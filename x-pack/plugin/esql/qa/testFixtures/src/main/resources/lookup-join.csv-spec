//
// CSV spec for LOOKUP JOIN command
// Reuses the sample dataset and commands from enrich.csv-spec
//

###############################################
# Tests with languages_lookup index
###############################################

basicOnTheDataNode
required_capability: join_lookup_v12

FROM employees
| EVAL language_code = languages
| LOOKUP JOIN languages_lookup ON language_code
| WHERE emp_no >= 10091 AND emp_no < 10094
| SORT emp_no
| KEEP emp_no, language_code, language_name
;

emp_no:integer | language_code:integer | language_name:keyword
10091          | 3                     | Spanish
10092          | 1                     | English
10093          | 3                     | Spanish
;

basicRow
required_capability: join_lookup_v12

ROW language_code = 1
| LOOKUP JOIN languages_lookup ON language_code
;

language_code:integer  | language_name:keyword
1                      | English
;

basicOnTheCoordinator
required_capability: join_lookup_v12

FROM employees
| SORT emp_no
| LIMIT 3
| EVAL language_code = languages
| LOOKUP JOIN languages_lookup ON language_code
| KEEP emp_no, language_code, language_name
;

emp_no:integer | language_code:integer | language_name:keyword
10001          | 2                     | French
10002          | 5                     | null
10003          | 4                     | German
;

subsequentEvalOnTheDataNode
required_capability: join_lookup_v12

FROM employees
| EVAL language_code = languages
| LOOKUP JOIN languages_lookup ON language_code
| WHERE emp_no >= 10091 AND emp_no < 10094
| SORT emp_no
| KEEP emp_no, language_code, language_name
| EVAL language_name = TO_LOWER(language_name), language_code_x2 = 2*language_code
;

emp_no:integer | language_code:integer | language_name:keyword | language_code_x2:integer
10091          | 3                     | spanish               |                        6
10092          | 1                     | english               |                        2
10093          | 3                     | spanish               |                        6
;

subsequentEvalOnTheCoordinator
required_capability: join_lookup_v12

FROM employees
| SORT emp_no
| LIMIT 3
| EVAL language_code = languages
| LOOKUP JOIN languages_lookup ON language_code
| KEEP emp_no, language_code, language_name
| EVAL language_name = TO_LOWER(language_name), language_code_x2 = 2*language_code
;

emp_no:integer | language_code:integer | language_name:keyword | language_code_x2:integer
10001          | 2                     | french                |                        4
10002          | 5                     | null                  |                       10
10003          | 4                     | german                |                        8
;

sortEvalBeforeLookup
required_capability: join_lookup_v12

FROM employees
| SORT emp_no
| EVAL language_code = (emp_no % 10) + 1
| LOOKUP JOIN languages_lookup ON language_code
| KEEP emp_no, language_code, language_name
| LIMIT 3
;

emp_no:integer | language_code:integer | language_name:keyword
10001          | 2                     | French
10002          | 3                     | Spanish
10003          | 4                     | German
;

repeatedIndexOnFrom
required_capability: join_lookup_v12

FROM languages_lookup
| LOOKUP JOIN languages_lookup ON language_code
| SORT language_code
;

language_code:integer | language_name:keyword
1                     | English
2                     | French
3                     | Spanish
4                     | German
;

nonUniqueLeftKeyOnTheDataNode
required_capability: join_lookup_v12

FROM employees
| WHERE emp_no <= 10030
| EVAL language_code = emp_no % 10
| WHERE language_code < 3
| LOOKUP JOIN languages_lookup ON language_code
| SORT emp_no
| KEEP emp_no, language_code, language_name
;

emp_no:integer | language_code:integer | language_name:keyword
10001          |1                      | English
10002          |2                      | French
10010          |0                      | null
10011          |1                      | English
10012          |2                      | French
10020          |0                      | null
10021          |1                      | English
10022          |2                      | French
10030          |0                      | null
;

###########################################################################
# multiple match behavior with languages_lookup_non_unique_key index
###########################################################################

nonUniqueRightKeyOnTheDataNode
required_capability: join_lookup_v12

FROM employees
| EVAL language_code = emp_no % 10
| LOOKUP JOIN languages_lookup_non_unique_key ON language_code
| WHERE emp_no > 10090 AND emp_no < 10096
| SORT emp_no, country
| KEEP emp_no, language_code, language_name, country
;

emp_no:integer | language_code:integer | language_name:keyword | country:text
    10091      | 1                     | English               | Canada
    10091      | 1                     | null                  | United Kingdom
    10091      | 1                     | English               | United States of America
    10091      | 1                     | English               | null
    10092      | 2                     | German                | [Germany, Austria]
    10092      | 2                     | German                | Switzerland
    10092      | 2                     | German                | null
    10093      | 3                     | null                  | null
    10094      | 4                     | Quenya                | null
    10095      | 5                     | null                  | Atlantis
;

nonUniqueRightKeyOnTheCoordinator
required_capability: join_lookup_v12

FROM employees
| SORT emp_no
| LIMIT 5
| EVAL language_code = emp_no % 10
| LOOKUP JOIN languages_lookup_non_unique_key ON language_code
| KEEP emp_no, language_code, language_name, country
;

ignoreOrder:true
emp_no:integer | language_code:integer | language_name:keyword | country:text
10001          | 1                     | English               | Canada
10001          | 1                     | English               | null
10001          | 1                     | null                  | United Kingdom
10001          | 1                     | English               | United States of America
10002          | 2                     | German                | [Germany, Austria]
10002          | 2                     | German                | Switzerland
10002          | 2                     | German                | null
10003          | 3                     | null                  | null
10004          | 4                     | Quenya                | null
10005          | 5                     | null                  | Atlantis
;

nonUniqueRightKeyOnTheCoordinatorCorrectOrdering
// Same as above, but don't ignore the order completely. At least the emp_no col must remain correctly ordered.
required_capability: join_lookup_v12

FROM employees
| SORT emp_no
| LIMIT 5
| EVAL language_code = emp_no % 10
| LOOKUP JOIN languages_lookup_non_unique_key ON language_code
| KEEP emp_no, language_code
;

emp_no:integer | language_code:integer
10001          | 1
10001          | 1
10001          | 1
10001          | 1
10002          | 2
10002          | 2
10002          | 2
10003          | 3
10004          | 4
10005          | 5
;

nonUniqueRightKeyFromRow
required_capability: join_lookup_v12

ROW language_code = 2
| LOOKUP JOIN languages_lookup_non_unique_key ON language_code
| DROP country.keyword
;

ignoreOrder:true
language_code:integer | country:text       | language_name:keyword
2                     | [Germany, Austria] | German
2                     | Switzerland        | German
2                     | null               | German
;

keepFieldNotInLookupOnTheDataNode
required_capability: join_lookup_v12

FROM employees
| EVAL language_code = emp_no % 10
| LOOKUP JOIN languages_lookup_non_unique_key ON language_code
| WHERE emp_no == 10001
| SORT emp_no
| KEEP emp_no
;

emp_no:integer
10001
10001
10001
10001
;

dropAllFieldsUsedInLookupOnTheCoordinator
required_capability: join_lookup_v12

FROM employees
| WHERE emp_no == 10001
| KEEP emp_no
| EVAL language_code = emp_no % 10
| LOOKUP JOIN languages_lookup_non_unique_key ON language_code
| DROP language_*, country*
;

emp_no:integer
10001
10001
10001
10001
;


lookupIndexInFromRepeatedRowBug
// Test for https://github.com/elastic/elasticsearch/issues/118852
required_capability: join_lookup_v12
FROM languages_lookup_non_unique_key
| WHERE language_code == 1
| LOOKUP JOIN languages_lookup ON language_code
| KEEP language_code, language_name, country
| SORT language_code, language_name, country
;

language_code:integer | language_name:keyword       | country:text
1                     | English                     | Canada
1                     | English                     | United Kingdom
1                     | English                     | United States of America
1                     | English                     | null
;

nonUniqueRightKeyOnTheCoordinatorLateLimit
required_capability: join_lookup_v12
required_capability: join_lookup_fix_limit_pushdown

FROM employees
| SORT emp_no
| EVAL language_code = emp_no % 10
| LOOKUP JOIN languages_lookup_non_unique_key ON language_code
| KEEP emp_no, language_code, language_name, country
| LIMIT 4
| SORT country
;

emp_no:integer | language_code:integer | language_name:keyword | country:text
10001          | 1                     | English               | Canada
10001          | 1                     | null                  | United Kingdom
10001          | 1                     | English               | United States of America
10001          | 1                     | English               | null
;

nonUniqueRightKeyLateLimitWithEmptyRelation
required_capability: join_lookup_v12
required_capability: join_lookup_fix_limit_pushdown

ROW language_code = 1
| WHERE language_code != 1
| LOOKUP JOIN languages_lookup_non_unique_key ON language_code
| LIMIT 1
| KEEP language_code, language_name
;

language_code:integer | language_name:keyword
;

###########################################################################
# null and multi-value behavior with languages_lookup_non_unique_key index
###########################################################################

nullJoinKeyOnTheDataNode
required_capability: join_lookup_v12

FROM employees
| WHERE emp_no < 10004
| EVAL language_code = emp_no % 10, language_code = CASE(language_code == 3, null, language_code)
| LOOKUP JOIN languages_lookup_non_unique_key ON language_code
| SORT emp_no, language_code, language_name
| KEEP emp_no, language_code, language_name
;

emp_no:integer | language_code:integer | language_name:keyword
10001          | 1                     | English
10001          | 1                     | English
10001          | 1                     | English
10001          | 1                     | null
10002          | 2                     | German
10002          | 2                     | German
10002          | 2                     | German
10003          | null                  | null
;

mvJoinKeyOnTheLookupIndex
required_capability: join_lookup_v12
required_capability: join_lookup_skip_mv_warnings

FROM employees
| WHERE 10003 < emp_no AND emp_no < 10008
| EVAL language_code = emp_no % 10
| LOOKUP JOIN languages_lookup_non_unique_key ON language_code
| SORT emp_no, language_name
| KEEP emp_no, language_code, language_name
;

warning:Line 4:3: evaluation of [LOOKUP JOIN languages_lookup_non_unique_key ON language_code] failed, treating result as null. Only first 20 failures recorded.
warning:Line 4:3: java.lang.IllegalArgumentException: LOOKUP JOIN encountered multi-value

emp_no:integer | language_code:integer | language_name:keyword
10004          | 4                     | Quenya
10005          | 5                     | null
10006          | 6                     | null
10007          | 7                     | null
;

mvJoinKeyOnFrom
required_capability: join_lookup_v12
required_capability: join_lookup_skip_mv_warnings

FROM employees
| WHERE emp_no < 10006
| EVAL language_code = salary_change.int
| LOOKUP JOIN languages_lookup ON language_code
| SORT emp_no
| KEEP emp_no, language_code, language_name
;

warning:Line 4:3: evaluation of [LOOKUP JOIN languages_lookup ON language_code] failed, treating result as null. Only first 20 failures recorded.
warning:Line 4:3: java.lang.IllegalArgumentException: LOOKUP JOIN encountered multi-value

emp_no:integer | language_code:integer | language_name:keyword
10001          | 1                     | English
10002          | [-7, 11]              | null
10003          | [12, 14]              | null
10004          | [0, 1, 3, 13]         | null
10005          | [-2, 13]              | null
;

mvJoinKeyOnTheLookupIndexAfterStats
required_capability: join_lookup_v12
required_capability: join_lookup_skip_mv_warnings

FROM employees
| WHERE 10003 < emp_no AND emp_no < 10008
| EVAL language_code = emp_no % 10
| STATS BY emp_no, language_code
| LOOKUP JOIN languages_lookup_non_unique_key ON language_code
| SORT emp_no, language_name
| KEEP emp_no, language_code, language_name
;

warning:Line 5:3: evaluation of [LOOKUP JOIN languages_lookup_non_unique_key ON language_code] failed, treating result as null. Only first 20 failures recorded.
warning:Line 5:3: java.lang.IllegalArgumentException: LOOKUP JOIN encountered multi-value

emp_no:integer | language_code:integer | language_name:keyword
10004          | 4                     | Quenya
10005          | 5                     | null
10006          | 6                     | null
10007          | 7                     | null
;

mvJoinKeyOnFromAfterStats
required_capability: join_lookup_v12
required_capability: join_lookup_skip_mv_warnings

FROM employees
| WHERE emp_no < 10006
| EVAL language_code = salary_change.int
| STATS language_code = VALUES(language_code) BY emp_no
| LOOKUP JOIN languages_lookup ON language_code
| SORT emp_no
| KEEP emp_no, language_code, language_name
;

warning:Line 5:3: evaluation of [LOOKUP JOIN languages_lookup ON language_code] failed, treating result as null. Only first 20 failures recorded.
warning:Line 5:3: java.lang.IllegalArgumentException: LOOKUP JOIN encountered multi-value

emp_no:integer | language_code:integer | language_name:keyword
10001          | 1                     | English
10002          | [-7, 11]              | null
10003          | [12, 14]              | null
10004          | [0, 1, 3, 13]         | null
10005          | [-2, 13]              | null
;

mvJoinKeyFromRow
required_capability: join_lookup_v12
required_capability: join_lookup_skip_mv_warnings

ROW language_code = [4, 5, 6, 7]
| LOOKUP JOIN languages_lookup_non_unique_key ON language_code
| KEEP language_code, language_name, country
| SORT language_code, language_name, country
;

warning:Line 2:3: evaluation of [LOOKUP JOIN languages_lookup_non_unique_key ON language_code] failed, treating result as null. Only first 20 failures recorded.
warning:Line 2:3: java.lang.IllegalArgumentException: LOOKUP JOIN encountered multi-value

language_code:integer | language_name:keyword | country:text
[4, 5, 6, 7]          | null                  | null
;

mvJoinKeyFromRowExpanded
required_capability: join_lookup_v12
required_capability: join_lookup_skip_mv_warnings

ROW language_code = [4, 5, 6, 7, 8]
| MV_EXPAND language_code
| LOOKUP JOIN languages_lookup_non_unique_key ON language_code
| KEEP language_code, language_name, country
| SORT language_code, language_name, country
;

warning:Line 3:3: evaluation of [LOOKUP JOIN languages_lookup_non_unique_key ON language_code] failed, treating result as null. Only first 20 failures recorded.
warning:Line 3:3: java.lang.IllegalArgumentException: LOOKUP JOIN encountered multi-value

language_code:integer | language_name:keyword | country:text
4                     | Quenya                | null
5                     | null                  | Atlantis
6                     | null                  | null
7                     | null                  | null
8                     | null                  | null
;

###############################################
# Filtering tests with languages_lookup index
###############################################

filterOnLeftSide
required_capability: join_lookup_v12

// tag::filterOnLeftSide[]
FROM employees
| EVAL language_code = languages
| WHERE emp_no >= 10091 AND emp_no < 10094
| LOOKUP JOIN languages_lookup ON language_code
// end::filterOnLeftSide[]
| SORT emp_no
| KEEP emp_no, language_code, language_name
;

// tag::filterOnLeftSide-result[]
emp_no:integer | language_code:integer | language_name:keyword
10091          | 3                     | Spanish
10092          | 1                     | English
10093          | 3                     | Spanish
// end::filterOnLeftSide-result[]
;

filterOnRightSide
required_capability: join_lookup_v12

// tag::filterOnRightSide[]
FROM employees
| EVAL language_code = languages
| LOOKUP JOIN languages_lookup ON language_code
| WHERE emp_no >= 10091 AND emp_no < 10094
// end::filterOnRightSide[]
| SORT emp_no
| KEEP emp_no, language_code, language_name
;

// tag::filterOnRightSide-result[]
emp_no:integer | language_code:integer | language_name:keyword
10091          | 3                     | Spanish
10092          | 1                     | English
10093          | 3                     | Spanish
// end::filterOnRightSide-result[]
;

filterOnRightSideMessages
required_capability: join_lookup_v12

FROM sample_data
| LOOKUP JOIN message_types_lookup ON message
| WHERE type == "Error"
| KEEP @timestamp, client_ip, event_duration, message, type
| SORT @timestamp DESC
;

@timestamp:date          | client_ip:ip | event_duration:long | message:keyword       | type:keyword
2023-10-23T13:53:55.832Z | 172.21.3.15  | 5033755             | Connection error      | Error
2023-10-23T13:52:55.015Z | 172.21.3.15  | 8268153             | Connection error      | Error
2023-10-23T13:51:54.732Z | 172.21.3.15  | 725448              | Connection error      | Error
;

filterOnRightSideAfterStats
required_capability: join_lookup_v12

FROM sample_data
| LOOKUP JOIN message_types_lookup ON message
| STATS count = count(message) BY type
| WHERE type == "Error"
;

count:long | type:keyword
3          | Error
;

filterOnJoinKey
required_capability: join_lookup_v12

FROM employees
| EVAL language_code = languages
| WHERE emp_no >= 10091 AND emp_no < 10094
| LOOKUP JOIN languages_lookup ON language_code
| WHERE language_code == 1
| KEEP emp_no, language_code, language_name
;

emp_no:integer | language_code:integer | language_name:keyword
10092          | 1                     | English
;

filterOnJoinKeyAndRightSide
required_capability: join_lookup_v12

FROM employees
| WHERE emp_no < 10006
| EVAL language_code = languages
| LOOKUP JOIN languages_lookup ON language_code
| WHERE language_code > 1 AND language_name IS NOT NULL
| KEEP emp_no, language_code, language_name
;
ignoreOrder:true

emp_no:integer | language_code:integer | language_name:keyword
10001          | 2                     | French
10003          | 4                     | German
;

filterOnRightSideOnTheCoordinator
required_capability: join_lookup_v12

FROM employees
| SORT emp_no
| LIMIT 5
| EVAL language_code = languages
| LOOKUP JOIN languages_lookup ON language_code
| WHERE language_name == "English"
| KEEP emp_no, language_code, language_name
;

emp_no:integer | language_code:integer | language_name:keyword
10005          | 1                     | English
;

filterOnJoinKeyOnTheCoordinator
required_capability: join_lookup_v12

FROM employees
| SORT emp_no
| LIMIT 5
| EVAL language_code = languages
| LOOKUP JOIN languages_lookup ON language_code
| WHERE language_code == 1
| KEEP emp_no, language_code, language_name
;

emp_no:integer | language_code:integer | language_name:keyword
10005          | 1                     | English
;

filterOnJoinKeyAndRightSideOnTheCoordinator
required_capability: join_lookup_v12

FROM employees
| SORT emp_no
| LIMIT 5
| EVAL language_code = languages
| LOOKUP JOIN languages_lookup ON language_code
| WHERE language_code > 1 AND language_name IS NOT NULL
| KEEP emp_no, language_code, language_name
;

emp_no:integer | language_code:integer | language_name:keyword
10001          | 2                     | French
10003          | 4                     | German
;

filterOnTheDataNodeThenFilterOnTheCoordinator
required_capability: join_lookup_v12

FROM employees
| EVAL language_code = languages
| WHERE emp_no >= 10091 AND emp_no < 10094
| LOOKUP JOIN languages_lookup ON language_code
| WHERE language_name == "English"
| KEEP emp_no, language_code, language_name
| SORT emp_no
| WHERE language_code == 1
;

emp_no:integer | language_code:integer | language_name:keyword
10092          | 1                     | English
;

###########################################################################
# nested field join behavior with languages_nested_fields index
###########################################################################

joinOnNestedField
required_capability: join_lookup_v12

FROM employees
| WHERE 10000 < emp_no AND emp_no < 10006
| EVAL language.id = emp_no % 10
| LOOKUP JOIN languages_nested_fields ON language.id
| SORT emp_no
| KEEP emp_no, language.id, language.name
;

emp_no:integer | language.id:integer | language.name:text
10001          | 1                   | English
10002          | 2                   | French
10003          | 3                   | Spanish
10004          | 4                   | German
10005          | 5                   | null
;


joinOnNestedFieldRow
required_capability: join_lookup_v12

ROW language.code = "EN"
| LOOKUP JOIN languages_nested_fields ON language.code
| KEEP language.id, language.code, language.name.keyword
;

language.id:integer | language.code:keyword | language.name.keyword:keyword
1                   | EN                    | English
;


joinOnNestedNestedFieldRow
required_capability: join_lookup_v12

ROW language.name.keyword = "English"
| LOOKUP JOIN languages_nested_fields ON language.name.keyword
| KEEP language.id, language.name, language.name.keyword
;

language.id:integer | language.name:text | language.name.keyword:keyword
1                   | English            | English
;

joinOnNestedNestedFieldRowExplicitKeyword
required_capability: join_lookup_v12
required_capability: lookup_join_text

ROW language.name.keyword = "English"
| LOOKUP JOIN languages_nested_fields ON language.name.keyword
| KEEP language.id, language.name, language.name.keyword
;

language.id:integer | language.name:text | language.name.keyword:keyword
1                   | English            | English
;

joinOnNestedNestedFieldRowExplicitKeywords
required_capability: join_lookup_v12
required_capability: lookup_join_text

ROW language.name.keyword = ["English", "French"]
| MV_EXPAND language.name.keyword
| LOOKUP JOIN languages_nested_fields ON language.name.keyword
| KEEP language.id, language.name, language.name.keyword, language.code
;

language.id:integer | language.name:text | language.name.keyword:keyword | language.code:keyword
1                   | English            | English                       | EN
2                   | French             | French                        | FR
;

###############################################
# Tests with clientips_lookup index
###############################################

lookupIPFromRow
required_capability: join_lookup_v12

ROW left = "left", client_ip = "172.21.0.5", right = "right"
| LOOKUP JOIN clientips_lookup ON client_ip
;

left:keyword | client_ip:keyword | right:keyword | env:keyword
left         | 172.21.0.5        | right         | Development
;

lookupIPFromKeepRow
required_capability: join_lookup_v12

ROW left = "left", client_ip = "172.21.0.5", right = "right"
| KEEP left, client_ip, right
| LOOKUP JOIN clientips_lookup ON client_ip
;

left:keyword | client_ip:keyword | right:keyword | env:keyword
left         | 172.21.0.5        | right         | Development
;

lookupIPFromRowWithShadowing
required_capability: join_lookup_v12

ROW left = "left", client_ip = "172.21.0.5", env = "env", right = "right"
| LOOKUP JOIN clientips_lookup ON client_ip
;

left:keyword | client_ip:keyword | right:keyword | env:keyword
left         | 172.21.0.5        | right         | Development
;

lookupIPFromRowWithShadowingKeep
required_capability: join_lookup_v12

ROW left = "left", client_ip = "172.21.0.5", env = "env", right = "right"
| EVAL client_ip = client_ip::keyword
| LOOKUP JOIN clientips_lookup ON client_ip
| KEEP left, client_ip, right, env
;

left:keyword | client_ip:keyword | right:keyword | env:keyword
left         | 172.21.0.5        | right         | Development
;

lookupIPFromRowWithShadowingKeepReordered
required_capability: join_lookup_v12

ROW left = "left", client_ip = "172.21.0.5", env = "env", right = "right"
| EVAL client_ip = client_ip::keyword
| LOOKUP JOIN clientips_lookup ON client_ip
| KEEP right, env, client_ip
;

right:keyword | env:keyword | client_ip:keyword
right         | Development | 172.21.0.5
;

lookupIPFromIndex
required_capability: join_lookup_v12

FROM sample_data
| EVAL client_ip = client_ip::keyword
| LOOKUP JOIN clientips_lookup ON client_ip
;
ignoreOrder:true

@timestamp:date          | event_duration:long | message:keyword       | client_ip:keyword | env:keyword
2023-10-23T13:55:01.543Z | 1756467             | Connected to 10.1.0.1 | 172.21.3.15       | Production
2023-10-23T13:53:55.832Z | 5033755             | Connection error      | 172.21.3.15       | Production
2023-10-23T13:52:55.015Z | 8268153             | Connection error      | 172.21.3.15       | Production
2023-10-23T13:51:54.732Z | 725448              | Connection error      | 172.21.3.15       | Production
2023-10-23T13:33:34.937Z | 1232382             | Disconnected          | 172.21.0.5        | Development
2023-10-23T12:27:28.948Z | 2764889             | Connected to 10.1.0.2 | 172.21.2.113      | QA
2023-10-23T12:15:03.360Z | 3450233             | Connected to 10.1.0.3 | 172.21.2.162      | QA
;

lookupIPFromIndexKeep
required_capability: join_lookup_v12

FROM sample_data
| EVAL client_ip = client_ip::keyword
| LOOKUP JOIN clientips_lookup ON client_ip
| KEEP @timestamp, client_ip, event_duration, message, env
;
ignoreOrder:true

@timestamp:date          | client_ip:keyword | event_duration:long | message:keyword       | env:keyword
2023-10-23T13:55:01.543Z | 172.21.3.15       | 1756467             | Connected to 10.1.0.1 | Production
2023-10-23T13:53:55.832Z | 172.21.3.15       | 5033755             | Connection error      | Production
2023-10-23T13:52:55.015Z | 172.21.3.15       | 8268153             | Connection error      | Production
2023-10-23T13:51:54.732Z | 172.21.3.15       | 725448              | Connection error      | Production
2023-10-23T13:33:34.937Z | 172.21.0.5        | 1232382             | Disconnected          | Development
2023-10-23T12:27:28.948Z | 172.21.2.113      | 2764889             | Connected to 10.1.0.2 | QA
2023-10-23T12:15:03.360Z | 172.21.2.162      | 3450233             | Connected to 10.1.0.3 | QA
;

lookupIPFromIndexKeepKeep
required_capability: join_lookup_v12

FROM sample_data
| KEEP client_ip, event_duration, @timestamp, message
| RENAME @timestamp AS timestamp, message AS msg
| EVAL client_ip = client_ip::keyword
| LOOKUP JOIN clientips_lookup ON client_ip
| KEEP timestamp, client_ip, event_duration, msg, env
;
ignoreOrder:true

timestamp:date           | client_ip:keyword | event_duration:long | msg:keyword           | env:keyword
2023-10-23T13:55:01.543Z | 172.21.3.15       | 1756467             | Connected to 10.1.0.1 | Production
2023-10-23T13:53:55.832Z | 172.21.3.15       | 5033755             | Connection error      | Production
2023-10-23T13:52:55.015Z | 172.21.3.15       | 8268153             | Connection error      | Production
2023-10-23T13:51:54.732Z | 172.21.3.15       | 725448              | Connection error      | Production
2023-10-23T13:33:34.937Z | 172.21.0.5        | 1232382             | Disconnected          | Development
2023-10-23T12:27:28.948Z | 172.21.2.113      | 2764889             | Connected to 10.1.0.2 | QA
2023-10-23T12:15:03.360Z | 172.21.2.162      | 3450233             | Connected to 10.1.0.3 | QA
;

lookupIPFromIndexStats
required_capability: join_lookup_v12

FROM sample_data
| EVAL client_ip = client_ip::keyword
| LOOKUP JOIN clientips_lookup ON client_ip
| STATS count = count(client_ip) BY env
| SORT count DESC, env ASC
;

count:long | env:keyword
4          | Production
2          | QA
1          | Development
;

lookupIPFromIndexStatsKeep
required_capability: join_lookup_v12

FROM sample_data
| EVAL client_ip = client_ip::keyword
| LOOKUP JOIN clientips_lookup ON client_ip
| KEEP client_ip, env
| STATS count = count(client_ip) BY env
| SORT count DESC, env ASC
;

count:long | env:keyword
4          | Production
2          | QA
1          | Development
;

statsAndLookupIPFromIndex
required_capability: join_lookup_v12

FROM sample_data
| EVAL client_ip = client_ip::keyword
| STATS count = count(client_ip) BY client_ip
| LOOKUP JOIN clientips_lookup ON client_ip
| SORT count DESC, client_ip ASC, env ASC
;

count:long | client_ip:keyword | env:keyword
4          | 172.21.3.15       | Production
1          | 172.21.0.5        | Development
1          | 172.21.2.113      | QA
1          | 172.21.2.162      | QA
;

###############################################
# Tests with message_types_lookup index
###############################################

lookupMessageFromRow
required_capability: join_lookup_v12

ROW left = "left", message = "Connected to 10.1.0.1", right = "right"
| LOOKUP JOIN message_types_lookup ON message
;

left:keyword | message:keyword       | right:keyword | type:keyword
left         | Connected to 10.1.0.1 | right         | Success
;

lookupMessageFromKeepRow
required_capability: join_lookup_v12

ROW left = "left", message = "Connected to 10.1.0.1", right = "right"
| KEEP left, message, right
| LOOKUP JOIN message_types_lookup ON message
;

left:keyword | message:keyword       | right:keyword | type:keyword
left         | Connected to 10.1.0.1 | right         | Success
;

lookupMessageFromRowWithShadowing
required_capability: join_lookup_v12

ROW left = "left", message = "Connected to 10.1.0.1", type = "unknown", right = "right"
| LOOKUP JOIN message_types_lookup ON message
;

left:keyword | message:keyword       | right:keyword | type:keyword
left         | Connected to 10.1.0.1 | right         | Success
;

lookupMessageFromRowWithShadowingKeep
required_capability: join_lookup_v12

ROW left = "left", message = "Connected to 10.1.0.1", type = "unknown", right = "right"
| LOOKUP JOIN message_types_lookup ON message
| KEEP left, message, right, type
;

left:keyword | message:keyword       | right:keyword | type:keyword
left         | Connected to 10.1.0.1 | right         | Success
;

lookupMessageFromIndex
required_capability: join_lookup_v12

FROM sample_data
| LOOKUP JOIN message_types_lookup ON message
;
ignoreOrder:true

@timestamp:date          | client_ip:ip | event_duration:long | message:keyword       | type:keyword
2023-10-23T13:55:01.543Z | 172.21.3.15  | 1756467             | Connected to 10.1.0.1 | Success
2023-10-23T13:53:55.832Z | 172.21.3.15  | 5033755             | Connection error      | Error
2023-10-23T13:52:55.015Z | 172.21.3.15  | 8268153             | Connection error      | Error
2023-10-23T13:51:54.732Z | 172.21.3.15  | 725448              | Connection error      | Error
2023-10-23T13:33:34.937Z | 172.21.0.5   | 1232382             | Disconnected          | Disconnected
2023-10-23T12:27:28.948Z | 172.21.2.113 | 2764889             | Connected to 10.1.0.2 | Success
2023-10-23T12:15:03.360Z | 172.21.2.162 | 3450233             | Connected to 10.1.0.3 | Success
;

lookupMessageFromIndexKeep
required_capability: join_lookup_v12

FROM sample_data
| LOOKUP JOIN message_types_lookup ON message
| KEEP @timestamp, client_ip, event_duration, message, type
;
ignoreOrder:true

@timestamp:date          | client_ip:ip | event_duration:long | message:keyword       | type:keyword
2023-10-23T13:55:01.543Z | 172.21.3.15  | 1756467             | Connected to 10.1.0.1 | Success
2023-10-23T13:53:55.832Z | 172.21.3.15  | 5033755             | Connection error      | Error
2023-10-23T13:52:55.015Z | 172.21.3.15  | 8268153             | Connection error      | Error
2023-10-23T13:51:54.732Z | 172.21.3.15  | 725448              | Connection error      | Error
2023-10-23T13:33:34.937Z | 172.21.0.5   | 1232382             | Disconnected          | Disconnected
2023-10-23T12:27:28.948Z | 172.21.2.113 | 2764889             | Connected to 10.1.0.2 | Success
2023-10-23T12:15:03.360Z | 172.21.2.162 | 3450233             | Connected to 10.1.0.3 | Success
;

lookupMessageFromIndexKeepKeep
required_capability: join_lookup_v12

FROM sample_data
| KEEP client_ip, event_duration, @timestamp, message
| LOOKUP JOIN message_types_lookup ON message
| KEEP @timestamp, client_ip, event_duration, message, type
;
ignoreOrder:true

@timestamp:date          | client_ip:ip | event_duration:long | message:keyword       | type:keyword
2023-10-23T13:55:01.543Z | 172.21.3.15  | 1756467             | Connected to 10.1.0.1 | Success
2023-10-23T13:53:55.832Z | 172.21.3.15  | 5033755             | Connection error      | Error
2023-10-23T13:52:55.015Z | 172.21.3.15  | 8268153             | Connection error      | Error
2023-10-23T13:51:54.732Z | 172.21.3.15  | 725448              | Connection error      | Error
2023-10-23T13:33:34.937Z | 172.21.0.5   | 1232382             | Disconnected          | Disconnected
2023-10-23T12:27:28.948Z | 172.21.2.113 | 2764889             | Connected to 10.1.0.2 | Success
2023-10-23T12:15:03.360Z | 172.21.2.162 | 3450233             | Connected to 10.1.0.3 | Success
;

lookupMessageFromIndexKeepReordered
required_capability: join_lookup_v12

FROM sample_data
| LOOKUP JOIN message_types_lookup ON message
| KEEP type, client_ip, event_duration, message
;
ignoreOrder:true

type:keyword | client_ip:ip | event_duration:long | message:keyword
Success      | 172.21.3.15  | 1756467             | Connected to 10.1.0.1
Error        | 172.21.3.15  | 5033755             | Connection error
Error        | 172.21.3.15  | 8268153             | Connection error
Error        | 172.21.3.15  | 725448              | Connection error
Disconnected | 172.21.0.5   | 1232382             | Disconnected
Success      | 172.21.2.113 | 2764889             | Connected to 10.1.0.2
Success      | 172.21.2.162 | 3450233             | Connected to 10.1.0.3
;

lookupMessageFromIndexStats
required_capability: join_lookup_v12

FROM sample_data
| LOOKUP JOIN message_types_lookup ON message
| STATS count = count(message) BY type
| SORT count DESC, type ASC
;

count:long | type:keyword
3          | Error
3          | Success
1          | Disconnected
;

lookupMessageFromIndexStatsKeep
required_capability: join_lookup_v12

FROM sample_data
| LOOKUP JOIN message_types_lookup ON message
| KEEP message, type
| STATS count = count(message) BY type
| SORT count DESC, type ASC
;

count:long | type:keyword
3          | Error
3          | Success
1          | Disconnected
;

statsAndLookupMessageFromIndex
required_capability: join_lookup_v12

FROM sample_data
| STATS count = count(message) BY message
| LOOKUP JOIN message_types_lookup ON message
| KEEP count, type, message
| SORT count DESC, message ASC
;

count:long | type:keyword | message:keyword
3          | Error        | Connection error
1          | Success      | Connected to 10.1.0.1
1          | Success      | Connected to 10.1.0.2
1          | Success      | Connected to 10.1.0.3
1          | Disconnected | Disconnected
;

lookupMessageFromIndexTwice
required_capability: join_lookup_v12

FROM sample_data
| LOOKUP JOIN message_types_lookup ON message
| RENAME message AS message1, type AS type1
| EVAL message = client_ip::keyword
| LOOKUP JOIN message_types_lookup ON message
| RENAME message AS message2, type AS type2
;
ignoreOrder:true

@timestamp:date          | client_ip:ip | event_duration:long | message1:keyword      | type1:keyword | message2:keyword | type2:keyword
2023-10-23T13:55:01.543Z | 172.21.3.15  | 1756467             | Connected to 10.1.0.1 | Success       | 172.21.3.15      | null
2023-10-23T13:53:55.832Z | 172.21.3.15  | 5033755             | Connection error      | Error         | 172.21.3.15      | null
2023-10-23T13:52:55.015Z | 172.21.3.15  | 8268153             | Connection error      | Error         | 172.21.3.15      | null
2023-10-23T13:51:54.732Z | 172.21.3.15  | 725448              | Connection error      | Error         | 172.21.3.15      | null
2023-10-23T13:33:34.937Z | 172.21.0.5   | 1232382             | Disconnected          | Disconnected  | 172.21.0.5       | null
2023-10-23T12:27:28.948Z | 172.21.2.113 | 2764889             | Connected to 10.1.0.2 | Success       | 172.21.2.113     | null
2023-10-23T12:15:03.360Z | 172.21.2.162 | 3450233             | Connected to 10.1.0.3 | Success       | 172.21.2.162     | null
;

lookupMessageFromIndexTwiceKeep
required_capability: join_lookup_v12

FROM sample_data
| LOOKUP JOIN message_types_lookup ON message
| RENAME message AS message1, type AS type1
| EVAL message = client_ip::keyword
| LOOKUP JOIN message_types_lookup ON message
| RENAME message AS message2, type AS type2
| KEEP @timestamp, client_ip, event_duration, message1, type1, message2, type2
;
ignoreOrder:true

@timestamp:date          | client_ip:ip | event_duration:long | message1:keyword      | type1:keyword | message2:keyword | type2:keyword
2023-10-23T13:55:01.543Z | 172.21.3.15  | 1756467             | Connected to 10.1.0.1 | Success       | 172.21.3.15      | null
2023-10-23T13:53:55.832Z | 172.21.3.15  | 5033755             | Connection error      | Error         | 172.21.3.15      | null
2023-10-23T13:52:55.015Z | 172.21.3.15  | 8268153             | Connection error      | Error         | 172.21.3.15      | null
2023-10-23T13:51:54.732Z | 172.21.3.15  | 725448              | Connection error      | Error         | 172.21.3.15      | null
2023-10-23T13:33:34.937Z | 172.21.0.5   | 1232382             | Disconnected          | Disconnected  | 172.21.0.5       | null
2023-10-23T12:27:28.948Z | 172.21.2.113 | 2764889             | Connected to 10.1.0.2 | Success       | 172.21.2.113     | null
2023-10-23T12:15:03.360Z | 172.21.2.162 | 3450233             | Connected to 10.1.0.3 | Success       | 172.21.2.162     | null
;

lookupMessageFromIndexTwiceFullyShadowing
required_capability: join_lookup_v12

FROM sample_data
| LOOKUP JOIN message_types_lookup ON message
| LOOKUP JOIN message_types_lookup ON message
| KEEP @timestamp, client_ip, event_duration, message, type
;
ignoreOrder:true

@timestamp:date          | client_ip:ip | event_duration:long | message:keyword       | type:keyword
2023-10-23T13:55:01.543Z | 172.21.3.15  | 1756467             | Connected to 10.1.0.1 | Success
2023-10-23T13:53:55.832Z | 172.21.3.15  | 5033755             | Connection error      | Error
2023-10-23T13:52:55.015Z | 172.21.3.15  | 8268153             | Connection error      | Error
2023-10-23T13:51:54.732Z | 172.21.3.15  | 725448              | Connection error      | Error
2023-10-23T13:33:34.937Z | 172.21.0.5   | 1232382             | Disconnected          | Disconnected
2023-10-23T12:27:28.948Z | 172.21.2.113 | 2764889             | Connected to 10.1.0.2 | Success
2023-10-23T12:15:03.360Z | 172.21.2.162 | 3450233             | Connected to 10.1.0.3 | Success
;

###############################################
# Tests with clientips_lookup and message_types_lookup indexes
###############################################

lookupIPAndMessageFromRow
required_capability: join_lookup_v12

ROW left = "left", client_ip = "172.21.0.5", message = "Connected to 10.1.0.1", right = "right"
| LOOKUP JOIN clientips_lookup ON client_ip
| LOOKUP JOIN message_types_lookup ON message
;

left:keyword | client_ip:keyword | message:keyword       | right:keyword | env:keyword | type:keyword
left         | 172.21.0.5        | Connected to 10.1.0.1 | right         | Development | Success
;

lookupIPAndMessageFromRowKeepBefore
required_capability: join_lookup_v12

ROW left = "left", client_ip = "172.21.0.5", message = "Connected to 10.1.0.1", right = "right"
| KEEP left, client_ip, message, right
| LOOKUP JOIN clientips_lookup ON client_ip
| LOOKUP JOIN message_types_lookup ON message
;

left:keyword | client_ip:keyword | message:keyword       | right:keyword | env:keyword | type:keyword
left         | 172.21.0.5        | Connected to 10.1.0.1 | right         | Development | Success
;

lookupIPAndMessageFromRowKeepBetween
required_capability: join_lookup_v12

ROW left = "left", client_ip = "172.21.0.5", message = "Connected to 10.1.0.1", right = "right"
| LOOKUP JOIN clientips_lookup ON client_ip
| KEEP left, client_ip, message, right, env
| LOOKUP JOIN message_types_lookup ON message
;

left:keyword | client_ip:keyword | message:keyword       | right:keyword | env:keyword | type:keyword
left         | 172.21.0.5        | Connected to 10.1.0.1 | right         | Development | Success
;

lookupIPAndMessageFromRowKeepAfter
required_capability: join_lookup_v12

ROW left = "left", client_ip = "172.21.0.5", message = "Connected to 10.1.0.1", right = "right"
| LOOKUP JOIN clientips_lookup ON client_ip
| LOOKUP JOIN message_types_lookup ON message
| KEEP left, client_ip, message, right, env, type
;

left:keyword | client_ip:keyword | message:keyword       | right:keyword | env:keyword | type:keyword
left         | 172.21.0.5        | Connected to 10.1.0.1 | right         | Development | Success
;

lookupIPAndMessageFromRowWithShadowing
required_capability: join_lookup_v12

ROW left = "left", client_ip = "172.21.0.5", message = "Connected to 10.1.0.1", env = "env", type = "type", right = "right"
| LOOKUP JOIN clientips_lookup ON client_ip
| LOOKUP JOIN message_types_lookup ON message
;

left:keyword | client_ip:keyword | message:keyword       | right:keyword | env:keyword | type:keyword
left         | 172.21.0.5        | Connected to 10.1.0.1 | right         | Development | Success
;

lookupIPAndMessageFromRowWithShadowingKeep
required_capability: join_lookup_v12

ROW left = "left", client_ip = "172.21.0.5", message = "Connected to 10.1.0.1", env = "env", right = "right"
| EVAL client_ip = client_ip::keyword
| LOOKUP JOIN clientips_lookup ON client_ip
| LOOKUP JOIN message_types_lookup ON message
| KEEP left, client_ip, message, right, env, type
;

left:keyword | client_ip:keyword | message:keyword       | right:keyword | env:keyword | type:keyword
left         | 172.21.0.5        | Connected to 10.1.0.1 | right         | Development | Success
;

lookupIPAndMessageFromRowWithShadowingKeepKeep
required_capability: join_lookup_v12

ROW left = "left", client_ip = "172.21.0.5", message = "Connected to 10.1.0.1", env = "env", right = "right"
| EVAL client_ip = client_ip::keyword
| LOOKUP JOIN clientips_lookup ON client_ip
| KEEP left, client_ip, message, right, env
| LOOKUP JOIN message_types_lookup ON message
| KEEP left, client_ip, message, right, env, type
;

left:keyword | client_ip:keyword | message:keyword       | right:keyword | env:keyword | type:keyword
left         | 172.21.0.5        | Connected to 10.1.0.1 | right         | Development | Success
;

lookupIPAndMessageFromRowWithShadowingKeepKeepKeep
required_capability: join_lookup_v12

ROW left = "left", client_ip = "172.21.0.5", message = "Connected to 10.1.0.1", env = "env", right = "right"
| EVAL client_ip = client_ip::keyword
| KEEP left, client_ip, message, right, env
| LOOKUP JOIN clientips_lookup ON client_ip
| KEEP left, client_ip, message, right, env
| LOOKUP JOIN message_types_lookup ON message
| KEEP left, client_ip, message, right, env, type
;

left:keyword | client_ip:keyword | message:keyword       | right:keyword | env:keyword | type:keyword
left         | 172.21.0.5        | Connected to 10.1.0.1 | right         | Development | Success
;

lookupIPAndMessageFromRowWithShadowingKeepReordered
required_capability: join_lookup_v12

ROW left = "left", client_ip = "172.21.0.5", message = "Connected to 10.1.0.1", env = "env", right = "right"
| EVAL client_ip = client_ip::keyword
| LOOKUP JOIN clientips_lookup ON client_ip
| LOOKUP JOIN message_types_lookup ON message
| KEEP right, env, type, client_ip
;

right:keyword | env:keyword  | type:keyword | client_ip:keyword
right         | Development  | Success      | 172.21.0.5
;

lookupIPAndMessageFromIndex
required_capability: join_lookup_v12

FROM sample_data
| EVAL client_ip = client_ip::keyword
| LOOKUP JOIN clientips_lookup ON client_ip
| LOOKUP JOIN message_types_lookup ON message
;
ignoreOrder:true

@timestamp:date          | event_duration:long | message:keyword       | client_ip:keyword | env:keyword | type:keyword
2023-10-23T13:55:01.543Z | 1756467             | Connected to 10.1.0.1 | 172.21.3.15       | Production  | Success
2023-10-23T13:53:55.832Z | 5033755             | Connection error      | 172.21.3.15       | Production  | Error
2023-10-23T13:52:55.015Z | 8268153             | Connection error      | 172.21.3.15       | Production  | Error
2023-10-23T13:51:54.732Z | 725448              | Connection error      | 172.21.3.15       | Production  | Error
2023-10-23T13:33:34.937Z | 1232382             | Disconnected          | 172.21.0.5        | Development | Disconnected
2023-10-23T12:27:28.948Z | 2764889             | Connected to 10.1.0.2 | 172.21.2.113      | QA          | Success
2023-10-23T12:15:03.360Z | 3450233             | Connected to 10.1.0.3 | 172.21.2.162      | QA          | Success
;

lookupIPAndMessageFromIndexKeep
required_capability: join_lookup_v12

FROM sample_data
| EVAL client_ip = client_ip::keyword
| LOOKUP JOIN clientips_lookup ON client_ip
| LOOKUP JOIN message_types_lookup ON message
| KEEP @timestamp, client_ip, event_duration, message, env, type
;
ignoreOrder:true

@timestamp:date          | client_ip:keyword | event_duration:long | message:keyword       | env:keyword | type:keyword
2023-10-23T13:55:01.543Z | 172.21.3.15       | 1756467             | Connected to 10.1.0.1 | Production  | Success
2023-10-23T13:53:55.832Z | 172.21.3.15       | 5033755             | Connection error      | Production  | Error
2023-10-23T13:52:55.015Z | 172.21.3.15       | 8268153             | Connection error      | Production  | Error
2023-10-23T13:51:54.732Z | 172.21.3.15       | 725448              | Connection error      | Production  | Error
2023-10-23T13:33:34.937Z | 172.21.0.5        | 1232382             | Disconnected          | Development | Disconnected
2023-10-23T12:27:28.948Z | 172.21.2.113      | 2764889             | Connected to 10.1.0.2 | QA          | Success
2023-10-23T12:15:03.360Z | 172.21.2.162      | 3450233             | Connected to 10.1.0.3 | QA          | Success
;

lookupIPAndMessageFromIndexStats
required_capability: join_lookup_v12

FROM sample_data
| EVAL client_ip = client_ip::keyword
| LOOKUP JOIN clientips_lookup ON client_ip
| LOOKUP JOIN message_types_lookup ON message
| STATS count = count(*) BY env, type
| SORT count DESC, env ASC, type ASC
;

count:long | env:keyword | type:keyword
3          | Production  | Error
2          | QA          | Success
1          | Development | Disconnected
1          | Production  | Success
;

lookupIPAndMessageFromIndexStatsKeep
required_capability: join_lookup_v12

FROM sample_data
| EVAL client_ip = client_ip::keyword
| LOOKUP JOIN clientips_lookup ON client_ip
| LOOKUP JOIN message_types_lookup ON message
| KEEP client_ip, env, type
| STATS count = count(*) BY env, type
| SORT count DESC, env ASC, type ASC
;

count:long | env:keyword | type:keyword
3          | Production  | Error
2          | QA          | Success
1          | Development | Disconnected
1          | Production  | Success
;

statsAndLookupIPAndMessageFromIndex
required_capability: join_lookup_v12

FROM sample_data
| EVAL client_ip = client_ip::keyword
| STATS count = count(*) BY client_ip, message
| LOOKUP JOIN clientips_lookup ON client_ip
| LOOKUP JOIN message_types_lookup ON message
| SORT count DESC, client_ip ASC, message ASC
;

count:long | client_ip:keyword | message:keyword       | env:keyword | type:keyword
3          | 172.21.3.15       | Connection error      | Production  | Error
1          | 172.21.0.5        | Disconnected          | Development | Disconnected
1          | 172.21.2.113      | Connected to 10.1.0.2 | QA          | Success
1          | 172.21.2.162      | Connected to 10.1.0.3 | QA          | Success
1          | 172.21.3.15       | Connected to 10.1.0.1 | Production  | Success
;

lookupIPAndMessageFromIndexChainedEvalKeep
required_capability: join_lookup_v12

FROM sample_data
| EVAL client_ip = client_ip::keyword
| LOOKUP JOIN clientips_lookup ON client_ip
| EVAL message = CONCAT(env, " environment")
| LOOKUP JOIN message_types_lookup ON message
| KEEP @timestamp, client_ip, event_duration, message, type
;
ignoreOrder:true

@timestamp:date          | client_ip:keyword | event_duration:long | message:keyword         | type:keyword
2023-10-23T13:55:01.543Z | 172.21.3.15       | 1756467             | Production environment  | Production
2023-10-23T13:53:55.832Z | 172.21.3.15       | 5033755             | Production environment  | Production
2023-10-23T13:52:55.015Z | 172.21.3.15       | 8268153             | Production environment  | Production
2023-10-23T13:51:54.732Z | 172.21.3.15       | 725448              | Production environment  | Production
2023-10-23T13:33:34.937Z | 172.21.0.5        | 1232382             | Development environment | Development
2023-10-23T12:27:28.948Z | 172.21.2.113      | 2764889             | QA environment          | null
2023-10-23T12:15:03.360Z | 172.21.2.162      | 3450233             | QA environment          | null
;

lookupIPAndMessageFromIndexChainedRenameKeep
required_capability: join_lookup_v12

FROM sample_data
| EVAL client_ip = client_ip::keyword
| LOOKUP JOIN clientips_lookup ON client_ip
| RENAME env AS message
| LOOKUP JOIN message_types_lookup ON message
| KEEP @timestamp, client_ip, event_duration, message, type
;
ignoreOrder:true

@timestamp:date          | client_ip:keyword | event_duration:long | message:keyword | type:keyword
2023-10-23T13:55:01.543Z | 172.21.3.15       | 1756467             | Production      | null
2023-10-23T13:53:55.832Z | 172.21.3.15       | 5033755             | Production      | null
2023-10-23T13:52:55.015Z | 172.21.3.15       | 8268153             | Production      | null
2023-10-23T13:51:54.732Z | 172.21.3.15       | 725448              | Production      | null
2023-10-23T13:33:34.937Z | 172.21.0.5        | 1232382             | Development     | null
2023-10-23T12:27:28.948Z | 172.21.2.113      | 2764889             | QA              | null
2023-10-23T12:15:03.360Z | 172.21.2.162      | 3450233             | QA              | null
;

lookupIndexQuoting
required_capability: join_lookup_v12
FROM languages_lookup_non_unique_key
| WHERE language_code == 1
| LOOKUP JOIN "languages_lookup" ON language_code
| LOOKUP JOIN """languages_lookup""" ON language_code
| KEEP language_code, language_name, country
| SORT language_code, language_name, country
;

language_code:integer | language_name:keyword       | country:text
1                     | English                     | Canada
1                     | English                     | United Kingdom
1                     | English                     | United States of America
1                     | English                     | null
;


sortBeforeAndAfterJoin
required_capability: join_lookup_v12
required_capability: remove_redundant_sort

FROM employees
| sort first_name
| EVAL language_code = languages
| LOOKUP JOIN languages_lookup ON language_code
| WHERE emp_no >= 10091 AND emp_no < 10094
| SORT emp_no
| KEEP emp_no, language_code, language_name
;

emp_no:integer | language_code:integer | language_name:keyword
10091          | 3                     | Spanish
10092          | 1                     | English
10093          | 3                     | Spanish
;



sortBeforeAndAfterMultipleJoinAndMvExpand
required_capability: join_lookup_v12
required_capability: remove_redundant_sort

FROM employees
| sort first_name
| EVAL language_code = languages
| LOOKUP JOIN languages_lookup ON language_code
| WHERE emp_no >= 10091 AND emp_no < 10094
| SORT language_name
| MV_EXPAND first_name
| SORT first_name
| MV_EXPAND last_name
| SORT last_name
| LOOKUP JOIN languages_lookup ON language_code
| SORT emp_no
| KEEP emp_no, language_code, language_name
;

emp_no:integer | language_code:integer | language_name:keyword
10091          | 3                     | Spanish
10092          | 1                     | English
10093          | 3                     | Spanish
;

###############################################
# Bugfixes
###############################################

multipleBatchesWithSort
required_capability: join_lookup_v12
required_capability: remove_redundant_sort
required_capability: make_number_of_channels_consistent_with_layout

from *
| rename city.country.continent.planet.name as message
| lookup join message_types_lookup on message
| sort language_code, birth_date
| keep language_code
| limit 1
;

language_code:integer
1
;

multipleBatchesWithMvExpand
required_capability: join_lookup_v12
required_capability: remove_redundant_sort
required_capability: make_number_of_channels_consistent_with_layout

from *
| rename city.country.continent.planet.name as message
| lookup join message_types_lookup on message
| keep birth_date, language_code
| mv_expand birth_date
| sort birth_date, language_code
| limit 1
;

birth_date:datetime      |language_code:integer
1952-02-27T00:00:00.000Z |null
;

multipleBatchesWithAggregate1
required_capability: join_lookup_v12
required_capability: remove_redundant_sort
required_capability: make_number_of_channels_consistent_with_layout

from *
| rename city.country.continent.planet.name as message
| lookup join message_types_lookup on message
| keep birth_date, language_code
| stats x=max(birth_date), y=min(language_code)
;

x:datetime               |y:integer
1965-01-03T00:00:00.000Z |1
;

multipleBatchesWithAggregate2
required_capability: join_lookup_v12
required_capability: remove_redundant_sort
required_capability: make_number_of_channels_consistent_with_layout

from *
| rename city.country.continent.planet.name as message
| lookup join message_types_lookup on message
| keep birth_date, language_code
| stats m=min(birth_date) by language_code
| sort language_code
| limit 1
;

m:datetime |language_code:integer
null       |1
;

multipleBatchesWithAggregate3
required_capability: join_lookup_v12
required_capability: remove_redundant_sort
required_capability: make_number_of_channels_consistent_with_layout

from *
| rename city.country.continent.planet.name as message
| lookup join message_types_lookup on message
| keep birth_date, language_code
| stats m=min(language_code) by birth_date
| sort birth_date
| limit 1
;

m:integer |birth_date:datetime
null      |1952-02-27T00:00:00.000Z
;

// Regression test for https://github.com/elastic/elasticsearch/issues/126030
// We had wrong layouts from ReplaceMissingFieldsWithNull

enrichLookupStatsBug
required_capability: join_lookup_v12
required_capability: fix_replace_missing_field_with_null_duplicate_name_id_in_layout

from *
| enrich languages_policy on cluster
| rename languages.byte as language_code
| lookup join languages_lookup on language_code
| stats  salary_change.long = max(ratings), foo = max(num)
;

salary_change.long:double|foo:long
5.0                      |1698069301543123456
;


joinMaskingEval
required_capability: join_lookup_v12
required_capability: fix_join_masking_eval
from languag*, -languages_mixed_numerics
| eval type = null
| rename language_name as message
| lookup join message_types_lookup on message
| rename type as message
| lookup join message_types_lookup on message
| keep `language.name`
;

ignoreOrder:true
language.name:text
null
null
null
null
null
null
null
null
null
null
null
null
null
null
null
null
null
null
null
null
null
English
French
Spanish
German
;


pruningJoinResult
required_capability: join_lookup_v12
required_capability: fix_join_masking_eval
from sample_data
| eval type = 1000
| lookup join message_types_lookup on message
| grok type "%{WORD:foo}"
| keep event_duration
;

ignoreOrder: true
event_duration:long
1756467
5033755
8268153
725448
1232382
2764889
3450233
;

dropAgainWithWildcardAfterEval2
required_capability: join_lookup_v12
required_capability: drop_again_with_wildcard_after_eval
from addresses,cartesian_multipolygons,hosts
| rename city.name as message
| lookup join message_types_lookup on message
| eval  card = -6013949614291505456, hOntTwnVC = null, PQAF = null, DXkxCFXyw = null, number = -7336429038807752405
| eval  dewAwHC = -1186293612, message = null
| sort number ASC, street ASC, ip0 DESC, name ASC NULLS FIRST, host ASC
| drop number, host_group, *umber, `city.country.continent.name`, dewAwHC, `zip_code`, `message`, city.country.continent.planet.name, `name`, `ip1`, message, zip_code
| drop description, *e, id
| keep `hOntTwnVC`, city.country.continent.planet.galaxy, street
| limit 5
;

hOntTwnVC:null  | city.country.continent.planet.galaxy:keyword  | street:keyword
null            | Milky Way                                     | Kearny St
null            | Milky Way                                     | Keizersgracht
null            | Milky Way                                     | Marunouchi
null            | null                                          | null
null            | null                                          | null
;


joinMaskingRegex
// https://github.com/elastic/elasticsearch/issues/127467
required_capability: union_types
required_capability: join_lookup_v12
required_capability: fix_join_masking_regex_extract
from books,message_*,ul*
| enrich languages_policy on status
| drop `language_name`, `bytes_out`, `id`, id
| dissect book_no "%{type}"
| dissect author.keyword "%{HZicfARaID}"
| mv_expand `status`
| sort HZicfARaID, year DESC NULLS LAST, publisher DESC NULLS FIRST, description DESC, type NULLS LAST, message ASC NULLS LAST, title NULLS FIRST, status NULLS LAST
| enrich languages_policy on book_no
| grok message "%{WORD:DiLNyZKNDu}"
| limit 7972
| rename year as language_code
| lookup join languages_lookup on language_code
| limit 13966
| stats  rcyIZnSOb = min(language_code), `ratings` = min(@timestamp), dgDxwMeFYrD = count(`@timestamp`), ifyZfXigqVN = count(*), qTXdrzSpY = min(language_code) by author.keyword
| rename author.keyword as message
| lookup join message_types_lookup on message
| stats  `ratings` = count(*) by type
| stats  `type` = count(type), `ratings` = count(*)
| keep `ratings`, ratings
;

ratings:long
1
;

joinMaskingDissect
// https://github.com/elastic/elasticsearch/issues/127467
required_capability: join_lookup_v12
required_capability: fix_join_masking_regex_extract
from sample_data
| dissect message "%{type}"
| drop type
| lookup join message_types_lookup on message
| stats count = count(*) by type
| keep count
| sort count
;
count:long
1
3
3
;


joinMaskingGrok
// https://github.com/elastic/elasticsearch/issues/127467
required_capability: join_lookup_v12
required_capability: fix_join_masking_regex_extract
from sample_data
| grok message "%{WORD:type}"
| drop type
| lookup join message_types_lookup on message
| stats max = max(event_duration) by type
| keep max
| sort max
;

max:long
1232382
3450233
8268153
;

<<<<<<< HEAD
nullifiedJoinKeyToPurgeTheJoin
required_capability: join_lookup_v12

FROM employees
| RENAME languages AS language_code
| SORT emp_no, language_code
| LIMIT 4
| EVAL language_code = TO_INTEGER(NULL)
| LOOKUP JOIN languages_lookup ON language_code
| KEEP emp_no, language_code, language_name
;

emp_no:integer | language_code:integer | language_name:keyword
10001          |null           |null
10002          |null           |null
10003          |null           |null
10004          |null           |null
=======
byteJoinShort
required_capability: join_lookup_v12
required_capability: lookup_join_on_mixed_numeric_fields

FROM languages_mixed_numerics
| WHERE language_code_byte is not null
| EVAL language_code_short = language_code_byte
| LOOKUP JOIN languages_mixed_numerics ON language_code_short
| SORT language_code_short, language_name
| KEEP language_code_short, language_name
;

language_code_short:short | language_name:keyword
-128                      | min_byte
1                         | English
2                         | French
3                         | Spanish
4                         | German
127                       | max_byte
;

byteJoinInt
required_capability: join_lookup_v12
required_capability: lookup_join_on_mixed_numeric_fields

FROM languages_mixed_numerics
| WHERE language_code_byte is not null
| EVAL language_code_integer = language_code_byte
| LOOKUP JOIN languages_mixed_numerics ON language_code_integer
| SORT language_code_integer, language_name
| KEEP language_code_integer, language_name
;

language_code_integer:integer | language_name:keyword
-128                          | min_byte
1                             | English
2                             | French
3                             | Spanish
4                             | German
127                           | max_byte
;

byteJoinLong
required_capability: join_lookup_v12
required_capability: lookup_join_on_mixed_numeric_fields

FROM languages_mixed_numerics
| WHERE language_code_byte is not null
| EVAL language_code_long = language_code_byte
| LOOKUP JOIN languages_mixed_numerics ON language_code_long
| SORT language_code_long, language_name
| KEEP language_code_long, language_name
;

language_code_long:long | language_name:keyword
-128                    | min_byte
1                       | English
2                       | French
3                       | Spanish
4                       | German
127                     | max_byte
;

byteJoinHalfFloat
required_capability: join_lookup_v12
required_capability: lookup_join_on_mixed_numeric_fields

FROM languages_mixed_numerics
| WHERE language_code_byte is not null
| EVAL language_code_half_float = language_code_byte
| LOOKUP JOIN languages_mixed_numerics ON language_code_half_float
| SORT language_code_half_float, language_name
| KEEP language_code_half_float, language_name
;

language_code_half_float:integer | language_name:keyword
-128                             | min_byte
1                                | English
2                                | French
3                                | Spanish
4                                | German
127                              | max_byte
;

byteJoinScaledFloat
required_capability: join_lookup_v12
required_capability: lookup_join_on_mixed_numeric_fields

FROM languages_mixed_numerics
| WHERE language_code_byte is not null
| EVAL language_code_scaled_float = language_code_byte
| LOOKUP JOIN languages_mixed_numerics ON language_code_scaled_float
| SORT language_code_scaled_float, language_name
| KEEP language_code_scaled_float, language_name
;

language_code_scaled_float:integer | language_name:keyword
-128                               | min_byte
1                                  | English
2                                  | French
3                                  | Spanish
4                                  | German
127                                | max_byte
;

byteJoinFloat
required_capability: join_lookup_v12
required_capability: lookup_join_on_mixed_numeric_fields

FROM languages_mixed_numerics
| WHERE language_code_byte is not null
| EVAL language_code_float = language_code_byte
| LOOKUP JOIN languages_mixed_numerics ON language_code_float
| SORT language_code_float, language_name
| KEEP language_code_float, language_name
;

language_code_float:integer | language_name:keyword
-128                        | min_byte
1                           | English
2                           | French
3                           | Spanish
4                           | German
127                         | max_byte
;

byteJoinDouble
required_capability: join_lookup_v12
required_capability: lookup_join_on_mixed_numeric_fields

FROM languages_mixed_numerics
| WHERE language_code_byte is not null
| EVAL language_code_double = language_code_byte
| LOOKUP JOIN languages_mixed_numerics ON language_code_double
| SORT language_code_double, language_name
| KEEP language_code_double, language_name
;

language_code_double:integer | language_name:keyword
-128                         | min_byte
1                            | English
2                            | French
3                            | Spanish
4                            | German
127                          | max_byte
;

shortJoinByte
required_capability: join_lookup_v12
required_capability: lookup_join_on_mixed_numeric_fields

FROM languages_mixed_numerics
| WHERE language_code_short is not null
| EVAL language_code_byte = language_code_short
| LOOKUP JOIN languages_mixed_numerics ON language_code_byte
| SORT language_code_byte, language_name
| KEEP language_code_byte, language_name
;

language_code_byte:integer | language_name:keyword
-32768                     | null
-129                       | null
-128                       | min_byte
1                          | English
2                          | French
3                          | Spanish
4                          | German
127                        | max_byte
128                        | null
32767                      | null
;

shortJoinInt
required_capability: join_lookup_v12
required_capability: lookup_join_on_mixed_numeric_fields

FROM languages_mixed_numerics
| WHERE language_code_short is not null
| EVAL language_code_integer = language_code_short
| LOOKUP JOIN languages_mixed_numerics ON language_code_integer
| SORT language_code_integer, language_name
| KEEP language_code_integer, language_name
;

language_code_integer:integer | language_name:keyword
-32768                        | min_short
-129                          | min_byte_minus_1
-128                          | min_byte
1                             | English
2                             | French
3                             | Spanish
4                             | German
127                           | max_byte
128                           | max_byte_plus_1
32767                         | max_short
;

shortJoinLong
required_capability: join_lookup_v12
required_capability: lookup_join_on_mixed_numeric_fields

FROM languages_mixed_numerics
| WHERE language_code_short is not null
| EVAL language_code_long = language_code_short
| LOOKUP JOIN languages_mixed_numerics ON language_code_long
| SORT language_code_long, language_name
| KEEP language_code_long, language_name
;

language_code_long:long | language_name:keyword
-32768                        | min_short
-129                          | min_byte_minus_1
-128                          | min_byte
1                             | English
2                             | French
3                             | Spanish
4                             | German
127                           | max_byte
128                           | max_byte_plus_1
32767                         | max_short
;

shortJoinHalfFloat
required_capability: join_lookup_v12
required_capability: lookup_join_on_mixed_numeric_fields

FROM languages_mixed_numerics
| WHERE language_code_short is not null
| EVAL language_code_half_float = language_code_short
| LOOKUP JOIN languages_mixed_numerics ON language_code_half_float
| SORT language_code_half_float, language_name
| KEEP language_code_half_float, language_name
;

language_code_half_float:integer | language_name:keyword
-32768                           | min_short
-32768                           | min_short_minus_1
-129                             | min_byte_minus_1
-128                             | min_byte
1                                | English
2                                | French
3                                | Spanish
4                                | German
127                              | max_byte
128                              | max_byte_plus_1
32767                            | max_short
32767                            | max_short_plus_1
;

shortJoinScaledFloat
required_capability: join_lookup_v12
required_capability: lookup_join_on_mixed_numeric_fields

FROM languages_mixed_numerics
| WHERE language_code_short is not null
| EVAL language_code_scaled_float = language_code_short
| LOOKUP JOIN languages_mixed_numerics ON language_code_scaled_float
| SORT language_code_scaled_float, language_name
| KEEP language_code_scaled_float, language_name
;

language_code_scaled_float:integer | language_name:keyword
-32768                             | min_short
-129                               | min_byte_minus_1
-128                               | min_byte
1                                  | English
2                                  | French
3                                  | Spanish
4                                  | German
127                                | max_byte
128                                | max_byte_plus_1
32767                              | max_short
;

shortJoinFloat
required_capability: join_lookup_v12
required_capability: lookup_join_on_mixed_numeric_fields

FROM languages_mixed_numerics
| WHERE language_code_short is not null
| EVAL language_code_float = language_code_short
| LOOKUP JOIN languages_mixed_numerics ON language_code_float
| SORT language_code_float, language_name
| KEEP language_code_float, language_name
;

language_code_float:integer | language_name:keyword
-32768                      | min_short
-129                        | min_byte_minus_1
-128                        | min_byte
1                           | English
2                           | French
3                           | Spanish
4                           | German
127                         | max_byte
128                         | max_byte_plus_1
32767                       | max_short
;

shortJoinDouble
required_capability: join_lookup_v12
required_capability: lookup_join_on_mixed_numeric_fields

FROM languages_mixed_numerics
| WHERE language_code_short is not null
| EVAL language_code_double = language_code_short
| LOOKUP JOIN languages_mixed_numerics ON language_code_double
| SORT language_code_double, language_name
| KEEP language_code_double, language_name
;

language_code_double:integer | language_name:keyword
-32768                       | min_short
-129                         | min_byte_minus_1
-128                         | min_byte
1                            | English
2                            | French
3                            | Spanish
4                            | German
127                          | max_byte
128                          | max_byte_plus_1
32767                        | max_short
;

intJoinByte
required_capability: join_lookup_v12
required_capability: lookup_join_on_mixed_numeric_fields

FROM languages_mixed_numerics
| WHERE language_code_integer is not null
| EVAL language_code_byte = language_code_integer
| LOOKUP JOIN languages_mixed_numerics ON language_code_byte
| SORT language_code_byte, language_name
| KEEP language_code_byte, language_name
;

language_code_byte:integer | language_name:keyword
-2147483648                | null
-65505                     | null
-65504                     | null
-32769                     | null
-32768                     | null
-129                       | null
-128                       | min_byte
1                          | English
2                          | French
3                          | Spanish
4                          | German
127                        | max_byte
128                        | null
32767                      | null
32768                      | null
65504                      | null
65505                      | null
2147483646                 | null
2147483647                 | null
;

intJoinShort
required_capability: join_lookup_v12
required_capability: lookup_join_on_mixed_numeric_fields

FROM languages_mixed_numerics
| WHERE language_code_integer is not null
| EVAL language_code_short = language_code_integer
| LOOKUP JOIN languages_mixed_numerics ON language_code_short
| SORT language_code_short, language_name
| KEEP language_code_short, language_name
;

language_code_short:integer | language_name:keyword
-2147483648                 | null
-65505                      | null
-65504                      | null
-32769                      | null
-32768                      | min_short
-129                        | min_byte_minus_1
-128                        | min_byte
1                           | English
2                           | French
3                           | Spanish
4                           | German
127                         | max_byte
128                         | max_byte_plus_1
32767                       | max_short
32768                       | null
65504                       | null
65505                       | null
2147483646                  | null
2147483647                  | null
;

intJoinLong
required_capability: join_lookup_v12
required_capability: lookup_join_on_mixed_numeric_fields

FROM languages_mixed_numerics
| WHERE language_code_integer is not null
| EVAL language_code_long = language_code_integer
| LOOKUP JOIN languages_mixed_numerics ON language_code_long
| SORT language_code_long, language_name
| KEEP language_code_long, language_name
;

language_code_long:integer | language_name:keyword
-2147483648                | min_int
-65505                     | min_half_float_minus_1
-65504                     | min_half_float
-32769                     | min_short_minus_1
-32768                     | min_short
-129                       | min_byte_minus_1
-128                       | min_byte
1                          | English
2                          | French
3                          | Spanish
4                          | German
127                        | max_byte
128                        | max_byte_plus_1
32767                      | max_short
32768                      | max_short_plus_1
65504                      | max_half_float
65505                      | max_half_float_plus_1
2147483646                 | max_int_minus_1
2147483647                 | max_int
;

intJoinHalfFloat
required_capability: join_lookup_v12
required_capability: lookup_join_on_mixed_numeric_fields

FROM languages_mixed_numerics
| WHERE language_code_integer is not null
| EVAL language_code_half_float = language_code_integer
| LOOKUP JOIN languages_mixed_numerics ON language_code_half_float
| SORT language_code_half_float, language_name
| KEEP language_code_half_float, language_name
;

language_code_half_float:integer | language_name:keyword
-2147483648                      | null
-65505                           | min_half_float
-65505                           | min_half_float_minus_1
-65504                           | min_half_float
-65504                           | min_half_float_minus_1
-32769                           | min_short
-32769                           | min_short_minus_1
-32768                           | min_short
-32768                           | min_short_minus_1
-129                             | min_byte_minus_1
-128                             | min_byte
1                                | English
2                                | French
3                                | Spanish
4                                | German
127                              | max_byte
128                              | max_byte_plus_1
32767                            | max_short
32767                            | max_short_plus_1
32768                            | max_short
32768                            | max_short_plus_1
65504                            | max_half_float
65504                            | max_half_float_plus_1
65505                            | max_half_float
65505                            | max_half_float_plus_1
2147483646                       | null
2147483647                       | null
;

intJoinScaledFloat
required_capability: join_lookup_v12
required_capability: lookup_join_on_mixed_numeric_fields

FROM languages_mixed_numerics
| WHERE language_code_integer is not null
| EVAL language_code_scaled_float = language_code_integer
| LOOKUP JOIN languages_mixed_numerics ON language_code_scaled_float
| SORT language_code_scaled_float, language_name
| KEEP language_code_scaled_float, language_name
;

language_code_scaled_float:integer | language_name:keyword
-2147483648                        | min_int
-65505                             | min_half_float_minus_1
-65504                             | min_half_float
-32769                             | min_short_minus_1
-32768                             | min_short
-129                               | min_byte_minus_1
-128                               | min_byte
1                                  | English
2                                  | French
3                                  | Spanish
4                                  | German
127                                | max_byte
128                                | max_byte_plus_1
32767                              | max_short
32768                              | max_short_plus_1
65504                              | max_half_float
65505                              | max_half_float_plus_1
2147483646                         | max_int_minus_1
2147483647                         | max_int
;

intJoinFloat
required_capability: join_lookup_v12
required_capability: lookup_join_on_mixed_numeric_fields

FROM languages_mixed_numerics
| WHERE language_code_integer is not null
| EVAL language_code_float = language_code_integer
| LOOKUP JOIN languages_mixed_numerics ON language_code_float
| SORT language_code_float, language_name
| KEEP language_code_float, language_name
;

language_code_float:integer | language_name:keyword
-2147483648                 | min_int
-2147483648                 | min_int_minus_1
-65505                      | min_half_float_minus_1
-65504                      | min_half_float
-32769                      | min_short_minus_1
-32768                      | min_short
-129                        | min_byte_minus_1
-128                        | min_byte
1                           | English
2                           | French
3                           | Spanish
4                           | German
127                         | max_byte
128                         | max_byte_plus_1
32767                       | max_short
32768                       | max_short_plus_1
65504                       | max_half_float
65505                       | max_half_float_plus_1
2147483646                  | max_int
2147483646                  | max_int_minus_1
2147483646                  | max_int_plus_1
2147483647                  | max_int
2147483647                  | max_int_minus_1
2147483647                  | max_int_plus_1
;

intJoinDouble
required_capability: join_lookup_v12
required_capability: lookup_join_on_mixed_numeric_fields

FROM languages_mixed_numerics
| WHERE language_code_integer is not null
| EVAL language_code_double = language_code_integer
| LOOKUP JOIN languages_mixed_numerics ON language_code_double
| SORT language_code_double, language_name
| KEEP language_code_double, language_name
;

language_code_double:integer | language_name:keyword
-2147483648                  | min_int
-65505                       | min_half_float_minus_1
-65504                       | min_half_float
-32769                       | min_short_minus_1
-32768                       | min_short
-129                         | min_byte_minus_1
-128                         | min_byte
1                            | English
2                            | French
3                            | Spanish
4                            | German
127                          | max_byte
128                          | max_byte_plus_1
32767                        | max_short
32768                        | max_short_plus_1
65504                        | max_half_float
65505                        | max_half_float_plus_1
2147483646                   | max_int_minus_1
2147483647                   | max_int
;

longJoinByte
required_capability: join_lookup_v12
required_capability: lookup_join_on_mixed_numeric_fields

FROM languages_mixed_numerics
| WHERE language_code_long is not null
| EVAL language_code_byte = language_code_long
| LOOKUP JOIN languages_mixed_numerics ON language_code_byte
| SORT language_code_byte, language_name
| KEEP language_code_byte, language_name
;

language_code_byte:long | language_name:keyword
-9223372036854775808    | null
-2147483649             | null
-2147483648             | null
-65505                  | null
-65504                  | null
-32769                  | null
-32768                  | null
-129                    | null
-128                    | min_byte
1                       | English
2                       | French
3                       | Spanish
4                       | German
127                     | max_byte
128                     | null
32767                   | null
32768                   | null
65504                   | null
65505                   | null
2147483646              | null
2147483647              | null
2147483648              | null
9223372036854775806     | null
9223372036854775807     | null
;

longJoinShort
required_capability: join_lookup_v12
required_capability: lookup_join_on_mixed_numeric_fields

FROM languages_mixed_numerics
| WHERE language_code_long is not null
| EVAL language_code_short = language_code_long
| LOOKUP JOIN languages_mixed_numerics ON language_code_short
| SORT language_code_short, language_name
| KEEP language_code_short, language_name
;

language_code_short:long | language_name:keyword
-9223372036854775808     | null
-2147483649              | null
-2147483648              | null
-65505                   | null
-65504                   | null
-32769                   | null
-32768                   | min_short
-129                     | min_byte_minus_1
-128                     | min_byte
1                        | English
2                        | French
3                        | Spanish
4                        | German
127                      | max_byte
128                      | max_byte_plus_1
32767                    | max_short
32768                    | null
65504                    | null
65505                    | null
2147483646               | null
2147483647               | null
2147483648               | null
9223372036854775806      | null
9223372036854775807      | null
;

longJoinInt
required_capability: join_lookup_v12
required_capability: lookup_join_on_mixed_numeric_fields

FROM languages_mixed_numerics
| WHERE language_code_long is not null
| EVAL language_code_integer = language_code_long
| LOOKUP JOIN languages_mixed_numerics ON language_code_integer
| SORT language_code_integer, language_name
| KEEP language_code_integer, language_name
;

language_code_integer:long | language_name:keyword
-9223372036854775808       | null
-2147483649                | null
-2147483648                | min_int
-65505                     | min_half_float_minus_1
-65504                     | min_half_float
-32769                     | min_short_minus_1
-32768                     | min_short
-129                       | min_byte_minus_1
-128                       | min_byte
1                          | English
2                          | French
3                          | Spanish
4                          | German
127                        | max_byte
128                        | max_byte_plus_1
32767                      | max_short
32768                      | max_short_plus_1
65504                      | max_half_float
65505                      | max_half_float_plus_1
2147483646                 | max_int_minus_1
2147483647                 | max_int
2147483648                 | null
9223372036854775806        | null
9223372036854775807        | null
;

longJoinHalfFloat
required_capability: join_lookup_v12
required_capability: lookup_join_on_mixed_numeric_fields

FROM languages_mixed_numerics
| WHERE language_code_long is not null
| EVAL language_code_half_float = language_code_long
| LOOKUP JOIN languages_mixed_numerics ON language_code_half_float
| SORT language_code_half_float, language_name
| KEEP language_code_half_float, language_name
;

language_code_half_float:long | language_name:keyword
-9223372036854775808          | null
-2147483649                   | null
-2147483648                   | null
-65505                        | min_half_float
-65505                        | min_half_float_minus_1
-65504                        | min_half_float
-65504                        | min_half_float_minus_1
-32769                        | min_short
-32769                        | min_short_minus_1
-32768                        | min_short
-32768                        | min_short_minus_1
-129                          | min_byte_minus_1
-128                          | min_byte
1                             | English
2                             | French
3                             | Spanish
4                             | German
127                           | max_byte
128                           | max_byte_plus_1
32767                         | max_short
32767                         | max_short_plus_1
32768                         | max_short
32768                         | max_short_plus_1
65504                         | max_half_float
65504                         | max_half_float_plus_1
65505                         | max_half_float
65505                         | max_half_float_plus_1
2147483646                    | null
2147483647                    | null
2147483648                    | null
9223372036854775806           | null
9223372036854775807           | null
;

longJoinScaledFloat
required_capability: join_lookup_v12
required_capability: lookup_join_on_mixed_numeric_fields

FROM languages_mixed_numerics
| WHERE language_code_long is not null
| EVAL language_code_scaled_float = language_code_long
| LOOKUP JOIN languages_mixed_numerics ON language_code_scaled_float
| SORT language_code_scaled_float, language_name
| KEEP language_code_scaled_float, language_name
;

language_code_scaled_float:long | language_name:keyword
-9223372036854775808            | min_long
-9223372036854775808            | min_long_minus_1
-2147483649                     | min_int_minus_1
-2147483648                     | min_int
-65505                          | min_half_float_minus_1
-65504                          | min_half_float
-32769                          | min_short_minus_1
-32768                          | min_short
-129                            | min_byte_minus_1
-128                            | min_byte
1                               | English
2                               | French
3                               | Spanish
4                               | German
127                             | max_byte
128                             | max_byte_plus_1
32767                           | max_short
32768                           | max_short_plus_1
65504                           | max_half_float
65505                           | max_half_float_plus_1
2147483646                      | max_int_minus_1
2147483647                      | max_int
2147483648                      | max_int_plus_1
9223372036854775806             | max_long
9223372036854775806             | max_long_minus_1
9223372036854775806             | max_long_plus_1
9223372036854775807             | max_long
9223372036854775807             | max_long_minus_1
9223372036854775807             | max_long_plus_1
;

longJoinFloat
required_capability: join_lookup_v12
required_capability: lookup_join_on_mixed_numeric_fields

FROM languages_mixed_numerics
| WHERE language_code_long is not null
| EVAL language_code_float = language_code_long
| LOOKUP JOIN languages_mixed_numerics ON language_code_float
| SORT language_code_float, language_name
| KEEP language_code_float, language_name
;

language_code_float:long | language_name:keyword
-9223372036854775808     | min_long
-9223372036854775808     | min_long_minus_1
-2147483649              | min_int
-2147483649              | min_int_minus_1
-2147483648              | min_int
-2147483648              | min_int_minus_1
-65505                   | min_half_float_minus_1
-65504                   | min_half_float
-32769                   | min_short_minus_1
-32768                   | min_short
-129                     | min_byte_minus_1
-128                     | min_byte
1                        | English
2                        | French
3                        | Spanish
4                        | German
127                      | max_byte
128                      | max_byte_plus_1
32767                    | max_short
32768                    | max_short_plus_1
65504                    | max_half_float
65505                    | max_half_float_plus_1
2147483646               | max_int
2147483646               | max_int_minus_1
2147483646               | max_int_plus_1
2147483647               | max_int
2147483647               | max_int_minus_1
2147483647               | max_int_plus_1
2147483648               | max_int
2147483648               | max_int_minus_1
2147483648               | max_int_plus_1
9223372036854775806      | max_long
9223372036854775806      | max_long_minus_1
9223372036854775806      | max_long_plus_1
9223372036854775807      | max_long
9223372036854775807      | max_long_minus_1
9223372036854775807      | max_long_plus_1
;

longJoinDouble
required_capability: join_lookup_v12
required_capability: lookup_join_on_mixed_numeric_fields

FROM languages_mixed_numerics
| WHERE language_code_long is not null
| EVAL language_code_double = language_code_long
| LOOKUP JOIN languages_mixed_numerics ON language_code_double
| SORT language_code_double, language_name
| KEEP language_code_double, language_name
;

language_code_double:long | language_name:keyword
-9223372036854775808      | min_long
-9223372036854775808      | min_long_minus_1
-2147483649               | min_int_minus_1
-2147483648               | min_int
-65505                    | min_half_float_minus_1
-65504                    | min_half_float
-32769                    | min_short_minus_1
-32768                    | min_short
-129                      | min_byte_minus_1
-128                      | min_byte
1                         | English
2                         | French
3                         | Spanish
4                         | German
127                       | max_byte
128                       | max_byte_plus_1
32767                     | max_short
32768                     | max_short_plus_1
65504                     | max_half_float
65505                     | max_half_float_plus_1
2147483646                | max_int_minus_1
2147483647                | max_int
2147483648                | max_int_plus_1
9223372036854775806       | max_long
9223372036854775806       | max_long_minus_1
9223372036854775806       | max_long_plus_1
9223372036854775807       | max_long
9223372036854775807       | max_long_minus_1
9223372036854775807       | max_long_plus_1
;

halfFloatJoinByte
required_capability: join_lookup_v12
required_capability: lookup_join_on_mixed_numeric_fields

FROM languages_mixed_numerics
| WHERE language_code_half_float is not null
| EVAL language_code_byte = language_code_half_float
| LOOKUP JOIN languages_mixed_numerics ON language_code_byte
| SORT language_code_byte, language_name
| KEEP language_code_byte, language_name
;

language_code_byte:double | language_name:keyword
-65504.0                  | null
-65504.0                  | null
-32768.0                  | null
-32768.0                  | null
-129.0                    | null
-128.0                    | min_byte
1.0                       | English
2.0                       | French
3.0                       | Spanish
4.0                       | German
127.0                     | max_byte
128.0                     | null
32768.0                   | null
32768.0                   | null
65504.0                   | null
65504.0                   | null
;

halfFloatJoinShort
required_capability: join_lookup_v12
required_capability: lookup_join_on_mixed_numeric_fields

FROM languages_mixed_numerics
| WHERE language_code_half_float is not null
| EVAL language_code_short = language_code_half_float
| LOOKUP JOIN languages_mixed_numerics ON language_code_short
| SORT language_code_short, language_name
| KEEP language_code_short, language_name
;

language_code_short:double | language_name:keyword
-65504.0                   | null
-65504.0                   | null
-32768.0                   | min_short
-32768.0                   | min_short
-129.0                     | min_byte_minus_1
-128.0                     | min_byte
1.0                        | English
2.0                        | French
3.0                        | Spanish
4.0                        | German
127.0                      | max_byte
128.0                      | max_byte_plus_1
32768.0                    | null
32768.0                    | null
65504.0                    | null
65504.0                    | null
;

halfFloatJoinInt
required_capability: join_lookup_v12
required_capability: lookup_join_on_mixed_numeric_fields

FROM languages_mixed_numerics
| WHERE language_code_half_float is not null
| EVAL language_code_integer = language_code_half_float
| LOOKUP JOIN languages_mixed_numerics ON language_code_integer
| SORT language_code_integer, language_name
| KEEP language_code_integer, language_name
;

language_code_integer:double | language_name:keyword
-65504.0                     | min_half_float
-65504.0                     | min_half_float
-32768.0                     | min_short
-32768.0                     | min_short
-129.0                       | min_byte_minus_1
-128.0                       | min_byte
1.0                          | English
2.0                          | French
3.0                          | Spanish
4.0                          | German
127.0                        | max_byte
128.0                        | max_byte_plus_1
32768.0                      | max_short_plus_1
32768.0                      | max_short_plus_1
65504.0                      | max_half_float
65504.0                      | max_half_float
;

halfFloatJoinLong
required_capability: join_lookup_v12
required_capability: lookup_join_on_mixed_numeric_fields

FROM languages_mixed_numerics
| WHERE language_code_half_float is not null
| EVAL language_code_long = language_code_half_float
| LOOKUP JOIN languages_mixed_numerics ON language_code_long
| SORT language_code_long, language_name
| KEEP language_code_long, language_name
;

language_code_long:double | language_name:keyword
-65504.0                  | min_half_float
-65504.0                  | min_half_float
-32768.0                  | min_short
-32768.0                  | min_short
-129.0                    | min_byte_minus_1
-128.0                    | min_byte
1.0                       | English
2.0                       | French
3.0                       | Spanish
4.0                       | German
127.0                     | max_byte
128.0                     | max_byte_plus_1
32768.0                   | max_short_plus_1
32768.0                   | max_short_plus_1
65504.0                   | max_half_float
65504.0                   | max_half_float
;

halfFloatJoinScaledFloat
required_capability: join_lookup_v12
required_capability: lookup_join_on_mixed_numeric_fields

FROM languages_mixed_numerics
| WHERE language_code_half_float is not null
| EVAL language_code_scaled_float = language_code_half_float
| LOOKUP JOIN languages_mixed_numerics ON language_code_scaled_float
| SORT language_code_scaled_float, language_name
| KEEP language_code_scaled_float, language_name
;

language_code_scaled_float:double | language_name:keyword
-65504.0                          | min_half_float
-65504.0                          | min_half_float
-32768.0                          | min_short
-32768.0                          | min_short
-129.0                            | min_byte_minus_1
-128.0                            | min_byte
1.0                               | English
2.0                               | French
3.0                               | Spanish
4.0                               | German
127.0                             | max_byte
128.0                             | max_byte_plus_1
32768.0                           | max_short_plus_1
32768.0                           | max_short_plus_1
65504.0                           | max_half_float
65504.0                           | max_half_float
;

halfFloatJoinFloat
required_capability: join_lookup_v12
required_capability: lookup_join_on_mixed_numeric_fields

FROM languages_mixed_numerics
| WHERE language_code_half_float is not null
| EVAL language_code_float = language_code_half_float
| LOOKUP JOIN languages_mixed_numerics ON language_code_float
| SORT language_code_float, language_name
| KEEP language_code_float, language_name
;

language_code_float:double | language_name:keyword
-65504.0                   | min_half_float
-65504.0                   | min_half_float
-32768.0                   | min_short
-32768.0                   | min_short
-129.0                     | min_byte_minus_1
-128.0                     | min_byte
1.0                        | English
2.0                        | French
3.0                        | Spanish
4.0                        | German
127.0                      | max_byte
128.0                      | max_byte_plus_1
32768.0                    | max_short_plus_1
32768.0                    | max_short_plus_1
65504.0                    | max_half_float
65504.0                    | max_half_float
;

halfFloatJoinDouble
required_capability: join_lookup_v12
required_capability: lookup_join_on_mixed_numeric_fields

FROM languages_mixed_numerics
| WHERE language_code_half_float is not null
| EVAL language_code_double = language_code_half_float
| LOOKUP JOIN languages_mixed_numerics ON language_code_double
| SORT language_code_double, language_name
| KEEP language_code_double, language_name
;

language_code_double:double | language_name:keyword
-65504.0                    | min_half_float
-65504.0                    | min_half_float
-32768.0                    | min_short
-32768.0                    | min_short
-129.0                      | min_byte_minus_1
-128.0                      | min_byte
1.0                         | English
2.0                         | French
3.0                         | Spanish
4.0                         | German
127.0                       | max_byte
128.0                       | max_byte_plus_1
32768.0                     | max_short_plus_1
32768.0                     | max_short_plus_1
65504.0                     | max_half_float
65504.0                     | max_half_float
;

scaledFloatJoinByte
required_capability: join_lookup_v12
required_capability: lookup_join_on_mixed_numeric_fields

FROM languages_mixed_numerics
| WHERE language_code_scaled_float is not null
| EVAL language_code_byte = language_code_scaled_float
| LOOKUP JOIN languages_mixed_numerics ON language_code_byte
| SORT language_code_byte, language_name
| KEEP language_code_byte, language_name
;

language_code_byte:double | language_name:keyword
-9.223372036854776E16     | null
-9.223372036854776E16     | null
-2.147483649E9            | null
-2.147483648E9            | null
-65505.0                  | null
-65504.0                  | null
-32769.0                  | null
-32768.0                  | null
-129.0                    | null
-128.0                    | min_byte
1.0                       | English
2.0                       | French
3.0                       | Spanish
4.0                       | German
127.0                     | max_byte
128.0                     | null
32767.0                   | null
32768.0                   | null
65504.0                   | null
65505.0                   | null
2.147483646E9             | null
2.147483647E9             | null
2.147483648E9             | null
9.223372036854776E16      | null
9.223372036854776E16      | null
9.223372036854776E16      | null
;

scaledFloatJoinShort
required_capability: join_lookup_v12
required_capability: lookup_join_on_mixed_numeric_fields

FROM languages_mixed_numerics
| WHERE language_code_scaled_float is not null
| EVAL language_code_short = language_code_scaled_float
| LOOKUP JOIN languages_mixed_numerics ON language_code_short
| SORT language_code_short, language_name
| KEEP language_code_short, language_name
;

language_code_short:double | language_name:keyword
-9.223372036854776E16      | null
-9.223372036854776E16      | null
-2.147483649E9             | null
-2.147483648E9             | null
-65505.0                   | null
-65504.0                   | null
-32769.0                   | null
-32768.0                   | min_short
-129.0                     | min_byte_minus_1
-128.0                     | min_byte
1.0                        | English
2.0                        | French
3.0                        | Spanish
4.0                        | German
127.0                      | max_byte
128.0                      | max_byte_plus_1
32767.0                    | max_short
32768.0                    | null
65504.0                    | null
65505.0                    | null
2.147483646E9              | null
2.147483647E9              | null
2.147483648E9              | null
9.223372036854776E16       | null
9.223372036854776E16       | null
9.223372036854776E16       | null
;

scaledFloatJoinInt
required_capability: join_lookup_v12
required_capability: lookup_join_on_mixed_numeric_fields

FROM languages_mixed_numerics
| WHERE language_code_scaled_float is not null
| EVAL language_code_integer = language_code_scaled_float
| LOOKUP JOIN languages_mixed_numerics ON language_code_integer
| SORT language_code_integer, language_name
| KEEP language_code_integer, language_name
;

language_code_integer:double | language_name:keyword
-9.223372036854776E16        | null
-9.223372036854776E16        | null
-2.147483649E9               | null
-2.147483648E9               | min_int
-65505.0                     | min_half_float_minus_1
-65504.0                     | min_half_float
-32769.0                     | min_short_minus_1
-32768.0                     | min_short
-129.0                       | min_byte_minus_1
-128.0                       | min_byte
1.0                          | English
2.0                          | French
3.0                          | Spanish
4.0                          | German
127.0                        | max_byte
128.0                        | max_byte_plus_1
32767.0                      | max_short
32768.0                      | max_short_plus_1
65504.0                      | max_half_float
65505.0                      | max_half_float_plus_1
2.147483646E9                | max_int_minus_1
2.147483647E9                | max_int
2.147483648E9                | null
9.223372036854776E16         | null
9.223372036854776E16         | null
9.223372036854776E16         | null
;

scaledFloatJoinLong
required_capability: join_lookup_v12
required_capability: lookup_join_on_mixed_numeric_fields

FROM languages_mixed_numerics
| WHERE language_code_scaled_float is not null
| EVAL language_code_long = language_code_scaled_float
| LOOKUP JOIN languages_mixed_numerics ON language_code_long
| SORT language_code_long, language_name
| KEEP language_code_long, language_name
;

language_code_long:double | language_name:keyword
-9.223372036854776E16     | null
-9.223372036854776E16     | null
-2.147483649E9            | min_int_minus_1
-2.147483648E9            | min_int
-65505.0                  | min_half_float_minus_1
-65504.0                  | min_half_float
-32769.0                  | min_short_minus_1
-32768.0                  | min_short
-129.0                    | min_byte_minus_1
-128.0                    | min_byte
1.0                       | English
2.0                       | French
3.0                       | Spanish
4.0                       | German
127.0                     | max_byte
128.0                     | max_byte_plus_1
32767.0                   | max_short
32768.0                   | max_short_plus_1
65504.0                   | max_half_float
65505.0                   | max_half_float_plus_1
2.147483646E9             | max_int_minus_1
2.147483647E9             | max_int
2.147483648E9             | max_int_plus_1
9.223372036854776E16      | null
9.223372036854776E16      | null
9.223372036854776E16      | null
;

scaledFloatJoinHalfFloat
required_capability: join_lookup_v12
required_capability: lookup_join_on_mixed_numeric_fields

FROM languages_mixed_numerics
| WHERE language_code_scaled_float is not null
| EVAL language_code_half_float = language_code_scaled_float
| LOOKUP JOIN languages_mixed_numerics ON language_code_half_float
| SORT language_code_half_float, language_name
| KEEP language_code_half_float, language_name
;

language_code_half_float:double | language_name:keyword
-9.223372036854776E16           | null
-9.223372036854776E16           | null
-2.147483649E9                  | null
-2.147483648E9                  | null
-65505.0                        | min_half_float
-65505.0                        | min_half_float_minus_1
-65504.0                        | min_half_float
-65504.0                        | min_half_float_minus_1
-32769.0                        | min_short
-32769.0                        | min_short_minus_1
-32768.0                        | min_short
-32768.0                        | min_short_minus_1
-129.0                          | min_byte_minus_1
-128.0                          | min_byte
1.0                             | English
2.0                             | French
3.0                             | Spanish
4.0                             | German
127.0                           | max_byte
128.0                           | max_byte_plus_1
32767.0                         | max_short
32767.0                         | max_short_plus_1
32768.0                         | max_short
32768.0                         | max_short_plus_1
65504.0                         | max_half_float
65504.0                         | max_half_float_plus_1
65505.0                         | max_half_float
65505.0                         | max_half_float_plus_1
2.147483646E9                   | null
2.147483647E9                   | null
2.147483648E9                   | null
9.223372036854776E16            | null
9.223372036854776E16            | null
9.223372036854776E16            | null
;

scaledFloatJoinFloat
required_capability: join_lookup_v12
required_capability: lookup_join_on_mixed_numeric_fields

FROM languages_mixed_numerics
| WHERE language_code_scaled_float is not null
| EVAL language_code_float = language_code_scaled_float
| LOOKUP JOIN languages_mixed_numerics ON language_code_float
| SORT language_code_float, language_name
| KEEP language_code_float, language_name
;

language_code_float:double | language_name:keyword
-9.223372036854776E16      | null
-9.223372036854776E16      | null
-2.147483649E9             | min_int
-2.147483649E9             | min_int_minus_1
-2.147483648E9             | min_int
-2.147483648E9             | min_int_minus_1
-65505.0                   | min_half_float_minus_1
-65504.0                   | min_half_float
-32769.0                   | min_short_minus_1
-32768.0                   | min_short
-129.0                     | min_byte_minus_1
-128.0                     | min_byte
1.0                        | English
2.0                        | French
3.0                        | Spanish
4.0                        | German
127.0                      | max_byte
128.0                      | max_byte_plus_1
32767.0                    | max_short
32768.0                    | max_short_plus_1
65504.0                    | max_half_float
65505.0                    | max_half_float_plus_1
2.147483646E9              | max_int
2.147483646E9              | max_int_minus_1
2.147483646E9              | max_int_plus_1
2.147483647E9              | max_int
2.147483647E9              | max_int_minus_1
2.147483647E9              | max_int_plus_1
2.147483648E9              | max_int
2.147483648E9              | max_int_minus_1
2.147483648E9              | max_int_plus_1
9.223372036854776E16       | null
9.223372036854776E16       | null
9.223372036854776E16       | null
;

scaledFloatJoinDouble
required_capability: join_lookup_v12
required_capability: lookup_join_on_mixed_numeric_fields

FROM languages_mixed_numerics
| WHERE language_code_scaled_float is not null
| EVAL language_code_double = language_code_scaled_float
| LOOKUP JOIN languages_mixed_numerics ON language_code_double
| SORT language_code_double, language_name
| KEEP language_code_double, language_name
;

language_code_double:double | language_name:keyword
-9.223372036854776E16       | null
-9.223372036854776E16       | null
-2.147483649E9              | min_int_minus_1
-2.147483648E9              | min_int
-65505.0                    | min_half_float_minus_1
-65504.0                    | min_half_float
-32769.0                    | min_short_minus_1
-32768.0                    | min_short
-129.0                      | min_byte_minus_1
-128.0                      | min_byte
1.0                         | English
2.0                         | French
3.0                         | Spanish
4.0                         | German
127.0                       | max_byte
128.0                       | max_byte_plus_1
32767.0                     | max_short
32768.0                     | max_short_plus_1
65504.0                     | max_half_float
65505.0                     | max_half_float_plus_1
2.147483646E9               | max_int_minus_1
2.147483647E9               | max_int
2.147483648E9               | max_int_plus_1
9.223372036854776E16        | null
9.223372036854776E16        | null
9.223372036854776E16        | null
;

floatJoinByte
required_capability: join_lookup_v12
required_capability: lookup_join_on_mixed_numeric_fields

FROM languages_mixed_numerics
| WHERE language_code_float is not null
| EVAL language_code_byte = language_code_float
| LOOKUP JOIN languages_mixed_numerics ON language_code_byte
| SORT language_code_byte, language_name
| KEEP language_code_byte, language_name
;

language_code_byte:double | language_name:keyword
-3.4028234663852886E38    | null
-9.223372036854776E18     | null
-9.223372036854776E18     | null
-2.147483648E9            | null
-2.147483648E9            | null
-65505.0                  | null
-65504.0                  | null
-32769.0                  | null
-32768.0                  | null
-129.0                    | null
-128.0                    | min_byte
1.0                       | English
2.0                       | French
3.0                       | Spanish
4.0                       | German
127.0                     | max_byte
128.0                     | null
32767.0                   | null
32768.0                   | null
65504.0                   | null
65505.0                   | null
2.147483648E9             | null
2.147483648E9             | null
2.147483648E9             | null
9.223372036854776E18      | null
9.223372036854776E18      | null
9.223372036854776E18      | null
3.4028234663852886E38     | null
;

floatJoinShort
required_capability: join_lookup_v12
required_capability: lookup_join_on_mixed_numeric_fields

FROM languages_mixed_numerics
| WHERE language_code_float is not null
| EVAL language_code_short = language_code_float
| LOOKUP JOIN languages_mixed_numerics ON language_code_short
| SORT language_code_short, language_name
| KEEP language_code_short, language_name
;

language_code_short:double | language_name:keyword
-3.4028234663852886E38     | null
-9.223372036854776E18      | null
-9.223372036854776E18      | null
-2.147483648E9             | null
-2.147483648E9             | null
-65505.0                   | null
-65504.0                   | null
-32769.0                   | null
-32768.0                   | min_short
-129.0                     | min_byte_minus_1
-128.0                     | min_byte
1.0                        | English
2.0                        | French
3.0                        | Spanish
4.0                        | German
127.0                      | max_byte
128.0                      | max_byte_plus_1
32767.0                    | max_short
32768.0                    | null
65504.0                    | null
65505.0                    | null
2.147483648E9              | null
2.147483648E9              | null
2.147483648E9              | null
9.223372036854776E18       | null
9.223372036854776E18       | null
9.223372036854776E18       | null
3.4028234663852886E38      | null
;

floatJoinInt
required_capability: join_lookup_v12
required_capability: lookup_join_on_mixed_numeric_fields

FROM languages_mixed_numerics
| WHERE language_code_float is not null
| EVAL language_code_integer = language_code_float
| LOOKUP JOIN languages_mixed_numerics ON language_code_integer
| SORT language_code_integer, language_name
| KEEP language_code_integer, language_name
;

language_code_integer:double | language_name:keyword
-3.4028234663852886E38       | null
-9.223372036854776E18        | null
-9.223372036854776E18        | null
-2.147483648E9               | min_int
-2.147483648E9               | min_int
-65505.0                     | min_half_float_minus_1
-65504.0                     | min_half_float
-32769.0                     | min_short_minus_1
-32768.0                     | min_short
-129.0                       | min_byte_minus_1
-128.0                       | min_byte
1.0                          | English
2.0                          | French
3.0                          | Spanish
4.0                          | German
127.0                        | max_byte
128.0                        | max_byte_plus_1
32767.0                      | max_short
32768.0                      | max_short_plus_1
65504.0                      | max_half_float
65505.0                      | max_half_float_plus_1
2.147483648E9                | null
2.147483648E9                | null
2.147483648E9                | null
9.223372036854776E18         | null
9.223372036854776E18         | null
9.223372036854776E18         | null
3.4028234663852886E38        | null
;

floatJoinLong
required_capability: join_lookup_v12
required_capability: lookup_join_on_mixed_numeric_fields

FROM languages_mixed_numerics
| WHERE language_code_float is not null
| EVAL language_code_long = language_code_float
| LOOKUP JOIN languages_mixed_numerics ON language_code_long
| SORT language_code_long, language_name
| KEEP language_code_long, language_name
;

language_code_long:double | language_name:keyword
-3.4028234663852886E38    | null
-9.223372036854776E18     | null
-9.223372036854776E18     | null
-2.147483648E9            | min_int
-2.147483648E9            | min_int
-65505.0                  | min_half_float_minus_1
-65504.0                  | min_half_float
-32769.0                  | min_short_minus_1
-32768.0                  | min_short
-129.0                    | min_byte_minus_1
-128.0                    | min_byte
1.0                       | English
2.0                       | French
3.0                       | Spanish
4.0                       | German
127.0                     | max_byte
128.0                     | max_byte_plus_1
32767.0                   | max_short
32768.0                   | max_short_plus_1
65504.0                   | max_half_float
65505.0                   | max_half_float_plus_1
2.147483648E9             | max_int_plus_1
2.147483648E9             | max_int_plus_1
2.147483648E9             | max_int_plus_1
9.223372036854776E18      | null
9.223372036854776E18      | null
9.223372036854776E18      | null
3.4028234663852886E38     | null
;

floatJoinHalfFloat
required_capability: join_lookup_v12
required_capability: lookup_join_on_mixed_numeric_fields

FROM languages_mixed_numerics
| WHERE language_code_float is not null
| EVAL language_code_half_float = language_code_float
| LOOKUP JOIN languages_mixed_numerics ON language_code_half_float
| SORT language_code_half_float, language_name
| KEEP language_code_half_float, language_name
;

language_code_half_float:double | language_name:keyword
-3.4028234663852886E38          | null
-9.223372036854776E18           | null
-9.223372036854776E18           | null
-2.147483648E9                  | null
-2.147483648E9                  | null
-65505.0                        | min_half_float
-65505.0                        | min_half_float_minus_1
-65504.0                        | min_half_float
-65504.0                        | min_half_float_minus_1
-32769.0                        | min_short
-32769.0                        | min_short_minus_1
-32768.0                        | min_short
-32768.0                        | min_short_minus_1
-129.0                          | min_byte_minus_1
-128.0                          | min_byte
1.0                             | English
2.0                             | French
3.0                             | Spanish
4.0                             | German
127.0                           | max_byte
128.0                           | max_byte_plus_1
32767.0                         | max_short
32767.0                         | max_short_plus_1
32768.0                         | max_short
32768.0                         | max_short_plus_1
65504.0                         | max_half_float
65504.0                         | max_half_float_plus_1
65505.0                         | max_half_float
65505.0                         | max_half_float_plus_1
2.147483648E9                   | null
2.147483648E9                   | null
2.147483648E9                   | null
9.223372036854776E18            | null
9.223372036854776E18            | null
9.223372036854776E18            | null
3.4028234663852886E38           | null
;

floatJoinScaledFloat
required_capability: join_lookup_v12
required_capability: lookup_join_on_mixed_numeric_fields

FROM languages_mixed_numerics
| WHERE language_code_float is not null
| EVAL language_code_scaled_float = language_code_float
| LOOKUP JOIN languages_mixed_numerics ON language_code_scaled_float
| SORT language_code_scaled_float, language_name
| KEEP language_code_scaled_float, language_name
;

language_code_scaled_float:double | language_name:keyword
-3.4028234663852886E38            | min_long
-3.4028234663852886E38            | min_long_minus_1
-9.223372036854776E18             | min_long
-9.223372036854776E18             | min_long
-9.223372036854776E18             | min_long_minus_1
-9.223372036854776E18             | min_long_minus_1
-2.147483648E9                    | min_int
-2.147483648E9                    | min_int
-65505.0                          | min_half_float_minus_1
-65504.0                          | min_half_float
-32769.0                          | min_short_minus_1
-32768.0                          | min_short
-129.0                            | min_byte_minus_1
-128.0                            | min_byte
1.0                               | English
2.0                               | French
3.0                               | Spanish
4.0                               | German
127.0                             | max_byte
128.0                             | max_byte_plus_1
32767.0                           | max_short
32768.0                           | max_short_plus_1
65504.0                           | max_half_float
65505.0                           | max_half_float_plus_1
2.147483648E9                     | max_int_plus_1
2.147483648E9                     | max_int_plus_1
2.147483648E9                     | max_int_plus_1
9.223372036854776E18              | max_long
9.223372036854776E18              | max_long
9.223372036854776E18              | max_long
9.223372036854776E18              | max_long_minus_1
9.223372036854776E18              | max_long_minus_1
9.223372036854776E18              | max_long_minus_1
9.223372036854776E18              | max_long_plus_1
9.223372036854776E18              | max_long_plus_1
9.223372036854776E18              | max_long_plus_1
3.4028234663852886E38             | max_long
3.4028234663852886E38             | max_long_minus_1
3.4028234663852886E38             | max_long_plus_1
;

floatJoinDouble
required_capability: join_lookup_v12
required_capability: lookup_join_on_mixed_numeric_fields

FROM languages_mixed_numerics
| WHERE language_code_float is not null
| EVAL language_code_double = language_code_float
| LOOKUP JOIN languages_mixed_numerics ON language_code_double
| SORT language_code_double, language_name
| KEEP language_code_double, language_name
;

language_code_double:double | language_name:keyword
-3.4028234663852886E38      | min_float
-9.223372036854776E18       | min_long
-9.223372036854776E18       | min_long
-9.223372036854776E18       | min_long_minus_1
-9.223372036854776E18       | min_long_minus_1
-2.147483648E9              | min_int
-2.147483648E9              | min_int
-65505.0                    | min_half_float_minus_1
-65504.0                    | min_half_float
-32769.0                    | min_short_minus_1
-32768.0                    | min_short
-129.0                      | min_byte_minus_1
-128.0                      | min_byte
1.0                         | English
2.0                         | French
3.0                         | Spanish
4.0                         | German
127.0                       | max_byte
128.0                       | max_byte_plus_1
32767.0                     | max_short
32768.0                     | max_short_plus_1
65504.0                     | max_half_float
65505.0                     | max_half_float_plus_1
2.147483648E9               | max_int_plus_1
2.147483648E9               | max_int_plus_1
2.147483648E9               | max_int_plus_1
9.223372036854776E18        | max_long
9.223372036854776E18        | max_long
9.223372036854776E18        | max_long
9.223372036854776E18        | max_long_minus_1
9.223372036854776E18        | max_long_minus_1
9.223372036854776E18        | max_long_minus_1
9.223372036854776E18        | max_long_plus_1
9.223372036854776E18        | max_long_plus_1
9.223372036854776E18        | max_long_plus_1
3.4028234663852886E38       | max_float
;

doubleJoinByte
required_capability: join_lookup_v12
required_capability: lookup_join_on_mixed_numeric_fields

FROM languages_mixed_numerics
| WHERE language_code_double is not null
| EVAL language_code_byte = language_code_double
| LOOKUP JOIN languages_mixed_numerics ON language_code_byte
| SORT language_code_byte, language_name
| KEEP language_code_byte, language_name
;

language_code_byte:double | language_name:keyword
-3.4028234663852886E38    | null
-9.223372036854776E18     | null
-9.223372036854776E18     | null
-2.147483649E9            | null
-2.147483648E9            | null
-65505.0                  | null
-65504.0                  | null
-32769.0                  | null
-32768.0                  | null
-129.0                    | null
-128.0                    | min_byte
1.0                       | English
2.0                       | French
3.0                       | Spanish
4.0                       | German
127.0                     | max_byte
128.0                     | null
32767.0                   | null
32768.0                   | null
65504.0                   | null
65505.0                   | null
2.147483646E9             | null
2.147483647E9             | null
2.147483648E9             | null
9.223372036854776E18      | null
9.223372036854776E18      | null
9.223372036854776E18      | null
3.4028234663852886E38     | null
3.4028234663852886E39      | null
;

doubleJoinShort
required_capability: join_lookup_v12
required_capability: lookup_join_on_mixed_numeric_fields

FROM languages_mixed_numerics
| WHERE language_code_double is not null
| EVAL language_code_short = language_code_double
| LOOKUP JOIN languages_mixed_numerics ON language_code_short
| SORT language_code_short, language_name
| KEEP language_code_short, language_name
;

language_code_short:double | language_name:keyword
-3.4028234663852886E38     | null
-9.223372036854776E18      | null
-9.223372036854776E18      | null
-2.147483649E9             | null
-2.147483648E9             | null
-65505.0                   | null
-65504.0                   | null
-32769.0                   | null
-32768.0                   | min_short
-129.0                     | min_byte_minus_1
-128.0                     | min_byte
1.0                        | English
2.0                        | French
3.0                        | Spanish
4.0                        | German
127.0                      | max_byte
128.0                      | max_byte_plus_1
32767.0                    | max_short
32768.0                    | null
65504.0                    | null
65505.0                    | null
2.147483646E9              | null
2.147483647E9              | null
2.147483648E9              | null
9.223372036854776E18       | null
9.223372036854776E18       | null
9.223372036854776E18       | null
3.4028234663852886E38      | null
3.4028234663852886E39      | null
;

doubleJoinInt
required_capability: join_lookup_v12
required_capability: lookup_join_on_mixed_numeric_fields

FROM languages_mixed_numerics
| WHERE language_code_double is not null
| EVAL language_code_integer = language_code_double
| LOOKUP JOIN languages_mixed_numerics ON language_code_integer
| SORT language_code_integer, language_name
| KEEP language_code_integer, language_name
;

language_code_integer:double | language_name:keyword
-3.4028234663852886E38       | null
-9.223372036854776E18        | null
-9.223372036854776E18        | null
-2.147483649E9               | null
-2.147483648E9               | min_int
-65505.0                     | min_half_float_minus_1
-65504.0                     | min_half_float
-32769.0                     | min_short_minus_1
-32768.0                     | min_short
-129.0                       | min_byte_minus_1
-128.0                       | min_byte
1.0                          | English
2.0                          | French
3.0                          | Spanish
4.0                          | German
127.0                        | max_byte
128.0                        | max_byte_plus_1
32767.0                      | max_short
32768.0                      | max_short_plus_1
65504.0                      | max_half_float
65505.0                      | max_half_float_plus_1
2.147483646E9                | max_int_minus_1
2.147483647E9                | max_int
2.147483648E9                | null
9.223372036854776E18         | null
9.223372036854776E18         | null
9.223372036854776E18         | null
3.4028234663852886E38        | null
3.4028234663852886E39        | null
;

doubleJoinLong
required_capability: join_lookup_v12
required_capability: lookup_join_on_mixed_numeric_fields

FROM languages_mixed_numerics
| WHERE language_code_double is not null
| EVAL language_code_long = language_code_double
| LOOKUP JOIN languages_mixed_numerics ON language_code_long
| SORT language_code_long, language_name
| KEEP language_code_long, language_name
;

language_code_long:double | language_name:keyword
-3.4028234663852886E38    | null
-9.223372036854776E18     | null
-9.223372036854776E18     | null
-2.147483649E9            | min_int_minus_1
-2.147483648E9            | min_int
-65505.0                  | min_half_float_minus_1
-65504.0                  | min_half_float
-32769.0                  | min_short_minus_1
-32768.0                  | min_short
-129.0                    | min_byte_minus_1
-128.0                    | min_byte
1.0                       | English
2.0                       | French
3.0                       | Spanish
4.0                       | German
127.0                     | max_byte
128.0                     | max_byte_plus_1
32767.0                   | max_short
32768.0                   | max_short_plus_1
65504.0                   | max_half_float
65505.0                   | max_half_float_plus_1
2.147483646E9             | max_int_minus_1
2.147483647E9             | max_int
2.147483648E9             | max_int_plus_1
9.223372036854776E18      | null
9.223372036854776E18      | null
9.223372036854776E18      | null
3.4028234663852886E38     | null
3.4028234663852886E39     | null
;

doubleJoinHalfFloat
required_capability: join_lookup_v12
required_capability: lookup_join_on_mixed_numeric_fields

FROM languages_mixed_numerics
| WHERE language_code_double is not null
| EVAL language_code_half_float = language_code_double
| LOOKUP JOIN languages_mixed_numerics ON language_code_half_float
| SORT language_code_half_float, language_name
| KEEP language_code_half_float, language_name
;

language_code_half_float:double | language_name:keyword
-3.4028234663852886E38          | null
-9.223372036854776E18           | null
-9.223372036854776E18           | null
-2.147483649E9                  | null
-2.147483648E9                  | null
-65505.0                        | min_half_float
-65505.0                        | min_half_float_minus_1
-65504.0                        | min_half_float
-65504.0                        | min_half_float_minus_1
-32769.0                        | min_short
-32769.0                        | min_short_minus_1
-32768.0                        | min_short
-32768.0                        | min_short_minus_1
-129.0                          | min_byte_minus_1
-128.0                          | min_byte
1.0                             | English
2.0                             | French
3.0                             | Spanish
4.0                             | German
127.0                           | max_byte
128.0                           | max_byte_plus_1
32767.0                         | max_short
32767.0                         | max_short_plus_1
32768.0                         | max_short
32768.0                         | max_short_plus_1
65504.0                         | max_half_float
65504.0                         | max_half_float_plus_1
65505.0                         | max_half_float
65505.0                         | max_half_float_plus_1
2.147483646E9                   | null
2.147483647E9                   | null
2.147483648E9                   | null
9.223372036854776E18            | null
9.223372036854776E18            | null
9.223372036854776E18            | null
3.4028234663852886E38           | null
3.4028234663852886E39           | null
;

doubleJoinScaledFloat
required_capability: join_lookup_v12
required_capability: lookup_join_on_mixed_numeric_fields

FROM languages_mixed_numerics
| WHERE language_code_double is not null
| EVAL language_code_scaled_float = language_code_double
| LOOKUP JOIN languages_mixed_numerics ON language_code_scaled_float
| SORT language_code_scaled_float, language_name
| KEEP language_code_scaled_float, language_name
;

language_code_scaled_float:double | language_name:keyword
-3.4028234663852886E38            | min_long
-3.4028234663852886E38            | min_long_minus_1
-9.223372036854776E18             | min_long
-9.223372036854776E18             | min_long
-9.223372036854776E18             | min_long_minus_1
-9.223372036854776E18             | min_long_minus_1
-2.147483649E9                    | min_int_minus_1
-2.147483648E9                    | min_int
-65505.0                          | min_half_float_minus_1
-65504.0                          | min_half_float
-32769.0                          | min_short_minus_1
-32768.0                          | min_short
-129.0                            | min_byte_minus_1
-128.0                            | min_byte
1.0                               | English
2.0                               | French
3.0                               | Spanish
4.0                               | German
127.0                             | max_byte
128.0                             | max_byte_plus_1
32767.0                           | max_short
32768.0                           | max_short_plus_1
65504.0                           | max_half_float
65505.0                           | max_half_float_plus_1
2.147483646E9                     | max_int_minus_1
2.147483647E9                     | max_int
2.147483648E9                     | max_int_plus_1
9.223372036854776E18              | max_long
9.223372036854776E18              | max_long
9.223372036854776E18              | max_long
9.223372036854776E18              | max_long_minus_1
9.223372036854776E18              | max_long_minus_1
9.223372036854776E18              | max_long_minus_1
9.223372036854776E18              | max_long_plus_1
9.223372036854776E18              | max_long_plus_1
9.223372036854776E18              | max_long_plus_1
3.4028234663852886E38             | max_long
3.4028234663852886E38             | max_long_minus_1
3.4028234663852886E38             | max_long_plus_1
3.4028234663852886E39             | max_long
3.4028234663852886E39             | max_long_minus_1
3.4028234663852886E39             | max_long_plus_1
;

doubleJoinFloat
required_capability: join_lookup_v12
required_capability: lookup_join_on_mixed_numeric_fields

FROM languages_mixed_numerics
| WHERE language_code_double is not null
| EVAL language_code_float = language_code_double
| LOOKUP JOIN languages_mixed_numerics ON language_code_float
| SORT language_code_float, language_name
| KEEP language_code_float, language_name
;

language_code_float:double | language_name:keyword
-3.4028234663852886E38     | min_float
-9.223372036854776E18      | min_long
-9.223372036854776E18      | min_long
-9.223372036854776E18      | min_long_minus_1
-9.223372036854776E18      | min_long_minus_1
-2.147483649E9             | min_int
-2.147483649E9             | min_int_minus_1
-2.147483648E9             | min_int
-2.147483648E9             | min_int_minus_1
-65505.0                   | min_half_float_minus_1
-65504.0                   | min_half_float
-32769.0                   | min_short_minus_1
-32768.0                   | min_short
-129.0                     | min_byte_minus_1
-128.0                     | min_byte
1.0                        | English
2.0                        | French
3.0                        | Spanish
4.0                        | German
127.0                      | max_byte
128.0                      | max_byte_plus_1
32767.0                    | max_short
32768.0                    | max_short_plus_1
65504.0                    | max_half_float
65505.0                    | max_half_float_plus_1
2.147483646E9              | max_int
2.147483646E9              | max_int_minus_1
2.147483646E9              | max_int_plus_1
2.147483647E9              | max_int
2.147483647E9              | max_int_minus_1
2.147483647E9              | max_int_plus_1
2.147483648E9              | max_int
2.147483648E9              | max_int_minus_1
2.147483648E9              | max_int_plus_1
9.223372036854776E18       | max_long
9.223372036854776E18       | max_long
9.223372036854776E18       | max_long
9.223372036854776E18       | max_long_minus_1
9.223372036854776E18       | max_long_minus_1
9.223372036854776E18       | max_long_minus_1
9.223372036854776E18       | max_long_plus_1
9.223372036854776E18       | max_long_plus_1
9.223372036854776E18       | max_long_plus_1
3.4028234663852886E38      | max_float
3.4028234663852886E39      | null
;

byteEqualsShort
required_capability: join_lookup_v12
required_capability: lookup_join_on_mixed_numeric_fields

FROM languages_mixed_numerics
| WHERE language_code_byte == language_code_short
| SORT language_code_byte, language_code_short, language_name
| KEEP language_code_byte, language_code_short, language_name
;

language_code_byte:byte | language_code_short:short | language_name:keyword
-128                    | -128                      | min_byte
1                       | 1                         | English
2                       | 2                         | French
3                       | 3                         | Spanish
4                       | 4                         | German
127                     | 127                       | max_byte
;

byteEqualsInt
required_capability: join_lookup_v12
required_capability: lookup_join_on_mixed_numeric_fields

FROM languages_mixed_numerics
| WHERE language_code_byte == language_code_integer
| SORT language_code_byte, language_code_integer, language_name
| KEEP language_code_byte, language_code_integer, language_name
;

language_code_byte:byte | language_code_integer:integer | language_name:keyword
-128                    | -128                          | min_byte
1                       | 1                             | English
2                       | 2                             | French
3                       | 3                             | Spanish
4                       | 4                             | German
127                     | 127                           | max_byte
;

byteEqualsLong
required_capability: join_lookup_v12
required_capability: lookup_join_on_mixed_numeric_fields

FROM languages_mixed_numerics
| WHERE language_code_byte == language_code_long
| SORT language_code_byte, language_code_long, language_name
| KEEP language_code_byte, language_code_long, language_name
;

language_code_byte:byte | language_code_long:long | language_name:keyword
-128                    | -128                    | min_byte
1                       | 1                       | English
2                       | 2                       | French
3                       | 3                       | Spanish
4                       | 4                       | German
127                     | 127                     | max_byte
;

byteEqualsHalfFloat
required_capability: join_lookup_v12
required_capability: lookup_join_on_mixed_numeric_fields

FROM languages_mixed_numerics
| WHERE language_code_byte == language_code_half_float
| SORT language_code_byte, language_code_half_float, language_name
| KEEP language_code_byte, language_code_half_float, language_name
;

language_code_byte:byte | language_code_half_float:double | language_name:keyword
-128                    | -128                            | min_byte
1                       | 1                               | English
2                       | 2                               | French
3                       | 3                               | Spanish
4                       | 4                               | German
127                     | 127                             | max_byte
;

byteEqualsScaledFloat
required_capability: join_lookup_v12
required_capability: lookup_join_on_mixed_numeric_fields

FROM languages_mixed_numerics
| WHERE language_code_byte == language_code_scaled_float
| SORT language_code_byte, language_code_scaled_float, language_name
| KEEP language_code_byte, language_code_scaled_float, language_name
;

language_code_byte:byte | language_code_scaled_float:double | language_name:keyword
-128                    | -128                              | min_byte
1                       | 1                                 | English
2                       | 2                                 | French
3                       | 3                                 | Spanish
4                       | 4                                 | German
127                     | 127                               | max_byte
;

byteEqualsFloat
required_capability: join_lookup_v12
required_capability: lookup_join_on_mixed_numeric_fields

FROM languages_mixed_numerics
| WHERE language_code_byte == language_code_float
| SORT language_code_byte, language_code_float, language_name
| KEEP language_code_byte, language_code_float, language_name
;

language_code_byte:byte | language_code_float:double | language_name:keyword
-128                    | -128                      | min_byte
1                       | 1                         | English
2                       | 2                         | French
3                       | 3                         | Spanish
4                       | 4                         | German
127                     | 127                       | max_byte
;

byteEqualsDouble
required_capability: join_lookup_v12
required_capability: lookup_join_on_mixed_numeric_fields

FROM languages_mixed_numerics
| WHERE language_code_byte == language_code_double
| SORT language_code_byte, language_code_double, language_name
| KEEP language_code_byte, language_code_double, language_name
;

language_code_byte:byte | language_code_double:double | language_name:keyword
-128                    | -128                        | min_byte
1                       | 1                           | English
2                       | 2                           | French
3                       | 3                           | Spanish
4                       | 4                           | German
127                     | 127                         | max_byte
;

shortEqualsInt
required_capability: join_lookup_v12
required_capability: lookup_join_on_mixed_numeric_fields

FROM languages_mixed_numerics
| WHERE language_code_short == language_code_integer
| SORT language_code_short, language_code_integer, language_name
| KEEP language_code_short, language_code_integer, language_name
;

language_code_short:short | language_code_integer:integer | language_name:keyword
-32768                    | -32768                        | min_short
-129                      | -129                          | min_byte_minus_1
-128                      | -128                          | min_byte
1                         | 1                             | English
2                         | 2                             | French
3                         | 3                             | Spanish
4                         | 4                             | German
127                       | 127                           | max_byte
128                       | 128                           | max_byte_plus_1
32767                     | 32767                         | max_short
;

shortEqualsLong
required_capability: join_lookup_v12
required_capability: lookup_join_on_mixed_numeric_fields

FROM languages_mixed_numerics
| WHERE language_code_short == language_code_long
| SORT language_code_short, language_code_long, language_name
| KEEP language_code_short, language_code_long, language_name
;

language_code_short:short | language_code_long:long | language_name:keyword
-32768                    | -32768                  | min_short
-129                      | -129                    | min_byte_minus_1
-128                      | -128                    | min_byte
1                         | 1                       | English
2                         | 2                       | French
3                         | 3                       | Spanish
4                         | 4                       | German
127                       | 127                     | max_byte
128                       | 128                     | max_byte_plus_1
32767                     | 32767                   | max_short
;

shortEqualsHalfFloat
required_capability: join_lookup_v12
required_capability: lookup_join_on_mixed_numeric_fields

FROM languages_mixed_numerics
| WHERE language_code_short == language_code_half_float
| SORT language_code_short, language_code_half_float, language_name
| KEEP language_code_short, language_code_half_float, language_name
;

language_code_short:short | language_code_half_float:double | language_name:keyword
-32768                    | -32768                          | min_short
-129                      | -129                            | min_byte_minus_1
-128                      | -128                            | min_byte
1                         | 1                               | English
2                         | 2                               | French
3                         | 3                               | Spanish
4                         | 4                               | German
127                       | 127                             | max_byte
128                       | 128                             | max_byte_plus_1
;

shortEqualsScaledFloat
required_capability: join_lookup_v12
required_capability: lookup_join_on_mixed_numeric_fields

FROM languages_mixed_numerics
| WHERE language_code_short == language_code_scaled_float
| SORT language_code_short, language_code_scaled_float, language_name
| KEEP language_code_short, language_code_scaled_float, language_name
;

language_code_short:short | language_code_scaled_float:double | language_name:keyword
-32768                    | -32768                            | min_short
-129                      | -129                              | min_byte_minus_1
-128                      | -128                              | min_byte
1                         | 1                                 | English
2                         | 2                                 | French
3                         | 3                                 | Spanish
4                         | 4                                 | German
127                       | 127                               | max_byte
128                       | 128                               | max_byte_plus_1
32767                       | 32767.0                         | max_short
;

shortEqualsFloat
required_capability: join_lookup_v12
required_capability: lookup_join_on_mixed_numeric_fields

FROM languages_mixed_numerics
| WHERE language_code_short == language_code_float
| SORT language_code_short, language_code_float, language_name
| KEEP language_code_short, language_code_float, language_name
;

language_code_short:short | language_code_float:double | language_name:keyword
-32768                    | -32768                     | min_short
-129                      | -129                       | min_byte_minus_1
-128                      | -128                       | min_byte
1                         | 1                          | English
2                         | 2                          | French
3                         | 3                          | Spanish
4                         | 4                          | German
127                       | 127                        | max_byte
128                       | 128                        | max_byte_plus_1
32767                     | 32767                      | max_short
;

shortEqualsDouble
required_capability: join_lookup_v12
required_capability: lookup_join_on_mixed_numeric_fields

FROM languages_mixed_numerics
| WHERE language_code_short == language_code_double
| SORT language_code_short, language_code_double, language_name
| KEEP language_code_short, language_code_double, language_name
;

language_code_short:short | language_code_double:double | language_name:keyword
-32768                    | -32768                      | min_short
-129                      | -129                        | min_byte_minus_1
-128                      | -128                        | min_byte
1                         | 1                           | English
2                         | 2                           | French
3                         | 3                           | Spanish
4                         | 4                           | German
127                       | 127                         | max_byte
128                       | 128                         | max_byte_plus_1
32767                     | 32767                       | max_short
;

intEqualsLong
required_capability: join_lookup_v12
required_capability: lookup_join_on_mixed_numeric_fields

FROM languages_mixed_numerics
| WHERE language_code_integer == language_code_long
| SORT language_code_integer, language_code_long, language_name
| KEEP language_code_integer, language_code_long, language_name
;

language_code_integer:integer | language_code_long:long | language_name:keyword
-2147483648                   | -2147483648             | min_int
-65505                        | -65505                  | min_half_float_minus_1
-65504                        | -65504                  | min_half_float
-32769                        | -32769                  | min_short_minus_1
-32768                        | -32768                  | min_short
-129                          | -129                    | min_byte_minus_1
-128                          | -128                    | min_byte
1                             | 1                       | English
2                             | 2                       | French
3                             | 3                       | Spanish
4                             | 4                       | German
127                           | 127                     | max_byte
128                           | 128                     | max_byte_plus_1
32767                         | 32767                   | max_short
32768                         | 32768                   | max_short_plus_1
65504                         | 65504                   | max_half_float
65505                         | 65505                   | max_half_float_plus_1
2147483646                    | 2147483646              | max_int_minus_1
2147483647                    | 2147483647              | max_int
;

intEqualsHalfFloat
required_capability: join_lookup_v12
required_capability: lookup_join_on_mixed_numeric_fields

FROM languages_mixed_numerics
| WHERE language_code_integer == language_code_half_float
| SORT language_code_integer, language_code_half_float, language_name
| KEEP language_code_integer, language_code_half_float, language_name
;

language_code_integer:integer | language_code_half_float:double | language_name:keyword
-65504                        | -65504.0                        | min_half_float
-32768                        | -32768.0                        | min_short
-129                          | -129.0                          | min_byte_minus_1
-128                          | -128.0                          | min_byte
1                             | 1.0                             | English
2                             | 2.0                             | French
3                             | 3.0                             | Spanish
4                             | 4.0                             | German
127                           | 127.0                           | max_byte
128                           | 128.0                           | max_byte_plus_1
32768                         | 32768.0                         | max_short_plus_1
65504                         | 65504.0                         | max_half_float
;

intEqualsScaledFloat
required_capability: join_lookup_v12
required_capability: lookup_join_on_mixed_numeric_fields

FROM languages_mixed_numerics
| WHERE language_code_integer == language_code_scaled_float
| SORT language_code_integer, language_code_scaled_float, language_name
| KEEP language_code_integer, language_code_scaled_float, language_name
;

language_code_integer:integer | language_code_scaled_float:double | language_name:keyword
-2147483648                   | -2.147483648E9                    | min_int
-65505                        | -65505.0                          | min_half_float_minus_1
-65504                        | -65504.0                          | min_half_float
-32769                        | -32769.0                          | min_short_minus_1
-32768                        | -32768.0                          | min_short
-129                          | -129.0                            | min_byte_minus_1
-128                          | -128.0                            | min_byte
1                             | 1.0                               | English
2                             | 2.0                               | French
3                             | 3.0                               | Spanish
4                             | 4.0                               | German
127                           | 127.0                             | max_byte
128                           | 128.0                             | max_byte_plus_1
32767                         | 32767.0                           | max_short
32768                         | 32768.0                           | max_short_plus_1
65504                         | 65504.0                           | max_half_float
65505                         | 65505.0                           | max_half_float_plus_1
2147483646                    | 2.147483646E9                     | max_int_minus_1
2147483647                    | 2.147483647E9                     | max_int
;

intEqualsFloat
required_capability: join_lookup_v12
required_capability: lookup_join_on_mixed_numeric_fields

FROM languages_mixed_numerics
| WHERE language_code_integer == language_code_float
| SORT language_code_integer, language_code_float, language_name
| KEEP language_code_integer, language_code_float, language_name
;

language_code_integer:integer | language_code_float:double | language_name:keyword
-2147483648                   | -2.147483648E9             | min_int
-65505                        | -65505.0                   | min_half_float_minus_1
-65504                        | -65504.0                   | min_half_float
-32769                        | -32769.0                   | min_short_minus_1
-32768                        | -32768.0                   | min_short
-129                          | -129.0                     | min_byte_minus_1
-128                          | -128.0                     | min_byte
1                             | 1.0                        | English
2                             | 2.0                        | French
3                             | 3.0                        | Spanish
4                             | 4.0                        | German
127                           | 127.0                      | max_byte
128                           | 128.0                      | max_byte_plus_1
32767                         | 32767.0                    | max_short
32768                         | 32768.0                    | max_short_plus_1
65504                         | 65504.0                    | max_half_float
65505                         | 65505.0                    | max_half_float_plus_1
;

intEqualsDouble
required_capability: join_lookup_v12
required_capability: lookup_join_on_mixed_numeric_fields

FROM languages_mixed_numerics
| WHERE language_code_integer == language_code_double
| SORT language_code_integer, language_code_double, language_name
| KEEP language_code_integer, language_code_double, language_name
;

language_code_integer:integer | language_code_double:double | language_name:keyword
-2147483648                   | -2.147483648E9              | min_int
-65505                        | -65505.0                    | min_half_float_minus_1
-65504                        | -65504.0                    | min_half_float
-32769                        | -32769.0                    | min_short_minus_1
-32768                        | -32768.0                    | min_short
-129                          | -129.0                      | min_byte_minus_1
-128                          | -128.0                      | min_byte
1                             | 1.0                         | English
2                             | 2.0                         | French
3                             | 3.0                         | Spanish
4                             | 4.0                         | German
127                           | 127.0                       | max_byte
128                           | 128.0                       | max_byte_plus_1
32767                         | 32767.0                     | max_short
32768                         | 32768.0                     | max_short_plus_1
65504                         | 65504.0                     | max_half_float
65505                         | 65505.0                     | max_half_float_plus_1
2147483646                    | 2.147483646E9               | max_int_minus_1
2147483647                    | 2.147483647E9               | max_int
;

longEqualsHalfFloat
required_capability: join_lookup_v12
required_capability: lookup_join_on_mixed_numeric_fields

FROM languages_mixed_numerics
| WHERE language_code_long is not null AND language_code_long == language_code_half_float
| SORT language_code_long, language_code_half_float, language_name
| KEEP language_code_long, language_code_half_float, language_name
;

language_code_long:long | language_code_half_float:double | language_name:keyword
-65504                  | -65504.0                        | min_half_float
-32768                  | -32768.0                        | min_short
-129                    | -129.0                          | min_byte_minus_1
-128                    | -128.0                          | min_byte
1                       | 1.0                             | English
2                       | 2.0                             | French
3                       | 3.0                             | Spanish
4                       | 4.0                             | German
127                     | 127.0                           | max_byte
128                     | 128.0                           | max_byte_plus_1
32768                   | 32768.0                         | max_short_plus_1
65504                   | 65504.0                         | max_half_float
;

longEqualsScaledFloat
required_capability: join_lookup_v12
required_capability: lookup_join_on_mixed_numeric_fields

FROM languages_mixed_numerics
| WHERE language_code_long == language_code_scaled_float
| SORT language_code_long, language_code_scaled_float, language_name
| KEEP language_code_long, language_code_scaled_float, language_name
;

language_code_long:long | language_code_scaled_float:double | language_name:keyword
-2147483649             | -2.147483649E9                    | min_int_minus_1
-2147483648             | -2.147483648E9                    | min_int
-65505                  | -65505.0                          | min_half_float_minus_1
-65504                  | -65504.0                          | min_half_float
-32769                  | -32769.0                          | min_short_minus_1
-32768                  | -32768.0                          | min_short
-129                    | -129.0                            | min_byte_minus_1
-128                    | -128.0                            | min_byte
1                       | 1.0                               | English
2                       | 2.0                               | French
3                       | 3.0                               | Spanish
4                       | 4.0                               | German
127                     | 127.0                             | max_byte
128                     | 128.0                             | max_byte_plus_1
32767                   | 32767.0                           | max_short
32768                   | 32768.0                           | max_short_plus_1
65504                   | 65504.0                           | max_half_float
65505                   | 65505.0                           | max_half_float_plus_1
2147483646              | 2.147483646E9                     | max_int_minus_1
2147483647              | 2.147483647E9                     | max_int
2147483648              | 2.147483648E9                     | max_int_plus_1
;

longEqualsFloat
required_capability: join_lookup_v12
required_capability: lookup_join_on_mixed_numeric_fields

FROM languages_mixed_numerics
| WHERE language_code_long == language_code_float
| SORT language_code_long, language_code_float, language_name
| KEEP language_code_long, language_code_float, language_name
;

language_code_long:long | language_code_float:double | language_name:keyword
-9223372036854775808    | -9.223372036854776E18      | min_long
-2147483648             | -2.147483648E9             | min_int
-65505                  | -65505.0                   | min_half_float_minus_1
-65504                  | -65504.0                   | min_half_float
-32769                  | -32769.0                   | min_short_minus_1
-32768                  | -32768.0                   | min_short
-129                    | -129.0                     | min_byte_minus_1
-128                    | -128.0                     | min_byte
1                       | 1.0                        | English
2                       | 2.0                        | French
3                       | 3.0                        | Spanish
4                       | 4.0                        | German
127                     | 127.0                      | max_byte
128                     | 128.0                      | max_byte_plus_1
32767                   | 32767.0                    | max_short
32768                   | 32768.0                    | max_short_plus_1
65504                   | 65504.0                    | max_half_float
65505                   | 65505.0                    | max_half_float_plus_1
2147483648              | 2.147483648E9              | max_int_plus_1
9223372036854775806     | 9.223372036854776E18       | max_long_minus_1
9223372036854775807     | 9.223372036854776E18       | max_long
;

longEqualsDouble
required_capability: join_lookup_v12
required_capability: lookup_join_on_mixed_numeric_fields

FROM languages_mixed_numerics
| WHERE language_code_long == language_code_double
| SORT language_code_long, language_code_double, language_name
| KEEP language_code_long, language_code_double, language_name
;

language_code_long:long | language_code_double:double | language_name:keyword
-9223372036854775808    | -9.223372036854776E18       | min_long
-2147483649             | -2.147483649E9              | min_int_minus_1
-2147483648             | -2.147483648E9              | min_int
-65505                  | -65505.0                    | min_half_float_minus_1
-65504                  | -65504.0                    | min_half_float
-32769                  | -32769.0                    | min_short_minus_1
-32768                  | -32768.0                    | min_short
-129                    | -129.0                      | min_byte_minus_1
-128                    | -128.0                      | min_byte
1                       | 1.0                         | English
2                       | 2.0                         | French
3                       | 3.0                         | Spanish
4                       | 4.0                         | German
127                     | 127.0                       | max_byte
128                     | 128.0                       | max_byte_plus_1
32767                   | 32767.0                     | max_short
32768                   | 32768.0                     | max_short_plus_1
65504                   | 65504.0                     | max_half_float
65505                   | 65505.0                     | max_half_float_plus_1
2147483646              | 2.147483646E9               | max_int_minus_1
2147483647              | 2.147483647E9               | max_int
2147483648              | 2.147483648E9               | max_int_plus_1
9223372036854775806     | 9.223372036854776E18        | max_long_minus_1
9223372036854775807     | 9.223372036854776E18        | max_long
;

halfFloatEqualsScaledFloat
required_capability: join_lookup_v12
required_capability: lookup_join_on_mixed_numeric_fields

FROM languages_mixed_numerics
| WHERE language_code_half_float == language_code_scaled_float
| SORT language_code_half_float, language_code_scaled_float, language_name
| KEEP language_code_half_float, language_code_scaled_float, language_name
;

language_code_half_float:double | language_code_scaled_float:double | language_name:keyword
-65504.0                        | -65504.0                          | min_half_float
-32768.0                        | -32768.0                          | min_short
-129.0                          | -129.0                            | min_byte_minus_1
-128.0                          | -128.0                            | min_byte
1.0                             | 1.0                               | English
2.0                             | 2.0                               | French
3.0                             | 3.0                               | Spanish
4.0                             | 4.0                               | German
127.0                           | 127.0                             | max_byte
128.0                           | 128.0                             | max_byte_plus_1
32768.0                         | 32768.0                           | max_short_plus_1
65504.0                         | 65504.0                           | max_half_float
;

halfFloatEqualsFloat
required_capability: join_lookup_v12
required_capability: lookup_join_on_mixed_numeric_fields

FROM languages_mixed_numerics
| WHERE language_code_half_float == language_code_float
| SORT language_code_half_float, language_code_float, language_name
| KEEP language_code_half_float, language_code_float, language_name
;

language_code_half_float:double | language_code_float:double | language_name:keyword
-65504.0                        | -65504.0                   | min_half_float
-32768.0                        | -32768.0                   | min_short
-129.0                          | -129.0                     | min_byte_minus_1
-128.0                          | -128.0                     | min_byte
1.0                             | 1.0                        | English
2.0                             | 2.0                        | French
3.0                             | 3.0                        | Spanish
4.0                             | 4.0                        | German
127.0                           | 127.0                      | max_byte
128.0                           | 128.0                      | max_byte_plus_1
32768.0                         | 32768.0                    | max_short_plus_1
65504.0                         | 65504.0                    | max_half_float
;


halfFloatEqualsDouble
required_capability: join_lookup_v12
required_capability: lookup_join_on_mixed_numeric_fields

FROM languages_mixed_numerics
| WHERE language_code_half_float == language_code_double
| SORT language_code_half_float, language_code_double, language_name
| KEEP language_code_half_float, language_code_double, language_name
;

language_code_half_float:double | language_code_double:double | language_name:keyword
-65504.0                        | -65504.0                    | min_half_float
-32768.0                        | -32768.0                    | min_short
-129.0                          | -129.0                      | min_byte_minus_1
-128.0                          | -128.0                      | min_byte
1.0                             | 1.0                         | English
2.0                             | 2.0                         | French
3.0                             | 3.0                         | Spanish
4.0                             | 4.0                         | German
127.0                           | 127.0                       | max_byte
128.0                           | 128.0                       | max_byte_plus_1
32768.0                         | 32768.0                     | max_short_plus_1
65504.0                         | 65504.0                     | max_half_float
;

scaledFloatEqualsFloat
required_capability: join_lookup_v12
required_capability: lookup_join_on_mixed_numeric_fields

FROM languages_mixed_numerics
| WHERE language_code_scaled_float == language_code_float
| SORT language_code_scaled_float, language_code_float, language_name
| KEEP language_code_scaled_float, language_code_float, language_name
;

language_code_scaled_float:double | language_code_float:double | language_name:keyword
-2.147483648E9                    | -2.147483648E9             | min_int
-65505.0                          | -65505.0                   | min_half_float_minus_1
-65504.0                          | -65504.0                   | min_half_float
-32769.0                          | -32769.0                   | min_short_minus_1
-32768.0                          | -32768.0                   | min_short
-129.0                            | -129.0                     | min_byte_minus_1
-128.0                            | -128.0                     | min_byte
1.0                               | 1.0                        | English
2.0                               | 2.0                        | French
3.0                               | 3.0                        | Spanish
4.0                               | 4.0                        | German
127.0                             | 127.0                      | max_byte
128.0                             | 128.0                      | max_byte_plus_1
32767.0                           | 32767.0                    | max_short
32768.0                           | 32768.0                    | max_short_plus_1
65504.0                           | 65504.0                    | max_half_float
65505.0                           | 65505.0                    | max_half_float_plus_1
2.147483648E9                     | 2.147483648E9              | max_int_plus_1
;


scaledFloatEqualsDouble
required_capability: join_lookup_v12
required_capability: lookup_join_on_mixed_numeric_fields

FROM languages_mixed_numerics
| WHERE language_code_scaled_float == language_code_double
| SORT language_code_scaled_float, language_code_double, language_name
| KEEP language_code_scaled_float, language_code_double, language_name
;

language_code_scaled_float:double | language_code_double:double | language_name:keyword
-2.147483649E9                    | -2.147483649E9              | min_int_minus_1
-2.147483648E9                    | -2.147483648E9              | min_int
-65505.0                          | -65505.0                    | min_half_float_minus_1
-65504.0                          | -65504.0                    | min_half_float
-32769.0                          | -32769.0                    | min_short_minus_1
-32768.0                          | -32768.0                    | min_short
-129.0                            | -129.0                      | min_byte_minus_1
-128.0                            | -128.0                      | min_byte
1.0                               | 1.0                         | English
2.0                               | 2.0                         | French
3.0                               | 3.0                         | Spanish
4.0                               | 4.0                         | German
127.0                             | 127.0                       | max_byte
128.0                             | 128.0                       | max_byte_plus_1
32767.0                           | 32767.0                     | max_short
32768.0                           | 32768.0                     | max_short_plus_1
65504.0                           | 65504.0                     | max_half_float
65505.0                           | 65505.0                     | max_half_float_plus_1
2.147483646E9                     | 2.147483646E9               | max_int_minus_1
2.147483647E9                     | 2.147483647E9               | max_int
2.147483648E9                     | 2.147483648E9               | max_int_plus_1
;

floatEqualsDouble
required_capability: join_lookup_v12
required_capability: lookup_join_on_mixed_numeric_fields

FROM languages_mixed_numerics
| WHERE language_code_float == language_code_double
| SORT language_code_float, language_code_double, language_name
| KEEP language_code_float, language_code_double, language_name
;

language_code_float:double | language_code_double:double | language_name:keyword
-3.4028234663852886E38     | -3.4028234663852886E38      | min_float
-9.223372036854776E18      | -9.223372036854776E18       | min_long
-9.223372036854776E18      | -9.223372036854776E18       | min_long_minus_1
-2.147483648E9             | -2.147483648E9              | min_int
-65505.0                   | -65505.0                    | min_half_float_minus_1
-65504.0                   | -65504.0                    | min_half_float
-32769.0                   | -32769.0                    | min_short_minus_1
-32768.0                   | -32768.0                    | min_short
-129.0                     | -129.0                      | min_byte_minus_1
-128.0                     | -128.0                      | min_byte
1.0                        | 1.0                         | English
2.0                        | 2.0                         | French
3.0                        | 3.0                         | Spanish
4.0                        | 4.0                         | German
127.0                      | 127.0                       | max_byte
128.0                      | 128.0                       | max_byte_plus_1
32767.0                    | 32767.0                     | max_short
32768.0                    | 32768.0                     | max_short_plus_1
65504.0                    | 65504.0                     | max_half_float
65505.0                    | 65505.0                     | max_half_float_plus_1
2.147483648E9              | 2.147483648E9               | max_int_plus_1
9.223372036854776E18       | 9.223372036854776E18        | max_long
9.223372036854776E18       | 9.223372036854776E18        | max_long_minus_1
9.223372036854776E18       | 9.223372036854776E18        | max_long_plus_1
3.4028234663852886E38      | 3.4028234663852886E38       | max_float
;

floatNotEqualsDouble
required_capability: join_lookup_v12
required_capability: lookup_join_on_mixed_numeric_fields

FROM languages_mixed_numerics
| WHERE NOT language_code_float == language_code_double
| SORT language_code_float, language_code_double, language_name
| KEEP language_code_float, language_code_double, language_name
;

language_code_float:double | language_code_double:double | language_name:keyword
-2.147483648E9             | -2.147483649E9              | min_int_minus_1
2.147483648E9              | 2.147483646E9               | max_int_minus_1
2.147483648E9              | 2.147483647E9               | max_int
>>>>>>> 8929a643
;<|MERGE_RESOLUTION|>--- conflicted
+++ resolved
@@ -1743,25 +1743,6 @@
 8268153
 ;
 
-<<<<<<< HEAD
-nullifiedJoinKeyToPurgeTheJoin
-required_capability: join_lookup_v12
-
-FROM employees
-| RENAME languages AS language_code
-| SORT emp_no, language_code
-| LIMIT 4
-| EVAL language_code = TO_INTEGER(NULL)
-| LOOKUP JOIN languages_lookup ON language_code
-| KEEP emp_no, language_code, language_name
-;
-
-emp_no:integer | language_code:integer | language_name:keyword
-10001          |null           |null
-10002          |null           |null
-10003          |null           |null
-10004          |null           |null
-=======
 byteJoinShort
 required_capability: join_lookup_v12
 required_capability: lookup_join_on_mixed_numeric_fields
@@ -4579,5 +4560,23 @@
 -2.147483648E9             | -2.147483649E9              | min_int_minus_1
 2.147483648E9              | 2.147483646E9               | max_int_minus_1
 2.147483648E9              | 2.147483647E9               | max_int
->>>>>>> 8929a643
+;
+
+nullifiedJoinKeyToPurgeTheJoin
+required_capability: join_lookup_v12
+
+FROM employees
+| RENAME languages AS language_code
+| SORT emp_no, language_code
+| LIMIT 4
+| EVAL language_code = TO_INTEGER(NULL)
+| LOOKUP JOIN languages_lookup ON language_code
+| KEEP emp_no, language_code, language_name
+;
+
+emp_no:integer | language_code:integer | language_name:keyword
+10001          |null           |null
+10002          |null           |null
+10003          |null           |null
+10004          |null           |null
 ;
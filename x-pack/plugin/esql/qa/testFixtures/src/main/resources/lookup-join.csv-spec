--- conflicted
+++ resolved
@@ -106,7 +106,7 @@
 ;
 
 repeatedIndexOnFrom
-required_capability: join_lookup_v11
+required_capability: join_lookup_v12
 
 FROM languages_lookup
 | LOOKUP JOIN languages_lookup ON language_code
@@ -199,7 +199,7 @@
 
 nonUniqueRightKeyOnTheCoordinatorCorrectOrdering
 // Same as above, but don't ignore the order completely. At least the emp_no col must remain correctly ordered.
-required_capability: join_lookup_v11
+required_capability: join_lookup_v12
 
 FROM employees
 | SORT emp_no
@@ -237,28 +237,8 @@
 2                     | null               | German
 ;
 
-<<<<<<< HEAD
-repeatedIndexOnFrom
-required_capability: join_lookup_v12
-
-FROM languages_lookup
-| LOOKUP JOIN languages_lookup ON language_code
-| SORT language_code
-;
-
-language_code:integer | language_name:keyword
-1                     | English
-2                     | French
-3                     | Spanish
-4                     | German
-;
-
-keepFieldNotInLookup
-required_capability: join_lookup_v12
-=======
 keepFieldNotInLookupOnTheDataNode
-required_capability: join_lookup_v11
->>>>>>> 45ae0718
+required_capability: join_lookup_v12
 
 FROM employees
 | EVAL language_code = emp_no % 10
@@ -275,13 +255,8 @@
 10001
 ;
 
-<<<<<<< HEAD
-dropAllFieldsUsedInLookup
-required_capability: join_lookup_v12
-=======
 dropAllFieldsUsedInLookupOnTheCoordinator
-required_capability: join_lookup_v11
->>>>>>> 45ae0718
+required_capability: join_lookup_v12
 
 FROM employees
 | WHERE emp_no == 10001
@@ -303,7 +278,7 @@
 ###########################################################################
 
 nullJoinKeyOnTheDataNode
-required_capability: join_lookup_v11
+required_capability: join_lookup_v12
 
 FROM employees
 | WHERE emp_no < 10004
@@ -325,7 +300,7 @@
 ;
 
 mvJoinKeyOnTheLookupIndex
-required_capability: join_lookup_v11
+required_capability: join_lookup_v12
 
 FROM employees
 | WHERE 10003 < emp_no AND emp_no < 10008
@@ -344,7 +319,7 @@
 ;
 
 mvJoinKeyOnFrom
-required_capability: join_lookup_v11
+required_capability: join_lookup_v12
 required_capability: join_lookup_skip_mv
 
 FROM employees
@@ -364,7 +339,7 @@
 ;
 
 mvJoinKeyFromRow
-required_capability: join_lookup_v11
+required_capability: join_lookup_v12
 required_capability: join_lookup_skip_mv
 
 ROW language_code = [4, 5, 6, 7]
@@ -378,7 +353,7 @@
 ;
 
 mvJoinKeyFromRowExpanded
-required_capability: join_lookup_v11
+required_capability: join_lookup_v12
 
 ROW language_code = [4, 5, 6, 7, 8]
 | MV_EXPAND language_code
@@ -545,89 +520,6 @@
 ;
 
 ###########################################################################
-<<<<<<< HEAD
-# null and multi-value behavior with languages_lookup_non_unique_key index
-###########################################################################
-
-nullJoinKeyOnTheDataNode
-required_capability: join_lookup_v12
-
-FROM employees
-| WHERE emp_no < 10004
-| EVAL language_code = emp_no % 10, language_code = CASE(language_code == 3, null, language_code)
-| LOOKUP JOIN languages_lookup_non_unique_key ON language_code
-| SORT emp_no, language_code, language_name
-| KEEP emp_no, language_code, language_name
-;
-
-emp_no:integer | language_code:integer | language_name:keyword
-10001          | 1                     | English
-10001          | 1                     | English
-10001          | 1                     | English
-10001          | 1                     | null
-10002          | 2                     | German
-10002          | 2                     | German
-10002          | 2                     | German
-10003          | null                  | null
-;
-
-mvJoinKeyOnTheDataNode
-required_capability: join_lookup_v12
-
-FROM employees
-| WHERE 10003 < emp_no AND emp_no < 10008
-| EVAL language_code = emp_no % 10
-| LOOKUP JOIN languages_lookup_non_unique_key ON language_code
-| SORT emp_no, language_name
-| KEEP emp_no, language_code, language_name
-;
-
-emp_no:integer | language_code:integer | language_name:keyword
-10004          | 4                     | Quenya
-10005          | 5                     | null
-10006          | 6                     | Mv-Lang
-10007          | 7                     | Mv-Lang
-10007          | 7                     | Mv-Lang2
-;
-
-mvJoinKeyFromRow
-required_capability: join_lookup_v12
-
-ROW language_code = [4, 5, 6, 7]
-| LOOKUP JOIN languages_lookup_non_unique_key ON language_code
-| KEEP language_code, language_name, country
-| SORT language_code, language_name, country
-;
-
-language_code:integer | language_name:keyword | country:text
-[4, 5, 6, 7]          | Mv-Lang               | Mv-Land
-[4, 5, 6, 7]          | Mv-Lang2              | Mv-Land2
-[4, 5, 6, 7]          | Quenya                | null
-[4, 5, 6, 7]          | null                  | Atlantis
-;
-
-mvJoinKeyFromRowExpanded
-required_capability: join_lookup_v12
-
-ROW language_code = [4, 5, 6, 7, 8]
-| MV_EXPAND language_code
-| LOOKUP JOIN languages_lookup_non_unique_key ON language_code
-| KEEP language_code, language_name, country
-| SORT language_code, language_name, country
-;
-
-language_code:integer | language_name:keyword | country:text
-4                     | Quenya                | null
-5                     | null                  | Atlantis
-6                     | Mv-Lang               | Mv-Land
-7                     | Mv-Lang               | Mv-Land
-7                     | Mv-Lang2              | Mv-Land2
-8                     | Mv-Lang2              | Mv-Land2
-;
-
-###########################################################################
-=======
->>>>>>> 45ae0718
 # nested filed join behavior with languages_nested_fields index
 ###########################################################################
 
@@ -1359,12 +1251,8 @@
 ;
 
 lookupIndexInFromRepeatedRowBug
-<<<<<<< HEAD
-required_capability: join_lookup_v12
-=======
 // Test for https://github.com/elastic/elasticsearch/issues/118852
-required_capability: join_lookup_v11
->>>>>>> 45ae0718
+required_capability: join_lookup_v12
 FROM languages_lookup_non_unique_key
 | WHERE language_code == 1
 | LOOKUP JOIN languages_lookup ON language_code

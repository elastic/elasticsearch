--- conflicted
+++ resolved
@@ -8,14 +8,9 @@
 // tag::match-with-field[]
 FROM books
 | WHERE MATCH(author, "Faulkner")
-<<<<<<< HEAD
 // end::match-with-field[]
-| KEEP book_no, author 
-| SORT book_no 
-=======
 | KEEP book_no, author
 | SORT book_no
->>>>>>> 1e25a54a
 | LIMIT 5
 ;
 

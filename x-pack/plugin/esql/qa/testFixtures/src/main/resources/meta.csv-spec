--- conflicted
+++ resolved
@@ -7,11 +7,7 @@
 "double asin(number:double|integer|long|unsigned_long)"
 "double atan(number:double|integer|long|unsigned_long)"
 "double atan2(y_coordinate:double|integer|long|unsigned_long, x_coordinate:double|integer|long|unsigned_long)"
-<<<<<<< HEAD
 "double|date auto_bucket(field:integer|long|double|date, buckets:integer, from:integer|long|double|date, to:integer|long|double|date)"
-=======
-"double|date auto_bucket(field:integer|long|double|date, buckets:integer, from:integer|long|double|date|keyword|text, to:integer|long|double|date|keyword|text)"
->>>>>>> aba75664
 "double avg(number:double|integer|long)"
 "boolean|cartesian_point|date|double|geo_point|integer|ip|keyword|long|text|unsigned_long|version case(condition:boolean, trueValue...:boolean|cartesian_point|date|double|geo_point|integer|ip|keyword|long|text|unsigned_long|version)"
 "double|integer|long|unsigned_long ceil(number:double|integer|long|unsigned_long)"
@@ -121,11 +117,7 @@
 asin          |number                              |"double|integer|long|unsigned_long"                                                                                               |Number between -1 and 1. If `null`, the function returns `null`.
 atan          |number                              |"double|integer|long|unsigned_long"                                                                                               |Numeric expression. If `null`, the function returns `null`.
 atan2         |[y_coordinate, x_coordinate]        |["double|integer|long|unsigned_long", "double|integer|long|unsigned_long"]                                                        |[y coordinate. If `null`\, the function returns `null`., x coordinate. If `null`\, the function returns `null`.]
-<<<<<<< HEAD
 auto_bucket   |[field, buckets, from, to]          |["integer|long|double|date", integer, "integer|long|double|date", "integer|long|double|date"]                       |["", "", "", ""]
-=======
-auto_bucket   |[field, buckets, from, to]          |["integer|long|double|date", integer, "integer|long|double|date|keyword|text", "integer|long|double|date|keyword|text"]           |["", "", "", ""]
->>>>>>> aba75664
 avg           |number                              |"double|integer|long"                                                                                                             |[""]
 case          |[condition, trueValue]              |[boolean, "boolean|cartesian_point|date|double|geo_point|integer|ip|keyword|long|text|unsigned_long|version"]                     |["", ""]
 ceil          |number                              |"double|integer|long|unsigned_long"                                                                                               |Numeric expression. If `null`, the function returns `null`.

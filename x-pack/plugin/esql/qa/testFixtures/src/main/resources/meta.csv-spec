metaFunctionsSynopsis#[skip:-8.15.99]
required_capability: date_nanos_type
meta functions | keep synopsis;

synopsis:keyword
"double|integer|long|unsigned_long abs(number:double|integer|long|unsigned_long)"
"double acos(number:double|integer|long|unsigned_long)"
"double asin(number:double|integer|long|unsigned_long)"
"double atan(number:double|integer|long|unsigned_long)"
"double atan2(y_coordinate:double|integer|long|unsigned_long, x_coordinate:double|integer|long|unsigned_long)"
"double avg(number:double|integer|long)"
"double|date bin(field:integer|long|double|date, buckets:integer|double|date_period|time_duration, ?from:integer|long|double|date, ?to:integer|long|double|date)"
"double|date bucket(field:integer|long|double|date, buckets:integer|double|date_period|time_duration, ?from:integer|long|double|date, ?to:integer|long|double|date)"
"boolean|cartesian_point|date|double|geo_point|integer|ip|keyword|long|text|unsigned_long|version case(condition:boolean, trueValue...:boolean|cartesian_point|date|double|geo_point|integer|ip|keyword|long|text|unsigned_long|version)"
"double cbrt(number:double|integer|long|unsigned_long)"
"double|integer|long|unsigned_long ceil(number:double|integer|long|unsigned_long)"
"boolean cidr_match(ip:ip, blockX...:keyword|text)"
"boolean|cartesian_point|cartesian_shape|date|geo_point|geo_shape|integer|ip|keyword|long|text|version coalesce(first:boolean|cartesian_point|cartesian_shape|date|geo_point|geo_shape|integer|ip|keyword|long|text|version, ?rest...:boolean|cartesian_point|cartesian_shape|date|geo_point|geo_shape|integer|ip|keyword|long|text|version)"
"keyword concat(string1:keyword|text, string2...:keyword|text)"
"double cos(angle:double|integer|long|unsigned_long)"
"double cosh(angle:double|integer|long|unsigned_long)"
"long count(?field:boolean|cartesian_point|date|double|geo_point|integer|ip|keyword|long|text|unsigned_long|version)"
"long count_distinct(field:boolean|date|double|integer|ip|keyword|long|text|version, ?precision:integer|long|unsigned_long)"
"integer date_diff(unit:keyword|text, startTimestamp:date, endTimestamp:date)"
"long date_extract(datePart:keyword|text, date:date)"
"keyword date_format(?dateFormat:keyword|text, date:date)"
"date date_parse(?datePattern:keyword|text, dateString:keyword|text)"
"date date_trunc(interval:date_period|time_duration, date:date)"
double e()
"boolean ends_with(str:keyword|text, suffix:keyword|text)"
"double exp(number:double|integer|long|unsigned_long)"
"double|integer|long|unsigned_long floor(number:double|integer|long|unsigned_long)"
"keyword from_base64(string:keyword|text)"
"boolean|double|integer|ip|keyword|long|text|version greatest(first:boolean|double|integer|ip|keyword|long|text|version, ?rest...:boolean|double|integer|ip|keyword|long|text|version)"
"ip ip_prefix(ip:ip, prefixLengthV4:integer, prefixLengthV6:integer)"
"boolean|double|integer|ip|keyword|long|text|version least(first:boolean|double|integer|ip|keyword|long|text|version, ?rest...:boolean|double|integer|ip|keyword|long|text|version)"
"keyword left(string:keyword|text, length:integer)"
"integer length(string:keyword|text)"
"integer locate(string:keyword|text, substring:keyword|text, ?start:integer)"
"double log(?base:integer|unsigned_long|long|double, number:integer|unsigned_long|long|double)"
"double log10(number:double|integer|long|unsigned_long)"
"keyword|text ltrim(string:keyword|text)"
"boolean|double|integer|long|date|ip max(field:boolean|double|integer|long|date|ip)"
"double median(number:double|integer|long)"
"double median_absolute_deviation(number:double|integer|long)"
"boolean|double|integer|long|date|ip min(field:boolean|double|integer|long|date|ip)"
"boolean|cartesian_point|cartesian_shape|date|double|geo_point|geo_shape|integer|ip|keyword|long|text|version mv_append(field1:boolean|cartesian_point|cartesian_shape|date|double|geo_point|geo_shape|integer|ip|keyword|long|text|version, field2:boolean|cartesian_point|cartesian_shape|date|double|geo_point|geo_shape|integer|ip|keyword|long|text|version)"
"double mv_avg(number:double|integer|long|unsigned_long)"
"keyword mv_concat(string:text|keyword, delim:text|keyword)"
"integer mv_count(field:boolean|cartesian_point|cartesian_shape|date|date_nanos|double|geo_point|geo_shape|integer|ip|keyword|long|text|unsigned_long|version)"
"boolean|cartesian_point|cartesian_shape|date|double|geo_point|geo_shape|integer|ip|keyword|long|text|version mv_dedupe(field:boolean|cartesian_point|cartesian_shape|date|double|geo_point|geo_shape|integer|ip|keyword|long|text|version)"
"boolean|cartesian_point|cartesian_shape|date|date_nanos|double|geo_point|geo_shape|integer|ip|keyword|long|text|unsigned_long|version mv_first(field:boolean|cartesian_point|cartesian_shape|date|date_nanos|double|geo_point|geo_shape|integer|ip|keyword|long|text|unsigned_long|version)"
"boolean|cartesian_point|cartesian_shape|date|date_nanos|double|geo_point|geo_shape|integer|ip|keyword|long|text|unsigned_long|version mv_last(field:boolean|cartesian_point|cartesian_shape|date|date_nanos|double|geo_point|geo_shape|integer|ip|keyword|long|text|unsigned_long|version)"
"boolean|date|date_nanos|double|integer|ip|keyword|long|text|unsigned_long|version mv_max(field:boolean|date|date_nanos|double|integer|ip|keyword|long|text|unsigned_long|version)"
"double|integer|long|unsigned_long mv_median(number:double|integer|long|unsigned_long)"
"boolean|date|date_nanos|double|integer|ip|keyword|long|text|unsigned_long|version mv_min(field:boolean|date|date_nanos|double|integer|ip|keyword|long|text|unsigned_long|version)"
"double mv_pseries_weighted_sum(number:double, p:double)"
"boolean|cartesian_point|cartesian_shape|date|double|geo_point|geo_shape|integer|ip|keyword|long|text|version mv_slice(field:boolean|cartesian_point|cartesian_shape|date|double|geo_point|geo_shape|integer|ip|keyword|long|text|version, start:integer, ?end:integer)"
"boolean|date|double|integer|ip|keyword|long|text|version mv_sort(field:boolean|date|double|integer|ip|keyword|long|text|version, ?order:keyword)"
"double|integer|long|unsigned_long mv_sum(number:double|integer|long|unsigned_long)"
"keyword mv_zip(string1:keyword|text, string2:keyword|text, ?delim:keyword|text)"
date now()
"double percentile(number:double|integer|long, percentile:double|integer|long)"
double pi()
"double pow(base:double|integer|long|unsigned_long, exponent:double|integer|long|unsigned_long)"
"keyword repeat(string:keyword|text, number:integer)"
"keyword replace(string:keyword|text, regex:keyword|text, newString:keyword|text)"
"keyword right(string:keyword|text, length:integer)"
"double|integer|long|unsigned_long round(number:double|integer|long|unsigned_long, ?decimals:integer)"
"keyword|text rtrim(string:keyword|text)"
"double signum(number:double|integer|long|unsigned_long)"
"double sin(angle:double|integer|long|unsigned_long)"
"double sinh(angle:double|integer|long|unsigned_long)"
"keyword split(string:keyword|text, delim:keyword|text)"
"double sqrt(number:double|integer|long|unsigned_long)"
"geo_point|cartesian_point st_centroid_agg(field:geo_point|cartesian_point)"
"boolean st_contains(geomA:geo_point|cartesian_point|geo_shape|cartesian_shape, geomB:geo_point|cartesian_point|geo_shape|cartesian_shape)"
"boolean st_disjoint(geomA:geo_point|cartesian_point|geo_shape|cartesian_shape, geomB:geo_point|cartesian_point|geo_shape|cartesian_shape)"
"double st_distance(geomA:geo_point|cartesian_point, geomB:geo_point|cartesian_point)"
"boolean st_intersects(geomA:geo_point|cartesian_point|geo_shape|cartesian_shape, geomB:geo_point|cartesian_point|geo_shape|cartesian_shape)"
"boolean st_within(geomA:geo_point|cartesian_point|geo_shape|cartesian_shape, geomB:geo_point|cartesian_point|geo_shape|cartesian_shape)"
"double st_x(point:geo_point|cartesian_point)"
"double st_y(point:geo_point|cartesian_point)"
"boolean starts_with(str:keyword|text, prefix:keyword|text)"
"keyword substring(string:keyword|text, start:integer, ?length:integer)"
"long|double sum(number:double|integer|long)"
"double tan(angle:double|integer|long|unsigned_long)"
"double tanh(angle:double|integer|long|unsigned_long)"
double tau()
"keyword to_base64(string:keyword|text)"
"boolean to_bool(field:boolean|keyword|text|double|long|unsigned_long|integer)"
"boolean to_boolean(field:boolean|keyword|text|double|long|unsigned_long|integer)"
"cartesian_point to_cartesianpoint(field:cartesian_point|keyword|text)"
"cartesian_shape to_cartesianshape(field:cartesian_point|cartesian_shape|keyword|text)"
<<<<<<< HEAD
"date_period to_dateperiod(field:date_period|keyword|text)"
"date to_datetime(field:date|keyword|text|double|long|unsigned_long|integer)"
=======
"date to_datetime(field:date|date_nanos|keyword|text|double|long|unsigned_long|integer)"
>>>>>>> 9b008835
"double to_dbl(field:boolean|date|keyword|text|double|long|unsigned_long|integer|counter_double|counter_integer|counter_long)"
"double to_degrees(number:double|integer|long|unsigned_long)"
"double to_double(field:boolean|date|keyword|text|double|long|unsigned_long|integer|counter_double|counter_integer|counter_long)"
"date to_dt(field:date|date_nanos|keyword|text|double|long|unsigned_long|integer)"
"geo_point to_geopoint(field:geo_point|keyword|text)"
"geo_shape to_geoshape(field:geo_point|geo_shape|keyword|text)"
"integer to_int(field:boolean|date|keyword|text|double|long|unsigned_long|integer|counter_integer)"
"integer to_integer(field:boolean|date|keyword|text|double|long|unsigned_long|integer|counter_integer)"
"ip to_ip(field:ip|keyword|text)"
"long to_long(field:boolean|date|date_nanos|keyword|text|double|long|unsigned_long|integer|counter_integer|counter_long)"
"keyword|text to_lower(str:keyword|text)"
"double to_radians(number:double|integer|long|unsigned_long)"
<<<<<<< HEAD
"keyword to_str(field:boolean|cartesian_point|cartesian_shape|date|double|geo_point|geo_shape|integer|ip|keyword|long|text|unsigned_long|version)"
"keyword to_string(field:boolean|cartesian_point|cartesian_shape|date|double|geo_point|geo_shape|integer|ip|keyword|long|text|unsigned_long|version)"
"time_duration to_timeduration(field:time_duration|keyword|text)"
=======
"keyword to_str(field:boolean|cartesian_point|cartesian_shape|date|date_nanos|double|geo_point|geo_shape|integer|ip|keyword|long|text|unsigned_long|version)"
"keyword to_string(field:boolean|cartesian_point|cartesian_shape|date|date_nanos|double|geo_point|geo_shape|integer|ip|keyword|long|text|unsigned_long|version)"
>>>>>>> 9b008835
"unsigned_long to_ul(field:boolean|date|keyword|text|double|long|unsigned_long|integer)"
"unsigned_long to_ulong(field:boolean|date|keyword|text|double|long|unsigned_long|integer)"
"unsigned_long to_unsigned_long(field:boolean|date|keyword|text|double|long|unsigned_long|integer)"
"keyword|text to_upper(str:keyword|text)"
"version to_ver(field:keyword|text|version)"
"version to_version(field:keyword|text|version)"
"boolean|double|integer|long|date|ip top(field:boolean|double|integer|long|date|ip, limit:integer, order:keyword)"
"keyword|text trim(string:keyword|text)"
"boolean|date|double|integer|ip|keyword|long|text|version values(field:boolean|date|double|integer|ip|keyword|long|text|version)"
"double weighted_avg(number:double|integer|long, weight:double|integer|long)"
;

metaFunctionsArgs#[skip:-8.15.99]
required_capability: date_nanos_type
  META functions
| EVAL name = SUBSTRING(name, 0, 14)
| KEEP name, argNames, argTypes, argDescriptions;

 name:keyword |          argNames:keyword          |                                               argTypes:keyword                                                                   |             argDescriptions:keyword
abs           |number                              |"double|integer|long|unsigned_long"                                                                                               |Numeric expression. If `null`, the function returns `null`.
acos          |number                              |"double|integer|long|unsigned_long"                                                                                               |Number between -1 and 1. If `null`, the function returns `null`.
asin          |number                              |"double|integer|long|unsigned_long"                                                                                               |Number between -1 and 1. If `null`, the function returns `null`.
atan          |number                              |"double|integer|long|unsigned_long"                                                                                               |Numeric expression. If `null`, the function returns `null`.
atan2         |[y_coordinate, x_coordinate]        |["double|integer|long|unsigned_long", "double|integer|long|unsigned_long"]                                                        |[y coordinate. If `null`\, the function returns `null`., x coordinate. If `null`\, the function returns `null`.]
avg           |number                              |"double|integer|long"                                                                                                             |[""]
bin           |[field, buckets, from, to]          |["integer|long|double|date", "integer|double|date_period|time_duration", "integer|long|double|date", "integer|long|double|date"]  |[Numeric or date expression from which to derive buckets., Target number of buckets., Start of the range. Can be a number or a date expressed as a string., End of the range. Can be a number or a date expressed as a string.]
bucket        |[field, buckets, from, to]          |["integer|long|double|date", "integer|double|date_period|time_duration", "integer|long|double|date", "integer|long|double|date"]  |[Numeric or date expression from which to derive buckets., Target number of buckets., Start of the range. Can be a number or a date expressed as a string., End of the range. Can be a number or a date expressed as a string.]
case          |[condition, trueValue]              |[boolean, "boolean|cartesian_point|date|double|geo_point|integer|ip|keyword|long|text|unsigned_long|version"]                     |[A condition., The value that's returned when the corresponding condition is the first to evaluate to `true`. The default value is returned when no condition matches.]
cbrt          |number                              |"double|integer|long|unsigned_long"                                                                                               |"Numeric expression. If `null`, the function returns `null`."
ceil          |number                              |"double|integer|long|unsigned_long"                                                                                               |Numeric expression. If `null`, the function returns `null`.
cidr_match    |[ip, blockX]                        |[ip, "keyword|text"]                                                                                                              |[IP address of type `ip` (both IPv4 and IPv6 are supported)., CIDR block to test the IP against.]
coalesce      |first                               |"boolean|cartesian_point|cartesian_shape|date|geo_point|geo_shape|integer|ip|keyword|long|text|version"                                   |Expression to evaluate.
concat        |[string1, string2]                  |["keyword|text", "keyword|text"]                                                                                                  |[Strings to concatenate., Strings to concatenate.]
cos           |angle                               |"double|integer|long|unsigned_long"                                                                                               |An angle, in radians. If `null`, the function returns `null`.
cosh          |angle                               |"double|integer|long|unsigned_long"                                                                                               |An angle, in radians. If `null`, the function returns `null`.
count         |field                               |"boolean|cartesian_point|date|double|geo_point|integer|ip|keyword|long|text|unsigned_long|version"                                |Expression that outputs values to be counted. If omitted, equivalent to `COUNT(*)` (the number of rows).
count_distinct|[field, precision]                  |["boolean|date|double|integer|ip|keyword|long|text|version", "integer|long|unsigned_long"]                                        |[Column or literal for which to count the number of distinct values., Precision threshold. Refer to <<esql-agg-count-distinct-approximate>>. The maximum supported value is 40000. Thresholds above this number will have the same effect as a threshold of 40000. The default value is 3000.]
date_diff     |[unit, startTimestamp, endTimestamp]|["keyword|text", date, date]                                                                                                      |[Time difference unit, A string representing a start timestamp, A string representing an end timestamp]
date_extract  |[datePart, date]                    |["keyword|text", date]                                                                                                            |[Part of the date to extract.  Can be: `aligned_day_of_week_in_month`\, `aligned_day_of_week_in_year`\, `aligned_week_of_month`\, `aligned_week_of_year`\, `ampm_of_day`\, `clock_hour_of_ampm`\, `clock_hour_of_day`\, `day_of_month`\, `day_of_week`\, `day_of_year`\, `epoch_day`\, `era`\, `hour_of_ampm`\, `hour_of_day`\, `instant_seconds`\, `micro_of_day`\, `micro_of_second`\, `milli_of_day`\, `milli_of_second`\, `minute_of_day`\, `minute_of_hour`\, `month_of_year`\, `nano_of_day`\, `nano_of_second`\, `offset_seconds`\, `proleptic_month`\, `second_of_day`\, `second_of_minute`\, `year`\, or `year_of_era`. Refer to https://docs.oracle.com/javase/8/docs/api/java/time/temporal/ChronoField.html[java.time.temporal.ChronoField] for a description of these values.  If `null`\, the function returns `null`., Date expression. If `null`\, the function returns `null`.]
date_format   |[dateFormat, date]                  |["keyword|text", date]                                                                                                            |[Date format (optional).  If no format is specified\, the `yyyy-MM-dd'T'HH:mm:ss.SSSZ` format is used. If `null`\, the function returns `null`., Date expression. If `null`\, the function returns `null`.]
date_parse    |[datePattern, dateString]           |["keyword|text", "keyword|text"]                                                                                                  |[The date format. Refer to the https://docs.oracle.com/en/java/javase/14/docs/api/java.base/java/time/format/DateTimeFormatter.html[`DateTimeFormatter` documentation] for the syntax. If `null`\, the function returns `null`., Date expression as a string. If `null` or an empty string\, the function returns `null`.]
date_trunc    |[interval, date]                    |["date_period|time_duration", date]                                                                                               |[Interval; expressed using the timespan literal syntax., Date expression]
e             |null                                |null                                                                                                                              |null
ends_with     |[str, suffix]                       |["keyword|text", "keyword|text"]                                                                                                  |[String expression. If `null`\, the function returns `null`., String expression. If `null`\, the function returns `null`.]
exp           |number                              |"double|integer|long|unsigned_long"                                                                                               |Numeric expression. If `null`, the function returns `null`.
floor         |number                              |"double|integer|long|unsigned_long"                                                                                               |Numeric expression. If `null`, the function returns `null`.
from_base64   |string                              |"keyword|text"                                                                                                                    |A base64 string.
greatest      |first                               |"boolean|double|integer|ip|keyword|long|text|version"                                                                             |First of the columns to evaluate.
ip_prefix     |[ip, prefixLengthV4, prefixLengthV6]|[ip, integer, integer]                                                                                                            |[IP address of type `ip` (both IPv4 and IPv6 are supported)., Prefix length for IPv4 addresses., Prefix length for IPv6 addresses.]
least         |first                               |"boolean|double|integer|ip|keyword|long|text|version"                                                                             |First of the columns to evaluate.
left          |[string, length]                    |["keyword|text", integer]                                                                                                         |[The string from which to return a substring., The number of characters to return.]
length        |string                              |"keyword|text"                                                                                                                    |String expression. If `null`, the function returns `null`.
locate        |[string, substring, start]          |["keyword|text", "keyword|text", "integer"]                                                                                       |[An input string, A substring to locate in the input string, The start index]
log           |[base, number]                      |["integer|unsigned_long|long|double", "integer|unsigned_long|long|double"]                                                        |["Base of logarithm. If `null`\, the function returns `null`. If not provided\, this function returns the natural logarithm (base e) of a value.", "Numeric expression. If `null`\, the function returns `null`."]
log10         |number                              |"double|integer|long|unsigned_long"                                                                                               |Numeric expression. If `null`, the function returns `null`.
ltrim         |string                              |"keyword|text"                                                                                                                    |String expression. If `null`, the function returns `null`.
max           |field                               |"boolean|double|integer|long|date|ip"                                                                                             |[""]
median        |number                              |"double|integer|long"                                                                                                             |[""]
median_absolut|number                              |"double|integer|long"                                                                                                             |[""]
min           |field                               |"boolean|double|integer|long|date|ip"                                                                                             |[""]
mv_append     |[field1, field2]                    |["boolean|cartesian_point|cartesian_shape|date|double|geo_point|geo_shape|integer|ip|keyword|long|text|version", "boolean|cartesian_point|cartesian_shape|date|double|geo_point|geo_shape|integer|ip|keyword|long|text|version"]                 | ["", ""]
mv_avg        |number                              |"double|integer|long|unsigned_long"                                                                                               |Multivalue expression.
mv_concat     |[string, delim]                     |["text|keyword", "text|keyword"]                                                                                                  |[Multivalue expression., Delimiter.]
mv_count      |field                               |"boolean|cartesian_point|cartesian_shape|date|date_nanos|double|geo_point|geo_shape|integer|ip|keyword|long|text|unsigned_long|version"      |Multivalue expression.
mv_dedupe     |field                               |"boolean|cartesian_point|cartesian_shape|date|double|geo_point|geo_shape|integer|ip|keyword|long|text|version"                    |Multivalue expression.
mv_first      |field                               |"boolean|cartesian_point|cartesian_shape|date|date_nanos|double|geo_point|geo_shape|integer|ip|keyword|long|text|unsigned_long|version"      |Multivalue expression.
mv_last       |field                               |"boolean|cartesian_point|cartesian_shape|date|date_nanos|double|geo_point|geo_shape|integer|ip|keyword|long|text|unsigned_long|version"      |Multivalue expression.
mv_max        |field                               |"boolean|date|date_nanos|double|integer|ip|keyword|long|text|unsigned_long|version"                                               |Multivalue expression.
mv_median     |number                              |"double|integer|long|unsigned_long"                                                                                               |Multivalue expression.
mv_min        |field                               |"boolean|date|date_nanos|double|integer|ip|keyword|long|text|unsigned_long|version"                                               |Multivalue expression.
mv_pseries_wei|[number, p]                         |[double, double]                                                                                                                  |[Multivalue expression., It is a constant number that represents the 'p' parameter in the P-Series. It impacts every element's contribution to the weighted sum.]
mv_slice      |[field, start, end]                 |["boolean|cartesian_point|cartesian_shape|date|double|geo_point|geo_shape|integer|ip|keyword|long|text|version", integer, integer]|[Multivalue expression. If `null`\, the function returns `null`., Start position. If `null`\, the function returns `null`. The start argument can be negative. An index of -1 is used to specify the last value in the list., End position(included). Optional; if omitted\, the position at `start` is returned. The end argument can be negative. An index of -1 is used to specify the last value in the list.]
mv_sort       |[field, order]                      |["boolean|date|double|integer|ip|keyword|long|text|version", keyword]                                                             |[Multivalue expression. If `null`\, the function returns `null`., Sort order. The valid options are ASC and DESC\, the default is ASC.]
mv_sum        |number                              |"double|integer|long|unsigned_long"                                                                                               |Multivalue expression.
mv_zip        |[string1, string2, delim]           |["keyword|text", "keyword|text", "keyword|text"]                                                                                  |[Multivalue expression., Multivalue expression., Delimiter. Optional; if omitted\, `\,` is used as a default delimiter.]
now           |null                                |null                                                                                                                              |null
percentile    |[number, percentile]                |["double|integer|long", "double|integer|long"]                                                                                    |[, ]
pi            |null                                |null                                                                                                                              |null
pow           |[base, exponent]                    |["double|integer|long|unsigned_long", "double|integer|long|unsigned_long"]                                                        |["Numeric expression for the base. If `null`\, the function returns `null`.", "Numeric expression for the exponent. If `null`\, the function returns `null`."]
repeat        |[string, number]                    |["keyword|text", integer]                                                                                                         |[String expression., Number times to repeat.]
replace       |[string, regex, newString]          |["keyword|text", "keyword|text", "keyword|text"]                                                                                  |[String expression., Regular expression., Replacement string.]
right         |[string, length]                    |["keyword|text", integer]                                                                                                         |[The string from which to returns a substring., The number of characters to return.]
round         |[number, decimals]                  |["double|integer|long|unsigned_long", integer]                                                                                    |["The numeric value to round. If `null`\, the function returns `null`.", "The number of decimal places to round to. Defaults to 0. If `null`\, the function returns `null`."]
rtrim         |string                              |"keyword|text"                                                                                                                    |String expression. If `null`, the function returns `null`.
signum        |number                              |"double|integer|long|unsigned_long"                                                                                               |"Numeric expression. If `null`, the function returns `null`."
sin           |angle                               |"double|integer|long|unsigned_long"                                                                                               |An angle, in radians. If `null`, the function returns `null`.
sinh          |angle                               |"double|integer|long|unsigned_long"                                                                                               |An angle, in radians. If `null`, the function returns `null`.
split         |[string, delim]                     |["keyword|text", "keyword|text"]                                                                                                  |[String expression. If `null`\, the function returns `null`., Delimiter. Only single byte delimiters are currently supported.]
sqrt          |number                              |"double|integer|long|unsigned_long"                                                                                               |"Numeric expression. If `null`, the function returns `null`."
st_centroid_ag|field                               |"geo_point|cartesian_point"                                                                                                       |[""]
st_contains   |[geomA, geomB]                      |["geo_point|cartesian_point|geo_shape|cartesian_shape", "geo_point|cartesian_point|geo_shape|cartesian_shape"]                    |[Expression of type `geo_point`\, `cartesian_point`\, `geo_shape` or `cartesian_shape`. If `null`\, the function returns `null`., Expression of type `geo_point`\, `cartesian_point`\, `geo_shape` or `cartesian_shape`. If `null`\, the function returns `null`. The second parameter must also have the same coordinate system as the first. This means it is not possible to combine `geo_*` and `cartesian_*` parameters.]
st_disjoint   |[geomA, geomB]                      |["geo_point|cartesian_point|geo_shape|cartesian_shape", "geo_point|cartesian_point|geo_shape|cartesian_shape"]                    |[Expression of type `geo_point`\, `cartesian_point`\, `geo_shape` or `cartesian_shape`. If `null`\, the function returns `null`., Expression of type `geo_point`\, `cartesian_point`\, `geo_shape` or `cartesian_shape`. If `null`\, the function returns `null`. The second parameter must also have the same coordinate system as the first. This means it is not possible to combine `geo_*` and `cartesian_*` parameters.]
st_distance   |[geomA, geomB]                      |["geo_point|cartesian_point", "geo_point|cartesian_point"]                                                                        |[Expression of type `geo_point` or `cartesian_point`. If `null`\, the function returns `null`., Expression of type `geo_point` or `cartesian_point`. If `null`\, the function returns `null`. The second parameter must also have the same coordinate system as the first. This means it is not possible to combine `geo_point` and `cartesian_point` parameters.]
st_intersects |[geomA, geomB]                      |["geo_point|cartesian_point|geo_shape|cartesian_shape", "geo_point|cartesian_point|geo_shape|cartesian_shape"]                    |[Expression of type `geo_point`\, `cartesian_point`\, `geo_shape` or `cartesian_shape`. If `null`\, the function returns `null`., Expression of type `geo_point`\, `cartesian_point`\, `geo_shape` or `cartesian_shape`. If `null`\, the function returns `null`. The second parameter must also have the same coordinate system as the first. This means it is not possible to combine `geo_*` and `cartesian_*` parameters.]
st_within     |[geomA, geomB]                      |["geo_point|cartesian_point|geo_shape|cartesian_shape", "geo_point|cartesian_point|geo_shape|cartesian_shape"]                    |[Expression of type `geo_point`\, `cartesian_point`\, `geo_shape` or `cartesian_shape`. If `null`\, the function returns `null`., Expression of type `geo_point`\, `cartesian_point`\, `geo_shape` or `cartesian_shape`. If `null`\, the function returns `null`. The second parameter must also have the same coordinate system as the first. This means it is not possible to combine `geo_*` and `cartesian_*` parameters.]
st_x          |point                               |"geo_point|cartesian_point"                                                                                                       |Expression of type `geo_point` or `cartesian_point`. If `null`, the function returns `null`.
st_y          |point                               |"geo_point|cartesian_point"                                                                                                       |Expression of type `geo_point` or `cartesian_point`. If `null`, the function returns `null`.
starts_with   |[str, prefix]                       |["keyword|text", "keyword|text"]                                                                                                  |[String expression. If `null`\, the function returns `null`., String expression. If `null`\, the function returns `null`.]
substring     |[string, start, length]             |["keyword|text", integer, integer]                                                                                                |[String expression. If `null`\, the function returns `null`., Start position., Length of the substring from the start position. Optional; if omitted\, all positions after `start` are returned.]
sum           |number                              |"double|integer|long"                                                                                                             |[""]
tan           |angle                               |"double|integer|long|unsigned_long"                                                                                               |An angle, in radians. If `null`, the function returns `null`.
tanh          |angle                               |"double|integer|long|unsigned_long"                                                                                               |An angle, in radians. If `null`, the function returns `null`.
tau           |null                                |null                                                                                                                              |null
to_base64     |string                              |"keyword|text"                                                                                                                    |A string.
to_bool       |field                               |"boolean|keyword|text|double|long|unsigned_long|integer"                                                                          |Input value. The input can be a single- or multi-valued column or an expression.
to_boolean    |field                               |"boolean|keyword|text|double|long|unsigned_long|integer"                                                                          |Input value. The input can be a single- or multi-valued column or an expression.
to_cartesianpo|field                               |"cartesian_point|keyword|text"                                                                                                    |Input value. The input can be a single- or multi-valued column or an expression.
to_cartesiansh|field                               |"cartesian_point|cartesian_shape|keyword|text"                                                                                    |Input value. The input can be a single- or multi-valued column or an expression.
<<<<<<< HEAD
to_dateperiod |field                               |"date_period|keyword|text"                                                                                                        |Input value.
to_datetime   |field                               |"date|keyword|text|double|long|unsigned_long|integer"                                                                             |Input value. The input can be a single- or multi-valued column or an expression.
=======
to_datetime   |field                               |"date|date_nanos|keyword|text|double|long|unsigned_long|integer"                                                                             |Input value. The input can be a single- or multi-valued column or an expression.
>>>>>>> 9b008835
to_dbl        |field                               |"boolean|date|keyword|text|double|long|unsigned_long|integer|counter_double|counter_integer|counter_long"                         |Input value. The input can be a single- or multi-valued column or an expression.
to_degrees    |number                              |"double|integer|long|unsigned_long"                                                                                               |Input value. The input can be a single- or multi-valued column or an expression.
to_double     |field                               |"boolean|date|keyword|text|double|long|unsigned_long|integer|counter_double|counter_integer|counter_long"                         |Input value. The input can be a single- or multi-valued column or an expression.
to_dt         |field                               |"date|date_nanos|keyword|text|double|long|unsigned_long|integer"                                                                             |Input value. The input can be a single- or multi-valued column or an expression.
to_geopoint   |field                               |"geo_point|keyword|text"                                                                                                          |Input value. The input can be a single- or multi-valued column or an expression.
to_geoshape   |field                               |"geo_point|geo_shape|keyword|text"                                                                                                |Input value. The input can be a single- or multi-valued column or an expression.
to_int        |field                               |"boolean|date|keyword|text|double|long|unsigned_long|integer|counter_integer"                                                     |Input value. The input can be a single- or multi-valued column or an expression.
to_integer    |field                               |"boolean|date|keyword|text|double|long|unsigned_long|integer|counter_integer"                                                     |Input value. The input can be a single- or multi-valued column or an expression.
to_ip         |field                               |"ip|keyword|text"                                                                                                                 |Input value. The input can be a single- or multi-valued column or an expression.
to_long       |field                               |"boolean|date|date_nanos|keyword|text|double|long|unsigned_long|integer|counter_integer|counter_long"                                        |Input value. The input can be a single- or multi-valued column or an expression.
to_lower      |str                                 |"keyword|text"                                                                                                                    |String expression. If `null`, the function returns `null`.
to_radians    |number                              |"double|integer|long|unsigned_long"                                                                                               |Input value. The input can be a single- or multi-valued column or an expression.
<<<<<<< HEAD
to_str        |field                               |"boolean|cartesian_point|cartesian_shape|date|double|geo_point|geo_shape|integer|ip|keyword|long|text|unsigned_long|version"      |Input value. The input can be a single- or multi-valued column or an expression.
to_string     |field                               |"boolean|cartesian_point|cartesian_shape|date|double|geo_point|geo_shape|integer|ip|keyword|long|text|unsigned_long|version"      |Input value. The input can be a single- or multi-valued column or an expression.
to_timeduratio|field                               |"time_duration|keyword|text"                                                                                                      |Input value.
=======
to_str        |field                               |"boolean|cartesian_point|cartesian_shape|date|date_nanos|double|geo_point|geo_shape|integer|ip|keyword|long|text|unsigned_long|version"      |Input value. The input can be a single- or multi-valued column or an expression.
to_string     |field                               |"boolean|cartesian_point|cartesian_shape|date|date_nanos|double|geo_point|geo_shape|integer|ip|keyword|long|text|unsigned_long|version"      |Input value. The input can be a single- or multi-valued column or an expression.
>>>>>>> 9b008835
to_ul         |field                               |"boolean|date|keyword|text|double|long|unsigned_long|integer"                                                                     |Input value. The input can be a single- or multi-valued column or an expression.
to_ulong      |field                               |"boolean|date|keyword|text|double|long|unsigned_long|integer"                                                                     |Input value. The input can be a single- or multi-valued column or an expression.
to_unsigned_lo|field                               |"boolean|date|keyword|text|double|long|unsigned_long|integer"                                                                     |Input value. The input can be a single- or multi-valued column or an expression.
to_upper      |str                                 |"keyword|text"                                                                                                                    |String expression. If `null`, the function returns `null`.
to_ver        |field                               |"keyword|text|version"                                                                                                            |Input value. The input can be a single- or multi-valued column or an expression.
to_version    |field                               |"keyword|text|version"                                                                                                            |Input value. The input can be a single- or multi-valued column or an expression.
top           |[field, limit, order]               |["boolean|double|integer|long|date|ip", integer, keyword]                                                                         |[The field to collect the top values for.,The maximum number of values to collect.,The order to calculate the top values. Either `asc` or `desc`.]
trim          |string                              |"keyword|text"                                                                                                                    |String expression. If `null`, the function returns `null`.
values        |field                               |"boolean|date|double|integer|ip|keyword|long|text|version"                                                                        |[""]
weighted_avg  |[number, weight]                    |["double|integer|long", "double|integer|long"]                                                                                    |[A numeric value., A numeric weight.]
;

metaFunctionsDescription#[skip:-8.15.99]
  META functions
| EVAL name = SUBSTRING(name, 0, 14)
| KEEP name, description
;

 name:keyword | description:keyword
abs           |Returns the absolute value.
acos          |Returns the {wikipedia}/Inverse_trigonometric_functions[arccosine] of `n` as an angle, expressed in radians.
asin          |Returns the {wikipedia}/Inverse_trigonometric_functions[arcsine] of the input numeric expression as an angle, expressed in radians.
atan          |Returns the {wikipedia}/Inverse_trigonometric_functions[arctangent] of the input numeric expression as an angle, expressed in radians.
atan2         |The {wikipedia}/Atan2[angle] between the positive x-axis and the ray from the origin to the point (x , y) in the Cartesian plane, expressed in radians.
avg           |The average of a numeric field.
bin           |Creates groups of values - buckets - out of a datetime or numeric input. The size of the buckets can either be provided directly, or chosen based on a recommended count and values range.
bucket        |Creates groups of values - buckets - out of a datetime or numeric input. The size of the buckets can either be provided directly, or chosen based on a recommended count and values range.
case          |Accepts pairs of conditions and values. The function returns the value that belongs to the first condition that evaluates to `true`.  If the number of arguments is odd, the last argument is the default value which is returned when no condition matches. If the number of arguments is even, and no condition matches, the function returns `null`.
cbrt          |Returns the cube root of a number. The input can be any numeric value, the return value is always a double. Cube roots of infinities are null.
ceil          |Round a number up to the nearest integer.
cidr_match    |Returns true if the provided IP is contained in one of the provided CIDR blocks.
coalesce      |Returns the first of its arguments that is not null. If all arguments are null, it returns `null`.
concat        |Concatenates two or more strings.
cos           |Returns the {wikipedia}/Sine_and_cosine[cosine] of an angle.
cosh          |Returns the {wikipedia}/Hyperbolic_functions[hyperbolic cosine] of an angle.
count         |Returns the total number (count) of input values.
count_distinct|Returns the approximate number of distinct values.
date_diff     |Subtracts the `startTimestamp` from the `endTimestamp` and returns the difference in multiples of `unit`. If `startTimestamp` is later than the `endTimestamp`, negative values are returned.
date_extract  |Extracts parts of a date, like year, month, day, hour.
date_format   |Returns a string representation of a date, in the provided format.
date_parse    |Returns a date by parsing the second argument using the format specified in the first argument.
date_trunc    |Rounds down a date to the closest interval.
e             |Returns {wikipedia}/E_(mathematical_constant)[Euler's number].
ends_with     |Returns a boolean that indicates whether a keyword string ends with another string.
exp           |Returns the value of e raised to the power of the given number.
floor         |Round a number down to the nearest integer.
from_base64   |Decode a base64 string.
greatest      |Returns the maximum value from multiple columns. This is similar to <<esql-mv_max>> except it is intended to run on multiple columns at once.
ip_prefix     |Truncates an IP to a given prefix length.
least         |Returns the minimum value from multiple columns. This is similar to <<esql-mv_min>> except it is intended to run on multiple columns at once.
left          |Returns the substring that extracts 'length' chars from 'string' starting from the left.
length        |Returns the character length of a string.
locate        |Returns an integer that indicates the position of a keyword substring within another string.
log           |Returns the logarithm of a value to a base. The input can be any numeric value, the return value is always a double.  Logs of zero, negative numbers, and base of one return `null` as well as a warning.
log10         |Returns the logarithm of a value to base 10. The input can be any numeric value, the return value is always a double.  Logs of 0 and negative numbers return `null` as well as a warning.
ltrim         |Removes leading whitespaces from a string.
max           |The maximum value of a field.
median        |The value that is greater than half of all values and less than half of all values, also known as the 50% <<esql-percentile>>.
median_absolut|"Returns the median absolute deviation, a measure of variability. It is a robust statistic, meaning that it is useful for describing data that may have outliers, or may not be normally distributed. For such data it can be more descriptive than standard deviation.  It is calculated as the median of each data point's deviation from the median of the entire sample. That is, for a random variable `X`, the median absolute deviation is `median(|median(X) - X|)`."
min           |The minimum value of a field.
mv_append     |Concatenates values of two multi-value fields.
mv_avg        |Converts a multivalued field into a single valued field containing the average of all of the values.
mv_concat     |Converts a multivalued string expression into a single valued column containing the concatenation of all values separated by a delimiter.
mv_count      |Converts a multivalued expression into a single valued column containing a count of the number of values.
mv_dedupe     |Remove duplicate values from a multivalued field.
mv_first      |Converts a multivalued expression into a single valued column containing the first value. This is most useful when reading from a function that emits multivalued columns in a known order like <<esql-split>>.  The order that <<esql-multivalued-fields, multivalued fields>> are read from underlying storage is not guaranteed. It is *frequently* ascending, but don't rely on that. If you need the minimum value use <<esql-mv_min>> instead of `MV_FIRST`. `MV_MIN` has optimizations for sorted values so there isn't a performance benefit to `MV_FIRST`.
mv_last       |Converts a multivalue expression into a single valued column containing the last value. This is most useful when reading from a function that emits multivalued columns in a known order like <<esql-split>>.  The order that <<esql-multivalued-fields, multivalued fields>> are read from underlying storage is not guaranteed. It is *frequently* ascending, but don't rely on that. If you need the maximum value use <<esql-mv_max>> instead of `MV_LAST`. `MV_MAX` has optimizations for sorted values so there isn't a performance benefit to `MV_LAST`.
mv_max        |Converts a multivalued expression into a single valued column containing the maximum value.
mv_median     |Converts a multivalued field into a single valued field containing the median value.
mv_min        |Converts a multivalued expression into a single valued column containing the minimum value.
mv_pseries_wei|Converts a multivalued expression into a single-valued column by multiplying every element on the input list by its corresponding term in P-Series and computing the sum.
mv_slice      |Returns a subset of the multivalued field using the start and end index values.
mv_sort       |Sorts a multivalued field in lexicographical order.
mv_sum        |Converts a multivalued field into a single valued field containing the sum of all of the values.
mv_zip        |Combines the values from two multivalued fields with a delimiter that joins them together.
now           |Returns current date and time.
percentile    |Returns the value at which a certain percentage of observed values occur. For example, the 95th percentile is the value which is greater than 95% of the observed values and the 50th percentile is the `MEDIAN`.
pi            |Returns {wikipedia}/Pi[Pi], the ratio of a circle's circumference to its diameter.
pow           |Returns the value of `base` raised to the power of `exponent`.
repeat        |Returns a string constructed by concatenating `string` with itself the specified `number` of times.
replace       |The function substitutes in the string `str` any match of the regular expression `regex` with the replacement string `newStr`.
right         |Return the substring that extracts 'length' chars from 'str' starting from the right.
round         |Rounds a number to the specified number of decimal places. Defaults to 0, which returns the nearest integer. If the precision is a negative number, rounds to the number of digits left of the decimal point.
rtrim         |Removes trailing whitespaces from a string.
signum        |Returns the sign of the given number. It returns `-1` for negative numbers, `0` for `0` and `1` for positive numbers.
sin           |Returns ths {wikipedia}/Sine_and_cosine[Sine] trigonometric function of an angle.
sinh          |Returns the {wikipedia}/Hyperbolic_functions[hyperbolic sine] of an angle.
split         |Split a single valued string into multiple strings.
sqrt          |Returns the square root of a number. The input can be any numeric value, the return value is always a double. Square roots of negative numbers and infinities are null.
st_centroid_ag|Calculate the spatial centroid over a field with spatial point geometry type.
st_contains   |Returns whether the first geometry contains the second geometry. This is the inverse of the <<esql-st_within,ST_WITHIN>> function.
st_disjoint   |Returns whether the two geometries or geometry columns are disjoint. This is the inverse of the <<esql-st_intersects,ST_INTERSECTS>> function. In mathematical terms: ST_Disjoint(A, B) ⇔ A ⋂ B = ∅
st_distance   |Computes the distance between two points. For cartesian geometries, this is the pythagorean distance in the same units as the original coordinates. For geographic geometries, this is the circular distance along the great circle in meters.
st_intersects |Returns true if two geometries intersect. They intersect if they have any point in common, including their interior points (points along lines or within polygons). This is the inverse of the <<esql-st_disjoint,ST_DISJOINT>> function. In mathematical terms: ST_Intersects(A, B) ⇔ A ⋂ B ≠ ∅
st_within     |Returns whether the first geometry is within the second geometry. This is the inverse of the <<esql-st_contains,ST_CONTAINS>> function.
st_x          |Extracts the `x` coordinate from the supplied point. If the points is of type `geo_point` this is equivalent to extracting the `longitude` value.
st_y          |Extracts the `y` coordinate from the supplied point. If the points is of type `geo_point` this is equivalent to extracting the `latitude` value.
starts_with   |Returns a boolean that indicates whether a keyword string starts with another string.
substring     |Returns a substring of a string, specified by a start position and an optional length.
sum           |The sum of a numeric expression.
tan           |Returns the {wikipedia}/Sine_and_cosine[Tangent] trigonometric function of an angle.
tanh          |Returns the {wikipedia}/Hyperbolic_functions[Tangent] hyperbolic function of an angle.
tau           |Returns the https://tauday.com/tau-manifesto[ratio] of a circle's circumference to its radius.
to_base64     |Encode a string to a base64 string.
to_bool       |Converts an input value to a boolean value. A string value of *true* will be case-insensitive converted to the Boolean *true*. For anything else, including the empty string, the function will return *false*. The numerical value of *0* will be converted to *false*, anything else will be converted to *true*.
to_boolean    |Converts an input value to a boolean value. A string value of *true* will be case-insensitive converted to the Boolean *true*. For anything else, including the empty string, the function will return *false*. The numerical value of *0* will be converted to *false*, anything else will be converted to *true*.
to_cartesianpo|Converts an input value to a `cartesian_point` value. A string will only be successfully converted if it respects the {wikipedia}/Well-known_text_representation_of_geometry[WKT Point] format.
to_cartesiansh|Converts an input value to a `cartesian_shape` value. A string will only be successfully converted if it respects the {wikipedia}/Well-known_text_representation_of_geometry[WKT] format.
to_dateperiod |Converts an input value into a date_period value.
to_datetime   |Converts an input value to a date value. A string will only be successfully converted if it's respecting the format `yyyy-MM-dd'T'HH:mm:ss.SSS'Z'`. To convert dates in other formats, use <<esql-date_parse>>.
to_dbl        |Converts an input value to a double value. If the input parameter is of a date type, its value will be interpreted as milliseconds since the {wikipedia}/Unix_time[Unix epoch], converted to double. Boolean *true* will be converted to double *1.0*, *false* to *0.0*.
to_degrees    |Converts a number in {wikipedia}/Radian[radians] to {wikipedia}/Degree_(angle)[degrees].
to_double     |Converts an input value to a double value. If the input parameter is of a date type, its value will be interpreted as milliseconds since the {wikipedia}/Unix_time[Unix epoch], converted to double. Boolean *true* will be converted to double *1.0*, *false* to *0.0*.
to_dt         |Converts an input value to a date value. A string will only be successfully converted if it's respecting the format `yyyy-MM-dd'T'HH:mm:ss.SSS'Z'`. To convert dates in other formats, use <<esql-date_parse>>.
to_geopoint   |Converts an input value to a `geo_point` value. A string will only be successfully converted if it respects the {wikipedia}/Well-known_text_representation_of_geometry[WKT Point] format.
to_geoshape   |Converts an input value to a `geo_shape` value. A string will only be successfully converted if it respects the {wikipedia}/Well-known_text_representation_of_geometry[WKT] format.
to_int        |Converts an input value to an integer value. If the input parameter is of a date type, its value will be interpreted as milliseconds since the {wikipedia}/Unix_time[Unix epoch], converted to integer. Boolean *true* will be converted to integer *1*, *false* to *0*.
to_integer    |Converts an input value to an integer value. If the input parameter is of a date type, its value will be interpreted as milliseconds since the {wikipedia}/Unix_time[Unix epoch], converted to integer. Boolean *true* will be converted to integer *1*, *false* to *0*.
to_ip         |Converts an input string to an IP value.
to_long       |Converts an input value to a long value. If the input parameter is of a date type, its value will be interpreted as milliseconds since the {wikipedia}/Unix_time[Unix epoch], converted to long. Boolean *true* will be converted to long *1*, *false* to *0*.
to_lower      |Returns a new string representing the input string converted to lower case.
to_radians    |Converts a number in {wikipedia}/Degree_(angle)[degrees] to {wikipedia}/Radian[radians].
to_str        |Converts an input value into a string.
to_string     |Converts an input value into a string.
to_timeduratio|Converts an input value into a time_duration value.
to_ul         |Converts an input value to an unsigned long value. If the input parameter is of a date type, its value will be interpreted as milliseconds since the {wikipedia}/Unix_time[Unix epoch], converted to unsigned long. Boolean *true* will be converted to unsigned long *1*, *false* to *0*.
to_ulong      |Converts an input value to an unsigned long value. If the input parameter is of a date type, its value will be interpreted as milliseconds since the {wikipedia}/Unix_time[Unix epoch], converted to unsigned long. Boolean *true* will be converted to unsigned long *1*, *false* to *0*.
to_unsigned_lo|Converts an input value to an unsigned long value. If the input parameter is of a date type, its value will be interpreted as milliseconds since the {wikipedia}/Unix_time[Unix epoch], converted to unsigned long. Boolean *true* will be converted to unsigned long *1*, *false* to *0*.
to_upper      |Returns a new string representing the input string converted to upper case.
to_ver        |Converts an input string to a version value.
to_version    |Converts an input string to a version value.
top           |Collects the top values for a field. Includes repeated values.
trim          |Removes leading and trailing whitespaces from a string.
values        |Returns all values in a group as a multivalued field. The order of the returned values isn't guaranteed. If you need the values returned in order use <<esql-mv_sort>>.
weighted_avg  |The weighted average of a numeric expression.
;

metaFunctionsRemaining#[skip:-8.15.99]
required_capability: date_nanos_type
  META functions
| EVAL name = SUBSTRING(name, 0, 14)
| KEEP name, *
| DROP synopsis, description, argNames, argTypes, argDescriptions
;

 name:keyword |                                                    returnType:keyword                                                      |    optionalArgs:boolean    |variadic:boolean|isAggregation:boolean
abs           |"double|integer|long|unsigned_long"                                                                                         |false                       |false           |false
acos          |double                                                                                                                      |false                       |false           |false
asin          |double                                                                                                                      |false                       |false           |false
atan          |double                                                                                                                      |false                       |false           |false
atan2         |double                                                                                                                      |[false, false]              |false           |false
avg           |double                                                                                                                      |false                       |false           |true
bin           |"double|date"                                                                                                               |[false, false, true, true]  |false           |false
bucket        |"double|date"                                                                                                               |[false, false, true, true]  |false           |false
case          |"boolean|cartesian_point|date|double|geo_point|integer|ip|keyword|long|text|unsigned_long|version"                          |[false, false]              |true            |false
cbrt          |double                                                                                                                      |false                       |false           |false
ceil          |"double|integer|long|unsigned_long"                                                                                         |false                       |false           |false
cidr_match    |boolean                                                                                                                     |[false, false]              |true            |false
coalesce      |"boolean|cartesian_point|cartesian_shape|date|geo_point|geo_shape|integer|ip|keyword|long|text|version"                     |false                       |true            |false
concat        |keyword                                                                                                                     |[false, false]              |true            |false
cos           |double                                                                                                                      |false                       |false           |false
cosh          |double                                                                                                                      |false                       |false           |false
count         |long                                                                                                                        |true                        |false           |true
count_distinct|long                                                                                                                        |[false, true]               |false           |true
date_diff     |integer                                                                                                                     |[false, false, false]       |false           |false
date_extract  |long                                                                                                                        |[false, false]              |false           |false
date_format   |keyword                                                                                                                     |[true, false]               |false           |false
date_parse    |date                                                                                                                        |[true, false]               |false           |false
date_trunc    |date                                                                                                                        |[false, false]              |false           |false
e             |double                                                                                                                      |null                        |false           |false
ends_with     |boolean                                                                                                                     |[false, false]              |false           |false
exp           |double                                                                                         |false                       |false           |false
floor         |"double|integer|long|unsigned_long"                                                                                         |false                       |false           |false
from_base64   |keyword                                                                                                                     |false                       |false           |false
greatest      |"boolean|double|integer|ip|keyword|long|text|version"                                                                       |false                       |true            |false
ip_prefix     |ip                                                                                                                          |[false, false, false]       |false           |false
least         |"boolean|double|integer|ip|keyword|long|text|version"                                                                       |false                       |true            |false
left          |keyword                                                                                                                     |[false, false]              |false           |false
length        |integer                                                                                                                     |false                       |false           |false
locate        |integer                                                                                                                     |[false, false, true]        |false           |false
log           |double                                                                                                                      |[true, false]               |false           |false
log10         |double                                                                                                                      |false                       |false           |false
ltrim         |"keyword|text"                                                                                                              |false                       |false           |false
max           |"boolean|double|integer|long|date|ip"                                                                                       |false                       |false           |true
median        |double                                                                                                                      |false                       |false           |true
median_absolut|double                                                                                                                      |false                       |false           |true
min           |"boolean|double|integer|long|date|ip"                                                                                       |false                       |false           |true
mv_append     |"boolean|cartesian_point|cartesian_shape|date|double|geo_point|geo_shape|integer|ip|keyword|long|text|version"              |[false, false]              |false 		     |false
mv_avg        |double                                                                                                                      |false                       |false           |false
mv_concat     |keyword                                                                                                                     |[false, false]              |false           |false
mv_count      |integer                                                                                                                     |false                       |false           |false
mv_dedupe     |"boolean|cartesian_point|cartesian_shape|date|double|geo_point|geo_shape|integer|ip|keyword|long|text|version"              |false                       |false           |false
mv_first      |"boolean|cartesian_point|cartesian_shape|date|date_nanos|double|geo_point|geo_shape|integer|ip|keyword|long|text|unsigned_long|version"|false                       |false           |false
mv_last       |"boolean|cartesian_point|cartesian_shape|date|date_nanos|double|geo_point|geo_shape|integer|ip|keyword|long|text|unsigned_long|version"|false                       |false           |false
mv_max        |"boolean|date|date_nanos|double|integer|ip|keyword|long|text|unsigned_long|version"                                         |false                       |false           |false
mv_median     |"double|integer|long|unsigned_long"                                                                                         |false                       |false           |false
mv_min        |"boolean|date|date_nanos|double|integer|ip|keyword|long|text|unsigned_long|version"                                         |false                       |false           |false
mv_pseries_wei|"double"                                                                                                                    |[false, false]              |false           |false 
mv_slice      |"boolean|cartesian_point|cartesian_shape|date|double|geo_point|geo_shape|integer|ip|keyword|long|text|version"              |[false, false, true]        |false           |false
mv_sort       |"boolean|date|double|integer|ip|keyword|long|text|version"                                                                  |[false, true]               |false           |false
mv_sum        |"double|integer|long|unsigned_long"                                                                                         |false                       |false           |false
mv_zip        |keyword                                                                                                                     |[false, false, true]        |false           |false
now           |date                                                                                                                        |null                        |false           |false
percentile    |double                                                                                                                      |[false, false]              |false           |true
pi            |double                                                                                                                      |null                        |false           |false
pow           |double                                                                                                                      |[false, false]              |false           |false
repeat        |keyword                                                                                                                     |[false, false]              |false           |false
replace       |keyword                                                                                                                     |[false, false, false]       |false           |false
right         |keyword                                                                                                                     |[false, false]              |false           |false
round         |"double|integer|long|unsigned_long"                                                                                         |[false, true]               |false           |false
rtrim         |"keyword|text"                                                                                                              |false                       |false           |false
signum        |double                                                                                                                      |false                       |false           |false
sin           |double                                                                                                                      |false                       |false           |false
sinh          |double                                                                                                                      |false                       |false           |false
split         |keyword                                                                                                                     |[false, false]              |false           |false
sqrt          |double                                                                                                                      |false                       |false           |false
st_centroid_ag|"geo_point|cartesian_point"                                                                                                 |false                       |false           |true
st_contains   |boolean                                                                                                                     |[false, false]              |false           |false
st_disjoint   |boolean                                                                                                                     |[false, false]              |false           |false
st_distance   |double                                                                                                                      |[false, false]              |false           |false
st_intersects |boolean                                                                                                                     |[false, false]              |false           |false
st_within     |boolean                                                                                                                     |[false, false]              |false           |false
st_x          |double                                                                                                                      |false                       |false           |false
st_y          |double                                                                                                                      |false                       |false           |false
starts_with   |boolean                                                                                                                     |[false, false]              |false           |false
substring     |keyword                                                                                                                     |[false, false, true]        |false           |false
sum           |"long|double"                                                                                                               |false                       |false           |true
tan           |double                                                                                                                      |false                       |false           |false
tanh          |double                                                                                                                      |false                       |false           |false
tau           |double                                                                                                                      |null                        |false           |false
to_base64     |keyword                                                                                                                     |false                       |false           |false
to_bool       |boolean                                                                                                                     |false                       |false           |false
to_boolean    |boolean                                                                                                                     |false                       |false           |false
to_cartesianpo|cartesian_point                                                                                                             |false                       |false           |false
to_cartesiansh|cartesian_shape                                                                                                             |false                       |false           |false
to_dateperiod |date_period                                                                                                                 |false                       |false           |false
to_datetime   |date                                                                                                                        |false                       |false           |false
to_dbl        |double                                                                                                                      |false                       |false           |false
to_degrees    |double                                                                                                                      |false                       |false           |false
to_double     |double                                                                                                                      |false                       |false           |false
to_dt         |date                                                                                                                        |false                       |false           |false
to_geopoint   |geo_point                                                                                                                   |false                       |false           |false
to_geoshape   |geo_shape                                                                                                                   |false                       |false           |false
to_int        |integer                                                                                                                     |false                       |false           |false
to_integer    |integer                                                                                                                     |false                       |false           |false
to_ip         |ip                                                                                                                          |false                       |false           |false
to_long       |long                                                                                                                        |false                       |false           |false
to_lower      |"keyword|text"                                                                                                              |false                       |false           |false
to_radians    |double                                                                                                                      |false                       |false           |false
to_str        |keyword                                                                                                                     |false                       |false           |false
to_string     |keyword                                                                                                                     |false                       |false           |false
to_timeduratio|time_duration                                                                                                               |false                       |false           |false
to_ul         |unsigned_long                                                                                                               |false                       |false           |false
to_ulong      |unsigned_long                                                                                                               |false                       |false           |false
to_unsigned_lo|unsigned_long                                                                                                               |false                       |false           |false
to_upper      |"keyword|text"                                                                                                              |false                       |false           |false
to_ver        |version                                                                                                                     |false                       |false           |false
to_version    |version                                                                                                                     |false                       |false           |false
top           |"boolean|double|integer|long|date|ip"                                                                                       |[false, false, false]       |false           |true
trim          |"keyword|text"                                                                                                              |false                       |false           |false
values        |"boolean|date|double|integer|ip|keyword|long|text|version"                                                                  |false                       |false           |true
weighted_avg  |"double"                                                                                                                    |[false, false]              |false           |true
;

metaFunctionsFiltered#[skip:-8.15.99]
META FUNCTIONS
| WHERE STARTS_WITH(name, "sin")
;

name:keyword |                      synopsis:keyword                  |argNames:keyword  |        argTypes:keyword            |             argDescriptions:keyword                             | returnType:keyword |                                             description:keyword                     | optionalArgs:boolean | variadic:boolean | isAggregation:boolean
sin          |"double sin(angle:double|integer|long|unsigned_long)"   |angle             |"double|integer|long|unsigned_long" | "An angle, in radians. If `null`, the function returns `null`." | double             | "Returns ths {wikipedia}/Sine_and_cosine[Sine] trigonometric function of an angle." | false                | false            | false
sinh         |"double sinh(angle:double|integer|long|unsigned_long)"  |angle             |"double|integer|long|unsigned_long" | "An angle, in radians. If `null`, the function returns `null`." | double             | "Returns the {wikipedia}/Hyperbolic_functions[hyperbolic sine] of an angle."        | false                | false            | false
;

countFunctions#[skip:-8.15.99]
meta functions |  stats  a = count(*), b = count(*), c = count(*) |  mv_expand c;

a:long | b:long | c:long
116    | 116    | 116
;<|MERGE_RESOLUTION|>--- conflicted
+++ resolved
@@ -92,12 +92,8 @@
 "boolean to_boolean(field:boolean|keyword|text|double|long|unsigned_long|integer)"
 "cartesian_point to_cartesianpoint(field:cartesian_point|keyword|text)"
 "cartesian_shape to_cartesianshape(field:cartesian_point|cartesian_shape|keyword|text)"
-<<<<<<< HEAD
 "date_period to_dateperiod(field:date_period|keyword|text)"
-"date to_datetime(field:date|keyword|text|double|long|unsigned_long|integer)"
-=======
 "date to_datetime(field:date|date_nanos|keyword|text|double|long|unsigned_long|integer)"
->>>>>>> 9b008835
 "double to_dbl(field:boolean|date|keyword|text|double|long|unsigned_long|integer|counter_double|counter_integer|counter_long)"
 "double to_degrees(number:double|integer|long|unsigned_long)"
 "double to_double(field:boolean|date|keyword|text|double|long|unsigned_long|integer|counter_double|counter_integer|counter_long)"
@@ -110,14 +106,9 @@
 "long to_long(field:boolean|date|date_nanos|keyword|text|double|long|unsigned_long|integer|counter_integer|counter_long)"
 "keyword|text to_lower(str:keyword|text)"
 "double to_radians(number:double|integer|long|unsigned_long)"
-<<<<<<< HEAD
-"keyword to_str(field:boolean|cartesian_point|cartesian_shape|date|double|geo_point|geo_shape|integer|ip|keyword|long|text|unsigned_long|version)"
-"keyword to_string(field:boolean|cartesian_point|cartesian_shape|date|double|geo_point|geo_shape|integer|ip|keyword|long|text|unsigned_long|version)"
-"time_duration to_timeduration(field:time_duration|keyword|text)"
-=======
 "keyword to_str(field:boolean|cartesian_point|cartesian_shape|date|date_nanos|double|geo_point|geo_shape|integer|ip|keyword|long|text|unsigned_long|version)"
 "keyword to_string(field:boolean|cartesian_point|cartesian_shape|date|date_nanos|double|geo_point|geo_shape|integer|ip|keyword|long|text|unsigned_long|version)"
->>>>>>> 9b008835
+"time_duration to_timeduration(field:time_duration|keyword|text)"
 "unsigned_long to_ul(field:boolean|date|keyword|text|double|long|unsigned_long|integer)"
 "unsigned_long to_ulong(field:boolean|date|keyword|text|double|long|unsigned_long|integer)"
 "unsigned_long to_unsigned_long(field:boolean|date|keyword|text|double|long|unsigned_long|integer)"
@@ -226,12 +217,8 @@
 to_boolean    |field                               |"boolean|keyword|text|double|long|unsigned_long|integer"                                                                          |Input value. The input can be a single- or multi-valued column or an expression.
 to_cartesianpo|field                               |"cartesian_point|keyword|text"                                                                                                    |Input value. The input can be a single- or multi-valued column or an expression.
 to_cartesiansh|field                               |"cartesian_point|cartesian_shape|keyword|text"                                                                                    |Input value. The input can be a single- or multi-valued column or an expression.
-<<<<<<< HEAD
 to_dateperiod |field                               |"date_period|keyword|text"                                                                                                        |Input value.
-to_datetime   |field                               |"date|keyword|text|double|long|unsigned_long|integer"                                                                             |Input value. The input can be a single- or multi-valued column or an expression.
-=======
 to_datetime   |field                               |"date|date_nanos|keyword|text|double|long|unsigned_long|integer"                                                                             |Input value. The input can be a single- or multi-valued column or an expression.
->>>>>>> 9b008835
 to_dbl        |field                               |"boolean|date|keyword|text|double|long|unsigned_long|integer|counter_double|counter_integer|counter_long"                         |Input value. The input can be a single- or multi-valued column or an expression.
 to_degrees    |number                              |"double|integer|long|unsigned_long"                                                                                               |Input value. The input can be a single- or multi-valued column or an expression.
 to_double     |field                               |"boolean|date|keyword|text|double|long|unsigned_long|integer|counter_double|counter_integer|counter_long"                         |Input value. The input can be a single- or multi-valued column or an expression.
@@ -244,14 +231,9 @@
 to_long       |field                               |"boolean|date|date_nanos|keyword|text|double|long|unsigned_long|integer|counter_integer|counter_long"                                        |Input value. The input can be a single- or multi-valued column or an expression.
 to_lower      |str                                 |"keyword|text"                                                                                                                    |String expression. If `null`, the function returns `null`.
 to_radians    |number                              |"double|integer|long|unsigned_long"                                                                                               |Input value. The input can be a single- or multi-valued column or an expression.
-<<<<<<< HEAD
-to_str        |field                               |"boolean|cartesian_point|cartesian_shape|date|double|geo_point|geo_shape|integer|ip|keyword|long|text|unsigned_long|version"      |Input value. The input can be a single- or multi-valued column or an expression.
-to_string     |field                               |"boolean|cartesian_point|cartesian_shape|date|double|geo_point|geo_shape|integer|ip|keyword|long|text|unsigned_long|version"      |Input value. The input can be a single- or multi-valued column or an expression.
-to_timeduratio|field                               |"time_duration|keyword|text"                                                                                                      |Input value.
-=======
 to_str        |field                               |"boolean|cartesian_point|cartesian_shape|date|date_nanos|double|geo_point|geo_shape|integer|ip|keyword|long|text|unsigned_long|version"      |Input value. The input can be a single- or multi-valued column or an expression.
 to_string     |field                               |"boolean|cartesian_point|cartesian_shape|date|date_nanos|double|geo_point|geo_shape|integer|ip|keyword|long|text|unsigned_long|version"      |Input value. The input can be a single- or multi-valued column or an expression.
->>>>>>> 9b008835
+to_timeduratio|field                               |"time_duration|keyword|text"                                                                                                      |Input value.
 to_ul         |field                               |"boolean|date|keyword|text|double|long|unsigned_long|integer"                                                                     |Input value. The input can be a single- or multi-valued column or an expression.
 to_ulong      |field                               |"boolean|date|keyword|text|double|long|unsigned_long|integer"                                                                     |Input value. The input can be a single- or multi-valued column or an expression.
 to_unsigned_lo|field                               |"boolean|date|keyword|text|double|long|unsigned_long|integer"                                                                     |Input value. The input can be a single- or multi-valued column or an expression.

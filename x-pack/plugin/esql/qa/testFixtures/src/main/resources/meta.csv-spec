metaFunctionsSynopsis#[skip:-8.15.99]
required_capability: date_nanos_type
meta functions | keep synopsis;

synopsis:keyword
"double|integer|long|unsigned_long abs(number:double|integer|long|unsigned_long)"
"double acos(number:double|integer|long|unsigned_long)"
"double asin(number:double|integer|long|unsigned_long)"
"double atan(number:double|integer|long|unsigned_long)"
"double atan2(y_coordinate:double|integer|long|unsigned_long, x_coordinate:double|integer|long|unsigned_long)"
"double avg(number:double|integer|long)"
"double|date bin(field:integer|long|double|date, buckets:integer|long|double|date_period|time_duration, ?from:integer|long|double|date|keyword|text, ?to:integer|long|double|date|keyword|text)"
"double|date bucket(field:integer|long|double|date, buckets:integer|long|double|date_period|time_duration, ?from:integer|long|double|date|keyword|text, ?to:integer|long|double|date|keyword|text)"
"boolean|cartesian_point|cartesian_shape|date|date_nanos|double|geo_point|geo_shape|integer|ip|keyword|long|text|unsigned_long|version case(condition:boolean, trueValue...:boolean|cartesian_point|cartesian_shape|date|date_nanos|double|geo_point|geo_shape|integer|ip|keyword|long|text|unsigned_long|version)"
"double cbrt(number:double|integer|long|unsigned_long)"
"double|integer|long|unsigned_long ceil(number:double|integer|long|unsigned_long)"
"boolean cidr_match(ip:ip, blockX...:keyword|text)"
"boolean|cartesian_point|cartesian_shape|date|geo_point|geo_shape|integer|ip|keyword|long|text|version coalesce(first:boolean|cartesian_point|cartesian_shape|date|geo_point|geo_shape|integer|ip|keyword|long|text|version, ?rest...:boolean|cartesian_point|cartesian_shape|date|geo_point|geo_shape|integer|ip|keyword|long|text|version)"
"keyword concat(string1:keyword|text, string2...:keyword|text)"
"double cos(angle:double|integer|long|unsigned_long)"
"double cosh(number:double|integer|long|unsigned_long)"
"long count(?field:boolean|cartesian_point|date|double|geo_point|integer|ip|keyword|long|text|unsigned_long|version)"
"long count_distinct(field:boolean|date|double|integer|ip|keyword|long|text|version, ?precision:integer|long|unsigned_long)"
"integer date_diff(unit:keyword|text, startTimestamp:date, endTimestamp:date)"
"long date_extract(datePart:keyword|text, date:date)"
"keyword date_format(?dateFormat:keyword|text, date:date)"
"date date_parse(?datePattern:keyword|text, dateString:keyword|text)"
"date date_trunc(interval:date_period|time_duration, date:date)"
double e()
"boolean ends_with(str:keyword|text, suffix:keyword|text)"
"double exp(number:double|integer|long|unsigned_long)"
"double|integer|long|unsigned_long floor(number:double|integer|long|unsigned_long)"
"keyword from_base64(string:keyword|text)"
"boolean|double|integer|ip|keyword|long|text|version greatest(first:boolean|double|integer|ip|keyword|long|text|version, ?rest...:boolean|double|integer|ip|keyword|long|text|version)"
"ip ip_prefix(ip:ip, prefixLengthV4:integer, prefixLengthV6:integer)"
"boolean|double|integer|ip|keyword|long|text|version least(first:boolean|double|integer|ip|keyword|long|text|version, ?rest...:boolean|double|integer|ip|keyword|long|text|version)"
"keyword left(string:keyword|text, length:integer)"
"integer length(string:keyword|text)"
"integer locate(string:keyword|text, substring:keyword|text, ?start:integer)"
"double log(?base:integer|unsigned_long|long|double, number:integer|unsigned_long|long|double)"
"double log10(number:double|integer|long|unsigned_long)"
"keyword|text ltrim(string:keyword|text)"
"boolean|double|integer|long|date|ip|keyword|text|long|version max(field:boolean|double|integer|long|date|ip|keyword|text|long|version)"
"double median(number:double|integer|long)"
"double median_absolute_deviation(number:double|integer|long)"
"boolean|double|integer|long|date|ip|keyword|text|long|version min(field:boolean|double|integer|long|date|ip|keyword|text|long|version)"
"boolean|cartesian_point|cartesian_shape|date|double|geo_point|geo_shape|integer|ip|keyword|long|text|version mv_append(field1:boolean|cartesian_point|cartesian_shape|date|double|geo_point|geo_shape|integer|ip|keyword|long|text|version, field2:boolean|cartesian_point|cartesian_shape|date|double|geo_point|geo_shape|integer|ip|keyword|long|text|version)"
"double mv_avg(number:double|integer|long|unsigned_long)"
"keyword mv_concat(string:text|keyword, delim:text|keyword)"
"integer mv_count(field:boolean|cartesian_point|cartesian_shape|date|date_nanos|double|geo_point|geo_shape|integer|ip|keyword|long|text|unsigned_long|version)"
"boolean|cartesian_point|cartesian_shape|date|double|geo_point|geo_shape|integer|ip|keyword|long|text|version mv_dedupe(field:boolean|cartesian_point|cartesian_shape|date|double|geo_point|geo_shape|integer|ip|keyword|long|text|version)"
"boolean|cartesian_point|cartesian_shape|date|date_nanos|double|geo_point|geo_shape|integer|ip|keyword|long|text|unsigned_long|version mv_first(field:boolean|cartesian_point|cartesian_shape|date|date_nanos|double|geo_point|geo_shape|integer|ip|keyword|long|text|unsigned_long|version)"
"boolean|cartesian_point|cartesian_shape|date|date_nanos|double|geo_point|geo_shape|integer|ip|keyword|long|text|unsigned_long|version mv_last(field:boolean|cartesian_point|cartesian_shape|date|date_nanos|double|geo_point|geo_shape|integer|ip|keyword|long|text|unsigned_long|version)"
"boolean|date|date_nanos|double|integer|ip|keyword|long|text|unsigned_long|version mv_max(field:boolean|date|date_nanos|double|integer|ip|keyword|long|text|unsigned_long|version)"
"double|integer|long|unsigned_long mv_median(number:double|integer|long|unsigned_long)"
"double|integer|long|unsigned_long mv_median_absolute_deviation(number:double|integer|long|unsigned_long)"
"boolean|date|date_nanos|double|integer|ip|keyword|long|text|unsigned_long|version mv_min(field:boolean|date|date_nanos|double|integer|ip|keyword|long|text|unsigned_long|version)"
"double|integer|long mv_percentile(number:double|integer|long, percentile:double|integer|long)"
"double mv_pseries_weighted_sum(number:double, p:double)"
"boolean|cartesian_point|cartesian_shape|date|double|geo_point|geo_shape|integer|ip|keyword|long|text|version mv_slice(field:boolean|cartesian_point|cartesian_shape|date|double|geo_point|geo_shape|integer|ip|keyword|long|text|version, start:integer, ?end:integer)"
"boolean|date|double|integer|ip|keyword|long|text|version mv_sort(field:boolean|date|double|integer|ip|keyword|long|text|version, ?order:keyword)"
"double|integer|long|unsigned_long mv_sum(number:double|integer|long|unsigned_long)"
"keyword mv_zip(string1:keyword|text, string2:keyword|text, ?delim:keyword|text)"
date now()
"double percentile(number:double|integer|long, percentile:double|integer|long)"
double pi()
"double pow(base:double|integer|long|unsigned_long, exponent:double|integer|long|unsigned_long)"
"boolean qstr(query:keyword|text)"
"keyword repeat(string:keyword|text, number:integer)"
"keyword replace(string:keyword|text, regex:keyword|text, newString:keyword|text)"
"keyword right(string:keyword|text, length:integer)"
"double|integer|long|unsigned_long round(number:double|integer|long|unsigned_long, ?decimals:integer)"
"keyword|text rtrim(string:keyword|text)"
"double signum(number:double|integer|long|unsigned_long)"
"double sin(angle:double|integer|long|unsigned_long)"
"double sinh(number:double|integer|long|unsigned_long)"
"keyword space(number:integer)"
"keyword split(string:keyword|text, delim:keyword|text)"
"double sqrt(number:double|integer|long|unsigned_long)"
"geo_point|cartesian_point st_centroid_agg(field:geo_point|cartesian_point)"
"boolean st_contains(geomA:geo_point|cartesian_point|geo_shape|cartesian_shape, geomB:geo_point|cartesian_point|geo_shape|cartesian_shape)"
"boolean st_disjoint(geomA:geo_point|cartesian_point|geo_shape|cartesian_shape, geomB:geo_point|cartesian_point|geo_shape|cartesian_shape)"
"double st_distance(geomA:geo_point|cartesian_point, geomB:geo_point|cartesian_point)"
"boolean st_intersects(geomA:geo_point|cartesian_point|geo_shape|cartesian_shape, geomB:geo_point|cartesian_point|geo_shape|cartesian_shape)"
"boolean st_within(geomA:geo_point|cartesian_point|geo_shape|cartesian_shape, geomB:geo_point|cartesian_point|geo_shape|cartesian_shape)"
"double st_x(point:geo_point|cartesian_point)"
"double st_y(point:geo_point|cartesian_point)"
"boolean starts_with(str:keyword|text, prefix:keyword|text)"
"keyword substring(string:keyword|text, start:integer, ?length:integer)"
"long|double sum(number:double|integer|long)"
"double tan(angle:double|integer|long|unsigned_long)"
"double tanh(number:double|integer|long|unsigned_long)"
double tau()
"keyword to_base64(string:keyword|text)"
"boolean to_bool(field:boolean|keyword|text|double|long|unsigned_long|integer)"
"boolean to_boolean(field:boolean|keyword|text|double|long|unsigned_long|integer)"
"cartesian_point to_cartesianpoint(field:cartesian_point|keyword|text)"
"cartesian_shape to_cartesianshape(field:cartesian_point|cartesian_shape|keyword|text)"
"date to_datetime(field:date|date_nanos|keyword|text|double|long|unsigned_long|integer)"
"double to_dbl(field:boolean|date|keyword|text|double|long|unsigned_long|integer|counter_double|counter_integer|counter_long)"
"double to_degrees(number:double|integer|long|unsigned_long)"
"double to_double(field:boolean|date|keyword|text|double|long|unsigned_long|integer|counter_double|counter_integer|counter_long)"
"date to_dt(field:date|date_nanos|keyword|text|double|long|unsigned_long|integer)"
"geo_point to_geopoint(field:geo_point|keyword|text)"
"geo_shape to_geoshape(field:geo_point|geo_shape|keyword|text)"
"integer to_int(field:boolean|date|keyword|text|double|long|unsigned_long|integer|counter_integer)"
"integer to_integer(field:boolean|date|keyword|text|double|long|unsigned_long|integer|counter_integer)"
"ip to_ip(field:ip|keyword|text)"
"long to_long(field:boolean|date|date_nanos|keyword|text|double|long|unsigned_long|integer|counter_integer|counter_long)"
"keyword|text to_lower(str:keyword|text)"
"double to_radians(number:double|integer|long|unsigned_long)"
"keyword to_str(field:boolean|cartesian_point|cartesian_shape|date|date_nanos|double|geo_point|geo_shape|integer|ip|keyword|long|text|unsigned_long|version)"
"keyword to_string(field:boolean|cartesian_point|cartesian_shape|date|date_nanos|double|geo_point|geo_shape|integer|ip|keyword|long|text|unsigned_long|version)"
"unsigned_long to_ul(field:boolean|date|keyword|text|double|long|unsigned_long|integer)"
"unsigned_long to_ulong(field:boolean|date|keyword|text|double|long|unsigned_long|integer)"
"unsigned_long to_unsigned_long(field:boolean|date|keyword|text|double|long|unsigned_long|integer)"
"keyword|text to_upper(str:keyword|text)"
"version to_ver(field:keyword|text|version)"
"version to_version(field:keyword|text|version)"
"boolean|double|integer|long|date|ip top(field:boolean|double|integer|long|date|ip, limit:integer, order:keyword)"
"keyword|text trim(string:keyword|text)"
"boolean|date|double|integer|ip|keyword|long|text|version values(field:boolean|date|double|integer|ip|keyword|long|text|version)"
"double weighted_avg(number:double|integer|long, weight:double|integer|long)"
;

metaFunctionsArgs#[skip:-8.15.99]
required_capability: date_nanos_type
  META functions
| EVAL name = SUBSTRING(name, 0, 14)
| KEEP name, argNames, argTypes, argDescriptions;

 name:keyword |          argNames:keyword          |                                               argTypes:keyword                                                                   |             argDescriptions:keyword
abs           |number                              |"double|integer|long|unsigned_long"                                                                                               |Numeric expression. If `null`, the function returns `null`.
acos          |number                              |"double|integer|long|unsigned_long"                                                                                               |Number between -1 and 1. If `null`, the function returns `null`.
asin          |number                              |"double|integer|long|unsigned_long"                                                                                               |Number between -1 and 1. If `null`, the function returns `null`.
atan          |number                              |"double|integer|long|unsigned_long"                                                                                               |Numeric expression. If `null`, the function returns `null`.
atan2         |[y_coordinate, x_coordinate]        |["double|integer|long|unsigned_long", "double|integer|long|unsigned_long"]                                                        |[y coordinate. If `null`\, the function returns `null`., x coordinate. If `null`\, the function returns `null`.]
avg           |number                              |"double|integer|long"                                                                                                             |[""]
bin           |[field, buckets, from, to]          |["integer|long|double|date", "integer|long|double|date_period|time_duration", "integer|long|double|date|keyword|text", "integer|long|double|date|keyword|text"]  |[Numeric or date expression from which to derive buckets., Target number of buckets\, or desired bucket size if `from` and `to` parameters are omitted., Start of the range. Can be a number\, a date or a date expressed as a string., End of the range. Can be a number\, a date or a date expressed as a string.]
bucket        |[field, buckets, from, to]          |["integer|long|double|date", "integer|long|double|date_period|time_duration", "integer|long|double|date|keyword|text", "integer|long|double|date|keyword|text"]  |[Numeric or date expression from which to derive buckets., Target number of buckets\, or desired bucket size if `from` and `to` parameters are omitted., Start of the range. Can be a number\, a date or a date expressed as a string., End of the range. Can be a number\, a date or a date expressed as a string.]
case          |[condition, trueValue]              |[boolean, "boolean|cartesian_point|cartesian_shape|date|date_nanos|double|geo_point|geo_shape|integer|ip|keyword|long|text|unsigned_long|version"] |[A condition., The value that's returned when the corresponding condition is the first to evaluate to `true`. The default value is returned when no condition matches.]
cbrt          |number                              |"double|integer|long|unsigned_long"                                                                                               |"Numeric expression. If `null`, the function returns `null`."
ceil          |number                              |"double|integer|long|unsigned_long"                                                                                               |Numeric expression. If `null`, the function returns `null`.
cidr_match    |[ip, blockX]                        |[ip, "keyword|text"]                                                                                                              |[IP address of type `ip` (both IPv4 and IPv6 are supported)., CIDR block to test the IP against.]
coalesce      |first                               |"boolean|cartesian_point|cartesian_shape|date|geo_point|geo_shape|integer|ip|keyword|long|text|version"                                   |Expression to evaluate.
concat        |[string1, string2]                  |["keyword|text", "keyword|text"]                                                                                                  |[Strings to concatenate., Strings to concatenate.]
cos           |angle                               |"double|integer|long|unsigned_long"                                                                                               |An angle, in radians. If `null`, the function returns `null`.
cosh          |number                              |"double|integer|long|unsigned_long"                                                                                               |Numeric expression. If `null`, the function returns `null`.
count         |field                               |"boolean|cartesian_point|date|double|geo_point|integer|ip|keyword|long|text|unsigned_long|version"                                |Expression that outputs values to be counted. If omitted, equivalent to `COUNT(*)` (the number of rows).
count_distinct|[field, precision]                  |["boolean|date|double|integer|ip|keyword|long|text|version", "integer|long|unsigned_long"]                                        |[Column or literal for which to count the number of distinct values., Precision threshold. Refer to <<esql-agg-count-distinct-approximate>>. The maximum supported value is 40000. Thresholds above this number will have the same effect as a threshold of 40000. The default value is 3000.]
date_diff     |[unit, startTimestamp, endTimestamp]|["keyword|text", date, date]                                                                                                      |[Time difference unit, A string representing a start timestamp, A string representing an end timestamp]
date_extract  |[datePart, date]                    |["keyword|text", date]                                                                                                            |[Part of the date to extract.  Can be: `aligned_day_of_week_in_month`\, `aligned_day_of_week_in_year`\, `aligned_week_of_month`\, `aligned_week_of_year`\, `ampm_of_day`\, `clock_hour_of_ampm`\, `clock_hour_of_day`\, `day_of_month`\, `day_of_week`\, `day_of_year`\, `epoch_day`\, `era`\, `hour_of_ampm`\, `hour_of_day`\, `instant_seconds`\, `micro_of_day`\, `micro_of_second`\, `milli_of_day`\, `milli_of_second`\, `minute_of_day`\, `minute_of_hour`\, `month_of_year`\, `nano_of_day`\, `nano_of_second`\, `offset_seconds`\, `proleptic_month`\, `second_of_day`\, `second_of_minute`\, `year`\, or `year_of_era`. Refer to https://docs.oracle.com/javase/8/docs/api/java/time/temporal/ChronoField.html[java.time.temporal.ChronoField] for a description of these values.  If `null`\, the function returns `null`., Date expression. If `null`\, the function returns `null`.]
date_format   |[dateFormat, date]                  |["keyword|text", date]                                                                                                            |[Date format (optional).  If no format is specified\, the `yyyy-MM-dd'T'HH:mm:ss.SSSZ` format is used. If `null`\, the function returns `null`., Date expression. If `null`\, the function returns `null`.]
date_parse    |[datePattern, dateString]           |["keyword|text", "keyword|text"]                                                                                                  |[The date format. Refer to the https://docs.oracle.com/en/java/javase/14/docs/api/java.base/java/time/format/DateTimeFormatter.html[`DateTimeFormatter` documentation] for the syntax. If `null`\, the function returns `null`., Date expression as a string. If `null` or an empty string\, the function returns `null`.]
date_trunc    |[interval, date]                    |["date_period|time_duration", date]                                                                                               |[Interval; expressed using the timespan literal syntax., Date expression]
e             |null                                |null                                                                                                                              |null
ends_with     |[str, suffix]                       |["keyword|text", "keyword|text"]                                                                                                  |[String expression. If `null`\, the function returns `null`., String expression. If `null`\, the function returns `null`.]
exp           |number                              |"double|integer|long|unsigned_long"                                                                                               |Numeric expression. If `null`, the function returns `null`.
floor         |number                              |"double|integer|long|unsigned_long"                                                                                               |Numeric expression. If `null`, the function returns `null`.
from_base64   |string                              |"keyword|text"                                                                                                                    |A base64 string.
greatest      |first                               |"boolean|double|integer|ip|keyword|long|text|version"                                                                             |First of the columns to evaluate.
ip_prefix     |[ip, prefixLengthV4, prefixLengthV6]|[ip, integer, integer]                                                                                                            |[IP address of type `ip` (both IPv4 and IPv6 are supported)., Prefix length for IPv4 addresses., Prefix length for IPv6 addresses.]
least         |first                               |"boolean|double|integer|ip|keyword|long|text|version"                                                                             |First of the columns to evaluate.
left          |[string, length]                    |["keyword|text", integer]                                                                                                         |[The string from which to return a substring., The number of characters to return.]
length        |string                              |"keyword|text"                                                                                                                    |String expression. If `null`, the function returns `null`.
locate        |[string, substring, start]          |["keyword|text", "keyword|text", "integer"]                                                                                       |[An input string, A substring to locate in the input string, The start index]
log           |[base, number]                      |["integer|unsigned_long|long|double", "integer|unsigned_long|long|double"]                                                        |["Base of logarithm. If `null`\, the function returns `null`. If not provided\, this function returns the natural logarithm (base e) of a value.", "Numeric expression. If `null`\, the function returns `null`."]
log10         |number                              |"double|integer|long|unsigned_long"                                                                                               |Numeric expression. If `null`, the function returns `null`.
ltrim         |string                              |"keyword|text"                                                                                                                    |String expression. If `null`, the function returns `null`.
max           |field                               |"boolean|double|integer|long|date|ip|keyword|text|long|version"                                                                   |[""]
median        |number                              |"double|integer|long"                                                                                                             |[""]
median_absolut|number                              |"double|integer|long"                                                                                                             |[""]
min           |field                               |"boolean|double|integer|long|date|ip|keyword|text|long|version"                                                                   |[""]
mv_append     |[field1, field2]                    |["boolean|cartesian_point|cartesian_shape|date|double|geo_point|geo_shape|integer|ip|keyword|long|text|version", "boolean|cartesian_point|cartesian_shape|date|double|geo_point|geo_shape|integer|ip|keyword|long|text|version"]                 | ["", ""]
mv_avg        |number                              |"double|integer|long|unsigned_long"                                                                                               |Multivalue expression.
mv_concat     |[string, delim]                     |["text|keyword", "text|keyword"]                                                                                                  |[Multivalue expression., Delimiter.]
mv_count      |field                               |"boolean|cartesian_point|cartesian_shape|date|date_nanos|double|geo_point|geo_shape|integer|ip|keyword|long|text|unsigned_long|version"      |Multivalue expression.
mv_dedupe     |field                               |"boolean|cartesian_point|cartesian_shape|date|double|geo_point|geo_shape|integer|ip|keyword|long|text|version"                    |Multivalue expression.
mv_first      |field                               |"boolean|cartesian_point|cartesian_shape|date|date_nanos|double|geo_point|geo_shape|integer|ip|keyword|long|text|unsigned_long|version"      |Multivalue expression.
mv_last       |field                               |"boolean|cartesian_point|cartesian_shape|date|date_nanos|double|geo_point|geo_shape|integer|ip|keyword|long|text|unsigned_long|version"      |Multivalue expression.
mv_max        |field                               |"boolean|date|date_nanos|double|integer|ip|keyword|long|text|unsigned_long|version"                                               |Multivalue expression.
mv_median     |number                              |"double|integer|long|unsigned_long"                                                                                               |Multivalue expression.
mv_median_abso|number                              |"double|integer|long|unsigned_long"                                                                                               |Multivalue expression.
mv_min        |field                               |"boolean|date|date_nanos|double|integer|ip|keyword|long|text|unsigned_long|version"                                               |Multivalue expression.
mv_percentile |[number, percentile]                |["double|integer|long", "double|integer|long"]                                                                                    |[Multivalue expression., The percentile to calculate. Must be a number between 0 and 100. Numbers out of range will return a null instead.]
mv_pseries_wei|[number, p]                         |[double, double]                                                                                                                  |[Multivalue expression., It is a constant number that represents the 'p' parameter in the P-Series. It impacts every element's contribution to the weighted sum.]
mv_slice      |[field, start, end]                 |["boolean|cartesian_point|cartesian_shape|date|double|geo_point|geo_shape|integer|ip|keyword|long|text|version", integer, integer]|[Multivalue expression. If `null`\, the function returns `null`., Start position. If `null`\, the function returns `null`. The start argument can be negative. An index of -1 is used to specify the last value in the list., End position(included). Optional; if omitted\, the position at `start` is returned. The end argument can be negative. An index of -1 is used to specify the last value in the list.]
mv_sort       |[field, order]                      |["boolean|date|double|integer|ip|keyword|long|text|version", keyword]                                                             |[Multivalue expression. If `null`\, the function returns `null`., Sort order. The valid options are ASC and DESC\, the default is ASC.]
mv_sum        |number                              |"double|integer|long|unsigned_long"                                                                                               |Multivalue expression.
mv_zip        |[string1, string2, delim]           |["keyword|text", "keyword|text", "keyword|text"]                                                                                  |[Multivalue expression., Multivalue expression., Delimiter. Optional; if omitted\, `\,` is used as a default delimiter.]
now           |null                                |null                                                                                                                              |null
percentile    |[number, percentile]                |["double|integer|long", "double|integer|long"]                                                                                    |[, ]
pi            |null                                |null                                                                                                                              |null
pow           |[base, exponent]                    |["double|integer|long|unsigned_long", "double|integer|long|unsigned_long"]                                                        |["Numeric expression for the base. If `null`\, the function returns `null`.", "Numeric expression for the exponent. If `null`\, the function returns `null`."]
qstr          |query                               |["keyword|text"]                                                                                                                |["Query string in Lucene query string format."]
repeat        |[string, number]                    |["keyword|text", integer]                                                                                                         |[String expression., Number times to repeat.]
replace       |[string, regex, newString]          |["keyword|text", "keyword|text", "keyword|text"]                                                                                  |[String expression., Regular expression., Replacement string.]
right         |[string, length]                    |["keyword|text", integer]                                                                                                         |[The string from which to returns a substring., The number of characters to return.]
round         |[number, decimals]                  |["double|integer|long|unsigned_long", integer]                                                                                    |["The numeric value to round. If `null`\, the function returns `null`.", "The number of decimal places to round to. Defaults to 0. If `null`\, the function returns `null`."]
rtrim         |string                              |"keyword|text"                                                                                                                    |String expression. If `null`, the function returns `null`.
signum        |number                              |"double|integer|long|unsigned_long"                                                                                               |"Numeric expression. If `null`, the function returns `null`."
sin           |angle                               |"double|integer|long|unsigned_long"                                                                                               |An angle, in radians. If `null`, the function returns `null`.
sinh          |number                              |"double|integer|long|unsigned_long"                                                                                               |Numeric expression. If `null`, the function returns `null`.
space         |number                              |"integer"                                                                                                                         |Number of spaces in result.
split         |[string, delim]                     |["keyword|text", "keyword|text"]                                                                                                  |[String expression. If `null`\, the function returns `null`., Delimiter. Only single byte delimiters are currently supported.]
sqrt          |number                              |"double|integer|long|unsigned_long"                                                                                               |"Numeric expression. If `null`, the function returns `null`."
st_centroid_ag|field                               |"geo_point|cartesian_point"                                                                                                       |[""]
st_contains   |[geomA, geomB]                      |["geo_point|cartesian_point|geo_shape|cartesian_shape", "geo_point|cartesian_point|geo_shape|cartesian_shape"]                    |[Expression of type `geo_point`\, `cartesian_point`\, `geo_shape` or `cartesian_shape`. If `null`\, the function returns `null`., Expression of type `geo_point`\, `cartesian_point`\, `geo_shape` or `cartesian_shape`. If `null`\, the function returns `null`. The second parameter must also have the same coordinate system as the first. This means it is not possible to combine `geo_*` and `cartesian_*` parameters.]
st_disjoint   |[geomA, geomB]                      |["geo_point|cartesian_point|geo_shape|cartesian_shape", "geo_point|cartesian_point|geo_shape|cartesian_shape"]                    |[Expression of type `geo_point`\, `cartesian_point`\, `geo_shape` or `cartesian_shape`. If `null`\, the function returns `null`., Expression of type `geo_point`\, `cartesian_point`\, `geo_shape` or `cartesian_shape`. If `null`\, the function returns `null`. The second parameter must also have the same coordinate system as the first. This means it is not possible to combine `geo_*` and `cartesian_*` parameters.]
st_distance   |[geomA, geomB]                      |["geo_point|cartesian_point", "geo_point|cartesian_point"]                                                                        |[Expression of type `geo_point` or `cartesian_point`. If `null`\, the function returns `null`., Expression of type `geo_point` or `cartesian_point`. If `null`\, the function returns `null`. The second parameter must also have the same coordinate system as the first. This means it is not possible to combine `geo_point` and `cartesian_point` parameters.]
st_intersects |[geomA, geomB]                      |["geo_point|cartesian_point|geo_shape|cartesian_shape", "geo_point|cartesian_point|geo_shape|cartesian_shape"]                    |[Expression of type `geo_point`\, `cartesian_point`\, `geo_shape` or `cartesian_shape`. If `null`\, the function returns `null`., Expression of type `geo_point`\, `cartesian_point`\, `geo_shape` or `cartesian_shape`. If `null`\, the function returns `null`. The second parameter must also have the same coordinate system as the first. This means it is not possible to combine `geo_*` and `cartesian_*` parameters.]
st_within     |[geomA, geomB]                      |["geo_point|cartesian_point|geo_shape|cartesian_shape", "geo_point|cartesian_point|geo_shape|cartesian_shape"]                    |[Expression of type `geo_point`\, `cartesian_point`\, `geo_shape` or `cartesian_shape`. If `null`\, the function returns `null`., Expression of type `geo_point`\, `cartesian_point`\, `geo_shape` or `cartesian_shape`. If `null`\, the function returns `null`. The second parameter must also have the same coordinate system as the first. This means it is not possible to combine `geo_*` and `cartesian_*` parameters.]
st_x          |point                               |"geo_point|cartesian_point"                                                                                                       |Expression of type `geo_point` or `cartesian_point`. If `null`, the function returns `null`.
st_y          |point                               |"geo_point|cartesian_point"                                                                                                       |Expression of type `geo_point` or `cartesian_point`. If `null`, the function returns `null`.
starts_with   |[str, prefix]                       |["keyword|text", "keyword|text"]                                                                                                  |[String expression. If `null`\, the function returns `null`., String expression. If `null`\, the function returns `null`.]
substring     |[string, start, length]             |["keyword|text", integer, integer]                                                                                                |[String expression. If `null`\, the function returns `null`., Start position., Length of the substring from the start position. Optional; if omitted\, all positions after `start` are returned.]
sum           |number                              |"double|integer|long"                                                                                                             |[""]
tan           |angle                               |"double|integer|long|unsigned_long"                                                                                               |An angle, in radians. If `null`, the function returns `null`.
tanh          |number                              |"double|integer|long|unsigned_long"                                                                                               |Numeric expression. If `null`, the function returns `null`.
tau           |null                                |null                                                                                                                              |null
to_base64     |string                              |"keyword|text"                                                                                                                    |A string.
to_bool       |field                               |"boolean|keyword|text|double|long|unsigned_long|integer"                                                                          |Input value. The input can be a single- or multi-valued column or an expression.
to_boolean    |field                               |"boolean|keyword|text|double|long|unsigned_long|integer"                                                                          |Input value. The input can be a single- or multi-valued column or an expression.
to_cartesianpo|field                               |"cartesian_point|keyword|text"                                                                                                    |Input value. The input can be a single- or multi-valued column or an expression.
to_cartesiansh|field                               |"cartesian_point|cartesian_shape|keyword|text"                                                                                    |Input value. The input can be a single- or multi-valued column or an expression.
to_datetime   |field                               |"date|date_nanos|keyword|text|double|long|unsigned_long|integer"                                                                             |Input value. The input can be a single- or multi-valued column or an expression.
to_dbl        |field                               |"boolean|date|keyword|text|double|long|unsigned_long|integer|counter_double|counter_integer|counter_long"                         |Input value. The input can be a single- or multi-valued column or an expression.
to_degrees    |number                              |"double|integer|long|unsigned_long"                                                                                               |Input value. The input can be a single- or multi-valued column or an expression.
to_double     |field                               |"boolean|date|keyword|text|double|long|unsigned_long|integer|counter_double|counter_integer|counter_long"                         |Input value. The input can be a single- or multi-valued column or an expression.
to_dt         |field                               |"date|date_nanos|keyword|text|double|long|unsigned_long|integer"                                                                             |Input value. The input can be a single- or multi-valued column or an expression.
to_geopoint   |field                               |"geo_point|keyword|text"                                                                                                          |Input value. The input can be a single- or multi-valued column or an expression.
to_geoshape   |field                               |"geo_point|geo_shape|keyword|text"                                                                                                |Input value. The input can be a single- or multi-valued column or an expression.
to_int        |field                               |"boolean|date|keyword|text|double|long|unsigned_long|integer|counter_integer"                                                     |Input value. The input can be a single- or multi-valued column or an expression.
to_integer    |field                               |"boolean|date|keyword|text|double|long|unsigned_long|integer|counter_integer"                                                     |Input value. The input can be a single- or multi-valued column or an expression.
to_ip         |field                               |"ip|keyword|text"                                                                                                                 |Input value. The input can be a single- or multi-valued column or an expression.
to_long       |field                               |"boolean|date|date_nanos|keyword|text|double|long|unsigned_long|integer|counter_integer|counter_long"                                        |Input value. The input can be a single- or multi-valued column or an expression.
to_lower      |str                                 |"keyword|text"                                                                                                                    |String expression. If `null`, the function returns `null`.
to_radians    |number                              |"double|integer|long|unsigned_long"                                                                                               |Input value. The input can be a single- or multi-valued column or an expression.
to_str        |field                               |"boolean|cartesian_point|cartesian_shape|date|date_nanos|double|geo_point|geo_shape|integer|ip|keyword|long|text|unsigned_long|version"      |Input value. The input can be a single- or multi-valued column or an expression.
to_string     |field                               |"boolean|cartesian_point|cartesian_shape|date|date_nanos|double|geo_point|geo_shape|integer|ip|keyword|long|text|unsigned_long|version"      |Input value. The input can be a single- or multi-valued column or an expression.
to_ul         |field                               |"boolean|date|keyword|text|double|long|unsigned_long|integer"                                                                     |Input value. The input can be a single- or multi-valued column or an expression.
to_ulong      |field                               |"boolean|date|keyword|text|double|long|unsigned_long|integer"                                                                     |Input value. The input can be a single- or multi-valued column or an expression.
to_unsigned_lo|field                               |"boolean|date|keyword|text|double|long|unsigned_long|integer"                                                                     |Input value. The input can be a single- or multi-valued column or an expression.
to_upper      |str                                 |"keyword|text"                                                                                                                    |String expression. If `null`, the function returns `null`.
to_ver        |field                               |"keyword|text|version"                                                                                                            |Input value. The input can be a single- or multi-valued column or an expression.
to_version    |field                               |"keyword|text|version"                                                                                                            |Input value. The input can be a single- or multi-valued column or an expression.
top           |[field, limit, order]               |["boolean|double|integer|long|date|ip", integer, keyword]                                                                         |[The field to collect the top values for.,The maximum number of values to collect.,The order to calculate the top values. Either `asc` or `desc`.]
trim          |string                              |"keyword|text"                                                                                                                    |String expression. If `null`, the function returns `null`.
values        |field                               |"boolean|date|double|integer|ip|keyword|long|text|version"                                                                        |[""]
weighted_avg  |[number, weight]                    |["double|integer|long", "double|integer|long"]                                                                                    |[A numeric value., A numeric weight.]
;

metaFunctionsDescription#[skip:-8.15.99]
  META functions
| EVAL name = SUBSTRING(name, 0, 14)
| KEEP name, description
;

 name:keyword | description:keyword
abs           |Returns the absolute value.
acos          |Returns the {wikipedia}/Inverse_trigonometric_functions[arccosine] of `n` as an angle, expressed in radians.
asin          |Returns the {wikipedia}/Inverse_trigonometric_functions[arcsine] of the input numeric expression as an angle, expressed in radians.
atan          |Returns the {wikipedia}/Inverse_trigonometric_functions[arctangent] of the input numeric expression as an angle, expressed in radians.
atan2         |The {wikipedia}/Atan2[angle] between the positive x-axis and the ray from the origin to the point (x , y) in the Cartesian plane, expressed in radians.
avg           |The average of a numeric field.
bin           |Creates groups of values - buckets - out of a datetime or numeric input. The size of the buckets can either be provided directly, or chosen based on a recommended count and values range.
bucket        |Creates groups of values - buckets - out of a datetime or numeric input. The size of the buckets can either be provided directly, or chosen based on a recommended count and values range.
case          |Accepts pairs of conditions and values. The function returns the value that belongs to the first condition that evaluates to `true`.  If the number of arguments is odd, the last argument is the default value which is returned when no condition matches. If the number of arguments is even, and no condition matches, the function returns `null`.
cbrt          |Returns the cube root of a number. The input can be any numeric value, the return value is always a double. Cube roots of infinities are null.
ceil          |Round a number up to the nearest integer.
cidr_match    |Returns true if the provided IP is contained in one of the provided CIDR blocks.
coalesce      |Returns the first of its arguments that is not null. If all arguments are null, it returns `null`.
concat        |Concatenates two or more strings.
cos           |Returns the {wikipedia}/Sine_and_cosine[cosine] of an angle.
cosh          |Returns the {wikipedia}/Hyperbolic_functions[hyperbolic cosine] of a number.
count         |Returns the total number (count) of input values.
count_distinct|Returns the approximate number of distinct values.
date_diff     |Subtracts the `startTimestamp` from the `endTimestamp` and returns the difference in multiples of `unit`. If `startTimestamp` is later than the `endTimestamp`, negative values are returned.
date_extract  |Extracts parts of a date, like year, month, day, hour.
date_format   |Returns a string representation of a date, in the provided format.
date_parse    |Returns a date by parsing the second argument using the format specified in the first argument.
date_trunc    |Rounds down a date to the closest interval.
e             |Returns {wikipedia}/E_(mathematical_constant)[Euler's number].
ends_with     |Returns a boolean that indicates whether a keyword string ends with another string.
exp           |Returns the value of e raised to the power of the given number.
floor         |Round a number down to the nearest integer.
from_base64   |Decode a base64 string.
greatest      |Returns the maximum value from multiple columns. This is similar to <<esql-mv_max>> except it is intended to run on multiple columns at once.
ip_prefix     |Truncates an IP to a given prefix length.
least         |Returns the minimum value from multiple columns. This is similar to <<esql-mv_min>> except it is intended to run on multiple columns at once.
left          |Returns the substring that extracts 'length' chars from 'string' starting from the left.
length        |Returns the character length of a string.
locate        |Returns an integer that indicates the position of a keyword substring within another string. Returns `0` if the substring cannot be found. Note that string positions start from `1`.
log           |Returns the logarithm of a value to a base. The input can be any numeric value, the return value is always a double.  Logs of zero, negative numbers, and base of one return `null` as well as a warning.
log10         |Returns the logarithm of a value to base 10. The input can be any numeric value, the return value is always a double.  Logs of 0 and negative numbers return `null` as well as a warning.
ltrim         |Removes leading whitespaces from a string.
max           |The maximum value of a field.
median        |The value that is greater than half of all values and less than half of all values, also known as the 50% <<esql-percentile>>.
median_absolut|"Returns the median absolute deviation, a measure of variability. It is a robust statistic, meaning that it is useful for describing data that may have outliers, or may not be normally distributed. For such data it can be more descriptive than standard deviation.  It is calculated as the median of each data point's deviation from the median of the entire sample. That is, for a random variable `X`, the median absolute deviation is `median(|median(X) - X|)`."
min           |The minimum value of a field.
mv_append     |Concatenates values of two multi-value fields.
mv_avg        |Converts a multivalued field into a single valued field containing the average of all of the values.
mv_concat     |Converts a multivalued string expression into a single valued column containing the concatenation of all values separated by a delimiter.
mv_count      |Converts a multivalued expression into a single valued column containing a count of the number of values.
mv_dedupe     |Remove duplicate values from a multivalued field.
mv_first      |Converts a multivalued expression into a single valued column containing the first value. This is most useful when reading from a function that emits multivalued columns in a known order like <<esql-split>>.  The order that <<esql-multivalued-fields, multivalued fields>> are read from underlying storage is not guaranteed. It is *frequently* ascending, but don't rely on that. If you need the minimum value use <<esql-mv_min>> instead of `MV_FIRST`. `MV_MIN` has optimizations for sorted values so there isn't a performance benefit to `MV_FIRST`.
mv_last       |Converts a multivalue expression into a single valued column containing the last value. This is most useful when reading from a function that emits multivalued columns in a known order like <<esql-split>>.  The order that <<esql-multivalued-fields, multivalued fields>> are read from underlying storage is not guaranteed. It is *frequently* ascending, but don't rely on that. If you need the maximum value use <<esql-mv_max>> instead of `MV_LAST`. `MV_MAX` has optimizations for sorted values so there isn't a performance benefit to `MV_LAST`.
mv_max        |Converts a multivalued expression into a single valued column containing the maximum value.
mv_median     |Converts a multivalued field into a single valued field containing the median value.
mv_median_abso|"Converts a multivalued field into a single valued field containing the median absolute deviation.  It is calculated as the median of each data point's deviation from the median of the entire sample. That is, for a random variable `X`, the median absolute deviation is `median(|median(X) - X|)`."
mv_min        |Converts a multivalued expression into a single valued column containing the minimum value.
mv_percentile |Converts a multivalued field into a single valued field containing the value at which a certain percentage of observed values occur.
mv_pseries_wei|Converts a multivalued expression into a single-valued column by multiplying every element on the input list by its corresponding term in P-Series and computing the sum.
mv_slice      |Returns a subset of the multivalued field using the start and end index values.
mv_sort       |Sorts a multivalued field in lexicographical order.
mv_sum        |Converts a multivalued field into a single valued field containing the sum of all of the values.
mv_zip        |Combines the values from two multivalued fields with a delimiter that joins them together.
now           |Returns current date and time.
percentile    |Returns the value at which a certain percentage of observed values occur. For example, the 95th percentile is the value which is greater than 95% of the observed values and the 50th percentile is the `MEDIAN`.
pi            |Returns {wikipedia}/Pi[Pi], the ratio of a circle's circumference to its diameter.
pow           |Returns the value of `base` raised to the power of `exponent`.
qstr          |Performs a query string query. Returns true if the provided query string matches the row.
repeat        |Returns a string constructed by concatenating `string` with itself the specified `number` of times.
replace       |The function substitutes in the string `str` any match of the regular expression `regex` with the replacement string `newStr`.
right         |Return the substring that extracts 'length' chars from 'str' starting from the right.
round         |Rounds a number to the specified number of decimal places. Defaults to 0, which returns the nearest integer. If the precision is a negative number, rounds to the number of digits left of the decimal point.
rtrim         |Removes trailing whitespaces from a string.
signum        |Returns the sign of the given number. It returns `-1` for negative numbers, `0` for `0` and `1` for positive numbers.
sin           |Returns the {wikipedia}/Sine_and_cosine[sine] of an angle.
sinh          |Returns the {wikipedia}/Hyperbolic_functions[hyperbolic sine] of a number.
space         |Returns a string made of `number` spaces.
split         |Split a single valued string into multiple strings.
sqrt          |Returns the square root of a number. The input can be any numeric value, the return value is always a double. Square roots of negative numbers and infinities are null.
st_centroid_ag|Calculate the spatial centroid over a field with spatial point geometry type.
st_contains   |Returns whether the first geometry contains the second geometry. This is the inverse of the <<esql-st_within,ST_WITHIN>> function.
st_disjoint   |Returns whether the two geometries or geometry columns are disjoint. This is the inverse of the <<esql-st_intersects,ST_INTERSECTS>> function. In mathematical terms: ST_Disjoint(A, B) ⇔ A ⋂ B = ∅
st_distance   |Computes the distance between two points. For cartesian geometries, this is the pythagorean distance in the same units as the original coordinates. For geographic geometries, this is the circular distance along the great circle in meters.
st_intersects |Returns true if two geometries intersect. They intersect if they have any point in common, including their interior points (points along lines or within polygons). This is the inverse of the <<esql-st_disjoint,ST_DISJOINT>> function. In mathematical terms: ST_Intersects(A, B) ⇔ A ⋂ B ≠ ∅
st_within     |Returns whether the first geometry is within the second geometry. This is the inverse of the <<esql-st_contains,ST_CONTAINS>> function.
st_x          |Extracts the `x` coordinate from the supplied point. If the points is of type `geo_point` this is equivalent to extracting the `longitude` value.
st_y          |Extracts the `y` coordinate from the supplied point. If the points is of type `geo_point` this is equivalent to extracting the `latitude` value.
starts_with   |Returns a boolean that indicates whether a keyword string starts with another string.
substring     |Returns a substring of a string, specified by a start position and an optional length.
sum           |The sum of a numeric expression.
tan           |Returns the {wikipedia}/Sine_and_cosine[tangent] of an angle.
tanh          |Returns the {wikipedia}/Hyperbolic_functions[hyperbolic tangent] of a number.
tau           |Returns the https://tauday.com/tau-manifesto[ratio] of a circle's circumference to its radius.
to_base64     |Encode a string to a base64 string.
to_bool       |Converts an input value to a boolean value. A string value of *true* will be case-insensitive converted to the Boolean *true*. For anything else, including the empty string, the function will return *false*. The numerical value of *0* will be converted to *false*, anything else will be converted to *true*.
to_boolean    |Converts an input value to a boolean value. A string value of *true* will be case-insensitive converted to the Boolean *true*. For anything else, including the empty string, the function will return *false*. The numerical value of *0* will be converted to *false*, anything else will be converted to *true*.
to_cartesianpo|Converts an input value to a `cartesian_point` value. A string will only be successfully converted if it respects the {wikipedia}/Well-known_text_representation_of_geometry[WKT Point] format.
to_cartesiansh|Converts an input value to a `cartesian_shape` value. A string will only be successfully converted if it respects the {wikipedia}/Well-known_text_representation_of_geometry[WKT] format.
to_datetime   |Converts an input value to a date value. A string will only be successfully converted if it's respecting the format `yyyy-MM-dd'T'HH:mm:ss.SSS'Z'`. To convert dates in other formats, use <<esql-date_parse>>.
to_dbl        |Converts an input value to a double value. If the input parameter is of a date type, its value will be interpreted as milliseconds since the {wikipedia}/Unix_time[Unix epoch], converted to double. Boolean *true* will be converted to double *1.0*, *false* to *0.0*.
to_degrees    |Converts a number in {wikipedia}/Radian[radians] to {wikipedia}/Degree_(angle)[degrees].
to_double     |Converts an input value to a double value. If the input parameter is of a date type, its value will be interpreted as milliseconds since the {wikipedia}/Unix_time[Unix epoch], converted to double. Boolean *true* will be converted to double *1.0*, *false* to *0.0*.
to_dt         |Converts an input value to a date value. A string will only be successfully converted if it's respecting the format `yyyy-MM-dd'T'HH:mm:ss.SSS'Z'`. To convert dates in other formats, use <<esql-date_parse>>.
to_geopoint   |Converts an input value to a `geo_point` value. A string will only be successfully converted if it respects the {wikipedia}/Well-known_text_representation_of_geometry[WKT Point] format.
to_geoshape   |Converts an input value to a `geo_shape` value. A string will only be successfully converted if it respects the {wikipedia}/Well-known_text_representation_of_geometry[WKT] format.
to_int        |Converts an input value to an integer value. If the input parameter is of a date type, its value will be interpreted as milliseconds since the {wikipedia}/Unix_time[Unix epoch], converted to integer. Boolean *true* will be converted to integer *1*, *false* to *0*.
to_integer    |Converts an input value to an integer value. If the input parameter is of a date type, its value will be interpreted as milliseconds since the {wikipedia}/Unix_time[Unix epoch], converted to integer. Boolean *true* will be converted to integer *1*, *false* to *0*.
to_ip         |Converts an input string to an IP value.
to_long       |Converts an input value to a long value. If the input parameter is of a date type, its value will be interpreted as milliseconds since the {wikipedia}/Unix_time[Unix epoch], converted to long. Boolean *true* will be converted to long *1*, *false* to *0*.
to_lower      |Returns a new string representing the input string converted to lower case.
to_radians    |Converts a number in {wikipedia}/Degree_(angle)[degrees] to {wikipedia}/Radian[radians].
to_str        |Converts an input value into a string.
to_string     |Converts an input value into a string.
to_ul         |Converts an input value to an unsigned long value. If the input parameter is of a date type, its value will be interpreted as milliseconds since the {wikipedia}/Unix_time[Unix epoch], converted to unsigned long. Boolean *true* will be converted to unsigned long *1*, *false* to *0*.
to_ulong      |Converts an input value to an unsigned long value. If the input parameter is of a date type, its value will be interpreted as milliseconds since the {wikipedia}/Unix_time[Unix epoch], converted to unsigned long. Boolean *true* will be converted to unsigned long *1*, *false* to *0*.
to_unsigned_lo|Converts an input value to an unsigned long value. If the input parameter is of a date type, its value will be interpreted as milliseconds since the {wikipedia}/Unix_time[Unix epoch], converted to unsigned long. Boolean *true* will be converted to unsigned long *1*, *false* to *0*.
to_upper      |Returns a new string representing the input string converted to upper case.
to_ver        |Converts an input string to a version value.
to_version    |Converts an input string to a version value.
top           |Collects the top values for a field. Includes repeated values.
trim          |Removes leading and trailing whitespaces from a string.
values        |Returns all values in a group as a multivalued field. The order of the returned values isn't guaranteed. If you need the values returned in order use <<esql-mv_sort>>.
weighted_avg  |The weighted average of a numeric expression.
;

metaFunctionsRemaining#[skip:-8.15.99]
required_capability: date_nanos_type
  META functions
| EVAL name = SUBSTRING(name, 0, 14)
| KEEP name, *
| DROP synopsis, description, argNames, argTypes, argDescriptions
;

 name:keyword |                                                    returnType:keyword                                                      |    optionalArgs:boolean    |variadic:boolean|isAggregation:boolean
abs           |"double|integer|long|unsigned_long"                                                                                         |false                       |false           |false
acos          |double                                                                                                                      |false                       |false           |false
asin          |double                                                                                                                      |false                       |false           |false
atan          |double                                                                                                                      |false                       |false           |false
atan2         |double                                                                                                                      |[false, false]              |false           |false
avg           |double                                                                                                                      |false                       |false           |true
bin           |"double|date"                                                                                                               |[false, false, true, true]  |false           |false
bucket        |"double|date"                                                                                                               |[false, false, true, true]  |false           |false
case          |"boolean|cartesian_point|cartesian_shape|date|date_nanos|double|geo_point|geo_shape|integer|ip|keyword|long|text|unsigned_long|version"                          |[false, false]              |true            |false
cbrt          |double                                                                                                                      |false                       |false           |false
ceil          |"double|integer|long|unsigned_long"                                                                                         |false                       |false           |false
cidr_match    |boolean                                                                                                                     |[false, false]              |true            |false
coalesce      |"boolean|cartesian_point|cartesian_shape|date|geo_point|geo_shape|integer|ip|keyword|long|text|version"                     |false                       |true            |false
concat        |keyword                                                                                                                     |[false, false]              |true            |false
cos           |double                                                                                                                      |false                       |false           |false
cosh          |double                                                                                                                      |false                       |false           |false
count         |long                                                                                                                        |true                        |false           |true
count_distinct|long                                                                                                                        |[false, true]               |false           |true
date_diff     |integer                                                                                                                     |[false, false, false]       |false           |false
date_extract  |long                                                                                                                        |[false, false]              |false           |false
date_format   |keyword                                                                                                                     |[true, false]               |false           |false
date_parse    |date                                                                                                                        |[true, false]               |false           |false
date_trunc    |date                                                                                                                        |[false, false]              |false           |false
e             |double                                                                                                                      |null                        |false           |false
ends_with     |boolean                                                                                                                     |[false, false]              |false           |false
exp           |double                                                                                         |false                       |false           |false
floor         |"double|integer|long|unsigned_long"                                                                                         |false                       |false           |false
from_base64   |keyword                                                                                                                     |false                       |false           |false
greatest      |"boolean|double|integer|ip|keyword|long|text|version"                                                                       |false                       |true            |false
ip_prefix     |ip                                                                                                                          |[false, false, false]       |false           |false
least         |"boolean|double|integer|ip|keyword|long|text|version"                                                                       |false                       |true            |false
left          |keyword                                                                                                                     |[false, false]              |false           |false
length        |integer                                                                                                                     |false                       |false           |false
locate        |integer                                                                                                                     |[false, false, true]        |false           |false
log           |double                                                                                                                      |[true, false]               |false           |false
log10         |double                                                                                                                      |false                       |false           |false
ltrim         |"keyword|text"                                                                                                              |false                       |false           |false
max           |"boolean|double|integer|long|date|ip|keyword|text|long|version"                                                             |false                       |false           |true
median        |double                                                                                                                      |false                       |false           |true
median_absolut|double                                                                                                                      |false                       |false           |true
min           |"boolean|double|integer|long|date|ip|keyword|text|long|version"                                                             |false                       |false           |true
mv_append     |"boolean|cartesian_point|cartesian_shape|date|double|geo_point|geo_shape|integer|ip|keyword|long|text|version"              |[false, false]              |false 		     |false
mv_avg        |double                                                                                                                      |false                       |false           |false
mv_concat     |keyword                                                                                                                     |[false, false]              |false           |false
mv_count      |integer                                                                                                                     |false                       |false           |false
mv_dedupe     |"boolean|cartesian_point|cartesian_shape|date|double|geo_point|geo_shape|integer|ip|keyword|long|text|version"              |false                       |false           |false
mv_first      |"boolean|cartesian_point|cartesian_shape|date|date_nanos|double|geo_point|geo_shape|integer|ip|keyword|long|text|unsigned_long|version"|false                       |false           |false
mv_last       |"boolean|cartesian_point|cartesian_shape|date|date_nanos|double|geo_point|geo_shape|integer|ip|keyword|long|text|unsigned_long|version"|false                       |false           |false
mv_max        |"boolean|date|date_nanos|double|integer|ip|keyword|long|text|unsigned_long|version"                                         |false                       |false           |false
mv_median     |"double|integer|long|unsigned_long"                                                                                         |false                       |false           |false
mv_median_abso|"double|integer|long|unsigned_long"                                                                                         |false                       |false           |false
mv_min        |"boolean|date|date_nanos|double|integer|ip|keyword|long|text|unsigned_long|version"                                         |false                       |false           |false
mv_percentile |"double|integer|long"                                                                                                       |[false, false]              |false           |false
mv_pseries_wei|"double"                                                                                                                    |[false, false]              |false           |false 
mv_slice      |"boolean|cartesian_point|cartesian_shape|date|double|geo_point|geo_shape|integer|ip|keyword|long|text|version"              |[false, false, true]        |false           |false
mv_sort       |"boolean|date|double|integer|ip|keyword|long|text|version"                                                                  |[false, true]               |false           |false
mv_sum        |"double|integer|long|unsigned_long"                                                                                         |false                       |false           |false
mv_zip        |keyword                                                                                                                     |[false, false, true]        |false           |false
now           |date                                                                                                                        |null                        |false           |false
percentile    |double                                                                                                                      |[false, false]              |false           |true
pi            |double                                                                                                                      |null                        |false           |false
pow           |double                                                                                                                      |[false, false]              |false           |false
qstr          |boolean                                                                                                                     |false                       |false           |false
repeat        |keyword                                                                                                                     |[false, false]              |false           |false
replace       |keyword                                                                                                                     |[false, false, false]       |false           |false
right         |keyword                                                                                                                     |[false, false]              |false           |false
round         |"double|integer|long|unsigned_long"                                                                                         |[false, true]               |false           |false
rtrim         |"keyword|text"                                                                                                              |false                       |false           |false
signum        |double                                                                                                                      |false                       |false           |false
sin           |double                                                                                                                      |false                       |false           |false
sinh          |double                                                                                                                      |false                       |false           |false
space         |keyword                                                                                                                     |false                       |false           |false
split         |keyword                                                                                                                     |[false, false]              |false           |false
sqrt          |double                                                                                                                      |false                       |false           |false
st_centroid_ag|"geo_point|cartesian_point"                                                                                                 |false                       |false           |true
st_contains   |boolean                                                                                                                     |[false, false]              |false           |false
st_disjoint   |boolean                                                                                                                     |[false, false]              |false           |false
st_distance   |double                                                                                                                      |[false, false]              |false           |false
st_intersects |boolean                                                                                                                     |[false, false]              |false           |false
st_within     |boolean                                                                                                                     |[false, false]              |false           |false
st_x          |double                                                                                                                      |false                       |false           |false
st_y          |double                                                                                                                      |false                       |false           |false
starts_with   |boolean                                                                                                                     |[false, false]              |false           |false
substring     |keyword                                                                                                                     |[false, false, true]        |false           |false
sum           |"long|double"                                                                                                               |false                       |false           |true
tan           |double                                                                                                                      |false                       |false           |false
tanh          |double                                                                                                                      |false                       |false           |false
tau           |double                                                                                                                      |null                        |false           |false
to_base64     |keyword                                                                                                                     |false                       |false           |false
to_bool       |boolean                                                                                                                     |false                       |false           |false
to_boolean    |boolean                                                                                                                     |false                       |false           |false
to_cartesianpo|cartesian_point                                                                                                             |false                       |false           |false
to_cartesiansh|cartesian_shape                                                                                                             |false                       |false           |false
to_datetime   |date                                                                                                                        |false                       |false           |false
to_dbl        |double                                                                                                                      |false                       |false           |false
to_degrees    |double                                                                                                                      |false                       |false           |false
to_double     |double                                                                                                                      |false                       |false           |false
to_dt         |date                                                                                                                        |false                       |false           |false
to_geopoint   |geo_point                                                                                                                   |false                       |false           |false
to_geoshape   |geo_shape                                                                                                                   |false                       |false           |false
to_int        |integer                                                                                                                     |false                       |false           |false
to_integer    |integer                                                                                                                     |false                       |false           |false
to_ip         |ip                                                                                                                          |false                       |false           |false
to_long       |long                                                                                                                        |false                       |false           |false
to_lower      |"keyword|text"                                                                                                              |false                       |false           |false
to_radians    |double                                                                                                                      |false                       |false           |false
to_str        |keyword                                                                                                                     |false                       |false           |false
to_string     |keyword                                                                                                                     |false                       |false           |false
to_ul         |unsigned_long                                                                                                               |false                       |false           |false
to_ulong      |unsigned_long                                                                                                               |false                       |false           |false
to_unsigned_lo|unsigned_long                                                                                                               |false                       |false           |false
to_upper      |"keyword|text"                                                                                                              |false                       |false           |false
to_ver        |version                                                                                                                     |false                       |false           |false
to_version    |version                                                                                                                     |false                       |false           |false
top           |"boolean|double|integer|long|date|ip"                                                                                       |[false, false, false]       |false           |true
trim          |"keyword|text"                                                                                                              |false                       |false           |false
values        |"boolean|date|double|integer|ip|keyword|long|text|version"                                                                  |false                       |false           |true
weighted_avg  |"double"                                                                                                                    |[false, false]              |false           |true
;

metaFunctionsFiltered#[skip:-8.15.99]
META FUNCTIONS
| WHERE STARTS_WITH(name, "sin")
;

name:keyword |                      synopsis:keyword                  |argNames:keyword  |        argTypes:keyword            |             argDescriptions:keyword                             | returnType:keyword |                                      description:keyword                     | optionalArgs:boolean | variadic:boolean | isAggregation:boolean
sin          |"double sin(angle:double|integer|long|unsigned_long)"   |angle             |"double|integer|long|unsigned_long" | "An angle, in radians. If `null`, the function returns `null`." | double             | "Returns the {wikipedia}/Sine_and_cosine[sine] of an angle."                 | false                | false            | false
sinh         |"double sinh(number:double|integer|long|unsigned_long)" |number            |"double|integer|long|unsigned_long" | "Numeric expression. If `null`, the function returns `null`."   | double             | "Returns the {wikipedia}/Hyperbolic_functions[hyperbolic sine] of a number." | false                | false            | false
;

countFunctions#[skip:-8.15.99]
meta functions |  stats  a = count(*), b = count(*), c = count(*) |  mv_expand c;

a:long | b:long | c:long
<<<<<<< HEAD
116    | 116    | 116
=======
117    | 117    | 117
>>>>>>> 72248e33
;<|MERGE_RESOLUTION|>--- conflicted
+++ resolved
@@ -520,9 +520,5 @@
 meta functions |  stats  a = count(*), b = count(*), c = count(*) |  mv_expand c;
 
 a:long | b:long | c:long
-<<<<<<< HEAD
-116    | 116    | 116
-=======
-117    | 117    | 117
->>>>>>> 72248e33
+118    | 118    | 118
 ;
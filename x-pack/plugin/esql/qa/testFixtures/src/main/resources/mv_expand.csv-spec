--- conflicted
+++ resolved
@@ -308,7 +308,6 @@
 ;
 
 
-<<<<<<< HEAD
 // see https://github.com/elastic/elasticsearch/issues/102061
 sortMvExpand#[skip:-8.11.99]
 row a = 1 | sort a | mv_expand a;
@@ -362,12 +361,12 @@
 
 a:integer | b:integer
 ;
-=======
+
+
 //see https://github.com/elastic/elasticsearch/issues/102912
 statsDissectThatOverwritesAndMvExpand#[skip:-8.11.99]
 row  a = "a", b = 1 | stats  e = min(b) by a | dissect a "%{e}" | mv_expand e;
 
 a:keyword | e:keyword
 a         | a
-;
->>>>>>> 43c320f7
+;
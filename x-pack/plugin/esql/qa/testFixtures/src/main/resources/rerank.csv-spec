--- conflicted
+++ resolved
@@ -212,12 +212,7 @@
 | FORK ( WHERE title:"Tolkien" | SORT _score, _id DESC | LIMIT 3 )
        ( WHERE author:"Tolkien" | SORT _score, _id DESC | LIMIT 3 )
 | FUSE
-<<<<<<< HEAD
-| SORT _score DESC
-| RERANK "Tolkien" ON title WITH inferenceId=test_reranker
-=======
 | RERANK "Tolkien" ON title WITH { "inference_id" : "test_reranker" }
->>>>>>> 3854e38b
 | EVAL _score=ROUND(_score, 2)
 | SORT _score DESC, book_no ASC
 | LIMIT 2

###############################################
# Tests for geo_grid function: ST_GEOHASH
###############################################

toGeohash
required_capability: spatial_grid_types

// tag::to_geohash[]
ROW string = "u3bu"
| EVAL geohash = TO_GEOHASH(string)
// end::to_geohash[]
;

// tag::to_geohash-result[]
string:keyword | geohash:geohash
u3bu           | u3bu
// end::to_geohash-result[]
;

toGeohashToLong
required_capability: spatial_grid_types

// tag::to_geohash_to_long[]
ROW string = "u3bu"
| EVAL geohash = TO_GEOHASH(string)
| EVAL geohashLong = TO_LONG(geohash)
<<<<<<< HEAD
=======
| EVAL geohash2 = TO_GEOHASH(geohash)
>>>>>>> 7304197c
// end::to_geohash_to_long[]
;

// tag::to_geohash_to_long-result[]
<<<<<<< HEAD
string:keyword | geohash:geohash | geohashLong:long
u3bu           | u3bu            | 13686180
=======
string:keyword | geohash:geohash | geohashLong:long | geohash2:geohash
u3bu           | u3bu            | 13686180         | u3bu
>>>>>>> 7304197c
// end::to_geohash_to_long-result[]
;

geohashLongToString
required_capability: spatial_grid_types

// tag::geohash_to_string[]
ROW geohash = 13686180::long
| EVAL geohashString = TO_STRING(TO_GEOHASH(geohash))
// end::geohash_to_string[]
;

// tag::geohash_to_string-result[]
geohash:long | geohashString:keyword
13686180     | u3bu
// end::geohash_to_string-result[]
;

geohashStringToGeoShape
required_capability: spatial_grid_types

// tag::geohash_to_geoshape[]
ROW hash = "u3bu"
| EVAL boundary = TO_GEOSHAPE(TO_GEOHASH(hash))
// end::geohash_to_geoshape[]
;

// tag::geohash_to_geoshape-result[]
hash:keyword | boundary:geo_shape
u3bu         | POLYGON((12.3046875 55.546875, 12.65625 55.546875, 12.65625 55.72265625, 12.3046875 55.72265625, 12.3046875 55.546875))
// end::geohash_to_geoshape-result[]
;

geohashLongToGeoShape
required_capability: spatial_grid_types

ROW hash = TO_LONG(13686180)
| EVAL boundary = TO_GEOSHAPE(TO_GEOHASH(hash))
;

hash:long | boundary:geo_shape
13686180  | POLYGON((12.3046875 55.546875, 12.65625 55.546875, 12.65625 55.72265625, 12.3046875 55.72265625, 12.3046875 55.546875))
;

geohashLiteral
required_capability: spatial_grid_types

// tag::to_geohash_literal[]
ROW location = TO_GEOPOINT("POINT(12.6493508684508 55.6285017221528)")
| EVAL geohash4 = ST_GEOHASH(location, 4),
       geohash3 = ST_GEOHASH(location, 3),
       geohash2 = ST_GEOHASH(location, 2),
       geohash1 = ST_GEOHASH(location, 1)
// end::to_geohash_literal[]
;

// tag::to_geohash_literal-result[]
location:geo_point                        | geohash4:geohash | geohash3:geohash | geohash2:geohash | geohash1:geohash
POINT(12.6493508684508 55.6285017221528)  | u3bu             | u3b              | u3               | u
// end::to_geohash_literal-result[]
;

geohashLiteralString
required_capability: spatial_grid_types

ROW location = TO_GEOPOINT("POINT(12.6493508684508 55.6285017221528)")
| EVAL geohash4 = TO_STRING(ST_GEOHASH(location, 4)),
       geohash3 = TO_STRING(ST_GEOHASH(location, 3)),
       geohash2 = TO_STRING(ST_GEOHASH(location, 2)),
       geohash1 = TO_STRING(ST_GEOHASH(location, 1))
;

location:geo_point | geohash4:keyword | geohash3:keyword | geohash2:keyword | geohash1:keyword
POINT(12.6493508684508 55.6285017221528) | u3bu | u3b | u3 | u
;

geohashLiteralLong
required_capability: spatial_grid_types

ROW location = TO_GEOPOINT("POINT(12.6493508684508 55.6285017221528)")
| EVAL geohash4 = TO_LONG(ST_GEOHASH(location, 4)),
       geohash3 = TO_LONG(ST_GEOHASH(location, 3)),
       geohash2 = TO_LONG(ST_GEOHASH(location, 2)),
       geohash1 = TO_LONG(ST_GEOHASH(location, 1))
;

location:geo_point                        | geohash4:long | geohash3:long | geohash2:long | geohash1:long
POINT (12.6493508684508 55.6285017221528) | 13686180      | 427683        | 13362         | 417
;

<<<<<<< HEAD
=======
geohashLiteralMv
required_capability: spatial_grid_types
required_capability: fn_mv_contains

ROW location = TO_GEOPOINT("POINT(12.6493508684508 55.6285017221528)")
| EVAL geohash4 = ST_GEOHASH(location, 4),
       geohash3 = ST_GEOHASH(location, 3),
       geohash2 = ST_GEOHASH(location, 2),
       geohash1 = ST_GEOHASH(location, 1)
| EVAL chain = MV_APPEND(geohash4, MV_APPEND(geohash3, MV_APPEND(geohash2, geohash1)))
| EVAL description = MV_CONCAT(chain::keyword, " --> ")
| EVAL top = MV_LAST(chain)
| EVAL bottom = MV_FIRST(chain)
| EVAL top = COALESCE(top, null, bottom)
| EVAL bottom = COALESCE(bottom, null, top)
| WHERE MV_CONTAINS(chain, top) AND MV_CONTAINS(chain, bottom)
| KEEP location, top, bottom, chain, description
;

location:geo_point                        | top:geohash  | bottom:geohash | chain:geohash      | description:keyword
POINT(12.6493508684508 55.6285017221528)  | u            | u3bu           | [u3bu, u3b, u3, u] | u3bu --> u3b --> u3 --> u
;

>>>>>>> 7304197c
geohashField
required_capability: spatial_grid_types

FROM airports
| WHERE abbrev == "CPH"
| EVAL geohash = ST_GEOHASH(location, 7)
| KEEP geohash, abbrev, name, location
;

geohash:geohash | abbrev:keyword | name:text  | location:geo_point
u3buryf         | CPH            | Copenhagen | POINT (12.6493508684508 55.6285017221528)
;

gridGeohashStatsBy
required_capability: spatial_grid_types

// tag::st_geohash-grid[]
FROM airports
| EVAL geohash = ST_GEOHASH(location, 1)
| STATS
    count = COUNT(geohash),
    centroid = ST_CENTROID_AGG(location)
      BY geohash
| WHERE count >= 10
| EVAL geohashString = TO_STRING(geohash)
| KEEP count, centroid, geohashString
| SORT count DESC, geohashString ASC
// end::st_geohash-grid[]
;

// tag::st_geohash-grid-result[]
count:long | centroid:geo_point                             | geohashString:keyword
118        | POINT (-77.41857436454018 26.96522968734409)   | d
96         | POINT (23.181679135886952 27.295384635654045)  | s
94         | POINT (70.94076107503807 25.691916451026547)   | t
90         | POINT (-104.3941700803116 30.811849871650338)  | 9
89         | POINT (18.71573683606942 53.165169130707305)   | u
85         | POINT (114.3722876966657 24.908398092505248)   | w
51         | POINT (-61.44522591713159 -22.87209844956284)  | 6
38         | POINT (-9.429514887252529 25.497624435045413)  | e
34         | POINT (-111.8071846965262 52.464381378993174)  | c
30         | POINT (28.7045472683385 -14.706001980230212)   | k
28         | POINT (159.52750137208827 -25.555616633001982) | r
22         | POINT (-4.410395708612421 54.90304926367985)   | g
21         | POINT (-69.40534970590046 50.93379438189523)   | f
17         | POINT (114.05526293222519 -10.898114638950895) | q
16         | POINT (147.40052131412085 21.054660080408212)  | x
13         | POINT (63.64716878519035 54.37333276101317)    | v
12         | POINT (-39.53510569408536 -11.72166372067295)  | 7
// end::st_geohash-grid-result[]
;

gridGeohashCase
required_capability: spatial_grid_types

// tag::st_geohash-case[]
FROM airports
| EVAL geohash = ST_GEOHASH(location, 2)
| STATS
    count = COUNT(geohash),
    centroid = ST_CENTROID_AGG(location)
      BY geohash
| WHERE count >= 10
| EVAL parent = ST_GEOHASH(centroid, 1)
| EVAL level = CASE(
    parent == "u"::geohash, "high",
    parent == "d"::geohash, "medium",
    parent == "9"::geohash, "low",
    "other"
  )
| EVAL geohashString = TO_STRING(geohash)
| KEEP count, centroid, geohashString, parent, level
| SORT count DESC, geohashString ASC
// end::st_geohash-case[]
;

// tag::st_geohash-case-result[]
count:long | centroid:geo_point                             | geohashString:keyword | parent:geohash | level:keyword
19         | POINT (6.360728044651057 47.94084087577894)    | u0                    | u              | high
17         | POINT (-3.5034258844440473 53.25306422789307)  | gc                    | g              | other
16         | POINT (-84.3847085541347 41.85195600060979)    | dp                    | d              | medium
13         | POINT (-74.08679279498756 42.10354745746232)   | dr                    | d              | medium
12         | POINT (-83.732457049191 36.367889943066984)    | dn                    | d              | medium
12         | POINT (74.7963257250376 31.238017017021775)    | tt                    | t              | other
12         | POINT (84.32237566681579 24.78583392337896)    | tu                    | t              | other
11         | POINT (-94.80821384032342 31.166376347060908)  | 9v                    | 9              | low
10         | POINT (-49.814146178774536 -24.70176063431427) | 6g                    | 6              | other
10         | POINT (-97.22507307864726 19.70557357929647)   | 9g                    | 9              | low
10         | POINT (15.350638423115015 47.80751353036612)   | u2                    | u              | high
10         | POINT (128.12597772292793 36.5161985848099)    | wy                    | w              | other
// end::st_geohash-case-result[]
;

gridGeohashQuery
required_capability: spatial_grid_types

FROM airports
| WHERE ST_GEOHASH(location, 1) == TO_GEOHASH("7")
| EVAL geohash = ST_GEOHASH(location, 2)
| STATS
    count = COUNT(geohash),
    centroid = ST_CENTROID_AGG(location)
      BY geohash
| EVAL geohashString = TO_STRING(geohash)
| KEEP count, centroid, geohashString
| SORT count DESC, geohashString ASC
;

count:long | centroid:geo_point                             | geohashString:keyword
4          | POINT (-35.22712387377396 -7.672965489327908)  | 7n
3          | POINT (-41.86607404612005 -3.8085224060341716) | 7p
2          | POINT (-42.66381660941988 -22.868987743277103) | 75
2          | POINT (-42.12605922482908 -19.945099228061736) | 7h
1          | POINT (-38.3347990270704 -12.91436152998358)   | 7j
;

gridGeohashStatsByBounds
required_capability: spatial_grid_types

FROM airports
| EVAL geohash = ST_GEOHASH(location, 2, TO_GEOSHAPE("BBOX(0.0, 12.0, 60.0, 30.0)"))
| WHERE geohash IS NOT NULL
| STATS
    count = COUNT(geohash),
    centroid = ST_CENTROID_AGG(location)
      BY geohash
| EVAL geohashString = TO_STRING(geohash)
| EVAL cellBoundary = TO_GEOSHAPE(geohash)
| KEEP count, centroid, geohashString, cellBoundary
| SORT count DESC, geohashString ASC
;

count:long | centroid:geo_point                            | geohashString:keyword | cellBoundary:geo_shape
19         | POINT (6.360728044651057 47.94084087577894)   | u0                    | POLYGON((0.0 45.0, 11.25 45.0, 11.25 50.625, 0.0 50.625, 0.0 45.0))
10         | POINT (15.350638423115015 47.80751353036612)  | u2                    | POLYGON((11.25 45.0, 22.5 45.0, 22.5 50.625, 11.25 50.625, 11.25 45.0))
9          | POINT (18.5217544157058 42.1394603792578)     | sr                    | POLYGON((11.25 39.375, 22.5 39.375, 22.5 45.0, 11.25 45.0, 11.25 39.375))
8          | POINT (6.351574736181647 51.8981519783847)    | u1                    | POLYGON((0.0 50.625, 11.25 50.625, 11.25 56.25, 0.0 56.25, 0.0 50.625))
7          | POINT (5.268637698941997 42.747250193330856)  | sp                    | POLYGON((0.0 39.375, 11.25 39.375, 11.25 45.0, 0.0 45.0, 0.0 39.375))
7          | POINT (17.092350951528974 53.365471504096476) | u3                    | POLYGON((11.25 50.625, 22.5 50.625, 22.5 56.25, 11.25 56.25, 11.25 50.625))
5          | POINT (16.2651440910995 58.812188878655434)   | u6                    | POLYGON((11.25 56.25, 22.5 56.25, 22.5 61.875, 11.25 61.875, 11.25 56.25))
4          | POINT (7.7012718468904495 36.39783004182391)  | sn                    | POLYGON((0.0 33.75, 11.25 33.75, 11.25 39.375, 0.0 39.375, 0.0 33.75))
3          | POINT (14.222751930356026 37.168446206487715) | sq                    | POLYGON((11.25 33.75, 22.5 33.75, 22.5 39.375, 11.25 39.375, 11.25 33.75))
3          | POINT (7.318722177296877 59.788265260867774)  | u4                    | POLYGON((0.0 56.25, 11.25 56.25, 11.25 61.875, 0.0 61.875, 0.0 56.25))
2          | POINT (16.706149326637387 32.37822346854955)  | sm                    | POLYGON((11.25 28.125, 22.5 28.125, 22.5 33.75, 11.25 33.75, 11.25 28.125))
;

gridGeohashStatsByBoundsEnvelope
required_capability: spatial_grid_types

FROM airports
| EVAL geohash = ST_GEOHASH(location, 2, ST_ENVELOPE(TO_GEOSHAPE("POLYGON((0.0 30.0, 12.0 30.0, 12.0 60.0, 0.0 60.0, 0.0 30.0))")))
| WHERE geohash IS NOT NULL
| STATS
    count = COUNT(geohash),
    centroid = ST_CENTROID_AGG(location)
      BY geohash
| EVAL geohashString = TO_STRING(geohash)
| EVAL cellBoundary = TO_GEOSHAPE(geohash)
| KEEP count, centroid, geohashString, cellBoundary
| SORT count DESC, geohashString ASC
;

count:long | centroid:geo_point                            | geohashString:keyword | cellBoundary:geo_shape
19         | POINT (6.360728044651057 47.94084087577894)   | u0                    | POLYGON((0.0 45.0, 11.25 45.0, 11.25 50.625, 0.0 50.625, 0.0 45.0))
10         | POINT (15.350638423115015 47.80751353036612)  | u2                    | POLYGON((11.25 45.0, 22.5 45.0, 22.5 50.625, 11.25 50.625, 11.25 45.0))
9          | POINT (18.5217544157058 42.1394603792578)     | sr                    | POLYGON((11.25 39.375, 22.5 39.375, 22.5 45.0, 11.25 45.0, 11.25 39.375))
8          | POINT (6.351574736181647 51.8981519783847)    | u1                    | POLYGON((0.0 50.625, 11.25 50.625, 11.25 56.25, 0.0 56.25, 0.0 50.625))
7          | POINT (5.268637698941997 42.747250193330856)  | sp                    | POLYGON((0.0 39.375, 11.25 39.375, 11.25 45.0, 0.0 45.0, 0.0 39.375))
7          | POINT (17.092350951528974 53.365471504096476) | u3                    | POLYGON((11.25 50.625, 22.5 50.625, 22.5 56.25, 11.25 56.25, 11.25 50.625))
5          | POINT (16.2651440910995 58.812188878655434)   | u6                    | POLYGON((11.25 56.25, 22.5 56.25, 22.5 61.875, 11.25 61.875, 11.25 56.25))
4          | POINT (7.7012718468904495 36.39783004182391)  | sn                    | POLYGON((0.0 33.75, 11.25 33.75, 11.25 39.375, 0.0 39.375, 0.0 33.75))
3          | POINT (14.222751930356026 37.168446206487715) | sq                    | POLYGON((11.25 33.75, 22.5 33.75, 22.5 39.375, 11.25 39.375, 11.25 33.75))
3          | POINT (7.318722177296877 59.788265260867774)  | u4                    | POLYGON((0.0 56.25, 11.25 56.25, 11.25 61.875, 0.0 61.875, 0.0 56.25))
2          | POINT (16.706149326637387 32.37822346854955)  | sm                    | POLYGON((11.25 28.125, 22.5 28.125, 22.5 33.75, 11.25 33.75, 11.25 28.125))
<<<<<<< HEAD
;

gridGeohashDocsFromCell
required_capability: spatial_grid_types

FROM airports
| WHERE ST_INTERSECTS(location, TO_GEOHASH("u1"))
| STATS
    count = COUNT(*),
    centroid = ST_CENTROID_AGG(location)
;

count:long | centroid:geo_point
8          | POINT (6.351574736181647 51.8981519783847)
;

gridGeohashLiteralFromCell
required_capability: spatial_grid_types

ROW location = ["POINT (6.360728044651057 47.94084087577894)", "POINT (6.351574736181647 51.8981519783847)", "POINT (5.268637698941997 42.747250193330856)"]
| EVAL location = TO_GEOPOINT(location)
| MV_EXPAND location
| WHERE ST_INTERSECTS(location, "u1"::geohash)
;

location:geo_point
POINT (6.351574736181647 51.8981519783847)
=======
>>>>>>> 7304197c
;

gridGeohashStatsByWhereUK
required_capability: spatial_grid_types

FROM airports
| WHERE ST_INTERSECTS(location, TO_GEOSHAPE("POLYGON((1.2305 60.8449, -1.582 61.6899, -10.7227 58.4017, -7.1191 55.3291, -7.9102 54.2139, -5.4492 54.0078, -5.2734 52.3756, -7.8223 49.6676, -5.0977 49.2678, 0.9668 50.5134, 2.5488 52.1065, 2.6367 54.0078, -0.9668 56.4625, 1.2305 60.8449))"))
| EVAL geohash = ST_GEOHASH(location, 2)
| STATS
    count = COUNT(location),
    centroid = ST_CENTROID_AGG(location)
      BY geohash
| EVAL geohashString = TO_STRING(geohash)
| EVAL cellBoundary = TO_GEOSHAPE(geohash)
| KEEP count, centroid, geohashString, cellBoundary
| SORT count DESC
;

count:long | centroid:geo_point                            | geohashString:keyword | cellBoundary:geo_shape
14         | POINT (-2.5644131543646966 53.38093495994274) | gc                    | POLYGON((-11.25 50.625, 0.0 50.625, 0.0 56.25, -11.25 56.25, -11.25 50.625))
3          | POINT (-2.7510103583335876 58.79020635969937) | gf                    | POLYGON((-11.25 56.25, 0.0 56.25, 0.0 61.875, -11.25 61.875, -11.25 56.25))
;

gridGeohashStatsByBoundsUK
required_capability: spatial_grid_types

FROM airports
| EVAL bounds = ST_ENVELOPE(TO_GEOSHAPE("POLYGON((1.2305 60.8449, -1.582 61.6899, -10.7227 58.4017, -7.1191 55.3291, -7.9102 54.2139, -5.4492 54.0078, -5.2734 52.3756, -7.8223 49.6676, -5.0977 49.2678, 0.9668 50.5134, 2.5488 52.1065, 2.6367 54.0078, -0.9668 56.4625, 1.2305 60.8449))"))
| EVAL geohash = ST_GEOHASH(location, 2, bounds)
| WHERE geohash IS NOT NULL
| STATS
    count = COUNT(location),
    centroid = ST_CENTROID_AGG(location)
      BY geohash
| EVAL geohashString = TO_STRING(geohash)
| EVAL cellBoundary = TO_GEOSHAPE(geohash)
| KEEP count, centroid, geohashString, cellBoundary
| SORT count DESC, geohashString ASC
;

count:long | centroid:geo_point                            | geohashString:keyword | cellBoundary:geo_shape
19         | POINT (6.360728044651057 47.94084087577894)   | u0                    | POLYGON((0.0 45.0, 11.25 45.0, 11.25 50.625, 0.0 50.625, 0.0 45.0))
17         | POINT (-3.5034258844440473 53.25306422789307) | gc                    | POLYGON((-11.25 50.625, 0.0 50.625, 0.0 56.25, -11.25 56.25, -11.25 50.625))
8          | POINT (6.351574736181647 51.8981519783847)    | u1                    | POLYGON((0.0 50.625, 11.25 50.625, 11.25 56.25, 0.0 56.25, 0.0 50.625))
3          | POINT (-2.7510103583335876 58.79020635969937) | gf                    | POLYGON((-11.25 56.25, 0.0 56.25, 0.0 61.875, -11.25 61.875, -11.25 56.25))
3          | POINT (7.318722177296877 59.788265260867774)  | u4                    | POLYGON((0.0 56.25, 11.25 56.25, 11.25 61.875, 0.0 61.875, 0.0 56.25))
;

gridGeohashInStatsBy
required_capability: spatial_grid_types

FROM airports
| STATS
    count = COUNT(location),
    centroid = ST_CENTROID_AGG(location)
      BY ST_GEOHASH(location, 1)
| SORT count DESC
| KEEP count, centroid
| LIMIT 10
;

count:long | centroid:geo_point
 118        | POINT (-77.41857436454018 26.96522968734409)
 96         | POINT (23.181679135886952 27.295384635654045)
 94         | POINT (70.94076107503807 25.691916451026547)
 90         | POINT (-104.3941700803116 30.811849871650338)
 89         | POINT (18.71573683606942 53.165169130707305)
 85         | POINT (114.3722876966657 24.908398092505248)
 51         | POINT (-61.44522591713159 -22.87209844956284)
 38         | POINT (-9.429514887252529 25.497624435045413)
 34         | POINT (-111.8071846965262 52.464381378993174)
 30         | POINT (28.7045472683385 -14.706001980230212)
;

gridGeohashInStatsByWhereUK
required_capability: spatial_grid_types

FROM airports
| WHERE ST_INTERSECTS(location, TO_GEOSHAPE("POLYGON((1.2305 60.8449, -1.582 61.6899, -10.7227 58.4017, -7.1191 55.3291, -7.9102 54.2139, -5.4492 54.0078, -5.2734 52.3756, -7.8223 49.6676, -5.0977 49.2678, 0.9668 50.5134, 2.5488 52.1065, 2.6367 54.0078, -0.9668 56.4625, 1.2305 60.8449))"))
| STATS
    count = COUNT(location),
    centroid = ST_CENTROID_AGG(location)
      BY ST_GEOHASH(location, 2)
| KEEP count, centroid
| SORT count DESC
;

count:long | centroid:geo_point
14         | POINT (-2.5644131543646966 53.38093495994274)
3          | POINT (-2.7510103583335876 58.79020635969937)
;

###############################################
# Tests for geo_grid function: ST_GEOTILE
###############################################

toGeotile
required_capability: spatial_grid_types

// tag::to_geotile[]
ROW string = "4/8/5"
| EVAL geotile = TO_GEOTILE(string)
// end::to_geotile[]
;

// tag::to_geotile-result[]
string:keyword | geotile:geotile
4/8/5          | 4/8/5
// end::to_geotile-result[]
;

toGeotileToLong
required_capability: spatial_grid_types

// tag::to_geotile_to_long[]
ROW string = "4/8/5"
| EVAL geotile = TO_GEOTILE(string)
| EVAL geotileLong = TO_LONG(geotile)
<<<<<<< HEAD
=======
| EVAL geotile2 = TO_GEOTILE(geotile)
>>>>>>> 7304197c
// end::to_geotile_to_long[]
;

// tag::to_geotile_to_long-result[]
<<<<<<< HEAD
string:keyword | geotile:geotile | geotileLong:long
4/8/5          | 4/8/5           | 1152921508901814277
=======
string:keyword | geotile:geotile | geotileLong:long    | geotile2:geotile
4/8/5          | 4/8/5           | 1152921508901814277 | 4/8/5
>>>>>>> 7304197c
// end::to_geotile_to_long-result[]
;

geotileLongToString
required_capability: spatial_grid_types

// tag::geotile_to_string[]
ROW geotile = 1152921508901814277
| EVAL geotileString = TO_STRING(TO_GEOTILE(geotile))
// end::geotile_to_string[]
;

// tag::geotile_to_string-result[]
geotile:long        | geotileString:keyword
1152921508901814277 | 4/8/5
// end::geotile_to_string-result[]
;

geotileStringToGeoshape
required_capability: spatial_grid_types

// tag::geotile_to_geoshape[]
ROW tile = "4/8/5"
| EVAL boundary = TO_GEOSHAPE(TO_GEOTILE(tile))
// end::geotile_to_geoshape[]
;

// tag::geotile_to_geoshape-result[]
tile:keyword    | boundary:geo_shape
4/8/5           | POLYGON((0.0 40.979898069620134, 22.5 40.979898069620134, 22.5 55.77657301866769, 0.0 55.77657301866769, 0.0 40.979898069620134))
// end::geotile_to_geoshape-result[]
;

geotileLiteral
required_capability: spatial_grid_types

// tag::st_geotile_literal[]
ROW location = TO_GEOPOINT("POINT(12.6493508684508 55.6285017221528)")
| EVAL geotile4 = ST_GEOTILE(location, 4),
       geotile3 = ST_GEOTILE(location, 3),
       geotile2 = ST_GEOTILE(location, 2),
       geotile1 = ST_GEOTILE(location, 1)
// end::st_geotile_literal[]
;

// tag::st_geotile_literal-result[]
location:geo_point                        | geotile4:geotile | geotile3:geotile | geotile2:geotile | geotile1:geotile
POINT (12.6493508684508 55.6285017221528) | 4/8/5            | 3/4/2            | 2/2/1            | 1/1/0           
// end::st_geotile_literal-result[]
;

geotileLiteralString
required_capability: spatial_grid_types

ROW location = TO_GEOPOINT("POINT(12.6493508684508 55.6285017221528)")
| EVAL geotile4 = TO_STRING(ST_GEOTILE(location, 4)),
       geotile3 = TO_STRING(ST_GEOTILE(location, 3)),
       geotile2 = TO_STRING(ST_GEOTILE(location, 2)),
       geotile1 = TO_STRING(ST_GEOTILE(location, 1))
;

location:geo_point                        | geotile4:keyword | geotile3:keyword | geotile2:keyword | geotile1:keyword
POINT (12.6493508684508 55.6285017221528) | 4/8/5            | 3/4/2            | 2/2/1            | 1/1/0           
;

geotileLiteralLong
required_capability: spatial_grid_types

ROW location = TO_GEOPOINT("POINT(12.6493508684508 55.6285017221528)")
| EVAL geotile4 = TO_LONG(ST_GEOTILE(location, 4)),
       geotile3 = TO_LONG(ST_GEOTILE(location, 3)),
       geotile2 = TO_LONG(ST_GEOTILE(location, 2)),
       geotile1 = TO_LONG(ST_GEOTILE(location, 1))
;

location:geo_point                        | geotile4:long       | geotile3:long      | geotile2:long      | geotile1:long
POINT (12.6493508684508 55.6285017221528) | 1152921508901814277 | 864691130602618882 | 576460753377165313 | 288230376688582656
;

<<<<<<< HEAD
=======
geotileLiteralMv
required_capability: spatial_grid_types
required_capability: fn_mv_contains

ROW location = TO_GEOPOINT("POINT(12.6493508684508 55.6285017221528)")
| EVAL geotile4 = ST_GEOTILE(location, 4),
       geotile3 = ST_GEOTILE(location, 3),
       geotile2 = ST_GEOTILE(location, 2),
       geotile1 = ST_GEOTILE(location, 1)
| EVAL chain = MV_APPEND(geotile4, MV_APPEND(geotile3, MV_APPEND(geotile2, geotile1)))
| EVAL description = MV_CONCAT(chain::keyword, " --> ")
| EVAL top = MV_LAST(chain)
| EVAL bottom = MV_FIRST(chain)
| EVAL top = COALESCE(top, null, bottom)
| EVAL bottom = COALESCE(bottom, null, top)
| WHERE MV_CONTAINS(chain, top) AND MV_CONTAINS(chain, bottom)
| KEEP location, top, bottom, chain, description
;

location:geo_point                        | top:geotile | bottom:geotile | chain:geotile                | description:keyword
POINT (12.6493508684508 55.6285017221528) | 1/1/0       | 4/8/5          | [4/8/5, 3/4/2, 2/2/1, 1/1/0] | 4/8/5 --> 3/4/2 --> 2/2/1 --> 1/1/0
;

>>>>>>> 7304197c
geotileField
required_capability: spatial_grid_types

FROM airports
| WHERE abbrev == "CPH"
| EVAL geotile = ST_GEOTILE(location, 7)
| KEEP geotile, abbrev, name, location
;

geotile:geotile | abbrev:keyword | name:text  | location:geo_point                       
7/68/40         | CPH            | Copenhagen | POINT (12.6493508684508 55.6285017221528)
;

gridGeotileStatsBy
required_capability: spatial_grid_types

// tag::st_geotile-grid[]
FROM airports
| EVAL geotile = ST_GEOTILE(location, 2)
| STATS
    count = COUNT(geotile),
    centroid = ST_CENTROID_AGG(location)
      BY geotile
| EVAL geotileString = TO_STRING(geotile)
| SORT count DESC, geotileString ASC
| KEEP count, centroid, geotileString
// end::st_geotile-grid[]
;

// tag::st_geotile-grid-result[]
count:long | centroid:geo_point                              | geotileString:keyword
286        | POINT (39.31202001609169 35.149993664386415)    | 2/2/1          
197        | POINT (-55.387361375756825 31.952955322292855)  | 2/1/1          
136        | POINT (-110.97162496141048 36.87185255084734)   | 2/0/1          
106        | POINT (119.35907618669827 25.46263281488791)    | 2/3/1          
67         | POINT (-58.031108492373754 -22.624166105151065) | 2/1/2          
46         | POINT (142.95455511274707 -20.581492295427978)  | 2/3/2          
34         | POINT (31.38476753634784 -14.64374022804858)    | 2/2/2          
8          | POINT (-160.0723083713092 -19.124013530672528)  | 2/0/2          
6          | POINT (23.95813101902604 70.17537698848173)     | 2/2/0          
3          | POINT (-133.4001641627401 72.06833167467266)    | 2/0/0          
2          | POINT (-68.47209956031293 66.77569948369637)    | 2/1/0             
// end::st_geotile-grid-result[]
;

gridGeotileCase
required_capability: spatial_grid_types

// tag::st_geotile-case[]
FROM airports
| EVAL geotile = ST_GEOTILE(location, 2)
| STATS
    count = COUNT(geotile),
    centroid = ST_CENTROID_AGG(location)
      BY geotile
| WHERE count >= 10
| EVAL parent = ST_GEOTILE(centroid, 1)
| EVAL level = CASE(
    parent == "1/0/0"::geotile, "high",
    parent == "1/1/0"::geotile, "medium",
    parent == "1/1/1"::geotile, "low",
    "other"
  )
| EVAL geotileString = TO_STRING(geotile)
| KEEP count, centroid, geotileString, parent, level
| SORT count DESC, geotileString ASC
// end::st_geotile-case[]
;

// tag::st_geotile-case-result[]
count:long | centroid:geo_point                              | geotileString:keyword | parent:geotile | level:keyword
286        | POINT (39.31202001609169 35.149993664386415)    | 2/2/1                 | 1/1/0          | medium
197        | POINT (-55.387361375756825 31.952955322292855)  | 2/1/1                 | 1/0/0          | high
136        | POINT (-110.97162496141048 36.87185255084734)   | 2/0/1                 | 1/0/0          | high
106        | POINT (119.35907618669827 25.46263281488791)    | 2/3/1                 | 1/1/0          | medium
67         | POINT (-58.031108492373754 -22.624166105151065) | 2/1/2                 | 1/0/1          | other
46         | POINT (142.95455511274707 -20.581492295427978)  | 2/3/2                 | 1/1/1          | low
34         | POINT (31.38476753634784 -14.64374022804858)    | 2/2/2                 | 1/1/1          | low
// end::st_geotile-case-result[]
;

gridGeotileQuery
required_capability: spatial_grid_types

FROM airports
| WHERE ST_GEOTILE(location, 2) == TO_GEOTILE("2/0/2")
| EVAL geotile = ST_GEOTILE(location, 3)
| STATS
    count = COUNT(geotile),
    centroid = ST_CENTROID_AGG(location)
      BY geotile
| EVAL geotileString = TO_STRING(geotile)
| SORT count DESC, geotileString ASC
| KEEP count, centroid, geotileString
;

count:long | centroid:geo_point                             | geotileString:keyword
7          | POINT (-167.3069146488394 -17.976190628084755) | 3/0/4
1          | POINT (-109.43006442859769 -27.15877384878695) | 3/1/4
;

gridGeotileStatsByBounds
required_capability: spatial_grid_types

FROM airports
| EVAL geotile = ST_GEOTILE(location, 3, TO_GEOSHAPE("BBOX(0.0, 12.0, 60.0, 30.0)"))
| WHERE geotile IS NOT NULL
| STATS
    count = COUNT(geotile),
    centroid = ST_CENTROID_AGG(location)
      BY geotile
| EVAL geotileString = TO_STRING(geotile)
| EVAL cellBoundary = TO_GEOSHAPE(geotile)
| SORT count DESC, geotileString ASC
| KEEP count, centroid, geotileString, cellBoundary
;

count:long | centroid:geo_point                           | geotileString:keyword | cellBoundary:geo_shape
100        | POINT (18.10569669920951 50.40505832391791)  | 3/4/2                 | POLYGON((0.0 40.979898069620134, 45.0 40.979898069620134, 45.0 66.51326044311186, 0.0 66.51326044311186, 0.0 40.979898069620134))
79         | POINT (24.516750878736943 23.93036561181085) | 3/4/3                 | POLYGON((0.0 0.0, 45.0 0.0, 45.0 40.979898069620134, 0.0 40.979898069620134, 0.0 0.0))
;

gridGeotileStatsByBoundsEnvelope
required_capability: spatial_grid_types

FROM airports
| EVAL geotile = ST_GEOTILE(location, 3, ST_ENVELOPE(TO_GEOSHAPE("POLYGON((0.0 30.0, 12.0 30.0, 12.0 60.0, 0.0 60.0, 0.0 30.0))")))
| WHERE geotile IS NOT NULL
| STATS
    count = COUNT(geotile),
    centroid = ST_CENTROID_AGG(location)
      BY geotile
| EVAL geotileString = TO_STRING(geotile)
| EVAL cellBoundary = TO_GEOSHAPE(geotile)
| KEEP count, centroid, geotileString, cellBoundary
| SORT count DESC, geotileString ASC
;

count:long | centroid:geo_point                           | geotileString:keyword | cellBoundary:geo_shape
100        | POINT (18.10569669920951 50.40505832391791)  | 3/4/2                 | POLYGON((0.0 40.979898069620134, 45.0 40.979898069620134, 45.0 66.51326044311186, 0.0 66.51326044311186, 0.0 40.979898069620134))
79         | POINT (24.516750878736943 23.93036561181085) | 3/4/3                 | POLYGON((0.0 0.0, 45.0 0.0, 45.0 40.979898069620134, 0.0 40.979898069620134, 0.0 0.0))
<<<<<<< HEAD
;

gridGeotileDocsFromCell
required_capability: spatial_grid_types

FROM airports
| WHERE ST_INTERSECTS(location, TO_GEOTILE("3/4/3"))
| STATS
    count = COUNT(*),
    centroid = ST_CENTROID_AGG(location)
;

count:long | centroid:geo_point
79         | POINT (24.516750878736943 23.93036561181085)
;

gridGeotileLiteralFromCell
required_capability: spatial_grid_types

ROW location = ["POINT (6.360728044651057 47.94084087577894)", "POINT (24.516750878736943 23.93036561181085)", "POINT (5.268637698941997 42.747250193330856)"]
| EVAL location = TO_GEOPOINT(location)
| MV_EXPAND location
| WHERE ST_INTERSECTS(location, "3/4/3"::geotile)
;

location:geo_point
POINT (24.516750878736943 23.93036561181085)
=======
>>>>>>> 7304197c
;

gridGeotileStatsByWhereUK
required_capability: spatial_grid_types

FROM airports
| WHERE ST_INTERSECTS(location, TO_GEOSHAPE("POLYGON((1.2305 60.8449, -1.582 61.6899, -10.7227 58.4017, -7.1191 55.3291, -7.9102 54.2139, -5.4492 54.0078, -5.2734 52.3756, -7.8223 49.6676, -5.0977 49.2678, 0.9668 50.5134, 2.5488 52.1065, 2.6367 54.0078, -0.9668 56.4625, 1.2305 60.8449))"))
| EVAL geotile = ST_GEOTILE(location, 4)
| STATS
    count = COUNT(location),
    centroid = ST_CENTROID_AGG(location)
      BY geotile
| EVAL geotileString = TO_STRING(geotile)
| EVAL cellBoundary = TO_GEOSHAPE(geotile)
| KEEP count, centroid, geotileString, cellBoundary
| SORT count DESC
;

count:long | centroid:geo_point                            | geotileString:keyword | cellBoundary:geo_shape
12         | POINT (-2.342151787597686 52.9600293841213)   | 4/7/5                 | POLYGON((-22.5 40.979898069620134, 0.0 40.979898069620134, 0.0 55.77657301866769, -22.5 55.77657301866769, -22.5 40.979898069620134))
5          | POINT (-3.2097987569868565 57.63667118176818) | 4/7/4                 | POLYGON((-22.5 55.77657301866769, 0.0 55.77657301866769, 0.0 66.51326044311186, -22.5 66.51326044311186, -22.5 55.77657301866769))
;

gridGeotileStatsByBoundsUK
required_capability: spatial_grid_types

FROM airports
| EVAL bounds = ST_ENVELOPE(TO_GEOSHAPE("POLYGON((1.2305 60.8449, -1.582 61.6899, -10.7227 58.4017, -7.1191 55.3291, -7.9102 54.2139, -5.4492 54.0078, -5.2734 52.3756, -7.8223 49.6676, -5.0977 49.2678, 0.9668 50.5134, 2.5488 52.1065, 2.6367 54.0078, -0.9668 56.4625, 1.2305 60.8449))"))
| EVAL geotile = ST_GEOTILE(location, 4, bounds)
| WHERE geotile IS NOT NULL
| STATS
    count = COUNT(location),
    centroid = ST_CENTROID_AGG(location)
      BY geotile
| EVAL geotileString = TO_STRING(geotile)
| EVAL cellBoundary = TO_GEOSHAPE(geotile)
| KEEP count, centroid, geotileString, cellBoundary
| SORT count DESC
;

count:long | centroid:geo_point                            | geotileString:keyword | cellBoundary:geo_shape
56         | POINT (10.54233039047436 47.85997457644304)   | 4/8/5                 | POLYGON((0.0 40.979898069620134, 22.5 40.979898069620134, 22.5 55.77657301866769, 0.0 55.77657301866769, 0.0 40.979898069620134))
18         | POINT (-3.5578574100509286 51.27018998377025) | 4/7/5                 | POLYGON((-22.5 40.979898069620134, 0.0 40.979898069620134, 0.0 55.77657301866769, -22.5 55.77657301866769, -22.5 40.979898069620134))
11         | POINT (14.310833624648778 59.85619530801407)  | 4/8/4                 | POLYGON((0.0 55.77657301866769, 22.5 55.77657301866769, 22.5 66.51326044311186, 0.0 66.51326044311186, 0.0 55.77657301866769))
7          | POINT (-6.466632609122565 59.19681839378817)  | 4/7/4                 | POLYGON((-22.5 55.77657301866769, 0.0 55.77657301866769, 0.0 66.51326044311186, -22.5 66.51326044311186, -22.5 55.77657301866769))
;

gridGeotileInStatsBy
required_capability: spatial_grid_types

FROM airports
| STATS
    count = COUNT(location),
    centroid = ST_CENTROID_AGG(location)
      BY ST_GEOTILE(location, 1)
| SORT count DESC
| KEEP count, centroid
| LIMIT 10
;

count:long | centroid:geo_point                           
398        | POINT (60.39961956408642 33.09796363900383)  
338        | POINT (-78.52247301001411 34.49426195088267) 
80         | POINT (95.5373953927774 -18.057947666791733) 
75         | POINT (-68.91550314612687 -22.25081649720669)
;

gridGeotileInStatsByWhereUK
required_capability: spatial_grid_types

FROM airports
| WHERE ST_INTERSECTS(location, TO_GEOSHAPE("POLYGON((1.2305 60.8449, -1.582 61.6899, -10.7227 58.4017, -7.1191 55.3291, -7.9102 54.2139, -5.4492 54.0078, -5.2734 52.3756, -7.8223 49.6676, -5.0977 49.2678, 0.9668 50.5134, 2.5488 52.1065, 2.6367 54.0078, -0.9668 56.4625, 1.2305 60.8449))"))
| STATS
    count = COUNT(location),
    centroid = ST_CENTROID_AGG(location)
      BY ST_GEOTILE(location, 3)
| KEEP count, centroid
| SORT count DESC
;

count:long | centroid:geo_point                          
17         | POINT (-2.597342072712148 54.33551226578214)
;

###############################################
# Tests for geo_grid function: ST_GEOHEX
###############################################

toGeohex
required_capability: spatial_grid_types
<<<<<<< HEAD

// tag::to_geohex[]
ROW string = "841f059ffffffff"
| EVAL geohex = TO_GEOHEX(string)
// end::to_geohex[]
;

// tag::to_geohex-result[]
string:keyword  | geohex:geohex
841f059ffffffff | 841f059ffffffff
// end::to_geohex-result[]
;

toGeohexToLong
required_capability: spatial_grid_types

// tag::to_geohex_to_long[]
ROW string = "841f059ffffffff"
| EVAL geohex = TO_GEOHEX(string)
| EVAL geohexLong = TO_LONG(geohex)
// end::to_geohex_to_long[]
;

// tag::to_geohex_to_long-result[]
string:keyword  | geohex:geohex   | geohexLong:long
841f059ffffffff | 841f059ffffffff | 595020895127339007
// end::to_geohex_to_long-result[]
;

geohexLongToGeoHex
required_capability: spatial_grid_types

// tag::long_to_geohex[]
ROW gridId = 595020895127339007
| EVAL geohex = TO_GEOHEX(gridId)
// end::long_to_geohex[]
;

=======

// tag::to_geohex[]
ROW string = "841f059ffffffff"
| EVAL geohex = TO_GEOHEX(string)
// end::to_geohex[]
;

// tag::to_geohex-result[]
string:keyword  | geohex:geohex
841f059ffffffff | 841f059ffffffff
// end::to_geohex-result[]
;

toGeohexToLong
required_capability: spatial_grid_types

// tag::to_geohex_to_long[]
ROW string = "841f059ffffffff"
| EVAL geohex = TO_GEOHEX(string)
| EVAL geohexLong = TO_LONG(geohex)
| EVAL geohex2 = TO_GEOHEX(geohex)
// end::to_geohex_to_long[]
;

// tag::to_geohex_to_long-result[]
string:keyword  | geohex:geohex   | geohexLong:long    | geohex2:geohex
841f059ffffffff | 841f059ffffffff | 595020895127339007 | 841f059ffffffff
// end::to_geohex_to_long-result[]
;

geohexLongToGeoHex
required_capability: spatial_grid_types

// tag::long_to_geohex[]
ROW gridId = 595020895127339007
| EVAL geohex = TO_GEOHEX(gridId)
// end::long_to_geohex[]
;

>>>>>>> 7304197c
// tag::long_to_geohex-result[]
gridId:long        | geohex:geohex
595020895127339007 | 841f059ffffffff
// end::long_to_geohex-result[]
;

geohexStringToGeoshape
required_capability: spatial_grid_types

// tag::geohex_to_geoshape[]
ROW hex = "841f059ffffffff"
| EVAL boundary = TO_GEOSHAPE(TO_GEOHEX(hex))
// end::geohex_to_geoshape[]
;

// tag::geohex_to_geoshape-result[]
hex:keyword     | boundary:geo_shape
841f059ffffffff | POLYGON ((12.353546327258265 55.80335405461356, 12.2434612967008 55.60502874054935, 12.51733872608954 55.470800201545316, 12.901880149865134 55.53443156197633, 13.014270156228921 55.73262985778208, 12.739822958959069 55.8673267391136, 12.353546327258265 55.80335405461356))
// end::geohex_to_geoshape-result[]
;

geohexLiteral
required_capability: spatial_grid_types

// tag::st_geohex_literal[]
ROW location = TO_GEOPOINT("POINT(12.6493508684508 55.6285017221528)")
| EVAL geohex4 = ST_GEOHEX(location, 4),
       geohex3 = ST_GEOHEX(location, 3),
       geohex2 = ST_GEOHEX(location, 2),
       geohex1 = ST_GEOHEX(location, 1)
// end::st_geohex_literal[]
;

// tag::st_geohex_literal-result[]
location:geo_point                        | geohex4:geohex  | geohex3:geohex  | geohex2:geohex  | geohex1:geohex
POINT (12.6493508684508 55.6285017221528) | 841f059ffffffff | 831f05fffffffff | 821f07fffffffff | 811f3ffffffffff
// end::st_geohex_literal-result[]
;

geohexLiteralString
required_capability: spatial_grid_types

ROW location = TO_GEOPOINT("POINT(12.6493508684508 55.6285017221528)")
| EVAL geohex4 = TO_STRING(ST_GEOHEX(location, 4)),
       geohex3 = TO_STRING(ST_GEOHEX(location, 3)),
       geohex2 = TO_STRING(ST_GEOHEX(location, 2)),
       geohex1 = TO_STRING(ST_GEOHEX(location, 1))
;

location:geo_point                        | geohex4:keyword | geohex3:keyword | geohex2:keyword | geohex1:keyword
POINT (12.6493508684508 55.6285017221528) | 841f059ffffffff | 831f05fffffffff | 821f07fffffffff | 811f3ffffffffff
;

geohexLiteralLong
required_capability: spatial_grid_types

ROW location = TO_GEOPOINT("POINT(12.6493508684508 55.6285017221528)")
| EVAL geohex4 = TO_LONG(ST_GEOHEX(location, 4)),
       geohex3 = TO_LONG(ST_GEOHEX(location, 3)),
       geohex2 = TO_LONG(ST_GEOHEX(location, 2)),
       geohex1 = TO_LONG(ST_GEOHEX(location, 1))
;

location:geo_point                        | geohex4:long       | geohex3:long       | geohex2:long       | geohex1:long
POINT (12.6493508684508 55.6285017221528) | 595020895127339007 | 590517321269772287 | 586013859081355263 | 581514107744681983
;

<<<<<<< HEAD
=======
geohexLiteralMv
required_capability: spatial_grid_types
required_capability: fn_mv_contains

ROW location = TO_GEOPOINT("POINT(12.6493508684508 55.6285017221528)")
| EVAL geohex4 = ST_GEOHEX(location, 4),
       geohex3 = ST_GEOHEX(location, 3),
       geohex2 = ST_GEOHEX(location, 2),
       geohex1 = ST_GEOHEX(location, 1)
| EVAL chain = MV_APPEND(geohex4, MV_APPEND(geohex3, MV_APPEND(geohex2, geohex1)))
| EVAL description = MV_CONCAT(chain::keyword, " --> ")
| EVAL top = MV_LAST(chain)
| EVAL bottom = MV_FIRST(chain)
| EVAL top = COALESCE(top, null, bottom)
| EVAL bottom = COALESCE(bottom, null, top)
| WHERE MV_CONTAINS(chain, top) AND MV_CONTAINS(chain, bottom)
| KEEP location, top, bottom, chain, description
;

location:geo_point                        | top:geohex      | bottom:geohex   | chain:geohex                                                         | description:keyword
POINT (12.6493508684508 55.6285017221528) | 811f3ffffffffff | 841f059ffffffff | [841f059ffffffff, 831f05fffffffff, 821f07fffffffff, 811f3ffffffffff] | 841f059ffffffff --> 831f05fffffffff --> 821f07fffffffff --> 811f3ffffffffff
;

>>>>>>> 7304197c
geohexField
required_capability: spatial_grid_types

FROM airports
| WHERE abbrev == "CPH"
| EVAL geohex = ST_GEOHEX(location, 7)
| KEEP geohex, abbrev, name, location
;

geohex:geohex   | abbrev:keyword | name:text  | location:geo_point
871f05818ffffff | CPH            | Copenhagen | POINT (12.6493508684508 55.6285017221528)
;

gridGeohexStatsBy
required_capability: spatial_grid_types

// tag::st_geohex-grid[]
FROM airports
| EVAL geohex = ST_GEOHEX(location, 1)
| STATS
    count = COUNT(geohex),
    centroid = ST_CENTROID_AGG(location)
      BY geohex
| WHERE count >= 10
| EVAL geohexString = TO_STRING(geohex)
| KEEP count, centroid, geohexString
| SORT count DESC, geohexString ASC
// end::st_geohex-grid[]
;

// tag::st_geohex-grid-result[]
count:long | centroid:geo_point                             | geohexString:keyword 
22         | POINT (7.250850197689777 48.21363834643059)    | 811fbffffffffff
18         | POINT (-80.64959161449224 40.04119813675061)   | 812abffffffffff
17         | POINT (-0.7606179875266903 52.86413913565304)  | 81197ffffffffff
13         | POINT (22.53157936179867 41.98255742864254)    | 811efffffffffff
13         | POINT (78.30096947387435 26.073904778951636)   | 813dbffffffffff
12         | POINT (-76.39781514415517 45.16300531569868)   | 812bbffffffffff
12         | POINT (-100.30120467301458 20.114154297625646) | 8149bffffffffff
11         | POINT (18.037187419831753 48.66540593306788)   | 811e3ffffffffff
11         | POINT (-83.42379064553164 33.18388901439241)   | 8144fffffffffff
11         | POINT (-99.4237939513881 27.100012352774765)   | 8148bffffffffff
10         | POINT (128.01009018346667 35.8699960866943)    | 8130fffffffffff
// end::st_geohex-grid-result[]
;

gridGeohexCase
required_capability: spatial_grid_types

// tag::st_geohex-case[]
FROM airports
| EVAL geohex = ST_GEOHEX(location, 2)
| STATS
    count = COUNT(geohex),
    centroid = ST_CENTROID_AGG(location)
      BY geohex
| WHERE count >= 5
| EVAL parent = ST_GEOHEX(centroid, 1)
| EVAL level = CASE(
    parent == "811fbffffffffff"::geohex, "high",
    parent == "81197ffffffffff"::geohex, "medium",
    parent == "8129bffffffffff"::geohex, "low",
    "other"
  )
| EVAL geohexString = TO_STRING(geohex)
| KEEP count, centroid, geohexString, parent, level
| SORT count DESC, geohexString ASC
// end::st_geohex-case[]
;

// tag::st_geohex-case-result[]
count:long | centroid:geo_point                             | geohexString:keyword | parent:geohex   | level:keyword
6          | POINT (5.582276992499828 50.72238312335685)    | 821fa7fffffffff      | 811fbffffffffff | high
5          | POINT (-1.7227098606526852 51.717823022045195) | 82195ffffffffff      | 81197ffffffffff | medium
5          | POINT (8.6918301936239 45.19817395694554)      | 821f9ffffffffff      | 811fbffffffffff | high
5          | POINT (-117.60585453920066 33.392433090135455) | 8229a7fffffffff      | 8129bffffffffff | low
5          | POINT (-82.21536266617477 42.29504897072911)   | 822ab7fffffffff      | 812abffffffffff | other
// end::st_geohex-case-result[]
;

gridGeohexQuery
required_capability: spatial_grid_types

FROM airports
| WHERE ST_GEOHEX(location, 1) == TO_GEOHEX("812bbffffffffff")
| EVAL geohex = ST_GEOHEX(location, 2)
| STATS
    count = COUNT(geohex),
    centroid = ST_CENTROID_AGG(location)
      BY geohex
| EVAL geohexString = TO_STRING(geohex)
| KEEP count, centroid, geohexString
| SORT count DESC, geohexString ASC
;

count:long | centroid:geo_point                            | geohexString:keyword
3          | POINT (-74.35916994698346 43.44888433814049)  | 822b8ffffffffff
2          | POINT (-74.84681587200612 45.50167993409559)  | 822b87fffffffff
2          | POINT (-80.11034240014851 46.490730887744576) | 822b97fffffffff
2          | POINT (-78.6383319273591 43.40425574686378)   | 822b9ffffffffff
2          | POINT (-72.56662221159786 46.1249598255381)   | 822baffffffffff
1          | POINT (-81.37204706668854 48.56615798547864)  | 820ecffffffffff
;

gridGeohexStatsByBounds
required_capability: spatial_grid_types

FROM airports
| EVAL geohex = ST_GEOHEX(location, 1, TO_GEOSHAPE("BBOX(0.0, 12.0, 60.0, 30.0)"))
| WHERE geohex IS NOT NULL
| STATS
    count = COUNT(geohex),
    centroid = ST_CENTROID_AGG(location)
      BY geohex
| EVAL geohexString = TO_STRING(geohex)
| EVAL cellBoundary = TO_GEOSHAPE(geohex)
| SORT count DESC, geohexString ASC
| KEEP count, centroid, geohexString, cellBoundary
;

count:long | centroid:geo_point                            | geohexString:keyword | cellBoundary:geo_shape
22         | POINT (7.250850197689777 48.21363834643059)   | 811fbffffffffff      | POLYGON ((1.1885095534434493 49.47027919866873, 2.026568965384636 45.18424868970643, 7.509948481928886 43.786609353945, 12.677317810359858 46.40695745798227, 12.345747364400065 50.55427508726938, 6.259687055981993 51.96477015603749, 3.6300086390995467 50.6104633125695, 1.1885095534434493 49.47027919866873))
17         | POINT (-0.7606179875266903 52.86413913565304) | 81197ffffffffff      | POLYGON ((-0.9315871635106163 57.689497374592854, -6.436337296790312 55.3773904155485, -4.889760342933795 51.22372845966177, 1.1885095534434493 49.47027919866873, 3.6300086390995365 50.610463312569514, 6.259687055981993 51.96477015603749, 5.523646549290304 55.70676846515228, -0.9315871635106163 57.689497374592854))
7          | POINT (2.475211258445467 41.32352174592337)   | 81397ffffffffff      | POLYGON ((-2.4177958307002347 42.54047996565121, -1.416234262837718 38.1159967227654, 0.2387159546288331 37.58884624349159, 3.543589356987798 36.59789814478598, 8.045142114241353 39.40213636897177, 7.509948481928886 43.786609353945, 2.026568965384636 45.18424868970643, -2.4177958307002347 42.54047996565121))
6          | POINT (11.75047050230205 42.351422344800085)  | 811ebffffffffff      | POLYGON ((7.509948481928886 43.786609353945, 8.045142114241353 39.40213636897177, 13.244313475659823 37.5237123657852, 18.325260281104846 39.988177963363235, 18.314740441319 44.47067958889503, 12.677317810359858 46.40695745798227, 7.509948481928886 43.786609353945))
5          | POINT (18.766171680763364 59.15833930950612)  | 8108bffffffffff      | POLYGON ((11.080660058482376 61.54051460002519, 11.555977692900722 58.13053116585142, 18.2752359517578 56.63295271905082, 25.082722326707877 58.4015448703527, 24.517172437523495 62.47811345192472, 17.53544630840839 63.800792653212156, 15.771773841154092 62.88996835796253, 11.080660058482376 61.54051460002519))
5          | POINT (11.404999259859324 54.510593589395285) | 811f3ffffffffff      | POLYGON ((5.523646549290313 55.70676846515226, 6.259687055981993 51.96477015603749, 12.345747364400065 50.55427508726938, 18.289963485942284 52.81905199947076, 18.2752359517578 56.63295271905082, 11.555977692900722 58.13053116585142, 5.523646549290313 55.70676846515226))
4          | POINT (5.167026452254504 59.81037143385038)   | 8109bffffffffff      | POLYGON ((4.012620898449951 63.32706132801842, -2.297526087621831 61.54550957788076, -0.9315871635106163 57.689497374592854, 5.523646549290304 55.70676846515228, 11.555977692900722 58.13053116585142, 11.080660058482376 61.54051460002519, 8.644221197607186 61.8908384753262, 4.012620898449951 63.32706132801842))
4          | POINT (-1.1871178611181676 35.77457194332965) | 81383ffffffffff      | POLYGON ((-5.442348460730093 35.12442405176796, -4.341769247156951 30.69897412778907, -1.2408020165138167 29.828776159725596, 0.26094682603113584 29.300374659234986, 4.204173995672654 32.11010693139568, 3.543589356987798 36.59789814478598, 0.2387159546288331 37.58884624349159, -1.416234262837718 38.1159967227654, -5.442348460730093 35.12442405176796))
3          | POINT (-1.1497433669865131 45.83295159973204) | 81187ffffffffff      | POLYGON ((-4.889760342933795 51.22372845966177, -9.724736207832692 48.43009421958323, -8.101589192291552 44.0506310521871, -2.4177958307002347 42.54047996565121, 2.026568965384605 45.18424868970644, 1.1885095534434493 49.47027919866873, -4.889760342933795 51.22372845966177))
3          | POINT (9.197671310976148 36.29719984252006)   | 81387ffffffffff      | POLYGON ((3.543589356987798 36.59789814478598, 4.204173995672654 32.11010693139568, 8.974635637589913 30.254840780701706, 13.488580338198277 32.87501547725471, 13.244313475659823 37.5237123657852, 8.045142114241353 39.40213636897177, 3.543589356987798 36.59789814478598))
1          | POINT (13.144258903339505 32.66916951164603)  | 813fbffffffffff      | POLYGON ((8.974635637589913 30.254840780701706, 9.380676605201614 25.60370257696876, 13.915183885634578 23.45043771532035, 18.351304577591982 25.86678026136113, 18.343416368196834 30.62734805513404, 13.488580338198277 32.87501547725471, 8.974635637589913 30.254840780701706))
;

gridGeohexStatsByBoundsEnvelope
required_capability: spatial_grid_types

FROM airports
| EVAL geohex = ST_GEOHEX(location, 1, ST_ENVELOPE(TO_GEOSHAPE("POLYGON((0.0 30.0, 12.0 30.0, 12.0 60.0, 0.0 60.0, 0.0 30.0))")))
| WHERE geohex IS NOT NULL
| STATS
    count = COUNT(geohex),
    centroid = ST_CENTROID_AGG(location)
      BY geohex
| EVAL geohexString = TO_STRING(geohex)
| SORT count DESC, geohexString ASC
| KEEP count, centroid, geohexString
;

count:long | centroid:geo_point                            | geohexString:keyword
22         | POINT (7.250850197689777 48.21363834643059)   | 811fbffffffffff
17         | POINT (-0.7606179875266903 52.86413913565304) | 81197ffffffffff
7          | POINT (2.475211258445467 41.32352174592337)   | 81397ffffffffff
6          | POINT (11.75047050230205 42.351422344800085)  | 811ebffffffffff
5          | POINT (18.766171680763364 59.15833930950612)  | 8108bffffffffff
5          | POINT (11.404999259859324 54.510593589395285) | 811f3ffffffffff
4          | POINT (5.167026452254504 59.81037143385038)   | 8109bffffffffff
4          | POINT (-1.1871178611181676 35.77457194332965) | 81383ffffffffff
3          | POINT (-1.1497433669865131 45.83295159973204) | 81187ffffffffff
3          | POINT (9.197671310976148 36.29719984252006)   | 81387ffffffffff
1          | POINT (13.144258903339505 32.66916951164603)  | 813fbffffffffff
;

gridGeohexQueryBounds
required_capability: spatial_grid_types

FROM airports
| EVAL geohex = ST_GEOHEX(location, 1, TO_GEOSHAPE("BBOX(0.0, 12.0, 60.0, 30.0)"))
| WHERE TO_STRING(geohex) == "8108bffffffffff"
| EVAL geohexString = TO_STRING(ST_GEOHEX(location, 1))
| KEEP abbrev, location, geohexString
| SORT abbrev ASC
;

abbrev:keyword | location:geo_point                        | geohexString:keyword
ARN            | POINT (17.9307299016916 59.6511203397372) | 8108bffffffffff
BMA            | POINT (17.9456175406145 59.3555902065112) | 8108bffffffffff
NRK            | POINT (16.2339407695814 58.5833805017541) | 8108bffffffffff
NYO            | POINT (16.9216055584254 58.7851041303448) | 8108bffffffffff
TLL            | POINT (24.798964869983 59.4165014697451)  | 8108bffffffffff
;

gridGeohexByBounds
required_capability: spatial_grid_types

FROM airports
| WHERE abbrev IN ("RTW", "TIP", "XMN")
| EVAL geohex = ST_GEOHEX(location, 1, TO_GEOSHAPE("BBOX(0.0, 12.0, 60.0, 30.0)"))
| KEEP abbrev, location, geohex
| SORT abbrev ASC
;

abbrev:keyword | location:geo_point                        | geohex:geohex
RTW            | POINT (46.035023249891 51.5606456508842)  | null
TIP            | POINT (13.1442589810713 32.6691695504993) | 813fbffffffffff
XMN            | POINT (118.12696884672 24.537192570557)   | null
;

literalGridGeohexByBounds
required_capability: spatial_grid_types

ROW location = ["POINT (46.035023249891 51.5606456508842)", "POINT (13.1442589810713 32.6691695504993)", "POINT (118.12696884672 24.537192570557)"]
| MV_EXPAND location
| EVAL location = TO_GEOPOINT(location)
| EVAL geohex = ST_GEOHEX(location, 1)
| EVAL geohexBounded = ST_GEOHEX(location, 1, TO_GEOSHAPE("BBOX(0.0, 12.0, 60.0, 30.0)"))
| EVAL geohexShape = TO_GEOSHAPE(geohex)
| EVAL geohex = TO_STRING(geohex)
| KEEP location, geohex, geohexBounded, geohexShape
| SORT geohex ASC
;

location:geo_point                        | geohex:keyword  | geohexBounded:geohex | geohexShape:geo_shape
POINT (46.035023249891 51.5606456508842)  | 8110bffffffffff | null                 | POLYGON ((42.136829069634125 51.40943727610449, 47.038222832332735 48.33994165728296, 53.670493635625505 49.37211750883398, 56.286117998753014 53.74532256646542, 51.15131422930829 57.15637211465772, 43.547481617187756 55.820803924848654, 42.136829069634125 51.40943727610449))
POINT (13.1442589810713 32.6691695504993) | 813fbffffffffff | 813fbffffffffff      | POLYGON ((8.974635637589913 30.254840780701706, 9.380676605201614 25.60370257696876, 13.915183885634578 23.45043771532035, 18.351304577591982 25.86678026136113, 18.343416368196834 30.62734805513404, 13.488580338198277 32.87501547725471, 8.974635637589913 30.254840780701706))
POINT (118.12696884672 24.537192570557)   | 8141bffffffffff | null                 | POLYGON ((121.34751445935747 26.200276060455465, 120.50339385995798 29.892985338693542, 116.26130043917948 31.68090796798786, 112.74092235558841 29.367231998154967, 113.70376749169584 25.199133186716526, 117.99047716641066 23.5089519597363, 119.64146543031175 24.728661050965922, 121.34751445935747 26.200276060455465))
<<<<<<< HEAD
;

gridGeohexDocsFromCell
required_capability: spatial_grid_types

FROM airports
| WHERE ST_INTERSECTS(location, TO_GEOHEX("81397ffffffffff"))
| STATS
    count = COUNT(*),
    centroid = ST_CENTROID_AGG(location)
;

count:long | centroid:geo_point
7          | POINT (2.475211258445467 41.32352174592337)
;

gridGeohexLiteralFromCell
required_capability: spatial_grid_types

ROW location = ["POINT (6.360728044651057 47.94084087577894)", "POINT (2.475211258445467 41.32352174592337)", "POINT (5.268637698941997 42.747250193330856)"]
| EVAL location = TO_GEOPOINT(location)
| MV_EXPAND location
| WHERE ST_INTERSECTS(location, "81397ffffffffff"::geohex)
;

location:geo_point
POINT (2.475211258445467 41.32352174592337)
POINT (5.268637698941997 42.747250193330856)
=======
>>>>>>> 7304197c
;

gridGeohexStatsByWhereUK
required_capability: spatial_grid_types

FROM airports
| WHERE ST_INTERSECTS(location, TO_GEOSHAPE("POLYGON((1.2305 60.8449, -1.582 61.6899, -10.7227 58.4017, -7.1191 55.3291, -7.9102 54.2139, -5.4492 54.0078, -5.2734 52.3756, -7.8223 49.6676, -5.0977 49.2678, 0.9668 50.5134, 2.5488 52.1065, 2.6367 54.0078, -0.9668 56.4625, 1.2305 60.8449))"))
| EVAL geohex = ST_GEOHEX(location, 1)
| STATS
    count = COUNT(location),
    centroid = ST_CENTROID_AGG(location)
      BY geohex
| EVAL geohexString = TO_STRING(geohex)
| EVAL cellBoundary = TO_GEOSHAPE(geohex)
| KEEP count, centroid, geohexString, cellBoundary
| SORT count DESC, geohexString ASC
;

count:long | centroid:geo_point                            | geohexString:keyword | cellBoundary:geo_shape
13         | POINT (-2.283508819169723 53.28242553254733)  | 81197ffffffffff      | POLYGON ((-0.9315871635106163 57.689497374592854, -6.436337296790312 55.3773904155485, -4.889760342933795 51.22372845966177, 1.1885095534434493 49.47027919866873, 3.6300086390995365 50.610463312569514, 6.259687055981993 51.96477015603749, 5.523646549290304 55.70676846515228, -0.9315871635106163 57.689497374592854))
2          | POINT (-3.482485176064074 58.24696456314996)  | 81193ffffffffff      | POLYGON ((-10.44497754477833 63.09505407752544, -16.37196241724276 60.568693514800756, -13.79164665163863 56.73632442836386, -6.436337296790312 55.3773904155485, -0.9315871635106163 57.689497374592854, -2.297526087621831 61.54550957788076, -10.44497754477833 63.09505407752544))
1          | POINT (-1.2880607228726149 59.87668995279819) | 8109bffffffffff      | POLYGON ((4.012620898449951 63.32706132801842, -2.297526087621831 61.54550957788076, -0.9315871635106163 57.689497374592854, 5.523646549290304 55.70676846515228, 11.555977692900722 58.13053116585142, 11.080660058482376 61.54051460002519, 8.644221197607186 61.8908384753262, 4.012620898449951 63.32706132801842))
1          | POINT (-6.216169511899352 54.66155751608312)  | 81183ffffffffff      | POLYGON ((-13.79164665163863 56.73632442836386, -18.841171686388584 53.74020675223833, -16.3823406256948 49.6092693973489, -9.724736207832692 48.43009421958323, -4.889760342933795 51.22372845966177, -6.436337296790312 55.3773904155485, -13.79164665163863 56.73632442836386))
;

gridGeohexStatsByBoundsUK
required_capability: spatial_grid_types

FROM airports
| EVAL bounds = ST_ENVELOPE(TO_GEOSHAPE("POLYGON((1.2305 60.8449, -1.582 61.6899, -10.7227 58.4017, -7.1191 55.3291, -7.9102 54.2139, -5.4492 54.0078, -5.2734 52.3756, -7.8223 49.6676, -5.0977 49.2678, 0.9668 50.5134, 2.5488 52.1065, 2.6367 54.0078, -0.9668 56.4625, 1.2305 60.8449))"))
| EVAL geohex = ST_GEOHEX(location, 2, bounds)
| WHERE geohex IS NOT NULL
| STATS
    count = COUNT(location),
    centroid = ST_CENTROID_AGG(location)
      BY geohex
| EVAL geohexString = TO_STRING(geohex)
| EVAL cellBoundary = TO_GEOSHAPE(geohex)
| KEEP count, centroid, geohexString, cellBoundary
| SORT count DESC, geohexString ASC
;

count:long | centroid:geo_point                             | geohexString:keyword | cellBoundary:geo_shape
5          | POINT (-1.7227098606526852 51.717823022045195) | 82195ffffffffff      | POLYGON ((-2.1788859209290505 53.251551050714795, -4.578382413982977 52.792439042763036, -4.889760342933795 51.22372845966177, -2.906527879284175 50.14229216995713, -0.6310947579755295 50.60191112048408, -0.21913743445926337 52.1416808182628, -2.1788859209290505 53.251551050714795))
4          | POINT (-3.9897833741270006 54.21732849790715)  | 821957fffffffff      | POLYGON ((-3.9031812914854935 55.840605806464886, -6.436337296790312 55.3773904155485, -6.713499065102683 53.841053788108646, -4.578382413982977 52.792439042763036, -2.1788859209290505 53.251551050714795, -1.7855433613316123 54.76238836624054, -3.9031812914854935 55.840605806464886))
3          | POINT (-7.885485291481018 52.65633414499462)   | 82182ffffffffff      | POLYGON ((-6.713499065102683 53.841053788108646, -9.16699332513357 53.28908444969493, -9.362891292036808 51.69686278886942, -7.224493860559402 50.67904691252102, -4.889760342933795 51.22372845966177, -4.578382413982977 52.792439042763036, -6.713499065102683 53.841053788108646))
3          | POINT (3.0334555450826883 48.842039234004915)  | 821fb7fffffffff      | POLYGON ((1.1885095534434493 49.47027919866873, 0.7640259623867446 47.90745035042651, 2.458901717447715 46.76373050573097, 4.652435425239358 47.393027403288, 5.163510941569062 48.943763955054884, 3.3847715100589153 49.85377035058955, 1.1885095534434493 49.47027919866873))
2          | POINT (5.428531668148935 59.585608751513064)   | 820987fffffffff      | POLYGON ((5.479068693190393 60.92198553471913, 2.767527791540729 60.73321011494055, 2.198216040575142 59.383886486983954, 4.229785449235632 58.25202580757624, 6.766112799653718 58.44709614018101, 7.4384643434389535 59.76718020289119, 5.479068693190393 60.92198553471913))
2          | POINT (-4.2476349184289575 56.70184155693278)  | 82190ffffffffff      | POLYGON ((-5.832270115239392 58.353838498476094, -8.508655388670189 57.8811306023458, -8.740899630542538 56.38258811071853, -6.436337296790312 55.3773904155485, -3.9031812914854935 55.840605806464886, -3.536381138969186 57.31728796714347, -5.832270115239392 58.353838498476094))
2          | POINT (1.4715016074478626 50.863699545152485)  | 82194ffffffffff      | POLYGON ((2.101313983947425 52.51713397842229, -0.21913743445926337 52.1416808182628, -0.6310947579755295 50.60191112048408, 1.1885095534434493 49.47027919866873, 3.384771510058846 49.85377035058955, 3.8811335596706074 51.360376195950145, 2.101313983947425 52.51713397842229))
2          | POINT (4.5991105819121 52.129031270742416)     | 82196ffffffffff      | POLYGON ((4.948742151508294 54.2882866932292, 2.592789031305367 53.99775155222293, 2.101313983947425 52.51713397842229, 3.8811335596706074 51.360376195950145, 6.259687055981993 51.96477015603749, 6.8482289070479005 53.43156035343158, 4.948742151508294 54.2882866932292))
2          | POINT (-2.5373152876272798 55.49281941493973)  | 821977fffffffff      | POLYGON ((-0.9315871635106163 57.689497374592854, -3.536381138969186 57.31728796714347, -3.9031812914854935 55.840605806464886, -1.7855433613316123 54.76238836624054, 0.6707588590220377 55.133805943055435, 1.1521975506221078 56.583354389307445, -0.9315871635106163 57.689497374592854))
1          | POINT (-1.2880607228726149 59.87668995279819)  | 8209a7fffffffff      | POLYGON ((0.5480202135218006 61.82886471359379, -2.297526087621831 61.54550957788076, -2.7356231170279166 60.17050935552437, -0.4671324618104694 59.1035939329508, 2.198216040575142 59.383886486983954, 2.767527791540729 60.73321011494055, 0.5480202135218006 61.82886471359379))
1          | POINT (0.15865350142121315 49.36166098807007)  | 821867fffffffff      | POLYGON ((-0.6310947579755295 50.60191112048408, -2.906527879284175 50.14229216995713, -3.2436562689082553 48.547301491418715, -1.3966081625912774 47.44351195977148, 0.7640259623867446 47.90745035042651, 1.1885095534434493 49.47027919866873, -0.6310947579755295 50.60191112048408))
1          | POINT (-7.270800014957786 62.06249998882413)   | 821927fffffffff      | POLYGON ((-4.777634484041529 62.56377272218282, -7.72004205669337 62.172198741500715, -7.999682127502827 60.77664727688846, -5.502334925300172 59.7918551703578, -2.7356231170279166 60.17050935552437, -2.297526087621831 61.54550957788076, -4.777634484041529 62.56377272218282))
1          | POINT (-2.9013785161077976 58.95442885346711)  | 82192ffffffffff      | POLYGON ((-2.7356231170279166 60.17050935552437, -5.502334925300172 59.7918551703578, -5.832270115239392 58.353838498476094, -3.536381138969186 57.31728796714347, -0.9315871635106163 57.689497374592854, -0.4671324618104694 59.1035939329508, -2.7356231170279166 60.17050935552437))
1          | POINT (-1.6598310694098473 53.8690819311887)   | 821947fffffffff      | POLYGON ((0.6707588590220377 55.133805943055435, -1.7855433613316123 54.76238836624054, -2.1788859209290505 53.251551050714795, -0.21913743445926337 52.1416808182628, 2.101313983947425 52.51713397842229, 2.592789031305367 53.99775155222293, 0.6707588590220377 55.133805943055435))
;

gridGeohexInStatsByBounds
required_capability: spatial_grid_types

FROM airports
| STATS
    count = COUNT(location),
    centroid = ST_CENTROID_AGG(location)
      BY ST_GEOHEX(location, 2, ST_ENVELOPE(TO_GEOSHAPE("POLYGON((0.0 30.0, 12.0 30.0, 12.0 60.0, 0.0 60.0, 0.0 30.0))")))
| WHERE count > 3
| SORT count DESC
| KEEP count, centroid
| LIMIT 10
;

count:long | centroid:geo_point
827        | POINT (-0.5615898292227913 22.56591850424922)
6          | POINT (5.582276992499828 50.72238312335685)
5          | POINT (8.6918301936239 45.19817395694554)
;

gridGeohexInStatsByWhereUK
required_capability: spatial_grid_types

FROM airports
| WHERE ST_INTERSECTS(location, TO_GEOSHAPE("POLYGON((1.2305 60.8449, -1.582 61.6899, -10.7227 58.4017, -7.1191 55.3291, -7.9102 54.2139, -5.4492 54.0078, -5.2734 52.3756, -7.8223 49.6676, -5.0977 49.2678, 0.9668 50.5134, 2.5488 52.1065, 2.6367 54.0078, -0.9668 56.4625, 1.2305 60.8449))"))
| STATS
    count = COUNT(location),
    centroid = ST_CENTROID_AGG(location)
      BY ST_GEOHEX(location, 1)
| WHERE count > 1
| KEEP count, centroid
| SORT count DESC
;

count:long | centroid:geo_point 
13         | POINT (-2.283508819169723 53.28242553254733)
2          | POINT (-3.482485176064074 58.24696456314996)
;<|MERGE_RESOLUTION|>--- conflicted
+++ resolved
@@ -24,21 +24,13 @@
 ROW string = "u3bu"
 | EVAL geohash = TO_GEOHASH(string)
 | EVAL geohashLong = TO_LONG(geohash)
-<<<<<<< HEAD
-=======
 | EVAL geohash2 = TO_GEOHASH(geohash)
->>>>>>> 7304197c
 // end::to_geohash_to_long[]
 ;
 
 // tag::to_geohash_to_long-result[]
-<<<<<<< HEAD
-string:keyword | geohash:geohash | geohashLong:long
-u3bu           | u3bu            | 13686180
-=======
 string:keyword | geohash:geohash | geohashLong:long | geohash2:geohash
 u3bu           | u3bu            | 13686180         | u3bu
->>>>>>> 7304197c
 // end::to_geohash_to_long-result[]
 ;
 
@@ -129,8 +121,6 @@
 POINT (12.6493508684508 55.6285017221528) | 13686180      | 427683        | 13362         | 417
 ;
 
-<<<<<<< HEAD
-=======
 geohashLiteralMv
 required_capability: spatial_grid_types
 required_capability: fn_mv_contains
@@ -154,7 +144,6 @@
 POINT(12.6493508684508 55.6285017221528)  | u            | u3bu           | [u3bu, u3b, u3, u] | u3bu --> u3b --> u3 --> u
 ;
 
->>>>>>> 7304197c
 geohashField
 required_capability: spatial_grid_types
 
@@ -329,7 +318,6 @@
 3          | POINT (14.222751930356026 37.168446206487715) | sq                    | POLYGON((11.25 33.75, 22.5 33.75, 22.5 39.375, 11.25 39.375, 11.25 33.75))
 3          | POINT (7.318722177296877 59.788265260867774)  | u4                    | POLYGON((0.0 56.25, 11.25 56.25, 11.25 61.875, 0.0 61.875, 0.0 56.25))
 2          | POINT (16.706149326637387 32.37822346854955)  | sm                    | POLYGON((11.25 28.125, 22.5 28.125, 22.5 33.75, 11.25 33.75, 11.25 28.125))
-<<<<<<< HEAD
 ;
 
 gridGeohashDocsFromCell
@@ -357,8 +345,6 @@
 
 location:geo_point
 POINT (6.351574736181647 51.8981519783847)
-=======
->>>>>>> 7304197c
 ;
 
 gridGeohashStatsByWhereUK
@@ -477,21 +463,13 @@
 ROW string = "4/8/5"
 | EVAL geotile = TO_GEOTILE(string)
 | EVAL geotileLong = TO_LONG(geotile)
-<<<<<<< HEAD
-=======
 | EVAL geotile2 = TO_GEOTILE(geotile)
->>>>>>> 7304197c
 // end::to_geotile_to_long[]
 ;
 
 // tag::to_geotile_to_long-result[]
-<<<<<<< HEAD
-string:keyword | geotile:geotile | geotileLong:long
-4/8/5          | 4/8/5           | 1152921508901814277
-=======
 string:keyword | geotile:geotile | geotileLong:long    | geotile2:geotile
 4/8/5          | 4/8/5           | 1152921508901814277 | 4/8/5
->>>>>>> 7304197c
 // end::to_geotile_to_long-result[]
 ;
 
@@ -571,8 +549,6 @@
 POINT (12.6493508684508 55.6285017221528) | 1152921508901814277 | 864691130602618882 | 576460753377165313 | 288230376688582656
 ;
 
-<<<<<<< HEAD
-=======
 geotileLiteralMv
 required_capability: spatial_grid_types
 required_capability: fn_mv_contains
@@ -596,7 +572,6 @@
 POINT (12.6493508684508 55.6285017221528) | 1/1/0       | 4/8/5          | [4/8/5, 3/4/2, 2/2/1, 1/1/0] | 4/8/5 --> 3/4/2 --> 2/2/1 --> 1/1/0
 ;
 
->>>>>>> 7304197c
 geotileField
 required_capability: spatial_grid_types
 
@@ -738,7 +713,6 @@
 count:long | centroid:geo_point                           | geotileString:keyword | cellBoundary:geo_shape
 100        | POINT (18.10569669920951 50.40505832391791)  | 3/4/2                 | POLYGON((0.0 40.979898069620134, 45.0 40.979898069620134, 45.0 66.51326044311186, 0.0 66.51326044311186, 0.0 40.979898069620134))
 79         | POINT (24.516750878736943 23.93036561181085) | 3/4/3                 | POLYGON((0.0 0.0, 45.0 0.0, 45.0 40.979898069620134, 0.0 40.979898069620134, 0.0 0.0))
-<<<<<<< HEAD
 ;
 
 gridGeotileDocsFromCell
@@ -766,8 +740,6 @@
 
 location:geo_point
 POINT (24.516750878736943 23.93036561181085)
-=======
->>>>>>> 7304197c
 ;
 
 gridGeotileStatsByWhereUK
@@ -858,46 +830,6 @@
 
 toGeohex
 required_capability: spatial_grid_types
-<<<<<<< HEAD
-
-// tag::to_geohex[]
-ROW string = "841f059ffffffff"
-| EVAL geohex = TO_GEOHEX(string)
-// end::to_geohex[]
-;
-
-// tag::to_geohex-result[]
-string:keyword  | geohex:geohex
-841f059ffffffff | 841f059ffffffff
-// end::to_geohex-result[]
-;
-
-toGeohexToLong
-required_capability: spatial_grid_types
-
-// tag::to_geohex_to_long[]
-ROW string = "841f059ffffffff"
-| EVAL geohex = TO_GEOHEX(string)
-| EVAL geohexLong = TO_LONG(geohex)
-// end::to_geohex_to_long[]
-;
-
-// tag::to_geohex_to_long-result[]
-string:keyword  | geohex:geohex   | geohexLong:long
-841f059ffffffff | 841f059ffffffff | 595020895127339007
-// end::to_geohex_to_long-result[]
-;
-
-geohexLongToGeoHex
-required_capability: spatial_grid_types
-
-// tag::long_to_geohex[]
-ROW gridId = 595020895127339007
-| EVAL geohex = TO_GEOHEX(gridId)
-// end::long_to_geohex[]
-;
-
-=======
 
 // tag::to_geohex[]
 ROW string = "841f059ffffffff"
@@ -937,7 +869,6 @@
 // end::long_to_geohex[]
 ;
 
->>>>>>> 7304197c
 // tag::long_to_geohex-result[]
 gridId:long        | geohex:geohex
 595020895127339007 | 841f059ffffffff
@@ -1005,8 +936,6 @@
 POINT (12.6493508684508 55.6285017221528) | 595020895127339007 | 590517321269772287 | 586013859081355263 | 581514107744681983
 ;
 
-<<<<<<< HEAD
-=======
 geohexLiteralMv
 required_capability: spatial_grid_types
 required_capability: fn_mv_contains
@@ -1030,7 +959,6 @@
 POINT (12.6493508684508 55.6285017221528) | 811f3ffffffffff | 841f059ffffffff | [841f059ffffffff, 831f05fffffffff, 821f07fffffffff, 811f3ffffffffff] | 841f059ffffffff --> 831f05fffffffff --> 821f07fffffffff --> 811f3ffffffffff
 ;
 
->>>>>>> 7304197c
 geohexField
 required_capability: spatial_grid_types
 
@@ -1247,7 +1175,6 @@
 POINT (46.035023249891 51.5606456508842)  | 8110bffffffffff | null                 | POLYGON ((42.136829069634125 51.40943727610449, 47.038222832332735 48.33994165728296, 53.670493635625505 49.37211750883398, 56.286117998753014 53.74532256646542, 51.15131422930829 57.15637211465772, 43.547481617187756 55.820803924848654, 42.136829069634125 51.40943727610449))
 POINT (13.1442589810713 32.6691695504993) | 813fbffffffffff | 813fbffffffffff      | POLYGON ((8.974635637589913 30.254840780701706, 9.380676605201614 25.60370257696876, 13.915183885634578 23.45043771532035, 18.351304577591982 25.86678026136113, 18.343416368196834 30.62734805513404, 13.488580338198277 32.87501547725471, 8.974635637589913 30.254840780701706))
 POINT (118.12696884672 24.537192570557)   | 8141bffffffffff | null                 | POLYGON ((121.34751445935747 26.200276060455465, 120.50339385995798 29.892985338693542, 116.26130043917948 31.68090796798786, 112.74092235558841 29.367231998154967, 113.70376749169584 25.199133186716526, 117.99047716641066 23.5089519597363, 119.64146543031175 24.728661050965922, 121.34751445935747 26.200276060455465))
-<<<<<<< HEAD
 ;
 
 gridGeohexDocsFromCell
@@ -1276,8 +1203,6 @@
 location:geo_point
 POINT (2.475211258445467 41.32352174592337)
 POINT (5.268637698941997 42.747250193330856)
-=======
->>>>>>> 7304197c
 ;
 
 gridGeohexStatsByWhereUK

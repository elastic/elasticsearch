--- conflicted
+++ resolved
@@ -3028,7 +3028,72 @@
 // end::to_cartesianpoint-str-parse-error-result[]
 ;
 
-<<<<<<< HEAD
+cityInCityBoundaryOnNulls
+required_capability: st_intersects
+
+FROM airport_city_boundaries
+| WHERE city_boundary IS NULL
+| EVAL in_city = ST_INTERSECTS(city_location, city_boundary)
+| STATS count=COUNT(*) BY in_city
+| SORT count ASC
+;
+
+count:long | in_city:boolean
+1          | null
+;
+
+stExtentCartesianShapesGroupingOnNulls
+# this test ensures that the non-grouping ST_EXTENT_AGG is able to gracefully handle missing cartesian shapes
+
+required_capability: st_extent_agg
+required_capability: st_extent_agg_null_support
+
+FROM cartesian_multipolygons
+| WHERE shape IS NULL
+| EVAL key = SUBSTRING(name,1,3)
+| STATS extent = ST_EXTENT_AGG(shape), count = COUNT() BY key
+| KEEP count, key, extent
+| SORT count DESC, key ASC
+;
+
+count:long | key:keyword | extent:cartesian_shape
+1          | Mis         | null
+;
+
+stExtentCartesianShapesGroupingNoDocValuesOnNulls
+# this test ensures that the non-grouping ST_EXTENT_AGG is able to gracefully handle missing cartesian shapes
+
+required_capability: st_extent_agg
+required_capability: st_extent_agg_null_support
+
+FROM cartesian_multipolygons_no_doc_values
+| WHERE shape IS NULL
+| EVAL key = SUBSTRING(name,1,3)
+| STATS extent = ST_EXTENT_AGG(shape), count = COUNT() BY key
+| KEEP count, key, extent
+| SORT count DESC, key ASC
+;
+
+count:long | key:keyword | extent:cartesian_shape
+1          | Mis         | null
+;
+
+stExtentCartesianShapesNonGroupingOnNulls
+# this test ensures that the non-grouping ST_EXTENT_AGG is able to gracefully handle missing cartesian shapes
+
+required_capability: st_extent_agg
+required_capability: st_extent_agg_null_support
+
+FROM cartesian_multipolygons
+| WHERE shape IS NULL
+| STATS extent = ST_EXTENT_AGG(shape), count = COUNT()
+| KEEP count, extent
+;
+
+count:long | extent:cartesian_shape
+1          | null
+;
+
 ###############################################
 # Tests for ST_SIMPLIFY
 ###############################################
@@ -3173,70 +3238,4 @@
 
 result1:geo_shape | result2:geo_shape
 POLYGON EMPTY     | POLYGON ((0.0 2.0, 2.0 2.0, 2.0 0.0, 0.0 0.0, 0.0 2.0))
-=======
-cityInCityBoundaryOnNulls
-required_capability: st_intersects
-
-FROM airport_city_boundaries
-| WHERE city_boundary IS NULL
-| EVAL in_city = ST_INTERSECTS(city_location, city_boundary)
-| STATS count=COUNT(*) BY in_city
-| SORT count ASC
-;
-
-count:long | in_city:boolean
-1          | null
-;
-
-stExtentCartesianShapesGroupingOnNulls
-# this test ensures that the non-grouping ST_EXTENT_AGG is able to gracefully handle missing cartesian shapes
-
-required_capability: st_extent_agg
-required_capability: st_extent_agg_null_support
-
-FROM cartesian_multipolygons
-| WHERE shape IS NULL
-| EVAL key = SUBSTRING(name,1,3)
-| STATS extent = ST_EXTENT_AGG(shape), count = COUNT() BY key
-| KEEP count, key, extent
-| SORT count DESC, key ASC
-;
-
-count:long | key:keyword | extent:cartesian_shape
-1          | Mis         | null
-;
-
-stExtentCartesianShapesGroupingNoDocValuesOnNulls
-# this test ensures that the non-grouping ST_EXTENT_AGG is able to gracefully handle missing cartesian shapes
-
-required_capability: st_extent_agg
-required_capability: st_extent_agg_null_support
-
-FROM cartesian_multipolygons_no_doc_values
-| WHERE shape IS NULL
-| EVAL key = SUBSTRING(name,1,3)
-| STATS extent = ST_EXTENT_AGG(shape), count = COUNT() BY key
-| KEEP count, key, extent
-| SORT count DESC, key ASC
-;
-
-count:long | key:keyword | extent:cartesian_shape
-1          | Mis         | null
-;
-
-stExtentCartesianShapesNonGroupingOnNulls
-# this test ensures that the non-grouping ST_EXTENT_AGG is able to gracefully handle missing cartesian shapes
-
-required_capability: st_extent_agg
-required_capability: st_extent_agg_null_support
-
-FROM cartesian_multipolygons
-| WHERE shape IS NULL
-| STATS extent = ST_EXTENT_AGG(shape), count = COUNT()
-| KEEP count, extent
-;
-
-count:long | extent:cartesian_shape
-1          | null
->>>>>>> 14f5892a
 ;
--- conflicted
+++ resolved
@@ -1227,7 +1227,6 @@
 183
 ;
 
-<<<<<<< HEAD
 emptyProjectInStatWithEval
 FROM employees
 | STATS c = COUNT(salary)
@@ -1249,7 +1248,8 @@
 
 rows:l | x:d
 100    | 3.14
-=======
+;
+
 sumOfConst#[skip:-8.13.99,reason:supported in 8.14]
 FROM employees
 | STATS s1 = sum(1), s2point1 = sum(2.1), s_mv = sum([-1, 0, 3]) * 3, s_null = sum(null), rows = count(*)
@@ -1344,5 +1344,4 @@
 2.1        | 3      | 4
 2.1        | 3      | 5
 2.1        | 3      | null
->>>>>>> 2380492f
 ;
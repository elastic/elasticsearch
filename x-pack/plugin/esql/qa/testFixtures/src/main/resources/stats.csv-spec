--- conflicted
+++ resolved
@@ -1858,7 +1858,6 @@
 null
 ;
 
-<<<<<<< HEAD
 shadowingInternal
 FROM employees
 | STATS x = MAX(emp_no), x = MIN(emp_no)
@@ -1878,7 +1877,8 @@
 F
 M
 null
-=======
+;
+
 docsStatsMvGroup
 // tag::mv-group[]
 ROW i=1, a=["a", "b"] | STATS MIN(i) BY a | SORT a ASC
@@ -1905,5 +1905,4 @@
              1 | b         | 2
              1 | b         | 3
 // end::multi-mv-group-result[]
->>>>>>> 3f3ec0c5
 ;
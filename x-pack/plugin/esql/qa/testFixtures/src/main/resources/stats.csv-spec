maxOfLong
from employees | stats l = max(languages.long);

l:long
5
;

maxOfInteger
// tag::max[]
FROM employees
| STATS MAX(languages)
// end::max[]
;

// tag::max-result[]
MAX(languages):integer
5
// end::max-result[]
;

minOfInteger
// tag::min[]
FROM employees
| STATS MIN(languages)
// end::min[]
;

// tag::min-result[]
MIN(languages):integer
1
// end::min-result[]
;

maxOfBoolean
required_capability: agg_max_min_boolean_support
from employees | stats s = max(still_hired);

s:boolean
true
;

maxOfBooleanExpression
required_capability: agg_max_min_boolean_support
from employees
| eval x = salary is not null
| where emp_no > 10050
| stats a = max(salary is not null), b = max(x), c = max(case(salary is null, true, false)), d = max(is_rehired);

a:boolean | b:boolean | c:boolean | d:boolean
true      | true      | false     | true
;

maxOfIp
required_capability: agg_max_min_ip_support
from hosts
| eval x = ip0
| where host > "alpha"
| stats max(ip0), a = max(ip0), b = max(x), c = max(case(host == "beta", ip0, ip1));

max(ip0):ip | a:ip | b:ip | c:ip
fe82::cae2:65ff:fece:fec0 | fe82::cae2:65ff:fece:fec0 | fe82::cae2:65ff:fece:fec0 | fe82::cae2:65ff:fece:fec0
;


maxOfIpGrouping
required_capability: agg_max_min_ip_support
from hosts
| eval x = ip0
| where host > "alpha"
| stats max(ip0), a = max(ip0), b = max(x), c = max(case(host == "beta", ip0, ip1)) by host
| sort host asc;

max(ip0):ip | a:ip | b:ip | c:ip | host:keyword
127.0.0.1 | 127.0.0.1 | 127.0.0.1 | 127.0.0.1 | beta
fe82::cae2:65ff:fece:fec0 | fe82::cae2:65ff:fece:fec0 | fe82::cae2:65ff:fece:fec0 | fe82::cae2:65ff:fece:fec0 | epsilon
fe80::cae2:65ff:fece:feb9 | fe80::cae2:65ff:fece:feb9 | fe80::cae2:65ff:fece:feb9 | fe81::cae2:65ff:fece:feb9 | gamma
;

maxOfVersion
required_capability: agg_max_min_string_support
from apps
| eval x = version
| where id > 2
| stats max(version), a = max(version), b = max(x), c = max(case(name == "iiiii", "100.0.0"::version, version));

max(version):version | a:version | b:version | c:version
bad                  | bad       | bad       | 100.0.0
;

maxOfVersionGrouping
required_capability: agg_max_min_string_support
from apps
| eval x = version
| where id > 2
| stats max(version), a = max(version), b = max(x), c = max(case(name == "ccccc", "100.0.0"::version, version)) by name
| sort name asc
| limit 3;

max(version):version | a:version | b:version | c:version | name:keyword
1.2.3.4              | 1.2.3.4   | 1.2.3.4   | 1.2.3.4   | aaaaa
2.3.4                | 2.3.4     | 2.3.4     | 100.0.0   | ccccc
2.12.0               | 2.12.0    | 2.12.0    | 2.12.0    | ddddd
;

maxOfKeyword
required_capability: agg_max_min_string_support
from airports
| eval x = abbrev
| where scalerank >= 9
| stats max(abbrev), a = max(abbrev), b = max(x), c = max(case(mv_first(type) == "small", "___"::keyword, abbrev));

max(abbrev):keyword | a:keyword | b:keyword | c:keyword
ZAH                 | ZAH       | ZAH       | ___
;

maxOfKeywordGrouping
required_capability: agg_max_min_string_support
from airports
| eval x = abbrev
| where scalerank >= 9
| stats max(abbrev), a = max(abbrev), b = max(x), c = max(case(mv_first(type) == "small", "___"::keyword, abbrev)) by type
| sort type asc
| limit 4;

max(abbrev):keyword | a:keyword | b:keyword | c:keyword | type:keyword
IXC                 | IXC       | IXC       | IXC       | major
ZAH                 | ZAH       | ZAH       | ZAH       | mid
VIBY                | VIBY      | VIBY      | VIBY      | military
OPQS                | OPQS      | OPQS      | ___       | small
;

maxOfText
required_capability: agg_max_min_string_support
required_capability: functions_never_emit_text
from airports
| eval x = name
| where scalerank >= 9
| stats max(name), a = max(name), b = max(x);

max(name):keyword | a:keyword        | b:keyword
Zaporozhye Int'l  | Zaporozhye Int'l | Zaporozhye Int'l
;

maxOfTextGrouping
required_capability: agg_max_min_string_support
required_capability: functions_never_emit_text
from airports
| eval x = name
| where scalerank >= 9
| stats max(name), a = max(name), b = max(x) by type
| sort type asc
| limit 4;

max(name):keyword| a:keyword        | b:keyword        | type:keyword
Cheongju Int'l   | Cheongju Int'l   | Cheongju Int'l   | major
Zaporozhye Int'l | Zaporozhye Int'l | Zaporozhye Int'l | mid
Zaporozhye Int'l | Zaporozhye Int'l | Zaporozhye Int'l | military
Sahnewal         | Sahnewal         | Sahnewal         | small
;

minOfVersion
required_capability: agg_max_min_string_support
from apps
| eval x = version
| where id > 2
| stats min(version), a = min(version), b = min(x), c = min(case(name == "iiiii", "1.0"::version, version));

min(version):version | a:version | b:version | c:version
1.2.3.4              | 1.2.3.4   | 1.2.3.4   | 1.0
;

minOfVersionGrouping
required_capability: agg_max_min_string_support
from apps
| eval x = version
| where id > 2
| stats min(version), a = min(version), b = min(x), c = min(case(name == "ccccc", "100.0.0"::version, version)) by name
| sort name asc
| limit 3;

min(version):version | a:version | b:version | c:version | name:keyword
1.2.3.4              | 1.2.3.4   | 1.2.3.4   | 1.2.3.4   | aaaaa
2.3.4                | 2.3.4     | 2.3.4     | 100.0.0   | ccccc
2.12.0               | 2.12.0    | 2.12.0    | 2.12.0    | ddddd
;

minOfKeyword
required_capability: agg_max_min_string_support
from airports
| eval x = abbrev
| where scalerank >= 9
| stats min(abbrev), a = min(abbrev), b = min(x), c = max(case(mv_first(type) == "small", "___"::keyword, abbrev));

min(abbrev):keyword | a:keyword | b:keyword | c:keyword
AWZ                 | AWZ       | AWZ       | ___
;

minOfKeywordGrouping
required_capability: agg_max_min_string_support
from airports
| eval x = abbrev
| where scalerank >= 9
| stats min(abbrev), a = min(abbrev), b = min(x), c = min(case(mv_first(type) == "small", "___"::keyword, abbrev)) by type
| sort type asc
| limit 4;

min(abbrev):keyword | a:keyword | b:keyword | c:keyword | type:keyword
CJJ                 | CJJ       | CJJ       | CJJ       | major
AWZ                 | AWZ       | AWZ       | AWZ       | mid
GWL                 | GWL       | GWL       | GWL       | military
LUH                 | LUH       | LUH       | ___       | small
;

minOfText
required_capability: agg_max_min_string_support
required_capability: functions_never_emit_text
from airports
| eval x = name
| where scalerank >= 9
| stats min(name), a = min(name), b = min(x);

min(name):keyword   | a:keyword           | b:keyword
Abdul Rachman Saleh | Abdul Rachman Saleh | Abdul Rachman Saleh
;

minOfTextGrouping
required_capability: agg_max_min_string_support
required_capability: functions_never_emit_text
from airports
| eval x = name
| where scalerank >= 9
| stats min(name), a = min(name), b = min(x) by type
| sort type asc
| limit 4;

min(name):keyword   | a:keyword           | b:keyword           | type:keyword
Chandigarh Int'l    | Chandigarh Int'l    | Chandigarh Int'l    | major
Abdul Rachman Saleh | Abdul Rachman Saleh | Abdul Rachman Saleh | mid
Abdul Rachman Saleh | Abdul Rachman Saleh | Abdul Rachman Saleh | military
Dhamial             | Dhamial             | Dhamial             | small
;

minOfBooleanExpression
required_capability: agg_max_min_boolean_support
from employees
| eval x = salary is not null
| where emp_no > 10050
| stats a = min(salary is not null), b = min(x), c = min(case(salary is null, true, false)), d = min(is_rehired);

a:boolean | b:boolean | c:boolean | d:boolean
true      | true      | false     | false
;

minOfBoolean
required_capability: agg_max_min_boolean_support
from employees | stats s = min(still_hired);

s:boolean
false
;

minOfIp
required_capability: agg_max_min_ip_support
from hosts
| eval x = ip0
| where host > "alpha"
| stats min(ip0), a = min(ip0), b = min(x), c = min(case(host == "beta", ip0, ip1));

min(ip0):ip | a:ip | b:ip | c:ip
127.0.0.1 | 127.0.0.1 | 127.0.0.1 | 127.0.0.1
;


minOfIpGrouping
required_capability: agg_max_min_ip_support
from hosts
| eval x = ip0
| where host > "alpha"
| stats min(ip0), a = min(ip0), b = min(x), c = min(case(host == "beta", ip0, ip1)) by host
| sort host asc;

min(ip0):ip | a:ip | b:ip | c:ip | host:keyword
127.0.0.1 | 127.0.0.1 | 127.0.0.1 | 127.0.0.1 | beta
fe80::cae2:65ff:fece:feb9 | fe80::cae2:65ff:fece:feb9 | fe80::cae2:65ff:fece:feb9 | 127.0.0.1 | epsilon
fe80::cae2:65ff:fece:feb9 | fe80::cae2:65ff:fece:feb9 | fe80::cae2:65ff:fece:feb9 | 127.0.0.3 | gamma
;

maxOfShort
// short becomes int until https://github.com/elastic/elasticsearch-internal/issues/724
from employees | stats l = max(languages.short);

l:integer
5
;

maxOfByte
// byte becomes int until https://github.com/elastic/elasticsearch-internal/issues/724
from employees | stats l = max(languages.byte);

l:integer
5
;

maxOfDouble
from employees | stats h = max(height);

h:double
2.1
;

maxOfFloat
// float becomes double until https://github.com/elastic/elasticsearch-internal/issues/724
from employees | stats h = max(height.float);

h:double
2.0999999046325684
;

maxOfHalfFloat
// float becomes double until https://github.com/elastic/elasticsearch-internal/issues/724
from employees | stats h = max(height.half_float);

h:double
2.099609375
;


maxOfScaledFloat
// float becomes double until https://github.com/elastic/elasticsearch-internal/issues/724
from employees | stats h = max(height.scaled_float);

h:double
2.1
;


maxOfManyLongs
from employees | stats l = max(salary_change.long);

l:long
14
;


maxOfManyInts
from employees | stats l = max(salary_change.int);

l:integer
14
;


maxOfManyDoubles
from employees | stats l = max(salary_change);

l:double
14.74
;


avgOfLong
from employees | stats l = avg(languages.long);

l:double
3.1222222222222222
;

avgOfInteger
from employees | stats l = avg(languages);

l:double
3.1222222222222222
;

avgOfShort
from employees | stats l = avg(languages.short);

l:double
3.1222222222222222
;

avgOfByte
from employees | stats l = avg(languages.byte);

l:double
3.1222222222222222
;

avgOfDouble
// tag::avg[]
FROM employees
| STATS AVG(height)
// end::avg[]
| EVAL `AVG(height)` = ROUND(`AVG(height)`, 5)
;

// tag::avg-result[]
AVG(height):double
1.7682
// end::avg-result[]
;

avgOfFloat
from employees | stats h = avg(height.float);

h:double
1.7681999909877777
;

avgOfHalfFloat
from employees | stats h = avg(height.half_float);

h:double
1.76818359375
;
avgOfScaledFloat
from employees | stats h = avg(height.scaled_float) | eval h = round(h, 4);

h:double
1.7682
;

countOfDouble
// tag::count[]
FROM employees
| STATS COUNT(height)
// end::count[]
;

// tag::count-result[]
COUNT(height):long
100
// end::count-result[]
;

sumOfLong
from employees | stats l = sum(languages.long);

l:long
281
;

sumOfInteger
// tag::sum[]
FROM employees
| STATS SUM(languages)
// end::sum[]
;

// tag::sum-result[]
SUM(languages):long
281
// end::sum-result[]
;

sumOfByte
from employees | stats l = sum(languages.byte);

l:long
281
;

sumOfShort
from employees | stats l = sum(languages.short);

l:long
281
;

sumOfDouble#[skip:-8.12.99,reason:expressions in aggs added in 8.13]
from employees | stats h = round(sum(height), 10);

h:double
176.82
;

sumOfFloat
from employees | stats h = sum(height.float);

h:double
176.81999909877777
;

sumOfHalfFloat
from employees | stats h = sum(height.half_float);

h:double
176.818359375
;

sumOfScaledFloat
from employees | stats h = sum(height.scaled_float) | eval h = round(h, 10);

h:double
176.82
;

groupWithMin
// declared to double check the tests below
from employees | stats m = min(height) by languages | sort languages;

m:d  | languages:i
1.42 | 1
1.42 | 2
1.44 | 3
1.52 | 4
1.5  | 5
1.41 | null
; 

IfDuplicateNamesLastOneWins
required_capability: stats_alias_collision_warnings
from employees | stats h = avg(height), h = min(height) by languages | sort languages;
warning:Line 1:24: Field 'h' shadowed by field at line 1:41

h:d  | languages:i
1.42 | 1
1.42 | 2
1.44 | 3
1.52 | 4
1.5  | 5
1.41 | null
;

groupByAlias
from employees | rename languages as l | keep l, height | stats m = min(height) by l | sort l;

m:d  | l:i
1.42 | 1
1.42 | 2
1.44 | 3
1.52 | 4
1.5  | 5
1.41 | null
; 

IfDuplicateNamesGroupingHasPriority
required_capability: stats_alias_collision_warnings
from employees | stats languages = avg(height), languages = min(height) by languages | sort languages;
warning:Line 1:24: Field 'languages' shadowed by field at line 1:76
warning:Line 1:49: Field 'languages' shadowed by field at line 1:76

languages:i
1
2
3
4
5
null
;

byStringAndLong
FROM employees
| EVAL trunk_worked_seconds = avg_worked_seconds / 100000000 * 100000000
| STATS c = COUNT(gender) by gender, trunk_worked_seconds
| SORT c desc, gender, trunk_worked_seconds desc;

c:long | gender:keyword | trunk_worked_seconds:long
30     | M              | 300000000
27     | M              | 200000000
22     | F              | 300000000
11     | F              | 200000000
 0     | null           | 300000000
 0     | null           | 200000000
;

byStringAndLongWithAlias
FROM employees
| EVAL trunk_worked_seconds = avg_worked_seconds / 100000000 * 100000000
| RENAME  gender as g, trunk_worked_seconds as tws
| KEEP g, tws
| STATS c = count(g) by g, tws
| SORT c desc, g, tws desc;

c:long | g:keyword | tws:long
30     | M         | 300000000
27     | M         | 200000000
22     | F         | 300000000
11     | F         | 200000000
 0     | null      | 300000000
 0     | null      | 200000000
;

byStringAndString
from employees | eval hire_year_str = date_format("yyyy", hire_date) | stats c = count(gender) by gender, hire_year_str | sort c desc, gender, hire_year_str | where c >= 5;

c:long | gender:keyword | hire_year_str:keyword
8 | F | 1989
8 | M | 1987
8 | M | 1990
7 | M | 1986
6 | M | 1985
6 | M | 1988
5 | M | 1991
5 | M | 1992
;

byLongAndLong
FROM employees
| EVAL trunk_worked_seconds = avg_worked_seconds / 100000000 * 100000000
| STATS c = COUNT(languages.long) BY languages.long, trunk_worked_seconds
| SORT c DESC, languages.long, trunk_worked_seconds;

c:long         | languages.long:long | trunk_worked_seconds:long
15             |5                    |300000000
11             |2                    |300000000
10             |4                    |300000000
9              |3                    |200000000
8              |1                    |200000000
8              |2                    |200000000
8              |3                    |300000000
8              |4                    |200000000
7              |1                    |300000000
6              |5                    |200000000
0              |null                 |200000000
0              |null                 |300000000
;

byUnmentionedLongAndLong
FROM employees
| EVAL trunk_worked_seconds = avg_worked_seconds / 100000000 * 100000000
| STATS c = count(gender) by languages.long, trunk_worked_seconds
| SORT c desc, trunk_worked_seconds, languages.long;

c:long | languages.long:long | trunk_worked_seconds:long
13     |5                    |300000000           
10     |2                    |300000000           
9      |3                    |200000000           
9      |4                    |300000000           
8      |4                    |200000000           
8      |3                    |300000000           
7      |1                    |200000000           
6      |2                    |200000000           
6      |1                    |300000000           
6      |null                 |300000000           
4      |5                    |200000000           
4      |null                 |200000000
;

byUnmentionedIntAndLong
from employees | eval trunk_worked_seconds = avg_worked_seconds / 100000000 * 100000000 | stats c = count(gender) by languages, trunk_worked_seconds | sort c desc, languages, trunk_worked_seconds;

c:long | languages:integer | trunk_worked_seconds:long
13             |5              |300000000           
10             |2              |300000000           
9              |3              |200000000           
9              |4              |300000000           
8              |3              |300000000           
8              |4              |200000000           
7              |1              |200000000           
6              |1              |300000000           
6              |2              |200000000           
6              |null           |300000000           
4              |5              |200000000       
4              |null           |200000000           
;

byUnmentionedIntAndBoolean
from employees | stats c = count(gender) by languages, still_hired | sort c desc, languages desc;

c:long | languages:integer | still_hired:boolean
    11 |                 3 | false
    11 |                 2 | true
    10 |                 4 | false
     9 |                 5 | true
     8 |                 5 | false
     8 |                 1 | false
     7 |                 4 | true
     6 |              null | false
     6 |                 3 | true
     5 |                 2 | false
     5 |                 1 | true
     4 |              null | true
;

byUnmentionedIntAndBooleanFollowedByProjection
from employees | stats c = count(gender) by languages, still_hired | where languages > 3 | sort languages | keep languages;

languages:integer 
                4 
                4
                5
                5 
;

byTwoGroupReturnedInDifferentOrder
from employees | stats c = count(emp_no) by gender, languages | rename languages as l, gender as g | where l > 3 | keep g, l | sort g, l;

g:keyword  | l:integer
 F         | 4        
 F         | 5
 M         | 4        
 M         | 5
 null      | 4
 null      | 5
;

repetitiveAggregation#[skip:-8.11.99,reason:ReplaceDuplicateAggWithEval breaks bwc]
from employees | stats m1 = max(salary), m2 = min(salary), m3 = min(salary), m4 = max(salary);

m1:i | m2:i | m3:i | m4:i
74999| 25324| 25324| 74999
;


byDateAndKeywordAndInt
from employees | eval d = date_trunc(1 year, hire_date) | stats c = count(emp_no) by d, gender, languages | sort c desc, d, languages desc, gender desc | limit 10;

c:long |           d:date         | gender:keyword | languages:integer
     3 | 1986-01-01T00:00:00.000Z | M              | 2
     3 | 1987-01-01T00:00:00.000Z | M              | 2
     2 | 1985-01-01T00:00:00.000Z | M              | 5
     2 | 1985-01-01T00:00:00.000Z | M              | 3
     2 | 1986-01-01T00:00:00.000Z | M              | 5
     2 | 1986-01-01T00:00:00.000Z | M              | 4
     2 | 1987-01-01T00:00:00.000Z | null           | 5
     2 | 1987-01-01T00:00:00.000Z | F              | 5
     2 | 1987-01-01T00:00:00.000Z | M              | 3
     2 | 1987-01-01T00:00:00.000Z | M              | 1
;

byDateAndKeywordAndIntWithAlias
from employees | eval d = date_trunc(1 year, hire_date) | rename gender as g, languages as l, emp_no as e | keep d, g, l, e | stats c = count(e) by d, g, l | sort c desc, d, l desc, g desc | limit 10;

c:long |           d:date         | g:keyword | l:integer
     3 | 1986-01-01T00:00:00.000Z | M         | 2
     3 | 1987-01-01T00:00:00.000Z | M         | 2
     2 | 1985-01-01T00:00:00.000Z | M         | 5
     2 | 1985-01-01T00:00:00.000Z | M         | 3
     2 | 1986-01-01T00:00:00.000Z | M         | 5
     2 | 1986-01-01T00:00:00.000Z | M         | 4
     2 | 1987-01-01T00:00:00.000Z | null      | 5
     2 | 1987-01-01T00:00:00.000Z | F         | 5
     2 | 1987-01-01T00:00:00.000Z | M         | 3
     2 | 1987-01-01T00:00:00.000Z | M         | 1
;

byDoubleAndBoolean
from employees | stats c = count(gender) by height, still_hired | sort c desc, height | limit 10;

c:long | height:double | still_hired:boolean
4 | 1.52 | true
4 | 1.77 | true
3 | 1.83 | false
3 | 2.1  | true
2 | 1.44 | true
2 | 1.53 | false
2 | 1.55 | false
2 | 1.57 | true
2 | 1.59 | false
2 | 1.61 | false
;

byMvBoolean
from employees | stats min(salary), max(salary) by is_rehired | sort is_rehired;

min(salary):integer | max(salary):integer | is_rehired:boolean
25324               | 74970               | false
25324               | 74999               | true
27215               | 66174               | null
;

byMvInt
from employees | stats min(salary), max(salary) by salary_change.int | sort salary_change.int desc | limit 5;

min(salary):integer | max(salary):integer | salary_change.int:integer
26436               | 74970               | null
25324               | 73578               | 14
36174               | 68547               | 13
25324               | 69904               | 12
28336               | 56760               | 11
;

aggsWithoutGroupingCount
from employees | stats count(salary);

count(salary):l
100
;

aggsWithoutGroupingMinMax
from employees | stats min(salary), max(salary), c = count(salary);

min(salary):i | max(salary):i | c:l
25324         | 74999         | 100
;

statsWithLiterals
from employees | limit 10 | eval x = 1 | stats c = count(x);

c:l
10
;

countStar
from employees | stats count=count(*) | sort count desc | limit 0;

count:l
;

countAllGrouped
from employees | stats c = count(*) by languages | rename languages as l | sort l DESC;

c:l | l:i
10  |null
21  |5 
18  |4
17  |3
19  |2
15  |1
;

countAllAndOtherStatGrouped
from employees | stats c = count(*), min = min(emp_no) by languages | sort languages;

c:l | min:i    | languages:i
15  | 10005    | 1 
19  | 10001    | 2
17  | 10006    | 3
18  | 10003    | 4
21  | 10002    | 5
10  | 10020    | null
;

countAllWithEval
from employees | rename languages as l | stats min = min(salary) by l | eval x = min + 1 | stats ca = count(*), cx = count(x) by l | sort l; 

ca:l | cx:l | l:i
1    | 1    | 1 
1    | 1    | 2
1    | 1    | 3
1    | 1    | 4
1    | 1    | 5
1    | 1    | null
;

///////////////////////////////////////////////////////////////
// Test edge case interaction with push down past a rename
// https://github.com/elastic/elasticsearch/issues/108008
///////////////////////////////////////////////////////////////

countSameFieldWithEval
required_capability: fixed_pushdown_past_project
from employees | stats  b = count(gender), c = count(gender) by gender | eval b = gender | sort c asc
;

c:l | gender:s | b:s
0   | null     | null
33  | F        | F
57  | M        | M
;

countSameFieldWithDissect
required_capability: fixed_pushdown_past_project
from employees | stats b = count(gender), c = count(gender) by gender | dissect gender "%{b}" | sort c asc
;

c:l | gender:s | b:s
0   | null     | null
33  | F        | F
57  | M        | M
;

countSameFieldWithGrok
required_capability: fixed_pushdown_past_project
from employees | stats  b = count(gender), c = count(gender) by gender | grok gender "%{USERNAME:b}" | sort c asc
;

c:l | gender:s | b:s
0   | null     | null
33  | F        | F
57  | M        | M
;

countSameFieldWithEnrich
required_capability: fixed_pushdown_past_project
required_capability: enrich_load
from employees | stats  b = count(gender), c = count(gender) by gender | enrich languages_policy on gender with b = language_name | sort c asc
;

c:l | gender:s | b:s
0   | null     | null
33  | F        | null
57  | M        | null
;

countSameFieldWithEnrichLimit0
required_capability: fixed_pushdown_past_project
from employees | stats  b = count(gender), c = count(gender) by gender | enrich languages_policy on gender with b = language_name | sort c asc | limit 0
;

c:l | gender:s | b:s
;
///////////////////////////////////////////////////////////////

aggsWithoutStats
from employees | stats by gender | sort gender;

gender:keyword
F
M
null
;

aggsWithoutStatsTwo
FROM employees | STATS BY gender, still_hired | SORT gender, still_hired;

gender:keyword | still_hired:boolean
F              | false
F              | true
M              | false
M              | true
null           | false
null           | true
;

aggsWithoutStatsFormula
FROM employees | EVAL birth_decade = ROUND(DATE_EXTRACT("YEAR", birth_date), -1) | STATS BY gender, birth_decade | SORT gender, birth_decade;

gender:keyword | birth_decade:long
F              | 1950
F              | 1960
F              | null
M              | 1950
M              | 1960
M              | 1970
M              | null
null           | 1950
null           | 1960
;

countFieldNoGrouping
from employees | where emp_no < 10050 | stats c = count(salary);

c:l
49
;

countFieldWithRenamingNoGrouping
from employees | rename emp_no as e, salary as s | where e < 10050 | stats c = count(s);

c:l
49
;


countFieldWithAliasNoGrouping
from employees | eval s = salary | rename s as sr | eval hidden_s = sr | rename emp_no as e | where e < 10050 | stats c = count(hidden_s);

c:l
49
;

countFieldWithGrouping
from employees | rename languages as l | where emp_no < 10050 | stats c = count(emp_no) by l | sort l;

c:l | l:i 
9  | 1   
7  | 2   
6  | 3   
9  | 4   
8  | 5   
10 | null
;

countFieldWithAliasWithGrouping
from employees | rename languages as l | eval e = emp_no | where emp_no < 10050 | stats c = count(e) by l | sort l;

c:l | l:i 
9  | 1   
7  | 2   
6  | 3   
9  | 4   
8  | 5   
10 | null
;         

countEvalExpNoGrouping
from employees | eval e = case(emp_no < 10050, emp_no, null) | stats c = count(e);

c:l 
49  
;         

countEvalExpWithGrouping
from employees | rename languages as l | eval e = case(emp_no < 10050, emp_no, null) | stats c = count(e) by l | sort l;

c:l | l:i 
9   | 1   
7   | 2   
6   | 3   
9   | 4   
8   | 5   
10  | null
;         

countAllOnOrdinalField
from employees | stats ca = count() by gender | sort gender;

ca:l|gender:s
33  |F
57  |M
10  |null
;

countFieldOnOrdinalField
from employees | stats ca = count(gender) by gender | sort gender;

ca:l|gender:s
33  |F
57  |M
0   |null
;

countFieldVsAll#[skip:-8.13.99, reason:Fixed count(null) in 8.14]
from employees | stats ca = count(), cn = count(null), cf = count(gender) by gender | sort gender;

ca:l|cn:l|cf:l|gender:s
33  |0   |33  |F
57  |0   |57  |M
10  |0   |0   |null
;

countMultiValue
from employees | where emp_no == 10010 | stats c = count(job_positions) by job_positions;

c:l |  job_positions:s  
4   |Architect        
4   |Purchase Manager 
4   |Reporting Analyst
4   |Tech Lead    
;

duplicateAggregationsWithoutGrouping#[skip:-8.11.99]
from employees | eval x = salary | stats c = count(), m = min(x), m1 = min(salary), c1 = count(1);

c:l | m:i | m1:i | c1:l
100 | 25324 | 25324  | 100
;

duplicateAggregationsWithGrouping#[skip:-8.11.99]
from employees | eval x = salary | stats c = count(), m = min(x), m1 = min(salary), c1 = count(1) by gender | sort gender;

c:l| m:i   | m1:i  | c1:l| gender:s
33 | 25976 | 25976 | 33  | F
57 | 25945 | 25945 | 57  | M
10 | 25324 | 25324 | 10  | null
;


twoCountStarInStats#[skip:-8.11.99]
row x = 1 | stats  a = count(*), b = count(*) | stats  c = count(*);

c:long
1
;


twoCountStarInStatsOnRealData-Ignore
from employees | stats  a = count(*), b = count(*) | stats  c = count(*);

c:long
1
;


twoStatsSameExp#[skip:-8.11.99]
row x = 1 | stats  a = max(x), b = max(x) | stats  c = max(a);

c:integer
1
;


twoCountStarByXInStats#[skip:-8.11.99]
row x = 1, y = 2, z = 3 | stats  a = count(*), b = count(*) by x | stats  c = count(*);

c:long
1
;


twoCountStarPlusStatsBy#[skip:-8.11.99]
row x = 1, y = 2, z = 3 | stats  a = count(*), b = count(*) | stats  c = count(*) by a;

c:long | a:long
1      | 1
;


twoCountStarByPlusStatsBy#[skip:-8.11.99]
row x = 1, y = 2, z = 3 | stats  a = count(*), b = count(*) by x | stats  c = count(*) by a;

c:long | a:long
1      | 1
;

docsGettingStartedStats
// tag::gs-stats[]
FROM sample_data
| STATS median_duration = MEDIAN(event_duration)
// end::gs-stats[]
;

median_duration:double
2764889.0
;

docsGettingStartedTwoStats
// tag::gs-two-stats[]
FROM sample_data
| STATS median_duration = MEDIAN(event_duration), max_duration = MAX(event_duration)
// end::gs-two-stats[]
;

median_duration:double | max_duration:long
2764889.0      |8268153   
;

docsGettingStartedStatsBy
// tag::gs-stats-by[]
FROM sample_data
| STATS median_duration = MEDIAN(event_duration) BY client_ip
// end::gs-stats-by[]
| LIMIT 0
;

median_duration:double | client_ip:ip
;

fieldEscaping#[skip:-8.12.99, reason:Fixed bug in 8.13 of removing the leading/trailing backquotes of an identifier]
FROM sample_data
| stats count(`event_duration`) |  keep `count(``event_duration``)`
;

count(`event_duration`):l
7
;

docsStats
// tag::stats[]
FROM employees
| STATS count = COUNT(emp_no) BY languages
| SORT languages
// end::stats[]
;

// tag::stats-result[]
    count:long | languages:integer
15             |1
19             |2
17             |3
18             |4
21             |5
10             |null
// end::stats-result[]
;

docsStatsWithoutBy
// tag::statsWithoutBy[]
FROM employees
| STATS avg_lang = AVG(languages)
// end::statsWithoutBy[]
;

// tag::statsWithoutBy-result[]
avg_lang:double
3.1222222222222222
// end::statsWithoutBy-result[]
;

docsStatsMultiple
// tag::statsCalcMultipleValues[]
FROM employees
| STATS avg_lang = AVG(languages), max_lang = MAX(languages)
// end::statsCalcMultipleValues[]
;

// tag::statsCalcMultipleValues-result[]
avg_lang:double | max_lang:integer
3.1222222222222222|5
// end::statsCalcMultipleValues-result[]
;

docsStatsGroupByMultipleValues
// tag::statsGroupByMultipleValues[]
FROM employees
| EVAL hired = DATE_FORMAT("yyyy", hire_date)
| STATS avg_salary = AVG(salary) BY hired, languages.long
| EVAL avg_salary = ROUND(avg_salary)
| SORT hired, languages.long
// end::statsGroupByMultipleValues[]
| LIMIT 4
;

hired:keyword |languages.long:long | avg_salary:double
1985           |1              |54668.0        
1985           |3              |47723.0        
1985           |4              |44817.0        
1985           |5              |47720.0  
;

docsStatsUnnamedColumn
// tag::statsUnnamedColumn[]
FROM employees
| STATS AVG(salary)
// end::statsUnnamedColumn[]
;

// tag::statsUnnamedColumn-result[]
AVG(salary):double
48248.55
// end::statsUnnamedColumn-result[]
;

docsStatsUnnamedColumnEval
// tag::statsUnnamedColumnEval[]
FROM employees
| STATS AVG(salary)
| EVAL avg_salary_rounded = ROUND(`AVG(salary)`)
// end::statsUnnamedColumnEval[]
;

// tag::statsUnnamedColumnEval-result[]
AVG(salary):double | avg_salary_rounded:double
48248.55           | 48249.0
// end::statsUnnamedColumnEval-result[]
;

nestedExpressionNoGrouping#[skip:-8.12.99,reason:supported in 8.13+]
FROM employees
| STATS s = SUM(emp_no + 3), c = COUNT(emp_no)
;

s: long | c: long
1005350 | 100
;

nestedExpressionInSurrogateAgg#[skip:-8.12.99,reason:supported in 8.13+]
FROM employees
| STATS a = AVG(emp_no % 5), s = SUM(emp_no % 5), c = COUNT(emp_no % 5)
;

a:double | s:long | c:long
2.0      | 200    | 100
;

nestedExpressionInGroupingWithAlias#[skip:-8.12.99,reason:supported in 8.13+]
FROM employees
| STATS s = SUM(emp_no % 5), c = COUNT(emp_no % 5) BY l = languages + 20
| SORT l
;

s:long | c:long | l : i
39     | 15     | 21  
36     | 19     | 22  
30     | 17     | 23  
32     | 18     | 24  
43     | 21     | 25  
20     | 10     | null
;

nestedMultiExpressionInGroupingsAndAggs#[skip:-8.12.99,reason:supported in 8.13+]
FROM employees 
| EVAL sal = salary + 10000 
| STATS sum(sal), sum(salary + 10000) BY left(first_name, 1), concat(gender,   to_string(languages))
| SORT `left(first_name, 1)`, `concat(gender,   to_string(languages))`
| LIMIT 5
;

sum(sal):l | sum(salary + 10000):l | left(first_name, 1):s  | concat(gender,   to_string(languages)):s
54307      | 54307                  |  A                    | F2
70335      | 70335                  |  A                    | F3
76817      | 76817                  |  A                    | F5
123675     | 123675                 |  A                    | M3
43370      | 43370                  |  B                    | F2
;

nestedExpressionMultipleParams#[skip:-8.12.99,reason:supported in 8.13+]
FROM employees
| STATS p = percentile(emp_no + 10, 50), m = median(emp_no + 10) BY languages
| SORT languages
;

p:double     | m:double      | languages:integer
10053.0      | 10053.0       | 1
10069.0      | 10069.0       | 2
10068.0      | 10068.0       | 3
10060.5      | 10060.5       | 4
10076.0      | 10076.0       | 5
10034.5      | 10034.5       | null
;

groupByNull#[skip:-8.12.99,reason:bug fixed in 8.13+]
ROW a = 1, c = null
| STATS COUNT(a) BY c;

COUNT(a):long | c:null
            1 | null
;

groupByNullAndString#[skip:-8.12.99,reason:bug fixed in 8.13+]
ROW a = 1, b = "foo", c = null
| STATS COUNT(a) BY c, b;

COUNT(a):long | c:null | b:keyword
            1 | null   | foo
;

groupByStringAndNull#[skip:-8.12.99,reason:bug fixed in 8.13+]
ROW a = 1, b = "foo", c = null
| STATS COUNT(a) BY b, c;

COUNT(a):long | b:keyword | c:null
            1 | foo       | null
;

countNull#[skip:-8.12.99,reason:bug fixed in 8.13+]
ROW a = 1, c = null
| STATS COUNT(c) BY a;

COUNT(c):long | a:integer
            0 | 1
;

countDistinctNull#[skip:-9.99.99,reason:not yet fixed]
ROW a = 1, c = null
| STATS COUNT_DISTINCT(c) BY a;

COUNT(c):long | a:integer
            0 | 1
;


countVersion#[skip:-8.12.99,reason:bug fixed in 8.13+]
from apps | stats c = count(version), cd = count_distinct(version);

c:long | cd:long
12     | 9
;


docsStatsAvgNestedExpression#[skip:-8.12.99,reason:supported in 8.13+]
// tag::docsStatsAvgNestedExpression[]
FROM employees
| STATS avg_salary_change = ROUND(AVG(MV_AVG(salary_change)), 10)
// end::docsStatsAvgNestedExpression[]
;

// tag::docsStatsAvgNestedExpression-result[]
avg_salary_change:double
1.3904535865
// end::docsStatsAvgNestedExpression-result[]
;

docsStatsByExpression#[skip:-8.12.99,reason:supported in 8.13+]
// tag::docsStatsByExpression[]
FROM employees
| STATS my_count = COUNT() BY LEFT(last_name, 1)
| SORT `LEFT(last_name, 1)`
// end::docsStatsByExpression[]
;

// tag::docsStatsByExpression-result[]
my_count:long  |LEFT(last_name, 1):keyword
2              |A                 
11             |B                 
5              |C                 
5              |D                 
2              |E                 
4              |F                 
4              |G                 
6              |H                 
2              |J                 
3              |K                 
5              |L                 
12             |M                 
4              |N                 
1              |O                 
7              |P                 
5              |R                 
13             |S                 
4              |T                 
2              |W                 
3              |Z
// end::docsStatsByExpression-result[]
;

docsStatsMaxNestedExpression#[skip:-8.12.99,reason:supported in 8.13+]
// tag::docsStatsMaxNestedExpression[]
FROM employees
| STATS max_avg_salary_change = MAX(MV_AVG(salary_change))
// end::docsStatsMaxNestedExpression[]
;

// tag::docsStatsMaxNestedExpression-result[]
max_avg_salary_change:double
13.75
// end::docsStatsMaxNestedExpression-result[]
;

docsStatsMinNestedExpression#[skip:-8.12.99,reason:supported in 8.13+]
// tag::docsStatsMinNestedExpression[]
FROM employees
| STATS min_avg_salary_change = MIN(MV_AVG(salary_change))
// end::docsStatsMinNestedExpression[]
;

// tag::docsStatsMinNestedExpression-result[]
min_avg_salary_change:double
-8.46
// end::docsStatsMinNestedExpression-result[]
;

docsStatsSumNestedExpression#[skip:-8.12.99,reason:supported in 8.13+]
// tag::docsStatsSumNestedExpression[]
FROM employees
| STATS total_salary_changes = SUM(MV_MAX(salary_change))
// end::docsStatsSumNestedExpression[]
;

// tag::docsStatsSumNestedExpression-result[]
total_salary_changes:double
446.75
// end::docsStatsSumNestedExpression-result[]
;

docsCountWithExpression#[skip:-8.12.99,reason:supported in 8.13+]
// tag::docsCountWithExpression[]
ROW words="foo;bar;baz;qux;quux;foo"
| STATS word_count = COUNT(SPLIT(words, ";"))
// end::docsCountWithExpression[]
;

// tag::docsCountWithExpression-result[]
word_count:long
6
// end::docsCountWithExpression-result[]
;

count_where#[skip:-8.12.1,reason:implemented in 8.12]
// tag::count-where[]
ROW n=1
| WHERE n < 0
| STATS COUNT(n)
// end::count-where[]
;

// tag::count-where-result[]
COUNT(n):long
            0
// end::count-where-result[]
;


count_or_null#[skip:-8.14.1,reason:implemented in 8.14]
// tag::count-or-null[]
ROW n=1
| STATS COUNT(n > 0 OR NULL), COUNT(n < 0 OR NULL)
// end::count-or-null[]
;

// tag::count-or-null-result[]
COUNT(n > 0 OR NULL):long | COUNT(n < 0 OR NULL):long
                        1 | 0
// end::count-or-null-result[]
;

countMultiValuesRow
ROW keyword_field = ["foo", "bar"], int_field = [1, 2, 3] | STATS ck = COUNT(keyword_field), ci = COUNT(int_field), c = COUNT(*);

ck:l | ci:l | c:l 
2    | 3    | 1
;

countSource
FROM employees | 
STATS ck = COUNT(job_positions), 
      cb = COUNT(is_rehired), 
      cd = COUNT(salary_change), 
      ci = COUNT(salary_change.int), 
      c = COUNT(*), 
      csv = COUNT(emp_no);

ck:l | cb:l | cd:l | ci:l | c:l | csv:l 
221  | 204  | 183  | 183  | 100 | 100
;

nestedAggsNoGrouping#[skip:-8.12.99,reason:supported in 8.13+]
FROM employees
| STATS x = AVG(salary) / 2 + MAX(salary), a = AVG(salary), m = MAX(salary)
;

x:d       | a:d      | m:i
99123.275 | 48248.55 |74999
;

nestedAggsWithGrouping#[skip:-8.12.99,reason:supported in 8.13+]
FROM employees
| STATS x = ROUND(AVG(salary % 3)) + MAX(emp_no), y = MIN(emp_no / 3) + 10 - MEDIAN(salary) by z = languages % 2
| SORT z
;

x:d   | y:d       | z:i
10101 | -41474.0  | 0
10098 | -45391.0  | 1
10030 | -44714.5  | null
;

nestedAggsWithScalars#[skip:-8.12.99,reason:supported in 8.13+]
FROM employees
| STATS x = CONCAT(TO_STRING(ROUND(AVG(salary % 3))), TO_STRING(MAX(emp_no))), 
        y = ROUND((MIN(emp_no / 3) + PI() - MEDIAN(salary))/E()) 
        BY z = languages % 2
| SORT z
;

x:s        | y:d        | z:i
1.010100   | -15260.0   | 0
1.010097   | -16701.0   | 1
1.010029   | -16452.0   | null
;

nestedAggsOverGroupingWithAlias#[skip:-8.12.99,reason:supported in 8.13]
FROM employees
| STATS e = max(languages) + 1 by l = languages
| SORT l
| LIMIT 3
;

e:i | l:i
2   | 1
3   | 2
4   | 3
;

nestedAggsOverGroupingExpressionWithoutAlias#[skip:-8.13.99,reason:supported in 8.14]
FROM employees
| STATS e = max(languages + emp_no) + 1 by languages + emp_no
| SORT e
| LIMIT 3
;

e:i   | languages + emp_no:i
10004 | 10003
10007 | 10006
10008 | 10007
;

nestedAggsOverGroupingExpressionMultiGroupWithoutAlias#[skip:-8.13.99,reason:supported in 8.14]
FROM employees
| STATS e = max(languages + emp_no + 10) + 1 by languages + emp_no, f = emp_no % 3
| SORT e, f
| LIMIT 3
;

e:i   | languages + emp_no:i | f:i
10014 | 10003                | 2
10017 | 10006                | 0
10018 | 10007                | 0
;

nestedAggsOverGroupingExpressionWithAlias#[skip:-8.13.99,reason:supported in 8.14]
FROM employees
| STATS e = max(languages + emp_no + 10) + 1 by languages + emp_no
| SORT e
| LIMIT 3
;

e:i   | languages + emp_no:i
10014 | 10003
10017 | 10006
10018 | 10007
;

nestedAggsOverGroupingExpressionWithAlias#[skip:-8.13.99,reason:supported in 8.14]
FROM employees
| STATS e = max(a), f = min(a), g = count(a) + 1 by a = languages + emp_no
| SORT a
| LIMIT 3
;

e: i  | f:i   | g:l | a:i
10003 | 10003 | 2   | 10003
10006 | 10006 | 2   | 10006
10007 | 10007 | 3   | 10007
;

nestedAggsOverGroupingTwiceWithAlias#[skip:-8.13.99,reason:supported in 8.14]
required_capability: stats_alias_collision_warnings
FROM employees
| STATS vals = COUNT() BY x = emp_no, x = languages
| SORT x
| LIMIT 3
;
warning:Line 2:27: Field 'x' shadowed by field at line 2:39

vals: l| x:i
15     | 1
19     | 2
17     | 3
;

nestedAggsOverGroupingWithAlias#[skip:-8.13.99,reason:supported in 8.14]
FROM employees
| STATS e = length(f) + 1, count(*) by f = first_name
| SORT f
| LIMIT 3
;

e:i | count(*):l | f:s
10  | 1          | Alejandro
8   | 1          | Amabile
7   | 1          | Anneke
;

nestedAggsOverGroupingWithAliasInsideExpression#[skip:-8.13.99,reason:supported in 8.14]
FROM employees
| STATS m = max(l), o = min(s) by l = languages, s = salary + 1
| SORT l, s
| LIMIT 5
;

m:i | o:i   | l:i | s:i
1   | 25977 | 1   | 25977
1   | 28036 | 1   | 28036
1   | 34342 | 1   | 34342
1   | 39111 | 1   | 39111
1   | 39729 | 1   | 39729
;

byTwoCalculatedSecondSameNameAsFirst#[skip:-8.13.99,reason:supported in 8.14]
required_capability: stats_alias_collision_warnings
FROM employees
| STATS m = MAX(salary) by l = salary + 1, l = languages + 1
| SORT m
| LIMIT 5
;
warning:Line 2:28: Field 'l' shadowed by field at line 2:44

 m:i  | l:i
66817 | 6
73578 | 3
73717 | 2
74572 | 5
74970 | 4
;

byTwoCalculatedSecondShadowingAndReferencingFirst#[skip:-8.13.99,reason:supported in 8.14]
required_capability: stats_alias_collision_warnings
FROM employees
| EVAL l = languages
| STATS m = MAX(salary) by l = l + 1, l = l + 1
| SORT m
| LIMIT 5
;
warning:Line 3:28: Field 'l' shadowed by field at line 3:39

 m:i  | l:i
66817 | 6
73578 | 3
73717 | 2
74572 | 5
74970 | 4
;

nestedAggsOverGroupingWithAliasAndProjection#[skip:-8.13.99,reason:supported in 8.14]
FROM employees
| STATS e = length(f) + 1, c = count(*) by f = first_name
| KEEP e
| SORT e
| LIMIT 5
;

e:i
4
4
4
4
5
;

nestedAggsOverGroupingAndAggWithAliasAndProjection#[skip:-8.13.99,reason:supported in 8.14]
FROM employees
| STATS e = length(f) + count(*), m = max(emp_no) by f = first_name
| KEEP e
| SORT e
| LIMIT 5
;

e:l
4
4
4
4
5  
;

nestedAggsOverGroupingExpAndAggWithAliasAndProjection#[skip:-8.13.99,reason:supported in 8.14]
FROM employees
| STATS e = f + count(*), m = max(emp_no) by f = length(first_name) % 2
| KEEP e
| SORT e
| LIMIT 3
;

e:l
44
47
null
;

defaultNameWithSpace
ROW a = 1 | STATS couNt(*) | SORT `couNt(*)`
;

couNt(*):l
1
;

isNullWithStatsCount_On_TextField
FROM airports
| EVAL s = name, x = name
| WHERE s IS NULL
| STATS c = COUNT(x)
;

c:l
0
;

isNotNullWithStatsCount_On_TextField
FROM airports
| EVAL s = name, x = name
| WHERE s IS NOT NULL
| STATS c = COUNT(x)
;

c:l
891
;

countMV#[skip:-8.13.99,reason:fixed in 8.14]
FROM employees
| STATS vals = COUNT(salary_change.int)
;

vals:l
183
;

emptyProjectInStatWithEval#[skip:-8.13.99,reason:fixed in 8.14]
FROM employees
| STATS c = COUNT(salary)
| EVAL x = 3.14
| DROP c
;

x:d
3.14
;

emptyProjectInStatWithCountGroupAndEval#[skip:-8.13.99,reason:fixed in 8.14]
FROM employees
| STATS c = COUNT(salary) BY gender
| EVAL x = 3.14
| DROP c, gender
;

x:d
3.14
3.14
3.14
;


emptyProjectInStatWithMinGroupAndEval#[skip:-8.13.99,reason:fixed in 8.14]
FROM employees
| STATS m = MIN(salary) BY gender
| EVAL x = 3.14
| DROP m, gender
;

x:d
3.14
3.14
3.14
;

emptyProjectInStatOnlyGroupAndEval#[skip:-8.13.99,reason:fixed in 8.14]
FROM employees
| STATS BY gender
| EVAL x = 3.14
| DROP gender
;

x:d
3.14
3.14
3.14
;

emptyProjectInStatWithTwoGroupsAndEval#[skip:-8.13.99,reason:fixed in 8.14]
FROM employees
| STATS c = COUNT(salary) BY gender, still_hired
| EVAL x = 3.14
| DROP c, gender, still_hired
;

x:d
3.14
3.14
3.14
3.14
3.14
3.14
;

emptyProjectInStatDueToAnotherStat#[skip:-8.13.99,reason:fixed in 8.14]
FROM employees
| STATS s = SUM(salary), m = MIN(salary)
| EVAL x = 3.14
| STATS rows = COUNT(*)
;

rows:l
1
;

emptyProjectInStatDueToAnotherStatWithGroups#[skip:-8.13.99,reason:fixed in 8.14]
FROM employees
| STATS m = MEDIAN(salary) BY gender, still_hired
| EVAL x = 3.14
| STATS rows = COUNT(*)
;

rows:l
6
;

countOfConst#[skip:-8.13.99,reason:supported in 8.14]
FROM employees
| STATS s1 = count(1), s2point1 = count(2.1), s_mv = count([-1, 0, 3]) * 3, s_null = count(null), s_expr = count(1+1), s_expr_null = count(1+null), rows = count(*)
;

s1:l | s2point1:l | s_mv:l | s_null:l | s_expr:l | s_expr_null:l | rows:l
100  | 100        | 900    | 0        | 100      | 0             | 100
;

countOfConstGrouped#[skip:-8.13.99,reason:supported in 8.14]
FROM employees
| STATS s2point1 = count("two point one"), s_mv = count([-1, 0, 3]), s_null = count(null), s_expr = count(1+1), s_expr_null = count(1+null), rows = count(*) by languages
| SORT languages
;

s2point1:l | s_mv:l | s_null:l | s_expr:l | s_expr_null:l | rows:l | languages:i 
15         | 45     | 0        | 15       | 0             | 15     | 1
19         | 57     | 0        | 19       | 0             | 19     | 2
17         | 51     | 0        | 17       | 0             | 17     | 3
18         | 54     | 0        | 18       | 0             | 18     | 4
21         | 63     | 0        | 21       | 0             | 21     | 5
10         | 30     | 0        | 10       | 0             | 10     | null
;

sumOfConst#[skip:-8.13.99,reason:supported in 8.14]
FROM employees
| STATS s1 = sum(1), s2point1 = sum(2.1), s_mv = sum([-1, 0, 3]) * 3, s_null = sum(null), s_expr = sum(1+1), s_expr_null = sum(1+null), rows = count(*)
;

s1:l | s2point1:d | s_mv:l | s_null:d | s_expr:l | s_expr_null:l | rows:l
100  | 210.0      | 600    | null     | 200      | null          | 100
;

sumOfConstGrouped#[skip:-8.13.99,reason:supported in 8.14]
FROM employees
| STATS s2point1 = round(sum(2.1), 1), s_mv = sum([-1, 0, 3]), s_expr = sum(1+1), s_expr_null = sum(1+null), rows = count(*) by languages
| SORT languages
;

s2point1:d | s_mv:l | s_expr:l | s_expr_null:l | rows:l | languages:i
31.5       | 30     | 30       | null          | 15     | 1
39.9       | 38     | 38       | null          | 19     | 2
35.7       | 34     | 34       | null          | 17     | 3
37.8       | 36     | 36       | null          | 18     | 4
44.1       | 42     | 42       | null          | 21     | 5
21.0       | 20     | 20       | null          | 10     | null
;

avgOfConst#[skip:-8.13.99,reason:supported in 8.14]
FROM employees
| STATS s1 = avg(1), s_mv = avg([-1, 0, 3]) * 3, s_null = avg(null), s_expr = avg(1+1), s_expr_null = avg(1+null)
;

s1:d | s_mv:d | s_null:d | s_expr:d | s_expr_null:d
1.0  | 2.0    | null     | 2.0      | null
;

avgOfConstGrouped#[skip:-8.13.99,reason:supported in 8.14]
FROM employees
| STATS s2point1 = avg(2.1), s_mv = avg([-1, 0, 3]) * 3, s_expr = avg(1+1), s_expr_null = avg(1+null) by languages
| SORT languages
;

s2point1:d | s_mv:d | s_expr:d | s_expr_null:d | languages:i
2.1        | 2.0    | 2.0      | null          | 1
2.1        | 2.0    | 2.0      | null          | 2
2.1        | 2.0    | 2.0      | null          | 3
2.1        | 2.0    | 2.0      | null          | 4
2.1        | 2.0    | 2.0      | null          | 5
2.1        | 2.0    | 2.0      | null          | null
;

minOfConst#[skip:-8.13.99,reason:supported in 8.14]
FROM employees
| STATS s1 = min(1), s_mv = min([-1, 0, 3]), s_null = min(null), s_expr = min(1+1), s_expr_null = min(1+null)
;

s1:i | s_mv:i | s_null:null | s_expr:i | s_expr_null:i
1    | -1     | null        | 2        | null
;

minOfConstGrouped#[skip:-8.13.99,reason:supported in 8.14]
FROM employees
| STATS s2point1 = min(2.1), s_mv = min([-1, 0, 3]), s_expr = min(1+1), s_expr_null = min(1+null) by languages
| SORT languages
;

s2point1:d | s_mv:i | s_expr:i | s_expr_null:i | languages:i
2.1        | -1     | 2        | null          | 1
2.1        | -1     | 2        | null          | 2
2.1        | -1     | 2        | null          | 3
2.1        | -1     | 2        | null          | 4
2.1        | -1     | 2        | null          | 5
2.1        | -1     | 2        | null          | null
;

maxOfConst#[skip:-8.13.99,reason:supported in 8.14]
FROM employees
| STATS s1 = max(1), s_mv = max([-1, 0, 3]), s_null = max(null), s_expr = max(1+1), s_expr_null = max(1+null)
;

s1:i | s_mv:i | s_null:null | s_expr:i | s_expr_null:i
1    | 3      | null        | 2        | null
;

maxOfConstGrouped#[skip:-8.13.99,reason:supported in 8.14]
FROM employees
| STATS s2point1 = max(2.1), s_mv = max([-1, 0, 3]), s_expr = max(1+1), s_expr_null = max(1+null) by languages
| SORT languages
;

s2point1:d | s_mv:i | s_expr:i | s_expr_null:i | languages:i
2.1        | 3      | 2        | null          | 1
2.1        | 3      | 2        | null          | 2
2.1        | 3      | 2        | null          | 3
2.1        | 3      | 2        | null          | 4
2.1        | 3      | 2        | null          | 5
2.1        | 3      | 2        | null          | null
;

medianOfConst#[skip:-8.13.99,reason:supported in 8.14]
FROM employees
| STATS s1 = median(1), s_mv = median([-1, 0, 1, 3]), s_null = median(null), s_expr = median(1+1), s_expr_null = median(1+null)
;

s1:d | s_mv:d | s_null:d | s_expr:d | s_expr_null:d
1.0  | 0.5    | null     | 2.0      | null
;

medianOfConstGrouped#[skip:-8.13.99,reason:supported in 8.14]
FROM employees
| STATS s2point1 = median(2.1), s_mv = median([-1, 0, 1, 3]), s_expr = median(1+1), s_expr_null = median(1+null) by languages
| SORT languages
;

s2point1:d | s_mv:d | s_expr:d | s_expr_null:d | languages:i
2.1        | 0.5    | 2.0      | null          | 1
2.1        | 0.5    | 2.0      | null          | 2
2.1        | 0.5    | 2.0      | null          | 3
2.1        | 0.5    | 2.0      | null          | 4
2.1        | 0.5    | 2.0      | null          | 5
2.1        | 0.5    | 2.0      | null          | null
;

countDistinctOfConst#[skip:-8.13.99,reason:supported in 8.14]
FROM employees
| STATS s1 = count_distinct(1), s_mv = count_distinct([-1, 0, 3, 1, -1, 3]), s_null = count_distinct(null), s_param = count_distinct([-1, 0, 3, 1, -1, 3], 5), s_expr = count_distinct(1+1), s_expr_null = count_distinct(1+null)
;

s1:l | s_mv:l | s_null:l | s_param:l | s_expr:l | s_expr_null:l
1    | 4      | 0        | 4         | 1        | 0
;

countDistinctOfConstGrouped#[skip:-8.13.99,reason:supported in 8.14]
FROM employees
| STATS s2point1 = count_distinct("two point one"), s_mv = count_distinct([-1, 0, 3, 1, -1, 3]), s_param = count_distinct([-1, 0, 3, 1, -1, 3], 8000), s_expr = count_distinct(1+1), s_expr_null = count_distinct(1+null) by languages
| SORT languages
;

s2point1:l | s_mv:l | s_param:l | s_expr:l | s_expr_null:l | languages:i
1          | 4      | 4         | 1        | 0             | 1
1          | 4      | 4         | 1        | 0             | 2
1          | 4      | 4         | 1        | 0             | 3
1          | 4      | 4         | 1        | 0             | 4
1          | 4      | 4         | 1        | 0             | 5
1          | 4      | 4         | 1        | 0             | null
;

emptyStatsBy1
from employees | eval x = [1,2,3] | stats by x | eval z = case(null is null, null, 5);

x:integer   |z:integer       
1           |null           
2           |null           
3           |null
;

emptyStatsBy2
required_capability: extend_aggs_on_constants_support
from employees | eval x = [1,2,3], y = null | stats max(y) by x;

max(y):null |x:integer       
null        |1              
null        |2              
null        |3
;

statsOfPropagateableConst
row foo="unused" 
| eval mv=[1,2,3] 
| stats avg = avg(mv), 
        avg([5,6]), 
        min(mv), 
        min([5,6]), 
        max(mv), 
        max([5,6]), 
        count(mv), 
        count([5,6]), 
        count_distinct(mv), 
        count_distinct([5,5,6]);

 avg:double    |avg([5,6]):double|min(mv):integer|min([5,6]):integer|max(mv):integer|max([5,6]):integer|count(mv):long |count([5,6]):long|count_distinct(mv):long|count_distinct([5,5,6]):long
2.0            |5.5              |1              |5                 |3              |6                 |3              |2                |3                      |2
;

statsOfPropagateableConstOnIndex
required_capability: extend_aggs_on_constants_support
from employees 
| eval mv=[1,2,3] 
| stats avg = avg(mv), 
        avg([5,6]), 
        min(mv), 
        min([5,6]), 
        max(mv), 
        max([5,6]), 
        count(mv), 
        count([5,6]), 
        count_distinct(mv), 
        count_distinct([5,5,6]);

 avg:double    |avg([5,6]):double|min(mv):integer|min([5,6]):integer|max(mv):integer|max([5,6]):integer|count(mv):long |count([5,6]):long|count_distinct(mv):long|count_distinct([5,5,6]):long
2.0            |5.5              |1              |5                 |3              |6                 |300            |200              |3                      |2
;

statsOfPropagateableConstWithGrouping_Count
ROW a = [1,2,3], c = 5 | EVAL c = null + c | STATS COUNT(c), COUNT(null), COUNT(null - 1) BY a;

COUNT(c):long  |COUNT(null):long|COUNT(null - 1):long|a:integer       
0              |0               |0                   |1              
0              |0               |0                   |2              
0              |0               |0                   |3
;

statsOfPropagateableConstWithGroupingByFoldableNull
ROW a = 1+null, c = 5 | EVAL c = null + c | STATS COUNT(c), COUNT(null), COUNT(null - 1) BY a;

COUNT(c):long  |COUNT(null):long|COUNT(null - 1):long|a:integer       
0              |0               |0                   |null
;

statsOfPropagateableConstWithGrouping_DistinctCount
ROW a = [1,2,3], c = 5 | EVAL c = null + c | STATS COUNT_DISTINCT(c), COUNT_DISTINCT(null), COUNT_DISTINCT(null - 1) BY a;

COUNT_DISTINCT(c):long|COUNT_DISTINCT(null):long|COUNT_DISTINCT(null - 1):long|a:integer       
0                     |0                        |0                            |1              
0                     |0                        |0                            |2              
0                     |0                        |0                            |3
;

countDistinctWithGrouping
required_capability: extend_aggs_on_constants_support
from employees 
| EVAL c = 5 + 6, d = 6 + null, e = [1,2,2] 
| STATS `cd(5+6)`=COUNT_DISTINCT(c), 
        `cd(null)`=COUNT_DISTINCT(null), 
        `cd(null-1)`=COUNT_DISTINCT(null - 1), 
        `cd(eval_null)`=COUNT_DISTINCT(d), 
        `cd(mv)`=COUNT_DISTINCT(e) BY gender 
| sort gender;

cd(5+6):long   |cd(null):long  |cd(null-1):long|cd(eval_null):long|cd(mv):long |gender:keyword     
1              |0              |0              |0                 |2           |F              
1              |0              |0              |0                 |2           |M              
1              |0              |0              |0                 |2           |null
;

countWithGrouping
required_capability: extend_aggs_on_constants_support
from employees 
| EVAL a = 5 + 6, 
       b = 6 + null, 
       e = [1,2,2] 
| STATS `c(5+6)`=COUNT(a), 
        `c(null)`=COUNT(null), 
        `c(null-1)`=COUNT(null - 1), 
        `c(eval_null)`=COUNT(b), 
        `c(mv)`=COUNT(e) BY gender 
| sort gender;

c(5+6):long    |c(null):long   |c(null-1):long |c(eval_null):long |c(mv):long  |gender:keyword     
33             |0              |0              |0                 |99          |F              
57             |0              |0              |0                 |171         |M              
10             |0              |0              |0                 |30          |null
;

evalOverridingKey#[skip:-8.13.1,reason:fixed in 8.13.2]
FROM employees
| EVAL k = languages
| STATS c = COUNT() BY languages, k
| DROP k
| SORT languages
;

c:l| languages:i
15 | 1
19 | 2
17 | 3
18 | 4
21 | 5
10 | null
;

evalMultipleOverridingKeys#[skip:-8.13.99,reason:supported in 8.14]
required_capability: stats_alias_collision_warnings
FROM employees
| EVAL k = languages, k1 = k
| STATS c = COUNT() BY languages, k, k1, languages
| DROP k
| SORT languages
;
warning:Line 3:24: Field 'languages' shadowed by field at line 3:42

c:l | k1:i | languages:i
15  | 1    | 1
19  | 2    | 2
17  | 3    | 3
18  | 4    | 4
21  | 5    | 5
10  | null | null
;

evalMultipleOverridingKeysWithAggregateExpr#[skip:-8.13.99,reason:supported in 8.14]
required_capability: stats_alias_collision_warnings
FROM employees
| EVAL k = languages, k1 = k
| STATS c = 3*COUNT() BY languages, k, k1, languages
| DROP k
| SORT languages
;
warning:Line 3:26: Field 'languages' shadowed by field at line 3:44

c:l | k1:i | languages:i
45  | 1    | 1
57  | 2    | 2
51  | 3    | 3
54  | 4    | 4
63  | 5    | 5
30  | null | null
;

minWithSortExpression1#[skip:-8.13.99,reason:supported in 8.14]
FROM employees | STATS min = min(salary) by languages | SORT min + languages;

     min:i     |   languages:i   
25324          |5              
25976          |1              
26436          |3              
27215          |4              
29175          |2              
28336          |null           
;

minWithSortExpression2#[skip:-8.13.99,reason:supported in 8.14]
FROM employees | STATS min = min(salary) by languages | SORT min + CASE(languages == 5, 655, languages);

     min:i     |   languages:i   
25976          |1              
25324          |5              
26436          |3              
27215          |4              
29175          |2              
28336          |null           
;


weightedAvg
required_capability: agg_weighted_avg
from employees
| stats w_avg_1 = weighted_avg(salary, 1), avg = avg(salary), w_avg_2 = weighted_avg(salary, height)
| EVAL w_avg_1 = ROUND(w_avg_1), avg = ROUND(avg), w_avg_2 = ROUND(w_avg_2)
;

w_avg_1:double | avg:double | w_avg_2:double
48249.0        | 48249.0   | 48474.0
;

weightedAvgGrouping
required_capability: agg_weighted_avg
// tag::weighted-avg[]
FROM employees
| STATS w_avg = WEIGHTED_AVG(salary, height) by languages
| EVAL w_avg = ROUND(w_avg)
| KEEP w_avg, languages
| SORT languages
// end::weighted-avg[]
;

// tag::weighted-avg-result[]
w_avg:double | languages:integer
51464.0      | 1
48477.0      | 2
52379.0      | 3
47990.0      | 4
42119.0      | 5
52142.0      | null
// end::weighted-avg-result[]
;

weightedAvgConstant
required_capability: agg_weighted_avg
row v = [1, 2, 3]
| stats w_avg_1 = weighted_avg(v, 1), w_avg_2 = weighted_avg([1, 2, 3], 1), avg = avg(v)
| EVAL w_avg_1 = ROUND(w_avg_1), w_avg_2 = ROUND(w_avg_2), avg = ROUND(avg)
;

w_avg_1:double |w_avg_2:double |avg:double
2.0            | 2.0           | 2.0
;

weightedAvgBothConstantsMvWarning
required_capability: agg_weighted_avg
row v = [1, 2, 3], w = [1, 2, 3]
| stats w_avg = weighted_avg(v, w)
;
warning:Line 2:17: evaluation of [weighted_avg(v, w)] failed, treating result as null. Only first 20 failures recorded.
warning:Line 2:17: java.lang.IllegalArgumentException: single-value function encountered multi-value

w_avg:double
null
;

weightedAvgWeightConstantMvWarning
required_capability: agg_weighted_avg
required_capability: extend_aggs_on_constants_support
from employees
| eval w = [1, 2, 3]
| stats w_avg = weighted_avg(salary, w)
;
warning:Line 3:17: evaluation of [weighted_avg(salary, w)] failed, treating result as null. Only first 20 failures recorded.
warning:Line 3:17: java.lang.IllegalArgumentException: single-value function encountered multi-value

w_avg:double
null
;

weightedAvgWeightMvWarning
required_capability: agg_weighted_avg
from employees
| where emp_no == 10002 or emp_no == 10003
| stats w_avg = weighted_avg(salary, salary_change.int)
;
warning:Line 3:17: evaluation of [weighted_avg(salary, salary_change.int)] failed, treating result as null. Only first 20 failures recorded.
warning:Line 3:17: java.lang.IllegalArgumentException: single-value function encountered multi-value

w_avg:double
null
;

weightedAvgFieldMvWarning
required_capability: agg_weighted_avg
from employees
| where emp_no == 10002 or emp_no == 10003
| stats w_avg = weighted_avg(salary_change.int, height)
;
warning:Line 3:17: evaluation of [weighted_avg(salary_change.int, height)] failed, treating result as null. Only first 20 failures recorded.
warning:Line 3:17: java.lang.IllegalArgumentException: single-value function encountered multi-value

w_avg:double
null
;

weightedAvgWeightZero
required_capability: agg_weighted_avg
required_capability: extend_aggs_on_constants_support
from employees
| eval w = 0
| stats w_avg = weighted_avg(salary, w)
;
warning:Line 3:17: evaluation of [weighted_avg(salary, w)] failed, treating result as null. Only first 20 failures recorded.
warning:Line 3:17: java.lang.ArithmeticException: / by zero

w_avg:double
null
;

weightedAvgWeightZeroExp
required_capability: agg_weighted_avg
required_capability: extend_aggs_on_constants_support
from employees
| eval w = 0 + 0
| stats w_avg = weighted_avg(salary, w)
;
warning:Line 3:17: evaluation of [weighted_avg(salary, w)] failed, treating result as null. Only first 20 failures recorded.
warning:Line 3:17: java.lang.ArithmeticException: / by zero

w_avg:double
null
;

shadowingInternal
required_capability: stats_alias_collision_warnings
FROM employees
| STATS x = MAX(emp_no), x = MIN(emp_no)
;
warning:Line 2:9: Field 'x' shadowed by field at line 2:26

x:integer
10001
;

shadowingInternalWithGroup#[skip:-8.14.1,reason:implemented in 8.14]
required_capability: stats_alias_collision_warnings
FROM employees
| STATS x = MAX(emp_no), x = MIN(emp_no) BY x = gender
| SORT x ASC
;
warning:Line 2:26: Field 'x' shadowed by field at line 2:45
warning:Line 2:9: Field 'x' shadowed by field at line 2:45

x:keyword
F
M
null
;

shadowingInternalWithGroup2#[skip:-8.14.1,reason:implemented in 8.14]
required_capability: stats_alias_collision_warnings
FROM employees
| STATS x = MAX(emp_no), y = count(x) BY x = emp_no, x = gender
| SORT x ASC
;
warning:Line 2:42: Field 'x' shadowed by field at line 2:54
warning:Line 2:9: Field 'x' shadowed by field at line 2:54

y:long | x:keyword
    33 | F
    57 | M
     0 | null
;


shadowingTheGroup
required_capability: stats_alias_collision_warnings
FROM employees
| STATS gender = MAX(emp_no), gender = MIN(emp_no) BY gender
| SORT gender ASC
;
warning:Line 2:31: Field 'gender' shadowed by field at line 2:55
warning:Line 2:9: Field 'gender' shadowed by field at line 2:55

gender:keyword
F
M
null
;

docsStatsMvGroup
// tag::mv-group[]
ROW i=1, a=["a", "b"] | STATS MIN(i) BY a | SORT a ASC
// end::mv-group[]
;

// tag::mv-group-result[]
MIN(i):integer | a:keyword
             1 | a
             1 | b
// end::mv-group-result[]
;

docsStatsMultiMvGroup
// tag::multi-mv-group[]
ROW i=1, a=["a", "b"], b=[2, 3] | STATS MIN(i) BY a, b | SORT a ASC, b ASC
// end::multi-mv-group[]
;

// tag::multi-mv-group-result[]
MIN(i):integer | a:keyword | b:integer
             1 | a         | 2
             1 | a         | 3
             1 | b         | 2
             1 | b         | 3
// end::multi-mv-group-result[]
;

statsByConstant#[skip:-8.14.1,reason:implemented in 8.14]
from employees
| stats m = max(salary), a = round(avg(salary)) by 0
;

m:integer |a:double |0:integer
74999     |48249.0  |0
;

statsByConstantFromStats#[skip:-8.12.1,reason:implemented in 8.12]
from employees
| stats c = count(languages)
| stats a = count(*) by c
;

a:long |c:long
1      |90
;

statsByConstantFromEval#[skip:-8.14.1,reason:implemented in 8.14]
from employees
| eval x = 0
| stats m = max(salary), a = round(avg(salary)) by x
;

m:integer |a:double |x:integer
74999     |48249.0  |0
;

statsWithFilterOnGroups
required_capability: fix_filter_pushdown_past_stats
FROM employees
| STATS v = VALUES(emp_no) by job_positions | WHERE job_positions == "Accountant" | MV_EXPAND v | SORT v
;

v:integer | job_positions:keyword
    10001 | Accountant
    10012 | Accountant
    10016 | Accountant
    10023 | Accountant
    10025 | Accountant
    10028 | Accountant
    10034 | Accountant
    10037 | Accountant
    10044 | Accountant
    10045 | Accountant
    10050 | Accountant
    10051 | Accountant
    10066 | Accountant
    10081 | Accountant
    10085 | Accountant
    10089 | Accountant
    10092 | Accountant
    10094 | Accountant
;

docsStatsWithSimpleFiltering
required_capability: per_agg_filtering
// tag::aggFiltering[]
FROM employees
| STATS avg50s = AVG(salary)::LONG WHERE birth_date < "1960-01-01",
        avg60s = AVG(salary)::LONG WHERE birth_date >= "1960-01-01"
        BY gender
| SORT gender
// end::aggFiltering[]
| WHERE gender IS NOT NULL
;

// tag::aggFiltering-result[]
avg50s:long    |avg60s:long    |gender:keyword
55462          |46637          |F
48279          |44879          |M
// end::aggFiltering-result[]
;

docsStatsWithFilteringNoGroups
required_capability: per_agg_filtering
// tag::aggFilteringNoGroup[]
FROM employees
| EVAL Ks = salary / 1000 // thousands
| STATS under_40K = COUNT(*) WHERE Ks < 40,
        inbetween = COUNT(*) WHERE 40 <= Ks AND Ks < 60,
        over_60K  = COUNT(*) WHERE 60 <= Ks,
        total     = COUNT(*)
// end::aggFilteringNoGroup[]
;

// tag::aggFilteringNoGroup-result[]
under_40K:long |inbetween:long |over_60K:long  |total:long
36             |39             |25             |100
// end::aggFilteringNoGroup-result[]
;

statsWithFiltering
required_capability: per_agg_filtering
from employees
| stats max = max(salary), max_f = max(salary) where salary < 50000, max_a = max(salary) where salary > 100,
        min = min(salary), min_f = min(salary) where salary > 50000, min_a = min(salary) where salary > 100  
;

max:integer |max_f:integer |max_a:integer | min:integer | min_f:integer | min_a:integer
74999       |49818         |74999         | 25324       | 50064         | 25324
;

statsWithEverythingFiltered
required_capability: per_agg_filtering
from employees
| stats max = max(salary), max_a = max(salary) where salary < 100,
        min = min(salary), min_a = min(salary) where salary > 99999  
;

max:integer |max_a:integer|min:integer | min_a:integer
74999       |null         |25324       | null        
;

statsWithNullFilter
required_capability: per_agg_filtering
from employees
| stats max = max(salary), max_a = max(salary) where null,
        min = min(salary), min_a = min(salary) where to_string(null) == "abc"  
;

max:integer |max_a:integer|min:integer | min_a:integer
74999       |null         |25324       | null        
;

statsWithAllFiltersFalse
required_capability: per_agg_filtering
from employees
| stats max = max(height.float) where false,
        min = min(height.float) where to_string(null) == "abc",
        count = count(height.float) where false,
        count_distinct = count_distinct(salary) where to_string(null) == "def"
;

max:double |min:double |count:long |count_distinct:long
null       |null       |0          |0
;

statsWithExpressionsAllFiltersFalse
required_capability: per_agg_filtering
from employees
| stats max = max(height.float + 1) where null,
        count = count(height.float) + 2 where false,
        mix = min(height.float + 1) + count_distinct(emp_no) + 2 where length(null) == 3
;

max:double |count:long |mix:double
null       |2          |null
;

statsWithFalseFilterAndGroup
required_capability: per_agg_filtering
from employees
| stats max = max(height.float + 1) where null,
        count = count(height.float) + 2 where false
  by job_positions
| sort job_positions
| limit 4
;

max:double |count:long |job_positions:keyword
null       |2          |Accountant
null       |2          |Architect
null       |2          |Business Analyst
null       |2          |Data Scientist
;

statsWithFalseFiltersAndGroups
required_capability: per_agg_filtering
from employees
| eval my_length = length(concat(first_name, null))
| stats count_distinct = count_distinct(height.float + 1) where null,
        count = count(height.float) + 2 where false,
        values = values(first_name) where my_length > 3
  by job_positions, is_rehired
| sort job_positions, is_rehired
| limit 10
;

count_distinct:long |count:long |values:keyword |job_positions:keyword |is_rehired:boolean
0                   |2          |null           |Accountant            |false
0                   |2          |null           |Accountant            |true
0                   |2          |null           |Accountant            |null
0                   |2          |null           |Architect             |false
0                   |2          |null           |Architect             |true
0                   |2          |null           |Architect             |null
0                   |2          |null           |Business Analyst      |false
0                   |2          |null           |Business Analyst      |true
0                   |2          |null           |Business Analyst      |null
0                   |2          |null           |Data Scientist        |false
;

statsWithMixedFiltersAndGroup
required_capability: per_agg_filtering
from employees
| eval my_length = length(concat(first_name, null))
| stats count = count(my_length) where false,
        values = mv_slice(mv_sort(values(first_name)), 0, 1)
  by job_positions
| sort job_positions
| limit 4
;

count:long     |values:keyword        |job_positions:keyword
0              |[Arumugam, Bojan]     |Accountant
0              |[Alejandro, Charlene] |Architect
0              |[Basil, Breannda]     |Business Analyst
0              |[Berni, Breannda]     |Data Scientist
;

prunedStatsFollowedByStats
required_capability: per_agg_filtering
from employees
| eval my_length = length(concat(first_name, null))
| stats count = count(my_length) where false,
        values = mv_slice(values(first_name), 0, 1) where my_length > 0
| stats count_distinct = count_distinct(count)
;

count_distinct:long
1
;

statsWithFalseFiltersFromRow
required_capability: per_agg_filtering
row x = null, a = 1, b = [2,3,4]
| stats c=max(a) where x
  by b
;

c:integer |b:integer
null      |2
null      |3
null      |4
;

statsWithBasicExpressionFiltered
required_capability: per_agg_filtering
from employees
| stats max = max(salary), max_f = max(salary) where salary < 50000,
        min = min(salary), min_f = min(salary) where salary > 50000,
        exp_p = max(salary) + 10000 where salary < 50000,
        exp_m = min(salary) % 10000 where salary > 50000  
;

max:integer |max_f:integer|min:integer | min_f:integer|exp_p:integer | exp_m:integer
74999       |49818        |25324       | 50064        |59818         | 64
;

statsWithExpressionOverFilters
required_capability: per_agg_filtering
from employees
| stats max = max(salary), max_f = max(salary) where salary < 50000,
        min = min(salary), min_f = min(salary) where salary > 50000,
        exp_gt = max(salary) - min(salary) where salary > 50000,
        exp_lt = max(salary) - min(salary) where salary < 50000
          
;

max:integer |max_f:integer | min:integer | min_f:integer |exp_gt:integer | exp_lt:integer
74999       |49818         | 25324       | 50064         |24935          | 24494        
;


statsWithExpressionOfExpressionsOverFilters
required_capability: per_agg_filtering
from employees
| stats max = max(salary + 1), max_f = max(salary + 2) where salary < 50000,
        min = min(salary - 1), min_f = min(salary - 2) where salary > 50000,
        exp_gt = max(salary + 3) - min(salary - 3) where salary > 50000,
        exp_lt = max(salary + 4) - min(salary - 4) where salary < 50000
          
;

max:integer |max_f:integer | min:integer | min_f:integer |exp_gt:integer | exp_lt:integer
75000       |49820         | 25323       | 50062         |24941          | 24502        
;

statsWithSubstitutedExpressionOverFilters
required_capability: per_agg_filtering
from employees
| stats sum = sum(salary), s_l = sum(salary) where salary < 50000, s_u = sum(salary) where salary > 50000,
        count = count(salary), c_l = count(salary) where salary < 50000, c_u = count(salary) where salary > 50000, 
        avg = round(avg(salary), 2), a_l = round(avg(salary), 2) where salary < 50000, a_u = round(avg(salary),2) where salary > 50000
;

sum:l   |s_l:l   | s_u:l   | count:l |c_l:l |c_u:l |avg:double |a_l:double | a_u:double
4824855 |2220951 | 2603904 | 100     |58    |42    |48248.55   |38292.26   | 61997.71
;


statsWithFilterAndGroupBy
required_capability: per_agg_filtering
from employees
| stats m = max(height),
        m_f = max(height + 1) where gender == "M" OR is_rehired is null
        BY gender, is_rehired
| sort gender, is_rehired
;

m:d |m_f:d |gender:s|is_rehired:bool
2.1 |null  |F       |false    
2.1 |null  |F       |true     
1.85|2.85  |F       |null     
2.1 |3.1   |M       |false    
2.1 |3.1   |M       |true     
2.01|3.01  |M       |null     
2.06|null  |null    |false    
1.97|null  |null    |true     
1.99|2.99  |null    |null     
;

statsWithFilterOnGroupBy
required_capability: per_agg_filtering
from employees
| stats m_f = max(height) where gender == "M" BY gender
| sort gender
;

m_f:d   |gender:s
null    |F
2.1     |M
null    |null
;

statsWithGroupByLiteral
required_capability: per_agg_filtering
from employees
| stats m = max(languages) by salary = 2
;

m:i |salary:i
5   |2
;


statsWithFilterOnSameColumn
required_capability: per_agg_filtering
from employees
| stats m = max(languages), m_f = max(languages) where salary > 50000 by salary = 2
| sort salary
;

m:i |m_f:i |salary:i
5   |null  |2
;

# the query is reused below in a multi-stats
statsWithFilteringAndGrouping
required_capability: per_agg_filtering
from employees
| stats c = count(), c_f = count(languages) where l > 1, 
        m_f = max(height) where salary > 50000 
        by l = languages
| sort c
;

c:l |c_f:l |m_f:d |l:i
10  |0     |2.08  |null        
15  |0     |2.06  |1           
17  |17    |2.1   |3           
18  |18    |1.83  |4           
19  |19    |2.03  |2           
21  |21    |2.1   |5           
;
 
multiStatsWithFiltering
required_capability: per_agg_filtering
from employees
| stats c = count(), c_f = count(languages) where l > 1, 
        m_f = max(height) where salary > 50000 
        by l = languages
| stats c2 = count(), c2_f = count() where m_f > 2.06 , m2 = max(l), m2_f = max(l) where l > 1 by c
| sort c
;

c2:l |c2_f:l |m2:i |m2_f:i |c:l
1    |1      |null |null   |10
1    |0      |1    |null   |15
1    |1      |3    |3      |17
1    |0      |4    |4      |18
1    |0      |2    |2      |19
1    |1      |5    |5      |21
;

<<<<<<< HEAD
valuesOfConstants
required_capability: extend_aggs_on_constants_support
row mv_int = [1,2,3,2], string = "abc", mv_string = ["bar","foo"], null_exp = 234 + null, to_be_casted_ip = "127.0.0.1", row_null = null 
| stats values(null), values(mv_int), values(string), values(mv_string), values(null_exp), values(123 + null), values(to_be_casted_ip::ip), values(row_null);

values(null):null|values(mv_int):integer|values(string):keyword|values(mv_string):keyword|values(null_exp):integer|values(123 + null):integer|values(to_be_casted_ip::ip):ip|values(row_null):null
null             |[1, 2, 3]             |abc                   |[bar, foo]               |null                    |null                      |127.0.0.1                     |null
;

byFoldableValueFromEval
from employees | eval y = 5 + 6 | stats max(salary) by y;

max(salary):integer|y:integer       
74999              |11
;             

byFoldableValueInline
from employees | stats max(salary) by 5+6;

max(salary):integer| 5+6:integer       
74999              |11
;

byFoldableValueInlineWithAlias
from employees | stats max(salary) by y=5+6;

max(salary):integer| y:integer       
74999              |11
;

byAndMaxFoldableValues
required_capability: extend_aggs_on_constants_support
from employees | eval x = [1,2,3], y = 5 + 6 | stats max(x) by y;

max(x):integer|y:integer       
3             |11
=======
simpleCountOnFieldWithFilteringAndNoGrouping
required_capability: per_agg_filtering
from employees
| stats c1 = count(emp_no) where emp_no < 10042
;

c1:long
41
;

simpleCountOnFieldWithFilteringOnDifferentFieldAndNoGrouping
required_capability: per_agg_filtering
from employees
| stats c1 = count(hire_date) where emp_no < 10042
;

c1:long
41
;

simpleCountOnStarWithFilteringAndNoGrouping
required_capability: per_agg_filtering
from employees
| stats c1 = count(*) where emp_no < 10042
;

c1:long
41
;

simpleCountWithFilteringAndNoGroupingOnFieldWithNulls
required_capability: per_agg_filtering
from employees
| stats c1 = count(birth_date) where emp_no <= 10050
;

c1:long
40
;


simpleCountWithFilteringAndNoGroupingOnFieldWithMultivalues
required_capability: per_agg_filtering
from employees
| stats c1 = count(job_positions) where emp_no <= 10003
;

c1:long
3
;

commonFilterExtractionWithAliasing
required_capability: per_agg_filtering
from employees
| eval eno = emp_no
| drop emp_no
| stats min_sal = min(salary) where eno <= 10010,
        min_hei = min(height) where eno <= 10010
;

min_sal:integer |min_hei:double
36174           |1.56
;

commonFilterExtractionWithAliasAndOriginal
required_capability: per_agg_filtering
from employees
| eval eno = emp_no
| stats min_sal = min(salary) where eno <= 10010,
        min_hei = min(height) where emp_no <= 10010
;

// same results as above in commonFilterExtractionWithAliasing
min_sal:integer |min_hei:double
36174           |1.56
;

commonFilterExtractionWithAliasAndOriginalNeedingNormalization
required_capability: per_agg_filtering
from employees
| eval eno = emp_no
| stats min_sal = min(salary) where eno <= 10010,
        min_hei = min(height) where emp_no <= 10010,
        max_hei = max(height) where 10010 >= emp_no
;

min_sal:integer |min_hei:double |max_hei:double
36174           |1.56           |2.1
;

commonFilterExtractionWithAliasAndOriginalNeedingNormalizationAndSimplification
required_capability: per_agg_filtering
from employees
| eval eno = emp_no
| stats min_sal = min(salary) where eno <= 10010,
        min_hei = min(height) where not (emp_no > 10010),
        max_hei = max(height) where 10010 >= emp_no
;

min_sal:integer |min_hei:double |max_hei:double
36174           |1.56           |2.1
;

statsByConstantExpressionNoAggs
required_capability: fix_stats_by_foldable_expression
FROM employees | eval x = [1,2,3], y = 5 + 6 | stats by y+1
;

y+1:integer
12
;


statsByConstantExpressionNoAggsWithAlias
required_capability: fix_stats_by_foldable_expression
FROM employees | eval x = [1,2,3], y = 5 + 6 | stats by yy = y+1
;

yy:integer
12
;

statsByConstantExpression
required_capability: fix_stats_by_foldable_expression
FROM employees | eval x = [1,2,3], y = 5 + 6 | stats m = max(y) by y+1
;

m:integer | y+1:integer
11        | 12
;

statsByConstantExpressionWithAliasAndSort
required_capability: fix_stats_by_foldable_expression_2
FROM employees
| EVAL y = "a"
| STATS count = COUNT() BY x = y
| SORT x
;

count:long | x:keyword
100        | a
;

filterIsAlwaysTrue
required_capability: per_agg_filtering
FROM employees
| STATS max = max(salary) WHERE salary > 0
;

max:integer
74999
;

filterIsAlwaysFalse
required_capability: per_agg_filtering
FROM employees
| STATS max = max(salary) WHERE first_name == ""
;

max:integer
null
;

filterSometimesMatches
required_capability: per_agg_filtering
FROM employees
| STATS max = max(salary) WHERE first_name IS NULL
;

max:integer
70011
;

groupingFilterIsAlwaysTrue
required_capability: per_agg_filtering
FROM employees
| MV_EXPAND job_positions
| STATS max = max(salary) WHERE salary > 0 BY job_positions = SUBSTRING(job_positions, 1, 1)
| SORT job_positions
| LIMIT 4
;

max:integer | job_positions:keyword
74970       | A
58121       | B
74999       | D
58715       | H
;

groupingFilterIsAlwaysFalse
required_capability: per_agg_filtering
FROM employees
| MV_EXPAND job_positions
| STATS max = max(salary) WHERE first_name == "" BY job_positions = SUBSTRING(job_positions, 1, 1)
| SORT job_positions
| LIMIT 4
;

max:integer | job_positions:keyword
null        | A
null        | B
null        | D
null        | H
;

groupingFilterSometimesMatches
required_capability: per_agg_filtering
FROM employees
| MV_EXPAND job_positions
| STATS max = max(salary) WHERE first_name IS NULL BY job_positions = SUBSTRING(job_positions, 1, 1)
| SORT job_positions
| LIMIT 4
;

max:integer | job_positions:keyword
62233       | A
39878       | B
67492       | D
null        | H
;

groupingByOrdinalsFilterIsAlwaysTrue
required_capability: per_agg_filtering
required_capability: per_agg_filtering_ords
FROM employees
| STATS max = max(salary) WHERE salary > 0 BY job_positions
| SORT job_positions
| LIMIT 4
;

max:integer | job_positions:keyword
74970       | Accountant
69904       | Architect
58121       | Business Analyst
74999       | Data Scientist
;

groupingByOrdinalsFilterIsAlwaysFalse
required_capability: per_agg_filtering
required_capability: per_agg_filtering_ords
FROM employees
| STATS max = max(salary) WHERE first_name == "" BY job_positions
| SORT job_positions
| LIMIT 4
;

max:integer | job_positions:keyword
null        | Accountant
null        | Architect
null        | Business Analyst
null        | Data Scientist
;

groupingByOrdinalsFilterSometimesMatches
required_capability: per_agg_filtering
required_capability: per_agg_filtering_ords
FROM employees
| STATS max = max(salary) WHERE first_name IS NULL BY job_positions
| SORT job_positions
| LIMIT 4
;

max:integer | job_positions:keyword
39878       | Accountant
62233       | Architect
39878       | Business Analyst
67492       | Data Scientist
;

stdDeviation
required_capability: std_dev
// tag::stdev[]
FROM employees
| STATS STD_DEV(height)
// end::stdev[]
;

// tag::stdev-result[]
STD_DEV(height):double
0.20637044362020449
// end::stdev-result[]
;

stdDeviationNested
required_capability: std_dev
// tag::docsStatsStdDevNestedExpression[]
FROM employees
| STATS stddev_salary_change = STD_DEV(MV_MAX(salary_change))
// end::docsStatsStdDevNestedExpression[]
;

// tag::docsStatsStdDevNestedExpression-result[]
stddev_salary_change:double
6.875829592924112
// end::docsStatsStdDevNestedExpression-result[]
;


stdDeviationWithLongs
required_capability: std_dev
FROM employees
| STATS STD_DEV(avg_worked_seconds)
;

STD_DEV(avg_worked_seconds):double
5.76010425971634E7
;

stdDeviationWithInts
required_capability: std_dev
FROM employees
| STATS STD_DEV(salary)
;

STD_DEV(salary):double
13765.12550278783
;

stdDeviationConstantValue
required_capability: std_dev
FROM employees
| WHERE languages == 2
| STATS STD_DEV(languages)
;

STD_DEV(languages):double
0.0
;

stdDeviationGroupedDoublesOnly
required_capability: std_dev
FROM employees
| STATS STD_DEV(height) BY languages
| SORT languages asc
;

STD_DEV(height):double | languages:integer
0.22106409327010415    | 1
0.22797190865484734    | 2
0.18893070075713295    | 3
0.14656141004227627    | 4
0.17733860152780256    | 5
0.2486543786061287     | null
;

stdDeviationGroupedAllTypes
required_capability: std_dev
FROM employees
| WHERE languages < 3
| STATS
    double_std_dev = STD_DEV(height),
    int_std_dev = STD_DEV(salary),
    long_std_dev = STD_DEV(avg_worked_seconds)
  BY languages
| SORT languages asc
;

double_std_dev:double | int_std_dev:double | long_std_dev:double  | languages:integer
0.22106409327010415   | 15166.244178730898 | 5.1998715922156096E7 | 1
0.22797190865484734   | 12139.61099378116  | 5.309085506583288E7  | 2
;

stdDeviationNoRows
required_capability: std_dev
FROM employees
| WHERE languages IS null
| STATS STD_DEV(languages)
;

STD_DEV(languages):double
null
;

stdDevMultiValue
required_capability: std_dev
FROM employees
| STATS STD_DEV(salary_change)
;

STD_DEV(salary_change):double
7.062226788733394
;

stdDevFilter
required_capability: std_dev
FROM employees
| STATS greater_than = STD_DEV(salary_change) WHERE languages > 3
, less_than = STD_DEV(salary_change) WHERE languages <= 3
, salary = STD_DEV(salary * 2)
, count = COUNT(*) BY gender
| SORT gender asc
;

greater_than:double | less_than:double  | salary:double      | count:long | gender:keyword
6.4543266953142835  | 7.57786788789264  | 29045.770666969744 | 33         | F
6.975232333891946   | 6.604807075547775 | 26171.331109641273 | 57         | M
6.949207097931448   | 7.127229475750027 | 27921.220736207077 | 10         | null
;

stdDevRow
required_capability: std_dev
ROW a = [1,2,3], b = 5
| STATS STD_DEV(a), STD_DEV(b)
;

STD_DEV(a):double | STD_DEV(b):double
0.816496580927726 | 0.0
>>>>>>> 418cbbf7
;<|MERGE_RESOLUTION|>--- conflicted
+++ resolved
@@ -2798,44 +2798,6 @@
 1    |1      |5    |5      |21
 ;
 
-<<<<<<< HEAD
-valuesOfConstants
-required_capability: extend_aggs_on_constants_support
-row mv_int = [1,2,3,2], string = "abc", mv_string = ["bar","foo"], null_exp = 234 + null, to_be_casted_ip = "127.0.0.1", row_null = null 
-| stats values(null), values(mv_int), values(string), values(mv_string), values(null_exp), values(123 + null), values(to_be_casted_ip::ip), values(row_null);
-
-values(null):null|values(mv_int):integer|values(string):keyword|values(mv_string):keyword|values(null_exp):integer|values(123 + null):integer|values(to_be_casted_ip::ip):ip|values(row_null):null
-null             |[1, 2, 3]             |abc                   |[bar, foo]               |null                    |null                      |127.0.0.1                     |null
-;
-
-byFoldableValueFromEval
-from employees | eval y = 5 + 6 | stats max(salary) by y;
-
-max(salary):integer|y:integer       
-74999              |11
-;             
-
-byFoldableValueInline
-from employees | stats max(salary) by 5+6;
-
-max(salary):integer| 5+6:integer       
-74999              |11
-;
-
-byFoldableValueInlineWithAlias
-from employees | stats max(salary) by y=5+6;
-
-max(salary):integer| y:integer       
-74999              |11
-;
-
-byAndMaxFoldableValues
-required_capability: extend_aggs_on_constants_support
-from employees | eval x = [1,2,3], y = 5 + 6 | stats max(x) by y;
-
-max(x):integer|y:integer       
-3             |11
-=======
 simpleCountOnFieldWithFilteringAndNoGrouping
 required_capability: per_agg_filtering
 from employees
@@ -3243,5 +3205,42 @@
 
 STD_DEV(a):double | STD_DEV(b):double
 0.816496580927726 | 0.0
->>>>>>> 418cbbf7
+;
+
+valuesOfConstants
+required_capability: extend_aggs_on_constants_support
+row mv_int = [1,2,3,2], string = "abc", mv_string = ["bar","foo"], null_exp = 234 + null, to_be_casted_ip = "127.0.0.1", row_null = null 
+| stats values(null), values(mv_int), values(string), values(mv_string), values(null_exp), values(123 + null), values(to_be_casted_ip::ip), values(row_null);
+
+values(null):null|values(mv_int):integer|values(string):keyword|values(mv_string):keyword|values(null_exp):integer|values(123 + null):integer|values(to_be_casted_ip::ip):ip|values(row_null):null
+null             |[1, 2, 3]             |abc                   |[bar, foo]               |null                    |null                      |127.0.0.1                     |null
+;
+
+byFoldableValueFromEval
+from employees | eval y = 5 + 6 | stats max(salary) by y;
+
+max(salary):integer|y:integer       
+74999              |11
+;             
+
+byFoldableValueInline
+from employees | stats max(salary) by 5+6;
+
+max(salary):integer| 5+6:integer       
+74999              |11
+;
+
+byFoldableValueInlineWithAlias
+from employees | stats max(salary) by y=5+6;
+
+max(salary):integer| y:integer       
+74999              |11
+;
+
+byAndMaxFoldableValues
+required_capability: extend_aggs_on_constants_support
+from employees | eval x = [1,2,3], y = 5 + 6 | stats max(x) by y;
+
+max(x):integer|y:integer       
+3             |11
 ;
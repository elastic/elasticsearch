--- conflicted
+++ resolved
@@ -3311,204 +3311,6 @@
 10011        | [10011, 10012] | 10079        | [10079, 10078]
 ;
 
-<<<<<<< HEAD
-dateFormatYearOptimization
-FROM employees
-| STATS count = COUNT(*) BY year_hired = DATE_FORMAT("yyyy", hire_date)
-| SORT year_hired
-| LIMIT 5
-;
-
-count:long | year_hired:keyword
-11         | 1985
-11         | 1986
-15         | 1987
-9          | 1988
-13         | 1989
-;
-
-dateFormatMonthOptimization
-FROM employees
-| STATS avg_salary = AVG(salary) BY month_hired = DATE_FORMAT("yyyy-MM", hire_date)
-| EVAL avg_salary = ROUND(avg_salary)
-| SORT month_hired
-| LIMIT 5
-;
-
-month_hired:keyword | avg_salary:double
-1985-02             | 46305.0
-1985-05             | 44817.0
-1985-07             | 62405.0
-1985-09             | 49095.0
-1985-10             | 51532.0
-;
-
-dateFormatDayOptimization
-FROM employees
-| STATS max_salary = MAX(salary) BY day_hired = DATE_FORMAT("yyyy-MM-dd", hire_date)
-| SORT day_hired
-| LIMIT 3
-;
-
-max_salary:integer | day_hired:keyword
-66174              | 1985-02-18
-26436              | 1985-02-24
-44817              | 1985-05-13
-;
-
-dateFormatHourOptimization
-FROM employees
-| EVAL hire_datetime = hire_date
-| STATS count = COUNT(*) BY hour_hired = DATE_FORMAT("yyyy-MM-dd HH", hire_datetime)
-| SORT hour_hired
-| LIMIT 3
-;
-
-count:long | hour_hired:keyword
-1          | 1985-02-18 00
-1          | 1985-02-24 00
-1          | 1985-05-13 00
-;
-
-dateFormatMinuteOptimization
-FROM employees
-| EVAL hire_datetime = hire_date
-| STATS count = COUNT(*) BY minute_hired = DATE_FORMAT("yyyy-MM-dd HH:mm", hire_datetime)
-| SORT minute_hired
-| LIMIT 3
-;
-
-count:long | minute_hired:keyword
-1          | 1985-02-18 00:00
-1          | 1985-02-24 00:00
-1          | 1985-05-13 00:00
-;
-
-dateFormatSecondOptimization
-FROM employees
-| EVAL hire_datetime = hire_date
-| STATS count = COUNT(*) BY second_hired = DATE_FORMAT("yyyy-MM-dd HH:mm:ss", hire_datetime)
-| SORT second_hired
-| LIMIT 3
-;
-
-count:long | second_hired:keyword
-1          | 1985-02-18 00:00:00
-1          | 1985-02-24 00:00:00
-1          | 1985-05-13 00:00:00
-;
-
-dateFormatComplexOptimization
-FROM employees
-| STATS count = COUNT(*), avg_salary = AVG(salary) BY 
-    year_month = DATE_FORMAT("yyyy-MM", hire_date),
-    day_of_year = DATE_FORMAT("yyyy-D", hire_date)
-| EVAL avg_salary = ROUND(avg_salary)
-| SORT year_month, day_of_year
-| LIMIT 5
-;
-
-count:long | year_month:keyword | day_of_year:keyword | avg_salary:double
-1          | 1985-02            | 1985-49             | 66174.0
-1          | 1985-02            | 1985-55             | 26436.0
-1          | 1985-05            | 1985-133            | 44817.0
-1          | 1985-07            | 1985-190            | 62405.0
-1          | 1985-09            | 1985-260            | 49095.0    
-;
-
-dateFormatWithLiterals
-FROM employees
-| STATS count = COUNT(*) BY formatted_date = DATE_FORMAT("'Year:'yyyy'-Month:'MM", hire_date)
-| SORT formatted_date
-| LIMIT 5
-;
-
-count:long | formatted_date:keyword
-2          | Year:1985-Month:02
-1          | Year:1985-Month:05
-1          | Year:1985-Month:07
-1          | Year:1985-Month:09
-2          | Year:1985-Month:10
-;
-
-dateFormatNonOptimizable
-FROM employees
-| STATS count = COUNT(*) BY quarter = DATE_FORMAT("yyyy-Q-d", hire_date)
-| SORT quarter
-| LIMIT 4
-;
-
-count:long | quarter:keyword
-1          | 1985-1-18
-1          | 1985-1-24
-1          | 1985-2-13
-1          | 1985-3-17
-;
-
-dateFormatMixedOptimization
-FROM employees
-| STATS 
-    count = COUNT(*),
-    avg_salary = AVG(salary)
-BY 
-    year_optimizable = DATE_FORMAT("yyyy", hire_date),
-    quarter_not_optimizable = DATE_FORMAT("yyyy-Q-d", hire_date),
-    month_optimizable = DATE_FORMAT("MM", hire_date)
-| EVAL avg_salary = ROUND(avg_salary)
-| SORT year_optimizable, quarter_not_optimizable, month_optimizable
-| LIMIT 5
-;
-
-count:long | year_optimizable:keyword | quarter_not_optimizable:keyword | month_optimizable:keyword | avg_salary:double
-1          | 1985                     | 1985-1-18                       | 02                        | 66174.0
-1          | 1985                     | 1985-1-24                       | 02                        | 26436.0
-1          | 1985                     | 1985-2-13                       | 05                        | 44817.0
-1          | 1985                     | 1985-3-17                       | 09                        | 49095.0
-1          | 1985                     | 1985-3-9                        | 07                        | 62405.0
-;
-
-dateFormatDifferentSeparators
-FROM employees
-| STATS count = COUNT(*) BY 
-    slash_format = DATE_FORMAT("yyyy/MM/dd", hire_date),
-    dot_format = DATE_FORMAT("yyyy.MM.dd", hire_date)
-| SORT slash_format
-| LIMIT 3
-;
-
-count:long | slash_format:keyword | dot_format:keyword
-1          | 1985/02/18           | 1985.02.18
-1          | 1985/02/24           | 1985.02.24
-1          | 1985/05/13           | 1985.05.13
-;
-
-dateFormatTextualMonths
-FROM employees
-| STATS count = COUNT(*) BY month_name = DATE_FORMAT("yyyy-MMM", hire_date)
-| SORT month_name
-| LIMIT 5
-;
-
-count:long | month_name:keyword
-2          | 1985-Feb
-1          | 1985-Jul
-1          | 1985-May
-4          | 1985-Nov
-2          | 1985-Oct
-;
-
-dateFormatISOFormat
-FROM employees
-| STATS count = COUNT(*) BY iso_date = DATE_FORMAT("yyyy-MM-dd'T'HH:mm:ss", hire_date)
-| SORT iso_date
-| LIMIT 3
-;
-
-count:long | iso_date:keyword
-1          | 1985-02-18T00:00:00
-1          | 1985-02-24T00:00:00
-1          | 1985-05-13T00:00:00
-=======
 sumRowMany
 // tag::mv-group[]
 ROW price = 10, color = ["blue", "pink", "yellow"]
@@ -3578,5 +3380,203 @@
                  pink | pink
                yellow | yellow
 // end::mv-group-values-expand-result[]
->>>>>>> 4b982daa
+;
+
+
+dateFormatYearOptimization
+FROM employees
+| STATS count = COUNT(*) BY year_hired = DATE_FORMAT("yyyy", hire_date)
+| SORT year_hired
+| LIMIT 5
+;
+
+count:long | year_hired:keyword
+11         | 1985
+11         | 1986
+15         | 1987
+9          | 1988
+13         | 1989
+;
+
+dateFormatMonthOptimization
+FROM employees
+| STATS avg_salary = AVG(salary) BY month_hired = DATE_FORMAT("yyyy-MM", hire_date)
+| EVAL avg_salary = ROUND(avg_salary)
+| SORT month_hired
+| LIMIT 5
+;
+
+month_hired:keyword | avg_salary:double
+1985-02             | 46305.0
+1985-05             | 44817.0
+1985-07             | 62405.0
+1985-09             | 49095.0
+1985-10             | 51532.0
+;
+
+dateFormatDayOptimization
+FROM employees
+| STATS max_salary = MAX(salary) BY day_hired = DATE_FORMAT("yyyy-MM-dd", hire_date)
+| SORT day_hired
+| LIMIT 3
+;
+
+max_salary:integer | day_hired:keyword
+66174              | 1985-02-18
+26436              | 1985-02-24
+44817              | 1985-05-13
+;
+
+dateFormatHourOptimization
+FROM employees
+| EVAL hire_datetime = hire_date
+| STATS count = COUNT(*) BY hour_hired = DATE_FORMAT("yyyy-MM-dd HH", hire_datetime)
+| SORT hour_hired
+| LIMIT 3
+;
+
+count:long | hour_hired:keyword
+1          | 1985-02-18 00
+1          | 1985-02-24 00
+1          | 1985-05-13 00
+;
+
+dateFormatMinuteOptimization
+FROM employees
+| EVAL hire_datetime = hire_date
+| STATS count = COUNT(*) BY minute_hired = DATE_FORMAT("yyyy-MM-dd HH:mm", hire_datetime)
+| SORT minute_hired
+| LIMIT 3
+;
+
+count:long | minute_hired:keyword
+1          | 1985-02-18 00:00
+1          | 1985-02-24 00:00
+1          | 1985-05-13 00:00
+;
+
+dateFormatSecondOptimization
+FROM employees
+| EVAL hire_datetime = hire_date
+| STATS count = COUNT(*) BY second_hired = DATE_FORMAT("yyyy-MM-dd HH:mm:ss", hire_datetime)
+| SORT second_hired
+| LIMIT 3
+;
+
+count:long | second_hired:keyword
+1          | 1985-02-18 00:00:00
+1          | 1985-02-24 00:00:00
+1          | 1985-05-13 00:00:00
+;
+
+dateFormatComplexOptimization
+FROM employees
+| STATS count = COUNT(*), avg_salary = AVG(salary) BY 
+    year_month = DATE_FORMAT("yyyy-MM", hire_date),
+    day_of_year = DATE_FORMAT("yyyy-D", hire_date)
+| EVAL avg_salary = ROUND(avg_salary)
+| SORT year_month, day_of_year
+| LIMIT 5
+;
+
+count:long | year_month:keyword | day_of_year:keyword | avg_salary:double
+1          | 1985-02            | 1985-49             | 66174.0
+1          | 1985-02            | 1985-55             | 26436.0
+1          | 1985-05            | 1985-133            | 44817.0
+1          | 1985-07            | 1985-190            | 62405.0
+1          | 1985-09            | 1985-260            | 49095.0    
+;
+
+dateFormatWithLiterals
+FROM employees
+| STATS count = COUNT(*) BY formatted_date = DATE_FORMAT("'Year:'yyyy'-Month:'MM", hire_date)
+| SORT formatted_date
+| LIMIT 5
+;
+
+count:long | formatted_date:keyword
+2          | Year:1985-Month:02
+1          | Year:1985-Month:05
+1          | Year:1985-Month:07
+1          | Year:1985-Month:09
+2          | Year:1985-Month:10
+;
+
+dateFormatNonOptimizable
+FROM employees
+| STATS count = COUNT(*) BY quarter = DATE_FORMAT("yyyy-Q-d", hire_date)
+| SORT quarter
+| LIMIT 4
+;
+
+count:long | quarter:keyword
+1          | 1985-1-18
+1          | 1985-1-24
+1          | 1985-2-13
+1          | 1985-3-17
+;
+
+dateFormatMixedOptimization
+FROM employees
+| STATS 
+    count = COUNT(*),
+    avg_salary = AVG(salary)
+BY 
+    year_optimizable = DATE_FORMAT("yyyy", hire_date),
+    quarter_not_optimizable = DATE_FORMAT("yyyy-Q-d", hire_date),
+    month_optimizable = DATE_FORMAT("MM", hire_date)
+| EVAL avg_salary = ROUND(avg_salary)
+| SORT year_optimizable, quarter_not_optimizable, month_optimizable
+| LIMIT 5
+;
+
+count:long | year_optimizable:keyword | quarter_not_optimizable:keyword | month_optimizable:keyword | avg_salary:double
+1          | 1985                     | 1985-1-18                       | 02                        | 66174.0
+1          | 1985                     | 1985-1-24                       | 02                        | 26436.0
+1          | 1985                     | 1985-2-13                       | 05                        | 44817.0
+1          | 1985                     | 1985-3-17                       | 09                        | 49095.0
+1          | 1985                     | 1985-3-9                        | 07                        | 62405.0
+;
+
+dateFormatDifferentSeparators
+FROM employees
+| STATS count = COUNT(*) BY 
+    slash_format = DATE_FORMAT("yyyy/MM/dd", hire_date),
+    dot_format = DATE_FORMAT("yyyy.MM.dd", hire_date)
+| SORT slash_format
+| LIMIT 3
+;
+
+count:long | slash_format:keyword | dot_format:keyword
+1          | 1985/02/18           | 1985.02.18
+1          | 1985/02/24           | 1985.02.24
+1          | 1985/05/13           | 1985.05.13
+;
+
+dateFormatTextualMonths
+FROM employees
+| STATS count = COUNT(*) BY month_name = DATE_FORMAT("yyyy-MMM", hire_date)
+| SORT month_name
+| LIMIT 5
+;
+
+count:long | month_name:keyword
+2          | 1985-Feb
+1          | 1985-Jul
+1          | 1985-May
+4          | 1985-Nov
+2          | 1985-Oct
+;
+
+dateFormatISOFormat
+FROM employees
+| STATS count = COUNT(*) BY iso_date = DATE_FORMAT("yyyy-MM-dd'T'HH:mm:ss", hire_date)
+| SORT iso_date
+| LIMIT 3
+;
+
+count:long | iso_date:keyword
+1          | 1985-02-18T00:00:00
+1          | 1985-02-24T00:00:00
+1          | 1985-05-13T00:00:00
 ;
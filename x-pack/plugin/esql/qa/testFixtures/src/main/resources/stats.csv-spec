maxOfLong
from employees | stats l = max(languages.long);

l:long
5
;

maxOfInteger
// tag::max[]
FROM employees
| STATS MAX(languages)
// end::max[]
;

// tag::max-result[]
MAX(languages):integer
5
// end::max-result[]
;

minOfInteger
// tag::min[]
FROM employees
| STATS MIN(languages)
// end::min[]
;

// tag::min-result[]
MIN(languages):integer
1
// end::min-result[]
;

maxOfShort
// short becomes int until https://github.com/elastic/elasticsearch-internal/issues/724
from employees | stats l = max(languages.short);

l:integer
5
;

maxOfByte
// byte becomes int until https://github.com/elastic/elasticsearch-internal/issues/724
from employees | stats l = max(languages.byte);

l:integer
5
;

maxOfDouble
from employees | stats h = max(height);

h:double
2.1
;

maxOfFloat
// float becomes double until https://github.com/elastic/elasticsearch-internal/issues/724
from employees | stats h = max(height.float);

h:double
2.0999999046325684
;

maxOfHalfFloat
// float becomes double until https://github.com/elastic/elasticsearch-internal/issues/724
from employees | stats h = max(height.half_float);

h:double
2.099609375
;


maxOfScaledFloat
// float becomes double until https://github.com/elastic/elasticsearch-internal/issues/724
from employees | stats h = max(height.scaled_float);

h:double
2.1
;


maxOfManyLongs
from employees | stats l = max(salary_change.long);

l:long
14
;


maxOfManyInts
from employees | stats l = max(salary_change.int);

l:integer
14
;


maxOfManyDoubles
from employees | stats l = max(salary_change);

l:double
14.74
;


avgOfLong
from employees | stats l = avg(languages.long);

l:double
3.1222222222222222
;

avgOfInteger
from employees | stats l = avg(languages);

l:double
3.1222222222222222
;

avgOfShort
from employees | stats l = avg(languages.short);

l:double
3.1222222222222222
;

avgOfByte
from employees | stats l = avg(languages.byte);

l:double
3.1222222222222222
;

avgOfDouble
// tag::avg[]
FROM employees
| STATS AVG(height)
// end::avg[]
;

// tag::avg-result[]
AVG(height):double
1.7682
// end::avg-result[]
;

avgOfFloat
from employees | stats h = avg(height.float);

h:double
1.7681999909877777
;

avgOfHalfFloat
from employees | stats h = avg(height.half_float);

h:double
1.76818359375
;
avgOfScaledFloat
from employees | stats h = avg(height.scaled_float);

h:double
1.7682
;

countOfDouble
// tag::count[]
FROM employees
| STATS COUNT(height)
// end::count[]
;

// tag::count-result[]
COUNT(height):long
100
// end::count-result[]
;

sumOfLong
from employees | stats l = sum(languages.long);

l:long
281
;

sumOfInteger
// tag::sum[]
FROM employees
| STATS SUM(languages)
// end::sum[]
;

// tag::sum-result[]
SUM(languages):long
281
// end::sum-result[]
;

sumOfByte
from employees | stats l = sum(languages.byte);

l:long
281
;

sumOfShort
from employees | stats l = sum(languages.short);

l:long
281
;

sumOfDouble
from employees | stats h = sum(height);

h:double
176.82
;

sumOfFloat
from employees | stats h = sum(height.float);

h:double
176.81999909877777
;

sumOfHalfFloat
from employees | stats h = sum(height.half_float);

h:double
176.818359375
;

sumOfScaledFloat
from employees | stats h = sum(height.scaled_float);

h:double
176.82
;

groupWithMin
// declared to double check the tests below
from employees | stats m = min(height) by languages | sort languages;

m:d  | languages:i
1.42 | 1
1.42 | 2
1.44 | 3
1.52 | 4
1.5  | 5
1.41 | null
; 

IfDuplicateNamesLastOneWins
from employees | stats h = avg(height), h = min(height) by languages | sort languages;

h:d  | languages:i
1.42 | 1
1.42 | 2
1.44 | 3
1.52 | 4
1.5  | 5
1.41 | null
;

groupByAlias
from employees | rename languages as l | keep l, height | stats m = min(height) by l | sort l;

m:d  | l:i
1.42 | 1
1.42 | 2
1.44 | 3
1.52 | 4
1.5  | 5
1.41 | null
; 

IfDuplicateNamesGroupingHasPriority
from employees | stats languages = avg(height), languages = min(height) by languages | sort languages;

languages:i
1
2
3
4
5
null
;

byStringAndLong
FROM employees
| EVAL trunk_worked_seconds = avg_worked_seconds / 100000000 * 100000000
| STATS c = COUNT(gender) by gender, trunk_worked_seconds
| SORT c desc, gender, trunk_worked_seconds desc;

c:long | gender:keyword | trunk_worked_seconds:long
30     | M              | 300000000
27     | M              | 200000000
22     | F              | 300000000
11     | F              | 200000000
 0     | null           | 300000000
 0     | null           | 200000000
;

byStringAndLongWithAlias
FROM employees
| EVAL trunk_worked_seconds = avg_worked_seconds / 100000000 * 100000000
| RENAME  gender as g, trunk_worked_seconds as tws
| KEEP g, tws
| STATS c = count(g) by g, tws
| SORT c desc, g, tws desc;

c:long | g:keyword | tws:long
30     | M         | 300000000
27     | M         | 200000000
22     | F         | 300000000
11     | F         | 200000000
 0     | null      | 300000000
 0     | null      | 200000000
;

byStringAndString
from employees | eval hire_year_str = date_format("yyyy", hire_date) | stats c = count(gender) by gender, hire_year_str | sort c desc, gender, hire_year_str | where c >= 5;

c:long | gender:keyword | hire_year_str:keyword
8 | F | 1989
8 | M | 1987
8 | M | 1990
7 | M | 1986
6 | M | 1985
6 | M | 1988
5 | M | 1991
5 | M | 1992
;

byLongAndLong
FROM employees
| EVAL trunk_worked_seconds = avg_worked_seconds / 100000000 * 100000000
| STATS c = COUNT(languages.long) BY languages.long, trunk_worked_seconds
| SORT c DESC, languages.long, trunk_worked_seconds;

c:long         | languages.long:long | trunk_worked_seconds:long
15             |5                    |300000000
11             |2                    |300000000
10             |4                    |300000000
9              |3                    |200000000
8              |1                    |200000000
8              |2                    |200000000
8              |3                    |300000000
8              |4                    |200000000
7              |1                    |300000000
6              |5                    |200000000
0              |null                 |200000000
0              |null                 |300000000
;

byUnmentionedLongAndLong
FROM employees
| EVAL trunk_worked_seconds = avg_worked_seconds / 100000000 * 100000000
| STATS c = count(gender) by languages.long, trunk_worked_seconds
| SORT c desc, trunk_worked_seconds, languages.long;

c:long | languages.long:long | trunk_worked_seconds:long
13     |5                    |300000000           
10     |2                    |300000000           
9      |3                    |200000000           
9      |4                    |300000000           
8      |4                    |200000000           
8      |3                    |300000000           
7      |1                    |200000000           
6      |2                    |200000000           
6      |1                    |300000000           
6      |null                 |300000000           
4      |5                    |200000000           
4      |null                 |200000000
;

byUnmentionedIntAndLong
from employees | eval trunk_worked_seconds = avg_worked_seconds / 100000000 * 100000000 | stats c = count(gender) by languages, trunk_worked_seconds | sort c desc, languages, trunk_worked_seconds;

c:long | languages:integer | trunk_worked_seconds:long
13             |5              |300000000           
10             |2              |300000000           
9              |3              |200000000           
9              |4              |300000000           
8              |3              |300000000           
8              |4              |200000000           
7              |1              |200000000           
6              |1              |300000000           
6              |2              |200000000           
6              |null           |300000000           
4              |5              |200000000       
4              |null           |200000000           
;

byUnmentionedIntAndBoolean
from employees | stats c = count(gender) by languages, still_hired | sort c desc, languages desc;

c:long | languages:integer | still_hired:boolean
    11 |                 3 | false
    11 |                 2 | true
    10 |                 4 | false
     9 |                 5 | true
     8 |                 5 | false
     8 |                 1 | false
     7 |                 4 | true
     6 |              null | false
     6 |                 3 | true
     5 |                 2 | false
     5 |                 1 | true
     4 |              null | true
;

byUnmentionedIntAndBooleanFollowedByProjection
from employees | stats c = count(gender) by languages, still_hired | where languages > 3 | sort languages | keep languages;

languages:integer 
                4 
                4
                5
                5 
;

byTwoGroupReturnedInDifferentOrder
from employees | stats c = count(emp_no) by gender, languages | rename languages as l, gender as g | where l > 3 | keep g, l | sort g, l;

g:keyword  | l:integer
 F         | 4        
 F         | 5
 M         | 4        
 M         | 5
 null      | 4
 null      | 5
;

repetitiveAggregation#[skip:-8.11.99,reason:ReplaceDuplicateAggWithEval breaks bwc]
from employees | stats m1 = max(salary), m2 = min(salary), m3 = min(salary), m4 = max(salary);

m1:i | m2:i | m3:i | m4:i
74999| 25324| 25324| 74999
;


byDateAndKeywordAndInt
from employees | eval d = date_trunc(1 year, hire_date) | stats c = count(emp_no) by d, gender, languages | sort c desc, d, languages desc, gender desc | limit 10;

c:long |           d:date         | gender:keyword | languages:integer
     3 | 1986-01-01T00:00:00.000Z | M              | 2
     3 | 1987-01-01T00:00:00.000Z | M              | 2
     2 | 1985-01-01T00:00:00.000Z | M              | 5
     2 | 1985-01-01T00:00:00.000Z | M              | 3
     2 | 1986-01-01T00:00:00.000Z | M              | 5
     2 | 1986-01-01T00:00:00.000Z | M              | 4
     2 | 1987-01-01T00:00:00.000Z | null           | 5
     2 | 1987-01-01T00:00:00.000Z | F              | 5
     2 | 1987-01-01T00:00:00.000Z | M              | 3
     2 | 1987-01-01T00:00:00.000Z | M              | 1
;

byDateAndKeywordAndIntWithAlias
from employees | eval d = date_trunc(1 year, hire_date) | rename gender as g, languages as l, emp_no as e | keep d, g, l, e | stats c = count(e) by d, g, l | sort c desc, d, l desc, g desc | limit 10;

c:long |           d:date         | g:keyword | l:integer
     3 | 1986-01-01T00:00:00.000Z | M         | 2
     3 | 1987-01-01T00:00:00.000Z | M         | 2
     2 | 1985-01-01T00:00:00.000Z | M         | 5
     2 | 1985-01-01T00:00:00.000Z | M         | 3
     2 | 1986-01-01T00:00:00.000Z | M         | 5
     2 | 1986-01-01T00:00:00.000Z | M         | 4
     2 | 1987-01-01T00:00:00.000Z | null      | 5
     2 | 1987-01-01T00:00:00.000Z | F         | 5
     2 | 1987-01-01T00:00:00.000Z | M         | 3
     2 | 1987-01-01T00:00:00.000Z | M         | 1
;

byDoubleAndBoolean
from employees | stats c = count(gender) by height, still_hired | sort c desc, height | limit 10;

c:long | height:double | still_hired:boolean
4 | 1.52 | true
4 | 1.77 | true
3 | 1.83 | false
3 | 2.1  | true
2 | 1.44 | true
2 | 1.53 | false
2 | 1.55 | false
2 | 1.57 | true
2 | 1.59 | false
2 | 1.61 | false
;

byMvBoolean
from employees | stats min(salary), max(salary) by is_rehired | sort is_rehired;

min(salary):integer | max(salary):integer | is_rehired:boolean
25324               | 74970               | false
25324               | 74999               | true
27215               | 66174               | null
;

byMvInt
from employees | stats min(salary), max(salary) by salary_change.int | sort salary_change.int desc | limit 5;

min(salary):integer | max(salary):integer | salary_change.int:integer
26436               | 74970               | null
25324               | 73578               | 14
36174               | 68547               | 13
25324               | 69904               | 12
28336               | 56760               | 11
;

aggsWithoutGroupingCount
from employees | stats count(salary);

count(salary):l
100
;

aggsWithoutGroupingMinMax
from employees | stats min(salary), max(salary), c = count(salary);

min(salary):i | max(salary):i | c:l
25324         | 74999         | 100
;

statsWithLiterals
from employees | limit 10 | eval x = 1 | stats c = count(x);

c:l
10
;

countStar
from employees | stats count=count(*) | sort count desc | limit 0;

count:l
;

countAllGrouped
from employees | stats c = count(*) by languages | rename languages as l | sort l DESC;

c:l | l:i
10  |null
21  |5 
18  |4
17  |3
19  |2
15  |1
;

countAllAndOtherStatGrouped
from employees | stats c = count(*), min = min(emp_no) by languages | sort languages;

c:l | min:i    | languages:i
15  | 10005    | 1 
19  | 10001    | 2
17  | 10006    | 3
18  | 10003    | 4
21  | 10002    | 5
10  | 10020    | null
;

countAllWithEval
from employees | rename languages as l | stats min = min(salary) by l | eval x = min + 1 | stats ca = count(*), cx = count(x) by l | sort l; 

ca:l | cx:l | l:i
1    | 1    | 1 
1    | 1    | 2
1    | 1    | 3
1    | 1    | 4
1    | 1    | 5
1    | 1    | null
;

aggsWithoutStats
from employees | stats by gender | sort gender;

gender:keyword
F
M
null
;

aggsWithoutStatsTwo
FROM employees | STATS BY gender, still_hired | SORT gender, still_hired;

gender:keyword | still_hired:boolean
F              | false
F              | true
M              | false
M              | true
null           | false
null           | true
;

aggsWithoutStatsFormula
FROM employees | EVAL birth_decade = ROUND(DATE_EXTRACT("YEAR", birth_date), -1) | STATS BY gender, birth_decade | SORT gender, birth_decade;

gender:keyword | birth_decade:long
F              | 1950
F              | 1960
F              | null
M              | 1950
M              | 1960
M              | 1970
M              | null
null           | 1950
null           | 1960
;

countFieldNoGrouping
from employees | where emp_no < 10050 | stats c = count(salary);

c:l
49
;

countFieldWithRenamingNoGrouping
from employees | rename emp_no as e, salary as s | where e < 10050 | stats c = count(s);

c:l
49
;


countFieldWithAliasNoGrouping
from employees | eval s = salary | rename s as sr | eval hidden_s = sr | rename emp_no as e | where e < 10050 | stats c = count(hidden_s);

c:l
49
;

countFieldWithGrouping
from employees | rename languages as l | where emp_no < 10050 | stats c = count(emp_no) by l | sort l;

c:l | l:i 
9  | 1   
7  | 2   
6  | 3   
9  | 4   
8  | 5   
10 | null
;

countFieldWithAliasWithGrouping
from employees | rename languages as l | eval e = emp_no | where emp_no < 10050 | stats c = count(e) by l | sort l;

c:l | l:i 
9  | 1   
7  | 2   
6  | 3   
9  | 4   
8  | 5   
10 | null
;         

countEvalExpNoGrouping
from employees | eval e = case(emp_no < 10050, emp_no, null) | stats c = count(e);

c:l 
49  
;         

countEvalExpWithGrouping
from employees | rename languages as l | eval e = case(emp_no < 10050, emp_no, null) | stats c = count(e) by l | sort l;

c:l | l:i 
9   | 1   
7   | 2   
6   | 3   
9   | 4   
8   | 5   
10  | null
;         

countAllOnOrdinalField
from employees | stats ca = count() by gender | sort gender;

ca:l|gender:s
33  |F
57  |M
10  |null
;

countFieldOnOrdinalField
from employees | stats ca = count(gender) by gender | sort gender;

ca:l|gender:s
33  |F
57  |M
0   |null
;


countFieldVsAll
from employees | stats ca = count(), cn = count(null), cf = count(gender) by gender | sort gender;

ca:l|cn:l|cf:l|gender:s
33  |33  |33  |F
57  |57  |57  |M
10  |10  |0   |null
;

countMultiValue
from employees | where emp_no == 10010 | stats c = count(job_positions) by job_positions;

c:l |  job_positions:s  
4   |Architect        
4   |Purchase Manager 
4   |Reporting Analyst
4   |Tech Lead    
;

duplicateAggregationsWithoutGrouping#[skip:-8.11.99]
from employees | eval x = salary | stats c = count(), m = min(x), m1 = min(salary), c1 = count(1);

c:l | m:i | m1:i | c1:l
100 | 25324 | 25324  | 100
;

duplicateAggregationsWithGrouping#[skip:-8.11.99]
from employees | eval x = salary | stats c = count(), m = min(x), m1 = min(salary), c1 = count(1) by gender | sort gender;

c:l| m:i   | m1:i  | c1:l| gender:s
33 | 25976 | 25976 | 33  | F
57 | 25945 | 25945 | 57  | M
10 | 25324 | 25324 | 10  | null
;


twoCountStarInStats#[skip:-8.11.99]
row x = 1 | stats  a = count(*), b = count(*) | stats  c = count(*);

c:long
1
;


twoCountStarInStatsOnRealData-Ignore
from employees | stats  a = count(*), b = count(*) | stats  c = count(*);

c:long
1
;


twoStatsSameExp#[skip:-8.11.99]
row x = 1 | stats  a = max(x), b = max(x) | stats  c = max(a);

c:integer
1
;


twoCountStarByXInStats#[skip:-8.11.99]
row x = 1, y = 2, z = 3 | stats  a = count(*), b = count(*) by x | stats  c = count(*);

c:long
1
;


twoCountStarPlusStatsBy#[skip:-8.11.99]
row x = 1, y = 2, z = 3 | stats  a = count(*), b = count(*) | stats  c = count(*) by a;

c:long | a:long
1      | 1
;


twoCountStarByPlusStatsBy#[skip:-8.11.99]
row x = 1, y = 2, z = 3 | stats  a = count(*), b = count(*) by x | stats  c = count(*) by a;

c:long | a:long
1      | 1
;

docsGettingStartedStats
// tag::gs-stats[]
FROM sample_data
| STATS median_duration = MEDIAN(event_duration)
// end::gs-stats[]
;

median_duration:double
2764889.0
;

docsGettingStartedTwoStats
// tag::gs-two-stats[]
FROM sample_data
| STATS median_duration = MEDIAN(event_duration), max_duration = MAX(event_duration)
// end::gs-two-stats[]
;

median_duration:double | max_duration:long
2764889.0      |8268153   
;

docsGettingStartedStatsBy
// tag::gs-stats-by[]
FROM sample_data
| STATS median_duration = MEDIAN(event_duration) BY client_ip
// end::gs-stats-by[]
| LIMIT 0
;

median_duration:double | client_ip:ip
;

fieldEscaping#[skip:-8.12.99, reason:Fixed bug in 8.13 of removing the leading/trailing backquotes of an identifier]
FROM sample_data
| stats count(`event_duration`) |  keep `count(``event_duration``)`
;

count(`event_duration`):l
7
;

docsStats
// tag::stats[]
FROM employees
| STATS count = COUNT(emp_no) BY languages
| SORT languages
// end::stats[]
;

// tag::stats-result[]
    count:long | languages:integer
15             |1
19             |2
17             |3
18             |4
21             |5
10             |null
// end::stats-result[]
;

docsStatsWithoutBy
// tag::statsWithoutBy[]
FROM employees
| STATS avg_lang = AVG(languages)
// end::statsWithoutBy[]
;

// tag::statsWithoutBy-result[]
avg_lang:double
3.1222222222222222
// end::statsWithoutBy-result[]
;

docsStatsMultiple
// tag::statsCalcMultipleValues[]
FROM employees
| STATS avg_lang = AVG(languages), max_lang = MAX(languages)
// end::statsCalcMultipleValues[]
;

// tag::statsCalcMultipleValues-result[]
avg_lang:double | max_lang:integer
3.1222222222222222|5
// end::statsCalcMultipleValues-result[]
;

docsStatsGroupByMultipleValues
// tag::statsGroupByMultipleValues[]
FROM employees
| EVAL hired = DATE_FORMAT("YYYY", hire_date)
| STATS avg_salary = AVG(salary) BY hired, languages.long
| EVAL avg_salary = ROUND(avg_salary)
| SORT hired, languages.long
// end::statsGroupByMultipleValues[]
| LIMIT 4
;

hired:keyword |languages.long:long | avg_salary:double
1985           |1              |54668.0        
1985           |3              |47723.0        
1985           |4              |44817.0        
1985           |5              |47720.0  
;

docsStatsUnnamedColumn
// tag::statsUnnamedColumn[]
FROM employees
| STATS AVG(salary)
// end::statsUnnamedColumn[]
;

// tag::statsUnnamedColumn-result[]
AVG(salary):double
48248.55
// end::statsUnnamedColumn-result[]
;

docsStatsUnnamedColumnEval
// tag::statsUnnamedColumnEval[]
FROM employees
| STATS AVG(salary)
| EVAL avg_salary_rounded = ROUND(`AVG(salary)`)
// end::statsUnnamedColumnEval[]
;

// tag::statsUnnamedColumnEval-result[]
AVG(salary):double | avg_salary_rounded:double
48248.55           | 48249.0
// end::statsUnnamedColumnEval-result[]
;

nestedExpressionNoGrouping#[skip:-8.12.99,reason:supported in 8.13+]
FROM employees
| STATS s = SUM(emp_no + 3), c = COUNT(emp_no)
;

s: long | c: long
1005350 | 100
;

nestedExpressionInSurrogateAgg#[skip:-8.12.99,reason:supported in 8.13+]
FROM employees
| STATS a = AVG(emp_no % 5), s = SUM(emp_no % 5), c = COUNT(emp_no % 5)
;

a:double | s:long | c:long
2.0      | 200    | 100
;

nestedExpressionInGroupingWithAlias#[skip:-8.12.99,reason:supported in 8.13+]
FROM employees
| STATS s = SUM(emp_no % 5), c = COUNT(emp_no % 5) BY l = languages + 20
| SORT l
;

s:long | c:long | l : i
39     | 15     | 21  
36     | 19     | 22  
30     | 17     | 23  
32     | 18     | 24  
43     | 21     | 25  
20     | 10     | null
;

nestedMultiExpressionInGroupingsAndAggs#[skip:-8.12.99,reason:supported in 8.13+]
FROM employees 
| EVAL sal = salary + 10000 
| STATS sum(sal), sum(salary + 10000) BY left(first_name, 1), concat(gender,   to_string(languages))
| SORT `left(first_name, 1)`, `concat(gender,   to_string(languages))`
| LIMIT 5
;

sum(sal):l | sum(salary + 10000):l | left(first_name, 1):s  | concat(gender,   to_string(languages)):s
54307      | 54307                  |  A                    | F2
70335      | 70335                  |  A                    | F3
76817      | 76817                  |  A                    | F5
123675     | 123675                 |  A                    | M3
43370      | 43370                  |  B                    | F2
;

nestedExpressionMultipleParams#[skip:-8.12.99,reason:supported in 8.13+]
FROM employees
| STATS p = percentile(emp_no + 10, 50), m = median(emp_no + 10) BY languages
| SORT languages
;

p:double     | m:double      | languages:integer
10053.0      | 10053.0       | 1
10069.0      | 10069.0       | 2
10068.0      | 10068.0       | 3
10060.5      | 10060.5       | 4
10076.0      | 10076.0       | 5
10034.5      | 10034.5       | null
;

groupByNull#[skip:-8.12.99,reason:bug fixed in 8.13+]
ROW a = 1, c = null
| STATS COUNT(a) BY c;

COUNT(a):long | c:null
            1 | null
;

groupByNullAndString#[skip:-8.12.99,reason:bug fixed in 8.13+]
ROW a = 1, b = "foo", c = null
| STATS COUNT(a) BY c, b;

COUNT(a):long | c:null | b:keyword
            1 | null   | foo
;

groupByStringAndNull#[skip:-8.12.99,reason:bug fixed in 8.13+]
ROW a = 1, b = "foo", c = null
| STATS COUNT(a) BY b, c;

COUNT(a):long | b:keyword | c:null
            1 | foo       | null
;

countNull#[skip:-8.12.99,reason:bug fixed in 8.13+]
ROW a = 1, c = null
| STATS COUNT(c) BY a;

COUNT(c):long | a:integer
            0 | 1
;

countDistinctNull#[skip:-8.99.99,reason:not yet fixed]
ROW a = 1, c = null
| STATS COUNT_DISTINCT(c) BY a;

COUNT(c):long | a:integer
            0 | 1
;


countVersion#[skip:-8.12.99,reason:bug fixed in 8.13+]
from apps | stats c = count(version), cd = count_distinct(version);

c:long | cd:long
12     | 9
;


docsStatsAvgNestedExpression#[skip:-8.12.99,reason:supported in 8.13+]
// tag::docsStatsAvgNestedExpression[]
FROM employees
| STATS avg_salary_change = AVG(MV_AVG(salary_change))
// end::docsStatsAvgNestedExpression[]
;

// tag::docsStatsAvgNestedExpression-result[]
avg_salary_change:double
1.3904535864978902
// end::docsStatsAvgNestedExpression-result[]
;

docsStatsByExpression#[skip:-8.12.99,reason:supported in 8.13+]
// tag::docsStatsByExpression[]
FROM employees
| STATS my_count = COUNT() BY LEFT(last_name, 1)
| SORT `LEFT(last_name, 1)`
// end::docsStatsByExpression[]
;

// tag::docsStatsByExpression-result[]
my_count:long  |LEFT(last_name, 1):keyword
2              |A                 
11             |B                 
5              |C                 
5              |D                 
2              |E                 
4              |F                 
4              |G                 
6              |H                 
2              |J                 
3              |K                 
5              |L                 
12             |M                 
4              |N                 
1              |O                 
7              |P                 
5              |R                 
13             |S                 
4              |T                 
2              |W                 
3              |Z
// end::docsStatsByExpression-result[]
;

docsStatsMaxNestedExpression#[skip:-8.12.99,reason:supported in 8.13+]
// tag::docsStatsMaxNestedExpression[]
FROM employees
| STATS max_avg_salary_change = MAX(MV_AVG(salary_change))
// end::docsStatsMaxNestedExpression[]
;

// tag::docsStatsMaxNestedExpression-result[]
max_avg_salary_change:double
13.75
// end::docsStatsMaxNestedExpression-result[]
;

docsStatsMinNestedExpression#[skip:-8.12.99,reason:supported in 8.13+]
// tag::docsStatsMinNestedExpression[]
FROM employees
| STATS min_avg_salary_change = MIN(MV_AVG(salary_change))
// end::docsStatsMinNestedExpression[]
;

// tag::docsStatsMinNestedExpression-result[]
min_avg_salary_change:double
-8.46
// end::docsStatsMinNestedExpression-result[]
;

docsStatsSumNestedExpression#[skip:-8.12.99,reason:supported in 8.13+]
// tag::docsStatsSumNestedExpression[]
FROM employees
| STATS total_salary_changes = SUM(MV_MAX(salary_change))
// end::docsStatsSumNestedExpression[]
;

// tag::docsStatsSumNestedExpression-result[]
total_salary_changes:double
446.75
// end::docsStatsSumNestedExpression-result[]
;

docsCountWithExpression#[skip:-8.12.99,reason:supported in 8.13+]
// tag::docsCountWithExpression[]
ROW words="foo;bar;baz;qux;quux;foo"
| STATS word_count = COUNT(SPLIT(words, ";"))
// end::docsCountWithExpression[]
;

// tag::docsCountWithExpression-result[]
word_count:long
6
// end::docsCountWithExpression-result[]
;

countMultiValuesRow
ROW keyword_field = ["foo", "bar"], int_field = [1, 2, 3] | STATS ck = COUNT(keyword_field), ci = COUNT(int_field), c = COUNT(*);

ck:l | ci:l | c:l 
2    | 3    | 1
;

countSource
FROM employees | 
STATS ck = COUNT(job_positions), 
      cb = COUNT(is_rehired), 
      cd = COUNT(salary_change), 
      ci = COUNT(salary_change.int), 
      c = COUNT(*), 
      csv = COUNT(emp_no);

ck:l | cb:l | cd:l | ci:l | c:l | csv:l 
221  | 204  | 183  | 183  | 100 | 100
;

nestedAggsNoGrouping#[skip:-8.12.99,reason:supported in 8.13+]
FROM employees
| STATS x = AVG(salary) / 2 + MAX(salary), a = AVG(salary), m = MAX(salary)
;

x:d       | a:d      | m:i
99123.275 | 48248.55 |74999
;

nestedAggsWithGrouping#[skip:-8.12.99,reason:supported in 8.13+]
FROM employees
| STATS x = ROUND(AVG(salary % 3)) + MAX(emp_no), y = MIN(emp_no / 3) + 10 - MEDIAN(salary) by z = languages % 2
| SORT z
;

x:d   | y:d       | z:i
10101 | -41474.0  | 0
10098 | -45391.0  | 1
10030 | -44714.5  | null
;

nestedAggsWithScalars#[skip:-8.12.99,reason:supported in 8.13+]
FROM employees
| STATS x = CONCAT(TO_STRING(ROUND(AVG(salary % 3))), TO_STRING(MAX(emp_no))), 
        y = ROUND((MIN(emp_no / 3) + PI() - MEDIAN(salary))/E()) 
        BY z = languages % 2
| SORT z
;

x:s        | y:d        | z:i
1.010100   | -15260.0   | 0
1.010097   | -16701.0   | 1
1.010029   | -16452.0   | null
;

nestedAggsOverGroupingWithAlias#[skip:-8.12.99,reason:supported in 8.13]
FROM employees
| STATS e = max(languages) + 1 by l = languages
| SORT l
| LIMIT 3
;

e:i | l:i
2   | 1
3   | 2
4   | 3
;

nestedAggsOverGroupingWithAlias#[skip:-8.13.99,reason:supported in 8.14]
FROM employees
| STATS e = length(f) + 1, count(*) by f = first_name
| SORT f
| LIMIT 3
;

e:i | count(*):l | f:s
10  | 1          | Alejandro
8   | 1          | Amabile
7   | 1          | Anneke
;

nestedAggsOverGroupingWithAliasInsideExpression#[skip:-8.13.99,reason:supported in 8.14]
FROM employees
| STATS m = max(l), o = min(s) by l = languages, s = salary + 1
| SORT l, s
| LIMIT 5
;

m:i | o:i   | l:i | s:i
1   | 25977 | 1   | 25977
1   | 28036 | 1   | 28036
1   | 34342 | 1   | 34342
1   | 39111 | 1   | 39111
1   | 39729 | 1   | 39729
;

nestedAggsOverGroupingWithAliasAndProjection#[skip:-8.13.99,reason:supported in 8.14]
FROM employees
| STATS e = length(f) + 1, c = count(*) by f = first_name
| KEEP e
| SORT e
| LIMIT 5
;

e:i
4
4
4
4
5
;

nestedAggsOverGroupingAndAggWithAliasAndProjection#[skip:-8.13.99,reason:supported in 8.14]
FROM employees
| STATS e = length(f) + count(*), m = max(emp_no) by f = first_name
| KEEP e
| SORT e
| LIMIT 5
;

e:l
4
4
4
4
5  
;

nestedAggsOverGroupingExpAndAggWithAliasAndProjection#[skip:-8.13.99,reason:supported in 8.14]
FROM employees
| STATS e = f + count(*), m = max(emp_no) by f = length(first_name) % 2
| KEEP e
| SORT e
| LIMIT 3
;

e:l
44
47
null
;

defaultNameWithSpace
ROW a = 1 | STATS couNt(*) | SORT `couNt(*)`
;

couNt(*):l
1
;

isNullWithStatsCount_On_TextField
FROM airports
| EVAL s = name, x = name
| WHERE s IS NULL
| STATS c = COUNT(x)
;

c:l
0
;

isNotNullWithStatsCount_On_TextField
FROM airports
| EVAL s = name, x = name
| WHERE s IS NOT NULL
| STATS c = COUNT(x)
;

c:l
891
;
<<<<<<< HEAD
=======

countMV#[skip:-8.13.99,reason:supported in 8.14]
FROM employees
| STATS vals = COUNT(salary_change.int)
;

vals:l
183
;

sumOfConst#[skip:-8.13.99,reason:supported in 8.14]
FROM employees
| STATS s1 = sum(1), s2point1 = sum(2.1), s_mv = sum([-1, 0, 3]) * 3, s_null = sum(null), rows = count(*)
;

s1:l | s2point1:d | s_mv:l | s_null:d | rows:l
100  | 210.0      | 600    | null     | 100
;

sumOfConstGrouped#[skip:-8.13.99,reason:supported in 8.14]
FROM employees
| STATS s2point1 = round(sum(2.1), 1), s_mv = sum([-1, 0, 3]), rows = count(*) by languages
| SORT languages
;

s2point1:d | s_mv:l | rows:l | languages:i
31.5       | 30     | 15     | 1
39.9       | 38     | 19     | 2
35.7       | 34     | 17     | 3
37.8       | 36     | 18     | 4
44.1       | 42     | 21     | 5
21.0       | 20     | 10     | null
;

avgOfConst#[skip:-8.13.99,reason:supported in 8.14]
FROM employees
| STATS s1 = avg(1), s_mv = avg([-1, 0, 3]) * 3, s_null = avg(null)
;

s1:d | s_mv:d | s_null:d
1.0  | 2.0    | null
;

avgOfConstGrouped#[skip:-8.13.99,reason:supported in 8.14]
FROM employees
| STATS s2point1 = avg(2.1), s_mv = avg([-1, 0, 3]) * 3 by languages
| SORT languages
;

s2point1:d | s_mv:d | languages:i
2.1        | 2.0    | 1
2.1        | 2.0    | 2
2.1        | 2.0    | 3
2.1        | 2.0    | 4
2.1        | 2.0    | 5
2.1        | 2.0    | null
;

minOfConst#[skip:-8.13.99,reason:supported in 8.14]
FROM employees
| STATS s1 = min(1), s_mv = min([-1, 0, 3]), s_null = min(null)
;

s1:i | s_mv:i | s_null:null
1    | -1     | null
;

minOfConstGrouped#[skip:-8.13.99,reason:supported in 8.14]
FROM employees
| STATS s2point1 = min(2.1), s_mv = min([-1, 0, 3]) by languages
| SORT languages
;

s2point1:d | s_mv:i | languages:i
2.1        | -1     | 1
2.1        | -1     | 2
2.1        | -1     | 3
2.1        | -1     | 4
2.1        | -1     | 5
2.1        | -1     | null
;

maxOfConst#[skip:-8.13.99,reason:supported in 8.14]
FROM employees
| STATS s1 = max(1), s_mv = max([-1, 0, 3]), s_null = max(null)
;

s1:i | s_mv:i | s_null:null
1    | 3      | null
;

maxOfConstGrouped#[skip:-8.13.99,reason:supported in 8.14]
FROM employees
| STATS s2point1 = max(2.1), s_mv = max([-1, 0, 3]) by languages
| SORT languages
;

s2point1:d | s_mv:i | languages:i
2.1        | 3      | 1
2.1        | 3      | 2
2.1        | 3      | 3
2.1        | 3      | 4
2.1        | 3      | 5
2.1        | 3      | null
;
>>>>>>> 9e6b8938
<|MERGE_RESOLUTION|>--- conflicted
+++ resolved
@@ -1291,8 +1291,6 @@
 c:l
 891
 ;
-<<<<<<< HEAD
-=======
 
 countMV#[skip:-8.13.99,reason:supported in 8.14]
 FROM employees
@@ -1397,5 +1395,4 @@
 2.1        | 3      | 4
 2.1        | 3      | 5
 2.1        | 3      | null
-;
->>>>>>> 9e6b8938
+;
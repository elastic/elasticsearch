countDistinctOfLong
from employees | stats l = count_distinct(languages.long);

l:long
5
;

countDistinctOfInteger
from employees | stats l = count_distinct(languages);

l:long
5
;

countDistinctOfShort
// short becomes int until https://github.com/elastic/elasticsearch-internal/issues/724
from employees | stats l = count_distinct(languages.short);

l:long
5
;

countDistinctOfByte
// byte becomes int until https://github.com/elastic/elasticsearch-internal/issues/724
from employees | stats l = count_distinct(languages.byte);

l:long
5
;

countDistinctOfDouble
from employees | stats h = count_distinct(height, 100);

h:long
54
;

countDistinctOfFloat
// float becomes double until https://github.com/elastic/elasticsearch-internal/issues/724
from employees | stats h = count_distinct(height.float);

h:long
54
;

countDistinctOfHalfFloat
// float becomes double until https://github.com/elastic/elasticsearch-internal/issues/724
from employees | stats h = count_distinct(height.half_float);

h:long
54
;

countDistinctOfScaledFloat
// float becomes double until https://github.com/elastic/elasticsearch-internal/issues/724
from employees | stats h = count_distinct(height.scaled_float);

h:long
54
;

countDistinctOfBoolean
// float becomes double until https://github.com/elastic/elasticsearch-internal/issues/724
from employees | stats c = count_distinct(still_hired);

c:long
2
;

countDistinctOfKeywords
from employees | eval hire_year_str = date_format("yyyy", hire_date) | stats g = count_distinct(gender), h = count_distinct(hire_year_str);

g:long | h:long
2      | 14
;

countDistinctOfIp
// tag::count-distinct[]
FROM hosts
| STATS COUNT_DISTINCT(ip0), COUNT_DISTINCT(ip1)
// end::count-distinct[]
;

// tag::count-distinct-result[]
COUNT_DISTINCT(ip0):long | COUNT_DISTINCT(ip1):long
7                        | 8
// end::count-distinct-result[]
;

countDistinctOfIpPrecision#[skip:-8.12.99,reason:expression spaces are maintained since 8.13]
// tag::count-distinct-precision[]
FROM hosts
| STATS COUNT_DISTINCT(ip0, 80000), COUNT_DISTINCT(ip1, 5)
// end::count-distinct-precision[]
;

// tag::count-distinct-precision-result[]
COUNT_DISTINCT(ip0, 80000):long | COUNT_DISTINCT(ip1, 5):long
7                              | 9
// end::count-distinct-precision-result[]
;

countDistinctOfDates
from employees | eval d = date_trunc(1 year, hire_date) | stats h = count_distinct(d);  

h:long
14
;

countDistinctWithGroup
from employees | stats m = count_distinct(height, 9876) by languages | sort languages;

m:long  | languages:i
13   | 1
16   | 2
14   | 3
15   | 4
20   | 5
10   | null
;

countDistinctOfIpGroupByKeyword
from hosts | stats h0 = count_distinct(ip0), h1 = count_distinct(ip1)  by host | sort host;

h0:long | h1:long | host:keyword
2       | 2       | alpha
1       | 3       | beta
5       | 6       | epsilon
1       | 2       | gamma
;

countDistinctWithPrecisionExpression
from employees | stats m = count_distinct(height, 9875+1) by languages | sort languages;

m:long  | languages:i
13   | 1
16   | 2
14   | 3
15   | 4
20   | 5
10   | null
;

countDistinctWithComplexPrecisionExpression
from employees | stats m = count_distinct(height, 9876*3+(-9876*2)) by languages | sort languages;

m:long  | languages:i
13   | 1
16   | 2
14   | 3
15   | 4
20   | 5
10   | null
;

<<<<<<< HEAD
docsCountDistinctWithExpression#[skip:-8.12.99,reason:supported in 8.13+]
// tag::docsCountDistinctWithExpression[]
ROW words="foo;bar;baz;qux;quux;foo"
| STATS COUNT_DISTINCT(SPLIT(words, ";"))
// end::docsCountDistinctWithExpression[]
;

// tag::docsCountDistinctWithExpression-result[]
COUNT_DISTINCT(SPLIT(words, ";")):long
5
// end::docsCountDistinctWithExpression-result[]
=======

countDistinctWithGroupPrecisionAndNestedExpression#[skip:-8.12.99,reason:supported in 8.13+]
from employees | stats m = count_distinct(height + 5, 9876) by languages | sort languages;

m:long  | languages:i
13   | 1
16   | 2
14   | 3
15   | 4
20   | 5
10   | null
>>>>>>> e87c49cb
;<|MERGE_RESOLUTION|>--- conflicted
+++ resolved
@@ -153,7 +153,6 @@
 10   | null
 ;
 
-<<<<<<< HEAD
 docsCountDistinctWithExpression#[skip:-8.12.99,reason:supported in 8.13+]
 // tag::docsCountDistinctWithExpression[]
 ROW words="foo;bar;baz;qux;quux;foo"
@@ -165,7 +164,7 @@
 COUNT_DISTINCT(SPLIT(words, ";")):long
 5
 // end::docsCountDistinctWithExpression-result[]
-=======
+;
 
 countDistinctWithGroupPrecisionAndNestedExpression#[skip:-8.12.99,reason:supported in 8.13+]
 from employees | stats m = count_distinct(height + 5, 9876) by languages | sort languages;
@@ -177,5 +176,4 @@
 15   | 4
 20   | 5
 10   | null
->>>>>>> e87c49cb
 ;
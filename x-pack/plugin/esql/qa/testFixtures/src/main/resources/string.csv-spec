rowWithStrings
row a = "hi", b = "", c = "Ünîcødé❗️";

a:keyword | b:keyword | c:keyword
hi | | Ünîcødé❗️
;

length
row a = "hello", b = "" | eval y = length(a) + length(b);

a:keyword | b:keyword | y:integer
hello | | 5
;

// note, emojis are encoded with at least two unicode code points
lengthWithNonAsciiChars
row a = "¡", b = "❗️" | eval y = length(a) | eval z = length(b);

a:keyword | b:keyword | y:integer | z:integer
¡ | ❗️ | 1 | 2
;

foldLength
row a = 1 | eval b = length("hello");

a:integer | b:integer
1 | 5
;


length
from employees | sort emp_no | limit 3 | eval l = length(first_name) | keep emp_no, l;

emp_no:integer | l:integer
10001 | 6
10002 | 7
10003 | 5
;

startsWithConstant
from employees | sort emp_no | limit 10 | eval f_S = starts_with(first_name, "S") | keep emp_no, first_name, f_S;

emp_no:integer | first_name:keyword  | f_S:boolean
10001 | Georgi    | false
10002 | Bezalel   | false
10003 | Parto     | false
10004 | Chirstian | false
10005 | Kyoichi   | false
10006 | Anneke    | false
10007 | Tzvetan   | false
10008 | Saniya    | true
10009 | Sumant    | true
10010 | Duangkaew | false
;

startsWithField
from employees | where emp_no <= 10010 | eval f_l = starts_with(last_name, gender) | keep emp_no, last_name, gender, f_l;
ignoreOrder:true

emp_no:integer | last_name:keyword | gender:keyword | f_l:boolean
10001 | Facello   | M    | false
10002 | Simmel    | F    | false
10003 | Bamford   | M    | false
10004 | Koblick   | M    | false
10005 | Maliniak  | M    | true
10006 | Preusig   | F    | false
10007 | Zielinski | F    | false
10008 | Kalloufi  | M    | false
10009 | Peac      | F    | false
10010 | Piveteau  | null | null
;

substring
from employees | where emp_no <= 10010 | eval f_l = substring(last_name, 3) | keep emp_no, last_name, f_l;
ignoreOrder:true

emp_no:integer | last_name:keyword | f_l:keyword
10001 | Facello   | cello
10002 | Simmel    | mmel
10003 | Bamford   | mford
10004 | Koblick   | blick
10005 | Maliniak  | liniak
10006 | Preusig   | eusig
10007 | Zielinski | elinski
10008 | Kalloufi  | lloufi
10009 | Peac      | ac
10010 | Piveteau  | veteau
;

substring with length
from employees | where emp_no <= 10010 | eval f_l = substring(last_name, 3, 1) | keep emp_no, last_name, f_l;
ignoreOrder:true

emp_no:integer | last_name:keyword | f_l:keyword
10001 | Facello   | c
10002 | Simmel    | m
10003 | Bamford   | m
10004 | Koblick   | b
10005 | Maliniak  | l
10006 | Preusig   | e
10007 | Zielinski | e
10008 | Kalloufi  | l
10009 | Peac      | a
10010 | Piveteau  | v
;

substring negative start
from employees | where emp_no <= 10010 | eval f_l = substring(last_name, -3) | keep emp_no, last_name, f_l;
ignoreOrder:true

emp_no:integer | last_name:keyword | f_l:keyword
10001 | Facello   | llo
10002 | Simmel    | mel
10003 | Bamford   | ord
10004 | Koblick   | ick
10005 | Maliniak  | iak
10006 | Preusig   | sig
10007 | Zielinski | ski
10008 | Kalloufi  | ufi
10009 | Peac      | eac
10010 | Piveteau  | eau
;

substring nested negative start
from employees | where emp_no <= 10010 | eval f_l = substring(substring(last_name, -3),-1) | keep emp_no, last_name, f_l;
ignoreOrder:true

emp_no:integer | last_name:keyword | f_l:keyword
10001 | Facello   | o
10002 | Simmel    | l
10003 | Bamford   | d
10004 | Koblick   | k
10005 | Maliniak  | k
10006 | Preusig   | g
10007 | Zielinski | i
10008 | Kalloufi  | i
10009 | Peac      | c
10010 | Piveteau  | u
;

substring length
from employees | where emp_no <= 10010 | eval f_l = length(substring(last_name, 3)) | keep emp_no, last_name, f_l;
ignoreOrder:true

emp_no:integer | last_name:keyword | f_l:integer
10001 | Facello   | 5
10002 | Simmel    | 4
10003 | Bamford   | 5
10004 | Koblick   | 5
10005 | Maliniak  | 6
10006 | Preusig   | 5
10007 | Zielinski | 7
10008 | Kalloufi  | 6
10009 | Peac      | 2
10010 | Piveteau  | 6
;

substring pair
from employees | where emp_no <= 10010 | eval x = substring(last_name, 1, 1), y = 1, z = substring("abcdef", y, y) | keep emp_no, last_name, x, z;
ignoreOrder:true

emp_no:integer | last_name:keyword | x:keyword | z:keyword
10001 | Facello   | F | a
10002 | Simmel    | S | a
10003 | Bamford   | B | a
10004 | Koblick   | K | a
10005 | Maliniak  | M | a
10006 | Preusig   | P | a
10007 | Zielinski | Z | a
10008 | Kalloufi  | K | a
10009 | Peac      | P | a
10010 | Piveteau  | P | a
;

substring Emoji#[skip:-8.13.99,reason:bug fix in 8.14]
row a = "🐱Meow!🐶Woof!" | eval sub1 = substring(a, 2) | eval sub2 = substring(a, 2, 100);

a:keyword | sub1:keyword | sub2:keyword
🐱Meow!🐶Woof! | Meow!🐶Woof! | Meow!🐶Woof!
;

ltrim
from employees | sort emp_no | limit 10 | eval name = concat("  ", first_name, "  ") | eval name = ltrim(name) | eval name = concat("'", name, "'") | keep emp_no, name;

emp_no:integer | name:keyword
10001          | 'Georgi  '
10002          | 'Bezalel  ' 
10003          | 'Parto  '
10004          | 'Chirstian  '
10005          | 'Kyoichi  '
10006          | 'Anneke  '
10007          | 'Tzvetan  '
10008          | 'Saniya  '
10009          | 'Sumant  '
10010          | 'Duangkaew  '
;

ltrimRow
// tag::ltrim[]
ROW message = "   some text  ",  color = " red "
| EVAL message = LTRIM(message)
| EVAL color = LTRIM(color)
| EVAL message = CONCAT("'", message, "'")
| EVAL color = CONCAT("'", color, "'")
// end::ltrim[]
;

// tag::ltrim-result[]
message:keyword | color:keyword
'some text  ' | 'red '
// end::ltrim-result[]
;

rtrim
from employees | sort emp_no | limit 10 | eval name = concat("  ", first_name, "  ") | eval name = rtrim(name) | eval name = concat("'", name, "'") | keep emp_no, name;

emp_no:integer | name:keyword
10001          | '  Georgi'
10002          | '  Bezalel'
10003          | '  Parto'
10004          | '  Chirstian'
10005          | '  Kyoichi'
10006          | '  Anneke'
10007          | '  Tzvetan'
10008          | '  Saniya'
10009          | '  Sumant'
10010          | '  Duangkaew'
;

rtrimRow
// tag::rtrim[]
ROW message = "   some text  ",  color = " red "
| EVAL message = RTRIM(message)
| EVAL color = RTRIM(color)
| EVAL message = CONCAT("'", message, "'")
| EVAL color = CONCAT("'", color, "'")
// end::rtrim[]
;

// tag::rtrim-result[]
message:keyword | color:keyword
'   some text' | ' red'
// end::rtrim-result[]
;

trim
from employees | sort emp_no | limit 10 | eval name = concat("      ", first_name, "     ") | eval name = trim(name) | eval name = concat("'", name, "'") | keep emp_no, name;

emp_no:integer | name:keyword
10001          | 'Georgi'
10002          | 'Bezalel'
10003          | 'Parto'
10004          | 'Chirstian'
10005          | 'Kyoichi'
10006          | 'Anneke'
10007          | 'Tzvetan'
10008          | 'Saniya'
10009          | 'Sumant'
10010          | 'Duangkaew'
;

trimRow
// tag::trim[]
ROW message = "   some text  ",  color = " red "
| EVAL message = TRIM(message)
| EVAL color = TRIM(color)
// end::trim[]
;

// tag::trim-result[]
message:s | color:s
some text | red
// end::trim-result[]
;

concat
from employees | sort emp_no | limit 10 | eval name = concat(first_name, " ", last_name) | keep emp_no, name;

emp_no:integer | name:keyword
10001 | Georgi Facello
10002 | Bezalel Simmel
10003 | Parto Bamford
10004 | Chirstian Koblick
10005 | Kyoichi Maliniak
10006 | Anneke Preusig
10007 | Tzvetan Zielinski
10008 | Saniya Kalloufi
10009 | Sumant Peac
10010 | Duangkaew Piveteau
;

concatComplex
from employees | sort emp_no | limit 10 | eval foo = " - ", x = concat(gender, foo) | eval name = concat(x, first_name, " ", last_name, ", ", concat(first_name, last_name)) | keep emp_no, name;

emp_no:integer | name:keyword
10001          | M - Georgi Facello, GeorgiFacello
10002          | F - Bezalel Simmel, BezalelSimmel
10003          | M - Parto Bamford, PartoBamford
10004          | M - Chirstian Koblick, ChirstianKoblick
10005          | M - Kyoichi Maliniak, KyoichiMaliniak
10006          | F - Anneke Preusig, AnnekePreusig
10007          | F - Tzvetan Zielinski, TzvetanZielinski
10008          | M - Saniya Kalloufi, SaniyaKalloufi
10009          | F - Sumant Peac, SumantPeac
10010          | null
;

// Note: no matches in MV returned
in
required_feature: esql.mv_warn

from employees | where job_positions in ("Internship", first_name) | keep emp_no, job_positions;
ignoreOrder:true
warning:Line 1:24: evaluation of [job_positions in (\"Internship\", first_name)] failed, treating result as null. Only first 20 failures recorded.
warning:Line 1:24: java.lang.IllegalArgumentException: single-value function encountered multi-value

emp_no:integer |job_positions:keyword
10048          |Internship
10077          |Internship
;

in3VLNoNull
// filtering for SVs, since IN uses EQUALS evaluators, that turn MVs into NULL
from employees | sort emp_no | where mv_count(job_positions) <= 1 | where emp_no >= 10024 | limit 3 | keep emp_no, job_positions | eval is_in = job_positions in ("Accountant", "Internship");

emp_no:integer |job_positions:keyword |is_in:boolean
10024          |Junior Developer      |false
10025          |Accountant            |true
10026          |Reporting Analyst     |false
;

in3VLWithNull
from employees | sort emp_no | where mv_count(job_positions) <= 1 | where emp_no >= 10024 | limit 3 | keep emp_no, job_positions | eval is_in = job_positions in ("Accountant", "Internship", null);

emp_no:integer |job_positions:keyword |is_in:boolean
10024          |Junior Developer      |null
10025          |Accountant            |true
10026          |Reporting Analyst     |null
;

in3VLWithNull-99347_bugfix
from employees | where emp_no == 10025 | keep emp_no, job_positions | eval is_in = job_positions in ("Accountant", "Internship", null);

emp_no:integer |job_positions:keyword |is_in:boolean
10025          |Accountant            |true
;

in3VLWithComputedNull
from employees | sort emp_no | where mv_count(job_positions) <= 1 | where emp_no >= 10024 | limit 3 | keep emp_no, job_positions | eval nil = concat("", null) | eval is_in = job_positions in ("Accountant", "Internship", nil);

emp_no:integer |job_positions:keyword |nil:keyword |is_in:boolean
10024          |Junior Developer      |null        |null
10025          |Accountant            |null        |true
10026          |Reporting Analyst     |null        |null
;

in3VLWithNullAsValue
from employees | sort emp_no | where mv_count(job_positions) <= 1 | where emp_no >= 10024 | limit 3 | keep emp_no, job_positions | eval is_in = null in ("Accountant", "Internship", null);

emp_no:integer |job_positions:keyword |is_in:boolean
10024          |Junior Developer      |null
10025          |Accountant            |null
10026          |Reporting Analyst     |null
;

in3VLWithComputedNullAsValue
from employees | sort emp_no | where mv_count(job_positions) <= 1 | where emp_no >= 10024 | limit 3 | keep emp_no, job_positions | eval nil = concat("", null) | eval is_in = nil in ("Accountant", "Internship", null);

emp_no:integer |job_positions:keyword |nil:keyword |is_in:boolean
10024          |Junior Developer      |null        |null
10025          |Accountant            |null        |null
10026          |Reporting Analyst     |null        |null
;

split
// tag::split[]
ROW words="foo;bar;baz;qux;quux;corge"
| EVAL word = SPLIT(words, ";")
// end::split[]
;

// tag::split-result[]
             words:keyword | word:keyword
foo;bar;baz;qux;quux;corge | [foo,bar,baz,qux,quux,corge]
// end::split-result[]
;

mvCount
// tag::mv_count[]
ROW a=["foo", "zoo", "bar"]
| EVAL count_a = MV_COUNT(a)
// end::mv_count[]
;

// tag::mv_count-result[]
            a:keyword | count_a:integer
["foo", "zoo", "bar"] | 3
// end::mv_count-result[]
;

mvDedupe
// tag::mv_dedupe[]
ROW a=["foo", "foo", "bar", "foo"]
| EVAL dedupe_a = MV_DEDUPE(a)
// end::mv_dedupe[]
;

// tag::mv_dedupe-result[]
                   a:keyword | dedupe_a:keyword
["foo", "foo", "bar", "foo"] | ["foo", "bar"]
// end::mv_dedupe-result[]
;

mvJoin
// tag::mv_concat[]
ROW a=["foo", "zoo", "bar"]
| EVAL j = MV_CONCAT(a, ", ")
// end::mv_concat[]
;

// tag::mv_concat-result[]
            a:keyword | j:keyword
["foo", "zoo", "bar"] | "foo, zoo, bar"
// end::mv_concat-result[]
;

mvFirst#[skip:-8.12.99, reason:Added in 8.13.0]
// tag::mv_first[]
ROW a="foo;bar;baz"
| EVAL first_a = MV_FIRST(SPLIT(a, ";"))
// end::mv_first[]
;

// tag::mv_first-result[]
  a:keyword | first_a:keyword
foo;bar;baz | "foo"
// end::mv_first-result[]
;

mvLast#[skip:-8.12.99, reason:Added in 8.13.0]
// tag::mv_last[]
ROW a="foo;bar;baz"
| EVAL last_a = MV_LAST(SPLIT(a, ";"))
// end::mv_last[]
;

// tag::mv_last-result[]
  a:keyword | last_a:keyword
foo;bar;baz | "baz"
// end::mv_last-result[]
;

mvMax
// tag::mv_max[]
ROW a=["foo", "zoo", "bar"]
| EVAL max_a = MV_MAX(a)
// end::mv_max[]
;

// tag::mv_max-result[]
            a:keyword | max_a:keyword
["foo", "zoo", "bar"] | "zoo"
// end::mv_max-result[]
;

mvMin
// tag::mv_min[]
ROW a=["foo", "bar"]
| EVAL min_a = MV_MIN(a)
// end::mv_min[]
;

// tag::mv_min-result[]
     a:keyword | min_a:keyword
["foo", "bar"] | "bar"
// end::mv_min-result[]
;

groupByMv
from employees | stats min(salary), max(salary) by job_positions | sort job_positions | limit 5;

min(salary):integer | max(salary):integer | job_positions:keyword
25976               | 74970               | Accountant
28941               | 69904               | Architect
29175               | 58121               | Business Analyst
25945               | 74999               | Data Scientist
25324               | 58715               | Head Human Resources
;

convertFromString
from employees | sort emp_no | eval positions = to_string(job_positions) | keep emp_no, positions, job_positions | limit 5;

emp_no:integer |positions:keyword                                                     |job_positions:keyword
10001          |[Accountant, Senior Python Developer]                                 |[Accountant, Senior Python Developer]                                 
10002          |Senior Team Lead                                                      |Senior Team Lead                                                      
10003          |null                                                                  |null                                                                  
10004          |[Head Human Resources, Reporting Analyst, Support Engineer, Tech Lead]|[Head Human Resources, Reporting Analyst, Support Engineer, Tech Lead]
10005          |null                                                                  |null                                                                  
;

lessThanMultivalue
required_feature: esql.mv_warn

from employees | where job_positions < "C" | keep emp_no, job_positions | sort emp_no;
warning:Line 1:24: evaluation of [job_positions < \"C\"] failed, treating result as null. Only first 20 failures recorded.
warning:Line 1:24: java.lang.IllegalArgumentException: single-value function encountered multi-value

// Note that multivalued job_positions aren't included because they aren't less than or greater than C - that comparison is null
emp_no:integer |job_positions:keyword
10025          |Accountant
10068          |Architect
;

greaterThanMultivalue
required_feature: esql.mv_warn

from employees | where job_positions > "C" | keep emp_no, job_positions | sort emp_no | limit 6;
warning:Line 1:24: evaluation of [job_positions > \"C\"] failed, treating result as null. Only first 20 failures recorded.
warning:Line 1:24: java.lang.IllegalArgumentException: single-value function encountered multi-value

// Note that multivalued job_positions aren't included because they aren't less than or greater than C - that comparison is null
emp_no:integer |job_positions:keyword
10002          |Senior Team Lead
10013          |Reporting Analyst
10018          |Junior Developer
10019          |Purchase Manager
10020          |Tech Lead
10021          |Support Engineer
;

equalToMultivalue
required_feature: esql.mv_warn

from employees | where job_positions == "Accountant" | keep emp_no, job_positions | sort emp_no;
warning:Line 1:24: evaluation of [job_positions == \"Accountant\"] failed, treating result as null. Only first 20 failures recorded.
warning:Line 1:24: java.lang.IllegalArgumentException: single-value function encountered multi-value

// Note that multivalued job_positions aren't included because they aren't less than or greater than C - that comparison is null
emp_no:integer |job_positions:keyword
10025          |Accountant
;

equalToOrEqualToMultivalue
required_feature: esql.mv_warn

from employees | where job_positions == "Accountant" or job_positions == "Tech Lead" | keep emp_no, job_positions | sort emp_no;
warning:Line 1:24: evaluation of [job_positions] failed, treating result as null. Only first 20 failures recorded.
warning:Line 1:24: java.lang.IllegalArgumentException: single-value function encountered multi-value

// Note that multivalued job_positions aren't included because they aren't less than or greater than C - that comparison is null
emp_no:integer |job_positions:keyword
10020          |Tech Lead
10025          |Accountant
;

inMultivalue
required_feature: esql.mv_warn

from employees | where job_positions in ("Accountant", "Tech Lead") | keep emp_no, job_positions | sort emp_no;
warning:Line 1:24: evaluation of [job_positions in (\"Accountant\", \"Tech Lead\")] failed, treating result as null. Only first 20 failures recorded.
warning:Line 1:24: java.lang.IllegalArgumentException: single-value function encountered multi-value

// Note that multivalued job_positions aren't included because they aren't less than or greater than C - that comparison is null
emp_no:integer |job_positions:keyword
10020          |Tech Lead
10025          |Accountant
;

notLessThanMultivalue
required_feature: esql.mv_warn

from employees | where not(job_positions < "C") | keep emp_no, job_positions | sort emp_no | limit 6;
warning:Line 1:24: evaluation of [not(job_positions < \"C\")] failed, treating result as null. Only first 20 failures recorded.#[Emulated:Line 1:28: evaluation of [job_positions < \"C\"] failed, treating result as null. Only first 20 failures recorded.]
warning:Line 1:24: java.lang.IllegalArgumentException: single-value function encountered multi-value#[Emulated:Line 1:28: java.lang.IllegalArgumentException: single-value function encountered multi-value]

// Note that multivalued job_positions aren't included because they aren't less than or greater than C - that comparison is null
emp_no:integer |job_positions:keyword
10002          |Senior Team Lead
10013          |Reporting Analyst
10018          |Junior Developer
10019          |Purchase Manager
10020          |Tech Lead
10021          |Support Engineer
;

notGreaterThanMultivalue
required_feature: esql.mv_warn

from employees | where not(job_positions > "C") | keep emp_no, job_positions | sort emp_no | limit 6;
warning:Line 1:24: evaluation of [not(job_positions > \"C\")] failed, treating result as null. Only first 20 failures recorded.#[Emulated:Line 1:28: evaluation of [job_positions > \"C\"] failed, treating result as null. Only first 20 failures recorded.]
warning:Line 1:24: java.lang.IllegalArgumentException: single-value function encountered multi-value#[Emulated:Line 1:28: java.lang.IllegalArgumentException: single-value function encountered multi-value]

// Note that multivalued job_positions aren't included because they aren't less than or greater than C - that comparison is null
emp_no:integer |job_positions:keyword
10025          |Accountant
10068          |Architect
;

notEqualToMultivalue
required_feature: esql.mv_warn

from employees | where not(job_positions == "Accountant") | keep emp_no, job_positions | sort emp_no | limit 6;
warning:Line 1:24: evaluation of [not(job_positions == \"Accountant\")] failed, treating result as null. Only first 20 failures recorded.#[Emulated:Line 1:28: evaluation of [job_positions == \"Accountant\"] failed, treating result as null. Only first 20 failures recorded.]
warning:Line 1:24: java.lang.IllegalArgumentException: single-value function encountered multi-value#[Emulated:Line 1:28: java.lang.IllegalArgumentException: single-value function encountered multi-value]

// Note that multivalued job_positions aren't included because they aren't less than or greater than C - that comparison is null
emp_no:integer |job_positions:keyword
10002          |Senior Team Lead
10013          |Reporting Analyst
10018          |Junior Developer
10019          |Purchase Manager
10020          |Tech Lead
10021          |Support Engineer
;

notEqualToOrEqualToMultivalue-Ignore
from employees | where not(job_positions == "Accountant" or job_positions == "Tech Lead") | keep emp_no, job_positions | sort emp_no | limit 6;

// Note that multivalued job_positions aren't included because they aren't less than or greater than C - that comparison is null
emp_no:integer |job_positions:keyword
10020          |Tech Lead  // TODO flip results
10025          |Accountant
;

notInMultivalue-Ignore
from employees | where not(job_positions in ("Accountant", "Tech Lead")) | keep emp_no, job_positions | sort emp_no | limit 6;

// Note that multivalued job_positions aren't included because they aren't less than or greater than C - that comparison is null
emp_no:integer |job_positions:keyword
10020          |Tech Lead  // TODO flip results
10025          |Accountant
;

convertFromBoolean
from employees | sort emp_no | eval rehired = to_string(is_rehired) | keep emp_no, rehired, is_rehired | limit 5;

emp_no:integer |rehired:string              |is_rehired:boolean
10001          |[false, true]               |[false, true]
10002          |[false, false]              |[false, false]
10003          |null                        |null
10004          |true                        |true
10005          |[false, false, false, true] |[false, false, false, true]
;

convertFromDatetime
from employees | sort emp_no | eval hired_at = to_string(hire_date) | keep emp_no, hired_at, hire_date  | limit 1;

emp_no:integer |hired_at:keyword         |hire_date:date
10001          |1986-06-26T00:00:00.000Z |1986-06-26T00:00:00.000Z
;

convertFromIP
from hosts | where host=="epsilon" | eval str0 = to_string(ip0) | keep str0, ip0;
ignoreOrder:true

str0:keyword                                                                            |ip0:ip
["fe80::cae2:65ff:fece:feb9", "fe80::cae2:65ff:fece:fec0", "fe80::cae2:65ff:fece:fec1"] |[fe80::cae2:65ff:fece:feb9, fe80::cae2:65ff:fece:fec0, fe80::cae2:65ff:fece:fec1]
null                                                                                    |null
["fe81::cae2:65ff:fece:feb9", "fe82::cae2:65ff:fece:fec0"]                              |[fe81::cae2:65ff:fece:feb9, fe82::cae2:65ff:fece:fec0]
;

convertFromFloats
from employees | sort emp_no| eval double = to_string(height), float = to_string(height.float), scaled_float = to_string(height.scaled_float), half_float = to_string(height.half_float) | keep emp_no, double, float, scaled_float, half_float, height  | limit 2;

emp_no:integer |double:keyword |float:keyword     |scaled_float:keyword   |half_float:keyword   |height:double
10001          |2.03           |2.0299999713897705|2.0300000000000002     |2.029296875          |2.03
10002          |2.08           |2.0799999237060547|2.08                   |2.080078125          |2.08
;

convertFromInts
from employees | sort emp_no| eval byte = to_string(languages.byte), short = to_string(languages.short), long = to_string(languages.long), int = to_string(languages) | keep emp_no, byte, short, long, int, languages  | limit 2;

emp_no:integer |byte:keyword   |short:keyword  |long:keyword |int:keyword |languages:integer
10001          |2              |2              |2            |2           |2
10002          |5              |5              |5            |5           |5
;

convertFromUnsignedLong
row ul = [9223372036854775808, 9223372036854775807, 1, 0] | eval str = to_str(ul);

                       ul:ul                    |                      str:keyword
[9223372036854775808, 9223372036854775807, 1, 0]|[9223372036854775808, 9223372036854775807, 1, 0]
;

convertFromIntSimple
// tag::to_string[]
ROW a=10
| EVAL j = TO_STRING(a)
// end::to_string[]
;

// tag::to_string-result[]
a:integer | j:keyword
       10 | "10"
// end::to_string-result[]
;

convertFromIntMultivalue
// tag::to_string_multivalue[]
ROW a=[10, 9, 8]
| EVAL j = TO_STRING(a)
// end::to_string_multivalue[]
;

// tag::to_string_multivalue-result[]
 a:integer | j:keyword
[10, 9, 8] | ["10", "9", "8"]
// end::to_string_multivalue-result[]
;

mvConcatToString
// tag::mv_concat-to_string[]
ROW a=[10, 9, 8]
| EVAL j = MV_CONCAT(TO_STRING(a), ", ")
// end::mv_concat-to_string[]
;

// tag::mv_concat-to_string-result[]
 a:integer | j:keyword
[10, 9, 8] | "10, 9, 8"
// end::mv_concat-to_string-result[]
;

mvSort
required_feature: esql.mv_sort

row a = ["Mon", "Tues", "Wed", "Thu", "Fri"] | eval sa = mv_sort(a), sd = mv_sort(a, "DESC");

a:keyword                            | sa:keyword                 | sd:keyword
["Mon", "Tues", "Wed", "Thu", "Fri"] | [Fri, Mon, Thu, Tues, Wed] | [Wed, Tues, Thu, Mon, Fri]
;

mvSortEmp
required_feature: esql.mv_sort

FROM employees
| eval sd = mv_sort(job_positions, "DESC"), sa = mv_sort(job_positions)
| sort emp_no
| keep emp_no, job_positions, sa, sd
| limit 5
;

emp_no:integer | job_positions:keyword                                                  | sa:keyword                                                             | sd:keyword
10001          | [Accountant, Senior Python Developer]                                  | [Accountant, Senior Python Developer]                                  | [Senior Python Developer, Accountant]
10002          | Senior Team Lead                                                       | Senior Team Lead                                                       | Senior Team Lead
10003          | null                                                                   | null                                                                   | null
10004          | [Head Human Resources, Reporting Analyst, Support Engineer, Tech Lead] | [Head Human Resources, Reporting Analyst, Support Engineer, Tech Lead] | [Tech Lead, Support Engineer, Reporting Analyst, Head Human Resources]
10005          | null                                                                   | null                                                                   | null
;

mvSliceEmp
required_feature: esql.mv_sort

from employees
| eval a1 = mv_slice(salary_change.keyword, 0, 1)
| keep emp_no, salary_change.keyword, a1
| sort emp_no
| limit 5;

emp_no:integer | salary_change.keyword:keyword | a1:keyword
10001          | 1.19                          | 1.19
10002          | [-7.23,11.17]                 | [-7.23,11.17]
10003          | [12.82,14.68]                 | [12.82,14.68]
10004          | [-0.35,1.13,13.48,3.65]       | [-0.35,1.13]
10005          | [-2.14,13.07]                 | [-2.14,13.07]
;

mvZip
required_feature: esql.mv_sort

// tag::mv_zip[]
ROW a = ["x", "y", "z"], b = ["1", "2"]
| EVAL c = mv_zip(a, b, "-")
| KEEP a, b, c
// end::mv_zip[]
;

// tag::mv_zip-result[]
a:keyword | b:keyword | c:keyword
[x, y, z] | [1 ,2]    | [x-1, y-2, z]
// end::mv_zip-result[]
;

mvZipEmp
required_feature: esql.mv_sort

from employees
| eval full_name = mv_zip(first_name, last_name, " "), full_name_2 = mv_zip(last_name, first_name), jobs = mv_zip(job_positions, salary_change.keyword, "#")
| keep emp_no, full_name, full_name_2, job_positions, salary_change.keyword, jobs
| sort emp_no
| limit 5;

emp_no:integer | full_name:keyword | full_name_2:keyword | job_positions:keyword                                                  | salary_change.keyword:keyword | jobs:keyword
10001          | Georgi Facello    | Facello,Georgi      | [Accountant, Senior Python Developer]                                  | 1.19                          | [Accountant#1.19, Senior Python Developer]
10002          | Bezalel Simmel    | Simmel,Bezalel      | Senior Team Lead                                                       | [-7.23,11.17]                 | [Senior Team Lead#-7.23, 11.17]
10003          | Parto Bamford     | Bamford,Parto       | null                                                                   | [12.82, 14.68]                | [12.82, 14.68]
10004          | Chirstian Koblick | Koblick,Chirstian   | [Head Human Resources, Reporting Analyst, Support Engineer, Tech Lead] | [-0.35, 1.13, 13.48, 3.65]    | [Head Human Resources#-0.35, Reporting Analyst#1.13, Support Engineer#13.48, Tech Lead#3.65]
10005          | Kyoichi Maliniak  | Maliniak,Kyoichi    | null                                                                   | [-2.14,13.07]                 | [-2.14,13.07]
;

showTextFields
from hosts | where host == "beta" | keep host, host_group, description;
ignoreOrder:true

host:keyword     | host_group:text          | description:text
beta             | Kubernetes cluster       | beta k8s server
beta             | Kubernetes cluster       | beta k8s server
beta             | Kubernetes cluster       | [beta k8s server, beta k8s server2]
;

lengthOfText
required_feature: esql.mv_warn

from hosts | where host=="epsilon" | eval l1 = length(host_group), l2 = length(description) | keep l1, l2;
ignoreOrder:true
warning:Line 1:73: evaluation of [length(description)] failed, treating result as null. Only first 20 failures recorded.
warning:Line 1:73: java.lang.IllegalArgumentException: single-value function encountered multi-value

l1:integer             | l2:integer
null                   | 19
17                     | null
17                     | null
;

startsWithText
required_feature: esql.mv_warn

from hosts | where host=="epsilon" | eval l1 = starts_with(host_group, host), l2 = starts_with(description, host) | keep l1, l2;
ignoreOrder:true
warning:Line 1:84: evaluation of [starts_with(description, host)] failed, treating result as null. Only first 20 failures recorded.
warning:Line 1:84: java.lang.IllegalArgumentException: single-value function encountered multi-value

l1:boolean             | l2:boolean
null                   | true
false                  | null
false                  | null
;

substringOfText
required_feature: esql.mv_warn

from hosts | where host=="epsilon" | eval l1 = substring(host_group, 0, 5), l2 = substring(description, 0, 5) | keep l1, l2;
ignoreOrder:true
warning:Line 1:82: evaluation of [substring(description, 0, 5)] failed, treating result as null. Only first 20 failures recorded.
warning:Line 1:82: java.lang.IllegalArgumentException: single-value function encountered multi-value

l1:keyword             | l2:keyword
null                   | epsil
Gatew                  | null
Gatew                  | null
;

concatOfText
required_feature: esql.mv_warn

from hosts | where host == "epsilon" | eval l1 = concat(host, "/", host_group), l2 = concat(host_group, "/", description) | sort l1 |  keep l1, l2;
warning:Line 1:86: evaluation of [concat(host_group, \"/\", description)] failed, treating result as null. Only first 20 failures recorded.
warning:Line 1:86: java.lang.IllegalArgumentException: single-value function encountered multi-value

l1:keyword                    | l2:keyword
epsilon/Gateway instances     | null
epsilon/Gateway instances     | null
null                          | null
;


grok
from hosts | where host == "epsilon" | grok host_group "%{WORD:l1} %{WORD:l2}"| sort l1 |  keep l1, l2;

l1:keyword  | l2:keyword  
Gateway     | instances   
Gateway     | instances   
null        | null
;


dissect
from hosts | where host == "epsilon" | dissect host_group "%{l1} %{l2}"| sort l1 |  keep l1, l2;

l1:keyword  | l2:keyword  
Gateway     | instances   
Gateway     | instances   
null        | null
;

replaceSimple
from employees | sort emp_no | limit 1 | eval name = replace(first_name, "Geo", "foo") | keep emp_no, name;

emp_no:integer | name:keyword
10001 | foorgi
;

replaceText
from hosts | where host == "epsilon" | limit 1 | eval name = replace(host, "ep", "") | keep name;

name:keyword
silon
;

replaceComplex
from employees | where emp_no <= 10010 | eval f_l = replace(replace(substring(last_name, 1, 20), "al", "AB"), "a", "Z")  | keep emp_no, last_name, f_l | sort emp_no;

emp_no:integer | last_name:keyword | f_l:keyword
10001 | Facello   | FZcello
10002 | Simmel    | Simmel
10003 | Bamford   | BZmford
10004 | Koblick   | Koblick
10005 | Maliniak  | MABiniZk
10006 | Preusig   | Preusig
10007 | Zielinski | Zielinski
10008 | Kalloufi  | KABloufi
10009 | Peac      | PeZc
10010 | Piveteau  | PiveteZu
;

replaceComplex2
from employees | where emp_no <= 10010 | eval f_l = substring(replace(last_name, "a", "Z"), 1, 1)  | keep emp_no, last_name, f_l | sort emp_no;

emp_no:integer | last_name:keyword | f_l:keyword
10001 | Facello   | F
10002 | Simmel    | S
10003 | Bamford   | B
10004 | Koblick   | K
10005 | Maliniak  | M
10006 | Preusig   | P
10007 | Zielinski | Z
10008 | Kalloufi  | K
10009 | Peac      | P
10010 | Piveteau  | P
;

replaceComplex3
FROM employees | eval x = replace(to_string(emp_no), "(0+)", left(first_name, 1)), y = left(first_name, 1), is_match = y == substring(x, 2, 1) | keep first_name, y, x, is_match | sort is_match, x | limit 8;

first_name:keyword|  y:keyword    |  x:keyword    |is_match:boolean    
Alejandro         |A              |1A59           |true           
Anneke            |A              |1A6            |true           
Anoosh            |A              |1A62           |true           
Amabile           |A              |1A91           |true           
Arumugam          |A              |1A94           |true           
Berni             |B              |1B14           |true           
Bezalel           |B              |1B2            |true           
Bojan             |B              |1B23           |true
;

replaceRegex
from hosts | where host == "epsilon" | eval l1=replace(host_group, "\\s+", "") | sort l1 | keep l1, host_group;
 
   l1:keyword   |host_group:text    
Gatewayinstances|Gateway instances
Gatewayinstances|Gateway instances
null            |null             
;

left
// tag::left[]
FROM employees
| KEEP last_name
| EVAL left = LEFT(last_name, 3)
| SORT last_name ASC
| LIMIT 5
// end::left[]
;

// tag::left-result[]
last_name:keyword | left:keyword
Awdeh             |Awd
Azuma             |Azu
Baek              |Bae
Bamford           |Bam
Bernatsky         |Ber
// end::left-result[]
;

right
// tag::right[]
FROM employees
| KEEP last_name
| EVAL right = RIGHT(last_name, 3)
| SORT last_name ASC
| LIMIT 5
// end::right[]
;

// tag::right-result[]
last_name:keyword | right:keyword
Awdeh             |deh
Azuma             |uma
Baek              |aek
Bamford           |ord
Bernatsky         |sky
// end::right-result[]
;

endsWithConstant
from employees | sort emp_no | limit 10 | eval f_a = ends_with(first_name, "a") | keep emp_no, first_name, f_a;

emp_no:integer | first_name:keyword  | f_a:boolean
10001 | Georgi    | false
10002 | Bezalel   | false
10003 | Parto     | false
10004 | Chirstian | false
10005 | Kyoichi   | false
10006 | Anneke    | false
10007 | Tzvetan   | false
10008 | Saniya    | true
10009 | Sumant    | false
10010 | Duangkaew | false
;

endsWithSequence
from employees | sort emp_no | limit 10 | eval f_a = ends_with(first_name, "an") | keep emp_no, first_name, f_a;

emp_no:integer | first_name:keyword  | f_a:boolean
10001 | Georgi    | false
10002 | Bezalel   | false
10003 | Parto     | false
10004 | Chirstian | true
10005 | Kyoichi   | false
10006 | Anneke    | false
10007 | Tzvetan   | true
10008 | Saniya    | false
10009 | Sumant    | false
10010 | Duangkaew | false
;

endsWithExpression
from employees | sort emp_no | limit 10
| eval last_name_last_letter = right(last_name, 1)
| eval same_last_letters  = ends_with(first_name, last_name_last_letter)
| keep emp_no, first_name, last_name, same_last_letters;

emp_no:integer | first_name:keyword  | last_name:keyword | same_last_letters:boolean
10001 | Georgi    | Facello   | false
10002 | Bezalel   | Simmel    | true
10003 | Parto     | Bamford   | false
10004 | Chirstian | Koblick   | false
10005 | Kyoichi   | Maliniak  | false
10006 | Anneke    | Preusig   | false
10007 | Tzvetan   | Zielinski | false
10008 | Saniya    | Kalloufi  | false
10009 | Sumant    | Peac      | false
10010 | Duangkaew | Piveteau  | false
;

docsEndsWith
// tag::endsWith[]
FROM employees
| KEEP last_name
| EVAL ln_E = ENDS_WITH(last_name, "d")
// end::endsWith[]
| SORT last_name ASC
| LIMIT 5
;

// tag::endsWith-result[]
last_name:keyword | ln_E:boolean
Awdeh          |false
Azuma          |false
Baek           |false
Bamford        |true
Bernatsky      |false
// end::endsWith-result[]
;



toLowerRow#[skip:-8.12.99]
// tag::to_lower[]
ROW message = "Some Text"
| EVAL message_lower = TO_LOWER(message)
// end::to_lower[]
;

// tag::to_lower-result[]
message:keyword | message_lower:keyword
Some Text       | some text
// end::to_lower-result[]
;


toLower#[skip:-8.12.99]
from employees | sort emp_no | eval name_lower = TO_LOWER(first_name) | keep emp_no, first_name, name_lower | limit 1;

emp_no:integer  | first_name:keyword    | name_lower:keyword
10001           | Georgi                | georgi
;


toUpperRow#[skip:-8.12.99]
// tag::to_upper[]
ROW message = "Some Text"
| EVAL message_upper = TO_UPPER(message)
// end::to_upper[]
;

// tag::to_upper-result[]
message:keyword | message_upper:keyword
Some Text       | SOME TEXT
// end::to_upper-result[]
;


toUpper#[skip:-8.12.99]
from employees | sort emp_no | eval name_upper = TO_UPPER(first_name) | keep emp_no, first_name, name_upper | limit 1;

emp_no:integer  | first_name:keyword    | name_upper:keyword
10001           | Georgi                | GEORGI
;


toUpperLowerUnicode#[skip:-8.12.99]
row a = "π/2 + a + B + Λ ºC" | eval lower = to_lower(a), upper = to_upper(a) | keep a, upper, lower;

a:keyword           | upper:keyword         | lower:keyword
π/2 + a + B + Λ ºC  | Π/2 + A + B + Λ ºC    | π/2 + a + b + λ ºc
;

values
required_feature: esql.agg_values

  FROM employees
| WHERE emp_no <= 10009
| STATS first_name=MV_SORT(VALUES(first_name))
;

   first_name:keyword
[Anneke, Bezalel, Chirstian, Georgi, Kyoichi, Parto, Saniya, Sumant, Tzvetan]
;

valuesGrouped
required_feature: esql.agg_values

// tag::values-grouped[]
  FROM employees
| EVAL first_letter = SUBSTRING(first_name, 0, 1)
| STATS first_name=MV_SORT(VALUES(first_name)) BY first_letter
| SORT first_letter
// end::values-grouped[]
;

// tag::values-grouped-result[]
                                                                               first_name:keyword | first_letter:keyword
                                                   [Alejandro, Amabile, Anneke, Anoosh, Arumugam] | A
                                       [Basil, Berhard, Berni, Bezalel, Bojan, Breannda, Brendon] | B
                                                         [Charlene, Chirstian, Claudi, Cristinel] | C
                                                             [Danel, Divier, Domenick, Duangkaew] | D
                                                                          [Ebbe, Eberhardt, Erez] | E
                                                                                          Florian | F
                                                            [Gao, Georgi, Georgy, Gino, Guoxiang] | G
                                            [Heping, Hidefumi, Hilari, Hironobu, Hironoby, Hisao] | H
                                                                               [Jayson, Jungsoon] | J
                                    [Kazuhide, Kazuhito, Kendra, Kenroku, Kshitij, Kwee, Kyoichi] | K
                                                                                [Lillian, Lucien] | L
                            [Magy, Margareta, Mary, Mayuko, Mayumi, Mingsen, Mokhtar, Mona, Moss] | M
                                                                                            Otmar | O
                                                     [Parto, Parviz, Patricio, Prasadram, Premal] | P
                                                                           [Ramzi, Remzi, Reuven] | R
[Sailaja, Saniya, Sanjiv, Satosi, Shahaf, Shir, Somnath, Sreekrishna, Sudharsan, Sumant, Suzette] | S
                                                                            [Tse, Tuval, Tzvetan] | T
                                                                                       [Udi, Uri] | U
                                                                       [Valdiodio, Valter, Vishv] | V
                                                                                            Weiyi | W
                                                                                          Xinglin | X
                                                                      [Yinghua, Yishay, Yongqiao] | Y
                                                                               [Zhongwei, Zvonko] | Z
                                                                                             null | null
// end::values-grouped-result[]
;


splitBasedOnField
from employees | where emp_no == 10001 | eval split = split("fooMbar", gender) | keep gender, split;

gender:keyword | split:keyword 
M              | [foo, bar]
;

locate#[skip:-8.13.99,reason:new string function added in 8.14]
row a = "hello" | eval a_ll = locate(a, "ll");

a:keyword | a_ll:integer
hello | 3
;

locateFail#[skip:-8.13.99,reason:new string function added in 8.14]
row a = "hello" | eval a_ll = locate(a, "int");

a:keyword | a_ll:integer
hello | 0
;

locateZeroStart#[skip:-8.13.99,reason:new string function added in 8.14]
row a = "hello" | eval a_ll = locate(a, "ll", 0);

a:keyword | a_ll:integer
hello | 3
;

locateExactStart#[skip:-8.13.99,reason:new string function added in 8.14]
row a = "hello" | eval a_ll = locate(a, "ll", 3);

a:keyword | a_ll:integer
hello | 3
;

locateLongerStart#[skip:-8.13.99,reason:new string function added in 8.14]
row a = "hello" | eval a_ll = locate(a, "ll", 10);

a:keyword | a_ll:integer
hello | 0
;

locateLongerSubstr#[skip:-8.13.99,reason:new string function added in 8.14]
row a = "hello" | eval a_ll = locate(a, "farewell");

a:keyword | a_ll:integer
hello | 0
;

locateSame#[skip:-8.13.99,reason:new string function added in 8.14]
row a = "hello" | eval a_ll = locate(a, "hello");

a:keyword | a_ll:integer
hello | 1
;

locateWithSubstring#[skip:-8.13.99,reason:new string function added in 8.14]
from employees | where emp_no <= 10010 | eval f_s = substring(last_name, 2) | eval f_l = locate(last_name, f_s) | keep emp_no, last_name, f_s, f_l;
ignoreOrder:true

emp_no:integer | last_name:keyword | f_s:keyword | f_l:integer
10001 | Facello   | acello | 2
10002 | Simmel    | immel | 2
10003 | Bamford   | amford | 2
10004 | Koblick   | oblick | 2
10005 | Maliniak  | aliniak | 2
10006 | Preusig   | reusig | 2
10007 | Zielinski | ielinski | 2
10008 | Kalloufi  | alloufi | 2
10009 | Peac      | eac | 2
10010 | Piveteau  | iveteau | 2
;

locateUtf16Emoji#[skip:-8.13.99,reason:new string function added in 8.14]
<<<<<<< HEAD
row a = "🐱Meow!🐶Woof!" | eval f_s = substring(a, 2, 100) | eval f_l = locate(a, f_s);
=======
row a = "🐱Meow!🐶Woof!" | eval f_s = substring(a, 2) | eval f_l = locate(a, f_s);
>>>>>>> bdf9c605

a:keyword | f_s:keyword | f_l:integer
🐱Meow!🐶Woof! | Meow!🐶Woof! | 2
;

locateNestedSubstring#[skip:-8.13.99,reason:new string function added in 8.14]
row a = "hello" | eval a_ll = substring(a, locate(a, "ll"));

a:keyword | a_ll:keyword
hello | llo
;

locateNestSubstring#[skip:-8.13.99,reason:new string function added in 8.14]
row a = "hello" | eval a_ll = locate(substring(a, 2), "ll");

a:keyword | a_ll:integer
hello | 2
;

locateStats#[skip:-8.13.99,reason:new string function added in 8.14]
from employees | where emp_no <= 10010 | eval f_l = locate(last_name, "ll") | stats min(f_l), max(f_l) by job_positions | sort job_positions | limit 5;

min(f_l):integer | max(f_l):integer | job_positions:keyword
5               | 5               | Accountant
0               | 0               | Architect
0               | 0               | Head Human Resources
0               | 3               | Internship
3               | 3               | Junior Developer
;

locateWarnings#[skip:-8.13.99,reason:new string function added in 8.14]
required_feature: esql.mv_warn

from hosts | where host=="epsilon" | eval l1 = locate(host_group, "ate"), l2 = locate(description, "ate") | keep l1, l2;
ignoreOrder:true
warning:Line 1:80: evaluation of [locate(description, \"ate\")] failed, treating result as null. Only first 20 failures recorded.
warning:Line 1:80: java.lang.IllegalArgumentException: single-value function encountered multi-value

l1:integer | l2:integer
2          | null
2          | null
null       | 0
;<|MERGE_RESOLUTION|>--- conflicted
+++ resolved
@@ -1243,11 +1243,8 @@
 ;
 
 locateUtf16Emoji#[skip:-8.13.99,reason:new string function added in 8.14]
-<<<<<<< HEAD
-row a = "🐱Meow!🐶Woof!" | eval f_s = substring(a, 2, 100) | eval f_l = locate(a, f_s);
-=======
 row a = "🐱Meow!🐶Woof!" | eval f_s = substring(a, 2) | eval f_l = locate(a, f_s);
->>>>>>> bdf9c605
+
 
 a:keyword | f_s:keyword | f_l:integer
 🐱Meow!🐶Woof! | Meow!🐶Woof! | 2

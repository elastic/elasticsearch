--- conflicted
+++ resolved
@@ -668,10 +668,10 @@
 ;
 ignoreOrder:true
 
-title:text                         | completion:keyword                 | @timestamp:datetime      | client_ip:ip
-War and Peace                      | WAR AND PEACE                      | null                     | null
-War and Peace: A Novel (6 Volumes) | WAR AND PEACE: A NOVEL (6 VOLUMES) | null                     | null
-null                               | null                               | 2023-10-23T13:33:34.937Z | 172.21.0.5
+title:text                      | completion:keyword              | @timestamp:datetime      | client_ip:ip
+War and Peace                   | WAR AND PEACE                   | null                     | null
+War and Peace (Signet Classics) | WAR AND PEACE (SIGNET CLASSICS) | null                     | null
+null                            | null                            | 2023-10-23T13:33:34.937Z | 172.21.0.5
 ;
 
 subqueryInFromWithCompletionInMainQuery
@@ -713,17 +713,10 @@
 ;
 ignoreOrder:true
 
-<<<<<<< HEAD
-book_no:keyword | title:text                         | author:text | _score:double | @timestamp:datetime
-5327            | War and Peace                      | Leo Tolstoy | 0.08          | null
-9032            | War and Peace: A Novel (6 Volumes) | Tolstoy Leo | 0.03          | null
-null            | null                               | null        | null          | 2023-10-23T13:33:34.937Z
-=======
 _index:keyword | book_no:keyword | title:text                      | author:text                                 | _score:double | @timestamp:datetime
 books | 4536            | War and Peace (Signet Classics) | [John Hockenberry, Leo Tolstoy, Pat Conroy] | 0.03          | null
 books | 5327            | War and Peace                   | Leo Tolstoy                                 | 0.08          | null
 sample_data | null            | null                            | null                                        | null          | 2023-10-23T13:33:34.937Z
->>>>>>> 0c25cb91
 ;
 
 subqueryInFromWithRerankInMainQuery

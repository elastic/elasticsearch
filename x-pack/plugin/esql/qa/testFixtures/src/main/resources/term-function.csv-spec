--- conflicted
+++ resolved
@@ -10,13 +10,7 @@
 | WHERE TERM(author, "gabriel")  
 // end::term-with-field[]
 | KEEP book_no, title
-<<<<<<< HEAD
-| LIMIT 3;
-=======
-| LIMIT 3
-// end::term-with-field[]
-;
->>>>>>> 1e25a54a
+;
 ignoreOrder:true
 
 // tag::term-with-field-result[]

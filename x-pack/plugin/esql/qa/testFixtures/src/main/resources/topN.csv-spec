--- conflicted
+++ resolved
@@ -169,7 +169,23 @@
 349086555               | 1961-09-01T00:00:00Z | 10056    | F        | 1.57     | 1.5700000524520874 | 1.5703125           | 1.57                  | 1990-02-01T00:00:00Z | [false, false, true] | [Senior Team Lead]  | 2           | 2                | 2                | 2                     | 33370    | [-5.17, 10.99]  | [-5, 10]            | [-5.17, 10.99]          | [-5, 10]             | true             | Brendon | Bernini      | Brendon
 ;
 
-<<<<<<< HEAD
+sortingByTsidMetadataField
+required_capability: metadata_tsid_field
+
+FROM k8s METADATA _tsid
+| SORT network.bytes_in DESC NULLS LAST
+| LIMIT 5
+| KEEP network.bytes_in, @timestamp, cluster, pod 
+;
+
+network.bytes_in:long | @timestamp:datetime      | cluster:keyword | pod:keyword
+1021                  | 2024-05-10T00:15:21.000Z | qa              | two
+1018                  | 2024-05-10T00:18:33.000Z | prod            | three
+1009                  | 2024-05-10T00:20:03.000Z | staging         | two
+1007                  | 2024-05-10T00:19:48.000Z | prod            | two
+1006                  | 2024-05-10T00:13:50.000Z | qa              | one
+;
+
 
 redundantTopNBasic
 from employees 
@@ -326,21 +342,4 @@
 10003          | M              | 1
 10004          | M              | 1
 10005          | M              | 1
-=======
-sortingByTsidMetadataField
-required_capability: metadata_tsid_field
-
-FROM k8s METADATA _tsid
-| SORT network.bytes_in DESC NULLS LAST
-| LIMIT 5
-| KEEP network.bytes_in, @timestamp, cluster, pod 
-;
-
-network.bytes_in:long | @timestamp:datetime      | cluster:keyword | pod:keyword
-1021                  | 2024-05-10T00:15:21.000Z | qa              | two
-1018                  | 2024-05-10T00:18:33.000Z | prod            | three
-1009                  | 2024-05-10T00:20:03.000Z | staging         | two
-1007                  | 2024-05-10T00:19:48.000Z | prod            | two
-1006                  | 2024-05-10T00:13:50.000Z | qa              | one
->>>>>>> b382e2cc
 ;
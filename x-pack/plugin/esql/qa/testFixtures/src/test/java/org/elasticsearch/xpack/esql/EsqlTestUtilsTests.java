/*
 * Copyright Elasticsearch B.V. and/or licensed to Elasticsearch B.V. under one
 * or more contributor license agreements. Licensed under the Elastic License
 * 2.0; you may not use this file except in compliance with the Elastic License
 * 2.0.
 */

package org.elasticsearch.xpack.esql;

import org.elasticsearch.test.ESTestCase;

import java.util.Set;

import static org.hamcrest.Matchers.equalTo;

public class EsqlTestUtilsTests extends ESTestCase {

    public void testPromQL() {
        assertThat(
            EsqlTestUtils.addRemoteIndices("PROMQL foo, bar step 1m (avg(baz))", Set.of(), false),
            equalTo("PROMQL *:foo,foo,*:bar,bar step 1m (avg(baz))")
        );
        assertThat(
            EsqlTestUtils.addRemoteIndices("PROMQL \"foo\", \"bar\" step 1m (avg(baz))", Set.of(), false),
            equalTo("PROMQL *:foo,foo,*:bar,bar step 1m (avg(baz))")
        );
    }

    public void testPromQLDefaultIndex() {
<<<<<<< HEAD
        assertThat(
            EsqlTestUtils.addRemoteIndices("PROMQL step 1m (avg(baz))", Set.of(), false),
            equalTo("PROMQL *:*,* step 1m (avg(baz))")
        );
=======
        assertThat(EsqlTestUtils.addRemotes("PROMQL step 1m (avg(baz))", Set.of(), false), equalTo("PROMQL *:*,* step 1m (avg(baz))"));
>>>>>>> c7b0d043
    }

    public void testSet() {
        assertThat(
            EsqlTestUtils.addRemoteIndices("SET a=b; FROM foo | SORT bar", Set.of(), false),
            equalTo("SET a=b; FROM *:foo,foo | SORT bar")
        );
    }

    public void testMetadata() {
        assertThat(
            EsqlTestUtils.addRemoteIndices("FROM foo METADATA _source | SORT bar", Set.of(), false),
            equalTo("FROM *:foo,foo METADATA _source | SORT bar")
        );
    }

    public void testTS() {
        assertThat(
            EsqlTestUtils.addRemoteIndices("TS foo, \"bar\",baz | SORT bar", Set.of(), false),
            equalTo("TS *:foo,foo,*:bar,bar,*:baz,baz | SORT bar")
        );
    }

    public void testIndexPatternWildcard() {
<<<<<<< HEAD
        assertThat(
            EsqlTestUtils.addRemoteIndices("TS fo* | SORT bar", Set.of(), false),
            equalTo("TS *:fo*,fo* | SORT bar")
        );
=======
        assertThat(EsqlTestUtils.addRemotes("TS fo* | SORT bar", Set.of(), false), equalTo("TS *:fo*,fo* | SORT bar"));
>>>>>>> c7b0d043
    }

    public void testDuplicateIndex() {
        assertThat(
            EsqlTestUtils.addRemoteIndices("TS foo,bar,foo | SORT bar", Set.of(), false),
            equalTo("TS *:foo,foo,*:bar,bar,*:foo,foo | SORT bar")
        );
    }

    public void testSubquery() {
        assertThat(
            EsqlTestUtils.addRemoteIndices("""
                FROM employees, (FROM employees_incompatible
                                 | ENRICH languages_policy on languages with language_name )
                           metadata _index
                | EVAL emp_no = emp_no::long
                | WHERE emp_no >= 10091 AND emp_no < 10094
                | SORT _index, emp_no
                | KEEP _index,  emp_no, languages, language_name""", Set.of(), false),
            equalTo("""
                FROM *:employees,employees, (FROM employees_incompatible
                                 | ENRICH languages_policy on languages with language_name )
                           metadata _index
                | EVAL emp_no = emp_no::long
                | WHERE emp_no >= 10091 AND emp_no < 10094
                | SORT _index, emp_no
                | KEEP _index,  emp_no, languages, language_name""")
        );
    }

    public void testTripleQuotes() {
        assertThat(
            EsqlTestUtils.addRemoteIndices("from \"\"\"employees\"\"\" | limit 2", Set.of(), false),
            equalTo("from *:employees,employees | limit 2")
        );
    }

    public void testRow() {
        assertThat(
            EsqlTestUtils.addRemoteIndices("""
                ROW a = "1953-01-23T12:15:00Z - some text - 127.0.0.1;"\s
                 | DISSECT a "%{Y}-%{M}-%{D}T%{h}:%{m}:%{s}Z - %{msg} - %{ip};"\s
                 | KEEP Y, M, D, h, m, s, msg, ip""", Set.of(), false),
            equalTo("""
                ROW a = "1953-01-23T12:15:00Z - some text - 127.0.0.1;"\s
                 | DISSECT a "%{Y}-%{M}-%{D}T%{h}:%{m}:%{s}Z - %{msg} - %{ip};"\s
                 | KEEP Y, M, D, h, m, s, msg, ip""")
        );
    }
}<|MERGE_RESOLUTION|>--- conflicted
+++ resolved
@@ -27,14 +27,7 @@
     }
 
     public void testPromQLDefaultIndex() {
-<<<<<<< HEAD
-        assertThat(
-            EsqlTestUtils.addRemoteIndices("PROMQL step 1m (avg(baz))", Set.of(), false),
-            equalTo("PROMQL *:*,* step 1m (avg(baz))")
-        );
-=======
-        assertThat(EsqlTestUtils.addRemotes("PROMQL step 1m (avg(baz))", Set.of(), false), equalTo("PROMQL *:*,* step 1m (avg(baz))"));
->>>>>>> c7b0d043
+        assertThat(EsqlTestUtils.addRemoteIndices("PROMQL step 1m (avg(baz))", Set.of(), false), equalTo("PROMQL *:*,* step 1m (avg(baz))"));
     }
 
     public void testSet() {
@@ -59,14 +52,7 @@
     }
 
     public void testIndexPatternWildcard() {
-<<<<<<< HEAD
-        assertThat(
-            EsqlTestUtils.addRemoteIndices("TS fo* | SORT bar", Set.of(), false),
-            equalTo("TS *:fo*,fo* | SORT bar")
-        );
-=======
-        assertThat(EsqlTestUtils.addRemotes("TS fo* | SORT bar", Set.of(), false), equalTo("TS *:fo*,fo* | SORT bar"));
->>>>>>> c7b0d043
+        assertThat(EsqlTestUtils.addRemoteIndices("TS fo* | SORT bar", Set.of(), false), equalTo("TS *:fo*,fo* | SORT bar"));
     }
 
     public void testDuplicateIndex() {

--- conflicted
+++ resolved
@@ -84,11 +84,7 @@
     public void testCancel() throws Exception {
         createRemoteIndex(between(10, 100));
         EsqlQueryRequest request = EsqlQueryRequest.syncEsqlQueryRequest();
-<<<<<<< HEAD
-        String stats = randomFrom("STATS", "INLINE STATS");
-=======
         String stats = randomStats();
->>>>>>> 106b3012
         request.query("FROM *:test | " + stats + " total=sum(const) | LIMIT 1");
         request.pragmas(randomPragmas());
         PlainActionFuture<EsqlQueryResponse> requestFuture = new PlainActionFuture<>();
@@ -166,11 +162,7 @@
     public void testTasks() throws Exception {
         createRemoteIndex(between(10, 100));
         EsqlQueryRequest request = EsqlQueryRequest.syncEsqlQueryRequest();
-<<<<<<< HEAD
-        String stats = randomFrom("STATS", "INLINE STATS");
-=======
         String stats = randomStats();
->>>>>>> 106b3012
         request.query("FROM *:test | " + stats + " total=sum(const) | LIMIT 1");
         request.pragmas(randomPragmas());
         ActionFuture<EsqlQueryResponse> requestFuture = client().execute(EsqlQueryAction.INSTANCE, request);
@@ -209,11 +201,7 @@
     public void testCancelSkipUnavailable() throws Exception {
         createRemoteIndex(between(10, 100));
         EsqlQueryRequest request = EsqlQueryRequest.syncEsqlQueryRequest();
-<<<<<<< HEAD
-        String stats = randomFrom("STATS", "INLINE STATS");
-=======
         String stats = randomStats();
->>>>>>> 106b3012
         request.query("FROM *:test | " + stats + " total=sum(const) | LIMIT 1");
         request.pragmas(randomPragmas());
         request.includeCCSMetadata(true);

--- conflicted
+++ resolved
@@ -502,10 +502,7 @@
             | LIMIT 2
             | eval ip= TO_STR(host)
             | MV_EXPAND host
-<<<<<<< HEAD
-=======
             | WHERE ip != ""
->>>>>>> 7f1d2dc3
             | %s
             """, enrichHosts(Enrich.Mode.REMOTE));
         var error = expectThrows(VerificationException.class, () -> runQuery(query, randomBoolean()).close());

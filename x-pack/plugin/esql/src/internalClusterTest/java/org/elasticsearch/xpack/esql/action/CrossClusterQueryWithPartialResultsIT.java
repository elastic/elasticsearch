--- conflicted
+++ resolved
@@ -347,7 +347,6 @@
         }
     }
 
-<<<<<<< HEAD
     public void testResolutionFailures() throws Exception {
         populateIndices();
         EsqlQueryRequest request = new EsqlQueryRequest();
@@ -384,18 +383,6 @@
         }
     }
 
-    private static Exception randomFailure() {
-        return randomFrom(
-            new IllegalStateException("driver was closed already"),
-            new CircuitBreakingException("low memory", CircuitBreaker.Durability.PERMANENT),
-            new IOException("broken disk"),
-            new ResourceNotFoundException("exchange sink was not found"),
-            new EsRejectedExecutionException("node is shutting down")
-        );
-    }
-
-=======
->>>>>>> 8bcb0c4c
     private Set<String> populateIndexWithFailingFields(String clusterAlias, String indexName, int numShards) throws IOException {
         Client client = client(clusterAlias);
         XContentBuilder mapping = JsonXContent.contentBuilder().startObject();

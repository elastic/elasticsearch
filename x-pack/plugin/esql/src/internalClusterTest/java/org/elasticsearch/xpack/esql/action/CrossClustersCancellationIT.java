--- conflicted
+++ resolved
@@ -272,17 +272,49 @@
         }
     }
 
-<<<<<<< HEAD
+    public void testTasks() throws Exception {
+        createRemoteIndex(between(10, 100));
+        EsqlQueryRequest request = EsqlQueryRequest.syncEsqlQueryRequest();
+        request.query("FROM *:test | STATS total=sum(const) | LIMIT 1");
+        request.pragmas(randomPragmas());
+        ActionFuture<EsqlQueryResponse> requestFuture = client().execute(EsqlQueryAction.INSTANCE, request);
+        assertTrue(PauseFieldPlugin.startEmitting.await(30, TimeUnit.SECONDS));
+        try {
+            assertBusy(() -> {
+                List<TaskInfo> clusterTasks = client(REMOTE_CLUSTER).admin()
+                    .cluster()
+                    .prepareListTasks()
+                    .setActions(ComputeService.CLUSTER_ACTION_NAME)
+                    .get()
+                    .getTasks();
+                assertThat(clusterTasks.size(), equalTo(1));
+                List<TaskInfo> drivers = client(REMOTE_CLUSTER).admin()
+                    .cluster()
+                    .prepareListTasks()
+                    .setTargetParentTaskId(clusterTasks.getFirst().taskId())
+                    .setActions(DriverTaskRunner.ACTION_NAME)
+                    .setDetailed(true)
+                    .get()
+                    .getTasks();
+                assertThat(drivers.size(), equalTo(1));
+                TaskInfo driver = drivers.getFirst();
+                assertThat(driver.description(), equalTo("""
+                    \\_ExchangeSourceOperator[]
+                    \\_AggregationOperator[mode = INTERMEDIATE, aggs = sum of longs]
+                    \\_ExchangeSinkOperator"""));
+            });
+        } finally {
+            PauseFieldPlugin.allowEmitting.countDown();
+        }
+        requestFuture.actionGet(30, TimeUnit.SECONDS).close();
+    }
+
     // Check that cancelling remote task with skip_unavailable=true produces partial
     public void testCancelSkipUnavailable() throws Exception {
-=======
-    public void testTasks() throws Exception {
->>>>>>> f2addbc6
         createRemoteIndex(between(10, 100));
         EsqlQueryRequest request = EsqlQueryRequest.syncEsqlQueryRequest();
         request.query("FROM *:test | STATS total=sum(const) | LIMIT 1");
         request.pragmas(randomPragmas());
-<<<<<<< HEAD
         request.includeCCSMetadata(true);
         PlainActionFuture<EsqlQueryResponse> requestFuture = new PlainActionFuture<>();
         client().execute(EsqlQueryAction.INSTANCE, request, requestFuture);
@@ -312,38 +344,10 @@
                 for (TaskInfo driver : drivers) {
                     assertTrue(driver.cancelled());
                 }
-=======
-        ActionFuture<EsqlQueryResponse> requestFuture = client().execute(EsqlQueryAction.INSTANCE, request);
-        assertTrue(PauseFieldPlugin.startEmitting.await(30, TimeUnit.SECONDS));
-        try {
-            assertBusy(() -> {
-                List<TaskInfo> clusterTasks = client(REMOTE_CLUSTER).admin()
-                    .cluster()
-                    .prepareListTasks()
-                    .setActions(ComputeService.CLUSTER_ACTION_NAME)
-                    .get()
-                    .getTasks();
-                assertThat(clusterTasks.size(), equalTo(1));
-                List<TaskInfo> drivers = client(REMOTE_CLUSTER).admin()
-                    .cluster()
-                    .prepareListTasks()
-                    .setTargetParentTaskId(clusterTasks.getFirst().taskId())
-                    .setActions(DriverTaskRunner.ACTION_NAME)
-                    .setDetailed(true)
-                    .get()
-                    .getTasks();
-                assertThat(drivers.size(), equalTo(1));
-                TaskInfo driver = drivers.getFirst();
-                assertThat(driver.description(), equalTo("""
-                    \\_ExchangeSourceOperator[]
-                    \\_AggregationOperator[mode = INTERMEDIATE, aggs = sum of longs]
-                    \\_ExchangeSinkOperator"""));
->>>>>>> f2addbc6
             });
         } finally {
             PauseFieldPlugin.allowEmitting.countDown();
         }
-<<<<<<< HEAD
         var resp = requestFuture.actionGet();
         EsqlExecutionInfo executionInfo = resp.getExecutionInfo();
 
@@ -391,8 +395,5 @@
             assertThat(cluster.getSuccessfulShards(), equalTo(0));
             assertThat(cluster.getFailures().size(), equalTo(1));
         }
-=======
-        requestFuture.actionGet(30, TimeUnit.SECONDS).close();
->>>>>>> f2addbc6
     }
 }
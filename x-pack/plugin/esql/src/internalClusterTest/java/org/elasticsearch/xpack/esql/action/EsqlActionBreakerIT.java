--- conflicted
+++ resolved
@@ -24,18 +24,12 @@
 import java.util.ArrayList;
 import java.util.Collection;
 import java.util.List;
-import java.util.concurrent.TimeUnit;
 
-<<<<<<< HEAD
-import static org.elasticsearch.test.hamcrest.ElasticsearchAssertions.assertAcked;
-=======
 import static org.elasticsearch.transport.AbstractSimpleTransportTestCase.IGNORE_DESERIALIZATION_ERRORS_SETTING;
->>>>>>> 09c8cf5b
 import static org.hamcrest.Matchers.containsString;
-import static org.hamcrest.Matchers.either;
-import static org.hamcrest.Matchers.equalTo;
 import static org.hamcrest.Matchers.instanceOf;
 
+@LuceneTestCase.AwaitsFix(bugUrl = "https://github.com/elastic/elasticsearch/issues/100147")
 public class EsqlActionBreakerIT extends EsqlActionIT {
 
     public static class InternalTransportSettingPlugin extends Plugin {
@@ -71,23 +65,10 @@
                 HierarchyCircuitBreakerService.REQUEST_CIRCUIT_BREAKER_TYPE_SETTING.getKey(),
                 HierarchyCircuitBreakerService.REQUEST_CIRCUIT_BREAKER_TYPE_SETTING.getDefault(Settings.EMPTY)
             )
-<<<<<<< HEAD
-            .put(ExchangeService.INACTIVE_SINKS_INTERVAL_SETTING, TimeValue.timeValueMillis(between(2000, 3000)))
-            // reading pages from network can trip the circuit breaker
-            .put(AbstractSimpleTransportTestCase.IGNORE_DESERIALIZATION_ERRORS_SETTING.getKey(), true)
-=======
             .put(ExchangeService.INACTIVE_SINKS_INTERVAL_SETTING, TimeValue.timeValueMillis(between(500, 2000)))
             // allow reading pages from network can trip the circuit breaker
             .put(IGNORE_DESERIALIZATION_ERRORS_SETTING.getKey(), true)
->>>>>>> 09c8cf5b
             .build();
-    }
-
-    public static class InternalTransportSettingPlugin extends Plugin {
-        @Override
-        public List<Setting<?>> getSettings() {
-            return List.of(AbstractSimpleTransportTestCase.IGNORE_DESERIALIZATION_ERRORS_SETTING);
-        }
     }
 
     private void setRequestCircuitBreakerLimit(ByteSizeValue limit) {

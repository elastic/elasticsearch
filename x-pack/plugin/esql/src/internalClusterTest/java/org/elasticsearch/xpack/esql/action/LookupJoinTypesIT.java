/*
 * Copyright Elasticsearch B.V. and/or licensed to Elasticsearch B.V. under one
 * or more contributor license agreements. Licensed under the Elastic License
 * 2.0; you may not use this file except in compliance with the Elastic License
 * 2.0.
 */

package org.elasticsearch.xpack.esql.action;

import com.carrotsearch.randomizedtesting.annotations.ParametersFactory;

import org.apache.lucene.queryparser.ext.Extensions.Pair;
import org.apache.lucene.tests.util.LuceneTestCase;
import org.elasticsearch.action.admin.indices.create.CreateIndexRequestBuilder;
import org.elasticsearch.action.index.IndexRequestBuilder;
import org.elasticsearch.common.settings.Settings;
import org.elasticsearch.core.Nullable;
import org.elasticsearch.index.mapper.extras.MapperExtrasPlugin;
import org.elasticsearch.plugins.Plugin;
import org.elasticsearch.test.ESIntegTestCase;
import org.elasticsearch.test.ESIntegTestCase.ClusterScope;
import org.elasticsearch.xcontent.XContentType;
import org.elasticsearch.xpack.core.esql.action.ColumnInfo;
import org.elasticsearch.xpack.esql.VerificationException;
import org.elasticsearch.xpack.esql.core.type.DataType;
import org.elasticsearch.xpack.esql.expression.function.DocsV3Support;
import org.elasticsearch.xpack.esql.expression.function.EsqlFunctionRegistry;
import org.elasticsearch.xpack.esql.expression.predicate.operator.comparison.EsqlBinaryComparison.BinaryComparisonOperation;
import org.elasticsearch.xpack.esql.plan.logical.join.Join;
import org.elasticsearch.xpack.esql.plugin.EsqlPlugin;
import org.elasticsearch.xpack.spatial.SpatialPlugin;
import org.elasticsearch.xpack.unsignedlong.UnsignedLongMapperPlugin;
import org.elasticsearch.xpack.versionfield.VersionFieldPlugin;

import java.util.ArrayList;
import java.util.Collection;
import java.util.HashMap;
import java.util.HashSet;
import java.util.Iterator;
import java.util.LinkedHashMap;
import java.util.LinkedHashSet;
import java.util.List;
import java.util.Locale;
import java.util.Map;
import java.util.Set;
import java.util.function.Consumer;
import java.util.function.Supplier;
import java.util.stream.Collectors;

import static org.elasticsearch.test.ESIntegTestCase.Scope.SUITE;
import static org.elasticsearch.test.hamcrest.ElasticsearchAssertions.assertAcked;
import static org.elasticsearch.xpack.esql.action.EsqlQueryRequest.syncEsqlQueryRequest;
import static org.elasticsearch.xpack.esql.core.type.DataType.AGGREGATE_METRIC_DOUBLE;
import static org.elasticsearch.xpack.esql.core.type.DataType.BOOLEAN;
import static org.elasticsearch.xpack.esql.core.type.DataType.BYTE;
import static org.elasticsearch.xpack.esql.core.type.DataType.CARTESIAN_POINT;
import static org.elasticsearch.xpack.esql.core.type.DataType.CARTESIAN_SHAPE;
import static org.elasticsearch.xpack.esql.core.type.DataType.DATETIME;
import static org.elasticsearch.xpack.esql.core.type.DataType.DATE_NANOS;
import static org.elasticsearch.xpack.esql.core.type.DataType.DATE_RANGE;
import static org.elasticsearch.xpack.esql.core.type.DataType.DENSE_VECTOR;
import static org.elasticsearch.xpack.esql.core.type.DataType.DOC_DATA_TYPE;
import static org.elasticsearch.xpack.esql.core.type.DataType.DOUBLE;
import static org.elasticsearch.xpack.esql.core.type.DataType.EXPONENTIAL_HISTOGRAM;
import static org.elasticsearch.xpack.esql.core.type.DataType.FLOAT;
import static org.elasticsearch.xpack.esql.core.type.DataType.GEOHASH;
import static org.elasticsearch.xpack.esql.core.type.DataType.GEOHEX;
import static org.elasticsearch.xpack.esql.core.type.DataType.GEOTILE;
import static org.elasticsearch.xpack.esql.core.type.DataType.GEO_POINT;
import static org.elasticsearch.xpack.esql.core.type.DataType.GEO_SHAPE;
import static org.elasticsearch.xpack.esql.core.type.DataType.HALF_FLOAT;
import static org.elasticsearch.xpack.esql.core.type.DataType.INTEGER;
import static org.elasticsearch.xpack.esql.core.type.DataType.IP;
import static org.elasticsearch.xpack.esql.core.type.DataType.KEYWORD;
import static org.elasticsearch.xpack.esql.core.type.DataType.LONG;
import static org.elasticsearch.xpack.esql.core.type.DataType.NULL;
import static org.elasticsearch.xpack.esql.core.type.DataType.SCALED_FLOAT;
import static org.elasticsearch.xpack.esql.core.type.DataType.SHORT;
import static org.elasticsearch.xpack.esql.core.type.DataType.TDIGEST;
import static org.elasticsearch.xpack.esql.core.type.DataType.TEXT;
import static org.elasticsearch.xpack.esql.core.type.DataType.TSID_DATA_TYPE;
import static org.elasticsearch.xpack.esql.core.type.DataType.UNDER_CONSTRUCTION;
import static org.hamcrest.Matchers.anyOf;
import static org.hamcrest.Matchers.containsString;
import static org.hamcrest.Matchers.equalTo;
import static org.hamcrest.Matchers.is;

/**
 * This test suite tests the lookup join functionality in ESQL with various data types.
 * For each pair of types being tested, it builds a main index called "index" containing a single document with as many fields as
 * types being tested on the left of the pair, and then creates that many other lookup indexes, each with a single document containing
 * exactly two fields: the field to join on, and a field to return.
 * The assertion is that for valid combinations, the return result should exist, and for invalid combinations an exception should be thrown.
 * If no exception is thrown, and no result is returned, our validation rules are not aligned with the internal behaviour (i.e. a bug).
 * Let's assume we want to test a lookup using a byte field in the main index and integer in the lookup index, then we'll create 2 indices,
 * named {@code main_index} and {@code lookup_byte_integer} resp.
 * The main index contains a field called {@code main_byte} and the lookup index has {@code lookup_integer}. To test the pair, we run
 * {@code FROM main_index | RENAME main_byte AS lookup_integer | LOOKUP JOIN lookup_index ON lookup_integer | KEEP other}
 * and assert that the result exists and is equal to "value".
 * For tests using union types, the same applies but there are additional main indices so that we have actual mapping conflicts.
 * E.g. the field {@code main_byte} will occur another time in the index {@code main_byte_as_short} when we're testing a byte-short union
 * type.
 */
// TODO: This suite creates a lot of indices. It should be sufficient to just create 1 main index with 1 field per relevant type and 1
// lookup index with 1 field per relevant type; only union types require additional main indices so we can have the same field mapped to
// different types.
@ClusterScope(scope = SUITE, numClientNodes = 1, numDataNodes = 1)
@LuceneTestCase.SuppressFileSystems(value = "HandleLimitFS")
public class LookupJoinTypesIT extends ESIntegTestCase {
    private static final String MAIN_INDEX_PREFIX = "main_";
    private static final String MAIN_INDEX = MAIN_INDEX_PREFIX + "index";
    private static final String LOOKUP_INDEX_PREFIX = "lookup_";

    protected Collection<Class<? extends Plugin>> nodePlugins() {
        return List.of(
            EsqlPlugin.class,
            MapperExtrasPlugin.class,
            VersionFieldPlugin.class,
            UnsignedLongMapperPlugin.class,
            SpatialPlugin.class
        );
    }

    @ParametersFactory
    public static Iterable<Object[]> parametersFactory() {
        List<Object[]> operations = new ArrayList<>();
        operations.add(new Object[] { null });
        if (EsqlCapabilities.Cap.LOOKUP_JOIN_ON_BOOLEAN_EXPRESSION.isEnabled()) {
            for (BinaryComparisonOperation operation : BinaryComparisonOperation.values()) {
                operations.add(new Object[] { operation });
            }
        }
        return operations;
    }

    private final BinaryComparisonOperation operationParameterized;

    public LookupJoinTypesIT(BinaryComparisonOperation operation) {
        this.operationParameterized = operation;
    }

    private static final Map<Pair<String, BinaryComparisonOperation>, TestConfigs> testConfigurations = new HashMap<>();
    static {
        List<BinaryComparisonOperation> operations = new ArrayList<>(List.of(BinaryComparisonOperation.values()));
        operations.add(null); // null means field-based join
        for (BinaryComparisonOperation operation : operations) {

            // Initialize the test configurations for string tests
            {
                TestConfigs configs = testConfigurations.computeIfAbsent(
                    new Pair<>("strings", operation),
                    x -> new TestConfigs(x.cur(), x.cud())
                );
                configs.addPasses(KEYWORD, KEYWORD, operation);
                configs.addPasses(TEXT, KEYWORD, operation);
                configs.addFailsUnsupported(KEYWORD, TEXT, operation);
            }

            // Test integer types
            var integerTypes = List.of(BYTE, SHORT, INTEGER, LONG);
            {
                TestConfigs configs = testConfigurations.computeIfAbsent(
                    new Pair<>("integers", operation),
                    x -> new TestConfigs(x.cur(), x.cud())
                );
                for (DataType mainType : integerTypes) {
                    for (DataType lookupType : integerTypes) {
                        configs.addPasses(mainType, lookupType, operation);
                    }
                }
            }

            // Test float and double
            var floatTypes = List.of(HALF_FLOAT, FLOAT, DOUBLE, SCALED_FLOAT);
            {

                TestConfigs configs = testConfigurations.computeIfAbsent(
                    new Pair<>("floats", operation),
                    x -> new TestConfigs(x.cur(), x.cud())
                );
                for (DataType mainType : floatTypes) {
                    for (DataType lookupType : floatTypes) {
                        configs.addPasses(mainType, lookupType, operation);
                    }
                }
            }

            // Tests for mixed-numerical types
            {

                TestConfigs configs = testConfigurations.computeIfAbsent(
                    new Pair<>("mixed-numerical", operation),
                    x -> new TestConfigs(x.cur(), x.cud())
                );
                for (DataType mainType : integerTypes) {
                    for (DataType lookupType : floatTypes) {
                        configs.addPasses(mainType, lookupType, operation);
                        configs.addPasses(lookupType, mainType, operation);
                    }
                }
            }

            // Tests for mixed-date/time types
            var dateTypes = List.of(DATETIME, DATE_NANOS);
            {
                TestConfigs configs = testConfigurations.computeIfAbsent(
                    new Pair<>("mixed-temporal", operation),
                    x -> new TestConfigs(x.cur(), x.cud())
                );
                for (DataType mainType : dateTypes) {
                    for (DataType lookupType : dateTypes) {
                        if (mainType != lookupType) {
                            configs.addFails(mainType, lookupType);
                        }
                    }
                }
            }

            // Union types; non-exhaustive and can be extended
            {
                TestConfigs configs = testConfigurations.computeIfAbsent(
                    new Pair<>("union-types", operation),
                    x -> new TestConfigs(x.cur(), x.cud())
                );
                configs.addUnionTypePasses(SHORT, INTEGER, INTEGER);
                configs.addUnionTypePasses(BYTE, DOUBLE, LONG);
                configs.addUnionTypePasses(DATETIME, DATE_NANOS, DATE_NANOS);
                configs.addUnionTypePasses(DATE_NANOS, DATETIME, DATETIME);
                configs.addUnionTypePasses(SCALED_FLOAT, HALF_FLOAT, DOUBLE);
                configs.addUnionTypePasses(TEXT, KEYWORD, KEYWORD);

            }

            // Tests for all unsupported types
            DataType[] unsupported = Join.UNSUPPORTED_TYPES;
            boolean isLessOrGreater = operation == BinaryComparisonOperation.GT
                || operation == BinaryComparisonOperation.GTE
                || operation == BinaryComparisonOperation.LT
                || operation == BinaryComparisonOperation.LTE;
            {

                Collection<TestConfigs> existing = testConfigurations.values();
                TestConfigs configs = testConfigurations.computeIfAbsent(
                    new Pair<>("unsupported", operation),
                    x -> new TestConfigs(x.cur(), x.cud())
                );
                for (DataType type : unsupported) {
                    if (type == NULL
                        || type == DOC_DATA_TYPE
                        || type == TSID_DATA_TYPE
                        || type == AGGREGATE_METRIC_DOUBLE  // need special handling for loads at the moment
                        || type == DENSE_VECTOR  // need special handling for loads at the moment
                        || type == EXPONENTIAL_HISTOGRAM
<<<<<<< HEAD
                        || type == DATE_RANGE // need special handling for loads at the moment
=======
                        || type == TDIGEST
>>>>>>> c6f47cc2
                        || type == GEOHASH
                        || type == GEOTILE
                        || type == GEOHEX
                        || type.esType() == null
                        || type.isCounter()
                        || DataType.isRepresentable(type) == false) {
                        // Skip unmappable types, or types not supported in ES|QL in general
                        continue;
                    }
                    if (existingIndex(existing, type, type, operation)) {
                        // Skip existing configurations
                        continue;
                    }
                    if (operation != null && type == DENSE_VECTOR
                        || isLessOrGreater
                            && (type == GEO_POINT || type == GEO_SHAPE || type == CARTESIAN_POINT || type == CARTESIAN_SHAPE)) {
                        configs.addUnsupportedComparisonFails(type, type, operation);
                    } else {
                        configs.addFailsUnsupported(type, type, operation);
                    }
                }
            }

            // Tests for all types where left and right are the same type
            DataType[] supported = {
                BOOLEAN,
                LONG,
                INTEGER,
                DOUBLE,
                SHORT,
                BYTE,
                FLOAT,
                HALF_FLOAT,
                DATETIME,
                DATE_NANOS,
                IP,
                KEYWORD,
                SCALED_FLOAT };
            {
                Collection<TestConfigs> existing = testConfigurations.values();
                TestConfigs configs = testConfigurations.computeIfAbsent(
                    new Pair<>("same", operation),
                    x -> new TestConfigs(x.cur(), x.cud())
                );
                for (DataType type : supported) {
                    assertThat("Claiming supported for unsupported type: " + type, List.of(unsupported).contains(type), is(false));
                    if (existingIndex(existing, type, type, operation) == false) {
                        // Only add the configuration if it doesn't already exist
                        if (type == BOOLEAN && isLessOrGreater) {
                            // Boolean does not support inequality operations
                            configs.addUnsupportedComparisonFails(type, type, operation);
                        } else {
                            configs.addPasses(type, type, operation);
                        }
                    }
                }
            }

            // Assert that unsupported types are not in the supported list
            for (DataType type : unsupported) {
                assertThat("Claiming supported for unsupported type: " + type, List.of(supported).contains(type), is(false));
            }

            // Assert that unsupported+supported covers all types:
            List<DataType> missing = new ArrayList<>();
            for (DataType type : DataType.values()) {
                boolean isUnsupported = List.of(unsupported).contains(type);
                boolean isSupported = List.of(supported).contains(type);
                if (isUnsupported == false && isSupported == false) {
                    missing.add(type);
                }
            }
            assertThat(missing + " are not in the supported or unsupported list", missing.size(), is(0));

            // Tests for all other type combinations
            {
                Collection<TestConfigs> existing = testConfigurations.values();

                TestConfigs configs = testConfigurations.computeIfAbsent(
                    new Pair<>("others", operation),
                    x -> new TestConfigs(x.cur(), x.cud())
                );
                for (DataType mainType : supported) {
                    for (DataType lookupType : supported) {
                        if (existingIndex(existing, mainType, lookupType, operation) == false) {
                            if (operation == null) {
                                // Only add the configuration if it doesn't already exist
                                configs.addFails(mainType, lookupType);
                            } else if (isLessOrGreater) {
                                configs.addIncompatibleDifferentTypesLessGreater(mainType, lookupType, operation);
                            } else {
                                configs.addMismatchedComparisonFailsEqualNotEqual(mainType, lookupType, operation);
                            }
                        }
                    }
                }
            }
        }
        // Make sure we have never added two configurations with the same lookup index name.
        // This prevents accidentally adding the same test config to two different groups.
        Set<String> knownTypes = new HashSet<>();
        for (TestConfigs configs : testConfigurations.values()) {
            for (TestConfig config : configs.configs.values()) {
                if (knownTypes.contains(config.lookupIndexName())) {
                    throw new IllegalArgumentException("Duplicate lookup index name: " + config.lookupIndexName());
                }
                knownTypes.add(config.lookupIndexName());
            }
        }
    }

    static String stringForOperation(BinaryComparisonOperation operation) {
        return operation == null ? "_field" : "_" + operation.name().toLowerCase(Locale.ROOT);
    }

    private static boolean existingIndex(
        Collection<TestConfigs> existing,
        DataType mainType,
        DataType lookupType,
        BinaryComparisonOperation operation
    ) {
        String indexName = LOOKUP_INDEX_PREFIX + mainType.esType() + "_" + lookupType.esType() + stringForOperation(operation);
        return existing.stream().anyMatch(c -> c.exists(indexName));
    }

    /** This test generates documentation for the supported output types of the lookup join. */
    public void testOutputSupportedTypes() throws Exception {
        Set<DocsV3Support.TypeSignature> signatures = new LinkedHashSet<>();
        for (TestConfigs configs : testConfigurations.values()) {
            if (configs.group.equals("unsupported") || configs.group.equals("union-types") || configs.operation != null) {
                continue;
            }
            for (TestConfig config : configs.configs.values()) {
                if (config instanceof TestConfigPasses) {
                    signatures.add(
                        new DocsV3Support.TypeSignature(
                            List.of(
                                new DocsV3Support.Param(config.mainType(), List.of()),
                                new DocsV3Support.Param(config.lookupType(), null)
                            ),
                            null
                        )
                    );
                }
            }
        }
        saveJoinTypes(() -> signatures);
    }

    public void testLookupJoinStrings() {
        testLookupJoinTypes("strings", operationParameterized);

    }

    public void testLookupJoinIntegers() {
        testLookupJoinTypes("integers", operationParameterized);
    }

    public void testLookupJoinFloats() {
        testLookupJoinTypes("floats", operationParameterized);
    }

    public void testLookupJoinMixedNumerical() {
        testLookupJoinTypes("mixed-numerical", operationParameterized);
    }

    public void testLookupJoinMixedTemporal() {
        testLookupJoinTypes("mixed-temporal", operationParameterized);
    }

    public void testLookupJoinSame() {
        testLookupJoinTypes("same", operationParameterized);
    }

    public void testLookupJoinUnsupported() {
        testLookupJoinTypes("unsupported", operationParameterized);
    }

    public void testLookupJoinOthers() {
        testLookupJoinTypes("others", operationParameterized);
    }

    public void testLookupJoinUnionTypes() {
        testLookupJoinTypes("union-types", operationParameterized);
    }

    private void testLookupJoinTypes(String group, BinaryComparisonOperation operation) {
        TestConfigs configs = testConfigurations.get(new Pair<>(group, operation));
        initIndexes(configs);
        initData(configs);
        for (TestConfig config : configs.values()) {
            if ((isValidDataType(config.mainType()) && isValidDataType(config.lookupType())) == false) {
                continue;
            }
            config.validateMainIndex();
            config.validateLookupIndex();
            config.validateAdditionalMainIndex();

            config.doTest();
        }
    }

    private void initIndexes(TestConfigs configs) {
        for (TestMapping mapping : configs.indices()) {
            CreateIndexRequestBuilder builder = prepareCreate(mapping.indexName).setMapping(mapping.propertiesAsJson());
            if (mapping.settings != null) {
                builder = builder.setSettings(mapping.settings);
            }

            assertAcked(builder);
        }
    }

    private void initData(TestConfigs configs) {
        List<TestDocument> docs = configs.docs();
        List<IndexRequestBuilder> indexRequests = new ArrayList<>(docs.size());

        for (TestDocument doc : docs) {
            var indexRequest = client().prepareIndex().setIndex(doc.indexName()).setId(doc.id).setSource(doc.source, XContentType.JSON);
            indexRequests.add(indexRequest);
        }
        indexRandom(true, indexRequests);
    }

    static String suffixLeftFieldName(BinaryComparisonOperation operation) {
        if (operation != null) {
            return "_left";
        }
        return "";
    }

    private static String propertyFor(String fieldName, DataType type) {
        return String.format(Locale.ROOT, "\"%s\": %s", fieldName, sampleDataTextFor(type));
    }

    private static String sampleDataTextFor(DataType type) {
        return sampleDataForValue(sampleDataFor(type));
    }

    private static String sampleDataForValue(Object value) {
        if (value instanceof String) {
            return "\"" + value + "\"";
        } else if (value instanceof List<?> list) {
            return "[" + list.stream().map(LookupJoinTypesIT::sampleDataForValue).collect(Collectors.joining(", ")) + "]";
        }
        return String.valueOf(value);
    }

    private static final double SCALING_FACTOR = 10.0;

    private static Object sampleDataFor(DataType type) {
        return switch (type) {
            case BOOLEAN -> true;
            case DATETIME, DATE_NANOS -> "2025-04-02T12:00:00.000Z";
            case IP -> "127.0.0.1";
            case KEYWORD, TEXT -> "key";
            case BYTE, SHORT, INTEGER -> 1;
            case LONG, UNSIGNED_LONG -> 1L;
            case HALF_FLOAT, FLOAT, DOUBLE, SCALED_FLOAT -> 1.0;
            case VERSION -> "1.2.19";
            case GEO_POINT, CARTESIAN_POINT -> "POINT (1.0 2.0)";
            case GEO_SHAPE, CARTESIAN_SHAPE -> "POLYGON ((0.0 0.0, 1.0 0.0, 1.0 1.0, 0.0 1.0, 0.0 0.0))";
            case DENSE_VECTOR -> List.of(0.2672612f, 0.5345224f, 0.8017837f);
            default -> throw new IllegalArgumentException("Unsupported type: " + type);
        };
    }

    public record TestMapping(String indexName, Collection<String> properties, Settings settings) {

        private static final String PROPERTY_PREFIX = "{\n  \"properties\" : {\n";
        private static final String PROPERTY_SUFFIX = "  }\n}\n";

        /**
         * {@link TestMapping#indexName} and {@link TestMapping#settings} should be the same across the collection, otherwise they're
         * obtained from an arbitrary element.
         */
        public static TestMapping mergeProperties(Collection<TestMapping> mappings) {
            TestMapping lastMapping = null;

            Set<String> properties = new HashSet<>();
            for (TestMapping mapping : mappings) {
                properties.addAll(mapping.properties);
                lastMapping = mapping;
            }
            String indexName = lastMapping == null ? null : lastMapping.indexName;
            Settings settings = lastMapping == null ? null : lastMapping.settings;

            return new TestMapping(indexName, properties, settings);
        }

        public static String propertiesAsJson(Collection<String> properties) {
            return PROPERTY_PREFIX + String.join(", ", properties) + PROPERTY_SUFFIX;
        }

        public String propertiesAsJson() {
            return propertiesAsJson(properties);
        }
    };

    private record TestDocument(String indexName, String id, String source) {};

    private static class TestConfigs {
        final String group;
        final Map<String, TestConfig> configs;
        @Nullable
        final BinaryComparisonOperation operation; // null means field based join

        TestConfigs(String group, BinaryComparisonOperation operation) {
            this.group = group;
            this.configs = new LinkedHashMap<>();
            this.operation = operation;
        }

        public List<TestMapping> indices() {
            List<TestMapping> results = new ArrayList<>();

            // The main index will have many fields, one of each type to use in later type specific joins
            List<TestMapping> mainIndices = new ArrayList<>();
            for (TestConfig config : configs.values()) {
                mainIndices.add(config.mainIndex());
                TestMapping otherIndex = config.additionalMainIndex();
                if (otherIndex != null) {
                    results.add(otherIndex);
                }
            }
            TestMapping mainIndex = TestMapping.mergeProperties(mainIndices);

            results.add(mainIndex);

            configs.values()
                .forEach(
                    // Each lookup index will get a document with a field to join on, and a results field to get back
                    (c) -> results.add(c.lookupIndex())
                );

            return results;
        }

        public List<TestDocument> docs() {
            List<TestDocument> results = new ArrayList<>();

            int docId = 0;
            for (TestConfig config : configs.values()) {
                String doc = String.format(Locale.ROOT, """
                    {
                      %s,
                      "other": "value"
                    }
                    """, propertyFor(config.lookupFieldName(), config.lookupType()));
                results.add(new TestDocument(config.lookupIndexName(), "" + (++docId), doc));
            }

            List<String> mainProperties = configs.values()
                .stream()
                .map(c -> propertyFor(c.mainFieldName(), c.mainType()))
                .distinct()
                .collect(Collectors.toList());
            results.add(new TestDocument(MAIN_INDEX, "1", String.format(Locale.ROOT, """
                {
                  %s
                }
                """, String.join(",\n  ", mainProperties))));

            for (TestConfig config : configs.values()) {
                TestMapping additionalIndex = config.additionalMainIndex();
                if (additionalIndex != null) {
                    String doc = String.format(Locale.ROOT, """
                        {
                          %s
                        }
                        """, propertyFor(config.mainFieldName(), ((TestConfigPassesUnionType) config).otherMainType()));
                    // TODO: Casting to TestConfigPassesUnionType is an ugly hack; better to derive the test data from the TestMapping or
                    // from the TestConfig.
                    results.add(new TestDocument(additionalIndex.indexName, "1", doc));
                }
            }

            return results;
        }

        private Collection<TestConfig> values() {
            return configs.values();
        }

        private boolean exists(String indexName) {
            return configs.containsKey(indexName);
        }

        private void add(TestConfig config) {
            if (configs.containsKey(config.lookupIndexName())) {
                throw new IllegalArgumentException("Duplicate lookup index name: " + config.lookupIndexName());
            }
            configs.put(config.lookupIndexName(), config);
        }

        private void addPasses(DataType mainType, DataType lookupType, BinaryComparisonOperation operation) {
            add(new TestConfigPasses(mainType, lookupType, operation));
        }

        private void addUnionTypePasses(DataType mainType, DataType otherMainType, DataType lookupType) {
            add(new TestConfigPassesUnionType(mainType, otherMainType, lookupType, operation));
        }

        private void addFails(DataType mainType, DataType lookupType) {
            String fieldNameLeft = LOOKUP_INDEX_PREFIX + lookupType.esType() + suffixLeftFieldName(operation);
            String fieldNameRight = LOOKUP_INDEX_PREFIX + lookupType.esType();

            String errorMessage = String.format(
                Locale.ROOT,
                "JOIN left field [%s] of type [%s] is incompatible with right field [%s] of type [%s]",
                fieldNameLeft,
                mainType.widenSmallNumeric(),
                fieldNameRight,
                lookupType.widenSmallNumeric()
            );
            add(
                new TestConfigFails<>(
                    mainType,
                    lookupType,
                    VerificationException.class,
                    e -> assertThat(e.getMessage(), containsString(errorMessage)),
                    operation
                )
            );
        }

        private void addMismatchedComparisonFailsEqualNotEqual(
            DataType mainType,
            DataType lookupType,
            BinaryComparisonOperation operation
        ) {
            String fieldNameLeft = LOOKUP_INDEX_PREFIX + lookupType.esType() + suffixLeftFieldName(operation);
            String fieldNameRight = LOOKUP_INDEX_PREFIX + lookupType.esType();
            final Consumer<VerificationException> assertion = e -> {
                String errorMessage1 = String.format(
                    Locale.ROOT,
                    "first argument of [%s %s %s] is [",
                    fieldNameLeft,
                    operation.symbol(),
                    fieldNameRight
                );
                String errorMessage3 = String.format(Locale.ROOT, " but was [%s]", lookupType.widenSmallNumeric().typeName());
                assertThat(e.getMessage(), containsString(errorMessage1));
                assertThat(e.getMessage(), containsString("] so second argument must also be ["));
                assertThat(e.getMessage(), containsString(errorMessage3));
            };

            add(new TestConfigFails<>(mainType, lookupType, VerificationException.class, assertion, operation));
        }

        private void addIncompatibleDifferentTypesLessGreater(DataType mainType, DataType lookupType, BinaryComparisonOperation operation) {
            String fieldNameLeft = LOOKUP_INDEX_PREFIX + lookupType.esType() + suffixLeftFieldName(operation);
            String fieldNameRight = LOOKUP_INDEX_PREFIX + lookupType.esType();

            String errorMessage1 = String.format(Locale.ROOT, "argument of [%s %s %s]", fieldNameLeft, operation.symbol(), fieldNameRight);

            add(new TestConfigFails<>(mainType, lookupType, VerificationException.class, e -> {
                assertThat(e.getMessage().toLowerCase(Locale.ROOT), containsString(errorMessage1));
                assertThat(
                    e.getMessage().toLowerCase(Locale.ROOT),
                    anyOf(List.of(containsString(mainType.widenSmallNumeric().typeName()), containsString("numeric")))
                );
                assertThat(e.getMessage().toLowerCase(Locale.ROOT), containsString(lookupType.typeName()));
            }, operation));
        }

        private void addUnsupportedComparisonFails(DataType mainType, DataType lookupType, BinaryComparisonOperation operation) {
            String fieldNameLeft = LOOKUP_INDEX_PREFIX + lookupType.esType() + suffixLeftFieldName(operation);
            String fieldNameRight = LOOKUP_INDEX_PREFIX + lookupType.esType();

            String errorMessage1 = String.format(
                Locale.ROOT,
                "first argument of [%s %s %s] must be",
                fieldNameLeft,
                operation.symbol(),
                fieldNameRight
            );
            String errorMessage2 = String.format(Locale.ROOT, "found value [%s] type [%s]", fieldNameLeft, mainType.typeName());

            add(new TestConfigFails<>(mainType, lookupType, VerificationException.class, e -> {
                assertThat(e.getMessage().toLowerCase(Locale.ROOT), containsString(errorMessage1));
                assertThat(e.getMessage().toLowerCase(Locale.ROOT), containsString(errorMessage2));
            }, operation));
        }

        private void addFailsUnsupported(DataType mainType, DataType lookupType, BinaryComparisonOperation operation) {
            String fieldName = "lookup_" + lookupType.esType();
            String errorMessage = String.format(
                Locale.ROOT,
                "JOIN with right field [%s] of type [%s] is not supported",
                fieldName,
                lookupType
            );
            add(
                new TestConfigFails<>(
                    mainType,
                    lookupType,
                    VerificationException.class,
                    e -> assertThat(e.getMessage(), containsString(errorMessage)),
                    operation
                )
            );
        }
    }

    interface TestConfig {
        DataType mainType();

        DataType lookupType();

        BinaryComparisonOperation operation();

        default TestMapping mainIndex() {
            return new TestMapping(MAIN_INDEX, List.of(propertySpecFor(mainFieldName(), mainType())), null);
        }

        /** Make sure the left index has the expected fields and types */
        default void validateMainIndex() {
            validateIndex(MAIN_INDEX, mainFieldName(), sampleDataFor(mainType()));
        }

        /**
         * The same across main indices (necessary for union types).
         */
        default String mainFieldName() {
            return MAIN_INDEX_PREFIX + mainType().esType();
        }

        /**
         * Used for union types. Will have the same main field name, but using a different type.
         */
        default TestMapping additionalMainIndex() {
            return null;
        }

        /** Make sure the additional indexes have the expected fields and types */
        default void validateAdditionalMainIndex() {
            return;
        }

        default String lookupIndexName() {
            return LOOKUP_INDEX_PREFIX + mainType().esType() + "_" + lookupType().esType() + stringForOperation(operation());
        }

        default TestMapping lookupIndex() {
            return new TestMapping(
                lookupIndexName(),
                List.of(propertySpecFor(lookupFieldName(), lookupType()), "\"other\": { \"type\" : \"keyword\" }"),
                Settings.builder().put("index.number_of_shards", 1).put("index.number_of_replicas", 0).put("index.mode", "lookup").build()
            );
        }

        /** Make sure the lookup index has the expected fields and types */
        default void validateLookupIndex() {
            validateIndex(lookupIndexName(), lookupFieldName(), sampleDataFor(lookupType()));
        }

        default String lookupFieldName() {
            return LOOKUP_INDEX_PREFIX + lookupType().esType();
        }

        default String testQuery(BinaryComparisonOperation operation) {
            if (operation != null) {
                String mainField = mainFieldName();
                String lookupField = lookupFieldName();
                String lookupFieldLeft = lookupFieldName() + suffixLeftFieldName(operation);
                String lookupIndex = lookupIndexName();

                return String.format(
                    Locale.ROOT,
                    "FROM %s | EVAL %s = %s | LOOKUP JOIN %s ON %s %s %s | KEEP other",
                    MAIN_INDEX,
                    lookupFieldLeft,
                    mainField,
                    lookupIndex,
                    lookupFieldLeft,
                    operation.symbol(),
                    lookupField
                );
            } else {
                String mainField = mainFieldName();
                String lookupField = lookupFieldName();
                String lookupIndex = lookupIndexName();

                return String.format(
                    Locale.ROOT,
                    "FROM %s | RENAME %s AS %s | LOOKUP JOIN %s ON %s | KEEP other",
                    MAIN_INDEX,
                    mainField,
                    lookupField,
                    lookupIndex,
                    lookupField
                );
            }
        }

        void doTest();
    }

    private static String propertySpecFor(String fieldName, DataType type) {
        if (type == SCALED_FLOAT) {
            return String.format(
                Locale.ROOT,
                "\"%s\": { \"type\" : \"%s\", \"scaling_factor\": %f }",
                fieldName,
                type.esType(),
                SCALING_FACTOR
            );
        }
        return String.format(Locale.ROOT, "\"%s\": { \"type\" : \"%s\" }", fieldName, type.esType().replaceAll("cartesian_", ""));
    }

    private static void validateIndex(String indexName, String fieldName, Object expectedValue) {
        String query = String.format(Locale.ROOT, "FROM %s | KEEP %s", indexName, fieldName);
        try (var response = client().execute(EsqlQueryAction.INSTANCE, syncEsqlQueryRequest(query)).actionGet()) {
            ColumnInfo info = response.response().columns().getFirst();
            assertThat("Expected index '" + indexName + "' to have column '" + fieldName + ": " + query, info.name(), is(fieldName));
            Iterator<Object> results = response.response().column(0).iterator();
            assertTrue("Expected at least one result for query: " + query, results.hasNext());
            Object indexedResult = response.response().column(0).iterator().next();
            assertThat("Expected valid result: " + query, indexedResult, is(expectedValue));
        }
    }

    /**
     * Test case for a pair of types that can successfully be used in {@code LOOKUP JOIN}.
     */
    private record TestConfigPasses(DataType mainType, DataType lookupType, BinaryComparisonOperation operation) implements TestConfig {
        @Override
        public void doTest() {
            String query = testQuery(operation);
            try (var response = client().execute(EsqlQueryAction.INSTANCE, syncEsqlQueryRequest(query)).actionGet()) {
                Iterator<Object> results = response.response().column(0).iterator();
                assertTrue("Expected at least one result for query: " + query, results.hasNext());
                Object indexedResult = response.response().column(0).iterator().next();
                List<BinaryComparisonOperation> valueProducingOperations = new ArrayList<>();
                valueProducingOperations.add(null);
                valueProducingOperations.addAll(
                    List.of(BinaryComparisonOperation.EQ, BinaryComparisonOperation.GTE, BinaryComparisonOperation.LTE)
                );
                if (valueProducingOperations.contains(operation)) {
                    assertThat("Expected valid result: " + query, indexedResult, equalTo("value"));
                } else {
                    assertTrue("Expected valid result: " + query, (indexedResult == null) || (indexedResult.equals("value") == false));
                }
            }
        }
    }

    /**
     * Test case for a {@code LOOKUP JOIN} where a field with a mapping conflict is cast to the type of the lookup field.
     */
    private record TestConfigPassesUnionType(
        DataType mainType,
        DataType otherMainType,
        DataType lookupType,
        BinaryComparisonOperation operation
    ) implements TestConfig {
        @Override
        public String lookupIndexName() {
            // Override so it doesn't clash with other lookup indices from non-union type tests.
            return LOOKUP_INDEX_PREFIX
                + mainType().esType()
                + "_union_"
                + otherMainType().esType()
                + "_"
                + lookupType().esType()
                + stringForOperation(operation());
        }

        private String additionalIndexName() {
            return mainFieldName() + "_as_" + otherMainType().typeName() + stringForOperation(operation());
        }

        @Override
        public TestMapping additionalMainIndex() {
            return new TestMapping(additionalIndexName(), List.of(propertySpecFor(mainFieldName(), otherMainType)), null);
        }

        @Override
        public void validateAdditionalMainIndex() {
            validateIndex(additionalIndexName(), mainFieldName(), sampleDataFor(otherMainType));
        }

        @Override
        public String testQuery(BinaryComparisonOperation operation) {
            if (operation == null) {
                String mainField = mainFieldName();
                String lookupField = lookupFieldName();
                String lookupIndex = lookupIndexName();

                return String.format(
                    Locale.ROOT,
                    "FROM %s, %s | EVAL %s = %s::%s | LOOKUP JOIN %s ON %s | KEEP other",
                    MAIN_INDEX,
                    additionalIndexName(),
                    lookupField,
                    mainField,
                    lookupType.typeName(),
                    lookupIndex,
                    lookupField
                );
            } else {
                String mainField = mainFieldName();
                String lookupField = lookupFieldName();
                String lookupIndex = lookupIndexName();
                String lookupFieldLeft = lookupField + suffixLeftFieldName(operation);

                return String.format(
                    Locale.ROOT,
                    "FROM %s, %s | EVAL %s = %s::%s | LOOKUP JOIN %s ON %s %s %s | KEEP other",
                    MAIN_INDEX,
                    additionalIndexName(),
                    lookupFieldLeft,
                    mainField,
                    lookupType.typeName(),
                    lookupIndex,
                    lookupFieldLeft,
                    operation.symbol(),
                    lookupField
                );
            }
        }

        @Override
        public void doTest() {
            String query = testQuery(operation);
            try (var response = client().execute(EsqlQueryAction.INSTANCE, syncEsqlQueryRequest(query)).actionGet()) {
                Iterator<Object> results = response.response().column(0).iterator();

                assertTrue("Expected at least two results for query, but result was empty: " + query, results.hasNext());
                Object indexedResult = results.next();
                List<BinaryComparisonOperation> valueProducingOperations = new ArrayList<>();
                valueProducingOperations.add(null);
                valueProducingOperations.addAll(
                    List.of(BinaryComparisonOperation.EQ, BinaryComparisonOperation.GTE, BinaryComparisonOperation.LTE)
                );
                if (valueProducingOperations.contains(operation)) {
                    assertThat("Expected valid result: " + query, indexedResult, equalTo("value"));

                    assertTrue("Expected at least two results for query: " + query, results.hasNext());
                    indexedResult = results.next();
                    assertThat("Expected valid result: " + query, indexedResult, equalTo("value"));
                } else {
                    assertTrue("Expected valid result: " + query, (indexedResult == null) || (indexedResult.equals("value") == false));
                }
            }
        }
    }

    /**
     * Test case for a pair of types that generate an error message when used in {@code LOOKUP JOIN}.
     */
    private record TestConfigFails<E extends Exception>(
        DataType mainType,
        DataType lookupType,
        Class<E> exception,
        Consumer<E> assertion,
        BinaryComparisonOperation operation
    ) implements TestConfig {
        @Override
        public void doTest() {
            String query = testQuery(operation);
            E e = expectThrows(
                exception(),
                "Expected exception " + exception().getSimpleName() + " but no exception was thrown: " + query,
                () -> {
                    // noinspection EmptyTryBlock
                    try (var ignored = client().execute(EsqlQueryAction.INSTANCE, syncEsqlQueryRequest(query)).actionGet()) {
                        // We use try-with-resources to ensure the request is closed if the exception is not thrown (less cluttered errors)
                    }
                }
            );
            assertion().accept(e);
        }
    }

    private boolean isValidDataType(DataType dataType) {
        return UNDER_CONSTRUCTION.contains(dataType) == false;
    }

    private static void saveJoinTypes(Supplier<Set<DocsV3Support.TypeSignature>> signatures) throws Exception {
        if (System.getProperty("generateDocs") == null) {
            return;
        }
        ArrayList<EsqlFunctionRegistry.ArgSignature> args = new ArrayList<>();
        args.add(new EsqlFunctionRegistry.ArgSignature("field from the left index", null, null, false, false));
        args.add(new EsqlFunctionRegistry.ArgSignature("field from the lookup index", null, null, false, false));
        DocsV3Support.CommandsDocsSupport docs = new DocsV3Support.CommandsDocsSupport(
            "lookup-join",
            LookupJoinTypesIT.class,
            null,
            args,
            signatures,
            DocsV3Support.callbacksFromSystemProperty()
        );
        docs.renderDocs();
    }
}<|MERGE_RESOLUTION|>--- conflicted
+++ resolved
@@ -251,11 +251,8 @@
                         || type == AGGREGATE_METRIC_DOUBLE  // need special handling for loads at the moment
                         || type == DENSE_VECTOR  // need special handling for loads at the moment
                         || type == EXPONENTIAL_HISTOGRAM
-<<<<<<< HEAD
                         || type == DATE_RANGE // need special handling for loads at the moment
-=======
                         || type == TDIGEST
->>>>>>> c6f47cc2
                         || type == GEOHASH
                         || type == GEOTILE
                         || type == GEOHEX

--- conflicted
+++ resolved
@@ -319,11 +319,7 @@
         initIndexes(group);
         initData(group);
         for (TestConfig config : testConfigurations.get(group).configs.values()) {
-<<<<<<< HEAD
-            if ((isValidDataType(config.mainType()) && isValidDataType(config.lookupType())) == false ) {
-=======
             if ((isValidDatType(config.mainType()) && isValidDatType(config.lookupType())) == false) {
->>>>>>> f1985245
                 continue;
             }
             String query = String.format(
@@ -581,7 +577,7 @@
         }
     }
 
-    private boolean isValidDataType(DataType dataType) {
+    private boolean isValidDatType(DataType dataType) {
         return UNDER_CONSTRUCTION.get(dataType) == null || UNDER_CONSTRUCTION.get(dataType).isEnabled();
     }
 }
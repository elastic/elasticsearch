/*
 * Copyright Elasticsearch B.V. and/or licensed to Elasticsearch B.V. under one
 * or more contributor license agreements. Licensed under the Elastic License
 * 2.0; you may not use this file except in compliance with the Elastic License
 * 2.0.
 */

package org.elasticsearch.xpack.esql.action;

import org.apache.lucene.tests.util.LuceneTestCase;
import org.elasticsearch.ExceptionsHelper;
import org.elasticsearch.action.ActionListener;
import org.elasticsearch.action.admin.indices.stats.IndicesStatsRequest;
import org.elasticsearch.action.bulk.BulkRequestBuilder;
import org.elasticsearch.action.support.WriteRequest;
import org.elasticsearch.cluster.metadata.IndexMetadata;
import org.elasticsearch.cluster.node.DiscoveryNode;
import org.elasticsearch.common.settings.Settings;
import org.elasticsearch.common.util.CollectionUtils;
import org.elasticsearch.common.util.concurrent.AbstractRunnable;
import org.elasticsearch.common.util.concurrent.EsRejectedExecutionException;
import org.elasticsearch.common.util.iterable.Iterables;
import org.elasticsearch.compute.operator.exchange.ExchangeService;
import org.elasticsearch.core.TimeValue;
import org.elasticsearch.plugins.Plugin;
import org.elasticsearch.rest.RestStatus;
import org.elasticsearch.search.MockSearchService;
import org.elasticsearch.search.SearchService;
import org.elasticsearch.test.transport.MockTransportService;
import org.elasticsearch.transport.RemoteTransportException;
import org.elasticsearch.transport.TransportChannel;
import org.elasticsearch.transport.TransportResponse;
import org.elasticsearch.transport.TransportService;
import org.elasticsearch.xpack.esql.plugin.ComputeService;
import org.elasticsearch.xpack.esql.plugin.QueryPragmas;
import org.hamcrest.Matchers;
import org.junit.Before;

import java.util.ArrayList;
import java.util.Collection;
import java.util.List;
import java.util.Map;
import java.util.Objects;
import java.util.concurrent.CountDownLatch;
import java.util.concurrent.TimeUnit;
import java.util.concurrent.atomic.AtomicInteger;
import java.util.concurrent.atomic.AtomicReference;

import static org.hamcrest.Matchers.equalTo;
import static org.hamcrest.Matchers.instanceOf;
import static org.hamcrest.Matchers.lessThanOrEqualTo;

/**
 * Make sures that we can run many concurrent requests with large number of shards with any data_partitioning.
 */
@LuceneTestCase.SuppressFileSystems(value = "HandleLimitFS")
public class ManyShardsIT extends AbstractEsqlIntegTestCase {

    @Override
    protected Collection<Class<? extends Plugin>> getMockPlugins() {
        var plugins = new ArrayList<>(super.getMockPlugins());
        plugins.add(MockSearchService.TestPlugin.class);
        plugins.add(MockTransportService.TestPlugin.class);
        return plugins;
    }

    @Override
    protected Collection<Class<? extends Plugin>> nodePlugins() {
        return CollectionUtils.appendToCopy(super.nodePlugins(), InternalExchangePlugin.class);
    }

    @Override
    protected Settings nodeSettings(int nodeOrdinal, Settings otherSettings) {
        return Settings.builder()
            .put(ExchangeService.INACTIVE_SINKS_INTERVAL_SETTING, TimeValue.timeValueMillis(between(3000, 5000)))
            .build();
    }

    @Before
    public void setupIndices() {
        int numIndices = between(10, 20);
        for (int i = 0; i < numIndices; i++) {
            String index = "test-" + i;
            client().admin()
                .indices()
                .prepareCreate(index)
                .setSettings(
                    Settings.builder()
                        .put("index.shard.check_on_startup", "false")
                        .put(IndexMetadata.SETTING_NUMBER_OF_SHARDS, between(1, 5))
                        .put(IndexMetadata.SETTING_NUMBER_OF_REPLICAS, 0)
                )
                .setMapping("user", "type=keyword", "tags", "type=keyword")
                .get();
            BulkRequestBuilder bulk = client().prepareBulk(index).setRefreshPolicy(WriteRequest.RefreshPolicy.IMMEDIATE);
            int numDocs = between(10, 25); // every shard has at least 1 doc
            for (int d = 0; d < numDocs; d++) {
                String user = randomFrom("u1", "u2", "u3");
                String tag = randomFrom("java", "elasticsearch", "lucene");
                bulk.add(client().prepareIndex().setSource(Map.of("user", user, "tags", tag)));
            }
            bulk.get();
        }
    }

    public void testConcurrentQueries() throws Exception {
        int numQueries = between(10, 20);
        Thread[] threads = new Thread[numQueries];
        CountDownLatch latch = new CountDownLatch(1);
        for (int q = 0; q < numQueries; q++) {
            threads[q] = new Thread(() -> {
                try {
                    assertTrue(latch.await(1, TimeUnit.MINUTES));
                } catch (InterruptedException e) {
                    throw new AssertionError(e);
                }
                final var pragmas = Settings.builder();
                if (randomBoolean() && canUseQueryPragmas()) {
                    pragmas.put(randomPragmas().getSettings())
                        .put("task_concurrency", between(1, 2))
                        .put("exchange_concurrent_clients", between(1, 2));
                }
                run("from test-* | stats count(user) by tags", new QueryPragmas(pragmas.build())).close();
            });
        }
        for (Thread thread : threads) {
            thread.start();
        }
        latch.countDown();
        for (Thread thread : threads) {
            thread.join();
        }
    }

    public void testRejection() throws Exception {
        DiscoveryNode dataNode = randomFrom(internalCluster().clusterService().state().nodes().getDataNodes().values());
        String indexName = "single-node-index";
        client().admin()
            .indices()
            .prepareCreate(indexName)
            .setSettings(
                Settings.builder()
                    .put(IndexMetadata.SETTING_NUMBER_OF_REPLICAS, 0)
                    .put("index.routing.allocation.require._name", dataNode.getName())
            )
            .setMapping("user", "type=keyword", "tags", "type=keyword")
            .get();
        client().prepareIndex(indexName)
            .setSource("user", "u1", "tags", "lucene")
            .setRefreshPolicy(WriteRequest.RefreshPolicy.IMMEDIATE)
            .get();

        MockTransportService ts = (MockTransportService) internalCluster().getInstance(TransportService.class, dataNode.getName());
        CountDownLatch dataNodeRequestLatch = new CountDownLatch(1);
        ts.addRequestHandlingBehavior(ComputeService.DATA_ACTION_NAME, (handler, request, channel, task) -> {
            handler.messageReceived(request, channel, task);
            dataNodeRequestLatch.countDown();
        });

        ts.addRequestHandlingBehavior(ExchangeService.EXCHANGE_ACTION_NAME, (handler, request, channel, task) -> {
            ts.getThreadPool().generic().execute(new AbstractRunnable() {
                @Override
                public void onFailure(Exception e) {
                    channel.sendResponse(e);
                }

                @Override
                protected void doRun() throws Exception {
                    assertTrue(dataNodeRequestLatch.await(30, TimeUnit.SECONDS));
                    handler.messageReceived(request, new TransportChannel() {
                        @Override
                        public String getProfileName() {
                            return channel.getProfileName();
                        }

                        @Override
                        public void sendResponse(TransportResponse response) {
                            channel.sendResponse(new RemoteTransportException("simulated", new EsRejectedExecutionException("test queue")));
                        }

                        @Override
                        public void sendResponse(Exception exception) {
                            channel.sendResponse(exception);
                        }
                    }, task);
                }
            });
        });

        try {
            AtomicReference<Exception> failure = new AtomicReference<>();
            EsqlQueryRequest request = new EsqlQueryRequest();
            request.query("from single-node-index | stats count(user) by tags");
            request.acceptedPragmaRisks(true);
            request.pragmas(randomPragmas());
            CountDownLatch queryLatch = new CountDownLatch(1);
            client().execute(EsqlQueryAction.INSTANCE, request, ActionListener.runAfter(ActionListener.wrap(r -> {
                r.close();
                throw new AssertionError("expected failure");
            }, failure::set), queryLatch::countDown));
            assertTrue(queryLatch.await(10, TimeUnit.SECONDS));
            assertThat(failure.get(), instanceOf(EsRejectedExecutionException.class));
            assertThat(ExceptionsHelper.status(failure.get()), equalTo(RestStatus.TOO_MANY_REQUESTS));
            assertThat(failure.get().getMessage(), equalTo("test queue"));
        } finally {
            ts.clearAllRules();
        }
    }

    static class SearchContextCounter {
        private final int maxAllowed;
        private final AtomicInteger current = new AtomicInteger();

        SearchContextCounter(int maxAllowed) {
            this.maxAllowed = maxAllowed;
        }

        void onNewContext() {
            int total = current.incrementAndGet();
            assertThat("opening more shards than the limit", total, Matchers.lessThanOrEqualTo(maxAllowed));
        }

        void onContextReleased() {
            int total = current.decrementAndGet();
            assertThat(total, Matchers.greaterThanOrEqualTo(0));
        }
    }

    public void testLimitConcurrentShards() {
        Iterable<SearchService> searchServices = internalCluster().getInstances(SearchService.class);
        try {
            var queries = List.of(
                "from test-* | stats count(user) by tags",
                "from test-* | stats count(user) by tags | LIMIT 0",
                "from test-* | stats count(user) by tags | LIMIT 1",
                "from test-* | stats count(user) by tags | LIMIT 1000",
                "from test-* | LIMIT 0",
                "from test-* | LIMIT 1",
                "from test-* | LIMIT 1000",
                "from test-* | SORT tags | LIMIT 0",
                "from test-* | SORT tags | LIMIT 1",
                "from test-* | SORT tags | LIMIT 1000"
            );
            for (String q : queries) {
                QueryPragmas pragmas = randomPragmas();
                for (SearchService searchService : searchServices) {
                    SearchContextCounter counter = new SearchContextCounter(pragmas.maxConcurrentShardsPerNode());
                    var mockSearchService = (MockSearchService) searchService;
                    mockSearchService.setOnPutContext(r -> counter.onNewContext());
                    mockSearchService.setOnRemoveContext(r -> counter.onContextReleased());
                }
                run(q, pragmas).close();
            }
        } finally {
            for (SearchService searchService : searchServices) {
                var mockSearchService = (MockSearchService) searchService;
                mockSearchService.setOnPutContext(r -> {});
                mockSearchService.setOnRemoveContext(r -> {});
            }
        }
    }

    public void testCancelUnnecessaryRequests() {
        assumeTrue("Requires pragmas", canUseQueryPragmas());
        internalCluster().ensureAtLeastNumDataNodes(3);

        var coordinatingNode = internalCluster().getNodeNames()[0];

        var exchanges = new AtomicInteger(0);
        var coordinatorNodeTransport = MockTransportService.getInstance(coordinatingNode);
        coordinatorNodeTransport.addSendBehavior((connection, requestId, action, request, options) -> {
            if (Objects.equals(action, ExchangeService.OPEN_EXCHANGE_ACTION_NAME)) {
<<<<<<< HEAD
=======
                logger.info("Opening exchange on node [{}]", connection.getNode().getId());
>>>>>>> f2628392
                exchanges.incrementAndGet();
            }
            connection.sendRequest(requestId, action, request, options);
        });

        var query = EsqlQueryRequest.syncEsqlQueryRequest();
        query.query("from test-* | LIMIT 1");
        query.pragmas(new QueryPragmas(Settings.builder().put(QueryPragmas.MAX_CONCURRENT_NODES_PER_CLUSTER.getKey(), 1).build()));

        try {
            var result = safeExecute(client(coordinatingNode), EsqlQueryAction.INSTANCE, query);
            assertThat(Iterables.size(result.rows()), equalTo(1L));
            assertThat(exchanges.get(), lessThanOrEqualTo(1));// 0 if result is populated from coordinating node
<<<<<<< HEAD
=======
        } catch (AssertionError e) {
            client().admin().indices().stats(new IndicesStatsRequest()).actionGet().asMap().forEach((shard, stats) -> {
                logger.info(
                    "Shard {} node {} status {} docs {}",
                    shard.shardId(),
                    shard.currentNodeId(),
                    shard.state(),
                    stats.getStats().getDocs().getCount()
                );
            });
>>>>>>> f2628392
        } finally {
            coordinatorNodeTransport.clearAllRules();
        }
    }
}<|MERGE_RESOLUTION|>--- conflicted
+++ resolved
@@ -270,10 +270,7 @@
         var coordinatorNodeTransport = MockTransportService.getInstance(coordinatingNode);
         coordinatorNodeTransport.addSendBehavior((connection, requestId, action, request, options) -> {
             if (Objects.equals(action, ExchangeService.OPEN_EXCHANGE_ACTION_NAME)) {
-<<<<<<< HEAD
-=======
                 logger.info("Opening exchange on node [{}]", connection.getNode().getId());
->>>>>>> f2628392
                 exchanges.incrementAndGet();
             }
             connection.sendRequest(requestId, action, request, options);
@@ -287,8 +284,6 @@
             var result = safeExecute(client(coordinatingNode), EsqlQueryAction.INSTANCE, query);
             assertThat(Iterables.size(result.rows()), equalTo(1L));
             assertThat(exchanges.get(), lessThanOrEqualTo(1));// 0 if result is populated from coordinating node
-<<<<<<< HEAD
-=======
         } catch (AssertionError e) {
             client().admin().indices().stats(new IndicesStatsRequest()).actionGet().asMap().forEach((shard, stats) -> {
                 logger.info(
@@ -299,7 +294,6 @@
                     stats.getStats().getDocs().getCount()
                 );
             });
->>>>>>> f2628392
         } finally {
             coordinatorNodeTransport.clearAllRules();
         }

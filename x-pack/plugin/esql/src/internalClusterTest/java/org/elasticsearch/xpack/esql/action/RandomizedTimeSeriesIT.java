/*
 * Copyright Elasticsearch B.V. and/or licensed to Elasticsearch B.V. under one
 * or more contributor license agreements. Licensed under the Elastic License
 * 2.0; you may not use this file except in compliance with the Elastic License
 * 2.0.
 */

package org.elasticsearch.xpack.esql.action;

import org.elasticsearch.Build;
import org.elasticsearch.action.DocWriteRequest;
import org.elasticsearch.action.admin.indices.template.put.TransportPutComposableIndexTemplateAction;
import org.elasticsearch.cluster.metadata.ComposableIndexTemplate;
import org.elasticsearch.cluster.metadata.IndexMetadata;
import org.elasticsearch.common.Strings;
import org.elasticsearch.common.bytes.BytesReference;
import org.elasticsearch.common.compress.CompressedXContent;
import org.elasticsearch.common.settings.Settings;
import org.elasticsearch.common.xcontent.XContentHelper;
import org.elasticsearch.core.Nullable;
import org.elasticsearch.core.Tuple;
import org.elasticsearch.datastreams.DataStreamsPlugin;
import org.elasticsearch.index.IndexMode;
import org.elasticsearch.index.IndexSettings;
import org.elasticsearch.plugins.Plugin;
import org.elasticsearch.test.ESIntegTestCase;
import org.elasticsearch.test.ESTestCase;
import org.elasticsearch.xcontent.XContentBuilder;
import org.elasticsearch.xcontent.XContentFactory;
import org.elasticsearch.xcontent.XContentType;
import org.elasticsearch.xpack.aggregatemetric.AggregateMetricMapperPlugin;
import org.elasticsearch.xpack.core.LocalStateCompositeXPackPlugin;
import org.elasticsearch.xpack.esql.plugin.EsqlPlugin;
import org.junit.Before;

import java.io.IOException;
import java.time.Instant;
import java.util.ArrayList;
import java.util.Collection;
import java.util.HashMap;
import java.util.List;
import java.util.Locale;
import java.util.Map;
import java.util.Objects;
import java.util.function.Function;
import java.util.stream.Collectors;

import static org.elasticsearch.test.hamcrest.ElasticsearchAssertions.assertAcked;
import static org.hamcrest.Matchers.allOf;
import static org.hamcrest.Matchers.closeTo;
import static org.hamcrest.Matchers.equalTo;
import static org.hamcrest.Matchers.lessThan;
import static org.hamcrest.Matchers.lessThanOrEqualTo;
import static org.hamcrest.Matchers.not;

@SuppressWarnings("unchecked")
@ESIntegTestCase.ClusterScope(maxNumDataNodes = 1)
public class RandomizedTimeSeriesIT extends AbstractEsqlIntegTestCase {
    private static final Long NUM_DOCS = 2000L;
    private static final Long TIME_RANGE_SECONDS = 3600L;
    private static final String DATASTREAM_NAME = "tsit_ds";
    private static final Integer SECONDS_IN_WINDOW = 60;
    private static final List<Tuple<String, Integer>> WINDOW_OPTIONS = List.of(
        Tuple.tuple("10 seconds", 10),
        Tuple.tuple("30 seconds", 30),
        Tuple.tuple("1 minute", 60),
        Tuple.tuple("2 minutes", 120),
        Tuple.tuple("3 minutes", 180),
        Tuple.tuple("5 minutes", 300),
        Tuple.tuple("10 minutes", 600),
        Tuple.tuple("30 minutes", 1800),
        Tuple.tuple("1 hour", 3600)
    );
    private static final List<Tuple<String, DeltaAgg>> DELTA_AGG_OPTIONS = List.of(
        Tuple.tuple("rate", DeltaAgg.RATE),
        Tuple.tuple("irate", DeltaAgg.IRATE),
<<<<<<< HEAD
        Tuple.tuple("delta", DeltaAgg.DELTA)
=======
        Tuple.tuple("idelta", DeltaAgg.IDELTA)
>>>>>>> da70398d
    );
    private static final Map<DeltaAgg, String> DELTA_AGG_METRIC_MAP = Map.of(
        DeltaAgg.RATE,
        "counterl_hdd.bytes.read",
        DeltaAgg.IRATE,
        "counterl_hdd.bytes.read",
<<<<<<< HEAD
        DeltaAgg.DELTA,
=======
        DeltaAgg.IDELTA,
>>>>>>> da70398d
        "gaugel_hdd.bytes.used"
    );

    private List<XContentBuilder> documents;
    private TSDataGenerationHelper dataGenerationHelper;

    List<List<Object>> consumeRows(EsqlQueryResponse resp) {
        List<List<Object>> rows = new ArrayList<>();
        resp.rows().forEach(rowIter -> {
            List<Object> row = new ArrayList<>();
            rowIter.forEach(row::add);
            rows.add(row);
        });
        return rows;
    }

    Map<List<String>, List<Map<String, Object>>> groupedRows(
        List<XContentBuilder> docs,
        List<String> groupingAttributes,
        int secondsInWindow
    ) {
        Map<List<String>, List<Map<String, Object>>> groupedMap = new HashMap<>();
        for (XContentBuilder doc : docs) {
            Map<String, Object> docMap = XContentHelper.convertToMap(BytesReference.bytes(doc), false, XContentType.JSON).v2();
            @SuppressWarnings("unchecked")
            List<String> groupingPairs = groupingAttributes.stream()
                .map(
                    attr -> Tuple.tuple(
                        attr,
                        ((Map<String, Object>) docMap.getOrDefault("attributes", Map.of())).getOrDefault(attr, "").toString()
                    )
                )
                .filter(val -> val.v2().isEmpty() == false) // Filter out empty values
                .map(tup -> tup.v1() + ":" + tup.v2())
                .toList();
            long timeBucketStart = windowStart(docMap.get("@timestamp"), secondsInWindow);
            var keyList = new ArrayList<>(groupingPairs);
            keyList.add(Long.toString(timeBucketStart));
            groupedMap.computeIfAbsent(keyList, k -> new ArrayList<>()).add(docMap);
        }
        return groupedMap;
    }

    static Long windowStart(Object timestampCell, int secondsInWindow) {
        // This calculation looks a little weird, but it simply performs an integer division that
        // throws away the remainder of the division by secondsInWindow. It rounds down
        // the timestamp to the nearest multiple of secondsInWindow.
        var timestampSeconds = Instant.parse((String) timestampCell).toEpochMilli() / 1000;
        return (timestampSeconds / secondsInWindow) * secondsInWindow;
    }

    enum Agg {
        MAX,
        MIN,
        AVG,
        SUM,
        COUNT
    }

    static List<Integer> valuesInWindow(List<Map<String, Object>> pointsInGroup, String metricName) {
        @SuppressWarnings("unchecked")
        var values = pointsInGroup.stream()
            .map(doc -> ((Map<String, Integer>) doc.get("metrics")).get(metricName))
            .filter(Objects::nonNull)
            .collect(Collectors.toList());
        return values;
    }

    static Map<String, List<Tuple<String, Tuple<Instant, Double>>>> groupByTimeseries(
        List<Map<String, Object>> pointsInGroup,
        String metricName
    ) {
        return pointsInGroup.stream()
            .filter(doc -> doc.containsKey("metrics") && ((Map<String, Object>) doc.get("metrics")).containsKey(metricName))
            .map(doc -> {
                String docKey = ((Map<String, Object>) doc.get("attributes")).entrySet()
                    .stream()
                    .map(entry -> entry.getKey() + ":" + entry.getValue())
                    .collect(Collectors.joining(","));
                var docTs = Instant.parse((String) doc.get("@timestamp"));
                var docValue = switch (((Map<String, Object>) doc.get("metrics")).get(metricName)) {
                    case Integer i -> i.doubleValue();
                    case Long l -> l.doubleValue();
                    case Float f -> f.doubleValue();
                    case Double d -> d;
                    default -> throw new IllegalStateException(
                        "Unexpected value type: "
                            + ((Map<String, Object>) doc.get("metrics")).get(metricName)
                            + " of class "
                            + ((Map<String, Object>) doc.get("metrics")).get(metricName).getClass()
                    );
                };
                return new Tuple<>(docKey, new Tuple<>(docTs, docValue));
            })
            .collect(Collectors.groupingBy(Tuple::v1));
    }

    static Object aggregatePerTimeseries(
        Map<String, List<Tuple<String, Tuple<Instant, Double>>>> timeseries,
        Agg crossAgg,
        Agg timeseriesAgg
    ) {
        var res = timeseries.values().stream().map(timeseriesList -> {
            List<Double> values = timeseriesList.stream().map(t -> t.v2().v2()).collect(Collectors.toList());
            return aggregateValuesInWindow(values, timeseriesAgg);
        }).filter(Objects::nonNull).toList();

        if (res.isEmpty() && timeseriesAgg == Agg.COUNT) {
            res = List.of(0.0);
        }

        return switch (crossAgg) {
            case MAX -> res.isEmpty() ? null : res.stream().mapToDouble(Double::doubleValue).max().orElseThrow();
            case MIN -> res.isEmpty() ? null : res.stream().mapToDouble(Double::doubleValue).min().orElseThrow();
            case AVG -> res.isEmpty() ? null : res.stream().mapToDouble(Double::doubleValue).average().orElseThrow();
            case SUM -> res.isEmpty() ? null : res.stream().mapToDouble(Double::doubleValue).sum();
            case COUNT -> Integer.toUnsignedLong(res.size());
        };
    }

    static Double aggregateValuesInWindow(List<Double> values, Agg agg) {
        return switch (agg) {
            case MAX -> values.stream().max(Double::compareTo).orElseThrow();
            case MIN -> values.stream().min(Double::compareTo).orElseThrow();
            case AVG -> values.stream().mapToDouble(Double::doubleValue).average().orElseThrow();
            case SUM -> values.isEmpty() ? null : values.stream().mapToDouble(Double::doubleValue).sum();
            case COUNT -> (double) values.size();
        };
    }

    static List<String> getRowKey(List<Object> row, List<String> groupingAttributes, int timestampIndex) {
        List<String> rowKey = new ArrayList<>();
        for (int i = 0; i < groupingAttributes.size(); i++) {
            Object value = row.get(i + timestampIndex + 1);
            if (value != null) {
                rowKey.add(groupingAttributes.get(i) + ":" + value);
            }
        }
        rowKey.add(Long.toString(Instant.parse((String) row.get(timestampIndex)).toEpochMilli() / 1000));
        return rowKey;
    }

    static Integer getTimestampIndex(String esqlQuery) {
        // first we get the stats command after the pipe
        var statsIndex = esqlQuery.indexOf("| STATS");
        var nextPipe = esqlQuery.indexOf("|", statsIndex + 1);

        var statsCommand = esqlQuery.substring(statsIndex, nextPipe);
        // then we count the number of commas before "BY "
        var byTbucketIndex = statsCommand.indexOf("BY ");
        var statsPart = statsCommand.substring(0, byTbucketIndex);
        // the number of columns is the number of commas + 1
        return (int) statsPart.chars().filter(ch -> ch == ',').count() + 1;
    }

    @Override
    public EsqlQueryResponse run(EsqlQueryRequest request) {
        assumeTrue("time series available in snapshot builds only", Build.current().isSnapshot());
        return super.run(request);
    }

    @Override
    protected Collection<Class<? extends Plugin>> nodePlugins() {
        return List.of(DataStreamsPlugin.class, LocalStateCompositeXPackPlugin.class, AggregateMetricMapperPlugin.class, EsqlPlugin.class);
    }

    record RateRange(Double lower, Double upper) implements Comparable<RateRange> {
        @Override
        public int compareTo(RateRange o) {
            // Compare first by lower bound, then by upper bound
            int cmp = this.lower.compareTo(o.lower);
            if (cmp == 0) {
                return this.upper.compareTo(o.upper);
            }
            return cmp;
        }

        public int compareToFindingMax(RateRange o) {
            // Compare first by upper bound, then by lower bound
            int cmp = this.upper.compareTo(o.upper);
            if (cmp == 0) {
                return this.lower.compareTo(o.lower);
            }
            return cmp;
        }
    }

    enum DeltaAgg {
        RATE,
        IRATE,
<<<<<<< HEAD
        DELTA
=======
        IDELTA,
>>>>>>> da70398d
    }

    // A record that holds min, max, avg, count and sum of rates calculated from a timeseries.
    record RateStats(Long count, RateRange max, RateRange avg, RateRange min, RateRange sum) {}

    static RateStats calculateDeltaAggregation(
        Collection<List<Tuple<String, Tuple<Instant, Double>>>> allTimeseries,
        Integer secondsInWindow,
        DeltaAgg deltaAgg
    ) {
        List<RateRange> allRates = allTimeseries.stream().map(timeseries -> {
            if (timeseries.size() < 2) {
                return null;
            }
            // Sort the timeseries by timestamp
            timeseries.sort((t1, t2) -> t1.v2().v1().compareTo(t2.v2().v1()));
            var firstTs = timeseries.getFirst().v2().v1();
            var lastTs = timeseries.getLast().v2().v1();
            if (deltaAgg.equals(DeltaAgg.IRATE)) {
                var lastVal = timeseries.getLast().v2().v2();
                var secondLastVal = timeseries.get(timeseries.size() - 2).v2().v2();
                var irate = (lastVal >= secondLastVal ? lastVal - secondLastVal : lastVal) / (lastTs.toEpochMilli() - timeseries.get(
                    timeseries.size() - 2
                ).v2().v1().toEpochMilli()) * 1000;
                return new RateRange(irate * 0.999, irate * 1.001); // Add 0.1% tolerance
<<<<<<< HEAD
            } else if (deltaAgg.equals(DeltaAgg.DELTA)) {
                var firstVal = timeseries.getFirst().v2().v2();
                var lastVal = timeseries.getLast().v2().v2();
                var delta = lastVal - firstVal;
                if (delta < 0) {
                    return new RateRange(delta * 1.001, delta * 0.999); // Add 0.1% tolerance
                } else {
                    return new RateRange(delta * 0.999, delta * 1.001); // Add 0.1% tolerance
=======
            } else if (deltaAgg.equals(DeltaAgg.IDELTA)) {
                var lastVal = timeseries.getLast().v2().v2();
                var secondLastVal = timeseries.get(timeseries.size() - 2).v2().v2();
                var idelta = lastVal - secondLastVal;
                if (idelta < 0) {
                    return new RateRange(idelta * 1.001, idelta * 0.999); // Add 0.1% tolerance
                } else {
                    return new RateRange(idelta * 0.999, idelta * 1.001); // Add 0.1% tolerance
>>>>>>> da70398d
                }
            }
            assert deltaAgg == DeltaAgg.RATE;
            Double lastValue = null;
            Double counterGrowth = 0.0;
            for (Tuple<String, Tuple<Instant, Double>> point : timeseries) {
                var currentValue = point.v2().v2();
                if (currentValue == null) {
                    throw new IllegalArgumentException("Null value in counter timeseries");
                }
                if (lastValue == null) {
                    lastValue = point.v2().v2(); // Initialize with the first value
                    continue;
                }
                if (currentValue > lastValue) {
                    counterGrowth += currentValue - lastValue; // Incremental growth
                } else if (currentValue < lastValue) {
                    // If the value decreased, we assume a reset and start counting from the current value
                    counterGrowth += currentValue;
                }
                lastValue = currentValue; // Update last value for next iteration
            }
            return new RateRange(
                counterGrowth / secondsInWindow * 0.99, // Add 1% tolerance to the lower bound
                1000.0 * counterGrowth / (lastTs.toEpochMilli() - firstTs.toEpochMilli()) * 1.01 // Add 1% tolerance to the upper bound
            );
        }).filter(Objects::nonNull).toList();
        if (allRates.isEmpty()) {
            return new RateStats(0L, null, null, null, null);
        }
        return new RateStats(
            (long) allRates.size(),
            allRates.stream().max(RateRange::compareToFindingMax).orElseThrow(),
            new RateRange(
                allRates.stream().mapToDouble(r -> r.lower).average().orElseThrow(),
                allRates.stream().mapToDouble(r -> r.upper).average().orElseThrow()
            ),
            allRates.stream().min(RateRange::compareTo).orElseThrow(),
            new RateRange(allRates.stream().mapToDouble(r -> r.lower).sum(), allRates.stream().mapToDouble(r -> r.upper).sum())
        );
    }

    void putTSDBIndexTemplate(List<String> patterns, @Nullable String mappingString) throws IOException {
        Settings.Builder settingsBuilder = Settings.builder();
        // Ensure it will be a TSDB data stream
        settingsBuilder.put(IndexSettings.MODE.getKey(), IndexMode.TIME_SERIES);
        settingsBuilder.put(IndexMetadata.SETTING_NUMBER_OF_SHARDS, ESTestCase.randomIntBetween(1, 5));
        settingsBuilder.put(IndexSettings.TIME_SERIES_START_TIME.getKey(), "2025-07-31T00:00:00Z");
        settingsBuilder.put(IndexSettings.TIME_SERIES_END_TIME.getKey(), "2025-07-31T12:00:00Z");
        CompressedXContent mappings = mappingString == null ? null : CompressedXContent.fromJSON(mappingString);
        TransportPutComposableIndexTemplateAction.Request request = new TransportPutComposableIndexTemplateAction.Request(
            RandomizedTimeSeriesIT.DATASTREAM_NAME
        );
        request.indexTemplate(
            ComposableIndexTemplate.builder()
                .indexPatterns(patterns)
                .template(org.elasticsearch.cluster.metadata.Template.builder().settings(settingsBuilder).mappings(mappings))
                .metadata(null)
                .dataStreamTemplate(new ComposableIndexTemplate.DataStreamTemplate())
                .build()
        );
        assertAcked(client().execute(TransportPutComposableIndexTemplateAction.TYPE, request));
    }

    @Before
    public void populateIndex() throws IOException {
        dataGenerationHelper = new TSDataGenerationHelper(NUM_DOCS, TIME_RANGE_SECONDS);
        final XContentBuilder builder = XContentFactory.jsonBuilder();
        builder.map(dataGenerationHelper.mapping.raw());
        final String jsonMappings = Strings.toString(builder);

        putTSDBIndexTemplate(List.of(DATASTREAM_NAME + "*"), jsonMappings);
        // Now we can push data into the data stream.
        for (int i = 0; i < NUM_DOCS; i++) {
            var document = dataGenerationHelper.generateDocument(Map.of());
            if (documents == null) {
                documents = new ArrayList<>();
            }
            var indexRequest = client().prepareIndex(DATASTREAM_NAME).setOpType(DocWriteRequest.OpType.CREATE).setSource(document);
            indexRequest.setRefreshPolicy(org.elasticsearch.action.support.WriteRequest.RefreshPolicy.IMMEDIATE);
            indexRequest.get();
            documents.add(document);
        }
    }

    void checkWithin(Double actual, RateRange expected) {
        if (expected == null) {
            assertThat(actual, equalTo(null));
            return;
        }
        assertThat(actual, allOf(lessThanOrEqualTo(expected.upper), not(lessThan(expected.lower))));
    }

    void assertNoFailedWindows(List<String> failedWindows, List<List<Object>> rows) {
        if (failedWindows.isEmpty() == false) {
            var pctFailures = (double) failedWindows.size() / rows.size() * 100;
            var failureDetails = String.join("\n", failedWindows);
            if (failureDetails.length() > 2000) {
                failureDetails = failureDetails.substring(0, 2000) + "\n... (truncated)";
            }
            throw new AssertionError("Failed " + failedWindows.size() + " windows(" + pctFailures + "%):\n" + failureDetails);
        }
    }

    /**
     * This test validates Rate metrics aggregation with grouping by time bucket and a subset of dimensions.
     * The subset of dimensions is a random subset of the dimensions present in the data.
     * The test checks that the count, max, min, and avg values of the rate metric - and calculates
     * the same values from the documents in the group.
     */
    public void testRateGroupBySubset() {
<<<<<<< HEAD
        // var deltaAgg = ESTestCase.randomFrom(DELTA_AGG_OPTIONS);
        var deltaAgg = Tuple.tuple("delta", DeltaAgg.DELTA); // TODO: Re-enable randomization after fixing
=======
        var deltaAgg = ESTestCase.randomFrom(DELTA_AGG_OPTIONS);
>>>>>>> da70398d
        var metricName = DELTA_AGG_METRIC_MAP.get(deltaAgg.v2());
        var window = ESTestCase.randomFrom(WINDOW_OPTIONS);
        var windowSize = window.v2();
        var windowStr = window.v1();
        var dimensions = ESTestCase.randomSubsetOf(dataGenerationHelper.attributesForMetrics);
        var dimensionsStr = dimensions.isEmpty()
            ? ""
            : ", " + dimensions.stream().map(d -> "attributes." + d).collect(Collectors.joining(", "));
        var query = String.format(Locale.ROOT, """
            TS %s
            | STATS count(<DELTAGG>(metrics.<METRIC>)),
                    max(<DELTAGG>(metrics.<METRIC>)),
                    avg(<DELTAGG>(metrics.<METRIC>)),
                    min(<DELTAGG>(metrics.<METRIC>)),
                    sum(<DELTAGG>(metrics.<METRIC>))
                BY tbucket=bucket(@timestamp, %s) %s
            | SORT tbucket
            """, DATASTREAM_NAME, windowStr, dimensionsStr).replaceAll("<DELTAGG>", deltaAgg.v1()).replaceAll("<METRIC>", metricName);
        try (var resp = run(query)) {
            List<List<Object>> rows = consumeRows(resp);
            List<String> failedWindows = new ArrayList<>();
            var groups = groupedRows(documents, dimensions, windowSize);
            for (List<Object> row : rows) {
                var rowKey = getRowKey(row, dimensions, getTimestampIndex(query));
                var windowDataPoints = groups.get(rowKey);
                var docsPerTimeseries = groupByTimeseries(windowDataPoints, metricName);
                var rateAgg = calculateDeltaAggregation(docsPerTimeseries.values(), windowSize, deltaAgg.v2());
                try {
                    assertThat(row.getFirst(), equalTo(rateAgg.count));
                    checkWithin((Double) row.get(1), rateAgg.max);
                    checkWithin((Double) row.get(2), rateAgg.avg);
                    checkWithin((Double) row.get(3), rateAgg.min);
                    checkWithin((Double) row.get(4), rateAgg.sum);
                } catch (AssertionError e) {
                    failedWindows.add("Failed for row:\n" + row + "\nWanted: " + rateAgg + "\nException: " + e.getMessage());
                }
            }
            assertNoFailedWindows(failedWindows, rows);
        }
    }

    /**
     * This test validates Rate metrics aggregation with grouping by time bucket only.
     * The test checks that the count, max, min, and avg values of the rate metric - and calculates
     * the same values from the documents in the group. Because there is no grouping by dimensions,
     * there is only one metric group per time bucket.
     */
    public void testRateGroupByNothing() {
        var groups = groupedRows(documents, List.of(), 60);
        try (var resp = run(String.format(Locale.ROOT, """
            TS %s
            | STATS count(rate(metrics.counterl_hdd.bytes.read)),
                    max(rate(metrics.counterl_hdd.bytes.read)),
                    avg(rate(metrics.counterl_hdd.bytes.read)),
                    min(rate(metrics.counterl_hdd.bytes.read))
                BY tbucket=bucket(@timestamp, 1 minute)
            | SORT tbucket
            """, DATASTREAM_NAME))) {
            List<List<Object>> rows = consumeRows(resp);
            List<String> failedWindows = new ArrayList<>();
            for (List<Object> row : rows) {
                var windowStart = windowStart(row.get(4), SECONDS_IN_WINDOW);
                var windowDataPoints = groups.get(List.of(Long.toString(windowStart)));
                var docsPerTimeseries = groupByTimeseries(windowDataPoints, "counterl_hdd.bytes.read");
                var rateAgg = calculateDeltaAggregation(docsPerTimeseries.values(), SECONDS_IN_WINDOW, DeltaAgg.RATE);
                try {
                    assertThat(row.getFirst(), equalTo(rateAgg.count));
                    checkWithin((Double) row.get(1), rateAgg.max);
                    checkWithin((Double) row.get(2), rateAgg.avg);
                    checkWithin((Double) row.get(3), rateAgg.min);
                } catch (AssertionError e) {
                    failedWindows.add("Failed for row:\n" + row + "\nWanted: " + rateAgg + "\nException: " + e.getMessage());
                }
            }
            assertNoFailedWindows(failedWindows, rows);
        }
    }

    public void testGaugeGroupByRandomAndRandomAgg() {
        var randomWindow = ESTestCase.randomFrom(WINDOW_OPTIONS);
        var windowSize = randomWindow.v2();
        var windowStr = randomWindow.v1();
        var dimensions = ESTestCase.randomSubsetOf(dataGenerationHelper.attributesForMetrics);
        var dimensionsStr = dimensions.isEmpty()
            ? ""
            : ", " + dimensions.stream().map(d -> "attributes." + d).collect(Collectors.joining(", "));
        var metricName = ESTestCase.randomFrom(List.of("gaugel_hdd.bytes.used", "gauged_cpu.percent"));
        var selectedAggs = ESTestCase.randomSubsetOf(2, Agg.values());
        var aggExpression = String.format(
            Locale.ROOT,
            "%s(%s_over_time(metrics.%s))",
            selectedAggs.get(0),
            selectedAggs.get(1),
            metricName
        );
        // TODO: Remove WHERE clause after fixing https://github.com/elastic/elasticsearch/issues/129524
        var query = String.format(Locale.ROOT, """
            TS %s
            | WHERE %s IS NOT NULL
            | STATS
                %s
                BY tbucket=bucket(@timestamp, %s) %s
            | SORT tbucket
            """, DATASTREAM_NAME, metricName, aggExpression, windowStr, dimensionsStr);
        try (EsqlQueryResponse resp = run(query)) {
            var groups = groupedRows(documents, dimensions, windowSize);
            List<List<Object>> rows = consumeRows(resp);
            for (List<Object> row : rows) {
                var rowKey = getRowKey(row, dimensions, getTimestampIndex(query));
                var tsGroups = groupByTimeseries(groups.get(rowKey), metricName);
                Object expectedVal = aggregatePerTimeseries(tsGroups, selectedAggs.get(0), selectedAggs.get(1));
                Double actualVal = switch (row.get(0)) {
                    case Long l -> l.doubleValue();
                    case Double d -> d;
                    case null -> null;
                    default -> throw new IllegalStateException(
                        "Unexpected value type: " + row.get(0) + " of class " + row.get(0).getClass()
                    );
                };
                try {
                    switch (expectedVal) {
                        case Double dVal -> assertThat(actualVal, closeTo(dVal, dVal * 0.01));
                        case Long lVal -> assertThat(actualVal, closeTo(lVal.doubleValue(), lVal * 0.01));
                        case null -> assertThat(actualVal, equalTo(null));
                        default -> throw new IllegalStateException(
                            "Unexpected value type: " + expectedVal + " of class " + expectedVal.getClass()
                        );
                    }
                } catch (AssertionError e) {
                    throw new AssertionError(
                        "Failed for aggregations:\n"
                            + selectedAggs
                            + " with total dimensions for grouping: "
                            + dimensions.size()
                            + " on metric "
                            + metricName
                            + "\nWanted val: "
                            + expectedVal
                            + "\nGot val: "
                            + actualVal
                            + "\nException: "
                            + e.getMessage(),
                        e
                    );
                }
            }
        }
    }

    /**
     * This test validates Gauge metrics aggregation with grouping by time bucket and a subset of dimensions.
     * The subset of dimensions is a random subset of the dimensions present in the data.
     * The test checks that the max, min, and avg values of the gauge metric - and calculates
     * the same values from the documents in the group.
     */
    public void testGroupBySubset() {
        var dimensions = ESTestCase.randomNonEmptySubsetOf(dataGenerationHelper.attributesForMetrics);
        var dimensionsStr = dimensions.stream().map(d -> "attributes." + d).collect(Collectors.joining(", "));
        var query = String.format(Locale.ROOT, """
            TS %s
            | STATS
                max(max_over_time(metrics.gaugel_hdd.bytes.used)),
                min(min_over_time(metrics.gaugel_hdd.bytes.used)),
                sum(count_over_time(metrics.gaugel_hdd.bytes.used)),
                sum(sum_over_time(metrics.gaugel_hdd.bytes.used)),
                avg(avg_over_time(metrics.gaugel_hdd.bytes.used)),
                count(count_over_time(metrics.gaugel_hdd.bytes.used))
                BY tbucket=bucket(@timestamp, 1 minute), %s
            | SORT tbucket
            """, DATASTREAM_NAME, dimensionsStr);
        try (EsqlQueryResponse resp = run(query)) {
            var groups = groupedRows(documents, dimensions, 60);
            List<List<Object>> rows = consumeRows(resp);
            for (List<Object> row : rows) {
                var rowKey = getRowKey(row, dimensions, getTimestampIndex(query));
                var tsGroups = groupByTimeseries(groups.get(rowKey), "gaugel_hdd.bytes.used");
                Function<Object, Double> toDouble = cell -> switch (cell) {
                    case Long l -> l.doubleValue();
                    case Double d -> d;
                    case null -> null;
                    default -> throw new IllegalStateException("Unexpected value type: " + cell + " of class " + cell.getClass());
                };
                assertThat(toDouble.apply(row.get(0)), equalTo(aggregatePerTimeseries(tsGroups, Agg.MAX, Agg.MAX)));
                assertThat(toDouble.apply(row.get(1)), equalTo(aggregatePerTimeseries(tsGroups, Agg.MIN, Agg.MIN)));
                assertThat(toDouble.apply(row.get(2)), equalTo(aggregatePerTimeseries(tsGroups, Agg.SUM, Agg.COUNT)));
                assertThat(toDouble.apply(row.get(3)), equalTo(aggregatePerTimeseries(tsGroups, Agg.SUM, Agg.SUM)));
                var avg = (Double) aggregatePerTimeseries(tsGroups, Agg.AVG, Agg.AVG);
                assertThat((Double) row.get(4), row.get(4) == null ? equalTo(null) : closeTo(avg, avg * 0.01));
                // assertThat(row.get(6), equalTo(aggregatePerTimeseries(tsGroups, Agg.COUNT, Agg.COUNT).longValue()));
            }
        }
    }

    /**
     * This test validates Gauge metrics aggregation with grouping by time bucket only.
     * The test checks that the max, min, and avg values of the gauge metric - and calculates
     * the same values from the documents in the group. Because there is no grouping by dimensions,
     * there is only one metric group per time bucket.
     */
    public void testGroupByNothing() {
        try (EsqlQueryResponse resp = run(String.format(Locale.ROOT, """
            TS %s
            | STATS
                max(max_over_time(metrics.gaugel_hdd.bytes.used)),
                min(min_over_time(metrics.gaugel_hdd.bytes.used)),
                sum(count_over_time(metrics.gaugel_hdd.bytes.used)),
                sum(sum_over_time(metrics.gaugel_hdd.bytes.used)),
                avg(avg_over_time(metrics.gaugel_hdd.bytes.used)),
                count(count_over_time(metrics.gaugel_hdd.bytes.used))
                BY tbucket=bucket(@timestamp, 1 minute)
            | SORT tbucket
            """, DATASTREAM_NAME))) {
            List<List<Object>> rows = consumeRows(resp);
            var groups = groupedRows(documents, List.of(), 60);
            for (List<Object> row : rows) {
                var windowStart = windowStart(row.get(6), 60);
                var tsGroups = groupByTimeseries(groups.get(List.of(Long.toString(windowStart))), "gaugel_hdd.bytes.used");
                Function<Object, Double> toDouble = cell -> switch (cell) {
                    case Long l -> l.doubleValue();
                    case Double d -> d;
                    case null -> null;
                    default -> throw new IllegalStateException("Unexpected value type: " + cell + " of class " + cell.getClass());
                };
                assertThat(toDouble.apply(row.get(0)), equalTo(aggregatePerTimeseries(tsGroups, Agg.MAX, Agg.MAX)));
                assertThat(toDouble.apply(row.get(1)), equalTo(aggregatePerTimeseries(tsGroups, Agg.MIN, Agg.MIN)));
                assertThat(toDouble.apply(row.get(2)), equalTo(aggregatePerTimeseries(tsGroups, Agg.SUM, Agg.COUNT)));
                assertThat(toDouble.apply(row.get(3)), equalTo(aggregatePerTimeseries(tsGroups, Agg.SUM, Agg.SUM)));
                var avg = (Double) aggregatePerTimeseries(tsGroups, Agg.AVG, Agg.AVG);
                assertThat((Double) row.get(4), row.get(4) == null ? equalTo(null) : closeTo(avg, avg * 0.01));
                // assertThat(row.get(6), equalTo(aggregatePerTimeseries(tsGroups, Agg.COUNT, Agg.COUNT).longValue()));
            }
        }
    }
}<|MERGE_RESOLUTION|>--- conflicted
+++ resolved
@@ -74,22 +74,17 @@
     private static final List<Tuple<String, DeltaAgg>> DELTA_AGG_OPTIONS = List.of(
         Tuple.tuple("rate", DeltaAgg.RATE),
         Tuple.tuple("irate", DeltaAgg.IRATE),
-<<<<<<< HEAD
-        Tuple.tuple("delta", DeltaAgg.DELTA)
-=======
+        Tuple.tuple("delta", DeltaAgg.DELTA),
         Tuple.tuple("idelta", DeltaAgg.IDELTA)
->>>>>>> da70398d
     );
     private static final Map<DeltaAgg, String> DELTA_AGG_METRIC_MAP = Map.of(
         DeltaAgg.RATE,
         "counterl_hdd.bytes.read",
         DeltaAgg.IRATE,
         "counterl_hdd.bytes.read",
-<<<<<<< HEAD
         DeltaAgg.DELTA,
-=======
+        "gaugel_hdd.bytes.used",
         DeltaAgg.IDELTA,
->>>>>>> da70398d
         "gaugel_hdd.bytes.used"
     );
 
@@ -280,11 +275,8 @@
     enum DeltaAgg {
         RATE,
         IRATE,
-<<<<<<< HEAD
-        DELTA
-=======
-        IDELTA,
->>>>>>> da70398d
+        DELTA,
+        IDELTA
     }
 
     // A record that holds min, max, avg, count and sum of rates calculated from a timeseries.
@@ -310,7 +302,6 @@
                     timeseries.size() - 2
                 ).v2().v1().toEpochMilli()) * 1000;
                 return new RateRange(irate * 0.999, irate * 1.001); // Add 0.1% tolerance
-<<<<<<< HEAD
             } else if (deltaAgg.equals(DeltaAgg.DELTA)) {
                 var firstVal = timeseries.getFirst().v2().v2();
                 var lastVal = timeseries.getLast().v2().v2();
@@ -319,7 +310,6 @@
                     return new RateRange(delta * 1.001, delta * 0.999); // Add 0.1% tolerance
                 } else {
                     return new RateRange(delta * 0.999, delta * 1.001); // Add 0.1% tolerance
-=======
             } else if (deltaAgg.equals(DeltaAgg.IDELTA)) {
                 var lastVal = timeseries.getLast().v2().v2();
                 var secondLastVal = timeseries.get(timeseries.size() - 2).v2().v2();
@@ -328,7 +318,6 @@
                     return new RateRange(idelta * 1.001, idelta * 0.999); // Add 0.1% tolerance
                 } else {
                     return new RateRange(idelta * 0.999, idelta * 1.001); // Add 0.1% tolerance
->>>>>>> da70398d
                 }
             }
             assert deltaAgg == DeltaAgg.RATE;
@@ -440,12 +429,7 @@
      * the same values from the documents in the group.
      */
     public void testRateGroupBySubset() {
-<<<<<<< HEAD
-        // var deltaAgg = ESTestCase.randomFrom(DELTA_AGG_OPTIONS);
-        var deltaAgg = Tuple.tuple("delta", DeltaAgg.DELTA); // TODO: Re-enable randomization after fixing
-=======
         var deltaAgg = ESTestCase.randomFrom(DELTA_AGG_OPTIONS);
->>>>>>> da70398d
         var metricName = DELTA_AGG_METRIC_MAP.get(deltaAgg.v2());
         var window = ESTestCase.randomFrom(WINDOW_OPTIONS);
         var windowSize = window.v2();

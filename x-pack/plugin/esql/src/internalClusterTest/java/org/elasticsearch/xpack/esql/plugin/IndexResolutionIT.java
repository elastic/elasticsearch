--- conflicted
+++ resolved
@@ -114,14 +114,10 @@
 
     public void testDoesNotResolveClosedIndex() {
         assertAcked(client().admin().indices().prepareCreate("index-1"));
-<<<<<<< HEAD
-        indexRandom(true, "index-1", 1);
-=======
-        indexRandom(true, "index-1", 10);
+        indexRandom(true, "index-1", 1);
         // Create index only waits for primary/indexing shard to be assigned.
         // This is enough to index and search documents, however all shards (including replicas) must be assigned before close.
         ensureGreen("index-1");
->>>>>>> f690a21f
         assertAcked(client().admin().indices().prepareClose("index-1"));
         assertAcked(client().admin().indices().prepareCreate("index-2"));
         indexRandom(true, "index-2", 1);

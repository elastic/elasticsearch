--- conflicted
+++ resolved
@@ -104,34 +104,20 @@
         );
     }
 
-<<<<<<< HEAD
     public void testResolveEmptyPattern() {
         assertAcked(client().admin().indices().prepareCreate("data"));
-        indexRandom(true, "data", 1);
-
-=======
-    public void testDoesNotResolveEmptyPattern() {
-        assertAcked(client().admin().indices().prepareCreate("data"));
-        indexRandom(true, "data", 1);
-
-        expectThrows(
-            VerificationException.class,
-            containsString("Unknown index [index-*]"),
-            () -> run(syncEsqlQueryRequest().query("FROM index-* METADATA _index"))
-        );
-
->>>>>>> e0c41324
+        if (randomBoolean()) {
+            indexRandom(true, "data", 1);
+        }
+
+        try (var response = run(syncEsqlQueryRequest().query("FROM index-* METADATA _index"))) {
+            assertOk(response);
+            assertResultConcreteIndices(response);
+        }
         try (var response = run(syncEsqlQueryRequest().query("FROM data,index-* METADATA _index"))) {
             assertOk(response);
             assertResultConcreteIndices(response, "data");
         }
-<<<<<<< HEAD
-        try (var response = run(syncEsqlQueryRequest().query("FROM index-* METADATA _index"))) {
-            assertOk(response);
-            assertResultConcreteIndices(response);
-        }
-=======
->>>>>>> e0c41324
     }
 
     public void testDoesNotResolveClosedIndex() {

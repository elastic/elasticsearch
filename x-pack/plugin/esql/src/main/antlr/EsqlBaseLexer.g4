--- conflicted
+++ resolved
@@ -85,17 +85,11 @@
 // Once the command has been stabilized, remove the DEV_ prefix and the {}? conditional and move the command to the
 // main section while preserving alphabetical order:
 // MYCOMMAND : 'mycommand' -> ...
-<<<<<<< HEAD
-DEV_INLINESTATS : {this.isDevVersion()}? 'inlinestats'   -> pushMode(EXPRESSION_MODE);
-DEV_INSIST :      {this.isDevVersion()}? 'insist_🐔'      -> pushMode(PROJECT_MODE);
-DEV_LOOKUP :      {this.isDevVersion()}? 'lookup_🐔'      -> pushMode(LOOKUP_MODE);
-DEV_METRICS :     {this.isDevVersion()}? 'metrics'       -> pushMode(METRICS_MODE);
-=======
 DEV_CHANGE_POINT : {this.isDevVersion()}? 'change_point'  -> pushMode(CHANGE_POINT_MODE);
 DEV_INLINESTATS :  {this.isDevVersion()}? 'inlinestats'   -> pushMode(EXPRESSION_MODE);
+DEV_INSIST :      {this.isDevVersion()}? 'insist_🐔'      -> pushMode(PROJECT_MODE);
 DEV_LOOKUP :       {this.isDevVersion()}? 'lookup_🐔'     -> pushMode(LOOKUP_MODE);
 DEV_METRICS :      {this.isDevVersion()}? 'metrics'       -> pushMode(METRICS_MODE);
->>>>>>> aaa5ce85
 // list of all JOIN commands
 DEV_JOIN_FULL :    {this.isDevVersion()}? 'full'          -> pushMode(JOIN_MODE);
 DEV_JOIN_LEFT :    {this.isDevVersion()}? 'left'          -> pushMode(JOIN_MODE);
@@ -648,18 +642,6 @@
     : PIPE -> type(PIPE), popMode
     ;
 
-<<<<<<< HEAD
-//
-// INSIST command
-//
-mode INSIST_MODE;
-INSIST_PIPE : PIPE -> type(PIPE), popMode;
-INSIST_IDENTIFIER: UNQUOTED_IDENTIFIER -> type(UNQUOTED_IDENTIFIER);
-
-INSIST_WS : WS -> channel(HIDDEN);
-INSIST_LINE_COMMENT : LINE_COMMENT -> channel(HIDDEN);
-INSIST_MULTILINE_COMMENT : MULTILINE_COMMENT -> channel(HIDDEN);
-=======
 ///
 /// CHANGE_POINT command
 ///
@@ -675,4 +657,14 @@
 CHANGE_POINT_LINE_COMMENT: LINE_COMMENT -> channel(HIDDEN);
 CHANGE_POINT_MULTILINE_COMMENT: MULTILINE_COMMENT -> channel(HIDDEN);
 CHANGE_POINT_WS: WS -> channel(HIDDEN);
->>>>>>> aaa5ce85
+
+//
+// INSIST command
+//
+mode INSIST_MODE;
+INSIST_PIPE : PIPE -> type(PIPE), popMode;
+INSIST_IDENTIFIER: UNQUOTED_IDENTIFIER -> type(UNQUOTED_IDENTIFIER);
+
+INSIST_WS : WS -> channel(HIDDEN);
+INSIST_LINE_COMMENT : LINE_COMMENT -> channel(HIDDEN);
+INSIST_MULTILINE_COMMENT : MULTILINE_COMMENT -> channel(HIDDEN);
--- conflicted
+++ resolved
@@ -80,581 +80,4 @@
 
 WS
     : [ \r\n\t]+ -> channel(HIDDEN)
-<<<<<<< HEAD
-    ;
-
-//
-// Expression - used by most command
-//
-mode EXPRESSION_MODE;
-
-PIPE : '|' -> popMode;
-
-fragment DIGIT
-    : [0-9]
-    ;
-
-fragment LETTER
-    : [a-z]
-    ;
-
-fragment ESCAPE_SEQUENCE
-    : '\\' [tnr"\\]
-    ;
-
-fragment UNESCAPED_CHARS
-    : ~[\r\n"\\]
-    ;
-
-fragment EXPONENT
-    : [e] [+-]? DIGIT+
-    ;
-
-fragment ASPERAND
-    : '@'
-    ;
-
-fragment BACKQUOTE
-    : '`'
-    ;
-
-fragment BACKQUOTE_BLOCK
-    : ~'`'
-    | '``'
-    ;
-
-fragment UNDERSCORE
-    : '_'
-    ;
-
-fragment UNQUOTED_ID_BODY
-    : (LETTER | DIGIT | UNDERSCORE)
-    ;
-
-QUOTED_STRING
-    : '"' (ESCAPE_SEQUENCE | UNESCAPED_CHARS)* '"'
-    | '"""' (~[\r\n])*? '"""' '"'? '"'?
-    ;
-
-INTEGER_LITERAL
-    : DIGIT+
-    ;
-
-DECIMAL_LITERAL
-    : DIGIT+ DOT DIGIT*
-    | DOT DIGIT+
-    | DIGIT+ (DOT DIGIT*)? EXPONENT
-    | DOT DIGIT+ EXPONENT
-    ;
-
-BY : 'by';
-
-AND : 'and';
-ASC : 'asc';
-ASSIGN : '=';
-CAST_OP : '::';
-COLON : ':';
-COMMA : ',';
-DESC : 'desc';
-DOT : '.';
-FALSE : 'false';
-FIRST : 'first';
-IN: 'in';
-IS: 'is';
-LAST : 'last';
-LIKE: 'like';
-NOT : 'not';
-NULL : 'null';
-NULLS : 'nulls';
-OR : 'or';
-PARAM: '?';
-RLIKE: 'rlike';
-TRUE : 'true';
-
-EQ  : '==';
-CIEQ  : '=~';
-NEQ : '!=';
-LT  : '<';
-LTE : '<=';
-GT  : '>';
-GTE : '>=';
-
-PLUS : '+';
-MINUS : '-';
-ASTERISK : '*';
-SLASH : '/';
-PERCENT : '%';
-
-LEFT_BRACES : '{';
-RIGHT_BRACES : '}';
-
-NESTED_WHERE : WHERE -> type(WHERE);
-
-NAMED_OR_POSITIONAL_PARAM
-    : PARAM (LETTER | UNDERSCORE) UNQUOTED_ID_BODY*
-    | PARAM DIGIT+
-    ;
-
-// Brackets are funny. We can happen upon a CLOSING_BRACKET in two ways - one
-// way is to start in an explain command which then shifts us to expression
-// mode. Thus, the two popModes on CLOSING_BRACKET. The other way could as
-// the start of a multivalued field constant. To line up with the double pop
-// the explain mode needs, we double push when we see that.
-OPENING_BRACKET : '[' -> pushMode(EXPRESSION_MODE), pushMode(EXPRESSION_MODE);
-CLOSING_BRACKET : ']' -> popMode, popMode;
-
-LP : '(' -> pushMode(EXPRESSION_MODE), pushMode(EXPRESSION_MODE);
-RP : ')' -> popMode, popMode;
-
-UNQUOTED_IDENTIFIER
-    : LETTER UNQUOTED_ID_BODY*
-    // only allow @ at beginning of identifier to keep the option to allow @ as infix operator in the future
-    // also, single `_` and `@` characters are not valid identifiers
-    | (UNDERSCORE | ASPERAND) UNQUOTED_ID_BODY+
-    ;
-
-fragment QUOTED_ID
-    : BACKQUOTE BACKQUOTE_BLOCK+ BACKQUOTE
-    ;
-
-QUOTED_IDENTIFIER
-    : QUOTED_ID
-    ;
-
-EXPR_LINE_COMMENT
-    : LINE_COMMENT -> channel(HIDDEN)
-    ;
-
-EXPR_MULTILINE_COMMENT
-    : MULTILINE_COMMENT -> channel(HIDDEN)
-    ;
-
-EXPR_WS
-    : WS -> channel(HIDDEN)
-    ;
-
-//
-// Explain
-//
-mode EXPLAIN_MODE;
-EXPLAIN_OPENING_BRACKET : OPENING_BRACKET -> type(OPENING_BRACKET), pushMode(DEFAULT_MODE);
-EXPLAIN_PIPE : PIPE -> type(PIPE), popMode;
-EXPLAIN_WS : WS -> channel(HIDDEN);
-EXPLAIN_LINE_COMMENT : LINE_COMMENT -> channel(HIDDEN);
-EXPLAIN_MULTILINE_COMMENT : MULTILINE_COMMENT -> channel(HIDDEN);
-
-//
-// FROM command
-//
-mode FROM_MODE;
-FROM_PIPE : PIPE -> type(PIPE), popMode;
-FROM_OPENING_BRACKET : OPENING_BRACKET -> type(OPENING_BRACKET);
-FROM_CLOSING_BRACKET : CLOSING_BRACKET -> type(CLOSING_BRACKET);
-FROM_COLON : COLON -> type(COLON);
-FROM_COMMA : COMMA -> type(COMMA);
-FROM_ASSIGN : ASSIGN -> type(ASSIGN);
-METADATA : 'metadata';
-FROM_SELECTOR : {this.isDevVersion()}? CAST_OP -> type(CAST_OP);
-
-// in 8.14 ` were not allowed
-// this has been relaxed in 8.15 since " is used for quoting
-fragment UNQUOTED_SOURCE_PART
-    : ~[:"=|,[\]/ \t\r\n]
-    | '/' ~[*/] // allow single / but not followed by another / or * which would start a comment -- used in index pattern date spec
-    ;
-
-UNQUOTED_SOURCE
-    : UNQUOTED_SOURCE_PART+
-    ;
-
-FROM_UNQUOTED_SOURCE : UNQUOTED_SOURCE -> type(UNQUOTED_SOURCE);
-FROM_QUOTED_SOURCE : QUOTED_STRING -> type(QUOTED_STRING);
-
-FROM_LINE_COMMENT
-    : LINE_COMMENT -> channel(HIDDEN)
-    ;
-
-FROM_MULTILINE_COMMENT
-    : MULTILINE_COMMENT -> channel(HIDDEN)
-    ;
-
-FROM_WS
-    : WS -> channel(HIDDEN)
-    ;
-
-//
-// DROP, KEEP, INSIST
-//
-mode PROJECT_MODE;
-PROJECT_PIPE : PIPE -> type(PIPE), popMode;
-PROJECT_DOT: DOT -> type(DOT);
-PROJECT_COMMA : COMMA -> type(COMMA);
-PROJECT_PARAM : PARAM -> type(PARAM);
-PROJECT_NAMED_OR_POSITIONAL_PARAM : NAMED_OR_POSITIONAL_PARAM -> type(NAMED_OR_POSITIONAL_PARAM);
-
-fragment UNQUOTED_ID_BODY_WITH_PATTERN
-    : (LETTER | DIGIT | UNDERSCORE | ASTERISK)
-    ;
-
-fragment UNQUOTED_ID_PATTERN
-    : (LETTER | ASTERISK) UNQUOTED_ID_BODY_WITH_PATTERN*
-    | (UNDERSCORE | ASPERAND) UNQUOTED_ID_BODY_WITH_PATTERN+
-    ;
-
-ID_PATTERN
-    : (UNQUOTED_ID_PATTERN | QUOTED_ID)+
-    ;
-
-PROJECT_LINE_COMMENT
-    : LINE_COMMENT -> channel(HIDDEN)
-    ;
-
-PROJECT_MULTILINE_COMMENT
-    : MULTILINE_COMMENT -> channel(HIDDEN)
-    ;
-
-PROJECT_WS
-    : WS -> channel(HIDDEN)
-    ;
-//
-// | RENAME a.b AS x, c AS y
-//
-mode RENAME_MODE;
-RENAME_PIPE : PIPE -> type(PIPE), popMode;
-RENAME_ASSIGN : ASSIGN -> type(ASSIGN);
-RENAME_COMMA : COMMA -> type(COMMA);
-RENAME_DOT: DOT -> type(DOT);
-RENAME_PARAM : PARAM -> type(PARAM);
-RENAME_NAMED_OR_POSITIONAL_PARAM : NAMED_OR_POSITIONAL_PARAM -> type(NAMED_OR_POSITIONAL_PARAM);
-
-AS : 'as';
-
-RENAME_ID_PATTERN
-    : ID_PATTERN -> type(ID_PATTERN)
-    ;
-
-RENAME_LINE_COMMENT
-    : LINE_COMMENT -> channel(HIDDEN)
-    ;
-
-RENAME_MULTILINE_COMMENT
-    : MULTILINE_COMMENT -> channel(HIDDEN)
-    ;
-
-RENAME_WS
-    : WS -> channel(HIDDEN)
-    ;
-
-// | ENRICH ON key WITH fields
-mode ENRICH_MODE;
-ENRICH_PIPE : PIPE -> type(PIPE), popMode;
-ENRICH_OPENING_BRACKET : OPENING_BRACKET -> type(OPENING_BRACKET), pushMode(SETTING_MODE);
-
-ON : 'on'     -> pushMode(ENRICH_FIELD_MODE);
-WITH : 'with' -> pushMode(ENRICH_FIELD_MODE);
-
-// similar to that of an index
-// see https://www.elastic.co/guide/en/elasticsearch/reference/current/indices-create-index.html#indices-create-api-path-params
-fragment ENRICH_POLICY_NAME_BODY
-    : ~[\\/?"<>| ,#\t\r\n:]
-    ;
-
-ENRICH_POLICY_NAME
-    // allow prefix for the policy to specify its resolution
-    : (ENRICH_POLICY_NAME_BODY+ COLON)? ENRICH_POLICY_NAME_BODY+
-    ;
-
-ENRICH_MODE_UNQUOTED_VALUE
-    : ENRICH_POLICY_NAME -> type(ENRICH_POLICY_NAME)
-    ;
-
-ENRICH_LINE_COMMENT
-    : LINE_COMMENT -> channel(HIDDEN)
-    ;
-
-ENRICH_MULTILINE_COMMENT
-    : MULTILINE_COMMENT -> channel(HIDDEN)
-    ;
-
-ENRICH_WS
-    : WS -> channel(HIDDEN)
-    ;
-
-// submode for Enrich to allow different lexing between policy source (loose) and field identifiers
-mode ENRICH_FIELD_MODE;
-ENRICH_FIELD_PIPE : PIPE -> type(PIPE), popMode, popMode;
-ENRICH_FIELD_ASSIGN : ASSIGN -> type(ASSIGN);
-ENRICH_FIELD_COMMA : COMMA -> type(COMMA);
-ENRICH_FIELD_DOT: DOT -> type(DOT);
-
-ENRICH_FIELD_WITH : WITH -> type(WITH) ;
-
-ENRICH_FIELD_ID_PATTERN
-    : ID_PATTERN -> type(ID_PATTERN)
-    ;
-
-ENRICH_FIELD_QUOTED_IDENTIFIER
-    : QUOTED_IDENTIFIER -> type(QUOTED_IDENTIFIER)
-    ;
-
-ENRICH_FIELD_PARAM : PARAM -> type(PARAM);
-ENRICH_FIELD_NAMED_OR_POSITIONAL_PARAM : NAMED_OR_POSITIONAL_PARAM -> type(NAMED_OR_POSITIONAL_PARAM);
-
-ENRICH_FIELD_LINE_COMMENT
-    : LINE_COMMENT -> channel(HIDDEN)
-    ;
-
-ENRICH_FIELD_MULTILINE_COMMENT
-    : MULTILINE_COMMENT -> channel(HIDDEN)
-    ;
-
-ENRICH_FIELD_WS
-    : WS -> channel(HIDDEN)
-    ;
-
-mode MVEXPAND_MODE;
-MVEXPAND_PIPE : PIPE -> type(PIPE), popMode;
-MVEXPAND_DOT: DOT -> type(DOT);
-MVEXPAND_PARAM : PARAM -> type(PARAM);
-MVEXPAND_NAMED_OR_POSITIONAL_PARAM : NAMED_OR_POSITIONAL_PARAM -> type(NAMED_OR_POSITIONAL_PARAM);
-
-MVEXPAND_QUOTED_IDENTIFIER
-    : QUOTED_IDENTIFIER -> type(QUOTED_IDENTIFIER)
-    ;
-
-MVEXPAND_UNQUOTED_IDENTIFIER
-    : UNQUOTED_IDENTIFIER -> type(UNQUOTED_IDENTIFIER)
-    ;
-
-MVEXPAND_LINE_COMMENT
-    : LINE_COMMENT -> channel(HIDDEN)
-    ;
-
-MVEXPAND_MULTILINE_COMMENT
-    : MULTILINE_COMMENT -> channel(HIDDEN)
-    ;
-
-MVEXPAND_WS
-    : WS -> channel(HIDDEN)
-    ;
-
-//
-// SHOW commands
-//
-mode SHOW_MODE;
-SHOW_PIPE : PIPE -> type(PIPE), popMode;
-
-INFO : 'info';
-
-SHOW_LINE_COMMENT
-    : LINE_COMMENT -> channel(HIDDEN)
-    ;
-
-SHOW_MULTILINE_COMMENT
-    : MULTILINE_COMMENT -> channel(HIDDEN)
-    ;
-
-SHOW_WS
-    : WS -> channel(HIDDEN)
-    ;
-
-mode SETTING_MODE;
-SETTING_CLOSING_BRACKET : CLOSING_BRACKET -> type(CLOSING_BRACKET), popMode;
-
-SETTING_COLON : COLON -> type(COLON);
-
-SETTING
-    : (ASPERAND | DIGIT| DOT | LETTER | UNDERSCORE)+
-    ;
-
-SETTING_LINE_COMMENT
-    : LINE_COMMENT -> channel(HIDDEN)
-    ;
-
-SETTTING_MULTILINE_COMMENT
-    : MULTILINE_COMMENT -> channel(HIDDEN)
-    ;
-
-SETTING_WS
-    : WS -> channel(HIDDEN)
-    ;
-
-//
-// LOOKUP ON key
-//
-mode LOOKUP_MODE;
-LOOKUP_PIPE : PIPE -> type(PIPE), popMode;
-LOOKUP_COLON : COLON -> type(COLON);
-LOOKUP_COMMA : COMMA -> type(COMMA);
-LOOKUP_DOT: DOT -> type(DOT);
-LOOKUP_ON : ON -> type(ON), pushMode(LOOKUP_FIELD_MODE);
-
-LOOKUP_UNQUOTED_SOURCE: UNQUOTED_SOURCE -> type(UNQUOTED_SOURCE);
-LOOKUP_QUOTED_SOURCE : QUOTED_STRING -> type(QUOTED_STRING);
-
-LOOKUP_LINE_COMMENT
-    : LINE_COMMENT -> channel(HIDDEN)
-    ;
-
-LOOKUP_MULTILINE_COMMENT
-    : MULTILINE_COMMENT -> channel(HIDDEN)
-    ;
-
-LOOKUP_WS
-    : WS -> channel(HIDDEN)
-    ;
-
-mode LOOKUP_FIELD_MODE;
-LOOKUP_FIELD_PIPE : PIPE -> type(PIPE), popMode, popMode;
-LOOKUP_FIELD_COMMA : COMMA -> type(COMMA);
-LOOKUP_FIELD_DOT: DOT -> type(DOT);
-
-LOOKUP_FIELD_ID_PATTERN
-    : ID_PATTERN -> type(ID_PATTERN)
-    ;
-
-LOOKUP_FIELD_LINE_COMMENT
-    : LINE_COMMENT -> channel(HIDDEN)
-    ;
-
-LOOKUP_FIELD_MULTILINE_COMMENT
-    : MULTILINE_COMMENT -> channel(HIDDEN)
-    ;
-
-LOOKUP_FIELD_WS
-    : WS -> channel(HIDDEN)
-    ;
-
-//
-// JOIN-related commands
-//
-mode JOIN_MODE;
-JOIN_PIPE : PIPE -> type(PIPE), popMode;
-JOIN : 'join';
-JOIN_AS : AS -> type(AS);
-JOIN_ON : ON -> type(ON), popMode, pushMode(EXPRESSION_MODE);
-USING : 'USING' -> popMode, pushMode(EXPRESSION_MODE);
-
-JOIN_UNQUOTED_SOURCE: UNQUOTED_SOURCE -> type(UNQUOTED_SOURCE);
-JOIN_QUOTED_SOURCE : QUOTED_STRING -> type(QUOTED_STRING);
-JOIN_COLON : COLON -> type(COLON);
-
-JOIN_UNQUOTED_IDENTIFER: UNQUOTED_IDENTIFIER -> type(UNQUOTED_IDENTIFIER);
-JOIN_QUOTED_IDENTIFIER : QUOTED_IDENTIFIER -> type(QUOTED_IDENTIFIER);
-
-JOIN_LINE_COMMENT
-    : LINE_COMMENT -> channel(HIDDEN)
-    ;
-
-JOIN_MULTILINE_COMMENT
-    : MULTILINE_COMMENT -> channel(HIDDEN)
-    ;
-
-JOIN_WS
-    : WS -> channel(HIDDEN)
-    ;
-
-//
-// METRICS command
-//
-mode METRICS_MODE;
-METRICS_PIPE : PIPE -> type(PIPE), popMode;
-
-METRICS_UNQUOTED_SOURCE: UNQUOTED_SOURCE -> type(UNQUOTED_SOURCE), popMode, pushMode(CLOSING_METRICS_MODE);
-METRICS_QUOTED_SOURCE : QUOTED_STRING -> type(QUOTED_STRING), popMode, pushMode(CLOSING_METRICS_MODE);
-
-METRICS_LINE_COMMENT
-    : LINE_COMMENT -> channel(HIDDEN)
-    ;
-
-METRICS_MULTILINE_COMMENT
-    : MULTILINE_COMMENT -> channel(HIDDEN)
-    ;
-
-METRICS_WS
-    : WS -> channel(HIDDEN)
-    ;
-
-// TODO: remove this workaround mode - see https://github.com/elastic/elasticsearch/issues/108528
-mode CLOSING_METRICS_MODE;
-
-CLOSING_METRICS_COLON
-    : COLON -> type(COLON), popMode, pushMode(METRICS_MODE)
-    ;
-
-CLOSING_METRICS_COMMA
-    : COMMA -> type(COMMA), popMode, pushMode(METRICS_MODE)
-    ;
-
-CLOSING_METRICS_LINE_COMMENT
-    : LINE_COMMENT -> channel(HIDDEN)
-    ;
-
-CLOSING_METRICS_MULTILINE_COMMENT
-    : MULTILINE_COMMENT -> channel(HIDDEN)
-    ;
-
-CLOSING_METRICS_WS
-    : WS -> channel(HIDDEN)
-    ;
-
-CLOSING_METRICS_QUOTED_IDENTIFIER
-    : QUOTED_IDENTIFIER -> popMode, pushMode(EXPRESSION_MODE), type(QUOTED_IDENTIFIER)
-    ;
-
-CLOSING_METRICS_UNQUOTED_IDENTIFIER
-    :UNQUOTED_IDENTIFIER -> popMode, pushMode(EXPRESSION_MODE), type(UNQUOTED_IDENTIFIER)
-    ;
-
-CLOSING_METRICS_BY
-    :BY -> popMode, pushMode(EXPRESSION_MODE), type(BY)
-    ;
-
-CLOSING_METRICS_PIPE
-    : PIPE -> type(PIPE), popMode
-    ;
-
-CLOSING_METRICS_SELECTOR
-    : {this.isDevVersion()}? CAST_OP -> type(CAST_OP), popMode, pushMode(METRICS_MODE)
-    ;
-
-///
-/// CHANGE_POINT command
-///
-mode CHANGE_POINT_MODE;
-
-CHANGE_POINT_PIPE : PIPE -> type(PIPE), popMode;
-CHANGE_POINT_ON : ON -> type(ON);
-CHANGE_POINT_AS : AS -> type(AS);
-CHANGE_POINT_DOT: DOT -> type(DOT);
-CHANGE_POINT_COMMA: COMMA -> type(COMMA);
-CHANGE_POINT_QUOTED_IDENTIFIER: QUOTED_IDENTIFIER -> type(QUOTED_IDENTIFIER);
-CHANGE_POINT_UNQUOTED_IDENTIFIER: UNQUOTED_IDENTIFIER -> type(UNQUOTED_IDENTIFIER);
-CHANGE_POINT_LINE_COMMENT: LINE_COMMENT -> channel(HIDDEN);
-CHANGE_POINT_MULTILINE_COMMENT: MULTILINE_COMMENT -> channel(HIDDEN);
-CHANGE_POINT_WS: WS -> channel(HIDDEN);
-
-//
-// INSIST command
-//
-mode INSIST_MODE;
-INSIST_PIPE : PIPE -> type(PIPE), popMode;
-INSIST_IDENTIFIER: UNQUOTED_IDENTIFIER -> type(UNQUOTED_IDENTIFIER);
-
-INSIST_WS : WS -> channel(HIDDEN);
-INSIST_LINE_COMMENT : LINE_COMMENT -> channel(HIDDEN);
-INSIST_MULTILINE_COMMENT : MULTILINE_COMMENT -> channel(HIDDEN);
-
-//
-// Fork
-//
-mode FORK_MODE;
-FORK_LP : LP -> type(LP), pushMode(DEFAULT_MODE);
-FORK_PIPE : PIPE -> type(PIPE), popMode;
-
-FORK_WS : WS -> channel(HIDDEN);
-FORK_LINE_COMMENT : LINE_COMMENT -> channel(HIDDEN);
-FORK_MULTILINE_COMMENT : MULTILINE_COMMENT -> channel(HIDDEN);
-=======
-    ;
->>>>>>> e5adc605
+    ;
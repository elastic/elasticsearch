--- conflicted
+++ resolved
@@ -320,24 +320,6 @@
     : DEV_INSIST qualifiedNamePatterns
     ;
 
-<<<<<<< HEAD
-inferenceCommandOptions
-    : inferenceCommandOption (COMMA inferenceCommandOption)*
-    ;
-
-inferenceCommandOption
-    : identifier ASSIGN inferenceCommandOptionValue
-    ;
-
-inferenceCommandOptionValue
-    : constant
-    | identifier
-    ;
-
-rerankCommand
-    : DEV_RERANK queryText=constant ON rerankFields (WITH inferenceCommandOptions)?
-    ;
-
 fuseCommand
     : DEV_FUSE (fuseType=fuseMethod)? (KEY key=qualifiedName)? (GROUP group=fields)? (SCORE score=qualifiedName)? (OPTIONS fuseOptions=mapExpression)?
     ;
@@ -345,8 +327,4 @@
 fuseMethod
     : RRF
     | LINEAR
-=======
-fuseCommand
-    : DEV_FUSE
->>>>>>> 3854e38b
     ;
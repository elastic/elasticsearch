--- conflicted
+++ resolved
@@ -256,7 +256,6 @@
     : DEV_INLINESTATS stats=aggFields (BY grouping=fields)?
     ;
 
-<<<<<<< HEAD
 joinCommand
     : type=(JOIN_LOOKUP | DEV_JOIN_LEFT | DEV_JOIN_RIGHT) JOIN joinTarget joinCondition
     ;
@@ -275,8 +274,6 @@
     : valueExpression
     ;
 
-=======
->>>>>>> 79507517
 changePointCommand
     : DEV_CHANGE_POINT value=qualifiedName (ON key=qualifiedName)? (AS targetType=qualifiedName COMMA targetPvalue=qualifiedName)?
     ;

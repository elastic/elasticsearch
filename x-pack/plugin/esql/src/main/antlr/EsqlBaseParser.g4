/*
 * Copyright Elasticsearch B.V. and/or licensed to Elasticsearch B.V. under one
 * or more contributor license agreements. Licensed under the Elastic License
 * 2.0; you may not use this file except in compliance with the Elastic License
 * 2.0.
 */
parser grammar EsqlBaseParser;

@header {
/*
 * Copyright Elasticsearch B.V. and/or licensed to Elasticsearch B.V. under one
 * or more contributor license agreements. Licensed under the Elastic License
 * 2.0; you may not use this file except in compliance with the Elastic License
 * 2.0.
 */
}

options {
  superClass=ParserConfig;
  tokenVocab=EsqlBaseLexer;
}

import Expression,
       Join;

singleStatement
    : query EOF
    ;

query
    : sourceCommand                 #singleCommandQuery
    | query PIPE processingCommand  #compositeQuery
    ;

sourceCommand
    : explainCommand
    | fromCommand
    | rowCommand
    | showCommand
    // in development
    | {this.isDevVersion()}? timeSeriesCommand
    ;

processingCommand
    : evalCommand
    | whereCommand
    | keepCommand
    | limitCommand
    | statsCommand
    | sortCommand
    | dropCommand
    | renameCommand
    | dissectCommand
    | grokCommand
    | enrichCommand
    | mvExpandCommand
    | joinCommand
    // in development
    | {this.isDevVersion()}? inlinestatsCommand
    | {this.isDevVersion()}? lookupCommand
    | {this.isDevVersion()}? changePointCommand
    | {this.isDevVersion()}? insistCommand
    | {this.isDevVersion()}? forkCommand
    | {this.isDevVersion()}? rerankCommand
    | {this.isDevVersion()}? rrfCommand
    ;

whereCommand
    : WHERE booleanExpression
    ;

dataType
    : identifier                                                                        #toDataType
    ;

rowCommand
    : ROW fields
    ;

fields
    : field (COMMA field)*
    ;

field
    : (qualifiedName ASSIGN)? booleanExpression
    ;

fromCommand
<<<<<<< HEAD
    // TODO: Shouldn't be an indexString, that's too general; needs to be consistent with qualifiedName/Pattern
    // TODO: Ambiguity in case that the qualifier is METADATA? Should we use the AS keyword?
    : FROM indexPattern (COMMA indexPattern)* qualifier=indexString? metadata?
=======
    : FROM indexPatternAndMetadataFields
    ;

timeSeriesCommand
    : DEV_TIME_SERIES indexPatternAndMetadataFields
    ;

indexPatternAndMetadataFields:
    indexPattern (COMMA indexPattern)* metadata?
>>>>>>> aab40b12
    ;

indexPattern
    : (clusterString COLON)? indexString
    | {this.isDevVersion()}? indexString (CAST_OP selectorString)?
    ;

clusterString
    : UNQUOTED_SOURCE
    | QUOTED_STRING
    ;

selectorString
    : UNQUOTED_SOURCE
    | QUOTED_STRING
    ;

indexString
    : UNQUOTED_SOURCE
    | QUOTED_STRING
    ;

metadata
    : METADATA UNQUOTED_SOURCE (COMMA UNQUOTED_SOURCE)*
    ;

evalCommand
    : EVAL fields
    ;

statsCommand
    : STATS stats=aggFields? (BY grouping=fields)?
    ;

aggFields
    : aggField (COMMA aggField)*
    ;

aggField
    : field (WHERE booleanExpression)?
    ;

qualifiedName
    // TODO: Test all kind of valid/invalid qualifier strings and make sure they make sense. Same for patterns below.
    // TODO: Account for qualifiers in parameters.
    : qualifier=identifier? name=unqualifiedName
    ;

unqualifiedName
    : identifierOrParameter (DOT identifierOrParameter)*
    ;

qualifiedNamePattern
    : qualifier=identifierPattern? name=unqualifiedNamePattern
    ;

unqualifiedNamePattern
    : (identifierPattern (DOT identifierPattern)*)
    ;

qualifiedNamePatterns
    : qualifiedNamePattern (COMMA qualifiedNamePattern)*
    ;

identifier
    : UNQUOTED_IDENTIFIER
    | QUOTED_IDENTIFIER
    ;

identifierPattern
    : ID_PATTERN
    | parameter
    | doubleParameter
    ;

parameter
    : PARAM                        #inputParam
    | NAMED_OR_POSITIONAL_PARAM    #inputNamedOrPositionalParam
    ;

doubleParameter
    : DOUBLE_PARAMS                        #inputDoubleParams
    | NAMED_OR_POSITIONAL_DOUBLE_PARAMS    #inputNamedOrPositionalDoubleParams
    ;

identifierOrParameter
    : identifier
    | parameter
    | doubleParameter
    ;

limitCommand
    : LIMIT INTEGER_LITERAL
    ;

sortCommand
    : SORT orderExpression (COMMA orderExpression)*
    ;

orderExpression
    : booleanExpression ordering=(ASC | DESC)? (NULLS nullOrdering=(FIRST | LAST))?
    ;

keepCommand
    :  KEEP qualifiedNamePatterns
    ;

dropCommand
    : DROP qualifiedNamePatterns
    ;

renameCommand
    : RENAME renameClause (COMMA renameClause)*
    ;

renameClause:
    oldName=qualifiedNamePattern AS newName=qualifiedNamePattern
    ;

dissectCommand
    : DISSECT primaryExpression string commandOptions?
    ;

grokCommand
    : GROK primaryExpression string
    ;

mvExpandCommand
    : MV_EXPAND qualifiedName
    ;

commandOptions
    : commandOption (COMMA commandOption)*
    ;

commandOption
    : identifier ASSIGN constant
    ;

explainCommand
    : EXPLAIN subqueryExpression
    ;

subqueryExpression
    : OPENING_BRACKET query CLOSING_BRACKET
    ;

showCommand
    : SHOW INFO                                                           #showInfo
    ;

enrichCommand
    : ENRICH policyName=ENRICH_POLICY_NAME (ON matchField=qualifiedNamePattern)? (WITH enrichWithClause (COMMA enrichWithClause)*)?
    ;

enrichWithClause
    : (newName=qualifiedNamePattern ASSIGN)? enrichField=qualifiedNamePattern
    ;

//
// In development
//
lookupCommand
    : DEV_LOOKUP tableName=indexPattern ON matchFields=qualifiedNamePatterns
    ;

inlinestatsCommand
    : DEV_INLINESTATS stats=aggFields (BY grouping=fields)?
    ;

joinCommand
    : type=(JOIN_LOOKUP | DEV_JOIN_LEFT | DEV_JOIN_RIGHT) JOIN joinTarget joinCondition
    ;

joinTarget
    // TODO: qualifier shouldn't be indexPattern, that's too general.
    // TODO: Ambiguity in case that the qualifier is ON or other keyword? Should we use the AS keyword?
    : index=indexPattern qualifier=indexString?
    ;

joinCondition
    : ON joinPredicate (COMMA joinPredicate)*
    ;

joinPredicate
    : valueExpression
    ;

changePointCommand
    : DEV_CHANGE_POINT value=qualifiedName (ON key=qualifiedName)? (AS targetType=qualifiedName COMMA targetPvalue=qualifiedName)?
    ;

insistCommand
    : DEV_INSIST qualifiedNamePatterns
    ;

forkCommand
    : DEV_FORK forkSubQueries
    ;

forkSubQueries
    : (forkSubQuery)+
    ;

forkSubQuery
    : LP forkSubQueryCommand RP
    ;

forkSubQueryCommand
    : forkSubQueryProcessingCommand                             #singleForkSubQueryCommand
    | forkSubQueryCommand PIPE forkSubQueryProcessingCommand    #compositeForkSubQuery
    ;

forkSubQueryProcessingCommand
    : whereCommand
    | sortCommand
    | limitCommand
    ;

rrfCommand
   : DEV_RRF
   ;

rerankCommand
    : DEV_RERANK queryText=constant ON fields WITH inferenceId=identifierOrParameter
    ;<|MERGE_RESOLUTION|>--- conflicted
+++ resolved
@@ -86,11 +86,6 @@
     ;
 
 fromCommand
-<<<<<<< HEAD
-    // TODO: Shouldn't be an indexString, that's too general; needs to be consistent with qualifiedName/Pattern
-    // TODO: Ambiguity in case that the qualifier is METADATA? Should we use the AS keyword?
-    : FROM indexPattern (COMMA indexPattern)* qualifier=indexString? metadata?
-=======
     : FROM indexPatternAndMetadataFields
     ;
 
@@ -98,9 +93,10 @@
     : DEV_TIME_SERIES indexPatternAndMetadataFields
     ;
 
+// TODO: Qualifier shouldn't be an indexString, that's too general; needs to be consistent with qualifiedName/Pattern
+// TODO: Ambiguity in case that the qualifier is METADATA? Should we use the AS keyword?
 indexPatternAndMetadataFields:
-    indexPattern (COMMA indexPattern)* metadata?
->>>>>>> aab40b12
+    indexPattern (COMMA indexPattern)* qualifier=indexString? metadata?
     ;
 
 indexPattern

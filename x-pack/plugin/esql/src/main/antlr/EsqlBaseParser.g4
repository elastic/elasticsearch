--- conflicted
+++ resolved
@@ -57,11 +57,8 @@
     | joinCommand
     | changePointCommand
     | completionCommand
-<<<<<<< HEAD
+    | sampleCommand
     | forkCommand
-=======
-    | sampleCommand
->>>>>>> 62a54224
     // in development
     | {this.isDevVersion()}? inlinestatsCommand
     | {this.isDevVersion()}? lookupCommand

/*
 * Copyright Elasticsearch B.V. and/or licensed to Elasticsearch B.V. under one
 * or more contributor license agreements. Licensed under the Elastic License
 * 2.0; you may not use this file except in compliance with the Elastic License
 * 2.0.
 */
parser grammar EsqlBaseParser;

@header {
/*
 * Copyright Elasticsearch B.V. and/or licensed to Elasticsearch B.V. under one
 * or more contributor license agreements. Licensed under the Elastic License
 * 2.0; you may not use this file except in compliance with the Elastic License
 * 2.0.
 */
}

options {
  superClass=ParserConfig;
  tokenVocab=EsqlBaseLexer;
}

singleStatement
    : query EOF
    ;

query
    : sourceCommand                 #singleCommandQuery
    | query PIPE processingCommand  #compositeQuery
    ;

sourceCommand
    : explainCommand
    | fromCommand
    | rowCommand
    | showCommand
    // in development
    | {this.isDevVersion()}? metricsCommand
    ;

processingCommand
    : evalCommand
    | whereCommand
    | keepCommand
    | limitCommand
    | statsCommand
    | sortCommand
    | dropCommand
    | renameCommand
    | dissectCommand
    | grokCommand
    | enrichCommand
    | mvExpandCommand
    | joinCommand
    // in development
    | {this.isDevVersion()}? inlinestatsCommand
    | {this.isDevVersion()}? lookupCommand
<<<<<<< HEAD
    | {this.isDevVersion()}? joinCommand
    | {this.isDevVersion()}? changePointCommand
=======
>>>>>>> a8967792
    ;

whereCommand
    : WHERE booleanExpression
    ;

booleanExpression
    : NOT booleanExpression                                                      #logicalNot
    | valueExpression                                                            #booleanDefault
    | regexBooleanExpression                                                     #regexExpression
    | left=booleanExpression operator=AND right=booleanExpression                #logicalBinary
    | left=booleanExpression operator=OR right=booleanExpression                 #logicalBinary
    | valueExpression (NOT)? IN LP valueExpression (COMMA valueExpression)* RP   #logicalIn
    | valueExpression IS NOT? NULL                                               #isNull
    | matchBooleanExpression                                                     #matchExpression
    ;

regexBooleanExpression
    : valueExpression (NOT)? kind=LIKE pattern=string
    | valueExpression (NOT)? kind=RLIKE pattern=string
    ;

matchBooleanExpression
    : fieldExp=qualifiedName (CAST_OP fieldType=dataType)? COLON matchQuery=constant
    ;

valueExpression
    : operatorExpression                                                                      #valueExpressionDefault
    | left=operatorExpression comparisonOperator right=operatorExpression                     #comparison
    ;

operatorExpression
    : primaryExpression                                                                       #operatorExpressionDefault
    | operator=(MINUS | PLUS) operatorExpression                                              #arithmeticUnary
    | left=operatorExpression operator=(ASTERISK | SLASH | PERCENT) right=operatorExpression  #arithmeticBinary
    | left=operatorExpression operator=(PLUS | MINUS) right=operatorExpression                #arithmeticBinary
    ;

primaryExpression
    : constant                                                                          #constantDefault
    | qualifiedName                                                                     #dereference
    | functionExpression                                                                #function
    | LP booleanExpression RP                                                           #parenthesizedExpression
    | primaryExpression CAST_OP dataType                                                #inlineCast
    ;

functionExpression
    : functionName LP (ASTERISK | (booleanExpression (COMMA booleanExpression)* (COMMA mapExpression)?))? RP
    ;

functionName
    : identifierOrParameter
    ;

mapExpression
    : LEFT_BRACES entryExpression (COMMA entryExpression)* RIGHT_BRACES
    ;

entryExpression
    : key=string COLON value=constant
    ;

dataType
    : identifier                                                                        #toDataType
    ;

rowCommand
    : ROW fields
    ;

fields
    : field (COMMA field)*
    ;

field
    : (qualifiedName ASSIGN)? booleanExpression
    ;

fromCommand
    : FROM indexPattern (COMMA indexPattern)* metadata?
    ;

indexPattern
    : (clusterString COLON)? indexString
    ;

clusterString
    : UNQUOTED_SOURCE
    ;

indexString
    : UNQUOTED_SOURCE
    | QUOTED_STRING
    ;

metadata
    : METADATA UNQUOTED_SOURCE (COMMA UNQUOTED_SOURCE)*
    ;

metricsCommand
    : DEV_METRICS indexPattern (COMMA indexPattern)* aggregates=aggFields? (BY grouping=fields)?
    ;

evalCommand
    : EVAL fields
    ;

statsCommand
    : STATS stats=aggFields? (BY grouping=fields)?
    ;

aggFields
    : aggField (COMMA aggField)*
    ;

aggField
    : field (WHERE booleanExpression)?
    ;

qualifiedName
    : identifierOrParameter (DOT identifierOrParameter)*
    ;

qualifiedNamePattern
    : identifierPattern (DOT identifierPattern)*
    ;

qualifiedNamePatterns
    : qualifiedNamePattern (COMMA qualifiedNamePattern)*
    ;

identifier
    : UNQUOTED_IDENTIFIER
    | QUOTED_IDENTIFIER
    ;

identifierPattern
    : ID_PATTERN
    | {this.isDevVersion()}? parameter
    ;

constant
    : NULL                                                                              #nullLiteral
    | integerValue UNQUOTED_IDENTIFIER                                                  #qualifiedIntegerLiteral
    | decimalValue                                                                      #decimalLiteral
    | integerValue                                                                      #integerLiteral
    | booleanValue                                                                      #booleanLiteral
    | parameter                                                                         #inputParameter
    | string                                                                            #stringLiteral
    | OPENING_BRACKET numericValue (COMMA numericValue)* CLOSING_BRACKET                #numericArrayLiteral
    | OPENING_BRACKET booleanValue (COMMA booleanValue)* CLOSING_BRACKET                #booleanArrayLiteral
    | OPENING_BRACKET string (COMMA string)* CLOSING_BRACKET                            #stringArrayLiteral
    ;

parameter
    : PARAM                        #inputParam
    | NAMED_OR_POSITIONAL_PARAM    #inputNamedOrPositionalParam
    ;

identifierOrParameter
    : identifier
    | {this.isDevVersion()}? parameter
    ;

limitCommand
    : LIMIT INTEGER_LITERAL
    ;

sortCommand
    : SORT orderExpression (COMMA orderExpression)*
    ;

orderExpression
    : booleanExpression ordering=(ASC | DESC)? (NULLS nullOrdering=(FIRST | LAST))?
    ;

keepCommand
    :  KEEP qualifiedNamePatterns
    ;

dropCommand
    : DROP qualifiedNamePatterns
    ;

renameCommand
    : RENAME renameClause (COMMA renameClause)*
    ;

renameClause:
    oldName=qualifiedNamePattern AS newName=qualifiedNamePattern
    ;

dissectCommand
    : DISSECT primaryExpression string commandOptions?
    ;

grokCommand
    : GROK primaryExpression string
    ;

mvExpandCommand
    : MV_EXPAND qualifiedName
    ;

commandOptions
    : commandOption (COMMA commandOption)*
    ;

commandOption
    : identifier ASSIGN constant
    ;

booleanValue
    : TRUE | FALSE
    ;

numericValue
    : decimalValue
    | integerValue
    ;

decimalValue
    : (PLUS | MINUS)? DECIMAL_LITERAL
    ;

integerValue
    : (PLUS | MINUS)? INTEGER_LITERAL
    ;

string
    : QUOTED_STRING
    ;

comparisonOperator
    : EQ | NEQ | LT | LTE | GT | GTE
    ;

explainCommand
    : EXPLAIN subqueryExpression
    ;

subqueryExpression
    : OPENING_BRACKET query CLOSING_BRACKET
    ;

showCommand
    : SHOW INFO                                                           #showInfo
    ;

enrichCommand
    : ENRICH policyName=ENRICH_POLICY_NAME (ON matchField=qualifiedNamePattern)? (WITH enrichWithClause (COMMA enrichWithClause)*)?
    ;

enrichWithClause
    : (newName=qualifiedNamePattern ASSIGN)? enrichField=qualifiedNamePattern
    ;

//
// In development
//
lookupCommand
    : DEV_LOOKUP tableName=indexPattern ON matchFields=qualifiedNamePatterns
    ;

inlinestatsCommand
    : DEV_INLINESTATS stats=aggFields (BY grouping=fields)?
    ;

joinCommand
    : type=(JOIN_LOOKUP | DEV_JOIN_LEFT | DEV_JOIN_RIGHT) JOIN joinTarget joinCondition
    ;

joinTarget
    : index=indexPattern
    ;

joinCondition
    : ON joinPredicate (COMMA joinPredicate)*
    ;

joinPredicate
    : valueExpression
    ;

changePointCommand
    : DEV_CHANGE_POINT value=qualifiedName (ON key=qualifiedName)? (AS targetType=qualifiedName COMMA targetPvalue=qualifiedName)?
    ;<|MERGE_RESOLUTION|>--- conflicted
+++ resolved
@@ -55,11 +55,7 @@
     // in development
     | {this.isDevVersion()}? inlinestatsCommand
     | {this.isDevVersion()}? lookupCommand
-<<<<<<< HEAD
-    | {this.isDevVersion()}? joinCommand
     | {this.isDevVersion()}? changePointCommand
-=======
->>>>>>> a8967792
     ;
 
 whereCommand

--- conflicted
+++ resolved
@@ -56,11 +56,8 @@
     | {this.isDevVersion()}? inlinestatsCommand
     | {this.isDevVersion()}? lookupCommand
     | {this.isDevVersion()}? changePointCommand
-<<<<<<< HEAD
+    | {this.isDevVersion()}? insistCommand
     | {this.isDevVersion()}? forkCommand
-=======
-    | {this.isDevVersion()}? insistCommand
->>>>>>> 2ae80c79
     ;
 
 whereCommand
@@ -350,7 +347,10 @@
     : DEV_CHANGE_POINT value=qualifiedName (ON key=qualifiedName)? (AS targetType=qualifiedName COMMA targetPvalue=qualifiedName)?
     ;
 
-<<<<<<< HEAD
+insistCommand
+    : DEV_INSIST qualifiedNamePatterns
+    ;
+
 forkCommand
     : DEV_FORK forkSubQueries
     ;
@@ -372,8 +372,4 @@
     : whereCommand
     | sortCommand
     | limitCommand
-=======
-insistCommand
-    : DEV_INSIST qualifiedNamePatterns
->>>>>>> 2ae80c79
     ;
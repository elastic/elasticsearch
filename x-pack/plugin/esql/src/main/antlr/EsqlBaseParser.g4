/*
 * Copyright Elasticsearch B.V. and/or licensed to Elasticsearch B.V. under one
 * or more contributor license agreements. Licensed under the Elastic License
 * 2.0; you may not use this file except in compliance with the Elastic License
 * 2.0.
 */
parser grammar EsqlBaseParser;

@header {
/*
 * Copyright Elasticsearch B.V. and/or licensed to Elasticsearch B.V. under one
 * or more contributor license agreements. Licensed under the Elastic License
 * 2.0; you may not use this file except in compliance with the Elastic License
 * 2.0.
 */
}

options {
  superClass=ParserConfig;
  tokenVocab=EsqlBaseLexer;
}

import Expression,
       Join;

singleStatement
    : query EOF
    ;

query
    : sourceCommand                 #singleCommandQuery
    | query PIPE processingCommand  #compositeQuery
    ;

sourceCommand
    : explainCommand
    | fromCommand
    | rowCommand
    | showCommand
    // in development
    | {this.isDevVersion()}? metricsCommand
    ;

processingCommand
    : evalCommand
    | whereCommand
    | keepCommand
    | limitCommand
    | statsCommand
    | sortCommand
    | dropCommand
    | renameCommand
    | dissectCommand
    | grokCommand
    | enrichCommand
    | mvExpandCommand
    | joinCommand
    // in development
    | {this.isDevVersion()}? inlinestatsCommand
    | {this.isDevVersion()}? lookupCommand
    | {this.isDevVersion()}? changePointCommand
    | {this.isDevVersion()}? insistCommand
    | {this.isDevVersion()}? forkCommand
    ;

whereCommand
    : WHERE booleanExpression
    ;

<<<<<<< HEAD
booleanExpression
    : NOT booleanExpression                                                      #logicalNot
    | valueExpression                                                            #booleanDefault
    | regexBooleanExpression                                                     #regexExpression
    | left=booleanExpression operator=AND right=booleanExpression                #logicalBinary
    | left=booleanExpression operator=OR right=booleanExpression                 #logicalBinary
    | valueExpression (NOT)? IN LP valueExpression (COMMA valueExpression)* RP   #logicalIn
    | valueExpression IS NOT? NULL                                               #isNull
    | matchBooleanExpression                                                     #matchExpression
    ;

regexBooleanExpression
    : valueExpression (NOT)? kind=LIKE pattern=string
    | valueExpression (NOT)? kind=RLIKE pattern=string
    ;

matchBooleanExpression
    : fieldExp=qualifiedName (CAST_OP fieldType=dataType)? COLON matchQuery=constant
    ;

valueExpression
    : operatorExpression                                                                      #valueExpressionDefault
    | left=operatorExpression comparisonOperator right=operatorExpression                     #comparison
    ;

operatorExpression
    : primaryExpression                                                                       #operatorExpressionDefault
    | operator=(MINUS | PLUS) operatorExpression                                              #arithmeticUnary
    | left=operatorExpression operator=(ASTERISK | SLASH | PERCENT) right=operatorExpression  #arithmeticBinary
    | left=operatorExpression operator=(PLUS | MINUS) right=operatorExpression                #arithmeticBinary
    ;

primaryExpression
    : constant                                                                          #constantDefault
    | qualifiedName                                                                     #dereference
    | functionExpression                                                                #function
    | LP booleanExpression RP                                                           #parenthesizedExpression
    | primaryExpression CAST_OP dataType                                                #inlineCast
    | primaryExpression methodExpression                                                #methodInvocation
    ;

functionExpression
    : functionName LP (ASTERISK | (booleanExpression (COMMA booleanExpression)* (COMMA mapExpression)?))? RP
    ;

functionName
    : identifierOrParameter
    ;

mapExpression
    : LEFT_BRACES entryExpression (COMMA entryExpression)* RIGHT_BRACES
    ;

entryExpression
    : key=string COLON value=constant
    ;

methodExpression
    : DOT identifier LP ((booleanExpression (COMMA booleanExpression)*))? RP
    ;

=======
>>>>>>> e8438490
dataType
    : identifier                                                                        #toDataType
    ;

rowCommand
    : ROW fields
    ;

fields
    : field (COMMA field)*
    ;

field
    : (qualifiedName ASSIGN)? booleanExpression
    ;

fromCommand
    : FROM indexPattern (COMMA indexPattern)* metadata?
    ;

indexPattern
    : (clusterString COLON)? indexString
    ;

clusterString
    : UNQUOTED_SOURCE
    | QUOTED_STRING
    ;

indexString
    : UNQUOTED_SOURCE
    | QUOTED_STRING
    ;

metadata
    : METADATA UNQUOTED_SOURCE (COMMA UNQUOTED_SOURCE)*
    ;

metricsCommand
    : DEV_METRICS indexPattern (COMMA indexPattern)* aggregates=aggFields? (BY grouping=fields)?
    ;

evalCommand
    : EVAL fields
    ;

statsCommand
    : STATS stats=aggFields? (BY grouping=fields)?
    ;

aggFields
    : aggField (COMMA aggField)*
    ;

aggField
    : field (WHERE booleanExpression)?
    ;

qualifiedName
    : identifierOrParameter (DOT identifierOrParameter)*
    ;

qualifiedNamePattern
    : identifierPattern (DOT identifierPattern)*
    ;

qualifiedNamePatterns
    : qualifiedNamePattern (COMMA qualifiedNamePattern)*
    ;

identifier
    : UNQUOTED_IDENTIFIER
    | QUOTED_IDENTIFIER
    ;

identifierPattern
    : ID_PATTERN
    | parameter
    ;

parameter
    : PARAM                        #inputParam
    | NAMED_OR_POSITIONAL_PARAM    #inputNamedOrPositionalParam
    ;

identifierOrParameter
    : identifier
    | parameter
    ;

limitCommand
    : LIMIT INTEGER_LITERAL
    ;

sortCommand
    : SORT orderExpression (COMMA orderExpression)*
    ;

orderExpression
    : booleanExpression ordering=(ASC | DESC)? (NULLS nullOrdering=(FIRST | LAST))?
    ;

keepCommand
    :  KEEP qualifiedNamePatterns
    ;

dropCommand
    : DROP qualifiedNamePatterns
    ;

renameCommand
    : RENAME renameClause (COMMA renameClause)*
    ;

renameClause:
    oldName=qualifiedNamePattern AS newName=qualifiedNamePattern
    ;

dissectCommand
    : DISSECT primaryExpression string commandOptions?
    ;

grokCommand
    : GROK primaryExpression string
    ;

mvExpandCommand
    : MV_EXPAND qualifiedName
    ;

commandOptions
    : commandOption (COMMA commandOption)*
    ;

commandOption
    : identifier ASSIGN constant
    ;

explainCommand
    : EXPLAIN subqueryExpression
    ;

subqueryExpression
    : OPENING_BRACKET query CLOSING_BRACKET
    ;

showCommand
    : SHOW INFO                                                           #showInfo
    ;

enrichCommand
    : ENRICH policyName=ENRICH_POLICY_NAME (ON matchField=qualifiedNamePattern)? (WITH enrichWithClause (COMMA enrichWithClause)*)?
    ;

enrichWithClause
    : (newName=qualifiedNamePattern ASSIGN)? enrichField=qualifiedNamePattern
    ;

//
// In development
//
lookupCommand
    : DEV_LOOKUP tableName=indexPattern ON matchFields=qualifiedNamePatterns
    ;

inlinestatsCommand
    : DEV_INLINESTATS stats=aggFields (BY grouping=fields)?
    ;

changePointCommand
    : DEV_CHANGE_POINT value=qualifiedName (ON key=qualifiedName)? (AS targetType=qualifiedName COMMA targetPvalue=qualifiedName)?
    ;

insistCommand
    : DEV_INSIST qualifiedNamePatterns
    ;

forkCommand
    : DEV_FORK forkSubQueries
    ;

forkSubQueries
    : (forkSubQuery)+
    ;

forkSubQuery
    : LP forkSubQueryCommand RP
    ;

forkSubQueryCommand
    : forkSubQueryProcessingCommand                             #singleForkSubQueryCommand
    | forkSubQueryCommand PIPE forkSubQueryProcessingCommand    #compositeForkSubQuery
    ;

forkSubQueryProcessingCommand
    : whereCommand
    | sortCommand
    | limitCommand
    ;<|MERGE_RESOLUTION|>--- conflicted
+++ resolved
@@ -67,70 +67,6 @@
     : WHERE booleanExpression
     ;
 
-<<<<<<< HEAD
-booleanExpression
-    : NOT booleanExpression                                                      #logicalNot
-    | valueExpression                                                            #booleanDefault
-    | regexBooleanExpression                                                     #regexExpression
-    | left=booleanExpression operator=AND right=booleanExpression                #logicalBinary
-    | left=booleanExpression operator=OR right=booleanExpression                 #logicalBinary
-    | valueExpression (NOT)? IN LP valueExpression (COMMA valueExpression)* RP   #logicalIn
-    | valueExpression IS NOT? NULL                                               #isNull
-    | matchBooleanExpression                                                     #matchExpression
-    ;
-
-regexBooleanExpression
-    : valueExpression (NOT)? kind=LIKE pattern=string
-    | valueExpression (NOT)? kind=RLIKE pattern=string
-    ;
-
-matchBooleanExpression
-    : fieldExp=qualifiedName (CAST_OP fieldType=dataType)? COLON matchQuery=constant
-    ;
-
-valueExpression
-    : operatorExpression                                                                      #valueExpressionDefault
-    | left=operatorExpression comparisonOperator right=operatorExpression                     #comparison
-    ;
-
-operatorExpression
-    : primaryExpression                                                                       #operatorExpressionDefault
-    | operator=(MINUS | PLUS) operatorExpression                                              #arithmeticUnary
-    | left=operatorExpression operator=(ASTERISK | SLASH | PERCENT) right=operatorExpression  #arithmeticBinary
-    | left=operatorExpression operator=(PLUS | MINUS) right=operatorExpression                #arithmeticBinary
-    ;
-
-primaryExpression
-    : constant                                                                          #constantDefault
-    | qualifiedName                                                                     #dereference
-    | functionExpression                                                                #function
-    | LP booleanExpression RP                                                           #parenthesizedExpression
-    | primaryExpression CAST_OP dataType                                                #inlineCast
-    | primaryExpression methodExpression                                                #methodInvocation
-    ;
-
-functionExpression
-    : functionName LP (ASTERISK | (booleanExpression (COMMA booleanExpression)* (COMMA mapExpression)?))? RP
-    ;
-
-functionName
-    : identifierOrParameter
-    ;
-
-mapExpression
-    : LEFT_BRACES entryExpression (COMMA entryExpression)* RIGHT_BRACES
-    ;
-
-entryExpression
-    : key=string COLON value=constant
-    ;
-
-methodExpression
-    : DOT identifier LP ((booleanExpression (COMMA booleanExpression)*))? RP
-    ;
-
-=======
->>>>>>> e8438490
 dataType
     : identifier                                                                        #toDataType
     ;

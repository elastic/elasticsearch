--- conflicted
+++ resolved
@@ -55,11 +55,8 @@
     // in development
     | {this.isDevVersion()}? inlinestatsCommand
     | {this.isDevVersion()}? lookupCommand
-<<<<<<< HEAD
+    | {this.isDevVersion()}? changePointCommand
     | {this.isDevVersion()}? forkCommand
-=======
-    | {this.isDevVersion()}? changePointCommand
->>>>>>> aaa5ce85
     ;
 
 whereCommand
@@ -345,7 +342,10 @@
     : valueExpression
     ;
 
-<<<<<<< HEAD
+changePointCommand
+    : DEV_CHANGE_POINT value=qualifiedName (ON key=qualifiedName)? (AS targetType=qualifiedName COMMA targetPvalue=qualifiedName)?
+    ;
+
 forkCommand
     : DEV_FORK forkSubQueries
     ;
@@ -367,8 +367,4 @@
     : whereCommand
     | sortCommand
     | limitCommand
-=======
-changePointCommand
-    : DEV_CHANGE_POINT value=qualifiedName (ON key=qualifiedName)? (AS targetType=qualifiedName COMMA targetPvalue=qualifiedName)?
->>>>>>> aaa5ce85
     ;
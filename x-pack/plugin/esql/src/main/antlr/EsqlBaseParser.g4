/*
 * Copyright Elasticsearch B.V. and/or licensed to Elasticsearch B.V. under one
 * or more contributor license agreements. Licensed under the Elastic License
 * 2.0; you may not use this file except in compliance with the Elastic License
 * 2.0.
 */
parser grammar EsqlBaseParser;

@header {
/*
 * Copyright Elasticsearch B.V. and/or licensed to Elasticsearch B.V. under one
 * or more contributor license agreements. Licensed under the Elastic License
 * 2.0; you may not use this file except in compliance with the Elastic License
 * 2.0.
 */
}

options {
  superClass=ParserConfig;
  tokenVocab=EsqlBaseLexer;
}

singleStatement
    : query EOF
    ;

query
    : sourceCommand                 #singleCommandQuery
    | query PIPE processingCommand  #compositeQuery
    ;

sourceCommand
    : explainCommand
    | fromCommand
    | rowCommand
    | showCommand
    // in development
    | {this.isDevVersion()}? metricsCommand
    ;

processingCommand
    : evalCommand
    | whereCommand
    | keepCommand
    | limitCommand
    | statsCommand
    | sortCommand
    | dropCommand
    | renameCommand
    | dissectCommand
    | grokCommand
    | enrichCommand
    | mvExpandCommand
    // in development
    | {this.isDevVersion()}? inlinestatsCommand
    | {this.isDevVersion()}? lookupCommand
    ;

whereCommand
    : WHERE booleanExpression
    ;

booleanExpression
    : NOT booleanExpression                                                      #logicalNot
    | valueExpression                                                            #booleanDefault
    | regexBooleanExpression                                                     #regexExpression
    | left=booleanExpression operator=AND right=booleanExpression                #logicalBinary
    | left=booleanExpression operator=OR right=booleanExpression                 #logicalBinary
    | valueExpression (NOT)? IN LP valueExpression (COMMA valueExpression)* RP   #logicalIn
    | valueExpression IS NOT? NULL                                               #isNull
    | {this.isDevVersion()}? matchBooleanExpression                              #matchExpression
    ;

regexBooleanExpression
    : valueExpression (NOT)? kind=LIKE pattern=string
    | valueExpression (NOT)? kind=RLIKE pattern=string
    ;

matchBooleanExpression
    : valueExpression MATCH queryString=string
    ;

valueExpression
    : operatorExpression                                                                      #valueExpressionDefault
    | left=operatorExpression comparisonOperator right=operatorExpression                     #comparison
    ;

operatorExpression
    : primaryExpression                                                                       #operatorExpressionDefault
    | operator=(MINUS | PLUS) operatorExpression                                              #arithmeticUnary
    | left=operatorExpression operator=(ASTERISK | SLASH | PERCENT) right=operatorExpression  #arithmeticBinary
    | left=operatorExpression operator=(PLUS | MINUS) right=operatorExpression                #arithmeticBinary
    ;

primaryExpression
    : constant                                                                          #constantDefault
    | qualifiedName                                                                     #dereference
    | functionExpression                                                                #function
    | LP booleanExpression RP                                                           #parenthesizedExpression
    | primaryExpression CAST_OP dataType                                                #inlineCast
    ;

functionExpression
    : functionName LP (ASTERISK | (booleanExpression (COMMA booleanExpression)*))? RP
    ;

functionName
    // Additional function identifiers that are already a reserved word in the language
<<<<<<< HEAD
    : MATCH
    | identifier
=======
    : {this.isDevVersion()}? DEV_MATCH
    | identifierOrParameter
>>>>>>> a262eb6d
    ;

dataType
    : identifier                                                                        #toDataType
    ;

rowCommand
    : ROW fields
    ;

fields
    : field (COMMA field)*
    ;

field
    : booleanExpression
    | qualifiedName ASSIGN booleanExpression
    ;

fromCommand
    : FROM indexPattern (COMMA indexPattern)* metadata?
    ;

indexPattern
    : clusterString COLON indexString
    | indexString
    ;

clusterString
    : UNQUOTED_SOURCE
    ;

indexString
    : UNQUOTED_SOURCE
    | QUOTED_STRING
    ;

metadata
    : metadataOption
    | deprecated_metadata
    ;

metadataOption
    : METADATA UNQUOTED_SOURCE (COMMA UNQUOTED_SOURCE)*
    ;

deprecated_metadata
    : OPENING_BRACKET metadataOption CLOSING_BRACKET
    ;

metricsCommand
    : DEV_METRICS indexPattern (COMMA indexPattern)* aggregates=fields? (BY grouping=fields)?
    ;

evalCommand
    : EVAL fields
    ;

statsCommand
    : STATS stats=fields? (BY grouping=fields)?
    ;

qualifiedName
    : identifierOrParameter (DOT identifierOrParameter)*
    ;

qualifiedNamePattern
    : identifierPattern (DOT identifierPattern)*
    ;

qualifiedNamePatterns
    : qualifiedNamePattern (COMMA qualifiedNamePattern)*
    ;

identifier
    : UNQUOTED_IDENTIFIER
    | QUOTED_IDENTIFIER
    ;

identifierPattern
    : ID_PATTERN
    | parameter
    ;

constant
    : NULL                                                                              #nullLiteral
    | integerValue UNQUOTED_IDENTIFIER                                                  #qualifiedIntegerLiteral
    | decimalValue                                                                      #decimalLiteral
    | integerValue                                                                      #integerLiteral
    | booleanValue                                                                      #booleanLiteral
    | parameter                                                                         #inputParameter
    | string                                                                            #stringLiteral
    | OPENING_BRACKET numericValue (COMMA numericValue)* CLOSING_BRACKET                #numericArrayLiteral
    | OPENING_BRACKET booleanValue (COMMA booleanValue)* CLOSING_BRACKET                #booleanArrayLiteral
    | OPENING_BRACKET string (COMMA string)* CLOSING_BRACKET                            #stringArrayLiteral
    ;

parameter
    : PARAM                        #inputParam
    | NAMED_OR_POSITIONAL_PARAM    #inputNamedOrPositionalParam
    ;

identifierOrParameter
    : identifier
    | parameter
    ;

limitCommand
    : LIMIT INTEGER_LITERAL
    ;

sortCommand
    : SORT orderExpression (COMMA orderExpression)*
    ;

orderExpression
    : booleanExpression ordering=(ASC | DESC)? (NULLS nullOrdering=(FIRST | LAST))?
    ;

keepCommand
    :  KEEP qualifiedNamePatterns
    ;

dropCommand
    : DROP qualifiedNamePatterns
    ;

renameCommand
    : RENAME renameClause (COMMA renameClause)*
    ;

renameClause:
    oldName=qualifiedNamePattern AS newName=qualifiedNamePattern
    ;

dissectCommand
    : DISSECT primaryExpression string commandOptions?
    ;

grokCommand
    : GROK primaryExpression string
    ;

mvExpandCommand
    : MV_EXPAND qualifiedName
    ;

commandOptions
    : commandOption (COMMA commandOption)*
    ;

commandOption
    : identifier ASSIGN constant
    ;

booleanValue
    : TRUE | FALSE
    ;

numericValue
    : decimalValue
    | integerValue
    ;

decimalValue
    : (PLUS | MINUS)? DECIMAL_LITERAL
    ;

integerValue
    : (PLUS | MINUS)? INTEGER_LITERAL
    ;

string
    : QUOTED_STRING
    ;

comparisonOperator
    : EQ | NEQ | LT | LTE | GT | GTE
    ;

explainCommand
    : EXPLAIN subqueryExpression
    ;

subqueryExpression
    : OPENING_BRACKET query CLOSING_BRACKET
    ;

showCommand
    : SHOW INFO                                                           #showInfo
    ;

enrichCommand
    : ENRICH policyName=ENRICH_POLICY_NAME (ON matchField=qualifiedNamePattern)? (WITH enrichWithClause (COMMA enrichWithClause)*)?
    ;

enrichWithClause
    : (newName=qualifiedNamePattern ASSIGN)? enrichField=qualifiedNamePattern
    ;

//
// In development
//
lookupCommand
    : DEV_LOOKUP tableName=indexPattern ON matchFields=qualifiedNamePatterns
    ;

inlinestatsCommand
    : DEV_INLINESTATS stats=fields (BY grouping=fields)?
    ;<|MERGE_RESOLUTION|>--- conflicted
+++ resolved
@@ -106,13 +106,8 @@
 
 functionName
     // Additional function identifiers that are already a reserved word in the language
-<<<<<<< HEAD
     : MATCH
-    | identifier
-=======
-    : {this.isDevVersion()}? DEV_MATCH
     | identifierOrParameter
->>>>>>> a262eb6d
     ;
 
 dataType

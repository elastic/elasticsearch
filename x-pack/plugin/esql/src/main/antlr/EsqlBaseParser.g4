--- conflicted
+++ resolved
@@ -63,13 +63,9 @@
     | {this.isDevVersion()}? inlinestatsCommand
     | {this.isDevVersion()}? lookupCommand
     | {this.isDevVersion()}? insistCommand
-<<<<<<< HEAD
-    | {this.isDevVersion()}? forkCommand
-    | {this.isDevVersion()}? unpivotCommand
-=======
     | {this.isDevVersion()}? rerankCommand
     | {this.isDevVersion()}? fuseCommand
->>>>>>> 1196ccbd
+    | {this.isDevVersion()}? unpivotCommand
     ;
 
 whereCommand
@@ -333,17 +329,10 @@
     | identifier
     ;
 
-<<<<<<< HEAD
-forkSubQueryProcessingCommand
-    : whereCommand
-    | sortCommand
-    | limitCommand
+rerankCommand
+    : DEV_RERANK queryText=constant ON rerankFields (WITH inferenceCommandOptions)?
     ;
 
 unpivotCommand
     : DEV_UNPIVOT valueColumn=qualifiedNamePattern FOR keyColumn=qualifiedNamePattern IN LP target=qualifiedNamePatterns RP
-=======
-rerankCommand
-    : DEV_RERANK queryText=constant ON rerankFields (WITH inferenceCommandOptions)?
->>>>>>> 1196ccbd
     ;
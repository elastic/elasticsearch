// Copyright Elasticsearch B.V. and/or licensed to Elasticsearch B.V. under one
// or more contributor license agreements. Licensed under the Elastic License
// 2.0; you may not use this file except in compliance with the Elastic License
// 2.0.
package org.elasticsearch.xpack.esql.expression.function.scalar.math;

import java.lang.IllegalArgumentException;
import java.lang.Override;
import java.lang.String;
import org.elasticsearch.compute.data.Block;
import org.elasticsearch.compute.data.IntBlock;
import org.elasticsearch.compute.data.IntVector;
import org.elasticsearch.compute.data.Page;
import org.elasticsearch.compute.operator.DriverContext;
import org.elasticsearch.compute.operator.EvalOperator;
import org.elasticsearch.core.Releasables;
import org.elasticsearch.xpack.esql.expression.function.Warnings;
import org.elasticsearch.xpack.ql.tree.Source;

/**
 * {@link EvalOperator.ExpressionEvaluator} implementation for {@link Abs}.
 * This class is generated. Do not edit it.
 */
public final class AbsIntEvaluator implements EvalOperator.ExpressionEvaluator {
  private final Warnings warnings;

  private final EvalOperator.ExpressionEvaluator fieldVal;

  private final DriverContext driverContext;

  public AbsIntEvaluator(Source source, EvalOperator.ExpressionEvaluator fieldVal,
      DriverContext driverContext) {
    this.warnings = new Warnings(source);
    this.fieldVal = fieldVal;
    this.driverContext = driverContext;
  }

  @Override
  public Block.Ref eval(Page page) {
    try (Block.Ref fieldValRef = fieldVal.eval(page)) {
      IntBlock fieldValBlock = (IntBlock) fieldValRef.block();
      IntVector fieldValVector = fieldValBlock.asVector();
      if (fieldValVector == null) {
        return Block.Ref.floating(eval(page.getPositionCount(), fieldValBlock));
      }
      return Block.Ref.floating(eval(page.getPositionCount(), fieldValVector).asBlock());
    }
  }

  public IntBlock eval(int positionCount, IntBlock fieldValBlock) {
<<<<<<< HEAD
    IntBlock.Builder result = IntBlock.newBlockBuilder(positionCount);
    position: for (int p = 0; p < positionCount; p++) {
      if (fieldValBlock.isNull(p)) {
        result.appendNull();
        continue position;
      }
      if (fieldValBlock.getValueCount(p) != 1) {
        warnings.registerException(new IllegalArgumentException("single-value function encountered multi-value"));
        result.appendNull();
        continue position;
=======
    try(IntBlock.Builder result = driverContext.blockFactory().newIntBlockBuilder(positionCount)) {
      position: for (int p = 0; p < positionCount; p++) {
        if (fieldValBlock.isNull(p) || fieldValBlock.getValueCount(p) != 1) {
          result.appendNull();
          continue position;
        }
        result.appendInt(Abs.process(fieldValBlock.getInt(fieldValBlock.getFirstValueIndex(p))));
>>>>>>> 94e510e5
      }
      return result.build();
    }
  }

  public IntVector eval(int positionCount, IntVector fieldValVector) {
    try(IntVector.Builder result = driverContext.blockFactory().newIntVectorBuilder(positionCount)) {
      position: for (int p = 0; p < positionCount; p++) {
        result.appendInt(Abs.process(fieldValVector.getInt(p)));
      }
      return result.build();
    }
  }

  @Override
  public String toString() {
    return "AbsIntEvaluator[" + "fieldVal=" + fieldVal + "]";
  }

  @Override
  public void close() {
    Releasables.closeExpectNoException(fieldVal);
  }

  static class Factory implements EvalOperator.ExpressionEvaluator.Factory {
    private final EvalOperator.ExpressionEvaluator.Factory fieldVal;

    public Factory(EvalOperator.ExpressionEvaluator.Factory fieldVal) {
      this.fieldVal = fieldVal;
    }

    @Override
    public AbsIntEvaluator get(DriverContext context) {
      return new AbsIntEvaluator(fieldVal.get(context), context);
    }

    @Override
    public String toString() {
      return "AbsIntEvaluator[" + "fieldVal=" + fieldVal + "]";
    }
  }
}<|MERGE_RESOLUTION|>--- conflicted
+++ resolved
@@ -48,26 +48,18 @@
   }
 
   public IntBlock eval(int positionCount, IntBlock fieldValBlock) {
-<<<<<<< HEAD
-    IntBlock.Builder result = IntBlock.newBlockBuilder(positionCount);
-    position: for (int p = 0; p < positionCount; p++) {
-      if (fieldValBlock.isNull(p)) {
-        result.appendNull();
-        continue position;
-      }
-      if (fieldValBlock.getValueCount(p) != 1) {
-        warnings.registerException(new IllegalArgumentException("single-value function encountered multi-value"));
-        result.appendNull();
-        continue position;
-=======
     try(IntBlock.Builder result = driverContext.blockFactory().newIntBlockBuilder(positionCount)) {
       position: for (int p = 0; p < positionCount; p++) {
-        if (fieldValBlock.isNull(p) || fieldValBlock.getValueCount(p) != 1) {
+        if (fieldValBlock.isNull(p)) {
+          result.appendNull();
+          continue position;
+        }
+        if (fieldValBlock.getValueCount(p) != 1) {
+          warnings.registerException(new IllegalArgumentException("single-value function encountered multi-value"));
           result.appendNull();
           continue position;
         }
         result.appendInt(Abs.process(fieldValBlock.getInt(fieldValBlock.getFirstValueIndex(p))));
->>>>>>> 94e510e5
       }
       return result.build();
     }
@@ -93,15 +85,18 @@
   }
 
   static class Factory implements EvalOperator.ExpressionEvaluator.Factory {
+    private final Source source;
+
     private final EvalOperator.ExpressionEvaluator.Factory fieldVal;
 
-    public Factory(EvalOperator.ExpressionEvaluator.Factory fieldVal) {
+    public Factory(Source source, EvalOperator.ExpressionEvaluator.Factory fieldVal) {
+      this.source = source;
       this.fieldVal = fieldVal;
     }
 
     @Override
     public AbsIntEvaluator get(DriverContext context) {
-      return new AbsIntEvaluator(fieldVal.get(context), context);
+      return new AbsIntEvaluator(source, fieldVal.get(context), context);
     }
 
     @Override

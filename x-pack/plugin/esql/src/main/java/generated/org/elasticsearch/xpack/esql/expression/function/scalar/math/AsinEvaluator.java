--- conflicted
+++ resolved
@@ -25,14 +25,11 @@
 
   private final EvalOperator.ExpressionEvaluator val;
 
-<<<<<<< HEAD
   private final DriverContext driverContext;
 
-  public AsinEvaluator(EvalOperator.ExpressionEvaluator val, DriverContext driverContext) {
-=======
-  public AsinEvaluator(Source source, EvalOperator.ExpressionEvaluator val) {
+  public AsinEvaluator(Source source, EvalOperator.ExpressionEvaluator val,
+      DriverContext driverContext) {
     this.warnings = new Warnings(source);
->>>>>>> 10c8f2ab
     this.val = val;
     this.driverContext = driverContext;
   }

--- conflicted
+++ resolved
@@ -31,12 +31,6 @@
   @Override
   public Block.Ref eval(Page page) {
     try (Block.Ref valRef = val.eval(page)) {
-<<<<<<< HEAD
-      if (valRef.block().areAllValuesNull()) {
-        return Block.Ref.floating(driverContext.blockFactory().newConstantNullBlock(page.getPositionCount()));
-      }
-=======
->>>>>>> 93b620ec
       DoubleBlock valBlock = (DoubleBlock) valRef.block();
       DoubleVector valVector = valBlock.asVector();
       if (valVector == null) {

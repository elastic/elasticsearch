// Copyright Elasticsearch B.V. and/or licensed to Elasticsearch B.V. under one
// or more contributor license agreements. Licensed under the Elastic License
// 2.0; you may not use this file except in compliance with the Elastic License
// 2.0.
package org.elasticsearch.xpack.esql.expression.function.scalar.math;

import java.lang.ArithmeticException;
import java.lang.IllegalArgumentException;
import java.lang.Override;
import java.lang.String;
import org.elasticsearch.compute.data.Block;
import org.elasticsearch.compute.data.DoubleBlock;
import org.elasticsearch.compute.data.DoubleVector;
import org.elasticsearch.compute.data.LongBlock;
import org.elasticsearch.compute.data.Page;
import org.elasticsearch.compute.operator.DriverContext;
import org.elasticsearch.compute.operator.EvalOperator;
import org.elasticsearch.core.Releasables;
import org.elasticsearch.xpack.esql.expression.function.Warnings;
import org.elasticsearch.xpack.ql.tree.Source;

/**
 * {@link EvalOperator.ExpressionEvaluator} implementation for {@link Pow}.
 * This class is generated. Do not edit it.
 */
public final class PowLongEvaluator implements EvalOperator.ExpressionEvaluator {
  private final Warnings warnings;

  private final EvalOperator.ExpressionEvaluator base;

  private final EvalOperator.ExpressionEvaluator exponent;

  private final DriverContext driverContext;

  public PowLongEvaluator(Source source, EvalOperator.ExpressionEvaluator base,
      EvalOperator.ExpressionEvaluator exponent, DriverContext driverContext) {
    this.warnings = new Warnings(source);
    this.base = base;
    this.exponent = exponent;
    this.driverContext = driverContext;
  }

  @Override
  public Block.Ref eval(Page page) {
    try (Block.Ref baseRef = base.eval(page)) {
      DoubleBlock baseBlock = (DoubleBlock) baseRef.block();
      try (Block.Ref exponentRef = exponent.eval(page)) {
        DoubleBlock exponentBlock = (DoubleBlock) exponentRef.block();
        DoubleVector baseVector = baseBlock.asVector();
        if (baseVector == null) {
          return Block.Ref.floating(eval(page.getPositionCount(), baseBlock, exponentBlock));
        }
        DoubleVector exponentVector = exponentBlock.asVector();
        if (exponentVector == null) {
          return Block.Ref.floating(eval(page.getPositionCount(), baseBlock, exponentBlock));
        }
        return Block.Ref.floating(eval(page.getPositionCount(), baseVector, exponentVector));
      }
    }
  }

  public LongBlock eval(int positionCount, DoubleBlock baseBlock, DoubleBlock exponentBlock) {
<<<<<<< HEAD
    LongBlock.Builder result = LongBlock.newBlockBuilder(positionCount);
    position: for (int p = 0; p < positionCount; p++) {
      if (baseBlock.isNull(p)) {
        result.appendNull();
        continue position;
      }
      if (baseBlock.getValueCount(p) != 1) {
        warnings.registerException(new IllegalArgumentException("single-value function encountered multi-value"));
        result.appendNull();
        continue position;
      }
      if (exponentBlock.isNull(p)) {
        result.appendNull();
        continue position;
      }
      if (exponentBlock.getValueCount(p) != 1) {
        warnings.registerException(new IllegalArgumentException("single-value function encountered multi-value"));
        result.appendNull();
        continue position;
      }
      try {
        result.appendLong(Pow.processLong(baseBlock.getDouble(baseBlock.getFirstValueIndex(p)), exponentBlock.getDouble(exponentBlock.getFirstValueIndex(p))));
      } catch (ArithmeticException e) {
        warnings.registerException(e);
        result.appendNull();
=======
    try(LongBlock.Builder result = driverContext.blockFactory().newLongBlockBuilder(positionCount)) {
      position: for (int p = 0; p < positionCount; p++) {
        if (baseBlock.isNull(p) || baseBlock.getValueCount(p) != 1) {
          result.appendNull();
          continue position;
        }
        if (exponentBlock.isNull(p) || exponentBlock.getValueCount(p) != 1) {
          result.appendNull();
          continue position;
        }
        try {
          result.appendLong(Pow.processLong(baseBlock.getDouble(baseBlock.getFirstValueIndex(p)), exponentBlock.getDouble(exponentBlock.getFirstValueIndex(p))));
        } catch (ArithmeticException e) {
          warnings.registerException(e);
          result.appendNull();
        }
>>>>>>> 94e510e5
      }
      return result.build();
    }
  }

  public LongBlock eval(int positionCount, DoubleVector baseVector, DoubleVector exponentVector) {
    try(LongBlock.Builder result = driverContext.blockFactory().newLongBlockBuilder(positionCount)) {
      position: for (int p = 0; p < positionCount; p++) {
        try {
          result.appendLong(Pow.processLong(baseVector.getDouble(p), exponentVector.getDouble(p)));
        } catch (ArithmeticException e) {
          warnings.registerException(e);
          result.appendNull();
        }
      }
      return result.build();
    }
  }

  @Override
  public String toString() {
    return "PowLongEvaluator[" + "base=" + base + ", exponent=" + exponent + "]";
  }

  @Override
  public void close() {
    Releasables.closeExpectNoException(base, exponent);
  }

  static class Factory implements EvalOperator.ExpressionEvaluator.Factory {
    private final Source source;

    private final EvalOperator.ExpressionEvaluator.Factory base;

    private final EvalOperator.ExpressionEvaluator.Factory exponent;

    public Factory(Source source, EvalOperator.ExpressionEvaluator.Factory base,
        EvalOperator.ExpressionEvaluator.Factory exponent) {
      this.source = source;
      this.base = base;
      this.exponent = exponent;
    }

    @Override
    public PowLongEvaluator get(DriverContext context) {
      return new PowLongEvaluator(source, base.get(context), exponent.get(context), context);
    }

    @Override
    public String toString() {
      return "PowLongEvaluator[" + "base=" + base + ", exponent=" + exponent + "]";
    }
  }
}<|MERGE_RESOLUTION|>--- conflicted
+++ resolved
@@ -60,40 +60,23 @@
   }
 
   public LongBlock eval(int positionCount, DoubleBlock baseBlock, DoubleBlock exponentBlock) {
-<<<<<<< HEAD
-    LongBlock.Builder result = LongBlock.newBlockBuilder(positionCount);
-    position: for (int p = 0; p < positionCount; p++) {
-      if (baseBlock.isNull(p)) {
-        result.appendNull();
-        continue position;
-      }
-      if (baseBlock.getValueCount(p) != 1) {
-        warnings.registerException(new IllegalArgumentException("single-value function encountered multi-value"));
-        result.appendNull();
-        continue position;
-      }
-      if (exponentBlock.isNull(p)) {
-        result.appendNull();
-        continue position;
-      }
-      if (exponentBlock.getValueCount(p) != 1) {
-        warnings.registerException(new IllegalArgumentException("single-value function encountered multi-value"));
-        result.appendNull();
-        continue position;
-      }
-      try {
-        result.appendLong(Pow.processLong(baseBlock.getDouble(baseBlock.getFirstValueIndex(p)), exponentBlock.getDouble(exponentBlock.getFirstValueIndex(p))));
-      } catch (ArithmeticException e) {
-        warnings.registerException(e);
-        result.appendNull();
-=======
     try(LongBlock.Builder result = driverContext.blockFactory().newLongBlockBuilder(positionCount)) {
       position: for (int p = 0; p < positionCount; p++) {
-        if (baseBlock.isNull(p) || baseBlock.getValueCount(p) != 1) {
+        if (baseBlock.isNull(p)) {
           result.appendNull();
           continue position;
         }
-        if (exponentBlock.isNull(p) || exponentBlock.getValueCount(p) != 1) {
+        if (baseBlock.getValueCount(p) != 1) {
+          warnings.registerException(new IllegalArgumentException("single-value function encountered multi-value"));
+          result.appendNull();
+          continue position;
+        }
+        if (exponentBlock.isNull(p)) {
+          result.appendNull();
+          continue position;
+        }
+        if (exponentBlock.getValueCount(p) != 1) {
+          warnings.registerException(new IllegalArgumentException("single-value function encountered multi-value"));
           result.appendNull();
           continue position;
         }
@@ -103,7 +86,6 @@
           warnings.registerException(e);
           result.appendNull();
         }
->>>>>>> 94e510e5
       }
       return result.build();
     }

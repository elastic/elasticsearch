--- conflicted
+++ resolved
@@ -60,39 +60,27 @@
   }
 
   public DoubleBlock eval(int positionCount, DoubleBlock valBlock, LongBlock decimalsBlock) {
-<<<<<<< HEAD
-    DoubleBlock.Builder result = DoubleBlock.newBlockBuilder(positionCount);
-    position: for (int p = 0; p < positionCount; p++) {
-      if (valBlock.isNull(p)) {
-        result.appendNull();
-        continue position;
-      }
-      if (valBlock.getValueCount(p) != 1) {
-        warnings.registerException(new IllegalArgumentException("single-value function encountered multi-value"));
-        result.appendNull();
-        continue position;
-      }
-      if (decimalsBlock.isNull(p)) {
-        result.appendNull();
-        continue position;
-      }
-      if (decimalsBlock.getValueCount(p) != 1) {
-        warnings.registerException(new IllegalArgumentException("single-value function encountered multi-value"));
-        result.appendNull();
-        continue position;
-=======
     try(DoubleBlock.Builder result = driverContext.blockFactory().newDoubleBlockBuilder(positionCount)) {
       position: for (int p = 0; p < positionCount; p++) {
-        if (valBlock.isNull(p) || valBlock.getValueCount(p) != 1) {
+        if (valBlock.isNull(p)) {
           result.appendNull();
           continue position;
         }
-        if (decimalsBlock.isNull(p) || decimalsBlock.getValueCount(p) != 1) {
+        if (valBlock.getValueCount(p) != 1) {
+          warnings.registerException(new IllegalArgumentException("single-value function encountered multi-value"));
+          result.appendNull();
+          continue position;
+        }
+        if (decimalsBlock.isNull(p)) {
+          result.appendNull();
+          continue position;
+        }
+        if (decimalsBlock.getValueCount(p) != 1) {
+          warnings.registerException(new IllegalArgumentException("single-value function encountered multi-value"));
           result.appendNull();
           continue position;
         }
         result.appendDouble(Round.process(valBlock.getDouble(valBlock.getFirstValueIndex(p)), decimalsBlock.getLong(decimalsBlock.getFirstValueIndex(p))));
->>>>>>> 94e510e5
       }
       return result.build();
     }
@@ -118,19 +106,22 @@
   }
 
   static class Factory implements EvalOperator.ExpressionEvaluator.Factory {
+    private final Source source;
+
     private final EvalOperator.ExpressionEvaluator.Factory val;
 
     private final EvalOperator.ExpressionEvaluator.Factory decimals;
 
-    public Factory(EvalOperator.ExpressionEvaluator.Factory val,
+    public Factory(Source source, EvalOperator.ExpressionEvaluator.Factory val,
         EvalOperator.ExpressionEvaluator.Factory decimals) {
+      this.source = source;
       this.val = val;
       this.decimals = decimals;
     }
 
     @Override
     public RoundDoubleEvaluator get(DriverContext context) {
-      return new RoundDoubleEvaluator(val.get(context), decimals.get(context), context);
+      return new RoundDoubleEvaluator(source, val.get(context), decimals.get(context), context);
     }
 
     @Override

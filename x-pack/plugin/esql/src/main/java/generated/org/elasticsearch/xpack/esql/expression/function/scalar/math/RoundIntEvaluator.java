--- conflicted
+++ resolved
@@ -37,19 +37,8 @@
   @Override
   public Block.Ref eval(Page page) {
     try (Block.Ref valRef = val.eval(page)) {
-<<<<<<< HEAD
-      if (valRef.block().areAllValuesNull()) {
-        return Block.Ref.floating(driverContext.blockFactory().newConstantNullBlock(page.getPositionCount()));
-      }
       IntBlock valBlock = (IntBlock) valRef.block();
       try (Block.Ref decimalsRef = decimals.eval(page)) {
-        if (decimalsRef.block().areAllValuesNull()) {
-          return Block.Ref.floating(driverContext.blockFactory().newConstantNullBlock(page.getPositionCount()));
-        }
-=======
-      IntBlock valBlock = (IntBlock) valRef.block();
-      try (Block.Ref decimalsRef = decimals.eval(page)) {
->>>>>>> 93b620ec
         LongBlock decimalsBlock = (LongBlock) decimalsRef.block();
         IntVector valVector = valBlock.asVector();
         if (valVector == null) {

--- conflicted
+++ resolved
@@ -26,14 +26,11 @@
 
   private final EvalOperator.ExpressionEvaluator val;
 
-<<<<<<< HEAD
   private final DriverContext driverContext;
 
-  public SqrtIntEvaluator(EvalOperator.ExpressionEvaluator val, DriverContext driverContext) {
-=======
-  public SqrtIntEvaluator(Source source, EvalOperator.ExpressionEvaluator val) {
+  public SqrtIntEvaluator(Source source, EvalOperator.ExpressionEvaluator val,
+      DriverContext driverContext) {
     this.warnings = new Warnings(source);
->>>>>>> 10c8f2ab
     this.val = val;
     this.driverContext = driverContext;
   }

--- conflicted
+++ resolved
@@ -61,41 +61,28 @@
   }
 
   public BytesRefBlock eval(int positionCount, BytesRefBlock strBlock, IntBlock startBlock) {
-<<<<<<< HEAD
-    BytesRefBlock.Builder result = BytesRefBlock.newBlockBuilder(positionCount);
-    BytesRef strScratch = new BytesRef();
-    position: for (int p = 0; p < positionCount; p++) {
-      if (strBlock.isNull(p)) {
-        result.appendNull();
-        continue position;
-      }
-      if (strBlock.getValueCount(p) != 1) {
-        warnings.registerException(new IllegalArgumentException("single-value function encountered multi-value"));
-        result.appendNull();
-        continue position;
-      }
-      if (startBlock.isNull(p)) {
-        result.appendNull();
-        continue position;
-      }
-      if (startBlock.getValueCount(p) != 1) {
-        warnings.registerException(new IllegalArgumentException("single-value function encountered multi-value"));
-        result.appendNull();
-        continue position;
-=======
     try(BytesRefBlock.Builder result = driverContext.blockFactory().newBytesRefBlockBuilder(positionCount)) {
       BytesRef strScratch = new BytesRef();
       position: for (int p = 0; p < positionCount; p++) {
-        if (strBlock.isNull(p) || strBlock.getValueCount(p) != 1) {
+        if (strBlock.isNull(p)) {
           result.appendNull();
           continue position;
         }
-        if (startBlock.isNull(p) || startBlock.getValueCount(p) != 1) {
+        if (strBlock.getValueCount(p) != 1) {
+          warnings.registerException(new IllegalArgumentException("single-value function encountered multi-value"));
+          result.appendNull();
+          continue position;
+        }
+        if (startBlock.isNull(p)) {
+          result.appendNull();
+          continue position;
+        }
+        if (startBlock.getValueCount(p) != 1) {
+          warnings.registerException(new IllegalArgumentException("single-value function encountered multi-value"));
           result.appendNull();
           continue position;
         }
         result.appendBytesRef(Substring.process(strBlock.getBytesRef(strBlock.getFirstValueIndex(p), strScratch), startBlock.getInt(startBlock.getFirstValueIndex(p))));
->>>>>>> 94e510e5
       }
       return result.build();
     }
@@ -122,19 +109,22 @@
   }
 
   static class Factory implements EvalOperator.ExpressionEvaluator.Factory {
+    private final Source source;
+
     private final EvalOperator.ExpressionEvaluator.Factory str;
 
     private final EvalOperator.ExpressionEvaluator.Factory start;
 
-    public Factory(EvalOperator.ExpressionEvaluator.Factory str,
+    public Factory(Source source, EvalOperator.ExpressionEvaluator.Factory str,
         EvalOperator.ExpressionEvaluator.Factory start) {
+      this.source = source;
       this.str = str;
       this.start = start;
     }
 
     @Override
     public SubstringNoLengthEvaluator get(DriverContext context) {
-      return new SubstringNoLengthEvaluator(str.get(context), start.get(context), context);
+      return new SubstringNoLengthEvaluator(source, str.get(context), start.get(context), context);
     }
 
     @Override

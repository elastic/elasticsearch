// Copyright Elasticsearch B.V. and/or licensed to Elasticsearch B.V. under one
// or more contributor license agreements. Licensed under the Elastic License
// 2.0; you may not use this file except in compliance with the Elastic License
// 2.0.
package org.elasticsearch.xpack.esql.expression.predicate.operator.arithmetic;

import java.lang.ArithmeticException;
import java.lang.IllegalArgumentException;
import java.lang.Override;
import java.lang.String;
import java.time.DateTimeException;
import java.time.temporal.TemporalAmount;
import org.elasticsearch.compute.data.Block;
import org.elasticsearch.compute.data.LongBlock;
import org.elasticsearch.compute.data.LongVector;
import org.elasticsearch.compute.data.Page;
import org.elasticsearch.compute.operator.DriverContext;
import org.elasticsearch.compute.operator.EvalOperator;
import org.elasticsearch.core.Releasables;
import org.elasticsearch.xpack.esql.expression.function.Warnings;
import org.elasticsearch.xpack.ql.tree.Source;

/**
 * {@link EvalOperator.ExpressionEvaluator} implementation for {@link Add}.
 * This class is generated. Do not edit it.
 */
public final class AddDatetimesEvaluator implements EvalOperator.ExpressionEvaluator {
  private final Warnings warnings;

  private final EvalOperator.ExpressionEvaluator datetime;

  private final TemporalAmount temporalAmount;

  private final DriverContext driverContext;

  public AddDatetimesEvaluator(Source source, EvalOperator.ExpressionEvaluator datetime,
      TemporalAmount temporalAmount, DriverContext driverContext) {
    this.warnings = new Warnings(source);
    this.datetime = datetime;
    this.temporalAmount = temporalAmount;
    this.driverContext = driverContext;
  }

  @Override
  public Block.Ref eval(Page page) {
    try (Block.Ref datetimeRef = datetime.eval(page)) {
      LongBlock datetimeBlock = (LongBlock) datetimeRef.block();
      LongVector datetimeVector = datetimeBlock.asVector();
      if (datetimeVector == null) {
        return Block.Ref.floating(eval(page.getPositionCount(), datetimeBlock));
      }
      return Block.Ref.floating(eval(page.getPositionCount(), datetimeVector));
    }
  }

  public LongBlock eval(int positionCount, LongBlock datetimeBlock) {
<<<<<<< HEAD
    LongBlock.Builder result = LongBlock.newBlockBuilder(positionCount);
    position: for (int p = 0; p < positionCount; p++) {
      if (datetimeBlock.isNull(p)) {
        result.appendNull();
        continue position;
      }
      if (datetimeBlock.getValueCount(p) != 1) {
        warnings.registerException(new IllegalArgumentException("single-value function encountered multi-value"));
        result.appendNull();
        continue position;
      }
      try {
        result.appendLong(Add.processDatetimes(datetimeBlock.getLong(datetimeBlock.getFirstValueIndex(p)), temporalAmount));
      } catch (ArithmeticException | DateTimeException e) {
        warnings.registerException(e);
        result.appendNull();
=======
    try(LongBlock.Builder result = driverContext.blockFactory().newLongBlockBuilder(positionCount)) {
      position: for (int p = 0; p < positionCount; p++) {
        if (datetimeBlock.isNull(p) || datetimeBlock.getValueCount(p) != 1) {
          result.appendNull();
          continue position;
        }
        try {
          result.appendLong(Add.processDatetimes(datetimeBlock.getLong(datetimeBlock.getFirstValueIndex(p)), temporalAmount));
        } catch (ArithmeticException | DateTimeException e) {
          warnings.registerException(e);
          result.appendNull();
        }
>>>>>>> 94e510e5
      }
      return result.build();
    }
  }

  public LongBlock eval(int positionCount, LongVector datetimeVector) {
    try(LongBlock.Builder result = driverContext.blockFactory().newLongBlockBuilder(positionCount)) {
      position: for (int p = 0; p < positionCount; p++) {
        try {
          result.appendLong(Add.processDatetimes(datetimeVector.getLong(p), temporalAmount));
        } catch (ArithmeticException | DateTimeException e) {
          warnings.registerException(e);
          result.appendNull();
        }
      }
      return result.build();
    }
  }

  @Override
  public String toString() {
    return "AddDatetimesEvaluator[" + "datetime=" + datetime + ", temporalAmount=" + temporalAmount + "]";
  }

  @Override
  public void close() {
    Releasables.closeExpectNoException(datetime);
  }

  static class Factory implements EvalOperator.ExpressionEvaluator.Factory {
    private final Source source;

    private final EvalOperator.ExpressionEvaluator.Factory datetime;

    private final TemporalAmount temporalAmount;

    public Factory(Source source, EvalOperator.ExpressionEvaluator.Factory datetime,
        TemporalAmount temporalAmount) {
      this.source = source;
      this.datetime = datetime;
      this.temporalAmount = temporalAmount;
    }

    @Override
    public AddDatetimesEvaluator get(DriverContext context) {
      return new AddDatetimesEvaluator(source, datetime.get(context), temporalAmount, context);
    }

    @Override
    public String toString() {
      return "AddDatetimesEvaluator[" + "datetime=" + datetime + ", temporalAmount=" + temporalAmount + "]";
    }
  }
}<|MERGE_RESOLUTION|>--- conflicted
+++ resolved
@@ -54,27 +54,14 @@
   }
 
   public LongBlock eval(int positionCount, LongBlock datetimeBlock) {
-<<<<<<< HEAD
-    LongBlock.Builder result = LongBlock.newBlockBuilder(positionCount);
-    position: for (int p = 0; p < positionCount; p++) {
-      if (datetimeBlock.isNull(p)) {
-        result.appendNull();
-        continue position;
-      }
-      if (datetimeBlock.getValueCount(p) != 1) {
-        warnings.registerException(new IllegalArgumentException("single-value function encountered multi-value"));
-        result.appendNull();
-        continue position;
-      }
-      try {
-        result.appendLong(Add.processDatetimes(datetimeBlock.getLong(datetimeBlock.getFirstValueIndex(p)), temporalAmount));
-      } catch (ArithmeticException | DateTimeException e) {
-        warnings.registerException(e);
-        result.appendNull();
-=======
     try(LongBlock.Builder result = driverContext.blockFactory().newLongBlockBuilder(positionCount)) {
       position: for (int p = 0; p < positionCount; p++) {
-        if (datetimeBlock.isNull(p) || datetimeBlock.getValueCount(p) != 1) {
+        if (datetimeBlock.isNull(p)) {
+          result.appendNull();
+          continue position;
+        }
+        if (datetimeBlock.getValueCount(p) != 1) {
+          warnings.registerException(new IllegalArgumentException("single-value function encountered multi-value"));
           result.appendNull();
           continue position;
         }
@@ -84,7 +71,6 @@
           warnings.registerException(e);
           result.appendNull();
         }
->>>>>>> 94e510e5
       }
       return result.build();
     }

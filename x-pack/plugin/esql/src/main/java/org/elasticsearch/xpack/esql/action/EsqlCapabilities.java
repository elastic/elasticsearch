--- conflicted
+++ resolved
@@ -972,11 +972,7 @@
          * Fixes a series of issues with inlinestats which had an incomplete implementation after lookup and inlinestats
          * were refactored.
          */
-<<<<<<< HEAD
         INLINESTATS_V11(EsqlPlugin.INLINESTATS_FEATURE_FLAG),
-=======
-        INLINESTATS_V10(EsqlPlugin.INLINESTATS_FEATURE_FLAG),
->>>>>>> 0b703088
 
         /**
          * Support partial_results

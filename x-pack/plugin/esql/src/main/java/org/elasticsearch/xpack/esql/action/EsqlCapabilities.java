/*
 * Copyright Elasticsearch B.V. and/or licensed to Elasticsearch B.V. under one
 * or more contributor license agreements. Licensed under the Elastic License
 * 2.0; you may not use this file except in compliance with the Elastic License
 * 2.0.
 */

package org.elasticsearch.xpack.esql.action;

import org.elasticsearch.Build;
import org.elasticsearch.common.util.FeatureFlag;
import org.elasticsearch.features.NodeFeature;
import org.elasticsearch.rest.action.admin.cluster.RestNodesCapabilitiesAction;
import org.elasticsearch.xpack.esql.core.plugin.EsqlCorePlugin;
import org.elasticsearch.xpack.esql.plugin.EsqlFeatures;
import org.elasticsearch.xpack.esql.plugin.EsqlPlugin;

import java.util.ArrayList;
import java.util.List;
import java.util.Locale;
import java.util.Set;

/**
 * A {@link Set} of "capabilities" supported by the {@link RestEsqlQueryAction}
 * and {@link RestEsqlAsyncQueryAction} APIs. These are exposed over the
 * {@link RestNodesCapabilitiesAction} and we use them to enable tests.
 */
public class EsqlCapabilities {
    public enum Cap {

        /**
         * Support for function {@code BIT_LENGTH}. Done in #115792
         */
        FN_BIT_LENGTH,

        /**
         * Support for function {@code BYTE_LENGTH}.
         */
        FN_BYTE_LENGTH,

        /**
         * Support for function {@code REVERSE}.
         */
        FN_REVERSE,

        /**
         * Support for reversing whole grapheme clusters. This is not supported
         * on JDK versions less than 20 which are not supported in ES 9.0.0+ but this
         * exists to keep the {@code 8.x} branch similar to the {@code main} branch.
         */
        FN_REVERSE_GRAPHEME_CLUSTERS,

        /**
         * Support for function {@code CBRT}. Done in #108574.
         */
        FN_CBRT,

        /**
         * Support for function {@code HYPOT}.
         */
        FN_HYPOT,

        /**
         * Support for {@code MV_APPEND} function. #107001
         */
        FN_MV_APPEND,

        /**
         * Support for {@code MV_MEDIAN_ABSOLUTE_DEVIATION} function.
         */
        FN_MV_MEDIAN_ABSOLUTE_DEVIATION,

        /**
         * Support for {@code MV_PERCENTILE} function.
         */
        FN_MV_PERCENTILE,

        /**
         * Support for function {@code IP_PREFIX}.
         */
        FN_IP_PREFIX,

        /**
         * Fix on function {@code SUBSTRING} that makes it not return null on empty strings.
         */
        FN_SUBSTRING_EMPTY_NULL,

        /**
         * All functions that take TEXT should never emit TEXT, only KEYWORD. #114334
         */
        FUNCTIONS_NEVER_EMIT_TEXT,

        /**
         * Support for the {@code INLINESTATS} syntax.
         */
        INLINESTATS(EsqlPlugin.INLINESTATS_FEATURE_FLAG),

        /**
         * Support for the expressions in grouping in {@code INLINESTATS} syntax.
         */
        INLINESTATS_V2(EsqlPlugin.INLINESTATS_FEATURE_FLAG),

        /**
         * Support for aggregation function {@code TOP}.
         */
        AGG_TOP,

        /**
         * Support for booleans in aggregations {@code MAX} and {@code MIN}.
         */
        AGG_MAX_MIN_BOOLEAN_SUPPORT,

        /**
         * Support for ips in aggregations {@code MAX} and {@code MIN}.
         */
        AGG_MAX_MIN_IP_SUPPORT,

        /**
         * Support for strings in aggregations {@code MAX} and {@code MIN}.
         */
        AGG_MAX_MIN_STRING_SUPPORT,

        /**
         * Support for booleans in {@code TOP} aggregation.
         */
        AGG_TOP_BOOLEAN_SUPPORT,

        /**
         * Support for ips in {@code TOP} aggregation.
         */
        AGG_TOP_IP_SUPPORT,

        /**
         * Support for {@code keyword} and {@code text} fields in {@code TOP} aggregation.
         */
        AGG_TOP_STRING_SUPPORT,

        /**
         * {@code CASE} properly handling multivalue conditions.
         */
        CASE_MV,

        /**
         * Support for loading values over enrich. This is supported by all versions of ESQL but not
         * the unit test CsvTests.
         */
        ENRICH_LOAD,

        /**
         * Optimization for ST_CENTROID changed some results in cartesian data. #108713
         */
        ST_CENTROID_AGG_OPTIMIZED,

        /**
         * Support for requesting the "_ignored" metadata field.
         */
        METADATA_IGNORED_FIELD,

        /**
         * LOOKUP command with
         * - tables using syntax {@code "tables": {"type": [<values>]}}
         * - fixed variable shadowing
         * - fixed Join.references(), requiring breaking change to Join serialization
         */
        LOOKUP_V4(Build.current().isSnapshot()),

        /**
         * Support for requesting the "REPEAT" command.
         */
        REPEAT,

        /**
         * Cast string literals to datetime in addition and subtraction when the other side is a date or time interval.
         */
        STRING_LITERAL_AUTO_CASTING_TO_DATETIME_ADD_SUB,

        /**
         * Support for named or positional parameters in EsqlQueryRequest.
         */
        NAMED_POSITIONAL_PARAMETER,

        /**
         * Support multiple field mappings if appropriate conversion function is used (union types)
         */
        UNION_TYPES,

        /**
         * Support for function {@code ST_DISTANCE}. Done in #108764.
         */
        ST_DISTANCE,

        /** Support for function {@code ST_EXTENT}. */
        ST_EXTENT_AGG,

        /**
         * Fix determination of CRS types in spatial functions when folding.
         */
        SPATIAL_FUNCTIONS_FIX_CRSTYPE_FOLDING,

        /**
         * Enable spatial predicate functions to support multi-values. Done in #112063.
         */
        SPATIAL_PREDICATES_SUPPORT_MULTIVALUES,

        /**
         * Enable spatial distance function to support multi-values. Done in #114836.
         */
        SPATIAL_DISTANCE_SUPPORTS_MULTIVALUES,

        /**
         * Support a number of fixes and enhancements to spatial distance pushdown. Done in #112938.
         */
        SPATIAL_DISTANCE_PUSHDOWN_ENHANCEMENTS,

        /**
         * Fix for spatial centroid when no records are found.
         */
        SPATIAL_CENTROID_NO_RECORDS,

        /**
         * Support ST_ENVELOPE function (and related ST_XMIN, etc.).
         */
        ST_ENVELOPE,

        /**
         * Fix to GROK and DISSECT that allows extracting attributes with the same name as the input
         * https://github.com/elastic/elasticsearch/issues/110184
         */
        GROK_DISSECT_MASKING,

        /**
         * Support for quoting index sources in double quotes.
         */
        DOUBLE_QUOTES_SOURCE_ENCLOSING,

        /**
         * Support for WEIGHTED_AVG function.
         */
        AGG_WEIGHTED_AVG,

        /**
         * Fix for union-types when aggregating over an inline conversion with casting operator. Done in #110476.
         */
        UNION_TYPES_AGG_CAST,

        /**
         * Fix to GROK validation in case of multiple fields with same name and different types
         * https://github.com/elastic/elasticsearch/issues/110533
         */
        GROK_VALIDATION,

        /**
         * Fix for union-types when aggregating over an inline conversion with conversion function. Done in #110652.
         */
        UNION_TYPES_INLINE_FIX,

        /**
         * Fix for union-types when sorting a type-casted field. We changed how we remove synthetic union-types fields.
         */
        UNION_TYPES_REMOVE_FIELDS,

        /**
         * Fix for union-types when renaming unrelated columns.
         * https://github.com/elastic/elasticsearch/issues/111452
         */
        UNION_TYPES_FIX_RENAME_RESOLUTION,

        /**
         * Fix for union-types when some indexes are missing the required field. Done in #111932.
         */
        UNION_TYPES_MISSING_FIELD,

        /**
         * Fix for widening of short numeric types in union-types. Done in #112610
         */
        UNION_TYPES_NUMERIC_WIDENING,

        /**
         * Fix a parsing issue where numbers below Long.MIN_VALUE threw an exception instead of parsing as doubles.
         * see <a href="https://github.com/elastic/elasticsearch/issues/104323"> Parsing large numbers is inconsistent #104323 </a>
         */
        FIX_PARSING_LARGE_NEGATIVE_NUMBERS,

        /**
         * Fix the status code returned when trying to run count_distinct on the _source type (which is not supported).
         * see <a href="https://github.com/elastic/elasticsearch/issues/105240">count_distinct(_source) returns a 500 response</a>
         */
        FIX_COUNT_DISTINCT_SOURCE_ERROR,

        /**
         * Use RangeQuery for BinaryComparison on DateTime fields.
         */
        RANGEQUERY_FOR_DATETIME,

        /**
         * Enforce strict type checking on ENRICH range types, and warnings for KEYWORD parsing at runtime. Done in #115091.
         */
        ENRICH_STRICT_RANGE_TYPES,

        /**
         * Fix for non-unique attribute names in ROW and logical plans.
         * https://github.com/elastic/elasticsearch/issues/110541
         */
        UNIQUE_NAMES,

        /**
         * Make attributes of GROK/DISSECT adjustable and fix a shadowing bug when pushing them down past PROJECT.
         * https://github.com/elastic/elasticsearch/issues/108008
         */
        FIXED_PUSHDOWN_PAST_PROJECT,

        /**
         * Adds the {@code MV_PSERIES_WEIGHTED_SUM} function for converting sorted lists of numbers into
         * a bounded score. This is a generalization of the
         * <a href="https://en.wikipedia.org/wiki/Riemann_zeta_function">riemann zeta function</a> but we
         * don't name it that because we don't support complex numbers and don't want to make folks think
         * of mystical number theory things. This is just a weighted sum that is adjacent to magic.
         */
        MV_PSERIES_WEIGHTED_SUM,

        /**
         * Support for match operator as a colon. Previous support for match operator as MATCH has been removed
         */
        MATCH_OPERATOR_COLON,

        /**
         * Removing support for the {@code META} keyword.
         */
        NO_META,

        /**
         * Add CombineBinaryComparisons rule.
         */
        COMBINE_BINARY_COMPARISONS,

        /**
         * Support for nanosecond dates as a data type
         */
        DATE_NANOS_TYPE(),

        /**
         * Support for to_date_nanos function
         */
        TO_DATE_NANOS(),

        /**
         * Support for date nanos type in binary comparisons
         */
        DATE_NANOS_BINARY_COMPARISON(),

        /**
         * Support for mixed comparisons between nanosecond and millisecond dates
         */
        DATE_NANOS_COMPARE_TO_MILLIS(),
        /**
         * Support implicit casting of strings to date nanos
         */
        DATE_NANOS_IMPLICIT_CASTING(),
        /**
         * Support Least and Greatest functions on Date Nanos type
         */
        LEAST_GREATEST_FOR_DATENANOS(),

        /**
         * Support add and subtract on date nanos
         */
        DATE_NANOS_ADD_SUBTRACT(),
        /**
         * Support for date_trunc function on date nanos type
         */
        DATE_TRUNC_DATE_NANOS(),

        /**
         * Support date nanos values as the field argument to bucket
         */
        DATE_NANOS_BUCKET(),

        /**
         * support aggregations on date nanos
         */
        DATE_NANOS_AGGREGATIONS(),

        /**
         * Support for datetime in least and greatest functions
         */
        LEAST_GREATEST_FOR_DATES,

        /**
         * Support CIDRMatch in CombineDisjunctions rule.
         */
        COMBINE_DISJUNCTIVE_CIDRMATCHES,

        /**
         * Support sending HTTP headers about the status of an async query.
         */
        ASYNC_QUERY_STATUS_HEADERS,

        /**
         * Consider the upper bound when computing the interval in BUCKET auto mode.
         */
        BUCKET_INCLUSIVE_UPPER_BOUND,

        /**
         * Changed error messages for fields with conflicting types in different indices.
         */
        SHORT_ERROR_MESSAGES_FOR_UNSUPPORTED_FIELDS,

        /**
         * Support for the whole number spans in BUCKET function.
         */
        BUCKET_WHOLE_NUMBER_AS_SPAN,

        /**
         * Allow mixed numeric types in coalesce
         */
        MIXED_NUMERIC_TYPES_IN_COALESCE,

        /**
         * Support for requesting the "SPACE" function.
         */
        SPACE,

        /**
         * Support explicit casting from string literal to DATE_PERIOD or TIME_DURATION.
         */
        CAST_STRING_LITERAL_TO_TEMPORAL_AMOUNT,

        /**
         * Supported the text categorization function "CATEGORIZE".
         */
        CATEGORIZE_V5,

        /**
         * Support for multiple groupings in "CATEGORIZE".
         */
        CATEGORIZE_MULTIPLE_GROUPINGS,
        /**
         * QSTR function
         */
        QSTR_FUNCTION,

        /**
         * MATCH function
         */
        MATCH_FUNCTION,

        /**
         * KQL function
         */
        KQL_FUNCTION(Build.current().isSnapshot()),

        /**
         * Hash function
         */
        HASH_FUNCTION,

        /**
         * Don't optimize CASE IS NOT NULL function by not requiring the fields to be not null as well.
         * https://github.com/elastic/elasticsearch/issues/112704
         */
        FIXED_WRONG_IS_NOT_NULL_CHECK_ON_CASE,

        /**
         * Compute year differences in full calendar years.
         */
        DATE_DIFF_YEAR_CALENDARIAL,

        /**
         * Fix sorting not allowed on _source and counters.
         */
        SORTING_ON_SOURCE_AND_COUNTERS_FORBIDDEN,

        /**
         * Fix {@code SORT} when the {@code _source} field is not a sort key but
         * <strong>is</strong> being returned.
         */
        SORT_RETURNING_SOURCE_OK,

        /**
         * Allow filter per individual aggregation.
         */
        PER_AGG_FILTERING,

        /**
         * Fix {@link #PER_AGG_FILTERING} grouped by ordinals.
         */
        PER_AGG_FILTERING_ORDS,

        /**
         * Support for {@code STD_DEV} aggregation.
         */
        STD_DEV,

        /**
         * Fix for https://github.com/elastic/elasticsearch/issues/114714
         */
        FIX_STATS_BY_FOLDABLE_EXPRESSION,

        /**
         * Adding stats for functions (stack telemetry)
         */
        FUNCTION_STATS,
        /**
         * Support for semantic_text field mapping
         */
        SEMANTIC_TEXT_TYPE(EsqlCorePlugin.SEMANTIC_TEXT_FEATURE_FLAG),
        /**
         * Fix for an optimization that caused wrong results
         * https://github.com/elastic/elasticsearch/issues/115281
         */
        FIX_FILTER_PUSHDOWN_PAST_STATS,

        /**
         * Send warnings on STATS alias collision
         * https://github.com/elastic/elasticsearch/issues/114970
         */
        STATS_ALIAS_COLLISION_WARNINGS,

        /**
         * This enables 60_usage.yml "Basic ESQL usage....snapshot" version test. See also the next capability.
         */
        SNAPSHOT_TEST_FOR_TELEMETRY(Build.current().isSnapshot()),

        /**
         * This enables 60_usage.yml "Basic ESQL usage....non-snapshot" version test. See also the previous capability.
         */
        NON_SNAPSHOT_TEST_FOR_TELEMETRY(Build.current().isSnapshot() == false),

        /**
         * Support simplified syntax for named parameters for field and function names.
         */
        NAMED_PARAMETER_FOR_FIELD_AND_FUNCTION_NAMES_SIMPLIFIED_SYNTAX(Build.current().isSnapshot()),

        /**
         * Fix pushdown of LIMIT past MV_EXPAND
         */
        ADD_LIMIT_INSIDE_MV_EXPAND,

        DELAY_DEBUG_FN(Build.current().isSnapshot()),

        /** Capability for remote metadata test */
        METADATA_FIELDS_REMOTE_TEST(false),
        /**
         * WIP on Join planning
         * - Introduce BinaryPlan and co
         * - Refactor INLINESTATS and LOOKUP as a JOIN block
         */
        JOIN_PLANNING_V1(Build.current().isSnapshot()),

        /**
         * Support implicit casting from string literal to DATE_PERIOD or TIME_DURATION.
         */
        IMPLICIT_CASTING_STRING_LITERAL_TO_TEMPORAL_AMOUNT,

        /**
         * LOOKUP JOIN
         */
        JOIN_LOOKUP_V8(Build.current().isSnapshot()),

        /**
         * LOOKUP JOIN with the same index as the FROM
         */
        JOIN_LOOKUP_REPEATED_INDEX_FROM(JOIN_LOOKUP_V8.isEnabled()),

        /**
         * Fix for https://github.com/elastic/elasticsearch/issues/117054
         */
        FIX_NESTED_FIELDS_NAME_CLASH_IN_INDEXRESOLVER,

        /**
         * support for aggregations on semantic_text
         */
        SEMANTIC_TEXT_AGGREGATIONS(EsqlCorePlugin.SEMANTIC_TEXT_FEATURE_FLAG),

        /**
         * Fix for https://github.com/elastic/elasticsearch/issues/114714, again
         */
        FIX_STATS_BY_FOLDABLE_EXPRESSION_2,

        /**
         * Support the "METADATA _score" directive to enable _score column.
         */
        METADATA_SCORE(Build.current().isSnapshot()),

        /**
         * Term function
         */
        TERM_FUNCTION(Build.current().isSnapshot()),

        /**
         * Additional types for match function and operator
         */
        MATCH_ADDITIONAL_TYPES,

        /**
         * Fix for regex folding with case-insensitive pattern https://github.com/elastic/elasticsearch/issues/118371
         */
        FIXED_REGEX_FOLD,

        /**
<<<<<<< HEAD
         * Support named argument for function in map format.
         */
        OPTIONAL_NAMED_ARGUMENT_MAP_FOR_FUNCTION(Build.current().isSnapshot());
=======
         * Full text functions can be used in disjunctions
         */
        FULL_TEXT_FUNCTIONS_DISJUNCTIONS;
>>>>>>> 547c7800

        private final boolean enabled;

        Cap() {
            this.enabled = true;
        };

        Cap(boolean enabled) {
            this.enabled = enabled;
        };

        Cap(FeatureFlag featureFlag) {
            this.enabled = featureFlag.isEnabled();
        }

        public boolean isEnabled() {
            return enabled;
        }

        public String capabilityName() {
            return name().toLowerCase(Locale.ROOT);
        }
    }

    public static final Set<String> CAPABILITIES = capabilities(false);

    /**
     * Get a {@link Set} of all capabilities. If the {@code all} parameter is {@code false}
     * then only <strong>enabled</strong> capabilities are returned - otherwise <strong>all</strong>
     * known capabilities are returned.
     */
    public static Set<String> capabilities(boolean all) {
        List<String> caps = new ArrayList<>();
        for (Cap cap : Cap.values()) {
            if (all || cap.isEnabled()) {
                caps.add(cap.capabilityName());
            }
        }

        /*
         * Add all of our cluster features without the leading "esql."
         */
        for (NodeFeature feature : new EsqlFeatures().getFeatures()) {
            caps.add(cap(feature));
        }
        return Set.copyOf(caps);
    }

    /**
     * Convert a {@link NodeFeature} from {@link EsqlFeatures} into a
     * capability.
     */
    public static String cap(NodeFeature feature) {
        assert feature.id().startsWith("esql.");
        return feature.id().substring("esql.".length());
    }
}<|MERGE_RESOLUTION|>--- conflicted
+++ resolved
@@ -598,15 +598,14 @@
         FIXED_REGEX_FOLD,
 
         /**
-<<<<<<< HEAD
+         * Full text functions can be used in disjunctions
+         */
+        FULL_TEXT_FUNCTIONS_DISJUNCTIONS,
+
+        /**
          * Support named argument for function in map format.
          */
         OPTIONAL_NAMED_ARGUMENT_MAP_FOR_FUNCTION(Build.current().isSnapshot());
-=======
-         * Full text functions can be used in disjunctions
-         */
-        FULL_TEXT_FUNCTIONS_DISJUNCTIONS;
->>>>>>> 547c7800
 
         private final boolean enabled;
 

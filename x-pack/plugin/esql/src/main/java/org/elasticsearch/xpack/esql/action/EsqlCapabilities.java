--- conflicted
+++ resolved
@@ -205,15 +205,14 @@
         COMBINE_BINARY_COMPARISONS,
 
         /**
-<<<<<<< HEAD
+         * MATCH command support
+         */
+        MATCH_COMMAND(true),
+
+        /**
          * Support CIDRMatch in CombineDisjunctives rule.
          */
         COMBINE_DISJUNCTIVE_CIDRMATCHES;
-=======
-         * MATCH command support
-         */
-        MATCH_COMMAND(true);
->>>>>>> b803c2a2
 
         private final boolean snapshotOnly;
         private final FeatureFlag featureFlag;

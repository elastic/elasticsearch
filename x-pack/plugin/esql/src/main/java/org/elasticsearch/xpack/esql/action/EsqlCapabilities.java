--- conflicted
+++ resolved
@@ -1635,14 +1635,12 @@
 
         FIX_MV_CONSTANT_COMPARISON_FIELD,
 
-<<<<<<< HEAD
+        FULL_TEXT_FUNCTIONS_ACCEPT_NULL_FIELD,
+
         /**
          * Support for pushing down MV_EXPAND past PROJECT with complex queries.
          */
         PUSH_DOWN_MV_EXPAND_PAST_PROJECT,
-=======
-        FULL_TEXT_FUNCTIONS_ACCEPT_NULL_FIELD,
->>>>>>> 004fab66
 
         // Last capability should still have a comma for fewer merge conflicts when adding new ones :)
         // This comment prevents the semicolon from being on the previous capability when Spotless formats the file.

/*
 * Copyright Elasticsearch B.V. and/or licensed to Elasticsearch B.V. under one
 * or more contributor license agreements. Licensed under the Elastic License
 * 2.0; you may not use this file except in compliance with the Elastic License
 * 2.0.
 */

package org.elasticsearch.xpack.esql.action;

import org.elasticsearch.Build;
import org.elasticsearch.common.util.FeatureFlag;
import org.elasticsearch.compute.lucene.read.ValuesSourceReaderOperator;
import org.elasticsearch.features.NodeFeature;
import org.elasticsearch.rest.action.admin.cluster.RestNodesCapabilitiesAction;
import org.elasticsearch.xpack.esql.plugin.EsqlFeatures;

import java.util.ArrayList;
import java.util.List;
import java.util.Locale;
import java.util.Set;

/**
 * A {@link Set} of "capabilities" supported by the {@link RestEsqlQueryAction}
 * and {@link RestEsqlAsyncQueryAction} APIs. These are exposed over the
 * {@link RestNodesCapabilitiesAction} and we use them to enable tests.
 */
public class EsqlCapabilities {
    public enum Cap {
        /**
         * Introduction of {@code MV_SORT}, {@code MV_SLICE}, and {@code MV_ZIP}.
         * Added in #106095.
         */
        MV_SORT,

        /**
         * When we disabled some broken optimizations around {@code nullable}.
         * Fixed in #105691.
         */
        DISABLE_NULLABLE_OPTS,

        /**
         * Introduction of {@code ST_X} and {@code ST_Y}. Added in #105768.
         */
        ST_X_Y,

        /**
         * Changed precision of {@code geo_point} and {@code cartesian_point} fields, by loading from source into WKB. Done in #103691.
         */
        SPATIAL_POINTS_FROM_SOURCE,

        /**
         * Support for loading {@code geo_shape} and {@code cartesian_shape} fields. Done in #104269.
         */
        SPATIAL_SHAPES,

        /**
         * Do validation check on geo_point and geo_shape fields. Done in #128259.
         */
        GEO_VALIDATION,

        /**
         * Support for spatial aggregation {@code ST_CENTROID}. Done in #104269.
         */
        ST_CENTROID_AGG,

        /**
         * Support for spatial aggregation {@code ST_INTERSECTS}. Done in #104907.
         */
        ST_INTERSECTS,

        /**
         * Support for spatial aggregation {@code ST_CONTAINS} and {@code ST_WITHIN}. Done in #106503.
         */
        ST_CONTAINS_WITHIN,

        /**
         * Support for spatial aggregation {@code ST_DISJOINT}. Done in #107007.
         */
        ST_DISJOINT,

        /**
         * The introduction of the {@code VALUES} agg.
         */
        AGG_VALUES,

        /**
         * Expand the {@code VALUES} agg to cover spatial types.
         */
        AGG_VALUES_SPATIAL,

        /**
         * Accept unsigned longs on MAX and MIN aggregations.
         */
        AGG_MAX_MIN_UNSIGNED_LONG,

        /**
         * Accept unsigned longs on VALUES and SAMPLE aggregations.
         */
        AGG_VALUES_SAMPLE_UNSIGNED_LONG,

        /**
         * Does ESQL support async queries.
         */
        ASYNC_QUERY,

        /**
         * Does ESQL support FROM OPTIONS?
         */
        @Deprecated
        FROM_OPTIONS,

        /**
         * Cast string literals to a desired data type.
         */
        STRING_LITERAL_AUTO_CASTING,

        /**
         * Base64 encoding and decoding functions.
         */
        BASE64_DECODE_ENCODE,

        /**
         * Support for the :: casting operator
         */
        CASTING_OPERATOR,

        /**
         * Support for the ::date casting operator
         */
        CASTING_OPERATOR_FOR_DATE,

        /**
         * Blocks can be labelled with {@link org.elasticsearch.compute.data.Block.MvOrdering#SORTED_ASCENDING} for optimizations.
         */
        MV_ORDERING_SORTED_ASCENDING,

        /**
         * Support for metrics counter fields
         */
        METRICS_COUNTER_FIELDS,

        /**
         * Cast string literals to a desired data type for IN predicate and more types for BinaryComparison.
         */
        STRING_LITERAL_AUTO_CASTING_EXTENDED,
        /**
         * Support for metadata fields.
         */
        METADATA_FIELDS,

        /**
         * Support specifically for *just* the _index METADATA field. Used by CsvTests, since that is the only metadata field currently
         * supported.
         */
        INDEX_METADATA_FIELD,

        /**
         * Support for timespan units abbreviations
         */
        TIMESPAN_ABBREVIATIONS,

        /**
         * Support metrics counter types
         */
        COUNTER_TYPES,

        /**
         * Support for function {@code BIT_LENGTH}. Done in #115792
         */
        FN_BIT_LENGTH,

        /**
         * Support for function {@code BYTE_LENGTH}.
         */
        FN_BYTE_LENGTH,

        /**
         * Support for function {@code REVERSE}.
         */
        FN_REVERSE,

        /**
         * Support for reversing whole grapheme clusters. This is not supported
         * on JDK versions less than 20 which are not supported in ES 9.0.0+ but this
         * exists to keep the {@code 8.x} branch similar to the {@code main} branch.
         */
        FN_REVERSE_GRAPHEME_CLUSTERS,

        /**
         * Support for function {@code CONTAINS}. Done in <a href="https://github.com/elastic/elasticsearch/pull/133016">#133016.</a>
         */
        FN_CONTAINS,

        /**
         * Support for function {@code CBRT}. Done in #108574.
         */
        FN_CBRT,

        /**
         * Support for function {@code HYPOT}.
         */
        FN_HYPOT,

        /**
         * Support for {@code MV_APPEND} function. #107001
         */
        FN_MV_APPEND,

        /**
         * Support for {@code MV_MEDIAN_ABSOLUTE_DEVIATION} function.
         */
        FN_MV_MEDIAN_ABSOLUTE_DEVIATION,

        /**
         * Support for {@code MV_PERCENTILE} function.
         */
        FN_MV_PERCENTILE,

        /**
         * Support for function {@code IP_PREFIX}.
         */
        FN_IP_PREFIX,

        /**
         * Fix on function {@code SUBSTRING} that makes it not return null on empty strings.
         */
        FN_SUBSTRING_EMPTY_NULL,

        /**
         * Fixes on function {@code ROUND} that avoid it throwing exceptions on runtime for unsigned long cases.
         */
        FN_ROUND_UL_FIXES,

        /**
         * Support for function {@code SCALB}.
         */
        FN_SCALB,

        /**
         * Support for function DAY_NAME
         */
        FN_DAY_NAME,

        /**
         * Support for function MONTH_NAME
         */
        FN_MONTH_NAME,

        /**
         * support for MV_CONTAINS function
         * <a href="https://github.com/elastic/elasticsearch/pull/133099/">Add MV_CONTAINS function #133099</a>
         */
        FN_MV_CONTAINS_V1,

        /**
         * Fixes for multiple functions not serializing their source, and emitting warnings with wrong line number and text.
         */
        FUNCTIONS_SOURCE_SERIALIZATION_WARNINGS,

        /**
         * All functions that take TEXT should never emit TEXT, only KEYWORD. #114334
         */
        FUNCTIONS_NEVER_EMIT_TEXT,

        /**
         * Support for the {@code INLINESTATS} syntax.
         */
        INLINESTATS(),

        /**
         * Support for the expressions in grouping in {@code INLINESTATS} syntax.
         */
        INLINESTATS_V2(),

        /**
         * Support for aggregation function {@code TOP}.
         */
        AGG_TOP,

        /**
         * Support for booleans in aggregations {@code MAX} and {@code MIN}.
         */
        AGG_MAX_MIN_BOOLEAN_SUPPORT,

        /**
         * Support for ips in aggregations {@code MAX} and {@code MIN}.
         */
        AGG_MAX_MIN_IP_SUPPORT,

        /**
         * Support for strings in aggregations {@code MAX} and {@code MIN}.
         */
        AGG_MAX_MIN_STRING_SUPPORT,

        /**
         * Support for booleans in {@code TOP} aggregation.
         */
        AGG_TOP_BOOLEAN_SUPPORT,

        /**
         * Support for ips in {@code TOP} aggregation.
         */
        AGG_TOP_IP_SUPPORT,

        /**
         * Support for {@code keyword} and {@code text} fields in {@code TOP} aggregation.
         */
        AGG_TOP_STRING_SUPPORT,

        /**
         * Make optional the order field in the TOP agg command, and default it to "ASC".
         */
        AGG_TOP_WITH_OPTIONAL_ORDER_FIELD,

        /**
         * {@code CASE} properly handling multivalue conditions.
         */
        CASE_MV,

        /**
         * Support for loading values over enrich. This is supported by all versions of ESQL but not
         * the unit test CsvTests.
         */
        ENRICH_LOAD,

        /**
         * Optimization for ST_CENTROID changed some results in cartesian data. #108713
         */
        ST_CENTROID_AGG_OPTIMIZED,

        /**
         * Support for requesting the "_ignored" metadata field.
         */
        METADATA_IGNORED_FIELD,

        /**
         * LOOKUP command with
         * - tables using syntax {@code "tables": {"type": [<values>]}}
         * - fixed variable shadowing
         * - fixed Join.references(), requiring breaking change to Join serialization
         */
        LOOKUP_V4(Build.current().isSnapshot()),

        /**
         * Support for requesting the "REPEAT" command.
         */
        REPEAT,

        /**
         * Cast string literals to datetime in addition and subtraction when the other side is a date or time interval.
         */
        STRING_LITERAL_AUTO_CASTING_TO_DATETIME_ADD_SUB,

        /**
         * Support implicit casting for union typed fields that are mixed with date and date_nanos type.
         */
        IMPLICIT_CASTING_DATE_AND_DATE_NANOS,

        /**
         * Support for named or positional parameters in EsqlQueryRequest.
         */
        NAMED_POSITIONAL_PARAMETER,

        /**
         * Support multiple field mappings if appropriate conversion function is used (union types)
         */
        UNION_TYPES,

        /**
         * Support unmapped using the INSIST keyword.
         */
        UNMAPPED_FIELDS(Build.current().isSnapshot()),

        /**
         * Support for function {@code ST_DISTANCE}. Done in #108764.
         */
        ST_DISTANCE,

        /** Support for function {@code ST_EXTENT_AGG}. */
        ST_EXTENT_AGG,

        /** Optimization of ST_EXTENT_AGG with doc-values as IntBlock. */
        ST_EXTENT_AGG_DOCVALUES,

        /**
         * Fix determination of CRS types in spatial functions when folding.
         */
        SPATIAL_FUNCTIONS_FIX_CRSTYPE_FOLDING,

        /**
         * Enable spatial predicate functions to support multi-values. Done in #112063.
         */
        SPATIAL_PREDICATES_SUPPORT_MULTIVALUES,

        /**
         * Enable spatial distance function to support multi-values. Done in #114836.
         */
        SPATIAL_DISTANCE_SUPPORTS_MULTIVALUES,

        /**
         * Support a number of fixes and enhancements to spatial distance pushdown. Done in #112938.
         */
        SPATIAL_DISTANCE_PUSHDOWN_ENHANCEMENTS,

        /**
         * Fix for spatial centroid when no records are found.
         */
        SPATIAL_CENTROID_NO_RECORDS,

        /**
         * Support ST_ENVELOPE function (and related ST_XMIN, etc.).
         */
        ST_ENVELOPE,

        /**
         * Support ST_GEOHASH, ST_GEOTILE and ST_GEOHEX functions
         */
        SPATIAL_GRID,

        /**
         * Support geohash, geotile and geohex data types. Done in #129581
         */
        SPATIAL_GRID_TYPES,

        /**
         * Support geohash, geotile and geohex in ST_INTERSECTS and ST_DISJOINT. Done in #133546
         */
        SPATIAL_GRID_INTERSECTS,

        /**
         * Fix to GROK and DISSECT that allows extracting attributes with the same name as the input
         * https://github.com/elastic/elasticsearch/issues/110184
         */
        GROK_DISSECT_MASKING,

        /**
         * Support for quoting index sources in double quotes.
         */
        DOUBLE_QUOTES_SOURCE_ENCLOSING,

        /**
         * Support for WEIGHTED_AVG function.
         */
        AGG_WEIGHTED_AVG,

        /**
         * Fix for union-types when aggregating over an inline conversion with casting operator. Done in #110476.
         */
        UNION_TYPES_AGG_CAST,

        /**
         * When pushing down {@code STATS count(field::type)} for a union type field, we wrongly used a synthetic attribute name in the
         * query instead of the actual field name. This led to 0 counts instead of the correct result.
         */
        FIX_COUNT_PUSHDOWN_FOR_UNION_TYPES,

        /**
         * Fix to GROK validation in case of multiple fields with same name and different types
         * https://github.com/elastic/elasticsearch/issues/110533
         */
        GROK_VALIDATION,

        /**
         * Fix for union-types when aggregating over an inline conversion with conversion function. Done in #110652.
         */
        UNION_TYPES_INLINE_FIX,

        /**
         * Fix for union-types when sorting a type-casted field. We changed how we remove synthetic union-types fields.
         */
        UNION_TYPES_REMOVE_FIELDS,

        /**
         * Fix for union-types when renaming unrelated columns.
         * https://github.com/elastic/elasticsearch/issues/111452
         */
        UNION_TYPES_FIX_RENAME_RESOLUTION,

        /**
         * Execute `RENAME` operations sequentially from left to right,
         * see <a href="https://github.com/elastic/elasticsearch/issues/122250"> ESQL: Align RENAME behavior with EVAL for sequential processing #122250 </a>
         */
        RENAME_SEQUENTIAL_PROCESSING,

        /**
         * Support for assignment in RENAME, besides the use of `AS` keyword.
         */
        RENAME_ALLOW_ASSIGNMENT,

        /**
         * Support for removing empty attribute in merging output.
         * See <a href="https://github.com/elastic/elasticsearch/issues/126392"> ESQL: EVAL after STATS produces an empty column #126392 </a>
         */
        REMOVE_EMPTY_ATTRIBUTE_IN_MERGING_OUTPUT,

        /**
         * Support for retain aggregate when grouping.
         * See <a href="https://github.com/elastic/elasticsearch/issues/126026"> ES|QL: columns not projected away despite KEEP #126026 </a>
         */
        RETAIN_AGGREGATE_WHEN_GROUPING,

        /**
         * Fix for union-types when some indexes are missing the required field. Done in #111932.
         */
        UNION_TYPES_MISSING_FIELD,

        /**
         * Fix for widening of short numeric types in union-types. Done in #112610
         */
        UNION_TYPES_NUMERIC_WIDENING,

        /**
         * Fix a parsing issue where numbers below Long.MIN_VALUE threw an exception instead of parsing as doubles.
         * see <a href="https://github.com/elastic/elasticsearch/issues/104323"> Parsing large numbers is inconsistent #104323 </a>
         */
        FIX_PARSING_LARGE_NEGATIVE_NUMBERS,

        /**
         * Fix precision of scaled_float field values retrieved from stored source
         * see <a href="https://github.com/elastic/elasticsearch/issues/122547"> Slight inconsistency in ESQL using scaled_float field #122547 </a>
         */
        FIX_PRECISION_OF_SCALED_FLOAT_FIELDS,

        /**
         * Fix the status code returned when trying to run count_distinct on the _source type (which is not supported).
         * see <a href="https://github.com/elastic/elasticsearch/issues/105240">count_distinct(_source) returns a 500 response</a>
         */
        FIX_COUNT_DISTINCT_SOURCE_ERROR,

        /**
         * Use RangeQuery for BinaryComparison on DateTime fields.
         */
        RANGEQUERY_FOR_DATETIME,

        /**
         * Enforce strict type checking on ENRICH range types, and warnings for KEYWORD parsing at runtime. Done in #115091.
         */
        ENRICH_STRICT_RANGE_TYPES,

        /**
         * Fix for non-unique attribute names in ROW and logical plans.
         * https://github.com/elastic/elasticsearch/issues/110541
         */
        UNIQUE_NAMES,

        /**
         * Make attributes of GROK/DISSECT adjustable and fix a shadowing bug when pushing them down past PROJECT.
         * https://github.com/elastic/elasticsearch/issues/108008
         */
        FIXED_PUSHDOWN_PAST_PROJECT,

        /**
         * When resolving renames, consider all {@code Attribute}s in the plan, not just the {@code ReferenceAttribute}s.
         */
        FIXED_PUSHDOWN_PAST_PROJECT_WITH_ATTRIBUTES_RESOLUTION,

        /**
         * Adds the {@code MV_PSERIES_WEIGHTED_SUM} function for converting sorted lists of numbers into
         * a bounded score. This is a generalization of the
         * <a href="https://en.wikipedia.org/wiki/Riemann_zeta_function">riemann zeta function</a> but we
         * don't name it that because we don't support complex numbers and don't want to make folks think
         * of mystical number theory things. This is just a weighted sum that is adjacent to magic.
         */
        MV_PSERIES_WEIGHTED_SUM,

        /**
         * Support for match operator as a colon. Previous support for match operator as MATCH has been removed
         */
        MATCH_OPERATOR_COLON,

        /**
         * Removing support for the {@code META} keyword.
         */
        NO_META,

        /**
         * Add CombineBinaryComparisons rule.
         */
        COMBINE_BINARY_COMPARISONS,

        /**
         * Support for nanosecond dates as a data type
         */
        DATE_NANOS_TYPE(),

        /**
         * Support for to_date_nanos function
         */
        TO_DATE_NANOS(),

        /**
         * Support for date nanos type in binary comparisons
         */
        DATE_NANOS_BINARY_COMPARISON(),

        /**
         * Support for mixed comparisons between nanosecond and millisecond dates
         */
        DATE_NANOS_COMPARE_TO_MILLIS(),
        /**
         * Support implicit casting of strings to date nanos
         */
        DATE_NANOS_IMPLICIT_CASTING(),
        /**
         * Support Least and Greatest functions on Date Nanos type
         */
        LEAST_GREATEST_FOR_DATENANOS(),
        /**
         * support date extract function for date nanos
         */
        DATE_NANOS_DATE_EXTRACT(),
        /**
         * Support add and subtract on date nanos
         */
        DATE_NANOS_ADD_SUBTRACT(),
        /**
         * Support for date_trunc function on date nanos type
         */
        DATE_TRUNC_DATE_NANOS(),

        /**
         * Support date nanos values as the field argument to bucket
         */
        DATE_NANOS_BUCKET(),

        /**
         * support aggregations on date nanos
         */
        DATE_NANOS_AGGREGATIONS(),

        /**
         * Support the {@link org.elasticsearch.xpack.esql.expression.predicate.operator.comparison.In} operator for date nanos
         */
        DATE_NANOS_IN_OPERATOR(),
        /**
         * Support running date format function on nanosecond dates
         */
        DATE_NANOS_DATE_FORMAT(),
        /**
         * support date diff function on date nanos type, and mixed nanos/millis
         */
        DATE_NANOS_DATE_DIFF(),
        /**
         * Indicates that https://github.com/elastic/elasticsearch/issues/125439 (incorrect lucene push down for date nanos) is fixed
         */
        FIX_DATE_NANOS_LUCENE_PUSHDOWN_BUG(),
        /**
         * Fixes a bug where dates are incorrectly formatted if a where clause compares nanoseconds to both milliseconds and nanoseconds,
         * e.g. {@code WHERE millis > to_datenanos("2023-10-23T12:15:03.360103847") AND millis < to_datetime("2023-10-23T13:53:55.832")}
         */
        FIX_DATE_NANOS_MIXED_RANGE_PUSHDOWN_BUG(),

        /**
         * Support for date nanos in lookup join. Done in #127962
         */
        DATE_NANOS_LOOKUP_JOIN,

        /**
         * DATE_PARSE supports reading timezones
         */
        DATE_PARSE_TZ(),

        /**
         * Support for datetime in least and greatest functions
         */
        LEAST_GREATEST_FOR_DATES,

        /**
         * Support CIDRMatch in CombineDisjunctions rule.
         */
        COMBINE_DISJUNCTIVE_CIDRMATCHES,

        /**
         * Support sending HTTP headers about the status of an async query.
         */
        ASYNC_QUERY_STATUS_HEADERS,

        /**
         * Fix async headers not being sent on "get" requests
         */
        ASYNC_QUERY_STATUS_HEADERS_FIX,

        /**
         * Consider the upper bound when computing the interval in BUCKET auto mode.
         */
        BUCKET_INCLUSIVE_UPPER_BOUND,

        /**
         * Enhanced DATE_TRUNC with arbitrary month and year intervals. (#120302)
         */
        DATE_TRUNC_WITH_ARBITRARY_INTERVALS,

        /**
         * Changed error messages for fields with conflicting types in different indices.
         */
        SHORT_ERROR_MESSAGES_FOR_UNSUPPORTED_FIELDS,

        /**
         * Support for the whole number spans in BUCKET function.
         */
        BUCKET_WHOLE_NUMBER_AS_SPAN,

        /**
         * Allow mixed numeric types in coalesce
         */
        MIXED_NUMERIC_TYPES_IN_COALESCE,

        /**
         * Support for requesting the "SPACE" function.
         */
        SPACE,

        /**
         * Support explicit casting from string literal to DATE_PERIOD or TIME_DURATION.
         */
        CAST_STRING_LITERAL_TO_TEMPORAL_AMOUNT,

        /**
         * Supported the text categorization function "CATEGORIZE".
         */
        CATEGORIZE_V6,

        /**
         * Support for multiple groupings in "CATEGORIZE".
         */
        CATEGORIZE_MULTIPLE_GROUPINGS,
        /**
         * QSTR function
         */
        QSTR_FUNCTION,

        /**
         * MATCH function
         */
        MATCH_FUNCTION,

        /**
         * KQL function
         */
        KQL_FUNCTION,

        /**
         * Support for optional parameters in KQL function (case_insensitive, time_zone, default_field, boost).
         */
        KQL_FUNCTION_OPTIONS,

        /**
         * Hash function
         */
        HASH_FUNCTION,
        /**
         * Hash function aliases such as MD5
         */
        HASH_FUNCTION_ALIASES_V1,

        /**
         * Don't optimize CASE IS NOT NULL function by not requiring the fields to be not null as well.
         * https://github.com/elastic/elasticsearch/issues/112704
         */
        FIXED_WRONG_IS_NOT_NULL_CHECK_ON_CASE,

        /**
         * Compute year differences in full calendar years.
         */
        DATE_DIFF_YEAR_CALENDARIAL,

        /**
         * Fix sorting not allowed on _source and counters.
         */
        SORTING_ON_SOURCE_AND_COUNTERS_FORBIDDEN,

        /**
         * Fix {@code SORT} when the {@code _source} field is not a sort key but
         * <strong>is</strong> being returned.
         */
        SORT_RETURNING_SOURCE_OK,

        /**
         * _source field mapping directives: https://www.elastic.co/guide/en/elasticsearch/reference/current/mapping-source-field.html
         */
        SOURCE_FIELD_MAPPING,

        /**
         * Allow filter per individual aggregation.
         */
        PER_AGG_FILTERING,

        /**
         * Fix {@link #PER_AGG_FILTERING} grouped by ordinals.
         */
        PER_AGG_FILTERING_ORDS,

        /**
         * Support for {@code STD_DEV} aggregation.
         */
        STD_DEV,

        /**
         * Fix for https://github.com/elastic/elasticsearch/issues/114714
         */
        FIX_STATS_BY_FOLDABLE_EXPRESSION,

        /**
         * Adding stats for functions (stack telemetry)
         */
        FUNCTION_STATS,
        /**
         * Fix for an optimization that caused wrong results
         * https://github.com/elastic/elasticsearch/issues/115281
         */
        FIX_FILTER_PUSHDOWN_PAST_STATS,

        /**
         * Send warnings on STATS alias collision
         * https://github.com/elastic/elasticsearch/issues/114970
         */
        STATS_ALIAS_COLLISION_WARNINGS,

        /**
         * This enables 60_usage.yml "Basic ESQL usage....snapshot" version test. See also the next capability.
         */
        SNAPSHOT_TEST_FOR_TELEMETRY_V2(Build.current().isSnapshot()),

        /**
         * This enables 60_usage.yml "Basic ESQL usage....non-snapshot" version test. See also the previous capability.
         */
        NON_SNAPSHOT_TEST_FOR_TELEMETRY_V2(Build.current().isSnapshot() == false),

        /**
         * Support simplified syntax for named parameters for field and function names.
         */
        NAMED_PARAMETER_FOR_FIELD_AND_FUNCTION_NAMES_SIMPLIFIED_SYNTAX(),

        /**
         * Fix pushdown of LIMIT past MV_EXPAND
         */
        ADD_LIMIT_INSIDE_MV_EXPAND,

        DELAY_DEBUG_FN(Build.current().isSnapshot()),

        /** Capability for remote metadata test */
        METADATA_FIELDS_REMOTE_TEST(false),
        /**
         * WIP on Join planning
         * - Introduce BinaryPlan and co
         * - Refactor INLINESTATS and LOOKUP as a JOIN block
         */
        JOIN_PLANNING_V1(Build.current().isSnapshot()),

        /**
         * Support implicit casting from string literal to DATE_PERIOD or TIME_DURATION.
         */
        IMPLICIT_CASTING_STRING_LITERAL_TO_TEMPORAL_AMOUNT,

        /**
         * LOOKUP JOIN
         */
        JOIN_LOOKUP_V12,

        /**
         * LOOKUP JOIN with TEXT fields on the right (right side of the join) (#119473)
         */
        LOOKUP_JOIN_TEXT(JOIN_LOOKUP_V12.isEnabled()),

        /**
         * LOOKUP JOIN skipping MVs and sending warnings (https://github.com/elastic/elasticsearch/issues/118780)
         */
        JOIN_LOOKUP_SKIP_MV_WARNINGS(JOIN_LOOKUP_V12.isEnabled()),

        /**
         * Fix for async operator sometimes completing the driver without emitting the stored warnings
         */
        ASYNC_OPERATOR_WARNINGS_FIX,

        /**
         * Fix pushing down LIMIT past LOOKUP JOIN in case of multiple matching join keys.
         */
        JOIN_LOOKUP_FIX_LIMIT_PUSHDOWN(JOIN_LOOKUP_V12.isEnabled()),

        /**
         * Fix for https://github.com/elastic/elasticsearch/issues/117054
         */
        FIX_NESTED_FIELDS_NAME_CLASH_IN_INDEXRESOLVER,

        /**
         * Fix for https://github.com/elastic/elasticsearch/issues/114714, again
         */
        FIX_STATS_BY_FOLDABLE_EXPRESSION_2,

        /**
         * Support the "METADATA _score" directive to enable _score column.
         */
        METADATA_SCORE,

        /**
         * Term function
         */
        TERM_FUNCTION(Build.current().isSnapshot()),

        /**
         * Additional types for match function and operator
         */
        MATCH_ADDITIONAL_TYPES,

        /**
         * Fix for regex folding with case-insensitive pattern https://github.com/elastic/elasticsearch/issues/118371
         */
        FIXED_REGEX_FOLD,

        /**
         * Full text functions can be used in disjunctions
         */
        FULL_TEXT_FUNCTIONS_DISJUNCTIONS,

        /**
         * Change field caps response for semantic_text fields to be reported as text
         */
        SEMANTIC_TEXT_FIELD_CAPS,

        /**
         * Support named argument for function in map format.
         */
        OPTIONAL_NAMED_ARGUMENT_MAP_FOR_FUNCTION(Build.current().isSnapshot()),

        /**
         * Disabled support for index aliases in lookup joins
         */
        LOOKUP_JOIN_NO_ALIASES(JOIN_LOOKUP_V12.isEnabled()),

        /**
         * Full text functions can be used in disjunctions as they are implemented in compute engine
         */
        FULL_TEXT_FUNCTIONS_DISJUNCTIONS_COMPUTE_ENGINE,

        /**
         * Support match options in match function
         */
        MATCH_FUNCTION_OPTIONS,

        /**
         * Support options in the query string function.
         */
        QUERY_STRING_FUNCTION_OPTIONS,

        /**
         * Enable aggregate_metric_double in non-snapshot builds
         */
        AGGREGATE_METRIC_DOUBLE_V0,

        /**
         * Support change point detection "CHANGE_POINT".
         */
        CHANGE_POINT,

        /**
         * Fix for https://github.com/elastic/elasticsearch/issues/120817
         * and https://github.com/elastic/elasticsearch/issues/120803
         * Support for queries that have multiple SORTs that cannot become TopN
         */
        REMOVE_REDUNDANT_SORT,

        /**
         * Fixes a series of issues with inlinestats which had an incomplete implementation after lookup and inlinestats
         * were refactored.
         */
        INLINESTATS_V11,

        /**
         * Renamed `INLINESTATS` to `INLINE STATS`.
         */
        INLINE_STATS,

        /**
         * Support partial_results
         */
        SUPPORT_PARTIAL_RESULTS,

        /**
         * Support for RERANK command
         */
        RERANK,

        /**
         * Support for COMPLETION command
         */
        COMPLETION,

        /**
         * Allow mixed numeric types in conditional functions - case, greatest and least
         */
        MIXED_NUMERIC_TYPES_IN_CASE_GREATEST_LEAST,

        /**
         * Lucene query pushdown to StartsWith and EndsWith functions.
         * This capability was created to avoid receiving wrong warnings from old nodes in mixed clusters
         */
        STARTS_WITH_ENDS_WITH_LUCENE_PUSHDOWN,

        /**
         * Full text functions can be scored when being part of a disjunction
         */
        FULL_TEXT_FUNCTIONS_DISJUNCTIONS_SCORE,

        /**
         * Support for multi-match function.
         */
        MULTI_MATCH_FUNCTION(Build.current().isSnapshot()),

        /**
         * Do {@code TO_LOWER} and {@code TO_UPPER} process all field values?
         */
        TO_LOWER_MV,

        /**
         * Use double parameter markers to represent field or function names.
         */
        DOUBLE_PARAMETER_MARKERS_FOR_IDENTIFIERS,

        /**
         * Non full text functions do not contribute to score
         */
        NON_FULL_TEXT_FUNCTIONS_SCORING,

        /**
         * The {@code _query} API now reports the original types.
         */
        REPORT_ORIGINAL_TYPES,

        /**
         * The metrics command
         */
        @Deprecated
        METRICS_COMMAND(Build.current().isSnapshot()),

        /**
         * Are the {@code documents_found} and {@code values_loaded} fields available
         * in the response and profile?
         */
        DOCUMENTS_FOUND_AND_VALUES_LOADED,

        /**
         * Index component selector syntax (my-data-stream-name::failures)
         */
        INDEX_COMPONENT_SELECTORS,

        /**
         * Make numberOfChannels consistent with layout in DefaultLayout by removing duplicated ChannelSet.
         */
        MAKE_NUMBER_OF_CHANNELS_CONSISTENT_WITH_LAYOUT,

        /**
         * Supercedes {@link Cap#MAKE_NUMBER_OF_CHANNELS_CONSISTENT_WITH_LAYOUT}.
         */
        FIX_REPLACE_MISSING_FIELD_WITH_NULL_DUPLICATE_NAME_ID_IN_LAYOUT,

        /**
         * Support for filter in converted null.
         * See <a href="https://github.com/elastic/elasticsearch/issues/125832"> ESQL: Fix `NULL` handling in `IN` clause #125832 </a>
         */
        FILTER_IN_CONVERTED_NULL,

        /**
         * When creating constant null blocks in {@link ValuesSourceReaderOperator}, we also handed off
         * the ownership of that block - but didn't account for the fact that the caller might close it, leading to double releases
         * in some union type queries. C.f. https://github.com/elastic/elasticsearch/issues/125850
         */
        FIX_DOUBLY_RELEASED_NULL_BLOCKS_IN_VALUESOURCEREADER,

        /**
         * Listing queries and getting information on a specific query.
         */
        QUERY_MONITORING,

        /**
         * Support for FORK out of snapshot
         */
        FORK_V9,

        /**
         * Support for union types in FORK
         */
        FORK_UNION_TYPES,

        /**
         * Support for the {@code leading_zeros} named parameter.
         */
        TO_IP_LEADING_ZEROS,

        /**
         * Does the usage information for ESQL contain a histogram of {@code took} values?
         */
        USAGE_CONTAINS_TOOK,

        /**
         * Support loading of ip fields if they are not indexed.
         */
        LOADING_NON_INDEXED_IP_FIELDS,

        /**
         * During resolution (pre-analysis) we have to consider that joins or enriches can override EVALuated values
         * https://github.com/elastic/elasticsearch/issues/126419
         */
        FIX_JOIN_MASKING_EVAL,

        /**
         * Support for keeping `DROP` attributes when resolving field names.
         * see <a href="https://github.com/elastic/elasticsearch/issues/126418"> ES|QL: no matches for pattern #126418 </a>
         */
        DROP_AGAIN_WITH_WILDCARD_AFTER_EVAL,

        /**
         * Correctly ask for all fields from lookup indices even when there is e.g. a {@code DROP *field} after.
         * See <a href="https://github.com/elastic/elasticsearch/issues/129561">
         *     ES|QL: missing columns for wildcard drop after lookup join  #129561</a>
         */
        DROP_WITH_WILDCARD_AFTER_LOOKUP_JOIN,

        /**
         * score function
         */
        SCORE_FUNCTION(Build.current().isSnapshot()),

        /**
         * Support for the SAMPLE command
         */
        SAMPLE_V3,

        /**
         * The {@code _query} API now gives a cast recommendation if multiple types are found in certain instances.
         */
        SUGGESTED_CAST,

        /**
         * Guards a bug fix matching {@code TO_LOWER(f) == ""}.
         */
        TO_LOWER_EMPTY_STRING,

        /**
         * Support for INCREASE, DELTA timeseries aggregations.
         */
        INCREASE,
        DELTA_TS_AGG,
        CLAMP_FUNCTIONS,

        /**
         * Resolve groupings before resolving references to groupings in the aggregations.
         */
        RESOLVE_GROUPINGS_BEFORE_RESOLVING_REFERENCES_TO_GROUPINGS_IN_AGGREGATIONS,

        /**
         * Support for the SAMPLE aggregation function
         */
        AGG_SAMPLE,

        /**
         * Full text functions in STATS
         */
        FULL_TEXT_FUNCTIONS_IN_STATS_WHERE,

        /**
         * During resolution (pre-analysis) we have to consider that joins can override regex extracted values
         * see <a href="https://github.com/elastic/elasticsearch/issues/127467"> ES|QL: pruning of JOINs leads to missing fields #127467 </a>
         */
        FIX_JOIN_MASKING_REGEX_EXTRACT,

        /**
         * Allow the merging of the children to use {@code Aliase}s, instead of just {@code ReferenceAttribute}s.
         */
        FIX_JOIN_OUTPUT_MERGING,

        /**
         * Avid GROK and DISSECT attributes being removed when resolving fields.
         * see <a href="https://github.com/elastic/elasticsearch/issues/127468"> ES|QL: Grok only supports KEYWORD or TEXT values, found expression [type] type [INTEGER] #127468 </a>
         */
        KEEP_REGEX_EXTRACT_ATTRIBUTES,

        /**
         * The {@code ROUND_TO} function.
         */
        ROUND_TO,

        /**
         * Support for the {@code COPY_SIGN} function.
         */
        COPY_SIGN,

        /**
         * Allow lookup join on mixed numeric fields, among byte, short, int, long, half_float, scaled_float, float and double.
         */
        LOOKUP_JOIN_ON_MIXED_NUMERIC_FIELDS,

        /**
         * {@link org.elasticsearch.compute.lucene.LuceneQueryEvaluator} rewrites the query before executing it in Lucene. This
         * provides support for KQL in a STATS ... BY command that uses a KQL query for filter, for example.
         */
        LUCENE_QUERY_EVALUATOR_QUERY_REWRITE,

        /**
         * Support parameters for LIMIT command.
         */
        PARAMETER_FOR_LIMIT,

        /**
         * Changed and normalized the LIMIT error message.
         */
        NORMALIZED_LIMIT_ERROR_MESSAGE,

        /**
         * Dense vector field type support
         */
        DENSE_VECTOR_FIELD_TYPE_RELEASED,

        /**
         * Enable support for index aliases in lookup joins
         */
        ENABLE_LOOKUP_JOIN_ON_ALIASES,

        /**
         * Lookup error messages were updated to make them a bit easier to understand.
         */
        UPDATE_LOOKUP_JOIN_ERROR_MESSAGES,

        /**
         * Allows RLIKE to correctly handle the "empty language" flag, `#`.
         */
        RLIKE_WITH_EMPTY_LANGUAGE_PATTERN,

        /**
         * Enable support for cross-cluster lookup joins.
         */
        ENABLE_LOOKUP_JOIN_ON_REMOTE,

        /**
         * Fix the planning of {@code | ENRICH _remote:policy} when there's a preceding {@code | LOOKUP JOIN},
         * see <a href="https://github.com/elastic/elasticsearch/issues/129372">java.lang.ClassCastException when combining LOOKUP JOIN and remote ENRICH</a>
         */
        REMOTE_ENRICH_AFTER_LOOKUP_JOIN,

        /**
         * MATCH PHRASE function
         */
        MATCH_PHRASE_FUNCTION,

        /**
         * Support knn function
         */
        KNN_FUNCTION_V5,

        /**
         * Support for the {@code TEXT_EMBEDDING} function for generating dense vector embeddings.
         */
        TEXT_EMBEDDING_FUNCTION,

        /**
         * Support for the LIKE operator with a list of wildcards.
         */
        LIKE_WITH_LIST_OF_PATTERNS,

        LIKE_LIST_ON_INDEX_FIELDS,

        /**
         * Support parameters for SAMPLE command.
         */
        PARAMETER_FOR_SAMPLE,

        /**
         * From now, Literal only accepts strings as BytesRefs.
         * No java.lang.String anymore.
         *
         * https://github.com/elastic/elasticsearch/issues/129322
         */
        NO_PLAIN_STRINGS_IN_LITERALS,

        /**
         * Support for the mv_expand target attribute should be retained in its original position.
         * see <a href="https://github.com/elastic/elasticsearch/issues/129000"> ES|QL: inconsistent column order #129000 </a>
         */
        FIX_MV_EXPAND_INCONSISTENT_COLUMN_ORDER,

        /**
         * Support for the SET command.
         */
        SET_COMMAND(Build.current().isSnapshot()),

        /**
         * (Re)Added EXPLAIN command
         */
        EXPLAIN(Build.current().isSnapshot()),
        /**
         * Support for the RLIKE operator with a list of regexes.
         */
        RLIKE_WITH_LIST_OF_PATTERNS,

        /**
         * FUSE command
         */
        FUSE_V6,

        /**
         * Support improved behavior for LIKE operator when used with index fields.
         */
        LIKE_ON_INDEX_FIELDS,

        /**
         * Forbid usage of brackets in unquoted index and enrich policy names
         * https://github.com/elastic/elasticsearch/issues/130378
         */
        NO_BRACKETS_IN_UNQUOTED_INDEX_NAMES,

        /**
         * Cosine vector similarity function
         */
        COSINE_VECTOR_SIMILARITY_FUNCTION(Build.current().isSnapshot()),

        /**
         * Fixed some profile serialization issues
         */
        FIXED_PROFILE_SERIALIZATION,

        /**
         * Support for lookup join on multiple fields.
         */
        LOOKUP_JOIN_ON_MULTIPLE_FIELDS,
        /**
         * Dot product vector similarity function
         */
        DOT_PRODUCT_VECTOR_SIMILARITY_FUNCTION(Build.current().isSnapshot()),

        /**
         * l1 norm vector similarity function
         */
        L1_NORM_VECTOR_SIMILARITY_FUNCTION(Build.current().isSnapshot()),

        /**
         * l2 norm vector similarity function
         */
        L2_NORM_VECTOR_SIMILARITY_FUNCTION(Build.current().isSnapshot()),

        /**
         * Support for the options field of CATEGORIZE.
         */
        CATEGORIZE_OPTIONS,

        /**
         * Decay function for custom scoring
         */
        DECAY_FUNCTION(Build.current().isSnapshot()),

        /**
         * FIRST and LAST aggregate functions.
         */
        AGG_FIRST_LAST(Build.current().isSnapshot()),
        AGG_FIRST_LAST_STRING(Build.current().isSnapshot()),

        /**
         * Support correct counting of skipped shards.
         */
        CORRECT_SKIPPED_SHARDS_COUNT,

        /*
         * Support for calculating the scalar vector magnitude.
         */
        MAGNITUDE_SCALAR_VECTOR_FUNCTION(Build.current().isSnapshot()),

        /**
         * Byte elements dense vector field type support.
         */
        DENSE_VECTOR_FIELD_TYPE_BYTE_ELEMENTS,

        /**
         * Bit elements dense vector field type support.
         */
        DENSE_VECTOR_FIELD_TYPE_BIT_ELEMENTS,

        /**
         * Support null elements on vector similarity functions
         */
        VECTOR_SIMILARITY_FUNCTIONS_SUPPORT_NULL,

        /**
         * Support for vector Hamming distance.
         */
        HAMMING_VECTOR_SIMILARITY_FUNCTION(Build.current().isSnapshot()),

        /**
         * Support for tbucket function
         */
        TBUCKET,

        /**
         * Allow qualifiers in attribute names.
         */
        NAME_QUALIFIERS(Build.current().isSnapshot()),

        /**
         * URL encoding function.
         */
        URL_ENCODE(),

        /**
         * URL component encoding function.
         */
        URL_ENCODE_COMPONENT(),

        /**
         * URL decoding function.
         */
<<<<<<< HEAD
        URL_DECODE(Build.current().isSnapshot()),

        /**
         * Chunk function.
         */
        CHUNK_FUNCTION(Build.current().isSnapshot());
=======
        URL_DECODE(),

        /**
         * Allow lookup join on boolean expressions
         */
        LOOKUP_JOIN_ON_BOOLEAN_EXPRESSION,

        /**
         * FORK with remote indices
         */
        ENABLE_FORK_FOR_REMOTE_INDICES(Build.current().isSnapshot()),

        /**
         * Support for the Present function
         */
        FN_PRESENT,

        /**
         * Bugfix for STATS {{expression}} WHERE {{condition}} when the
         * expression is replaced by something else on planning
         * e.g. STATS SUM(1) WHERE x==3 is replaced by
         *      STATS MV_SUM(const)*COUNT(*) WHERE x == 3.
         */
        STATS_WITH_FILTERED_SURROGATE_FIXED,

        /**
         * TO_DENSE_VECTOR function.
         */
        TO_DENSE_VECTOR_FUNCTION,

        /**
         * Multivalued query parameters
         */
        QUERY_PARAMS_MULTI_VALUES(),

        FIX_PERCENTILE_PRECISION(),

        /**
         * Support for the Absent function
         */
        FN_ABSENT,

        /** INLINE STATS supports remote indices */
        INLINE_STATS_SUPPORTS_REMOTE(INLINESTATS_V11.enabled),

        INLINE_STATS_WITH_UNION_TYPES_IN_STUB_RELATION(INLINE_STATS.enabled),

        /**
         * Support TS command in non-snapshot builds
         */
        TS_COMMAND_V0(),

        /**
         * Add support for counter doubles, ints, and longs in first_ and last_over_time
         */
        FIRST_LAST_OVER_TIME_COUNTER_SUPPORT,

        FIX_ALIAS_ID_WHEN_DROP_ALL_AGGREGATES,

        /**
         * INLINE STATS fix incorrect prunning of null filtering
         * https://github.com/elastic/elasticsearch/pull/135011
         */
        INLINE_STATS_FIX_PRUNING_NULL_FILTER(INLINESTATS_V11.enabled),

        INLINE_STATS_FIX_OPTIMIZED_AS_LOCAL_RELATION(INLINESTATS_V11.enabled),

        DENSE_VECTOR_AGG_METRIC_DOUBLE_IF_FNS,

        /**
         * FUSE L2_NORM score normalization support
         */
        FUSE_L2_NORM(Build.current().isSnapshot()),

        /**
         * Support for requesting the "_tsid" metadata field.
         */
        METADATA_TSID_FIELD,

        /**
         * Permit the data type of a field changing from TEXT to KEYWORD
         * when being grouped on in aggregations on the TS command.
         */
        TS_PERMIT_TEXT_BECOMING_KEYWORD_WHEN_GROUPED_ON,

        /**
         * Fix management of plans with no columns
         * https://github.com/elastic/elasticsearch/issues/120272
         */
        FIX_NO_COLUMNS,

        /**
         * Support for dots in FUSE attributes
         */
        DOTS_IN_FUSE,

        /**
         * Support for the literal {@code m} suffix as an alias for {@code minute} in temporal amounts.
         */
        TEMPORAL_AMOUNT_M;
>>>>>>> 7625490a

        private final boolean enabled;

        Cap() {
            this.enabled = true;
        };

        Cap(boolean enabled) {
            this.enabled = enabled;
        };

        Cap(FeatureFlag featureFlag) {
            this.enabled = featureFlag.isEnabled();
        }

        public boolean isEnabled() {
            return enabled;
        }

        public String capabilityName() {
            return name().toLowerCase(Locale.ROOT);
        }
    }

    public static final Set<String> CAPABILITIES = capabilities(false);

    /**
     * Get a {@link Set} of all capabilities. If the {@code all} parameter is {@code false}
     * then only <strong>enabled</strong> capabilities are returned - otherwise <strong>all</strong>
     * known capabilities are returned.
     */
    public static Set<String> capabilities(boolean all) {
        List<String> caps = new ArrayList<>();
        for (Cap cap : Cap.values()) {
            if (all || cap.isEnabled()) {
                caps.add(cap.capabilityName());
            }
        }

        /*
         * Add all of our cluster features without the leading "esql."
         */
        for (NodeFeature feature : new EsqlFeatures().getFeatures()) {
            caps.add(cap(feature));
        }
        return Set.copyOf(caps);
    }

    /**
     * Convert a {@link NodeFeature} from {@link EsqlFeatures} into a
     * capability.
     */
    public static String cap(NodeFeature feature) {
        assert feature.id().startsWith("esql.");
        return feature.id().substring("esql.".length());
    }
}<|MERGE_RESOLUTION|>--- conflicted
+++ resolved
@@ -1405,14 +1405,6 @@
         /**
          * URL decoding function.
          */
-<<<<<<< HEAD
-        URL_DECODE(Build.current().isSnapshot()),
-
-        /**
-         * Chunk function.
-         */
-        CHUNK_FUNCTION(Build.current().isSnapshot());
-=======
         URL_DECODE(),
 
         /**
@@ -1512,8 +1504,12 @@
         /**
          * Support for the literal {@code m} suffix as an alias for {@code minute} in temporal amounts.
          */
-        TEMPORAL_AMOUNT_M;
->>>>>>> 7625490a
+        TEMPORAL_AMOUNT_M,
+
+        /**
+         * Chunk function.
+         */
+        CHUNK_FUNCTION(Build.current().isSnapshot());
 
         private final boolean enabled;
 

/*
 * Copyright Elasticsearch B.V. and/or licensed to Elasticsearch B.V. under one
 * or more contributor license agreements. Licensed under the Elastic License
 * 2.0; you may not use this file except in compliance with the Elastic License
 * 2.0.
 */

package org.elasticsearch.xpack.esql.action;

import org.elasticsearch.Build;
import org.elasticsearch.common.util.FeatureFlag;
import org.elasticsearch.compute.lucene.read.ValuesSourceReaderOperator;
import org.elasticsearch.features.NodeFeature;
import org.elasticsearch.rest.action.admin.cluster.RestNodesCapabilitiesAction;
import org.elasticsearch.xpack.esql.plugin.EsqlFeatures;

import java.util.ArrayList;
import java.util.List;
import java.util.Locale;
import java.util.Set;

/**
 * A {@link Set} of "capabilities" supported by the {@link RestEsqlQueryAction}
 * and {@link RestEsqlAsyncQueryAction} APIs. These are exposed over the
 * {@link RestNodesCapabilitiesAction} and we use them to enable tests.
 */
public class EsqlCapabilities {
    public enum Cap {
        /**
         * Introduction of {@code MV_SORT}, {@code MV_SLICE}, and {@code MV_ZIP}.
         * Added in #106095.
         */
        MV_SORT,

        /**
         * When we disabled some broken optimizations around {@code nullable}.
         * Fixed in #105691.
         */
        DISABLE_NULLABLE_OPTS,

        /**
         * Introduction of {@code ST_X} and {@code ST_Y}. Added in #105768.
         */
        ST_X_Y,

        /**
         * Changed precision of {@code geo_point} and {@code cartesian_point} fields, by loading from source into WKB. Done in #103691.
         */
        SPATIAL_POINTS_FROM_SOURCE,

        /**
         * Support for loading {@code geo_shape} and {@code cartesian_shape} fields. Done in #104269.
         */
        SPATIAL_SHAPES,

        /**
         * Do validation check on geo_point and geo_shape fields. Done in #128259.
         */
        GEO_VALIDATION,

        /**
         * Support for spatial aggregation {@code ST_CENTROID}. Done in #104269.
         */
        ST_CENTROID_AGG,

        /**
         * Support for spatial aggregation {@code ST_INTERSECTS}. Done in #104907.
         */
        ST_INTERSECTS,

        /**
         * Support for spatial aggregation {@code ST_CONTAINS} and {@code ST_WITHIN}. Done in #106503.
         */
        ST_CONTAINS_WITHIN,

        /**
         * Support for spatial aggregation {@code ST_DISJOINT}. Done in #107007.
         */
        ST_DISJOINT,

        /**
         * The introduction of the {@code VALUES} agg.
         */
        AGG_VALUES,

        /**
         * Expand the {@code VALUES} agg to cover spatial types.
         */
        AGG_VALUES_SPATIAL,

        /**
         * Accept unsigned longs on MAX and MIN aggregations.
         */
        AGG_MAX_MIN_UNSIGNED_LONG,

        /**
         * Accept unsigned longs on VALUES and SAMPLE aggregations.
         */
        AGG_VALUES_SAMPLE_UNSIGNED_LONG,

        /**
         * Does ESQL support async queries.
         */
        ASYNC_QUERY,

        /**
         * Does ESQL support FROM OPTIONS?
         */
        @Deprecated
        FROM_OPTIONS,

        /**
         * Cast string literals to a desired data type.
         */
        STRING_LITERAL_AUTO_CASTING,

        /**
         * Base64 encoding and decoding functions.
         */
        BASE64_DECODE_ENCODE,

        /**
         * Support for the :: casting operator
         */
        CASTING_OPERATOR,

        /**
         * Support for the ::date casting operator
         */
        CASTING_OPERATOR_FOR_DATE,

        /**
         * Blocks can be labelled with {@link org.elasticsearch.compute.data.Block.MvOrdering#SORTED_ASCENDING} for optimizations.
         */
        MV_ORDERING_SORTED_ASCENDING,

        /**
         * Support for metrics counter fields
         */
        METRICS_COUNTER_FIELDS,

        /**
         * Cast string literals to a desired data type for IN predicate and more types for BinaryComparison.
         */
        STRING_LITERAL_AUTO_CASTING_EXTENDED,
        /**
         * Support for metadata fields.
         */
        METADATA_FIELDS,

        /**
         * Support specifically for *just* the _index METADATA field. Used by CsvTests, since that is the only metadata field currently
         * supported.
         */
        INDEX_METADATA_FIELD,

        /**
         * Support for timespan units abbreviations
         */
        TIMESPAN_ABBREVIATIONS,

        /**
         * Support metrics counter types
         */
        COUNTER_TYPES,

        /**
         * Support for function {@code BIT_LENGTH}. Done in #115792
         */
        FN_BIT_LENGTH,

        /**
         * Support for function {@code BYTE_LENGTH}.
         */
        FN_BYTE_LENGTH,

        /**
         * Support for function {@code REVERSE}.
         */
        FN_REVERSE,

        /**
         * Support for reversing whole grapheme clusters. This is not supported
         * on JDK versions less than 20 which are not supported in ES 9.0.0+ but this
         * exists to keep the {@code 8.x} branch similar to the {@code main} branch.
         */
        FN_REVERSE_GRAPHEME_CLUSTERS,

        /**
         * Support for function {@code CONTAINS}. Done in <a href="https://github.com/elastic/elasticsearch/pull/133016">#133016.</a>
         */
        FN_CONTAINS,

        /**
         * Support for function {@code CBRT}. Done in #108574.
         */
        FN_CBRT,

        /**
         * Support for function {@code HYPOT}.
         */
        FN_HYPOT,

        /**
         * Support for {@code MV_APPEND} function. #107001
         */
        FN_MV_APPEND,

        /**
         * Support for {@code MV_MEDIAN_ABSOLUTE_DEVIATION} function.
         */
        FN_MV_MEDIAN_ABSOLUTE_DEVIATION,

        /**
         * Support for {@code MV_PERCENTILE} function.
         */
        FN_MV_PERCENTILE,

        /**
         * Support for function {@code IP_PREFIX}.
         */
        FN_IP_PREFIX,

        /**
         * Fix on function {@code SUBSTRING} that makes it not return null on empty strings.
         */
        FN_SUBSTRING_EMPTY_NULL,

        /**
         * Fixes on function {@code ROUND} that avoid it throwing exceptions on runtime for unsigned long cases.
         */
        FN_ROUND_UL_FIXES,

        /**
         * Support for function {@code SCALB}.
         */
        FN_SCALB,

        /**
         * Support for function DAY_NAME
         */
        FN_DAY_NAME,

        /**
         * Support for function MONTH_NAME
         */
        FN_MONTH_NAME,

        /**
         * support for MV_CONTAINS function
         * <a href="https://github.com/elastic/elasticsearch/pull/133099/">Add MV_CONTAINS function #133099</a>
         */
        FN_MV_CONTAINS_V1,

        /**
         * Fixes for multiple functions not serializing their source, and emitting warnings with wrong line number and text.
         */
        FUNCTIONS_SOURCE_SERIALIZATION_WARNINGS,

        /**
         * All functions that take TEXT should never emit TEXT, only KEYWORD. #114334
         */
        FUNCTIONS_NEVER_EMIT_TEXT,

        /**
         * Support for the {@code INLINESTATS} syntax.
         */
        INLINESTATS(),

        /**
         * Support for the expressions in grouping in {@code INLINESTATS} syntax.
         */
        INLINESTATS_V2(),

        /**
         * Support for aggregation function {@code TOP}.
         */
        AGG_TOP,

        /**
         * Support for booleans in aggregations {@code MAX} and {@code MIN}.
         */
        AGG_MAX_MIN_BOOLEAN_SUPPORT,

        /**
         * Support for ips in aggregations {@code MAX} and {@code MIN}.
         */
        AGG_MAX_MIN_IP_SUPPORT,

        /**
         * Support for strings in aggregations {@code MAX} and {@code MIN}.
         */
        AGG_MAX_MIN_STRING_SUPPORT,

        /**
         * Support for booleans in {@code TOP} aggregation.
         */
        AGG_TOP_BOOLEAN_SUPPORT,

        /**
         * Support for ips in {@code TOP} aggregation.
         */
        AGG_TOP_IP_SUPPORT,

        /**
         * Support for {@code keyword} and {@code text} fields in {@code TOP} aggregation.
         */
        AGG_TOP_STRING_SUPPORT,

        /**
         * Make optional the order field in the TOP agg command, and default it to "ASC".
         */
        AGG_TOP_WITH_OPTIONAL_ORDER_FIELD,

        /**
         * {@code CASE} properly handling multivalue conditions.
         */
        CASE_MV,

        /**
         * Support for loading values over enrich. This is supported by all versions of ESQL but not
         * the unit test CsvTests.
         */
        ENRICH_LOAD,

        /**
         * Optimization for ST_CENTROID changed some results in cartesian data. #108713
         */
        ST_CENTROID_AGG_OPTIMIZED,

        /**
         * Support for requesting the "_ignored" metadata field.
         */
        METADATA_IGNORED_FIELD,

        /**
         * LOOKUP command with
         * - tables using syntax {@code "tables": {"type": [<values>]}}
         * - fixed variable shadowing
         * - fixed Join.references(), requiring breaking change to Join serialization
         */
        LOOKUP_V4(Build.current().isSnapshot()),

        /**
         * Support for requesting the "REPEAT" command.
         */
        REPEAT,

        /**
         * Cast string literals to datetime in addition and subtraction when the other side is a date or time interval.
         */
        STRING_LITERAL_AUTO_CASTING_TO_DATETIME_ADD_SUB,

        /**
         * Support implicit casting for union typed fields that are mixed with date and date_nanos type.
         */
        IMPLICIT_CASTING_DATE_AND_DATE_NANOS,

        /**
         * Support for named or positional parameters in EsqlQueryRequest.
         */
        NAMED_POSITIONAL_PARAMETER,

        /**
         * Support multiple field mappings if appropriate conversion function is used (union types)
         */
        UNION_TYPES,

        /**
         * Support unmapped using the INSIST keyword.
         */
        UNMAPPED_FIELDS(Build.current().isSnapshot()),

        /**
         * Support for function {@code ST_DISTANCE}. Done in #108764.
         */
        ST_DISTANCE,

        /** Support for function {@code ST_EXTENT_AGG}. */
        ST_EXTENT_AGG,

        /** Optimization of ST_EXTENT_AGG with doc-values as IntBlock. */
        ST_EXTENT_AGG_DOCVALUES,

        /**
         * Fix determination of CRS types in spatial functions when folding.
         */
        SPATIAL_FUNCTIONS_FIX_CRSTYPE_FOLDING,

        /**
         * Enable spatial predicate functions to support multi-values. Done in #112063.
         */
        SPATIAL_PREDICATES_SUPPORT_MULTIVALUES,

        /**
         * Enable spatial distance function to support multi-values. Done in #114836.
         */
        SPATIAL_DISTANCE_SUPPORTS_MULTIVALUES,

        /**
         * Support a number of fixes and enhancements to spatial distance pushdown. Done in #112938.
         */
        SPATIAL_DISTANCE_PUSHDOWN_ENHANCEMENTS,

        /**
         * Fix for spatial centroid when no records are found.
         */
        SPATIAL_CENTROID_NO_RECORDS,

        /**
         * Support ST_ENVELOPE function (and related ST_XMIN, etc.).
         */
        ST_ENVELOPE,

        /**
         * Support ST_GEOHASH, ST_GEOTILE and ST_GEOHEX functions
         */
        SPATIAL_GRID,

        /**
         * Support geohash, geotile and geohex data types. Done in #129581
         */
        SPATIAL_GRID_TYPES,

        /**
         * Support geohash, geotile and geohex in ST_INTERSECTS and ST_DISJOINT. Done in #133546
         */
        SPATIAL_GRID_INTERSECTS,

        /**
         * Fix to GROK and DISSECT that allows extracting attributes with the same name as the input
         * https://github.com/elastic/elasticsearch/issues/110184
         */
        GROK_DISSECT_MASKING,

        /**
         * Support for quoting index sources in double quotes.
         */
        DOUBLE_QUOTES_SOURCE_ENCLOSING,

        /**
         * Support for WEIGHTED_AVG function.
         */
        AGG_WEIGHTED_AVG,

        /**
         * Fix for union-types when aggregating over an inline conversion with casting operator. Done in #110476.
         */
        UNION_TYPES_AGG_CAST,

        /**
         * When pushing down {@code STATS count(field::type)} for a union type field, we wrongly used a synthetic attribute name in the
         * query instead of the actual field name. This led to 0 counts instead of the correct result.
         */
        FIX_COUNT_PUSHDOWN_FOR_UNION_TYPES,

        /**
         * Fix to GROK validation in case of multiple fields with same name and different types
         * https://github.com/elastic/elasticsearch/issues/110533
         */
        GROK_VALIDATION,

        /**
         * Fix for union-types when aggregating over an inline conversion with conversion function. Done in #110652.
         */
        UNION_TYPES_INLINE_FIX,

        /**
         * Fix for union-types when sorting a type-casted field. We changed how we remove synthetic union-types fields.
         */
        UNION_TYPES_REMOVE_FIELDS,

        /**
         * Fix for union-types when renaming unrelated columns.
         * https://github.com/elastic/elasticsearch/issues/111452
         */
        UNION_TYPES_FIX_RENAME_RESOLUTION,

        /**
         * Execute `RENAME` operations sequentially from left to right,
         * see <a href="https://github.com/elastic/elasticsearch/issues/122250"> ESQL: Align RENAME behavior with EVAL for sequential processing #122250 </a>
         */
        RENAME_SEQUENTIAL_PROCESSING,

        /**
         * Support for assignment in RENAME, besides the use of `AS` keyword.
         */
        RENAME_ALLOW_ASSIGNMENT,

        /**
         * Support for removing empty attribute in merging output.
         * See <a href="https://github.com/elastic/elasticsearch/issues/126392"> ESQL: EVAL after STATS produces an empty column #126392 </a>
         */
        REMOVE_EMPTY_ATTRIBUTE_IN_MERGING_OUTPUT,

        /**
         * Support for retain aggregate when grouping.
         * See <a href="https://github.com/elastic/elasticsearch/issues/126026"> ES|QL: columns not projected away despite KEEP #126026 </a>
         */
        RETAIN_AGGREGATE_WHEN_GROUPING,

        /**
         * Fix for union-types when some indexes are missing the required field. Done in #111932.
         */
        UNION_TYPES_MISSING_FIELD,

        /**
         * Fix for widening of short numeric types in union-types. Done in #112610
         */
        UNION_TYPES_NUMERIC_WIDENING,

        /**
         * Fix a parsing issue where numbers below Long.MIN_VALUE threw an exception instead of parsing as doubles.
         * see <a href="https://github.com/elastic/elasticsearch/issues/104323"> Parsing large numbers is inconsistent #104323 </a>
         */
        FIX_PARSING_LARGE_NEGATIVE_NUMBERS,

        /**
         * Fix precision of scaled_float field values retrieved from stored source
         * see <a href="https://github.com/elastic/elasticsearch/issues/122547"> Slight inconsistency in ESQL using scaled_float field #122547 </a>
         */
        FIX_PRECISION_OF_SCALED_FLOAT_FIELDS,

        /**
         * Fix the status code returned when trying to run count_distinct on the _source type (which is not supported).
         * see <a href="https://github.com/elastic/elasticsearch/issues/105240">count_distinct(_source) returns a 500 response</a>
         */
        FIX_COUNT_DISTINCT_SOURCE_ERROR,

        /**
         * Use RangeQuery for BinaryComparison on DateTime fields.
         */
        RANGEQUERY_FOR_DATETIME,

        /**
         * Enforce strict type checking on ENRICH range types, and warnings for KEYWORD parsing at runtime. Done in #115091.
         */
        ENRICH_STRICT_RANGE_TYPES,

        /**
         * Fix for non-unique attribute names in ROW and logical plans.
         * https://github.com/elastic/elasticsearch/issues/110541
         */
        UNIQUE_NAMES,

        /**
         * Make attributes of GROK/DISSECT adjustable and fix a shadowing bug when pushing them down past PROJECT.
         * https://github.com/elastic/elasticsearch/issues/108008
         */
        FIXED_PUSHDOWN_PAST_PROJECT,

        /**
         * When resolving renames, consider all {@code Attribute}s in the plan, not just the {@code ReferenceAttribute}s.
         */
        FIXED_PUSHDOWN_PAST_PROJECT_WITH_ATTRIBUTES_RESOLUTION,

        /**
         * Adds the {@code MV_PSERIES_WEIGHTED_SUM} function for converting sorted lists of numbers into
         * a bounded score. This is a generalization of the
         * <a href="https://en.wikipedia.org/wiki/Riemann_zeta_function">riemann zeta function</a> but we
         * don't name it that because we don't support complex numbers and don't want to make folks think
         * of mystical number theory things. This is just a weighted sum that is adjacent to magic.
         */
        MV_PSERIES_WEIGHTED_SUM,

        /**
         * Support for match operator as a colon. Previous support for match operator as MATCH has been removed
         */
        MATCH_OPERATOR_COLON,

        /**
         * Removing support for the {@code META} keyword.
         */
        NO_META,

        /**
         * Add CombineBinaryComparisons rule.
         */
        COMBINE_BINARY_COMPARISONS,

        /**
         * Support for nanosecond dates as a data type
         */
        DATE_NANOS_TYPE(),

        /**
         * Support for to_date_nanos function
         */
        TO_DATE_NANOS(),

        /**
         * Support for date nanos type in binary comparisons
         */
        DATE_NANOS_BINARY_COMPARISON(),

        /**
         * Support for mixed comparisons between nanosecond and millisecond dates
         */
        DATE_NANOS_COMPARE_TO_MILLIS(),
        /**
         * Support implicit casting of strings to date nanos
         */
        DATE_NANOS_IMPLICIT_CASTING(),
        /**
         * Support Least and Greatest functions on Date Nanos type
         */
        LEAST_GREATEST_FOR_DATENANOS(),
        /**
         * support date extract function for date nanos
         */
        DATE_NANOS_DATE_EXTRACT(),
        /**
         * Support add and subtract on date nanos
         */
        DATE_NANOS_ADD_SUBTRACT(),
        /**
         * Support for date_trunc function on date nanos type
         */
        DATE_TRUNC_DATE_NANOS(),

        /**
         * Support date nanos values as the field argument to bucket
         */
        DATE_NANOS_BUCKET(),

        /**
         * support aggregations on date nanos
         */
        DATE_NANOS_AGGREGATIONS(),

        /**
         * Support the {@link org.elasticsearch.xpack.esql.expression.predicate.operator.comparison.In} operator for date nanos
         */
        DATE_NANOS_IN_OPERATOR(),
        /**
         * Support running date format function on nanosecond dates
         */
        DATE_NANOS_DATE_FORMAT(),
        /**
         * support date diff function on date nanos type, and mixed nanos/millis
         */
        DATE_NANOS_DATE_DIFF(),
        /**
         * Indicates that https://github.com/elastic/elasticsearch/issues/125439 (incorrect lucene push down for date nanos) is fixed
         */
        FIX_DATE_NANOS_LUCENE_PUSHDOWN_BUG(),
        /**
         * Fixes a bug where dates are incorrectly formatted if a where clause compares nanoseconds to both milliseconds and nanoseconds,
         * e.g. {@code WHERE millis > to_datenanos("2023-10-23T12:15:03.360103847") AND millis < to_datetime("2023-10-23T13:53:55.832")}
         */
        FIX_DATE_NANOS_MIXED_RANGE_PUSHDOWN_BUG(),

        /**
         * Support for date nanos in lookup join. Done in #127962
         */
        DATE_NANOS_LOOKUP_JOIN,

        /**
         * DATE_PARSE supports reading timezones
         */
        DATE_PARSE_TZ(),

        /**
         * Support for datetime in least and greatest functions
         */
        LEAST_GREATEST_FOR_DATES,

        /**
         * Support CIDRMatch in CombineDisjunctions rule.
         */
        COMBINE_DISJUNCTIVE_CIDRMATCHES,

        /**
         * Support sending HTTP headers about the status of an async query.
         */
        ASYNC_QUERY_STATUS_HEADERS,

        /**
         * Fix async headers not being sent on "get" requests
         */
        ASYNC_QUERY_STATUS_HEADERS_FIX,

        /**
         * Consider the upper bound when computing the interval in BUCKET auto mode.
         */
        BUCKET_INCLUSIVE_UPPER_BOUND,

        /**
         * Enhanced DATE_TRUNC with arbitrary month and year intervals. (#120302)
         */
        DATE_TRUNC_WITH_ARBITRARY_INTERVALS,

        /**
         * Changed error messages for fields with conflicting types in different indices.
         */
        SHORT_ERROR_MESSAGES_FOR_UNSUPPORTED_FIELDS,

        /**
         * Support for the whole number spans in BUCKET function.
         */
        BUCKET_WHOLE_NUMBER_AS_SPAN,

        /**
         * Allow mixed numeric types in coalesce
         */
        MIXED_NUMERIC_TYPES_IN_COALESCE,

        /**
         * Support for requesting the "SPACE" function.
         */
        SPACE,

        /**
         * Support explicit casting from string literal to DATE_PERIOD or TIME_DURATION.
         */
        CAST_STRING_LITERAL_TO_TEMPORAL_AMOUNT,

        /**
         * Supported the text categorization function "CATEGORIZE".
         */
        CATEGORIZE_V6,

        /**
         * Support for multiple groupings in "CATEGORIZE".
         */
        CATEGORIZE_MULTIPLE_GROUPINGS,
        /**
         * QSTR function
         */
        QSTR_FUNCTION,

        /**
         * MATCH function
         */
        MATCH_FUNCTION,

        /**
         * KQL function
         */
        KQL_FUNCTION,

        /**
         * Support for optional parameters in KQL function (case_insensitive, time_zone, default_field, boost).
         */
        KQL_FUNCTION_OPTIONS,

        /**
         * Hash function
         */
        HASH_FUNCTION,
        /**
         * Hash function aliases such as MD5
         */
        HASH_FUNCTION_ALIASES_V1,

        /**
         * Don't optimize CASE IS NOT NULL function by not requiring the fields to be not null as well.
         * https://github.com/elastic/elasticsearch/issues/112704
         */
        FIXED_WRONG_IS_NOT_NULL_CHECK_ON_CASE,

        /**
         * Compute year differences in full calendar years.
         */
        DATE_DIFF_YEAR_CALENDARIAL,

        /**
         * Fix sorting not allowed on _source and counters.
         */
        SORTING_ON_SOURCE_AND_COUNTERS_FORBIDDEN,

        /**
         * Fix {@code SORT} when the {@code _source} field is not a sort key but
         * <strong>is</strong> being returned.
         */
        SORT_RETURNING_SOURCE_OK,

        /**
         * _source field mapping directives: https://www.elastic.co/guide/en/elasticsearch/reference/current/mapping-source-field.html
         */
        SOURCE_FIELD_MAPPING,

        /**
         * Allow filter per individual aggregation.
         */
        PER_AGG_FILTERING,

        /**
         * Fix {@link #PER_AGG_FILTERING} grouped by ordinals.
         */
        PER_AGG_FILTERING_ORDS,

        /**
         * Support for {@code STD_DEV} aggregation.
         */
        STD_DEV,

        /**
         * Fix for https://github.com/elastic/elasticsearch/issues/114714
         */
        FIX_STATS_BY_FOLDABLE_EXPRESSION,

        /**
         * Adding stats for functions (stack telemetry)
         */
        FUNCTION_STATS,
        /**
         * Fix for an optimization that caused wrong results
         * https://github.com/elastic/elasticsearch/issues/115281
         */
        FIX_FILTER_PUSHDOWN_PAST_STATS,

        /**
         * Send warnings on STATS alias collision
         * https://github.com/elastic/elasticsearch/issues/114970
         */
        STATS_ALIAS_COLLISION_WARNINGS,

        /**
         * This enables 60_usage.yml "Basic ESQL usage....snapshot" version test. See also the next capability.
         */
        SNAPSHOT_TEST_FOR_TELEMETRY_V2(Build.current().isSnapshot()),

        /**
         * This enables 60_usage.yml "Basic ESQL usage....non-snapshot" version test. See also the previous capability.
         */
        NON_SNAPSHOT_TEST_FOR_TELEMETRY_V2(Build.current().isSnapshot() == false),

        /**
         * Support simplified syntax for named parameters for field and function names.
         */
        NAMED_PARAMETER_FOR_FIELD_AND_FUNCTION_NAMES_SIMPLIFIED_SYNTAX(),

        /**
         * Fix pushdown of LIMIT past MV_EXPAND
         */
        ADD_LIMIT_INSIDE_MV_EXPAND,

        DELAY_DEBUG_FN(Build.current().isSnapshot()),

        /** Capability for remote metadata test */
        METADATA_FIELDS_REMOTE_TEST(false),
        /**
         * WIP on Join planning
         * - Introduce BinaryPlan and co
         * - Refactor INLINESTATS and LOOKUP as a JOIN block
         */
        JOIN_PLANNING_V1(Build.current().isSnapshot()),

        /**
         * Support implicit casting from string literal to DATE_PERIOD or TIME_DURATION.
         */
        IMPLICIT_CASTING_STRING_LITERAL_TO_TEMPORAL_AMOUNT,

        /**
         * LOOKUP JOIN
         */
        JOIN_LOOKUP_V12,

        /**
         * LOOKUP JOIN with TEXT fields on the right (right side of the join) (#119473)
         */
        LOOKUP_JOIN_TEXT(JOIN_LOOKUP_V12.isEnabled()),

        /**
         * LOOKUP JOIN skipping MVs and sending warnings (https://github.com/elastic/elasticsearch/issues/118780)
         */
        JOIN_LOOKUP_SKIP_MV_WARNINGS(JOIN_LOOKUP_V12.isEnabled()),

        /**
         * Fix for async operator sometimes completing the driver without emitting the stored warnings
         */
        ASYNC_OPERATOR_WARNINGS_FIX,

        /**
         * Fix pushing down LIMIT past LOOKUP JOIN in case of multiple matching join keys.
         */
        JOIN_LOOKUP_FIX_LIMIT_PUSHDOWN(JOIN_LOOKUP_V12.isEnabled()),

        /**
         * Fix for https://github.com/elastic/elasticsearch/issues/117054
         */
        FIX_NESTED_FIELDS_NAME_CLASH_IN_INDEXRESOLVER,

        /**
         * Fix for https://github.com/elastic/elasticsearch/issues/114714, again
         */
        FIX_STATS_BY_FOLDABLE_EXPRESSION_2,

        /**
         * Support the "METADATA _score" directive to enable _score column.
         */
        METADATA_SCORE,

        /**
         * Term function
         */
        TERM_FUNCTION(Build.current().isSnapshot()),

        /**
         * Additional types for match function and operator
         */
        MATCH_ADDITIONAL_TYPES,

        /**
         * Fix for regex folding with case-insensitive pattern https://github.com/elastic/elasticsearch/issues/118371
         */
        FIXED_REGEX_FOLD,

        /**
         * Full text functions can be used in disjunctions
         */
        FULL_TEXT_FUNCTIONS_DISJUNCTIONS,

        /**
         * Change field caps response for semantic_text fields to be reported as text
         */
        SEMANTIC_TEXT_FIELD_CAPS,

        /**
         * Support named argument for function in map format.
         */
        OPTIONAL_NAMED_ARGUMENT_MAP_FOR_FUNCTION(Build.current().isSnapshot()),

        /**
         * Disabled support for index aliases in lookup joins
         */
        LOOKUP_JOIN_NO_ALIASES(JOIN_LOOKUP_V12.isEnabled()),

        /**
         * Full text functions can be used in disjunctions as they are implemented in compute engine
         */
        FULL_TEXT_FUNCTIONS_DISJUNCTIONS_COMPUTE_ENGINE,

        /**
         * Support match options in match function
         */
        MATCH_FUNCTION_OPTIONS,

        /**
         * Support options in the query string function.
         */
        QUERY_STRING_FUNCTION_OPTIONS,

        /**
         * Enable aggregate_metric_double in non-snapshot builds
         */
        AGGREGATE_METRIC_DOUBLE_V0,

        /**
         * Support change point detection "CHANGE_POINT".
         */
        CHANGE_POINT,

        /**
         * Fix for https://github.com/elastic/elasticsearch/issues/120817
         * and https://github.com/elastic/elasticsearch/issues/120803
         * Support for queries that have multiple SORTs that cannot become TopN
         */
        REMOVE_REDUNDANT_SORT,

        /**
         * Fixes a series of issues with inlinestats which had an incomplete implementation after lookup and inlinestats
         * were refactored.
         */
        INLINESTATS_V11,

        /**
         * Renamed `INLINESTATS` to `INLINE STATS`.
         */
        INLINE_STATS,

        /**
         * Support partial_results
         */
        SUPPORT_PARTIAL_RESULTS,

        /**
         * Support for RERANK command
         */
        RERANK,

        /**
         * Support for COMPLETION command
         */
        COMPLETION,

        /**
         * Allow mixed numeric types in conditional functions - case, greatest and least
         */
        MIXED_NUMERIC_TYPES_IN_CASE_GREATEST_LEAST,

        /**
         * Lucene query pushdown to StartsWith and EndsWith functions.
         * This capability was created to avoid receiving wrong warnings from old nodes in mixed clusters
         */
        STARTS_WITH_ENDS_WITH_LUCENE_PUSHDOWN,

        /**
         * Full text functions can be scored when being part of a disjunction
         */
        FULL_TEXT_FUNCTIONS_DISJUNCTIONS_SCORE,

        /**
         * Support for multi-match function.
         */
        MULTI_MATCH_FUNCTION(Build.current().isSnapshot()),

        /**
         * Do {@code TO_LOWER} and {@code TO_UPPER} process all field values?
         */
        TO_LOWER_MV,

        /**
         * Use double parameter markers to represent field or function names.
         */
        DOUBLE_PARAMETER_MARKERS_FOR_IDENTIFIERS,

        /**
         * Non full text functions do not contribute to score
         */
        NON_FULL_TEXT_FUNCTIONS_SCORING,

        /**
         * The {@code _query} API now reports the original types.
         */
        REPORT_ORIGINAL_TYPES,

        /**
         * The metrics command
         */
        @Deprecated
        METRICS_COMMAND(Build.current().isSnapshot()),

        /**
         * Are the {@code documents_found} and {@code values_loaded} fields available
         * in the response and profile?
         */
        DOCUMENTS_FOUND_AND_VALUES_LOADED,

        /**
         * Index component selector syntax (my-data-stream-name::failures)
         */
        INDEX_COMPONENT_SELECTORS,

        /**
         * Make numberOfChannels consistent with layout in DefaultLayout by removing duplicated ChannelSet.
         */
        MAKE_NUMBER_OF_CHANNELS_CONSISTENT_WITH_LAYOUT,

        /**
         * Supercedes {@link Cap#MAKE_NUMBER_OF_CHANNELS_CONSISTENT_WITH_LAYOUT}.
         */
        FIX_REPLACE_MISSING_FIELD_WITH_NULL_DUPLICATE_NAME_ID_IN_LAYOUT,

        /**
         * Support for filter in converted null.
         * See <a href="https://github.com/elastic/elasticsearch/issues/125832"> ESQL: Fix `NULL` handling in `IN` clause #125832 </a>
         */
        FILTER_IN_CONVERTED_NULL,

        /**
         * When creating constant null blocks in {@link ValuesSourceReaderOperator}, we also handed off
         * the ownership of that block - but didn't account for the fact that the caller might close it, leading to double releases
         * in some union type queries. C.f. https://github.com/elastic/elasticsearch/issues/125850
         */
        FIX_DOUBLY_RELEASED_NULL_BLOCKS_IN_VALUESOURCEREADER,

        /**
         * Listing queries and getting information on a specific query.
         */
        QUERY_MONITORING,

        /**
         * Support for FORK out of snapshot
         */
        FORK_V9,

        /**
         * Support for union types in FORK
         */
        FORK_UNION_TYPES,

        /**
         * Support for the {@code leading_zeros} named parameter.
         */
        TO_IP_LEADING_ZEROS,

        /**
         * Does the usage information for ESQL contain a histogram of {@code took} values?
         */
        USAGE_CONTAINS_TOOK,

        /**
         * Support loading of ip fields if they are not indexed.
         */
        LOADING_NON_INDEXED_IP_FIELDS,

        /**
         * During resolution (pre-analysis) we have to consider that joins or enriches can override EVALuated values
         * https://github.com/elastic/elasticsearch/issues/126419
         */
        FIX_JOIN_MASKING_EVAL,

        /**
         * Support for keeping `DROP` attributes when resolving field names.
         * see <a href="https://github.com/elastic/elasticsearch/issues/126418"> ES|QL: no matches for pattern #126418 </a>
         */
        DROP_AGAIN_WITH_WILDCARD_AFTER_EVAL,

        /**
         * Correctly ask for all fields from lookup indices even when there is e.g. a {@code DROP *field} after.
         * See <a href="https://github.com/elastic/elasticsearch/issues/129561">
         *     ES|QL: missing columns for wildcard drop after lookup join  #129561</a>
         */
        DROP_WITH_WILDCARD_AFTER_LOOKUP_JOIN,

        /**
         * score function
         */
        SCORE_FUNCTION(Build.current().isSnapshot()),

        /**
         * Support for the SAMPLE command
         */
        SAMPLE_V3,

        /**
         * The {@code _query} API now gives a cast recommendation if multiple types are found in certain instances.
         */
        SUGGESTED_CAST,

        /**
         * Guards a bug fix matching {@code TO_LOWER(f) == ""}.
         */
        TO_LOWER_EMPTY_STRING,

        /**
         * Support for INCREASE, DELTA timeseries aggregations.
         */
        INCREASE,
        DELTA_TS_AGG,
        CLAMP_FUNCTIONS,

        /**
         * Resolve groupings before resolving references to groupings in the aggregations.
         */
        RESOLVE_GROUPINGS_BEFORE_RESOLVING_REFERENCES_TO_GROUPINGS_IN_AGGREGATIONS,

        /**
         * Support for the SAMPLE aggregation function
         */
        AGG_SAMPLE,

        /**
         * Full text functions in STATS
         */
        FULL_TEXT_FUNCTIONS_IN_STATS_WHERE,

        /**
         * During resolution (pre-analysis) we have to consider that joins can override regex extracted values
         * see <a href="https://github.com/elastic/elasticsearch/issues/127467"> ES|QL: pruning of JOINs leads to missing fields #127467 </a>
         */
        FIX_JOIN_MASKING_REGEX_EXTRACT,

        /**
         * Allow the merging of the children to use {@code Aliase}s, instead of just {@code ReferenceAttribute}s.
         */
        FIX_JOIN_OUTPUT_MERGING,

        /**
         * Avid GROK and DISSECT attributes being removed when resolving fields.
         * see <a href="https://github.com/elastic/elasticsearch/issues/127468"> ES|QL: Grok only supports KEYWORD or TEXT values, found expression [type] type [INTEGER] #127468 </a>
         */
        KEEP_REGEX_EXTRACT_ATTRIBUTES,

        /**
         * The {@code ROUND_TO} function.
         */
        ROUND_TO,

        /**
         * Support for the {@code COPY_SIGN} function.
         */
        COPY_SIGN,

        /**
         * Allow lookup join on mixed numeric fields, among byte, short, int, long, half_float, scaled_float, float and double.
         */
        LOOKUP_JOIN_ON_MIXED_NUMERIC_FIELDS,

        /**
         * {@link org.elasticsearch.compute.lucene.LuceneQueryEvaluator} rewrites the query before executing it in Lucene. This
         * provides support for KQL in a STATS ... BY command that uses a KQL query for filter, for example.
         */
        LUCENE_QUERY_EVALUATOR_QUERY_REWRITE,

        /**
         * Support parameters for LIMIT command.
         */
        PARAMETER_FOR_LIMIT,

        /**
         * Changed and normalized the LIMIT error message.
         */
        NORMALIZED_LIMIT_ERROR_MESSAGE,

        /**
         * Dense vector field type support
         */
        DENSE_VECTOR_FIELD_TYPE_RELEASED,

        /**
         * Enable support for index aliases in lookup joins
         */
        ENABLE_LOOKUP_JOIN_ON_ALIASES,

        /**
         * Lookup error messages were updated to make them a bit easier to understand.
         */
        UPDATE_LOOKUP_JOIN_ERROR_MESSAGES,

        /**
         * Allows RLIKE to correctly handle the "empty language" flag, `#`.
         */
        RLIKE_WITH_EMPTY_LANGUAGE_PATTERN,

        /**
         * Enable support for cross-cluster lookup joins.
         */
        ENABLE_LOOKUP_JOIN_ON_REMOTE,

        /**
         * Fix the planning of {@code | ENRICH _remote:policy} when there's a preceding {@code | LOOKUP JOIN},
         * see <a href="https://github.com/elastic/elasticsearch/issues/129372">java.lang.ClassCastException when combining LOOKUP JOIN and remote ENRICH</a>
         */
        REMOTE_ENRICH_AFTER_LOOKUP_JOIN,

        /**
         * MATCH PHRASE function
         */
        MATCH_PHRASE_FUNCTION,

        /**
         * Support knn function
         */
        KNN_FUNCTION_V5,

        /**
         * Support for the {@code TEXT_EMBEDDING} function for generating dense vector embeddings.
         */
        TEXT_EMBEDDING_FUNCTION,

        /**
         * Support for the LIKE operator with a list of wildcards.
         */
        LIKE_WITH_LIST_OF_PATTERNS,

        LIKE_LIST_ON_INDEX_FIELDS,

        /**
         * Support parameters for SAMPLE command.
         */
        PARAMETER_FOR_SAMPLE,

        /**
         * From now, Literal only accepts strings as BytesRefs.
         * No java.lang.String anymore.
         *
         * https://github.com/elastic/elasticsearch/issues/129322
         */
        NO_PLAIN_STRINGS_IN_LITERALS,

        /**
         * Support for the mv_expand target attribute should be retained in its original position.
         * see <a href="https://github.com/elastic/elasticsearch/issues/129000"> ES|QL: inconsistent column order #129000 </a>
         */
        FIX_MV_EXPAND_INCONSISTENT_COLUMN_ORDER,

        /**
         * Support for the SET command.
         */
        SET_COMMAND(Build.current().isSnapshot()),

        /**
         * (Re)Added EXPLAIN command
         */
        EXPLAIN(Build.current().isSnapshot()),
        /**
         * Support for the RLIKE operator with a list of regexes.
         */
        RLIKE_WITH_LIST_OF_PATTERNS,

        /**
         * FUSE command
         */
        FUSE_V6,

        /**
         * Support improved behavior for LIKE operator when used with index fields.
         */
        LIKE_ON_INDEX_FIELDS,

        /**
         * Forbid usage of brackets in unquoted index and enrich policy names
         * https://github.com/elastic/elasticsearch/issues/130378
         */
        NO_BRACKETS_IN_UNQUOTED_INDEX_NAMES,

        /**
         * Cosine vector similarity function
         */
        COSINE_VECTOR_SIMILARITY_FUNCTION(Build.current().isSnapshot()),

        /**
         * Fixed some profile serialization issues
         */
        FIXED_PROFILE_SERIALIZATION,

        /**
         * Support for lookup join on multiple fields.
         */
        LOOKUP_JOIN_ON_MULTIPLE_FIELDS,
        /**
         * Dot product vector similarity function
         */
        DOT_PRODUCT_VECTOR_SIMILARITY_FUNCTION(Build.current().isSnapshot()),

        /**
         * l1 norm vector similarity function
         */
        L1_NORM_VECTOR_SIMILARITY_FUNCTION(Build.current().isSnapshot()),

        /**
         * l2 norm vector similarity function
         */
        L2_NORM_VECTOR_SIMILARITY_FUNCTION(Build.current().isSnapshot()),

        /**
         * Support for the options field of CATEGORIZE.
         */
        CATEGORIZE_OPTIONS,

        /**
         * Decay function for custom scoring
         */
        DECAY_FUNCTION(Build.current().isSnapshot()),

        /**
         * FIRST and LAST aggregate functions.
         */
        AGG_FIRST_LAST(Build.current().isSnapshot()),
        AGG_FIRST_LAST_STRING(Build.current().isSnapshot()),

        /**
         * Support correct counting of skipped shards.
         */
        CORRECT_SKIPPED_SHARDS_COUNT,

        /*
         * Support for calculating the scalar vector magnitude.
         */
        MAGNITUDE_SCALAR_VECTOR_FUNCTION(Build.current().isSnapshot()),

        /**
         * Byte elements dense vector field type support.
         */
        DENSE_VECTOR_FIELD_TYPE_BYTE_ELEMENTS,

        /**
         * Bit elements dense vector field type support.
         */
        DENSE_VECTOR_FIELD_TYPE_BIT_ELEMENTS,

        /**
         * Support null elements on vector similarity functions
         */
        VECTOR_SIMILARITY_FUNCTIONS_SUPPORT_NULL,

        /**
         * Support for vector Hamming distance.
         */
        HAMMING_VECTOR_SIMILARITY_FUNCTION(Build.current().isSnapshot()),

        /**
         * Support for tbucket function
         */
        TBUCKET,

        /**
         * Allow qualifiers in attribute names.
         */
        NAME_QUALIFIERS(Build.current().isSnapshot()),

        /**
         * URL encoding function.
         */
        URL_ENCODE(),

        /**
         * URL component encoding function.
         */
        URL_ENCODE_COMPONENT(),

        /**
         * URL decoding function.
         */
        URL_DECODE(),

        /**
         * Allow lookup join on boolean expressions
         */
        LOOKUP_JOIN_ON_BOOLEAN_EXPRESSION,

        /**
         * FORK with remote indices
         */
        ENABLE_FORK_FOR_REMOTE_INDICES(Build.current().isSnapshot()),

        /**
         * Support for the Present function
         */
        FN_PRESENT,

        /**
         * Bugfix for STATS {{expression}} WHERE {{condition}} when the
         * expression is replaced by something else on planning
         * e.g. STATS SUM(1) WHERE x==3 is replaced by
         *      STATS MV_SUM(const)*COUNT(*) WHERE x == 3.
         */
        STATS_WITH_FILTERED_SURROGATE_FIXED,

        /**
         * TO_DENSE_VECTOR function.
         */
        TO_DENSE_VECTOR_FUNCTION,

        /**
         * Multivalued query parameters
         */
        QUERY_PARAMS_MULTI_VALUES(),

        FIX_PERCENTILE_PRECISION(),

        /**
         * Support for the Absent function
         */
        FN_ABSENT,

        /** INLINE STATS supports remote indices */
        INLINE_STATS_SUPPORTS_REMOTE(INLINESTATS_V11.enabled),

        INLINE_STATS_WITH_UNION_TYPES_IN_STUB_RELATION(INLINE_STATS.enabled),

        /**
         * Support TS command in non-snapshot builds
         */
        TS_COMMAND_V0(),

        /**
         * Add support for counter doubles, ints, and longs in first_ and last_over_time
         */
        FIRST_LAST_OVER_TIME_COUNTER_SUPPORT,

        FIX_ALIAS_ID_WHEN_DROP_ALL_AGGREGATES,

        /**
         * Percentile over time and other ts-aggregations
         */
        PERCENTILE_OVER_TIME,

        /**
         * INLINE STATS fix incorrect prunning of null filtering
         * https://github.com/elastic/elasticsearch/pull/135011
         */
        INLINE_STATS_FIX_PRUNING_NULL_FILTER(INLINESTATS_V11.enabled),

        INLINE_STATS_FIX_OPTIMIZED_AS_LOCAL_RELATION(INLINESTATS_V11.enabled),

        DENSE_VECTOR_AGG_METRIC_DOUBLE_IF_FNS,

        /**
         * FUSE L2_NORM score normalization support
         */
        FUSE_L2_NORM(Build.current().isSnapshot()),

        /**
         * Support for requesting the "_tsid" metadata field.
         */
        METADATA_TSID_FIELD,

        /**
         * Permit the data type of a field changing from TEXT to KEYWORD
         * when being grouped on in aggregations on the TS command.
         */
        TS_PERMIT_TEXT_BECOMING_KEYWORD_WHEN_GROUPED_ON,

        /**
         * Fix management of plans with no columns
         * https://github.com/elastic/elasticsearch/issues/120272
         */
        FIX_NO_COLUMNS,

        /**
         * Support for dots in FUSE attributes
         */
        DOTS_IN_FUSE,

        /**
         * Support for the literal {@code m} suffix as an alias for {@code minute} in temporal amounts.
        */
        TEMPORAL_AMOUNT_M,

        /**
         * Pack dimension values in TS command
         */
        PACK_DIMENSIONS_IN_TS,

        /**
         * Create new block when filtering OrdinalBytesRefBlock
         */
        FIX_FILTER_ORDINALS,

        /**
         * Allow multiple patterns for GROK command
         */
        GROK_MULTI_PATTERN,

        /**
         * Fix double release in inline stats when LocalRelation is reused
         */
        INLINE_STATS_DOUBLE_RELEASE_FIX(INLINESTATS_V11.enabled),

        /**
<<<<<<< HEAD
         * Fix for lookup join filter pushdown using semantic equality instead of reference equality.
         * This prevents duplicate filters from being pushed down when they are semantically equivalent.
         */
        LOOKUP_JOIN_SEMANTIC_FILTER_DEDUP,
=======
         * Support for pushing down EVAL with SCORE
         * https://github.com/elastic/elasticsearch/issues/133462
         */
        PUSHING_DOWN_EVAL_WITH_SCORE,

        /**
         * Fix attribute equality to respect the name id of the attribute.
         */
        ATTRIBUTE_EQUALS_RESPECTS_NAME_ID,
>>>>>>> f7d44220

        // Last capability should still have a comma for fewer merge conflicts when adding new ones :)
        // This comment prevents the semicolon from being on the previous capability when Spotless formats the file.
        ;

        private final boolean enabled;

        Cap() {
            this.enabled = true;
        };

        Cap(boolean enabled) {
            this.enabled = enabled;
        };

        Cap(FeatureFlag featureFlag) {
            this.enabled = featureFlag.isEnabled();
        }

        public boolean isEnabled() {
            return enabled;
        }

        public String capabilityName() {
            return name().toLowerCase(Locale.ROOT);
        }
    }

    public static final Set<String> CAPABILITIES = capabilities(false);

    /**
     * Get a {@link Set} of all capabilities. If the {@code all} parameter is {@code false}
     * then only <strong>enabled</strong> capabilities are returned - otherwise <strong>all</strong>
     * known capabilities are returned.
     */
    public static Set<String> capabilities(boolean all) {
        List<String> caps = new ArrayList<>();
        for (Cap cap : Cap.values()) {
            if (all || cap.isEnabled()) {
                caps.add(cap.capabilityName());
            }
        }

        /*
         * Add all of our cluster features without the leading "esql."
         */
        for (NodeFeature feature : new EsqlFeatures().getFeatures()) {
            caps.add(cap(feature));
        }
        return Set.copyOf(caps);
    }

    /**
     * Convert a {@link NodeFeature} from {@link EsqlFeatures} into a
     * capability.
     */
    public static String cap(NodeFeature feature) {
        assert feature.id().startsWith("esql.");
        return feature.id().substring("esql.".length());
    }
}<|MERGE_RESOLUTION|>--- conflicted
+++ resolved
@@ -1532,12 +1532,6 @@
         INLINE_STATS_DOUBLE_RELEASE_FIX(INLINESTATS_V11.enabled),
 
         /**
-<<<<<<< HEAD
-         * Fix for lookup join filter pushdown using semantic equality instead of reference equality.
-         * This prevents duplicate filters from being pushed down when they are semantically equivalent.
-         */
-        LOOKUP_JOIN_SEMANTIC_FILTER_DEDUP,
-=======
          * Support for pushing down EVAL with SCORE
          * https://github.com/elastic/elasticsearch/issues/133462
          */
@@ -1547,7 +1541,13 @@
          * Fix attribute equality to respect the name id of the attribute.
          */
         ATTRIBUTE_EQUALS_RESPECTS_NAME_ID,
->>>>>>> f7d44220
+
+        /**
+         * Fix for lookup join filter pushdown not using semantic equality.
+         * This prevents duplicate filters from being pushed down when they are semantically equivalent, causing an infinite loop where
+         * BooleanSimplification will simplify the original and duplicate filters, so they'll be pushed down again...
+         */
+        LOOKUP_JOIN_SEMANTIC_FILTER_DEDUP,
 
         // Last capability should still have a comma for fewer merge conflicts when adding new ones :)
         // This comment prevents the semicolon from being on the previous capability when Spotless formats the file.

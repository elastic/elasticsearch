/*
 * Copyright Elasticsearch B.V. and/or licensed to Elasticsearch B.V. under one
 * or more contributor license agreements. Licensed under the Elastic License
 * 2.0; you may not use this file except in compliance with the Elastic License
 * 2.0.
 */

package org.elasticsearch.xpack.esql.action;

import org.elasticsearch.Build;
import org.elasticsearch.common.util.FeatureFlag;
import org.elasticsearch.features.NodeFeature;
import org.elasticsearch.rest.action.admin.cluster.RestNodesCapabilitiesAction;
import org.elasticsearch.xpack.esql.plugin.EsqlFeatures;
import org.elasticsearch.xpack.esql.plugin.EsqlPlugin;

import java.util.ArrayList;
import java.util.List;
import java.util.Locale;
import java.util.Set;

import static org.elasticsearch.xpack.esql.core.plugin.EsqlCorePlugin.AGGREGATE_METRIC_DOUBLE_FEATURE_FLAG;

/**
 * A {@link Set} of "capabilities" supported by the {@link RestEsqlQueryAction}
 * and {@link RestEsqlAsyncQueryAction} APIs. These are exposed over the
 * {@link RestNodesCapabilitiesAction} and we use them to enable tests.
 */
public class EsqlCapabilities {
    public enum Cap {
        /**
         * Introduction of {@code MV_SORT}, {@code MV_SLICE}, and {@code MV_ZIP}.
         * Added in #106095.
         */
        MV_SORT,

        /**
         * When we disabled some broken optimizations around {@code nullable}.
         * Fixed in #105691.
         */
        DISABLE_NULLABLE_OPTS,

        /**
         * Introduction of {@code ST_X} and {@code ST_Y}. Added in #105768.
         */
        ST_X_Y,

        /**
         * Changed precision of {@code geo_point} and {@code cartesian_point} fields, by loading from source into WKB. Done in #103691.
         */
        SPATIAL_POINTS_FROM_SOURCE,

        /**
         * Support for loading {@code geo_shape} and {@code cartesian_shape} fields. Done in #104269.
         */
        SPATIAL_SHAPES,

        /**
         * Support for spatial aggregation {@code ST_CENTROID}. Done in #104269.
         */
        ST_CENTROID_AGG,

        /**
         * Support for spatial aggregation {@code ST_INTERSECTS}. Done in #104907.
         */
        ST_INTERSECTS,

        /**
         * Support for spatial aggregation {@code ST_CONTAINS} and {@code ST_WITHIN}. Done in #106503.
         */
        ST_CONTAINS_WITHIN,

        /**
         * Support for spatial aggregation {@code ST_DISJOINT}. Done in #107007.
         */
        ST_DISJOINT,

        /**
         * The introduction of the {@code VALUES} agg.
         */
        AGG_VALUES,

        /**
         * Expand the {@code VALUES} agg to cover spatial types.
         */
        AGG_VALUES_SPATIAL,

        /**
         * Does ESQL support async queries.
         */
        ASYNC_QUERY,

        /**
         * Does ESQL support FROM OPTIONS?
         */
        @Deprecated
        FROM_OPTIONS,

        /**
         * Cast string literals to a desired data type.
         */
        STRING_LITERAL_AUTO_CASTING,

        /**
         * Base64 encoding and decoding functions.
         */
        BASE64_DECODE_ENCODE,

        /**
         * Support for the :: casting operator
         */
        CASTING_OPERATOR,

        /**
         * Support for the ::date casting operator
         */
        CASTING_OPERATOR_FOR_DATE,

        /**
         * Blocks can be labelled with {@link org.elasticsearch.compute.data.Block.MvOrdering#SORTED_ASCENDING} for optimizations.
         */
        MV_ORDERING_SORTED_ASCENDING,

        /**
         * Support for metrics counter fields
         */
        METRICS_COUNTER_FIELDS,

        /**
         * Cast string literals to a desired data type for IN predicate and more types for BinaryComparison.
         */
        STRING_LITERAL_AUTO_CASTING_EXTENDED,
        /**
         * Support for metadata fields.
         */
        METADATA_FIELDS,

        /**
         * Support specifically for *just* the _index METADATA field. Used by CsvTests, since that is the only metadata field currently
         * supported.
         */
        INDEX_METADATA_FIELD,

        /**
         * Support for timespan units abbreviations
         */
        TIMESPAN_ABBREVIATIONS,

        /**
         * Support metrics counter types
         */
        COUNTER_TYPES,

        /**
         * Support for function {@code BIT_LENGTH}. Done in #115792
         */
        FN_BIT_LENGTH,

        /**
         * Support for function {@code BYTE_LENGTH}.
         */
        FN_BYTE_LENGTH,

        /**
         * Support for function {@code REVERSE}.
         */
        FN_REVERSE,

        /**
         * Support for reversing whole grapheme clusters. This is not supported
         * on JDK versions less than 20 which are not supported in ES 9.0.0+ but this
         * exists to keep the {@code 8.x} branch similar to the {@code main} branch.
         */
        FN_REVERSE_GRAPHEME_CLUSTERS,

        /**
         * Support for function {@code CBRT}. Done in #108574.
         */
        FN_CBRT,

        /**
         * Support for function {@code HYPOT}.
         */
        FN_HYPOT,

        /**
         * Support for {@code MV_APPEND} function. #107001
         */
        FN_MV_APPEND,

        /**
         * Support for {@code MV_MEDIAN_ABSOLUTE_DEVIATION} function.
         */
        FN_MV_MEDIAN_ABSOLUTE_DEVIATION,

        /**
         * Support for {@code MV_PERCENTILE} function.
         */
        FN_MV_PERCENTILE,

        /**
         * Support for function {@code IP_PREFIX}.
         */
        FN_IP_PREFIX,

        /**
         * Fix on function {@code SUBSTRING} that makes it not return null on empty strings.
         */
        FN_SUBSTRING_EMPTY_NULL,

        /**
         * Fixes on function {@code ROUND} that avoid it throwing exceptions on runtime for unsigned long cases.
         */
        FN_ROUND_UL_FIXES,

        /**
         * Support for function {@code SCALB}.
         */
        FN_SCALB,

        /**
         * Fixes for multiple functions not serializing their source, and emitting warnings with wrong line number and text.
         */
        FUNCTIONS_SOURCE_SERIALIZATION_WARNINGS,

        /**
         * All functions that take TEXT should never emit TEXT, only KEYWORD. #114334
         */
        FUNCTIONS_NEVER_EMIT_TEXT,

        /**
         * Support for the {@code INLINESTATS} syntax.
         */
        INLINESTATS(EsqlPlugin.INLINESTATS_FEATURE_FLAG),

        /**
         * Support for the expressions in grouping in {@code INLINESTATS} syntax.
         */
        INLINESTATS_V2(EsqlPlugin.INLINESTATS_FEATURE_FLAG),

        /**
         * Support for aggregation function {@code TOP}.
         */
        AGG_TOP,

        /**
         * Support for booleans in aggregations {@code MAX} and {@code MIN}.
         */
        AGG_MAX_MIN_BOOLEAN_SUPPORT,

        /**
         * Support for ips in aggregations {@code MAX} and {@code MIN}.
         */
        AGG_MAX_MIN_IP_SUPPORT,

        /**
         * Support for strings in aggregations {@code MAX} and {@code MIN}.
         */
        AGG_MAX_MIN_STRING_SUPPORT,

        /**
         * Support for booleans in {@code TOP} aggregation.
         */
        AGG_TOP_BOOLEAN_SUPPORT,

        /**
         * Support for ips in {@code TOP} aggregation.
         */
        AGG_TOP_IP_SUPPORT,

        /**
         * Support for {@code keyword} and {@code text} fields in {@code TOP} aggregation.
         */
        AGG_TOP_STRING_SUPPORT,

        /**
         * {@code CASE} properly handling multivalue conditions.
         */
        CASE_MV,

        /**
         * Support for loading values over enrich. This is supported by all versions of ESQL but not
         * the unit test CsvTests.
         */
        ENRICH_LOAD,

        /**
         * Optimization for ST_CENTROID changed some results in cartesian data. #108713
         */
        ST_CENTROID_AGG_OPTIMIZED,

        /**
         * Support for requesting the "_ignored" metadata field.
         */
        METADATA_IGNORED_FIELD,

        /**
         * LOOKUP command with
         * - tables using syntax {@code "tables": {"type": [<values>]}}
         * - fixed variable shadowing
         * - fixed Join.references(), requiring breaking change to Join serialization
         */
        LOOKUP_V4(Build.current().isSnapshot()),

        /**
         * Support for requesting the "REPEAT" command.
         */
        REPEAT,

        /**
         * Cast string literals to datetime in addition and subtraction when the other side is a date or time interval.
         */
        STRING_LITERAL_AUTO_CASTING_TO_DATETIME_ADD_SUB,

        /**
         * Support for named or positional parameters in EsqlQueryRequest.
         */
        NAMED_POSITIONAL_PARAMETER,

        /**
         * Support multiple field mappings if appropriate conversion function is used (union types)
         */
        UNION_TYPES,

        /**
         * Support unmapped using the INSIST keyword.
         */
        UNMAPPED_FIELDS(Build.current().isSnapshot()),

        /**
         * Support for function {@code ST_DISTANCE}. Done in #108764.
         */
        ST_DISTANCE,

        /** Support for function {@code ST_EXTENT_AGG}. */
        ST_EXTENT_AGG,

        /** Optimization of ST_EXTENT_AGG with doc-values as IntBlock. */
        ST_EXTENT_AGG_DOCVALUES,

        /**
         * Fix determination of CRS types in spatial functions when folding.
         */
        SPATIAL_FUNCTIONS_FIX_CRSTYPE_FOLDING,

        /**
         * Enable spatial predicate functions to support multi-values. Done in #112063.
         */
        SPATIAL_PREDICATES_SUPPORT_MULTIVALUES,

        /**
         * Enable spatial distance function to support multi-values. Done in #114836.
         */
        SPATIAL_DISTANCE_SUPPORTS_MULTIVALUES,

        /**
         * Support a number of fixes and enhancements to spatial distance pushdown. Done in #112938.
         */
        SPATIAL_DISTANCE_PUSHDOWN_ENHANCEMENTS,

        /**
         * Fix for spatial centroid when no records are found.
         */
        SPATIAL_CENTROID_NO_RECORDS,

        /**
         * Support ST_ENVELOPE function (and related ST_XMIN, etc.).
         */
        ST_ENVELOPE,

        /**
         * Fix to GROK and DISSECT that allows extracting attributes with the same name as the input
         * https://github.com/elastic/elasticsearch/issues/110184
         */
        GROK_DISSECT_MASKING,

        /**
         * Support for quoting index sources in double quotes.
         */
        DOUBLE_QUOTES_SOURCE_ENCLOSING,

        /**
         * Support for WEIGHTED_AVG function.
         */
        AGG_WEIGHTED_AVG,

        /**
         * Fix for union-types when aggregating over an inline conversion with casting operator. Done in #110476.
         */
        UNION_TYPES_AGG_CAST,

        /**
         * When pushing down {@code STATS count(field::type)} for a union type field, we wrongly used a synthetic attribute name in the
         * query instead of the actual field name. This led to 0 counts instead of the correct result.
         */
        FIX_COUNT_PUSHDOWN_FOR_UNION_TYPES,

        /**
         * Fix to GROK validation in case of multiple fields with same name and different types
         * https://github.com/elastic/elasticsearch/issues/110533
         */
        GROK_VALIDATION,

        /**
         * Fix for union-types when aggregating over an inline conversion with conversion function. Done in #110652.
         */
        UNION_TYPES_INLINE_FIX,

        /**
         * Fix for union-types when sorting a type-casted field. We changed how we remove synthetic union-types fields.
         */
        UNION_TYPES_REMOVE_FIELDS,

        /**
         * Fix for union-types when renaming unrelated columns.
         * https://github.com/elastic/elasticsearch/issues/111452
         */
        UNION_TYPES_FIX_RENAME_RESOLUTION,

        /**
         * Execute `RENAME` operations sequentially from left to right,
         * see <a href="https://github.com/elastic/elasticsearch/issues/122250"> ESQL: Align RENAME behavior with EVAL for sequential processing #122250 </a>
         */
        RENAME_SEQUENTIAL_PROCESSING,

        /**
         * Support for removing empty attribute in merging output.
         * See <a href="https://github.com/elastic/elasticsearch/issues/126392"> ESQL: EVAL after STATS produces an empty column #126392 </a>
         */
        REMOVE_EMPTY_ATTRIBUTE_IN_MERGING_OUTPUT,

        /**
         * Support for retain aggregate when grouping.
         * See <a href="https://github.com/elastic/elasticsearch/issues/126026"> ES|QL: columns not projected away despite KEEP #126026 </a>
         */
        RETAIN_AGGREGATE_WHEN_GROUPING,

        /**
         * Fix for union-types when some indexes are missing the required field. Done in #111932.
         */
        UNION_TYPES_MISSING_FIELD,

        /**
         * Fix for widening of short numeric types in union-types. Done in #112610
         */
        UNION_TYPES_NUMERIC_WIDENING,

        /**
         * Fix a parsing issue where numbers below Long.MIN_VALUE threw an exception instead of parsing as doubles.
         * see <a href="https://github.com/elastic/elasticsearch/issues/104323"> Parsing large numbers is inconsistent #104323 </a>
         */
        FIX_PARSING_LARGE_NEGATIVE_NUMBERS,

        /**
         * Fix precision of scaled_float field values retrieved from stored source
         * see <a href="https://github.com/elastic/elasticsearch/issues/122547"> Slight inconsistency in ESQL using scaled_float field #122547 </a>
         */
        FIX_PRECISION_OF_SCALED_FLOAT_FIELDS,

        /**
         * Fix the status code returned when trying to run count_distinct on the _source type (which is not supported).
         * see <a href="https://github.com/elastic/elasticsearch/issues/105240">count_distinct(_source) returns a 500 response</a>
         */
        FIX_COUNT_DISTINCT_SOURCE_ERROR,

        /**
         * Use RangeQuery for BinaryComparison on DateTime fields.
         */
        RANGEQUERY_FOR_DATETIME,

        /**
         * Enforce strict type checking on ENRICH range types, and warnings for KEYWORD parsing at runtime. Done in #115091.
         */
        ENRICH_STRICT_RANGE_TYPES,

        /**
         * Fix for non-unique attribute names in ROW and logical plans.
         * https://github.com/elastic/elasticsearch/issues/110541
         */
        UNIQUE_NAMES,

        /**
         * Make attributes of GROK/DISSECT adjustable and fix a shadowing bug when pushing them down past PROJECT.
         * https://github.com/elastic/elasticsearch/issues/108008
         */
        FIXED_PUSHDOWN_PAST_PROJECT,

        /**
         * Adds the {@code MV_PSERIES_WEIGHTED_SUM} function for converting sorted lists of numbers into
         * a bounded score. This is a generalization of the
         * <a href="https://en.wikipedia.org/wiki/Riemann_zeta_function">riemann zeta function</a> but we
         * don't name it that because we don't support complex numbers and don't want to make folks think
         * of mystical number theory things. This is just a weighted sum that is adjacent to magic.
         */
        MV_PSERIES_WEIGHTED_SUM,

        /**
         * Support for match operator as a colon. Previous support for match operator as MATCH has been removed
         */
        MATCH_OPERATOR_COLON,

        /**
         * Removing support for the {@code META} keyword.
         */
        NO_META,

        /**
         * Add CombineBinaryComparisons rule.
         */
        COMBINE_BINARY_COMPARISONS,

        /**
         * Support for nanosecond dates as a data type
         */
        DATE_NANOS_TYPE(),

        /**
         * Support for to_date_nanos function
         */
        TO_DATE_NANOS(),

        /**
         * Support for date nanos type in binary comparisons
         */
        DATE_NANOS_BINARY_COMPARISON(),

        /**
         * Support for mixed comparisons between nanosecond and millisecond dates
         */
        DATE_NANOS_COMPARE_TO_MILLIS(),
        /**
         * Support implicit casting of strings to date nanos
         */
        DATE_NANOS_IMPLICIT_CASTING(),
        /**
         * Support Least and Greatest functions on Date Nanos type
         */
        LEAST_GREATEST_FOR_DATENANOS(),
        /**
         * support date extract function for date nanos
         */
        DATE_NANOS_DATE_EXTRACT(),
        /**
         * Support add and subtract on date nanos
         */
        DATE_NANOS_ADD_SUBTRACT(),
        /**
         * Support for date_trunc function on date nanos type
         */
        DATE_TRUNC_DATE_NANOS(),

        /**
         * Support date nanos values as the field argument to bucket
         */
        DATE_NANOS_BUCKET(),

        /**
         * support aggregations on date nanos
         */
        DATE_NANOS_AGGREGATIONS(),

        /**
         * Support the {@link org.elasticsearch.xpack.esql.expression.predicate.operator.comparison.In} operator for date nanos
         */
        DATE_NANOS_IN_OPERATOR(),
        /**
         * Support running date format function on nanosecond dates
         */
        DATE_NANOS_DATE_FORMAT(),
        /**
         * support date diff function on date nanos type, and mixed nanos/millis
         */
        DATE_NANOS_DATE_DIFF(),
        /**
         * Indicates that https://github.com/elastic/elasticsearch/issues/125439 (incorrect lucene push down for date nanos) is fixed
         */
        FIX_DATE_NANOS_LUCENE_PUSHDOWN_BUG(),
        /**
         * Fixes a bug where dates are incorrectly formatted if a where clause compares nanoseconds to both milliseconds and nanoseconds,
         * e.g. {@code WHERE millis > to_datenanos("2023-10-23T12:15:03.360103847") AND millis < to_datetime("2023-10-23T13:53:55.832")}
         */
        FIX_DATE_NANOS_MIXED_RANGE_PUSHDOWN_BUG(),
        /**
         * DATE_PARSE supports reading timezones
         */
        DATE_PARSE_TZ(),

        /**
         * Support for datetime in least and greatest functions
         */
        LEAST_GREATEST_FOR_DATES,

        /**
         * Support CIDRMatch in CombineDisjunctions rule.
         */
        COMBINE_DISJUNCTIVE_CIDRMATCHES,

        /**
         * Support sending HTTP headers about the status of an async query.
         */
        ASYNC_QUERY_STATUS_HEADERS,

        /**
         * Consider the upper bound when computing the interval in BUCKET auto mode.
         */
        BUCKET_INCLUSIVE_UPPER_BOUND,

        /**
         * Enhanced DATE_TRUNC with arbitrary month and year intervals. (#120302)
         */
        DATE_TRUNC_WITH_ARBITRARY_INTERVALS,

        /**
         * Changed error messages for fields with conflicting types in different indices.
         */
        SHORT_ERROR_MESSAGES_FOR_UNSUPPORTED_FIELDS,

        /**
         * Support for the whole number spans in BUCKET function.
         */
        BUCKET_WHOLE_NUMBER_AS_SPAN,

        /**
         * Allow mixed numeric types in coalesce
         */
        MIXED_NUMERIC_TYPES_IN_COALESCE,

        /**
         * Support for requesting the "SPACE" function.
         */
        SPACE,

        /**
         * Support explicit casting from string literal to DATE_PERIOD or TIME_DURATION.
         */
        CAST_STRING_LITERAL_TO_TEMPORAL_AMOUNT,

        /**
         * Supported the text categorization function "CATEGORIZE".
         */
        CATEGORIZE_V5,

        /**
         * Support for multiple groupings in "CATEGORIZE".
         */
        CATEGORIZE_MULTIPLE_GROUPINGS,
        /**
         * QSTR function
         */
        QSTR_FUNCTION,

        /**
         * MATCH function
         */
        MATCH_FUNCTION,

        /**
         * KQL function
         */
        KQL_FUNCTION,

        /**
         * Hash function
         */
        HASH_FUNCTION,
        /**
         * Hash function aliases such as MD5
         */
        HASH_FUNCTION_ALIASES_V1,

        /**
         * Don't optimize CASE IS NOT NULL function by not requiring the fields to be not null as well.
         * https://github.com/elastic/elasticsearch/issues/112704
         */
        FIXED_WRONG_IS_NOT_NULL_CHECK_ON_CASE,

        /**
         * Compute year differences in full calendar years.
         */
        DATE_DIFF_YEAR_CALENDARIAL,

        /**
         * Fix sorting not allowed on _source and counters.
         */
        SORTING_ON_SOURCE_AND_COUNTERS_FORBIDDEN,

        /**
         * Fix {@code SORT} when the {@code _source} field is not a sort key but
         * <strong>is</strong> being returned.
         */
        SORT_RETURNING_SOURCE_OK,

        /**
         * _source field mapping directives: https://www.elastic.co/guide/en/elasticsearch/reference/current/mapping-source-field.html
         */
        SOURCE_FIELD_MAPPING,

        /**
         * Allow filter per individual aggregation.
         */
        PER_AGG_FILTERING,

        /**
         * Fix {@link #PER_AGG_FILTERING} grouped by ordinals.
         */
        PER_AGG_FILTERING_ORDS,

        /**
         * Support for {@code STD_DEV} aggregation.
         */
        STD_DEV,

        /**
         * Fix for https://github.com/elastic/elasticsearch/issues/114714
         */
        FIX_STATS_BY_FOLDABLE_EXPRESSION,

        /**
         * Adding stats for functions (stack telemetry)
         */
        FUNCTION_STATS,
        /**
         * Fix for an optimization that caused wrong results
         * https://github.com/elastic/elasticsearch/issues/115281
         */
        FIX_FILTER_PUSHDOWN_PAST_STATS,

        /**
         * Send warnings on STATS alias collision
         * https://github.com/elastic/elasticsearch/issues/114970
         */
        STATS_ALIAS_COLLISION_WARNINGS,

        /**
         * This enables 60_usage.yml "Basic ESQL usage....snapshot" version test. See also the next capability.
         */
        SNAPSHOT_TEST_FOR_TELEMETRY(Build.current().isSnapshot()),

        /**
         * This enables 60_usage.yml "Basic ESQL usage....non-snapshot" version test. See also the previous capability.
         */
        NON_SNAPSHOT_TEST_FOR_TELEMETRY(Build.current().isSnapshot() == false),

        /**
         * Support simplified syntax for named parameters for field and function names.
         */
        NAMED_PARAMETER_FOR_FIELD_AND_FUNCTION_NAMES_SIMPLIFIED_SYNTAX(),

        /**
         * Fix pushdown of LIMIT past MV_EXPAND
         */
        ADD_LIMIT_INSIDE_MV_EXPAND,

        DELAY_DEBUG_FN(Build.current().isSnapshot()),

        /** Capability for remote metadata test */
        METADATA_FIELDS_REMOTE_TEST(false),
        /**
         * WIP on Join planning
         * - Introduce BinaryPlan and co
         * - Refactor INLINESTATS and LOOKUP as a JOIN block
         */
        JOIN_PLANNING_V1(Build.current().isSnapshot()),

        /**
         * Support implicit casting from string literal to DATE_PERIOD or TIME_DURATION.
         */
        IMPLICIT_CASTING_STRING_LITERAL_TO_TEMPORAL_AMOUNT,

        /**
         * LOOKUP JOIN
         */
        JOIN_LOOKUP_V12,

        /**
         * LOOKUP JOIN with TEXT fields on the right (right side of the join) (#119473)
         */
        LOOKUP_JOIN_TEXT(JOIN_LOOKUP_V12.isEnabled()),

        /**
         * LOOKUP JOIN skipping MVs and sending warnings (https://github.com/elastic/elasticsearch/issues/118780)
         */
        JOIN_LOOKUP_SKIP_MV_WARNINGS(JOIN_LOOKUP_V12.isEnabled()),

        /**
         * Fix pushing down LIMIT past LOOKUP JOIN in case of multiple matching join keys.
         */
        JOIN_LOOKUP_FIX_LIMIT_PUSHDOWN(JOIN_LOOKUP_V12.isEnabled()),

        /**
         * Fix for https://github.com/elastic/elasticsearch/issues/117054
         */
        FIX_NESTED_FIELDS_NAME_CLASH_IN_INDEXRESOLVER,

        /**
         * Fix for https://github.com/elastic/elasticsearch/issues/114714, again
         */
        FIX_STATS_BY_FOLDABLE_EXPRESSION_2,

        /**
         * Support the "METADATA _score" directive to enable _score column.
         */
        METADATA_SCORE,

        /**
         * Term function
         */
        TERM_FUNCTION(Build.current().isSnapshot()),

        /**
         * Additional types for match function and operator
         */
        MATCH_ADDITIONAL_TYPES,

        /**
         * Fix for regex folding with case-insensitive pattern https://github.com/elastic/elasticsearch/issues/118371
         */
        FIXED_REGEX_FOLD,

        /**
         * Full text functions can be used in disjunctions
         */
        FULL_TEXT_FUNCTIONS_DISJUNCTIONS,

        /**
         * Change field caps response for semantic_text fields to be reported as text
         */
        SEMANTIC_TEXT_FIELD_CAPS,

        /**
         * Support named argument for function in map format.
         */
        OPTIONAL_NAMED_ARGUMENT_MAP_FOR_FUNCTION(Build.current().isSnapshot()),

        /**
         * Disabled support for index aliases in lookup joins
         */
        LOOKUP_JOIN_NO_ALIASES(JOIN_LOOKUP_V12.isEnabled()),

        /**
         * Full text functions can be used in disjunctions as they are implemented in compute engine
         */
        FULL_TEXT_FUNCTIONS_DISJUNCTIONS_COMPUTE_ENGINE,

        /**
         * Support match options in match function
         */
        MATCH_FUNCTION_OPTIONS,

        /**
         * Support options in the query string function.
         */
        QUERY_STRING_FUNCTION_OPTIONS,

        /**
         * Support for aggregate_metric_double type
         */
        AGGREGATE_METRIC_DOUBLE(AGGREGATE_METRIC_DOUBLE_FEATURE_FLAG),

        /**
         * Support for partial subset of metrics in aggregate_metric_double type
         */
        AGGREGATE_METRIC_DOUBLE_PARTIAL_SUBMETRICS(AGGREGATE_METRIC_DOUBLE_FEATURE_FLAG),

        /**
         * Support change point detection "CHANGE_POINT".
         */
        CHANGE_POINT,

        /**
         * Fix for https://github.com/elastic/elasticsearch/issues/120817
         * and https://github.com/elastic/elasticsearch/issues/120803
         * Support for queries that have multiple SORTs that cannot become TopN
         */
        REMOVE_REDUNDANT_SORT,

        /**
         * Fixes a series of issues with inlinestats which had an incomplete implementation after lookup and inlinestats
         * were refactored.
         */
        INLINESTATS_V7(EsqlPlugin.INLINESTATS_FEATURE_FLAG),

        /**
         * Support partial_results
         */
        SUPPORT_PARTIAL_RESULTS,

        /**
         * Support for rendering aggregate_metric_double type
         */
        AGGREGATE_METRIC_DOUBLE_RENDERING(AGGREGATE_METRIC_DOUBLE_FEATURE_FLAG),

        /**
         * Support for FORK command
         */
        FORK(Build.current().isSnapshot()),

        /**
         * Support for RERANK command
         */
        RERANK(Build.current().isSnapshot()),

        /**
         * Support for COMPLETION command
         */
        COMPLETION(Build.current().isSnapshot()),

        /**
         * Allow mixed numeric types in conditional functions - case, greatest and least
         */
        MIXED_NUMERIC_TYPES_IN_CASE_GREATEST_LEAST,

        /**
         * Support for RRF command
         */
        RRF(Build.current().isSnapshot()),

        /**
         * Lucene query pushdown to StartsWith and EndsWith functions.
         * This capability was created to avoid receiving wrong warnings from old nodes in mixed clusters
         */
        STARTS_WITH_ENDS_WITH_LUCENE_PUSHDOWN,

        /**
         * Full text functions can be scored when being part of a disjunction
         */
        FULL_TEXT_FUNCTIONS_DISJUNCTIONS_SCORE,

        /**
         * Support for multi-match function.
         */
        MULTI_MATCH_FUNCTION(Build.current().isSnapshot()),

        /**
         * Do {@code TO_LOWER} and {@code TO_UPPER} process all field values?
         */
        TO_LOWER_MV,

        /**
         * Use double parameter markers to represent field or function names.
         */
        DOUBLE_PARAMETER_MARKERS_FOR_IDENTIFIERS,

        /**
         * Non full text functions do not contribute to score
         */
        NON_FULL_TEXT_FUNCTIONS_SCORING,

        /**
         * Support for to_aggregate_metric_double function
         */
        AGGREGATE_METRIC_DOUBLE_CONVERT_TO(AGGREGATE_METRIC_DOUBLE_FEATURE_FLAG),

        /**
         * The {@code _query} API now reports the original types.
         */
        REPORT_ORIGINAL_TYPES,

        /**
         * The metrics command
         */
        METRICS_COMMAND(Build.current().isSnapshot()),

        /**
         * Are the {@code documents_found} and {@code values_loaded} fields available
         * in the response and profile?
         */
        DOCUMENTS_FOUND_AND_VALUES_LOADED,

        /**
         * Index component selector syntax (my-data-stream-name::failures)
         */
        INDEX_COMPONENT_SELECTORS,

        /**
         * Make numberOfChannels consistent with layout in DefaultLayout by removing duplicated ChannelSet.
         */
        MAKE_NUMBER_OF_CHANNELS_CONSISTENT_WITH_LAYOUT,

        /**
         * Support for sorting when aggregate_metric_doubles are present
         */
        AGGREGATE_METRIC_DOUBLE_SORTING(AGGREGATE_METRIC_DOUBLE_FEATURE_FLAG),

        /**
         * Supercedes {@link Cap#MAKE_NUMBER_OF_CHANNELS_CONSISTENT_WITH_LAYOUT}.
         */
        FIX_REPLACE_MISSING_FIELD_WITH_NULL_DUPLICATE_NAME_ID_IN_LAYOUT,

        /**
         * Support for filter in converted null.
         * See <a href="https://github.com/elastic/elasticsearch/issues/125832"> ESQL: Fix `NULL` handling in `IN` clause #125832 </a>
         */
        FILTER_IN_CONVERTED_NULL,

        /**
         * When creating constant null blocks in {@link org.elasticsearch.compute.lucene.ValuesSourceReaderOperator}, we also handed off
         * the ownership of that block - but didn't account for the fact that the caller might close it, leading to double releases
         * in some union type queries. C.f. https://github.com/elastic/elasticsearch/issues/125850
         */
        FIX_DOUBLY_RELEASED_NULL_BLOCKS_IN_VALUESOURCEREADER,

        /**
         * Listing queries and getting information on a specific query.
         */
        QUERY_MONITORING,

        /**
         * Support max_over_time aggregation that gets evaluated per time-series
         */
        MAX_OVER_TIME(Build.current().isSnapshot()),

        /**
         * Support streaming of sub plan results
         */
        FORK_V4(Build.current().isSnapshot()),

        /**
         * Support for the {@code leading_zeros} named parameter.
         */
        TO_IP_LEADING_ZEROS,

        /**
         * Does the usage information for ESQL contain a histogram of {@code took} values?
         */
        USAGE_CONTAINS_TOOK,

        /**
         * Support avg_over_time aggregation that gets evaluated per time-series
         */
        AVG_OVER_TIME(Build.current().isSnapshot()),

        /**
         * Support loading of ip fields if they are not indexed.
         */
        LOADING_NON_INDEXED_IP_FIELDS,

        /**
         * During resolution (pre-analysis) we have to consider that joins or enriches can override EVALuated values
         * https://github.com/elastic/elasticsearch/issues/126419
         */
        FIX_JOIN_MASKING_EVAL,

        /**
         * Support for keeping `DROP` attributes when resolving field names.
         * see <a href="https://github.com/elastic/elasticsearch/issues/126418"> ES|QL: no matches for pattern #126418 </a>
         */
        DROP_AGAIN_WITH_WILDCARD_AFTER_EVAL,

        /**
         * Support last_over_time aggregation that gets evaluated per time-series
         */
        LAST_OVER_TIME(Build.current().isSnapshot()),

        /**
         * Support for the SAMPLE command
         */
        SAMPLE(Build.current().isSnapshot()),

        /**
         * The {@code _query} API now gives a cast recommendation if multiple types are found in certain instances.
         */
        SUGGESTED_CAST,

        /**
         * Guards a bug fix matching {@code TO_LOWER(f) == ""}.
         */
        TO_LOWER_EMPTY_STRING,

        /**
         * Support min_over_time aggregation that gets evaluated per time-series
         */
        MIN_OVER_TIME(Build.current().isSnapshot()),

        /**
         * Support first_over_time aggregation that gets evaluated per time-series
         */
        FIRST_OVER_TIME(Build.current().isSnapshot()),

        /**
         * Resolve groupings before resolving references to groupings in the aggregations.
         */
        RESOLVE_GROUPINGS_BEFORE_RESOLVING_REFERENCES_TO_GROUPINGS_IN_AGGREGATIONS,

        /**
         * Support for the SAMPLE aggregation function
         */
        AGG_SAMPLE,

        /**
         * Full text functions in STATS
         */
        FULL_TEXT_FUNCTIONS_IN_STATS_WHERE,

        /**
         * During resolution (pre-analysis) we have to consider that joins can override regex extracted values
         * see <a href="https://github.com/elastic/elasticsearch/issues/127467"> ES|QL: pruning of JOINs leads to missing fields #127467 </a>
         */
        FIX_JOIN_MASKING_REGEX_EXTRACT,

        /**
         * Avid GROK and DISSECT attributes being removed when resolving fields.
         * see <a href="https://github.com/elastic/elasticsearch/issues/127468"> ES|QL: Grok only supports KEYWORD or TEXT values, found expression [type] type [INTEGER] #127468 </a>
         */
        KEEP_REGEX_EXTRACT_ATTRIBUTES,

        /**
<<<<<<< HEAD
         * Allow lookup join on mixed numeric fields, among byte, short, int, long, half_float, scaled_float, float and double.
         */
        LOOKUP_JOIN_ON_MIXED_NUMERIC_FIELDS;
=======
         * The {@code ROUND_TO} function.
         */
        ROUND_TO;
>>>>>>> a13a46a2

        private final boolean enabled;

        Cap() {
            this.enabled = true;
        };

        Cap(boolean enabled) {
            this.enabled = enabled;
        };

        Cap(FeatureFlag featureFlag) {
            this.enabled = featureFlag.isEnabled();
        }

        public boolean isEnabled() {
            return enabled;
        }

        public String capabilityName() {
            return name().toLowerCase(Locale.ROOT);
        }
    }

    public static final Set<String> CAPABILITIES = capabilities(false);

    /**
     * Get a {@link Set} of all capabilities. If the {@code all} parameter is {@code false}
     * then only <strong>enabled</strong> capabilities are returned - otherwise <strong>all</strong>
     * known capabilities are returned.
     */
    public static Set<String> capabilities(boolean all) {
        List<String> caps = new ArrayList<>();
        for (Cap cap : Cap.values()) {
            if (all || cap.isEnabled()) {
                caps.add(cap.capabilityName());
            }
        }

        /*
         * Add all of our cluster features without the leading "esql."
         */
        for (NodeFeature feature : new EsqlFeatures().getFeatures()) {
            caps.add(cap(feature));
        }
        return Set.copyOf(caps);
    }

    /**
     * Convert a {@link NodeFeature} from {@link EsqlFeatures} into a
     * capability.
     */
    public static String cap(NodeFeature feature) {
        assert feature.id().startsWith("esql.");
        return feature.id().substring("esql.".length());
    }
}<|MERGE_RESOLUTION|>--- conflicted
+++ resolved
@@ -1105,15 +1105,14 @@
         KEEP_REGEX_EXTRACT_ATTRIBUTES,
 
         /**
-<<<<<<< HEAD
+         * The {@code ROUND_TO} function.
+         */
+        ROUND_TO,
+
+        /**
          * Allow lookup join on mixed numeric fields, among byte, short, int, long, half_float, scaled_float, float and double.
          */
         LOOKUP_JOIN_ON_MIXED_NUMERIC_FIELDS;
-=======
-         * The {@code ROUND_TO} function.
-         */
-        ROUND_TO;
->>>>>>> a13a46a2
 
         private final boolean enabled;
 

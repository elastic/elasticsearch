/*
 * Copyright Elasticsearch B.V. and/or licensed to Elasticsearch B.V. under one
 * or more contributor license agreements. Licensed under the Elastic License
 * 2.0; you may not use this file except in compliance with the Elastic License
 * 2.0.
 */

package org.elasticsearch.xpack.esql.action;

import org.elasticsearch.Build;
import org.elasticsearch.common.util.FeatureFlag;
import org.elasticsearch.features.NodeFeature;
import org.elasticsearch.rest.action.admin.cluster.RestNodesCapabilitiesAction;
import org.elasticsearch.xpack.esql.core.plugin.EsqlCorePlugin;
import org.elasticsearch.xpack.esql.plugin.EsqlFeatures;
import org.elasticsearch.xpack.esql.plugin.EsqlPlugin;

import java.util.ArrayList;
import java.util.List;
import java.util.Locale;
import java.util.Set;

/**
 * A {@link Set} of "capabilities" supported by the {@link RestEsqlQueryAction}
 * and {@link RestEsqlAsyncQueryAction} APIs. These are exposed over the
 * {@link RestNodesCapabilitiesAction} and we use them to enable tests.
 */
public class EsqlCapabilities {
    public enum Cap {

        /**
         * Support for function {@code BIT_LENGTH}. Done in #115792
         */
        FN_BIT_LENGTH,

        /**
         * Support for function {@code BYTE_LENGTH}.
         */
        FN_BYTE_LENGTH,

        /**
         * Support for function {@code REVERSE}.
         */
        FN_REVERSE,

        /**
         * Support for reversing whole grapheme clusters. This is not supported
         * on JDK versions less than 20 which are not supported in ES 9.0.0+ but this
         * exists to keep the {@code 8.x} branch similar to the {@code main} branch.
         */
        FN_REVERSE_GRAPHEME_CLUSTERS,

        /**
         * Support for function {@code CBRT}. Done in #108574.
         */
        FN_CBRT,

        /**
         * Support for function {@code HYPOT}.
         */
        FN_HYPOT,

        /**
         * Support for {@code MV_APPEND} function. #107001
         */
        FN_MV_APPEND,

        /**
         * Support for {@code MV_MEDIAN_ABSOLUTE_DEVIATION} function.
         */
        FN_MV_MEDIAN_ABSOLUTE_DEVIATION,

        /**
         * Support for {@code MV_PERCENTILE} function.
         */
        FN_MV_PERCENTILE,

        /**
         * Support for function {@code IP_PREFIX}.
         */
        FN_IP_PREFIX,

        /**
         * Fix on function {@code SUBSTRING} that makes it not return null on empty strings.
         */
        FN_SUBSTRING_EMPTY_NULL,

        /**
         * All functions that take TEXT should never emit TEXT, only KEYWORD. #114334
         */
        FUNCTIONS_NEVER_EMIT_TEXT,

        /**
         * Support for the {@code INLINESTATS} syntax.
         */
        INLINESTATS(EsqlPlugin.INLINESTATS_FEATURE_FLAG),

        /**
         * Support for the expressions in grouping in {@code INLINESTATS} syntax.
         */
        INLINESTATS_V2(EsqlPlugin.INLINESTATS_FEATURE_FLAG),

        /**
         * Support for aggregation function {@code TOP}.
         */
        AGG_TOP,

        /**
         * Support for booleans in aggregations {@code MAX} and {@code MIN}.
         */
        AGG_MAX_MIN_BOOLEAN_SUPPORT,

        /**
         * Support for ips in aggregations {@code MAX} and {@code MIN}.
         */
        AGG_MAX_MIN_IP_SUPPORT,

        /**
         * Support for strings in aggregations {@code MAX} and {@code MIN}.
         */
        AGG_MAX_MIN_STRING_SUPPORT,

        /**
         * Support for booleans in {@code TOP} aggregation.
         */
        AGG_TOP_BOOLEAN_SUPPORT,

        /**
         * Support for ips in {@code TOP} aggregation.
         */
        AGG_TOP_IP_SUPPORT,

        /**
         * Support for {@code keyword} and {@code text} fields in {@code TOP} aggregation.
         */
        AGG_TOP_STRING_SUPPORT,

        /**
         * {@code CASE} properly handling multivalue conditions.
         */
        CASE_MV,

        /**
         * Support for loading values over enrich. This is supported by all versions of ESQL but not
         * the unit test CsvTests.
         */
        ENRICH_LOAD,

        /**
         * Optimization for ST_CENTROID changed some results in cartesian data. #108713
         */
        ST_CENTROID_AGG_OPTIMIZED,

        /**
         * Support for requesting the "_ignored" metadata field.
         */
        METADATA_IGNORED_FIELD,

        /**
         * LOOKUP command with
         * - tables using syntax {@code "tables": {"type": [<values>]}}
         * - fixed variable shadowing
         * - fixed Join.references(), requiring breaking change to Join serialization
         */
        LOOKUP_V4(Build.current().isSnapshot()),

        /**
         * Support for requesting the "REPEAT" command.
         */
        REPEAT,

        /**
         * Cast string literals to datetime in addition and subtraction when the other side is a date or time interval.
         */
        STRING_LITERAL_AUTO_CASTING_TO_DATETIME_ADD_SUB,

        /**
         * Support for named or positional parameters in EsqlQueryRequest.
         */
        NAMED_POSITIONAL_PARAMETER,

        /**
         * Support multiple field mappings if appropriate conversion function is used (union types)
         */
        UNION_TYPES,

        /**
         * Support for function {@code ST_DISTANCE}. Done in #108764.
         */
        ST_DISTANCE,

        /** Support for function {@code ST_EXTENT}. */
        ST_EXTENT_AGG,

        /**
         * Fix determination of CRS types in spatial functions when folding.
         */
        SPATIAL_FUNCTIONS_FIX_CRSTYPE_FOLDING,

        /**
         * Enable spatial predicate functions to support multi-values. Done in #112063.
         */
        SPATIAL_PREDICATES_SUPPORT_MULTIVALUES,

        /**
         * Enable spatial distance function to support multi-values. Done in #114836.
         */
        SPATIAL_DISTANCE_SUPPORTS_MULTIVALUES,

        /**
         * Support a number of fixes and enhancements to spatial distance pushdown. Done in #112938.
         */
        SPATIAL_DISTANCE_PUSHDOWN_ENHANCEMENTS,

        /**
         * Fix for spatial centroid when no records are found.
         */
        SPATIAL_CENTROID_NO_RECORDS,

        /**
         * Support ST_ENVELOPE function (and related ST_XMIN, etc.).
         */
        ST_ENVELOPE,

        /**
         * Fix to GROK and DISSECT that allows extracting attributes with the same name as the input
         * https://github.com/elastic/elasticsearch/issues/110184
         */
        GROK_DISSECT_MASKING,

        /**
         * Support for quoting index sources in double quotes.
         */
        DOUBLE_QUOTES_SOURCE_ENCLOSING,

        /**
         * Support for WEIGHTED_AVG function.
         */
        AGG_WEIGHTED_AVG,

        /**
         * Fix for union-types when aggregating over an inline conversion with casting operator. Done in #110476.
         */
        UNION_TYPES_AGG_CAST,

        /**
         * Fix to GROK validation in case of multiple fields with same name and different types
         * https://github.com/elastic/elasticsearch/issues/110533
         */
        GROK_VALIDATION,

        /**
         * Fix for union-types when aggregating over an inline conversion with conversion function. Done in #110652.
         */
        UNION_TYPES_INLINE_FIX,

        /**
         * Fix for union-types when sorting a type-casted field. We changed how we remove synthetic union-types fields.
         */
        UNION_TYPES_REMOVE_FIELDS,

        /**
         * Fix for union-types when renaming unrelated columns.
         * https://github.com/elastic/elasticsearch/issues/111452
         */
        UNION_TYPES_FIX_RENAME_RESOLUTION,

        /**
         * Fix for union-types when some indexes are missing the required field. Done in #111932.
         */
        UNION_TYPES_MISSING_FIELD,

        /**
         * Fix for widening of short numeric types in union-types. Done in #112610
         */
        UNION_TYPES_NUMERIC_WIDENING,

        /**
         * Fix a parsing issue where numbers below Long.MIN_VALUE threw an exception instead of parsing as doubles.
         * see <a href="https://github.com/elastic/elasticsearch/issues/104323"> Parsing large numbers is inconsistent #104323 </a>
         */
        FIX_PARSING_LARGE_NEGATIVE_NUMBERS,

        /**
         * Fix the status code returned when trying to run count_distinct on the _source type (which is not supported).
         * see <a href="https://github.com/elastic/elasticsearch/issues/105240">count_distinct(_source) returns a 500 response</a>
         */
        FIX_COUNT_DISTINCT_SOURCE_ERROR,

        /**
         * Use RangeQuery for BinaryComparison on DateTime fields.
         */
        RANGEQUERY_FOR_DATETIME,

        /**
         * Enforce strict type checking on ENRICH range types, and warnings for KEYWORD parsing at runtime. Done in #115091.
         */
        ENRICH_STRICT_RANGE_TYPES,

        /**
         * Fix for non-unique attribute names in ROW and logical plans.
         * https://github.com/elastic/elasticsearch/issues/110541
         */
        UNIQUE_NAMES,

        /**
         * Make attributes of GROK/DISSECT adjustable and fix a shadowing bug when pushing them down past PROJECT.
         * https://github.com/elastic/elasticsearch/issues/108008
         */
        FIXED_PUSHDOWN_PAST_PROJECT,

        /**
         * Adds the {@code MV_PSERIES_WEIGHTED_SUM} function for converting sorted lists of numbers into
         * a bounded score. This is a generalization of the
         * <a href="https://en.wikipedia.org/wiki/Riemann_zeta_function">riemann zeta function</a> but we
         * don't name it that because we don't support complex numbers and don't want to make folks think
         * of mystical number theory things. This is just a weighted sum that is adjacent to magic.
         */
        MV_PSERIES_WEIGHTED_SUM,

        /**
         * Support for match operator as a colon. Previous support for match operator as MATCH has been removed
         */
        MATCH_OPERATOR_COLON,

        /**
         * Removing support for the {@code META} keyword.
         */
        NO_META,

        /**
         * Add CombineBinaryComparisons rule.
         */
        COMBINE_BINARY_COMPARISONS,

        /**
         * Support for nanosecond dates as a data type
         */
        DATE_NANOS_TYPE(),

        /**
         * Support for to_date_nanos function
         */
        TO_DATE_NANOS(),

        /**
         * Support for date nanos type in binary comparisons
         */
        DATE_NANOS_BINARY_COMPARISON(),

        /**
         * Support for mixed comparisons between nanosecond and millisecond dates
         */
        DATE_NANOS_COMPARE_TO_MILLIS(),

        /**
         * Support Least and Greatest functions on Date Nanos type
         */
        LEAST_GREATEST_FOR_DATENANOS(),

        /**
         * Support add and subtract on date nanos
         */
        DATE_NANOS_ADD_SUBTRACT(),
        /**
         * Support for date_trunc function on date nanos type
         */
        DATE_TRUNC_DATE_NANOS(),

        /**
         * Support date nanos values as the field argument to bucket
         */
        DATE_NANOS_BUCKET(),

        /**
         * support aggregations on date nanos
         */
        DATE_NANOS_AGGREGATIONS(),

        /**
         * Support for datetime in least and greatest functions
         */
        LEAST_GREATEST_FOR_DATES,

        /**
         * Support CIDRMatch in CombineDisjunctions rule.
         */
        COMBINE_DISJUNCTIVE_CIDRMATCHES,

        /**
         * Support sending HTTP headers about the status of an async query.
         */
        ASYNC_QUERY_STATUS_HEADERS,

        /**
         * Consider the upper bound when computing the interval in BUCKET auto mode.
         */
        BUCKET_INCLUSIVE_UPPER_BOUND,

        /**
         * Changed error messages for fields with conflicting types in different indices.
         */
        SHORT_ERROR_MESSAGES_FOR_UNSUPPORTED_FIELDS,

        /**
         * Support for the whole number spans in BUCKET function.
         */
        BUCKET_WHOLE_NUMBER_AS_SPAN,

        /**
         * Allow mixed numeric types in coalesce
         */
        MIXED_NUMERIC_TYPES_IN_COALESCE,

        /**
         * Support for requesting the "SPACE" function.
         */
        SPACE,

        /**
         * Support explicit casting from string literal to DATE_PERIOD or TIME_DURATION.
         */
        CAST_STRING_LITERAL_TO_TEMPORAL_AMOUNT,

        /**
         * Supported the text categorization function "CATEGORIZE".
         */
        CATEGORIZE_V5,

        /**
         * Support for multiple groupings in "CATEGORIZE".
         */
        CATEGORIZE_MULTIPLE_GROUPINGS,
        /**
         * QSTR function
         */
        QSTR_FUNCTION,

        /**
         * MATCH function
         */
        MATCH_FUNCTION,

        /**
         * KQL function
         */
        KQL_FUNCTION(Build.current().isSnapshot()),

        /**
         * Don't optimize CASE IS NOT NULL function by not requiring the fields to be not null as well.
         * https://github.com/elastic/elasticsearch/issues/112704
         */
        FIXED_WRONG_IS_NOT_NULL_CHECK_ON_CASE,

        /**
         * Compute year differences in full calendar years.
         */
        DATE_DIFF_YEAR_CALENDARIAL,

        /**
         * Fix sorting not allowed on _source and counters.
         */
        SORTING_ON_SOURCE_AND_COUNTERS_FORBIDDEN,

        /**
         * Fix {@code SORT} when the {@code _source} field is not a sort key but
         * <strong>is</strong> being returned.
         */
        SORT_RETURNING_SOURCE_OK,

        /**
         * Allow filter per individual aggregation.
         */
        PER_AGG_FILTERING,

        /**
         * Fix {@link #PER_AGG_FILTERING} grouped by ordinals.
         */
        PER_AGG_FILTERING_ORDS,

        /**
         * Support for {@code STD_DEV} aggregation.
         */
        STD_DEV,

        /**
         * Fix for https://github.com/elastic/elasticsearch/issues/114714
         */
        FIX_STATS_BY_FOLDABLE_EXPRESSION,

        /**
         * Adding stats for functions (stack telemetry)
         */
        FUNCTION_STATS,
        /**
         * Support for semantic_text field mapping
         */
        SEMANTIC_TEXT_TYPE(EsqlCorePlugin.SEMANTIC_TEXT_FEATURE_FLAG),
        /**
         * Fix for an optimization that caused wrong results
         * https://github.com/elastic/elasticsearch/issues/115281
         */
        FIX_FILTER_PUSHDOWN_PAST_STATS,

        /**
         * Send warnings on STATS alias collision
         * https://github.com/elastic/elasticsearch/issues/114970
         */
        STATS_ALIAS_COLLISION_WARNINGS,

        /**
         * This enables 60_usage.yml "Basic ESQL usage....snapshot" version test. See also the next capability.
         */
        SNAPSHOT_TEST_FOR_TELEMETRY(Build.current().isSnapshot()),

        /**
         * This enables 60_usage.yml "Basic ESQL usage....non-snapshot" version test. See also the previous capability.
         */
        NON_SNAPSHOT_TEST_FOR_TELEMETRY(Build.current().isSnapshot() == false),

        /**
         * Support simplified syntax for named parameters for field and function names.
         */
        NAMED_PARAMETER_FOR_FIELD_AND_FUNCTION_NAMES_SIMPLIFIED_SYNTAX(Build.current().isSnapshot()),

        /**
         * Fix pushdown of LIMIT past MV_EXPAND
         */
        ADD_LIMIT_INSIDE_MV_EXPAND,

        DELAY_DEBUG_FN(Build.current().isSnapshot()),

        /** Capability for remote metadata test */
        METADATA_FIELDS_REMOTE_TEST(false),
        /**
         * WIP on Join planning
         * - Introduce BinaryPlan and co
         * - Refactor INLINESTATS and LOOKUP as a JOIN block
         */
        JOIN_PLANNING_V1(Build.current().isSnapshot()),

        /**
         * Support implicit casting from string literal to DATE_PERIOD or TIME_DURATION.
         */
        IMPLICIT_CASTING_STRING_LITERAL_TO_TEMPORAL_AMOUNT,

        /**
         * LOOKUP JOIN
         */
        JOIN_LOOKUP_V6(Build.current().isSnapshot()),

        /**
         * Fix for https://github.com/elastic/elasticsearch/issues/117054
         */
        FIX_NESTED_FIELDS_NAME_CLASH_IN_INDEXRESOLVER,

        /**
         * support for aggregations on semantic_text
         */
        SEMANTIC_TEXT_AGGREGATIONS(EsqlCorePlugin.SEMANTIC_TEXT_FEATURE_FLAG),

        /**
         * Fix for https://github.com/elastic/elasticsearch/issues/114714, again
         */
        FIX_STATS_BY_FOLDABLE_EXPRESSION_2,

        /**
         * Support the "METADATA _score" directive to enable _score column.
         */
        METADATA_SCORE(Build.current().isSnapshot()),

        /**
         * Term function
         */
        TERM_FUNCTION(Build.current().isSnapshot()),

        /**
         * Additional types for match function and operator
         */
        MATCH_ADDITIONAL_TYPES,

        /**
<<<<<<< HEAD
         * Full text functions can be used in disjunctions
         */
        FULL_TEXT_FUNCTIONS_DISJUNCTIONS;
=======
         * Fix for regex folding with case-insensitive pattern https://github.com/elastic/elasticsearch/issues/118371
         */
        FIXED_REGEX_FOLD;
>>>>>>> ce7a0c86

        private final boolean enabled;

        Cap() {
            this.enabled = true;
        };

        Cap(boolean enabled) {
            this.enabled = enabled;
        };

        Cap(FeatureFlag featureFlag) {
            this.enabled = featureFlag.isEnabled();
        }

        public boolean isEnabled() {
            return enabled;
        }

        public String capabilityName() {
            return name().toLowerCase(Locale.ROOT);
        }
    }

    public static final Set<String> CAPABILITIES = capabilities(false);

    /**
     * Get a {@link Set} of all capabilities. If the {@code all} parameter is {@code false}
     * then only <strong>enabled</strong> capabilities are returned - otherwise <strong>all</strong>
     * known capabilities are returned.
     */
    public static Set<String> capabilities(boolean all) {
        List<String> caps = new ArrayList<>();
        for (Cap cap : Cap.values()) {
            if (all || cap.isEnabled()) {
                caps.add(cap.capabilityName());
            }
        }

        /*
         * Add all of our cluster features without the leading "esql."
         */
        for (NodeFeature feature : new EsqlFeatures().getFeatures()) {
            caps.add(cap(feature));
        }
        return Set.copyOf(caps);
    }

    /**
     * Convert a {@link NodeFeature} from {@link EsqlFeatures} into a
     * capability.
     */
    public static String cap(NodeFeature feature) {
        assert feature.id().startsWith("esql.");
        return feature.id().substring("esql.".length());
    }
}<|MERGE_RESOLUTION|>--- conflicted
+++ resolved
@@ -547,7 +547,7 @@
         /**
          * LOOKUP JOIN
          */
-        JOIN_LOOKUP_V6(Build.current().isSnapshot()),
+        JOIN_LOOKUP_V5(Build.current().isSnapshot()),
 
         /**
          * Fix for https://github.com/elastic/elasticsearch/issues/117054
@@ -580,15 +580,14 @@
         MATCH_ADDITIONAL_TYPES,
 
         /**
-<<<<<<< HEAD
+         * Fix for regex folding with case-insensitive pattern https://github.com/elastic/elasticsearch/issues/118371
+         */
+        FIXED_REGEX_FOLD,
+
+        /**
          * Full text functions can be used in disjunctions
          */
         FULL_TEXT_FUNCTIONS_DISJUNCTIONS;
-=======
-         * Fix for regex folding with case-insensitive pattern https://github.com/elastic/elasticsearch/issues/118371
-         */
-        FIXED_REGEX_FOLD;
->>>>>>> ce7a0c86
 
         private final boolean enabled;
 

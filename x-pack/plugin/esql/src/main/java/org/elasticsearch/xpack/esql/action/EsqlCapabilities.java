--- conflicted
+++ resolved
@@ -1057,17 +1057,16 @@
         TO_LOWER_EMPTY_STRING,
 
         /**
-<<<<<<< HEAD
+         * Support min_over_time aggregation that gets evaluated per time-series
+         */
+        MIN_OVER_TIME(Build.current().isSnapshot()),
+
+        /**
          * Support first_over_time aggregation that gets evaluated per time-series
          */
         FIRST_OVER_TIME(Build.current().isSnapshot()),
 
         ;
-=======
-         * Support min_over_time aggregation that gets evaluated per time-series
-         */
-        MIN_OVER_TIME(Build.current().isSnapshot());
->>>>>>> 9801d45d
 
         private final boolean enabled;
 

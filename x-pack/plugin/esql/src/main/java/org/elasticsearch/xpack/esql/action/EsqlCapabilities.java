--- conflicted
+++ resolved
@@ -1382,15 +1382,13 @@
         VECTOR_SIMILARITY_FUNCTIONS_SUPPORT_NULL,
 
         /**
-<<<<<<< HEAD
+         * Support for vector Hamming distance.
+         */
+        HAMMING_VECTOR_SIMILARITY_FUNCTION(Build.current().isSnapshot()),
+        /**
          * Support for tbucket function
          */
         TBUCKET;
-=======
-         * Support for vector Hamming distance.
-         */
-        HAMMING_VECTOR_SIMILARITY_FUNCTION(Build.current().isSnapshot());
->>>>>>> 84443ee1
 
         private final boolean enabled;
 

--- conflicted
+++ resolved
@@ -1504,15 +1504,15 @@
          */
         ABSENT_OVER_TIME(Build.current().isSnapshot()),
 
-<<<<<<< HEAD
+        /**
+         * INLINESTATS supports remote indices
+         */
+        INLINESTATS_SUPPORTS_REMOTE,
+
         /**
          * Fix attribute equality to respect the name id of the attribute.
          */
         ATTRIBUTE_EQUALS_RESPECTS_NAME_ID;
-=======
-        /** INLINESTATS supports remote indices */
-        INLINESTATS_SUPPORTS_REMOTE;
->>>>>>> a3c3b0af
 
         private final boolean enabled;
 

/*
 * Copyright Elasticsearch B.V. and/or licensed to Elasticsearch B.V. under one
 * or more contributor license agreements. Licensed under the Elastic License
 * 2.0; you may not use this file except in compliance with the Elastic License
 * 2.0.
 */

package org.elasticsearch.xpack.esql.action;

import org.elasticsearch.Build;
import org.elasticsearch.common.util.FeatureFlag;
import org.elasticsearch.features.NodeFeature;
import org.elasticsearch.rest.action.admin.cluster.RestNodesCapabilitiesAction;
import org.elasticsearch.xpack.esql.core.plugin.EsqlCorePlugin;
import org.elasticsearch.xpack.esql.plugin.EsqlFeatures;
import org.elasticsearch.xpack.esql.plugin.EsqlPlugin;

import java.util.ArrayList;
import java.util.List;
import java.util.Locale;
import java.util.Set;

import static org.elasticsearch.xpack.esql.core.plugin.EsqlCorePlugin.AGGREGATE_METRIC_DOUBLE_FEATURE_FLAG;

/**
 * A {@link Set} of "capabilities" supported by the {@link RestEsqlQueryAction}
 * and {@link RestEsqlAsyncQueryAction} APIs. These are exposed over the
 * {@link RestNodesCapabilitiesAction} and we use them to enable tests.
 */
public class EsqlCapabilities {
    public enum Cap {
        /**
         * Introduction of {@code MV_SORT}, {@code MV_SLICE}, and {@code MV_ZIP}.
         * Added in #106095.
         */
        MV_SORT,

        /**
         * When we disabled some broken optimizations around {@code nullable}.
         * Fixed in #105691.
         */
        DISABLE_NULLABLE_OPTS,

        /**
         * Introduction of {@code ST_X} and {@code ST_Y}. Added in #105768.
         */
        ST_X_Y,

        /**
         * Changed precision of {@code geo_point} and {@code cartesian_point} fields, by loading from source into WKB. Done in #103691.
         */
        SPATIAL_POINTS_FROM_SOURCE,

        /**
         * Support for loading {@code geo_shape} and {@code cartesian_shape} fields. Done in #104269.
         */
        SPATIAL_SHAPES,

        /**
         * Do validation check on geo_point and geo_shape fields. Done in #128259.
         */
        GEO_VALIDATION,

        /**
         * Support for spatial aggregation {@code ST_CENTROID}. Done in #104269.
         */
        ST_CENTROID_AGG,

        /**
         * Support for spatial aggregation {@code ST_INTERSECTS}. Done in #104907.
         */
        ST_INTERSECTS,

        /**
         * Support for spatial aggregation {@code ST_CONTAINS} and {@code ST_WITHIN}. Done in #106503.
         */
        ST_CONTAINS_WITHIN,

        /**
         * Support for spatial aggregation {@code ST_DISJOINT}. Done in #107007.
         */
        ST_DISJOINT,

        /**
         * The introduction of the {@code VALUES} agg.
         */
        AGG_VALUES,

        /**
         * Expand the {@code VALUES} agg to cover spatial types.
         */
        AGG_VALUES_SPATIAL,

        /**
         * Does ESQL support async queries.
         */
        ASYNC_QUERY,

        /**
         * Does ESQL support FROM OPTIONS?
         */
        @Deprecated
        FROM_OPTIONS,

        /**
         * Cast string literals to a desired data type.
         */
        STRING_LITERAL_AUTO_CASTING,

        /**
         * Base64 encoding and decoding functions.
         */
        BASE64_DECODE_ENCODE,

        /**
         * Support for the :: casting operator
         */
        CASTING_OPERATOR,

        /**
         * Support for the ::date casting operator
         */
        CASTING_OPERATOR_FOR_DATE,

        /**
         * Blocks can be labelled with {@link org.elasticsearch.compute.data.Block.MvOrdering#SORTED_ASCENDING} for optimizations.
         */
        MV_ORDERING_SORTED_ASCENDING,

        /**
         * Support for metrics counter fields
         */
        METRICS_COUNTER_FIELDS,

        /**
         * Cast string literals to a desired data type for IN predicate and more types for BinaryComparison.
         */
        STRING_LITERAL_AUTO_CASTING_EXTENDED,
        /**
         * Support for metadata fields.
         */
        METADATA_FIELDS,

        /**
         * Support specifically for *just* the _index METADATA field. Used by CsvTests, since that is the only metadata field currently
         * supported.
         */
        INDEX_METADATA_FIELD,

        /**
         * Support for timespan units abbreviations
         */
        TIMESPAN_ABBREVIATIONS,

        /**
         * Support metrics counter types
         */
        COUNTER_TYPES,

        /**
         * Support for function {@code BIT_LENGTH}. Done in #115792
         */
        FN_BIT_LENGTH,

        /**
         * Support for function {@code BYTE_LENGTH}.
         */
        FN_BYTE_LENGTH,

        /**
         * Support for function {@code REVERSE}.
         */
        FN_REVERSE,

        /**
         * Support for reversing whole grapheme clusters. This is not supported
         * on JDK versions less than 20 which are not supported in ES 9.0.0+ but this
         * exists to keep the {@code 8.x} branch similar to the {@code main} branch.
         */
        FN_REVERSE_GRAPHEME_CLUSTERS,

        /**
         * Support for function {@code CBRT}. Done in #108574.
         */
        FN_CBRT,

        /**
         * Support for function {@code HYPOT}.
         */
        FN_HYPOT,

        /**
         * Support for {@code MV_APPEND} function. #107001
         */
        FN_MV_APPEND,

        /**
         * Support for {@code MV_MEDIAN_ABSOLUTE_DEVIATION} function.
         */
        FN_MV_MEDIAN_ABSOLUTE_DEVIATION,

        /**
         * Support for {@code MV_PERCENTILE} function.
         */
        FN_MV_PERCENTILE,

        /**
         * Support for function {@code IP_PREFIX}.
         */
        FN_IP_PREFIX,

        /**
         * Fix on function {@code SUBSTRING} that makes it not return null on empty strings.
         */
        FN_SUBSTRING_EMPTY_NULL,

        /**
         * Fixes on function {@code ROUND} that avoid it throwing exceptions on runtime for unsigned long cases.
         */
        FN_ROUND_UL_FIXES,

        /**
         * Support for function {@code SCALB}.
         */
        FN_SCALB,

        /**
         * Fixes for multiple functions not serializing their source, and emitting warnings with wrong line number and text.
         */
        FUNCTIONS_SOURCE_SERIALIZATION_WARNINGS,

        /**
         * All functions that take TEXT should never emit TEXT, only KEYWORD. #114334
         */
        FUNCTIONS_NEVER_EMIT_TEXT,

        /**
         * Support for the {@code INLINESTATS} syntax.
         */
        INLINESTATS(EsqlPlugin.INLINESTATS_FEATURE_FLAG),

        /**
         * Support for the expressions in grouping in {@code INLINESTATS} syntax.
         */
        INLINESTATS_V2(EsqlPlugin.INLINESTATS_FEATURE_FLAG),

        /**
         * Support for aggregation function {@code TOP}.
         */
        AGG_TOP,

        /**
         * Support for booleans in aggregations {@code MAX} and {@code MIN}.
         */
        AGG_MAX_MIN_BOOLEAN_SUPPORT,

        /**
         * Support for ips in aggregations {@code MAX} and {@code MIN}.
         */
        AGG_MAX_MIN_IP_SUPPORT,

        /**
         * Support for strings in aggregations {@code MAX} and {@code MIN}.
         */
        AGG_MAX_MIN_STRING_SUPPORT,

        /**
         * Support for booleans in {@code TOP} aggregation.
         */
        AGG_TOP_BOOLEAN_SUPPORT,

        /**
         * Support for ips in {@code TOP} aggregation.
         */
        AGG_TOP_IP_SUPPORT,

        /**
         * Support for {@code keyword} and {@code text} fields in {@code TOP} aggregation.
         */
        AGG_TOP_STRING_SUPPORT,

        /**
         * {@code CASE} properly handling multivalue conditions.
         */
        CASE_MV,

        /**
         * Support for loading values over enrich. This is supported by all versions of ESQL but not
         * the unit test CsvTests.
         */
        ENRICH_LOAD,

        /**
         * Optimization for ST_CENTROID changed some results in cartesian data. #108713
         */
        ST_CENTROID_AGG_OPTIMIZED,

        /**
         * Support for requesting the "_ignored" metadata field.
         */
        METADATA_IGNORED_FIELD,

        /**
         * LOOKUP command with
         * - tables using syntax {@code "tables": {"type": [<values>]}}
         * - fixed variable shadowing
         * - fixed Join.references(), requiring breaking change to Join serialization
         */
        LOOKUP_V4(Build.current().isSnapshot()),

        /**
         * Support for requesting the "REPEAT" command.
         */
        REPEAT,

        /**
         * Cast string literals to datetime in addition and subtraction when the other side is a date or time interval.
         */
        STRING_LITERAL_AUTO_CASTING_TO_DATETIME_ADD_SUB,

        /**
         * Support implicit casting for union typed fields that are mixed with date and date_nanos type.
         */
        IMPLICIT_CASTING_DATE_AND_DATE_NANOS(Build.current().isSnapshot()),

        /**
         * Support for named or positional parameters in EsqlQueryRequest.
         */
        NAMED_POSITIONAL_PARAMETER,

        /**
         * Support multiple field mappings if appropriate conversion function is used (union types)
         */
        UNION_TYPES,

        /**
         * Support unmapped using the INSIST keyword.
         */
        UNMAPPED_FIELDS(Build.current().isSnapshot()),

        /**
         * Support for function {@code ST_DISTANCE}. Done in #108764.
         */
        ST_DISTANCE,

        /** Support for function {@code ST_EXTENT_AGG}. */
        ST_EXTENT_AGG,

        /** Optimization of ST_EXTENT_AGG with doc-values as IntBlock. */
        ST_EXTENT_AGG_DOCVALUES,

        /**
         * Fix determination of CRS types in spatial functions when folding.
         */
        SPATIAL_FUNCTIONS_FIX_CRSTYPE_FOLDING,

        /**
         * Enable spatial predicate functions to support multi-values. Done in #112063.
         */
        SPATIAL_PREDICATES_SUPPORT_MULTIVALUES,

        /**
         * Enable spatial distance function to support multi-values. Done in #114836.
         */
        SPATIAL_DISTANCE_SUPPORTS_MULTIVALUES,

        /**
         * Support a number of fixes and enhancements to spatial distance pushdown. Done in #112938.
         */
        SPATIAL_DISTANCE_PUSHDOWN_ENHANCEMENTS,

        /**
         * Fix for spatial centroid when no records are found.
         */
        SPATIAL_CENTROID_NO_RECORDS,

        /**
         * Support ST_ENVELOPE function (and related ST_XMIN, etc.).
         */
        ST_ENVELOPE,

        /**
         * Support ST_GEOHASH, ST_GEOTILE and ST_GEOHEX functions
         */
        SPATIAL_GRID(Build.current().isSnapshot()),

        /**
         * Fix to GROK and DISSECT that allows extracting attributes with the same name as the input
         * https://github.com/elastic/elasticsearch/issues/110184
         */
        GROK_DISSECT_MASKING,

        /**
         * Support for quoting index sources in double quotes.
         */
        DOUBLE_QUOTES_SOURCE_ENCLOSING,

        /**
         * Support for WEIGHTED_AVG function.
         */
        AGG_WEIGHTED_AVG,

        /**
         * Fix for union-types when aggregating over an inline conversion with casting operator. Done in #110476.
         */
        UNION_TYPES_AGG_CAST,

        /**
         * When pushing down {@code STATS count(field::type)} for a union type field, we wrongly used a synthetic attribute name in the
         * query instead of the actual field name. This led to 0 counts instead of the correct result.
         */
        FIX_COUNT_PUSHDOWN_FOR_UNION_TYPES,

        /**
         * Fix to GROK validation in case of multiple fields with same name and different types
         * https://github.com/elastic/elasticsearch/issues/110533
         */
        GROK_VALIDATION,

        /**
         * Fix for union-types when aggregating over an inline conversion with conversion function. Done in #110652.
         */
        UNION_TYPES_INLINE_FIX,

        /**
         * Fix for union-types when sorting a type-casted field. We changed how we remove synthetic union-types fields.
         */
        UNION_TYPES_REMOVE_FIELDS,

        /**
         * Fix for union-types when renaming unrelated columns.
         * https://github.com/elastic/elasticsearch/issues/111452
         */
        UNION_TYPES_FIX_RENAME_RESOLUTION,

        /**
         * Execute `RENAME` operations sequentially from left to right,
         * see <a href="https://github.com/elastic/elasticsearch/issues/122250"> ESQL: Align RENAME behavior with EVAL for sequential processing #122250 </a>
         */
        RENAME_SEQUENTIAL_PROCESSING,

        /**
         * Support for assignment in RENAME, besides the use of `AS` keyword.
         */
        RENAME_ALLOW_ASSIGNMENT,

        /**
         * Support for removing empty attribute in merging output.
         * See <a href="https://github.com/elastic/elasticsearch/issues/126392"> ESQL: EVAL after STATS produces an empty column #126392 </a>
         */
        REMOVE_EMPTY_ATTRIBUTE_IN_MERGING_OUTPUT,

        /**
         * Support for retain aggregate when grouping.
         * See <a href="https://github.com/elastic/elasticsearch/issues/126026"> ES|QL: columns not projected away despite KEEP #126026 </a>
         */
        RETAIN_AGGREGATE_WHEN_GROUPING,

        /**
         * Fix for union-types when some indexes are missing the required field. Done in #111932.
         */
        UNION_TYPES_MISSING_FIELD,

        /**
         * Fix for widening of short numeric types in union-types. Done in #112610
         */
        UNION_TYPES_NUMERIC_WIDENING,

        /**
         * Fix a parsing issue where numbers below Long.MIN_VALUE threw an exception instead of parsing as doubles.
         * see <a href="https://github.com/elastic/elasticsearch/issues/104323"> Parsing large numbers is inconsistent #104323 </a>
         */
        FIX_PARSING_LARGE_NEGATIVE_NUMBERS,

        /**
         * Fix precision of scaled_float field values retrieved from stored source
         * see <a href="https://github.com/elastic/elasticsearch/issues/122547"> Slight inconsistency in ESQL using scaled_float field #122547 </a>
         */
        FIX_PRECISION_OF_SCALED_FLOAT_FIELDS,

        /**
         * Fix the status code returned when trying to run count_distinct on the _source type (which is not supported).
         * see <a href="https://github.com/elastic/elasticsearch/issues/105240">count_distinct(_source) returns a 500 response</a>
         */
        FIX_COUNT_DISTINCT_SOURCE_ERROR,

        /**
         * Use RangeQuery for BinaryComparison on DateTime fields.
         */
        RANGEQUERY_FOR_DATETIME,

        /**
         * Enforce strict type checking on ENRICH range types, and warnings for KEYWORD parsing at runtime. Done in #115091.
         */
        ENRICH_STRICT_RANGE_TYPES,

        /**
         * Fix for non-unique attribute names in ROW and logical plans.
         * https://github.com/elastic/elasticsearch/issues/110541
         */
        UNIQUE_NAMES,

        /**
         * Make attributes of GROK/DISSECT adjustable and fix a shadowing bug when pushing them down past PROJECT.
         * https://github.com/elastic/elasticsearch/issues/108008
         */
        FIXED_PUSHDOWN_PAST_PROJECT,

        /**
         * Adds the {@code MV_PSERIES_WEIGHTED_SUM} function for converting sorted lists of numbers into
         * a bounded score. This is a generalization of the
         * <a href="https://en.wikipedia.org/wiki/Riemann_zeta_function">riemann zeta function</a> but we
         * don't name it that because we don't support complex numbers and don't want to make folks think
         * of mystical number theory things. This is just a weighted sum that is adjacent to magic.
         */
        MV_PSERIES_WEIGHTED_SUM,

        /**
         * Support for match operator as a colon. Previous support for match operator as MATCH has been removed
         */
        MATCH_OPERATOR_COLON,

        /**
         * Removing support for the {@code META} keyword.
         */
        NO_META,

        /**
         * Add CombineBinaryComparisons rule.
         */
        COMBINE_BINARY_COMPARISONS,

        /**
         * Support for nanosecond dates as a data type
         */
        DATE_NANOS_TYPE(),

        /**
         * Support for to_date_nanos function
         */
        TO_DATE_NANOS(),

        /**
         * Support for date nanos type in binary comparisons
         */
        DATE_NANOS_BINARY_COMPARISON(),

        /**
         * Support for mixed comparisons between nanosecond and millisecond dates
         */
        DATE_NANOS_COMPARE_TO_MILLIS(),
        /**
         * Support implicit casting of strings to date nanos
         */
        DATE_NANOS_IMPLICIT_CASTING(),
        /**
         * Support Least and Greatest functions on Date Nanos type
         */
        LEAST_GREATEST_FOR_DATENANOS(),
        /**
         * support date extract function for date nanos
         */
        DATE_NANOS_DATE_EXTRACT(),
        /**
         * Support add and subtract on date nanos
         */
        DATE_NANOS_ADD_SUBTRACT(),
        /**
         * Support for date_trunc function on date nanos type
         */
        DATE_TRUNC_DATE_NANOS(),

        /**
         * Support date nanos values as the field argument to bucket
         */
        DATE_NANOS_BUCKET(),

        /**
         * support aggregations on date nanos
         */
        DATE_NANOS_AGGREGATIONS(),

        /**
         * Support the {@link org.elasticsearch.xpack.esql.expression.predicate.operator.comparison.In} operator for date nanos
         */
        DATE_NANOS_IN_OPERATOR(),
        /**
         * Support running date format function on nanosecond dates
         */
        DATE_NANOS_DATE_FORMAT(),
        /**
         * support date diff function on date nanos type, and mixed nanos/millis
         */
        DATE_NANOS_DATE_DIFF(),
        /**
         * Indicates that https://github.com/elastic/elasticsearch/issues/125439 (incorrect lucene push down for date nanos) is fixed
         */
        FIX_DATE_NANOS_LUCENE_PUSHDOWN_BUG(),
        /**
         * Fixes a bug where dates are incorrectly formatted if a where clause compares nanoseconds to both milliseconds and nanoseconds,
         * e.g. {@code WHERE millis > to_datenanos("2023-10-23T12:15:03.360103847") AND millis < to_datetime("2023-10-23T13:53:55.832")}
         */
        FIX_DATE_NANOS_MIXED_RANGE_PUSHDOWN_BUG(),

        /**
         * Support for date nanos in lookup join. Done in #127962
         */
        DATE_NANOS_LOOKUP_JOIN,

        /**
         * DATE_PARSE supports reading timezones
         */
        DATE_PARSE_TZ(),

        /**
         * Support for datetime in least and greatest functions
         */
        LEAST_GREATEST_FOR_DATES,

        /**
         * Support CIDRMatch in CombineDisjunctions rule.
         */
        COMBINE_DISJUNCTIVE_CIDRMATCHES,

        /**
         * Support sending HTTP headers about the status of an async query.
         */
        ASYNC_QUERY_STATUS_HEADERS,

        /**
         * Consider the upper bound when computing the interval in BUCKET auto mode.
         */
        BUCKET_INCLUSIVE_UPPER_BOUND,

        /**
         * Enhanced DATE_TRUNC with arbitrary month and year intervals. (#120302)
         */
        DATE_TRUNC_WITH_ARBITRARY_INTERVALS,

        /**
         * Changed error messages for fields with conflicting types in different indices.
         */
        SHORT_ERROR_MESSAGES_FOR_UNSUPPORTED_FIELDS,

        /**
         * Support for the whole number spans in BUCKET function.
         */
        BUCKET_WHOLE_NUMBER_AS_SPAN,

        /**
         * Allow mixed numeric types in coalesce
         */
        MIXED_NUMERIC_TYPES_IN_COALESCE,

        /**
         * Support for requesting the "SPACE" function.
         */
        SPACE,

        /**
         * Support explicit casting from string literal to DATE_PERIOD or TIME_DURATION.
         */
        CAST_STRING_LITERAL_TO_TEMPORAL_AMOUNT,

        /**
         * Supported the text categorization function "CATEGORIZE".
         */
        CATEGORIZE_V6,

        /**
         * Support for multiple groupings in "CATEGORIZE".
         */
        CATEGORIZE_MULTIPLE_GROUPINGS,
        /**
         * QSTR function
         */
        QSTR_FUNCTION,

        /**
         * MATCH function
         */
        MATCH_FUNCTION,

        /**
         * KQL function
         */
        KQL_FUNCTION,

        /**
         * Hash function
         */
        HASH_FUNCTION,
        /**
         * Hash function aliases such as MD5
         */
        HASH_FUNCTION_ALIASES_V1,

        /**
         * Don't optimize CASE IS NOT NULL function by not requiring the fields to be not null as well.
         * https://github.com/elastic/elasticsearch/issues/112704
         */
        FIXED_WRONG_IS_NOT_NULL_CHECK_ON_CASE,

        /**
         * Compute year differences in full calendar years.
         */
        DATE_DIFF_YEAR_CALENDARIAL,

        /**
         * Fix sorting not allowed on _source and counters.
         */
        SORTING_ON_SOURCE_AND_COUNTERS_FORBIDDEN,

        /**
         * Fix {@code SORT} when the {@code _source} field is not a sort key but
         * <strong>is</strong> being returned.
         */
        SORT_RETURNING_SOURCE_OK,

        /**
         * _source field mapping directives: https://www.elastic.co/guide/en/elasticsearch/reference/current/mapping-source-field.html
         */
        SOURCE_FIELD_MAPPING,

        /**
         * Allow filter per individual aggregation.
         */
        PER_AGG_FILTERING,

        /**
         * Fix {@link #PER_AGG_FILTERING} grouped by ordinals.
         */
        PER_AGG_FILTERING_ORDS,

        /**
         * Support for {@code STD_DEV} aggregation.
         */
        STD_DEV,

        /**
         * Fix for https://github.com/elastic/elasticsearch/issues/114714
         */
        FIX_STATS_BY_FOLDABLE_EXPRESSION,

        /**
         * Adding stats for functions (stack telemetry)
         */
        FUNCTION_STATS,
        /**
         * Fix for an optimization that caused wrong results
         * https://github.com/elastic/elasticsearch/issues/115281
         */
        FIX_FILTER_PUSHDOWN_PAST_STATS,

        /**
         * Send warnings on STATS alias collision
         * https://github.com/elastic/elasticsearch/issues/114970
         */
        STATS_ALIAS_COLLISION_WARNINGS,

        /**
         * This enables 60_usage.yml "Basic ESQL usage....snapshot" version test. See also the next capability.
         */
        SNAPSHOT_TEST_FOR_TELEMETRY(Build.current().isSnapshot()),

        /**
         * This enables 60_usage.yml "Basic ESQL usage....non-snapshot" version test. See also the previous capability.
         */
        NON_SNAPSHOT_TEST_FOR_TELEMETRY(Build.current().isSnapshot() == false),

        /**
         * Support simplified syntax for named parameters for field and function names.
         */
        NAMED_PARAMETER_FOR_FIELD_AND_FUNCTION_NAMES_SIMPLIFIED_SYNTAX(),

        /**
         * Fix pushdown of LIMIT past MV_EXPAND
         */
        ADD_LIMIT_INSIDE_MV_EXPAND,

        DELAY_DEBUG_FN(Build.current().isSnapshot()),

        /** Capability for remote metadata test */
        METADATA_FIELDS_REMOTE_TEST(false),
        /**
         * WIP on Join planning
         * - Introduce BinaryPlan and co
         * - Refactor INLINESTATS and LOOKUP as a JOIN block
         */
        JOIN_PLANNING_V1(Build.current().isSnapshot()),

        /**
         * Support implicit casting from string literal to DATE_PERIOD or TIME_DURATION.
         */
        IMPLICIT_CASTING_STRING_LITERAL_TO_TEMPORAL_AMOUNT,

        /**
         * LOOKUP JOIN
         */
        JOIN_LOOKUP_V12,

        /**
         * LOOKUP JOIN with TEXT fields on the right (right side of the join) (#119473)
         */
        LOOKUP_JOIN_TEXT(JOIN_LOOKUP_V12.isEnabled()),

        /**
         * LOOKUP JOIN skipping MVs and sending warnings (https://github.com/elastic/elasticsearch/issues/118780)
         */
        JOIN_LOOKUP_SKIP_MV_WARNINGS(JOIN_LOOKUP_V12.isEnabled()),

        /**
         * Fix pushing down LIMIT past LOOKUP JOIN in case of multiple matching join keys.
         */
        JOIN_LOOKUP_FIX_LIMIT_PUSHDOWN(JOIN_LOOKUP_V12.isEnabled()),

        /**
         * Fix for https://github.com/elastic/elasticsearch/issues/117054
         */
        FIX_NESTED_FIELDS_NAME_CLASH_IN_INDEXRESOLVER,

        /**
         * Fix for https://github.com/elastic/elasticsearch/issues/114714, again
         */
        FIX_STATS_BY_FOLDABLE_EXPRESSION_2,

        /**
         * Support the "METADATA _score" directive to enable _score column.
         */
        METADATA_SCORE,

        /**
         * Term function
         */
        TERM_FUNCTION(Build.current().isSnapshot()),

        /**
         * Additional types for match function and operator
         */
        MATCH_ADDITIONAL_TYPES,

        /**
         * Fix for regex folding with case-insensitive pattern https://github.com/elastic/elasticsearch/issues/118371
         */
        FIXED_REGEX_FOLD,

        /**
         * Full text functions can be used in disjunctions
         */
        FULL_TEXT_FUNCTIONS_DISJUNCTIONS,

        /**
         * Change field caps response for semantic_text fields to be reported as text
         */
        SEMANTIC_TEXT_FIELD_CAPS,

        /**
         * Support named argument for function in map format.
         */
        OPTIONAL_NAMED_ARGUMENT_MAP_FOR_FUNCTION(Build.current().isSnapshot()),

        /**
         * Disabled support for index aliases in lookup joins
         */
        LOOKUP_JOIN_NO_ALIASES(JOIN_LOOKUP_V12.isEnabled()),

        /**
         * Full text functions can be used in disjunctions as they are implemented in compute engine
         */
        FULL_TEXT_FUNCTIONS_DISJUNCTIONS_COMPUTE_ENGINE,

        /**
         * Support match options in match function
         */
        MATCH_FUNCTION_OPTIONS,

        /**
         * Support options in the query string function.
         */
        QUERY_STRING_FUNCTION_OPTIONS,

        /**
         * Support for aggregate_metric_double type
         */
        AGGREGATE_METRIC_DOUBLE(AGGREGATE_METRIC_DOUBLE_FEATURE_FLAG),

        /**
         * Support for partial subset of metrics in aggregate_metric_double type
         */
        AGGREGATE_METRIC_DOUBLE_PARTIAL_SUBMETRICS(AGGREGATE_METRIC_DOUBLE_FEATURE_FLAG),

        /**
         * Support change point detection "CHANGE_POINT".
         */
        CHANGE_POINT,

        /**
         * Fix for https://github.com/elastic/elasticsearch/issues/120817
         * and https://github.com/elastic/elasticsearch/issues/120803
         * Support for queries that have multiple SORTs that cannot become TopN
         */
        REMOVE_REDUNDANT_SORT,

        /**
         * Fixes a series of issues with inlinestats which had an incomplete implementation after lookup and inlinestats
         * were refactored.
         */
        INLINESTATS_V7(EsqlPlugin.INLINESTATS_FEATURE_FLAG),

        /**
         * Support partial_results
         */
        SUPPORT_PARTIAL_RESULTS,

        /**
         * Support for rendering aggregate_metric_double type
         */
        AGGREGATE_METRIC_DOUBLE_RENDERING(AGGREGATE_METRIC_DOUBLE_FEATURE_FLAG),

        /**
         * Support for RERANK command
         */
        RERANK(Build.current().isSnapshot()),

        /**
         * Support for COMPLETION command
         */
        COMPLETION,

        /**
         * Allow mixed numeric types in conditional functions - case, greatest and least
         */
        MIXED_NUMERIC_TYPES_IN_CASE_GREATEST_LEAST,

        /**
         * Support for RRF command
         */
        RRF(Build.current().isSnapshot()),

        /**
         * Lucene query pushdown to StartsWith and EndsWith functions.
         * This capability was created to avoid receiving wrong warnings from old nodes in mixed clusters
         */
        STARTS_WITH_ENDS_WITH_LUCENE_PUSHDOWN,

        /**
         * Full text functions can be scored when being part of a disjunction
         */
        FULL_TEXT_FUNCTIONS_DISJUNCTIONS_SCORE,

        /**
         * Support for multi-match function.
         */
        MULTI_MATCH_FUNCTION(Build.current().isSnapshot()),

        /**
         * Do {@code TO_LOWER} and {@code TO_UPPER} process all field values?
         */
        TO_LOWER_MV,

        /**
         * Use double parameter markers to represent field or function names.
         */
        DOUBLE_PARAMETER_MARKERS_FOR_IDENTIFIERS,

        /**
         * Non full text functions do not contribute to score
         */
        NON_FULL_TEXT_FUNCTIONS_SCORING,

        /**
         * Support for to_aggregate_metric_double function
         */
        AGGREGATE_METRIC_DOUBLE_CONVERT_TO(AGGREGATE_METRIC_DOUBLE_FEATURE_FLAG),

        /**
         * The {@code _query} API now reports the original types.
         */
        REPORT_ORIGINAL_TYPES,

        /**
         * The metrics command
         */
        METRICS_COMMAND(Build.current().isSnapshot()),

        /**
         * Are the {@code documents_found} and {@code values_loaded} fields available
         * in the response and profile?
         */
        DOCUMENTS_FOUND_AND_VALUES_LOADED,

        /**
         * Index component selector syntax (my-data-stream-name::failures)
         */
        INDEX_COMPONENT_SELECTORS,

        /**
         * Make numberOfChannels consistent with layout in DefaultLayout by removing duplicated ChannelSet.
         */
        MAKE_NUMBER_OF_CHANNELS_CONSISTENT_WITH_LAYOUT,

        /**
         * Support for sorting when aggregate_metric_doubles are present
         */
        AGGREGATE_METRIC_DOUBLE_SORTING(AGGREGATE_METRIC_DOUBLE_FEATURE_FLAG),

        /**
         * Supercedes {@link Cap#MAKE_NUMBER_OF_CHANNELS_CONSISTENT_WITH_LAYOUT}.
         */
        FIX_REPLACE_MISSING_FIELD_WITH_NULL_DUPLICATE_NAME_ID_IN_LAYOUT,

        /**
         * Support for filter in converted null.
         * See <a href="https://github.com/elastic/elasticsearch/issues/125832"> ESQL: Fix `NULL` handling in `IN` clause #125832 </a>
         */
        FILTER_IN_CONVERTED_NULL,

        /**
         * When creating constant null blocks in {@link org.elasticsearch.compute.lucene.ValuesSourceReaderOperator}, we also handed off
         * the ownership of that block - but didn't account for the fact that the caller might close it, leading to double releases
         * in some union type queries. C.f. https://github.com/elastic/elasticsearch/issues/125850
         */
        FIX_DOUBLY_RELEASED_NULL_BLOCKS_IN_VALUESOURCEREADER,

        /**
         * Listing queries and getting information on a specific query.
         */
        QUERY_MONITORING,

        /**
         * Support max_over_time aggregation that gets evaluated per time-series
         */
        MAX_OVER_TIME(Build.current().isSnapshot()),

        /**
         * Support for FORK out of snapshot
         */
        FORK_V9,

        /**
         * Support for the {@code leading_zeros} named parameter.
         */
        TO_IP_LEADING_ZEROS,

        /**
         * Does the usage information for ESQL contain a histogram of {@code took} values?
         */
        USAGE_CONTAINS_TOOK,

        /**
         * Support avg_over_time aggregation that gets evaluated per time-series
         */
        AVG_OVER_TIME(Build.current().isSnapshot()),

        /**
         * Support loading of ip fields if they are not indexed.
         */
        LOADING_NON_INDEXED_IP_FIELDS,

        /**
         * During resolution (pre-analysis) we have to consider that joins or enriches can override EVALuated values
         * https://github.com/elastic/elasticsearch/issues/126419
         */
        FIX_JOIN_MASKING_EVAL,

        /**
         * Support for keeping `DROP` attributes when resolving field names.
         * see <a href="https://github.com/elastic/elasticsearch/issues/126418"> ES|QL: no matches for pattern #126418 </a>
         */
        DROP_AGAIN_WITH_WILDCARD_AFTER_EVAL,

        /**
         * Support last_over_time aggregation that gets evaluated per time-series
         */
        LAST_OVER_TIME(Build.current().isSnapshot()),

        /**
         * Support for the SAMPLE command
         */
        SAMPLE_V3,

        /**
         * The {@code _query} API now gives a cast recommendation if multiple types are found in certain instances.
         */
        SUGGESTED_CAST,

        /**
         * Guards a bug fix matching {@code TO_LOWER(f) == ""}.
         */
        TO_LOWER_EMPTY_STRING,

        /**
         * Support min_over_time aggregation that gets evaluated per time-series
         */
        MIN_OVER_TIME(Build.current().isSnapshot()),

        /**
         * Support first_over_time aggregation that gets evaluated per time-series
         */
        FIRST_OVER_TIME(Build.current().isSnapshot()),

        /**
         * Support sum_over_time aggregation that gets evaluated per time-series
         */
        SUM_OVER_TIME(Build.current().isSnapshot()),

        /**
         * Support count_over_time aggregation that gets evaluated per time-series
         */
        COUNT_OVER_TIME(Build.current().isSnapshot()),

        /**
         * Support for count_distinct_over_time aggregation that gets evaluated per time-series
         */
        COUNT_DISTINCT_OVER_TIME(Build.current().isSnapshot()),

        /**
         * Resolve groupings before resolving references to groupings in the aggregations.
         */
        RESOLVE_GROUPINGS_BEFORE_RESOLVING_REFERENCES_TO_GROUPINGS_IN_AGGREGATIONS,

        /**
         * Support for the SAMPLE aggregation function
         */
        AGG_SAMPLE,

        /**
         * Full text functions in STATS
         */
        FULL_TEXT_FUNCTIONS_IN_STATS_WHERE,

        /**
         * During resolution (pre-analysis) we have to consider that joins can override regex extracted values
         * see <a href="https://github.com/elastic/elasticsearch/issues/127467"> ES|QL: pruning of JOINs leads to missing fields #127467 </a>
         */
        FIX_JOIN_MASKING_REGEX_EXTRACT,

        /**
         * Avid GROK and DISSECT attributes being removed when resolving fields.
         * see <a href="https://github.com/elastic/elasticsearch/issues/127468"> ES|QL: Grok only supports KEYWORD or TEXT values, found expression [type] type [INTEGER] #127468 </a>
         */
        KEEP_REGEX_EXTRACT_ATTRIBUTES,

        /**
         * The {@code ROUND_TO} function.
         */
        ROUND_TO,

        /**
         * Support for the {@code COPY_SIGN} function.
         */
        COPY_SIGN,

        /**
         * Allow lookup join on mixed numeric fields, among byte, short, int, long, half_float, scaled_float, float and double.
         */
        LOOKUP_JOIN_ON_MIXED_NUMERIC_FIELDS,

        /**
         * {@link org.elasticsearch.compute.lucene.LuceneQueryEvaluator} rewrites the query before executing it in Lucene. This
         * provides support for KQL in a STATS ... BY command that uses a KQL query for filter, for example.
         */
        LUCENE_QUERY_EVALUATOR_QUERY_REWRITE,

        /**
         * Support parameters for LIMIT command.
         */
        PARAMETER_FOR_LIMIT,

        /**
         * Dense vector field type support
         */
        DENSE_VECTOR_FIELD_TYPE(EsqlCorePlugin.DENSE_VECTOR_FEATURE_FLAG),

        /**
         * Enable support for index aliases in lookup joins
         */
        ENABLE_LOOKUP_JOIN_ON_ALIASES,

        /**
         * Lookup error messages were updated to make them a bit easier to understand.
         */
        UPDATE_LOOKUP_JOIN_ERROR_MESSAGES,

        /**
         * Allows RLIKE to correctly handle the "empty language" flag, `#`.
         */
        RLIKE_WITH_EMPTY_LANGUAGE_PATTERN,

        /**
         * MATCH PHRASE function
         */
        MATCH_PHRASE_FUNCTION,

        /**
         * Support knn function
         */
        KNN_FUNCTION(Build.current().isSnapshot()),

        LIKE_WITH_LIST_OF_PATTERNS,

        /**
         * Support parameters for SAMPLE command.
         */
        PARAMETER_FOR_SAMPLE,

        /**
         * From now, Literal only accepts strings as BytesRefs.
         * No java.lang.String anymore.
         *
         * https://github.com/elastic/elasticsearch/issues/129322
         */
        NO_PLAIN_STRINGS_IN_LITERALS,

        /**
<<<<<<< HEAD
         * Support for the mv_expand target attribute should be retained in its original position.
         * see <a href="https://github.com/elastic/elasticsearch/issues/129000"> ES|QL: inconsistent column order #129000 </a>
         */
        FIX_MV_EXPAND_INCONSISTENT_COLUMN_ORDER;
=======
         * (Re)Added EXPLAIN command
         */
        EXPLAIN(Build.current().isSnapshot());
>>>>>>> a69c4847

        private final boolean enabled;

        Cap() {
            this.enabled = true;
        };

        Cap(boolean enabled) {
            this.enabled = enabled;
        };

        Cap(FeatureFlag featureFlag) {
            this.enabled = featureFlag.isEnabled();
        }

        public boolean isEnabled() {
            return enabled;
        }

        public String capabilityName() {
            return name().toLowerCase(Locale.ROOT);
        }
    }

    public static final Set<String> CAPABILITIES = capabilities(false);

    /**
     * Get a {@link Set} of all capabilities. If the {@code all} parameter is {@code false}
     * then only <strong>enabled</strong> capabilities are returned - otherwise <strong>all</strong>
     * known capabilities are returned.
     */
    public static Set<String> capabilities(boolean all) {
        List<String> caps = new ArrayList<>();
        for (Cap cap : Cap.values()) {
            if (all || cap.isEnabled()) {
                caps.add(cap.capabilityName());
            }
        }

        /*
         * Add all of our cluster features without the leading "esql."
         */
        for (NodeFeature feature : new EsqlFeatures().getFeatures()) {
            caps.add(cap(feature));
        }
        return Set.copyOf(caps);
    }

    /**
     * Convert a {@link NodeFeature} from {@link EsqlFeatures} into a
     * capability.
     */
    public static String cap(NodeFeature feature) {
        assert feature.id().startsWith("esql.");
        return feature.id().substring("esql.".length());
    }
}<|MERGE_RESOLUTION|>--- conflicted
+++ resolved
@@ -1213,16 +1213,15 @@
         NO_PLAIN_STRINGS_IN_LITERALS,
 
         /**
-<<<<<<< HEAD
          * Support for the mv_expand target attribute should be retained in its original position.
          * see <a href="https://github.com/elastic/elasticsearch/issues/129000"> ES|QL: inconsistent column order #129000 </a>
          */
-        FIX_MV_EXPAND_INCONSISTENT_COLUMN_ORDER;
-=======
+        FIX_MV_EXPAND_INCONSISTENT_COLUMN_ORDER,
+
+        /**
          * (Re)Added EXPLAIN command
          */
         EXPLAIN(Build.current().isSnapshot());
->>>>>>> a69c4847
 
         private final boolean enabled;
 

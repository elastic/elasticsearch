--- conflicted
+++ resolved
@@ -1541,13 +1541,6 @@
          * https://github.com/elastic/elasticsearch/issues/133462
          */
         PUSHING_DOWN_EVAL_WITH_SCORE,
-<<<<<<< HEAD
-
-        /**
-         * Support for vector similarity functtions pushdown
-         */
-        VECTOR_SIMILARITY_FUNCTIONS_PUSHDOWN(Build.current().isSnapshot());
-=======
 
         /**
          * Fix attribute equality to respect the name id of the attribute.
@@ -1567,8 +1560,11 @@
         FORBID_LIMIT_BEFORE_INLINE_STATS(INLINE_STATS.enabled),
         // Last capability should still have a comma for fewer merge conflicts when adding new ones :)
         // This comment prevents the semicolon from being on the previous capability when Spotless formats the file.
-        ;
->>>>>>> 9435f410
+
+        /**
+         * Support for vector similarity functtions pushdown
+         */
+        VECTOR_SIMILARITY_FUNCTIONS_PUSHDOWN(Build.current().isSnapshot());
 
         private final boolean enabled;
 

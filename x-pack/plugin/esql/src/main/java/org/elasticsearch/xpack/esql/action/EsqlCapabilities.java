--- conflicted
+++ resolved
@@ -945,11 +945,6 @@
         AGGREGATE_METRIC_DOUBLE_SORTING(AGGREGATE_METRIC_DOUBLE_FEATURE_FLAG),
 
         /**
-<<<<<<< HEAD
-         * Listing queries and getting information on a specific query.
-         */
-        QUERY_MONITORING;
-=======
          * Supercedes {@link Cap#MAKE_NUMBER_OF_CHANNELS_CONSISTENT_WITH_LAYOUT}.
          */
         FIX_REPLACE_MISSING_FIELD_WITH_NULL_DUPLICATE_NAME_ID_IN_LAYOUT,
@@ -959,8 +954,12 @@
          * the ownership of that block - but didn't account for the fact that the caller might close it, leading to double releases
          * in some union type queries. C.f. https://github.com/elastic/elasticsearch/issues/125850
          */
-        FIX_DOUBLY_RELEASED_NULL_BLOCKS_IN_VALUESOURCEREADER;
->>>>>>> aab40b12
+        FIX_DOUBLY_RELEASED_NULL_BLOCKS_IN_VALUESOURCEREADER,
+
+        /**
+         * Listing queries and getting information on a specific query.
+         */
+        QUERY_MONITORING;
 
         private final boolean enabled;
 

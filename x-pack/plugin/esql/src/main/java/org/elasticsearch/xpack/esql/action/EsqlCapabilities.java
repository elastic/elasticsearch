--- conflicted
+++ resolved
@@ -894,15 +894,14 @@
         DOUBLE_PARAMETER_MARKERS_FOR_IDENTIFIERS(Build.current().isSnapshot()),
 
         /**
-<<<<<<< HEAD
+         * Non full text functions do not contribute to score
+         */
+        NON_FULL_TEXT_FUNCTIONS_SCORING,
+
+        /**
          * Support for to_aggregate_metric_double function
          */
         AGGREGATE_METRIC_DOUBLE_CONVERT_TO(AGGREGATE_METRIC_DOUBLE_FEATURE_FLAG);
-=======
-         * Non full text functions do not contribute to score
-         */
-        NON_FULL_TEXT_FUNCTIONS_SCORING;
->>>>>>> 50a7eb09
 
         private final boolean enabled;
 

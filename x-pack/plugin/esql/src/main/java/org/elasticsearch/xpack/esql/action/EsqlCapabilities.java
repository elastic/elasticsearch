/*
 * Copyright Elasticsearch B.V. and/or licensed to Elasticsearch B.V. under one
 * or more contributor license agreements. Licensed under the Elastic License
 * 2.0; you may not use this file except in compliance with the Elastic License
 * 2.0.
 */

package org.elasticsearch.xpack.esql.action;

import org.elasticsearch.Build;
import org.elasticsearch.common.util.FeatureFlag;
import org.elasticsearch.compute.lucene.read.ValuesSourceReaderOperator;
import org.elasticsearch.features.NodeFeature;
import org.elasticsearch.rest.action.admin.cluster.RestNodesCapabilitiesAction;
import org.elasticsearch.xpack.esql.plugin.EsqlFeatures;

import java.util.ArrayList;
import java.util.List;
import java.util.Locale;
import java.util.Set;

/**
 * A {@link Set} of "capabilities" supported by the {@link RestEsqlQueryAction}
 * and {@link RestEsqlAsyncQueryAction} APIs. These are exposed over the
 * {@link RestNodesCapabilitiesAction} and we use them to enable tests.
 */
public class EsqlCapabilities {
    public enum Cap {
        /**
         * Introduction of {@code MV_SORT}, {@code MV_SLICE}, and {@code MV_ZIP}.
         * Added in #106095.
         */
        MV_SORT,

        /**
         * When we disabled some broken optimizations around {@code nullable}.
         * Fixed in #105691.
         */
        DISABLE_NULLABLE_OPTS,

        /**
         * Introduction of {@code ST_X} and {@code ST_Y}. Added in #105768.
         */
        ST_X_Y,

        /**
         * Changed precision of {@code geo_point} and {@code cartesian_point} fields, by loading from source into WKB. Done in #103691.
         */
        SPATIAL_POINTS_FROM_SOURCE,

        /**
         * Support for loading {@code geo_shape} and {@code cartesian_shape} fields. Done in #104269.
         */
        SPATIAL_SHAPES,

        /**
         * Do validation check on geo_point and geo_shape fields. Done in #128259.
         */
        GEO_VALIDATION,

        /**
         * Support for spatial aggregation {@code ST_CENTROID}. Done in #104269.
         */
        ST_CENTROID_AGG,

        /**
         * Support for spatial aggregation {@code ST_INTERSECTS}. Done in #104907.
         */
        ST_INTERSECTS,

        /**
         * Support for spatial aggregation {@code ST_CONTAINS} and {@code ST_WITHIN}. Done in #106503.
         */
        ST_CONTAINS_WITHIN,

        /**
         * Support for spatial aggregation {@code ST_DISJOINT}. Done in #107007.
         */
        ST_DISJOINT,

        /**
         * Support for spatial simplification {@code ST_SIMPLIFY}
         */
        ST_SIMPLIFY,

        /**
         * The introduction of the {@code VALUES} agg.
         */
        AGG_VALUES,

        /**
         * Expand the {@code VALUES} agg to cover spatial types.
         */
        AGG_VALUES_SPATIAL,

        /**
         * Accept unsigned longs on MAX and MIN aggregations.
         */
        AGG_MAX_MIN_UNSIGNED_LONG,

        /**
         * Accept unsigned longs on VALUES and SAMPLE aggregations.
         */
        AGG_VALUES_SAMPLE_UNSIGNED_LONG,

        /**
         * Does ESQL support async queries.
         */
        ASYNC_QUERY,

        /**
         * Does ESQL support FROM OPTIONS?
         */
        @Deprecated
        FROM_OPTIONS,

        /**
         * Cast string literals to a desired data type.
         */
        STRING_LITERAL_AUTO_CASTING,

        /**
         * Base64 encoding and decoding functions.
         */
        BASE64_DECODE_ENCODE,

        /**
         * Support for the :: casting operator
         */
        CASTING_OPERATOR,

        /**
         * Support for the ::date casting operator
         */
        CASTING_OPERATOR_FOR_DATE,

        /**
         * Blocks can be labelled with {@link org.elasticsearch.compute.data.Block.MvOrdering#SORTED_ASCENDING} for optimizations.
         */
        MV_ORDERING_SORTED_ASCENDING,

        /**
         * Support for metrics counter fields
         */
        METRICS_COUNTER_FIELDS,

        /**
         * Cast string literals to a desired data type for IN predicate and more types for BinaryComparison.
         */
        STRING_LITERAL_AUTO_CASTING_EXTENDED,
        /**
         * Support for metadata fields.
         */
        METADATA_FIELDS,

        /**
         * Support specifically for *just* the _index METADATA field. Used by CsvTests, since that is the only metadata field currently
         * supported.
         */
        INDEX_METADATA_FIELD,

        /**
         * Support for timespan units abbreviations
         */
        TIMESPAN_ABBREVIATIONS,

        /**
         * Support metrics counter types
         */
        COUNTER_TYPES,

        /**
         * Support for function {@code BIT_LENGTH}. Done in #115792
         */
        FN_BIT_LENGTH,

        /**
         * Support for function {@code BYTE_LENGTH}.
         */
        FN_BYTE_LENGTH,

        /**
         * Support for function {@code REVERSE}.
         */
        FN_REVERSE,

        /**
         * Support for reversing whole grapheme clusters. This is not supported
         * on JDK versions less than 20 which are not supported in ES 9.0.0+ but this
         * exists to keep the {@code 8.x} branch similar to the {@code main} branch.
         */
        FN_REVERSE_GRAPHEME_CLUSTERS,

        /**
         * Support for function {@code CONTAINS}. Done in <a href="https://github.com/elastic/elasticsearch/pull/133016">#133016.</a>
         */
        FN_CONTAINS,

        /**
         * Support for function {@code CBRT}. Done in #108574.
         */
        FN_CBRT,

        /**
         * Support for function {@code HYPOT}.
         */
        FN_HYPOT,

        /**
         * Support for {@code MV_APPEND} function. #107001
         */
        FN_MV_APPEND,

        /**
         * Support for {@code MV_MEDIAN_ABSOLUTE_DEVIATION} function.
         */
        FN_MV_MEDIAN_ABSOLUTE_DEVIATION,

        /**
         * Support for {@code MV_PERCENTILE} function.
         */
        FN_MV_PERCENTILE,

        /**
         * Support for function {@code IP_PREFIX}.
         */
        FN_IP_PREFIX,

        /**
         * Fix on function {@code SUBSTRING} that makes it not return null on empty strings.
         */
        FN_SUBSTRING_EMPTY_NULL,

        /**
         * Fixes on function {@code ROUND} that avoid it throwing exceptions on runtime for unsigned long cases.
         */
        FN_ROUND_UL_FIXES,

        /**
         * Support for function {@code SCALB}.
         */
        FN_SCALB,

        /**
         * Support for function DAY_NAME
         */
        FN_DAY_NAME,

        /**
         * Support for function MONTH_NAME
         */
        FN_MONTH_NAME,

        /**
         * support for MV_CONTAINS function
         * <a href="https://github.com/elastic/elasticsearch/pull/133099/">Add MV_CONTAINS function #133099</a>
         */
        FN_MV_CONTAINS_V1,

        /**
         * Fixes for multiple functions not serializing their source, and emitting warnings with wrong line number and text.
         */
        FUNCTIONS_SOURCE_SERIALIZATION_WARNINGS,

        /**
         * All functions that take TEXT should never emit TEXT, only KEYWORD. #114334
         */
        FUNCTIONS_NEVER_EMIT_TEXT,

        /**
         * Support for the {@code INLINESTATS} syntax.
         */
        INLINESTATS(),

        /**
         * Support for the expressions in grouping in {@code INLINESTATS} syntax.
         */
        INLINESTATS_V2(),

        /**
         * Support for aggregation function {@code TOP}.
         */
        AGG_TOP,

        /**
         * Support for booleans in aggregations {@code MAX} and {@code MIN}.
         */
        AGG_MAX_MIN_BOOLEAN_SUPPORT,

        /**
         * Support for ips in aggregations {@code MAX} and {@code MIN}.
         */
        AGG_MAX_MIN_IP_SUPPORT,

        /**
         * Support for strings in aggregations {@code MAX} and {@code MIN}.
         */
        AGG_MAX_MIN_STRING_SUPPORT,

        /**
         * Support for booleans in {@code TOP} aggregation.
         */
        AGG_TOP_BOOLEAN_SUPPORT,

        /**
         * Support for ips in {@code TOP} aggregation.
         */
        AGG_TOP_IP_SUPPORT,

        /**
         * Support for {@code keyword} and {@code text} fields in {@code TOP} aggregation.
         */
        AGG_TOP_STRING_SUPPORT,

        /**
         * Make optional the order field in the TOP agg command, and default it to "ASC".
         */
        AGG_TOP_WITH_OPTIONAL_ORDER_FIELD,

        /**
         * Support for the extra "map" field in {@code TOP} aggregation.
         */
        AGG_TOP_WITH_OUTPUT_FIELD,

        /**
         * Fix for a bug when surrogating a {@code TOP}  with limit 1 and output field.
         */
        FIX_AGG_TOP_WITH_OUTPUT_FIELD_SURROGATE,

        /**
         * {@code CASE} properly handling multivalue conditions.
         */
        CASE_MV,

        /**
         * Support for loading values over enrich. This is supported by all versions of ESQL but not
         * the unit test CsvTests.
         */
        ENRICH_LOAD,

        /**
         * Optimization for ST_CENTROID changed some results in cartesian data. #108713
         */
        ST_CENTROID_AGG_OPTIMIZED,

        /**
         * Support for requesting the "_ignored" metadata field.
         */
        METADATA_IGNORED_FIELD,

        /**
         * LOOKUP command with
         * - tables using syntax {@code "tables": {"type": [<values>]}}
         * - fixed variable shadowing
         * - fixed Join.references(), requiring breaking change to Join serialization
         */
        LOOKUP_V4(Build.current().isSnapshot()),

        /**
         * Support for requesting the "REPEAT" command.
         */
        REPEAT,

        /**
         * Cast string literals to datetime in addition and subtraction when the other side is a date or time interval.
         */
        STRING_LITERAL_AUTO_CASTING_TO_DATETIME_ADD_SUB,

        /**
         * Support implicit casting for union typed fields that are mixed with date and date_nanos type.
         */
        IMPLICIT_CASTING_DATE_AND_DATE_NANOS,

        /**
         * Support for named or positional parameters in EsqlQueryRequest.
         */
        NAMED_POSITIONAL_PARAMETER,

        /**
         * Support multiple field mappings if appropriate conversion function is used (union types)
         */
        UNION_TYPES,

        /**
         * Support unmapped using the INSIST keyword.
         */
        UNMAPPED_FIELDS(Build.current().isSnapshot()),

        /**
         * Support for function {@code ST_DISTANCE}. Done in #108764.
         */
        ST_DISTANCE,

        /** Support for function {@code ST_EXTENT_AGG}. */
        ST_EXTENT_AGG,

        /** Optimization of ST_EXTENT_AGG with doc-values as IntBlock. */
        ST_EXTENT_AGG_DOCVALUES,

        /**
         * Fix determination of CRS types in spatial functions when folding.
         */
        SPATIAL_FUNCTIONS_FIX_CRSTYPE_FOLDING,

        /**
         * Enable spatial predicate functions to support multi-values. Done in #112063.
         */
        SPATIAL_PREDICATES_SUPPORT_MULTIVALUES,

        /**
         * Enable spatial distance function to support multi-values. Done in #114836.
         */
        SPATIAL_DISTANCE_SUPPORTS_MULTIVALUES,

        /**
         * Support a number of fixes and enhancements to spatial distance pushdown. Done in #112938.
         */
        SPATIAL_DISTANCE_PUSHDOWN_ENHANCEMENTS,

        /**
         * Fix for spatial centroid when no records are found.
         */
        SPATIAL_CENTROID_NO_RECORDS,

        /**
         * Support ST_ENVELOPE function (and related ST_XMIN, etc.).
         */
        ST_ENVELOPE,

        /**
         * Support ST_GEOHASH, ST_GEOTILE and ST_GEOHEX functions
         */
        SPATIAL_GRID,

        /**
         * Support geohash, geotile and geohex data types. Done in #129581
         */
        SPATIAL_GRID_TYPES,

        /**
         * Support geohash, geotile and geohex in ST_INTERSECTS and ST_DISJOINT. Done in #133546
         */
        SPATIAL_GRID_INTERSECTS,

        /**
         * Fix to GROK and DISSECT that allows extracting attributes with the same name as the input
         * https://github.com/elastic/elasticsearch/issues/110184
         */
        GROK_DISSECT_MASKING,

        /**
         * Support for quoting index sources in double quotes.
         */
        DOUBLE_QUOTES_SOURCE_ENCLOSING,

        /**
         * Support for WEIGHTED_AVG function.
         */
        AGG_WEIGHTED_AVG,

        /**
         * Fix for union-types when aggregating over an inline conversion with casting operator. Done in #110476.
         */
        UNION_TYPES_AGG_CAST,

        /**
         * When pushing down {@code STATS count(field::type)} for a union type field, we wrongly used a synthetic attribute name in the
         * query instead of the actual field name. This led to 0 counts instead of the correct result.
         */
        FIX_COUNT_PUSHDOWN_FOR_UNION_TYPES,

        /**
         * Fix to GROK validation in case of multiple fields with same name and different types
         * https://github.com/elastic/elasticsearch/issues/110533
         */
        GROK_VALIDATION,

        /**
         * Fix for union-types when aggregating over an inline conversion with conversion function. Done in #110652.
         */
        UNION_TYPES_INLINE_FIX,

        /**
         * Fix for union-types when sorting a type-casted field. We changed how we remove synthetic union-types fields.
         */
        UNION_TYPES_REMOVE_FIELDS,

        /**
         * Fix for union-types when renaming unrelated columns.
         * https://github.com/elastic/elasticsearch/issues/111452
         */
        UNION_TYPES_FIX_RENAME_RESOLUTION,

        /**
         * Execute `RENAME` operations sequentially from left to right,
         * see <a href="https://github.com/elastic/elasticsearch/issues/122250"> ESQL: Align RENAME behavior with EVAL for sequential processing #122250 </a>
         */
        RENAME_SEQUENTIAL_PROCESSING,

        /**
         * Support for assignment in RENAME, besides the use of `AS` keyword.
         */
        RENAME_ALLOW_ASSIGNMENT,

        /**
         * Support for removing empty attribute in merging output.
         * See <a href="https://github.com/elastic/elasticsearch/issues/126392"> ESQL: EVAL after STATS produces an empty column #126392 </a>
         */
        REMOVE_EMPTY_ATTRIBUTE_IN_MERGING_OUTPUT,

        /**
         * Support for retain aggregate when grouping.
         * See <a href="https://github.com/elastic/elasticsearch/issues/126026"> ES|QL: columns not projected away despite KEEP #126026 </a>
         */
        RETAIN_AGGREGATE_WHEN_GROUPING,

        /**
         * Fix for union-types when some indexes are missing the required field. Done in #111932.
         */
        UNION_TYPES_MISSING_FIELD,

        /**
         * Fix for widening of short numeric types in union-types. Done in #112610
         */
        UNION_TYPES_NUMERIC_WIDENING,

        /**
         * Fix a parsing issue where numbers below Long.MIN_VALUE threw an exception instead of parsing as doubles.
         * see <a href="https://github.com/elastic/elasticsearch/issues/104323"> Parsing large numbers is inconsistent #104323 </a>
         */
        FIX_PARSING_LARGE_NEGATIVE_NUMBERS,

        /**
         * Fix precision of scaled_float field values retrieved from stored source
         * see <a href="https://github.com/elastic/elasticsearch/issues/122547"> Slight inconsistency in ESQL using scaled_float field #122547 </a>
         */
        FIX_PRECISION_OF_SCALED_FLOAT_FIELDS,

        /**
         * Fix the status code returned when trying to run count_distinct on the _source type (which is not supported).
         * see <a href="https://github.com/elastic/elasticsearch/issues/105240">count_distinct(_source) returns a 500 response</a>
         */
        FIX_COUNT_DISTINCT_SOURCE_ERROR,

        /**
         * Use RangeQuery for BinaryComparison on DateTime fields.
         */
        RANGEQUERY_FOR_DATETIME,

        /**
         * Enforce strict type checking on ENRICH range types, and warnings for KEYWORD parsing at runtime. Done in #115091.
         */
        ENRICH_STRICT_RANGE_TYPES,

        /**
         * Fix for non-unique attribute names in ROW and logical plans.
         * https://github.com/elastic/elasticsearch/issues/110541
         */
        UNIQUE_NAMES,

        /**
         * Make attributes of GROK/DISSECT adjustable and fix a shadowing bug when pushing them down past PROJECT.
         * https://github.com/elastic/elasticsearch/issues/108008
         */
        FIXED_PUSHDOWN_PAST_PROJECT,

        /**
         * When resolving renames, consider all {@code Attribute}s in the plan, not just the {@code ReferenceAttribute}s.
         */
        FIXED_PUSHDOWN_PAST_PROJECT_WITH_ATTRIBUTES_RESOLUTION,

        /**
         * Adds the {@code MV_PSERIES_WEIGHTED_SUM} function for converting sorted lists of numbers into
         * a bounded score. This is a generalization of the
         * <a href="https://en.wikipedia.org/wiki/Riemann_zeta_function">riemann zeta function</a> but we
         * don't name it that because we don't support complex numbers and don't want to make folks think
         * of mystical number theory things. This is just a weighted sum that is adjacent to magic.
         */
        MV_PSERIES_WEIGHTED_SUM,

        /**
         * Support for match operator as a colon. Previous support for match operator as MATCH has been removed
         */
        MATCH_OPERATOR_COLON,

        /**
         * Removing support for the {@code META} keyword.
         */
        NO_META,

        /**
         * Add CombineBinaryComparisons rule.
         */
        COMBINE_BINARY_COMPARISONS,

        /**
         * Support for nanosecond dates as a data type
         */
        DATE_NANOS_TYPE(),

        /**
         * Support for to_date_nanos function
         */
        TO_DATE_NANOS(),

        /**
         * Support for date nanos type in binary comparisons
         */
        DATE_NANOS_BINARY_COMPARISON(),

        /**
         * Support for mixed comparisons between nanosecond and millisecond dates
         */
        DATE_NANOS_COMPARE_TO_MILLIS(),
        /**
         * Support implicit casting of strings to date nanos
         */
        DATE_NANOS_IMPLICIT_CASTING(),
        /**
         * Support Least and Greatest functions on Date Nanos type
         */
        LEAST_GREATEST_FOR_DATENANOS(),
        /**
         * support date extract function for date nanos
         */
        DATE_NANOS_DATE_EXTRACT(),
        /**
         * Support add and subtract on date nanos
         */
        DATE_NANOS_ADD_SUBTRACT(),
        /**
         * Support for date_trunc function on date nanos type
         */
        DATE_TRUNC_DATE_NANOS(),

        /**
         * Support date nanos values as the field argument to bucket
         */
        DATE_NANOS_BUCKET(),

        /**
         * support aggregations on date nanos
         */
        DATE_NANOS_AGGREGATIONS(),

        /**
         * Support the {@link org.elasticsearch.xpack.esql.expression.predicate.operator.comparison.In} operator for date nanos
         */
        DATE_NANOS_IN_OPERATOR(),
        /**
         * Support running date format function on nanosecond dates
         */
        DATE_NANOS_DATE_FORMAT(),
        /**
         * support date diff function on date nanos type, and mixed nanos/millis
         */
        DATE_NANOS_DATE_DIFF(),
        /**
         * Indicates that https://github.com/elastic/elasticsearch/issues/125439 (incorrect lucene push down for date nanos) is fixed
         */
        FIX_DATE_NANOS_LUCENE_PUSHDOWN_BUG(),
        /**
         * Fixes a bug where dates are incorrectly formatted if a where clause compares nanoseconds to both milliseconds and nanoseconds,
         * e.g. {@code WHERE millis > to_datenanos("2023-10-23T12:15:03.360103847") AND millis < to_datetime("2023-10-23T13:53:55.832")}
         */
        FIX_DATE_NANOS_MIXED_RANGE_PUSHDOWN_BUG(),

        /**
         * Support for date nanos in lookup join. Done in #127962
         */
        DATE_NANOS_LOOKUP_JOIN,

        /**
         * DATE_PARSE supports reading timezones
         */
        DATE_PARSE_TZ(),

        /**
         * Support for datetime in least and greatest functions
         */
        LEAST_GREATEST_FOR_DATES,

        /**
         * Support CIDRMatch in CombineDisjunctions rule.
         */
        COMBINE_DISJUNCTIVE_CIDRMATCHES,

        /**
         * Support sending HTTP headers about the status of an async query.
         */
        ASYNC_QUERY_STATUS_HEADERS,

        /**
         * Fix async headers not being sent on "get" requests
         */
        ASYNC_QUERY_STATUS_HEADERS_FIX,

        /**
         * Consider the upper bound when computing the interval in BUCKET auto mode.
         */
        BUCKET_INCLUSIVE_UPPER_BOUND,

        /**
         * Enhanced DATE_TRUNC with arbitrary month and year intervals. (#120302)
         */
        DATE_TRUNC_WITH_ARBITRARY_INTERVALS,

        /**
         * Changed error messages for fields with conflicting types in different indices.
         */
        SHORT_ERROR_MESSAGES_FOR_UNSUPPORTED_FIELDS,

        /**
         * Support for the whole number spans in BUCKET function.
         */
        BUCKET_WHOLE_NUMBER_AS_SPAN,

        /**
         * Allow mixed numeric types in coalesce
         */
        MIXED_NUMERIC_TYPES_IN_COALESCE,

        /**
         * Support for requesting the "SPACE" function.
         */
        SPACE,

        /**
         * Support explicit casting from string literal to DATE_PERIOD or TIME_DURATION.
         */
        CAST_STRING_LITERAL_TO_TEMPORAL_AMOUNT,

        /**
         * Supported the text categorization function "CATEGORIZE".
         */
        CATEGORIZE_V6,

        /**
         * Support for multiple groupings in "CATEGORIZE".
         */
        CATEGORIZE_MULTIPLE_GROUPINGS,
        /**
         * QSTR function
         */
        QSTR_FUNCTION,

        /**
         * MATCH function
         */
        MATCH_FUNCTION,

        /**
         * KQL function
         */
        KQL_FUNCTION,

        /**
         * Support for optional parameters in KQL function (case_insensitive, time_zone, default_field, boost).
         */
        KQL_FUNCTION_OPTIONS,

        /**
         * Hash function
         */
        HASH_FUNCTION,
        /**
         * Hash function aliases such as MD5
         */
        HASH_FUNCTION_ALIASES_V1,

        /**
         * Don't optimize CASE IS NOT NULL function by not requiring the fields to be not null as well.
         * https://github.com/elastic/elasticsearch/issues/112704
         */
        FIXED_WRONG_IS_NOT_NULL_CHECK_ON_CASE,

        /**
         * Compute year differences in full calendar years.
         */
        DATE_DIFF_YEAR_CALENDARIAL,

        /**
         * Fix sorting not allowed on _source and counters.
         */
        SORTING_ON_SOURCE_AND_COUNTERS_FORBIDDEN,

        /**
         * Fix {@code SORT} when the {@code _source} field is not a sort key but
         * <strong>is</strong> being returned.
         */
        SORT_RETURNING_SOURCE_OK,

        /**
         * _source field mapping directives: https://www.elastic.co/guide/en/elasticsearch/reference/current/mapping-source-field.html
         */
        SOURCE_FIELD_MAPPING,

        /**
         * Allow filter per individual aggregation.
         */
        PER_AGG_FILTERING,

        /**
         * Fix {@link #PER_AGG_FILTERING} grouped by ordinals.
         */
        PER_AGG_FILTERING_ORDS,

        /**
         * Support for {@code STD_DEV} aggregation.
         */
        STD_DEV,

        /**
         * Fix for https://github.com/elastic/elasticsearch/issues/114714
         */
        FIX_STATS_BY_FOLDABLE_EXPRESSION,

        /**
         * Adding stats for functions (stack telemetry)
         */
        FUNCTION_STATS,
        /**
         * Fix for an optimization that caused wrong results
         * https://github.com/elastic/elasticsearch/issues/115281
         */
        FIX_FILTER_PUSHDOWN_PAST_STATS,

        /**
         * Send warnings on STATS alias collision
         * https://github.com/elastic/elasticsearch/issues/114970
         */
        STATS_ALIAS_COLLISION_WARNINGS,

        /**
         * This enables 60_usage.yml "Basic ESQL usage....snapshot" version test. See also the next capability.
         */
        SNAPSHOT_TEST_FOR_TELEMETRY_V2(Build.current().isSnapshot()),

        /**
         * This enables 60_usage.yml "Basic ESQL usage....non-snapshot" version test. See also the previous capability.
         */
        NON_SNAPSHOT_TEST_FOR_TELEMETRY_V2(Build.current().isSnapshot() == false),

        /**
         * Support simplified syntax for named parameters for field and function names.
         */
        NAMED_PARAMETER_FOR_FIELD_AND_FUNCTION_NAMES_SIMPLIFIED_SYNTAX(),

        /**
         * Fix pushdown of LIMIT past MV_EXPAND
         */
        ADD_LIMIT_INSIDE_MV_EXPAND,

        DELAY_DEBUG_FN(Build.current().isSnapshot()),

        /** Capability for remote metadata test */
        METADATA_FIELDS_REMOTE_TEST(false),
        /**
         * WIP on Join planning
         * - Introduce BinaryPlan and co
         * - Refactor INLINESTATS and LOOKUP as a JOIN block
         */
        JOIN_PLANNING_V1(Build.current().isSnapshot()),

        /**
         * Support implicit casting from string literal to DATE_PERIOD or TIME_DURATION.
         */
        IMPLICIT_CASTING_STRING_LITERAL_TO_TEMPORAL_AMOUNT,

        /**
         * LOOKUP JOIN
         */
        JOIN_LOOKUP_V12,

        /**
         * LOOKUP JOIN with TEXT fields on the right (right side of the join) (#119473)
         */
        LOOKUP_JOIN_TEXT(JOIN_LOOKUP_V12.isEnabled()),

        /**
         * LOOKUP JOIN skipping MVs and sending warnings (https://github.com/elastic/elasticsearch/issues/118780)
         */
        JOIN_LOOKUP_SKIP_MV_WARNINGS(JOIN_LOOKUP_V12.isEnabled()),

        /**
         * Fix for async operator sometimes completing the driver without emitting the stored warnings
         */
        ASYNC_OPERATOR_WARNINGS_FIX,

        /**
         * Fix pushing down LIMIT past LOOKUP JOIN in case of multiple matching join keys.
         */
        JOIN_LOOKUP_FIX_LIMIT_PUSHDOWN(JOIN_LOOKUP_V12.isEnabled()),

        /**
         * Fix for https://github.com/elastic/elasticsearch/issues/117054
         */
        FIX_NESTED_FIELDS_NAME_CLASH_IN_INDEXRESOLVER,

        /**
         * Fix for https://github.com/elastic/elasticsearch/issues/114714, again
         */
        FIX_STATS_BY_FOLDABLE_EXPRESSION_2,

        /**
         * Support the "METADATA _score" directive to enable _score column.
         */
        METADATA_SCORE,

        /**
         * Term function
         */
        TERM_FUNCTION(Build.current().isSnapshot()),

        /**
         * Additional types for match function and operator
         */
        MATCH_ADDITIONAL_TYPES,

        /**
         * Fix for regex folding with case-insensitive pattern https://github.com/elastic/elasticsearch/issues/118371
         */
        FIXED_REGEX_FOLD,

        /**
         * Full text functions can be used in disjunctions
         */
        FULL_TEXT_FUNCTIONS_DISJUNCTIONS,

        /**
         * Change field caps response for semantic_text fields to be reported as text
         */
        SEMANTIC_TEXT_FIELD_CAPS,

        /**
         * Support named argument for function in map format.
         */
        OPTIONAL_NAMED_ARGUMENT_MAP_FOR_FUNCTION(Build.current().isSnapshot()),

        /**
         * Disabled support for index aliases in lookup joins
         */
        LOOKUP_JOIN_NO_ALIASES(JOIN_LOOKUP_V12.isEnabled()),

        /**
         * Full text functions can be used in disjunctions as they are implemented in compute engine
         */
        FULL_TEXT_FUNCTIONS_DISJUNCTIONS_COMPUTE_ENGINE,

        /**
         * Support match options in match function
         */
        MATCH_FUNCTION_OPTIONS,

        /**
         * Support options in the query string function.
         */
        QUERY_STRING_FUNCTION_OPTIONS,

        /**
         * Enable aggregate_metric_double in non-snapshot builds
         */
        AGGREGATE_METRIC_DOUBLE_V0,

        /**
         * Support running all aggregations on aggregate_metric_double using the default metric
         */
        AGGREGATE_METRIC_DOUBLE_DEFAULT_METRIC,

        /**
         * Support change point detection "CHANGE_POINT".
         */
        CHANGE_POINT,

        /**
         * Fix for https://github.com/elastic/elasticsearch/issues/120817
         * and https://github.com/elastic/elasticsearch/issues/120803
         * Support for queries that have multiple SORTs that cannot become TopN
         */
        REMOVE_REDUNDANT_SORT,

        /**
         * Fixes a series of issues with inlinestats which had an incomplete implementation after lookup and inlinestats
         * were refactored.
         */
        INLINESTATS_V11,

        /**
         * Renamed `INLINESTATS` to `INLINE STATS`.
         */
        INLINE_STATS,

        /**
         * Added support for having INLINE STATS preceded by a SORT clause, now executable in certain cases.
         */
        INLINE_STATS_PRECEEDED_BY_SORT,

        /**
         * Support partial_results
         */
        SUPPORT_PARTIAL_RESULTS,

        /**
         * Support for RERANK command
         */
        RERANK,

        /**
         * Support for COMPLETION command
         */
        COMPLETION,

        /**
         * Allow mixed numeric types in conditional functions - case, greatest and least
         */
        MIXED_NUMERIC_TYPES_IN_CASE_GREATEST_LEAST,

        /**
         * Lucene query pushdown to StartsWith and EndsWith functions.
         * This capability was created to avoid receiving wrong warnings from old nodes in mixed clusters
         */
        STARTS_WITH_ENDS_WITH_LUCENE_PUSHDOWN,

        /**
         * Full text functions can be scored when being part of a disjunction
         */
        FULL_TEXT_FUNCTIONS_DISJUNCTIONS_SCORE,

        /**
         * Support for multi-match function.
         */
        MULTI_MATCH_FUNCTION(Build.current().isSnapshot()),

        /**
         * Do {@code TO_LOWER} and {@code TO_UPPER} process all field values?
         */
        TO_LOWER_MV,

        /**
         * Use double parameter markers to represent field or function names.
         */
        DOUBLE_PARAMETER_MARKERS_FOR_IDENTIFIERS,

        /**
         * Non full text functions do not contribute to score
         */
        NON_FULL_TEXT_FUNCTIONS_SCORING,

        /**
         * The {@code _query} API now reports the original types.
         */
        REPORT_ORIGINAL_TYPES,

        /**
         * The metrics command
         */
        @Deprecated
        METRICS_COMMAND(Build.current().isSnapshot()),
        /**
         * Enables automatically grouping by all dimension fields in TS mode queries
         */
        METRICS_GROUP_BY_ALL(),

        /**
         * Are the {@code documents_found} and {@code values_loaded} fields available
         * in the response and profile?
         */
        DOCUMENTS_FOUND_AND_VALUES_LOADED,

        /**
         * Index component selector syntax (my-data-stream-name::failures)
         */
        INDEX_COMPONENT_SELECTORS,

        /**
         * Make numberOfChannels consistent with layout in DefaultLayout by removing duplicated ChannelSet.
         */
        MAKE_NUMBER_OF_CHANNELS_CONSISTENT_WITH_LAYOUT,

        /**
         * Supercedes {@link Cap#MAKE_NUMBER_OF_CHANNELS_CONSISTENT_WITH_LAYOUT}.
         */
        FIX_REPLACE_MISSING_FIELD_WITH_NULL_DUPLICATE_NAME_ID_IN_LAYOUT,

        /**
         * Support for filter in converted null.
         * See <a href="https://github.com/elastic/elasticsearch/issues/125832"> ESQL: Fix `NULL` handling in `IN` clause #125832 </a>
         */
        FILTER_IN_CONVERTED_NULL,

        /**
         * When creating constant null blocks in {@link ValuesSourceReaderOperator}, we also handed off
         * the ownership of that block - but didn't account for the fact that the caller might close it, leading to double releases
         * in some union type queries. C.f. https://github.com/elastic/elasticsearch/issues/125850
         */
        FIX_DOUBLY_RELEASED_NULL_BLOCKS_IN_VALUESOURCEREADER,

        /**
         * Listing queries and getting information on a specific query.
         */
        QUERY_MONITORING,

        /**
         * Support for FORK out of snapshot
         */
        FORK_V9,

        /**
         * Support for union types in FORK
         */
        FORK_UNION_TYPES,

        /**
         * Support non-correlated subqueries in the FROM clause.
         */
        SUBQUERY_IN_FROM_COMMAND(Build.current().isSnapshot()),

        /**
         * Support for views in cluster state (and REST API).
         */
        VIEWS_IN_CLUSTER_STATE(EsqlFeatures.ESQL_VIEWS_FEATURE_FLAG.isEnabled()),

        /**
         * Support for the {@code leading_zeros} named parameter.
         */
        TO_IP_LEADING_ZEROS,

        /**
         * Does the usage information for ESQL contain a histogram of {@code took} values?
         */
        USAGE_CONTAINS_TOOK,

        /**
         * Support loading of ip fields if they are not indexed.
         */
        LOADING_NON_INDEXED_IP_FIELDS,

        /**
         * During resolution (pre-analysis) we have to consider that joins or enriches can override EVALuated values
         * https://github.com/elastic/elasticsearch/issues/126419
         */
        FIX_JOIN_MASKING_EVAL,

        /**
         * Support for keeping `DROP` attributes when resolving field names.
         * see <a href="https://github.com/elastic/elasticsearch/issues/126418"> ES|QL: no matches for pattern #126418 </a>
         */
        DROP_AGAIN_WITH_WILDCARD_AFTER_EVAL,

        /**
         * Correctly ask for all fields from lookup indices even when there is e.g. a {@code DROP *field} after.
         * See <a href="https://github.com/elastic/elasticsearch/issues/129561">
         *     ES|QL: missing columns for wildcard drop after lookup join  #129561</a>
         */
        DROP_WITH_WILDCARD_AFTER_LOOKUP_JOIN,

        /**
         * score function
         */
        SCORE_FUNCTION,

        /**
         * Support for the SAMPLE command
         */
        SAMPLE_V3,

        /**
         * The {@code _query} API now gives a cast recommendation if multiple types are found in certain instances.
         */
        SUGGESTED_CAST,

        /**
         * Guards a bug fix matching {@code TO_LOWER(f) == ""}.
         */
        TO_LOWER_EMPTY_STRING,

        /**
         * Support for INCREASE, DELTA timeseries aggregations.
         */
        INCREASE,
        DELTA_TS_AGG,
        CLAMP_FUNCTIONS,

        /**
         * Resolve groupings before resolving references to groupings in the aggregations.
         */
        RESOLVE_GROUPINGS_BEFORE_RESOLVING_REFERENCES_TO_GROUPINGS_IN_AGGREGATIONS,

        /**
         * Support for the SAMPLE aggregation function
         */
        AGG_SAMPLE,

        /**
         * Full text functions in STATS
         */
        FULL_TEXT_FUNCTIONS_IN_STATS_WHERE,

        /**
         * During resolution (pre-analysis) we have to consider that joins can override regex extracted values
         * see <a href="https://github.com/elastic/elasticsearch/issues/127467"> ES|QL: pruning of JOINs leads to missing fields #127467 </a>
         */
        FIX_JOIN_MASKING_REGEX_EXTRACT,

        /**
         * Allow the merging of the children to use {@code Aliase}s, instead of just {@code ReferenceAttribute}s.
         */
        FIX_JOIN_OUTPUT_MERGING,

        /**
         * Avid GROK and DISSECT attributes being removed when resolving fields.
         * see <a href="https://github.com/elastic/elasticsearch/issues/127468"> ES|QL: Grok only supports KEYWORD or TEXT values, found expression [type] type [INTEGER] #127468 </a>
         */
        KEEP_REGEX_EXTRACT_ATTRIBUTES,

        /**
         * The {@code ROUND_TO} function.
         */
        ROUND_TO,

        /**
         * Support for the {@code COPY_SIGN} function.
         */
        COPY_SIGN,

        /**
         * Allow lookup join on mixed numeric fields, among byte, short, int, long, half_float, scaled_float, float and double.
         */
        LOOKUP_JOIN_ON_MIXED_NUMERIC_FIELDS,

        /**
         * {@link org.elasticsearch.compute.lucene.LuceneQueryEvaluator} rewrites the query before executing it in Lucene. This
         * provides support for KQL in a STATS ... BY command that uses a KQL query for filter, for example.
         */
        LUCENE_QUERY_EVALUATOR_QUERY_REWRITE,

        /**
         * Support parameters for LIMIT command.
         */
        PARAMETER_FOR_LIMIT,

        /**
         * Changed and normalized the LIMIT error message.
         */
        NORMALIZED_LIMIT_ERROR_MESSAGE,

        /**
         * Dense vector field type support
         */
        DENSE_VECTOR_FIELD_TYPE_RELEASED,

        /**
         * Enable support for index aliases in lookup joins
         */
        ENABLE_LOOKUP_JOIN_ON_ALIASES,

        /**
         * Lookup error messages were updated to make them a bit easier to understand.
         */
        UPDATE_LOOKUP_JOIN_ERROR_MESSAGES,

        /**
         * Allows RLIKE to correctly handle the "empty language" flag, `#`.
         */
        RLIKE_WITH_EMPTY_LANGUAGE_PATTERN,

        /**
         * Enable support for cross-cluster lookup joins.
         */
        ENABLE_LOOKUP_JOIN_ON_REMOTE,

        /**
         * Fix the planning of {@code | ENRICH _remote:policy} when there's a preceding {@code | LOOKUP JOIN},
         * see <a href="https://github.com/elastic/elasticsearch/issues/129372">java.lang.ClassCastException when combining LOOKUP JOIN and remote ENRICH</a>
         */
        REMOTE_ENRICH_AFTER_LOOKUP_JOIN,

        /**
         * MATCH PHRASE function
         */
        MATCH_PHRASE_FUNCTION,

        /**
         * Support knn function
         */
        KNN_FUNCTION_V5,

        /**
         * Support for the {@code TEXT_EMBEDDING} function for generating dense vector embeddings.
         */
        TEXT_EMBEDDING_FUNCTION,

        /**
         * Support for the LIKE operator with a list of wildcards.
         */
        LIKE_WITH_LIST_OF_PATTERNS,

        LIKE_LIST_ON_INDEX_FIELDS,

        /**
         * Support parameters for SAMPLE command.
         */
        PARAMETER_FOR_SAMPLE,

        /**
         * From now, Literal only accepts strings as BytesRefs.
         * No java.lang.String anymore.
         *
         * https://github.com/elastic/elasticsearch/issues/129322
         */
        NO_PLAIN_STRINGS_IN_LITERALS,

        /**
         * Support for the mv_expand target attribute should be retained in its original position.
         * see <a href="https://github.com/elastic/elasticsearch/issues/129000"> ES|QL: inconsistent column order #129000 </a>
         */
        FIX_MV_EXPAND_INCONSISTENT_COLUMN_ORDER,

        /**
         * Support for the SET command.
         */
        SET_COMMAND,

        /**
         * Support timezones in DATE_TRUNC and dependent functions.
         */
        DATE_TRUNC_TIMEZONE_SUPPORT(Build.current().isSnapshot()),

        /**
         * Support timezones in DATE_DIFF.
         */
        DATE_DIFF_TIMEZONE_SUPPORT(Build.current().isSnapshot()),

        /**
         * Support timezones in KQL and QSTR.
         */
        KQL_QSTR_TIMEZONE_SUPPORT(Build.current().isSnapshot()),

        /**
         * Support timezones in DATE_FORMAT and DATE_PARSE.
         */
        DATE_FORMAT_DATE_PARSE_TIMEZONE_SUPPORT(Build.current().isSnapshot()),

        /**
         * (Re)Added EXPLAIN command
         */
        EXPLAIN(Build.current().isSnapshot()),
        /**
         * Support for the RLIKE operator with a list of regexes.
         */
        RLIKE_WITH_LIST_OF_PATTERNS,

        /**
         * FUSE command
         */
        FUSE_V6,

        /**
         * Support improved behavior for LIKE operator when used with index fields.
         */
        LIKE_ON_INDEX_FIELDS,

        /**
         * Forbid usage of brackets in unquoted index and enrich policy names
         * https://github.com/elastic/elasticsearch/issues/130378
         */
        NO_BRACKETS_IN_UNQUOTED_INDEX_NAMES,

        /**
         * Cosine vector similarity function
         */
        COSINE_VECTOR_SIMILARITY_FUNCTION,

        /**
         * Fixed some profile serialization issues
         */
        FIXED_PROFILE_SERIALIZATION,

        /**
         * Support for lookup join on multiple fields.
         */
        LOOKUP_JOIN_ON_MULTIPLE_FIELDS,
        /**
         * Dot product vector similarity function
         */
        DOT_PRODUCT_VECTOR_SIMILARITY_FUNCTION,

        /**
         * l1 norm vector similarity function
         */
        L1_NORM_VECTOR_SIMILARITY_FUNCTION,

        /**
         * l2 norm vector similarity function
         */
        L2_NORM_VECTOR_SIMILARITY_FUNCTION,

        /**
         * Support for the options field of CATEGORIZE.
         */
        CATEGORIZE_OPTIONS,

        /**
         * Decay function for custom scoring
         */
        DECAY_FUNCTION,

        /**
         * FIRST and LAST aggregate functions.
         */
        AGG_FIRST_LAST(Build.current().isSnapshot()),
        AGG_FIRST_LAST_STRING(Build.current().isSnapshot()),

        /**
         * Support correct counting of skipped shards.
         */
        CORRECT_SKIPPED_SHARDS_COUNT,

        /*
         * Support for calculating the scalar vector magnitude.
         */
        MAGNITUDE_SCALAR_VECTOR_FUNCTION(Build.current().isSnapshot()),

        /**
         * Byte elements dense vector field type support.
         */
        DENSE_VECTOR_FIELD_TYPE_BYTE_ELEMENTS,

        /**
         * Bit elements dense vector field type support.
         */
        DENSE_VECTOR_FIELD_TYPE_BIT_ELEMENTS,

        /**
         * Support directIO rescoring and `bfloat16` for `bbq_hnsw` and `bbq_disk`, and `bfloat16` for `hnsw` ans `bbq_flat` index types.
         */
        GENERIC_VECTOR_FORMAT,

        /**
         * Support null elements on vector similarity functions
         */
        VECTOR_SIMILARITY_FUNCTIONS_SUPPORT_NULL,

        /**
         * Support for vector Hamming distance.
         */
        HAMMING_VECTOR_SIMILARITY_FUNCTION,

        /**
         * Support for tbucket function
         */
        TBUCKET,

        /**
         * Allow qualifiers in attribute names.
         */
        NAME_QUALIFIERS(Build.current().isSnapshot()),

        /**
         * URL encoding function.
         */
        URL_ENCODE(),

        /**
         * URL component encoding function.
         */
        URL_ENCODE_COMPONENT(),

        /**
         * URL decoding function.
         */
        URL_DECODE(),

        /**
         * Allow lookup join on boolean expressions
         */
        LOOKUP_JOIN_ON_BOOLEAN_EXPRESSION,
        /**
         * Lookup join with Full Text Function or other Lucene Pushable condition
         * to be applied to the lookup index used
         */
        LOOKUP_JOIN_WITH_FULL_TEXT_FUNCTION,
        /**
         * Bugfix for lookup join with Full Text Function
         */
        LOOKUP_JOIN_WITH_FULL_TEXT_FUNCTION_BUGFIX,
        /**
         * FORK with remote indices
         */
        ENABLE_FORK_FOR_REMOTE_INDICES_V2,

        /**
         * Support for the Present function
         */
        FN_PRESENT,

        /**
         * Bugfix for STATS {{expression}} WHERE {{condition}} when the
         * expression is replaced by something else on planning
         * e.g. STATS SUM(1) WHERE x==3 is replaced by
         *      STATS MV_SUM(const)*COUNT(*) WHERE x == 3.
         */
        STATS_WITH_FILTERED_SURROGATE_FIXED,

        /**
         * TO_DENSE_VECTOR function.
         */
        TO_DENSE_VECTOR_FUNCTION,

        /**
         * Multivalued query parameters
         */
        QUERY_PARAMS_MULTI_VALUES(),

        FIX_PERCENTILE_PRECISION(),

        /**
         * Support for the Absent function
         */
        FN_ABSENT,

        /** INLINE STATS supports remote indices */
        INLINE_STATS_SUPPORTS_REMOTE(INLINESTATS_V11.enabled),

        INLINE_STATS_WITH_UNION_TYPES_IN_STUB_RELATION(INLINE_STATS.enabled),

        /**
         * Support TS command in non-snapshot builds
         */
        TS_COMMAND_V0(),

        /**
         * Custom error for renamed timestamp
         */
        TS_RENAME_TIMESTAMP_ERROR_MESSAGE,
        /**
         * Add support for counter doubles, ints, and longs in first_ and last_over_time
         */
        FIRST_LAST_OVER_TIME_COUNTER_SUPPORT,

        FIX_ALIAS_ID_WHEN_DROP_ALL_AGGREGATES,

        /**
         * Percentile over time and other ts-aggregations
         */
        PERCENTILE_OVER_TIME,
        VARIANCE_STDDEV_OVER_TIME,
        TS_LINREG_DERIVATIVE,
        TS_RATE_DATENANOS,
        TS_RATE_DATENANOS_2,
        TS_DERIV_DATENANOS,

        /**
         * Rate and increase calculations use interpolation at the boundaries between time buckets
         */
        RATE_WITH_INTERPOLATION,
        RATE_WITH_INTERPOLATION_V2,

        /**
         * INLINE STATS fix incorrect prunning of null filtering
         * https://github.com/elastic/elasticsearch/pull/135011
         */
        INLINE_STATS_FIX_PRUNING_NULL_FILTER(INLINESTATS_V11.enabled),

        INLINE_STATS_FIX_OPTIMIZED_AS_LOCAL_RELATION(INLINESTATS_V11.enabled),

        DENSE_VECTOR_AGG_METRIC_DOUBLE_IF_FNS,

        DENSE_VECTOR_AGG_METRIC_DOUBLE_IF_VERSION,

        /**
         * FUSE L2_NORM score normalization support
         */
        FUSE_L2_NORM(Build.current().isSnapshot()),

        /**
         * Support for requesting the "_tsid" metadata field.
         */
        METADATA_TSID_FIELD,

        /**
         * Permit the data type of a field changing from TEXT to KEYWORD
         * when being grouped on in aggregations on the TS command.
         */
        TS_PERMIT_TEXT_BECOMING_KEYWORD_WHEN_GROUPED_ON,

        /**
         * Fix management of plans with no columns
         * https://github.com/elastic/elasticsearch/issues/120272
         */
        FIX_NO_COLUMNS,

        /**
         * Support for dots in FUSE attributes
         */
        DOTS_IN_FUSE,

        /**
         * Network direction function.
         */
        NETWORK_DIRECTION(Build.current().isSnapshot()),

        /**
         * Support for the literal {@code m} suffix as an alias for {@code minute} in temporal amounts.
        */
        TEMPORAL_AMOUNT_M,

        /**
         * Pack dimension values in TS command
         */
        PACK_DIMENSIONS_IN_TS,

        /**
         * Support for exponential_histogram fields in the state of when it first was released into tech preview.
         */
        EXPONENTIAL_HISTOGRAM_TECH_PREVIEW,

        /**
         * Support for the T-Digest elasticsearch field mapper and ES|QL type when they were released into tech preview.
         */
        TDIGEST_TECH_PREVIEW,

        /**
         * Development capability for the histogram field integration
         */
        HISTOGRAM_FIELD_SUPPORT_V0,

        /**
         * histogram to tdigest conversion function
         */
        HISTOGRAM_TO_TDIGEST_CAST,
        /**
         * Create new block when filtering OrdinalBytesRefBlock
         */
        FIX_FILTER_ORDINALS,

        /**
         * "time_zone" parameter in request body and in {@code SET time_zone="x"}
         */
        GLOBAL_TIMEZONE_PARAMETER(Build.current().isSnapshot()),

        /**
         * Optional options argument for DATE_PARSE
         */
        DATE_PARSE_OPTIONS,

        /**
         * Allow multiple patterns for GROK command
         */
        GROK_MULTI_PATTERN,

        /**
         * Fix pruning of columns when shadowed in INLINE STATS
         */
        INLINE_STATS_PRUNE_COLUMN_FIX(INLINESTATS.enabled),

        /**
         * Fix double release in inline stats when LocalRelation is reused
         */
        INLINE_STATS_DOUBLE_RELEASE_FIX(INLINESTATS_V11.enabled),

        /**
<<<<<<< HEAD
         * Support for string function TO_ASCII
         */
        TO_ASCII
=======
         * Support for pushing down EVAL with SCORE
         * https://github.com/elastic/elasticsearch/issues/133462
         */
        PUSHING_DOWN_EVAL_WITH_SCORE,

        /**
         * Fix for ClassCastException in STATS
         * https://github.com/elastic/elasticsearch/issues/133992
         * https://github.com/elastic/elasticsearch/issues/136598
         */
        FIX_STATS_CLASSCAST_EXCEPTION,

        /**
         * Fix attribute equality to respect the name id of the attribute.
         */
        ATTRIBUTE_EQUALS_RESPECTS_NAME_ID,

        /**
         * Fix for lookup join filter pushdown not using semantic equality.
         * This prevents duplicate filters from being pushed down when they are semantically equivalent, causing an infinite loop where
         * BooleanSimplification will simplify the original and duplicate filters, so they'll be pushed down again...
         */
        LOOKUP_JOIN_SEMANTIC_FILTER_DEDUP,

        /**
         * Temporarily forbid the use of an explicit or implicit LIMIT before INLINE STATS.
         */
        FORBID_LIMIT_BEFORE_INLINE_STATS(INLINE_STATS.enabled),

        /**
         * Catch-and-rethrow determinization complexity errors as 400s rather than 500s
         */
        HANDLE_DETERMINIZATION_COMPLEXITY,

        /**
         * Support for the TRANGE function
         */
        FN_TRANGE,

        /**
         * https://github.com/elastic/elasticsearch/issues/136851
         */
        INLINE_STATS_WITH_NO_COLUMNS(INLINE_STATS.enabled),

        FIX_MV_CONSTANT_EQUALS_FIELD,

        /**
         * Support for base conversion in TO_LONG and TO_INTEGER
         */
        BASE_CONVERSION,

        /**
         * {@link org.elasticsearch.xpack.esql.optimizer.rules.logical.ReplaceAliasingEvalWithProject} did not fully account for shadowing.
         * https://github.com/elastic/elasticsearch/issues/137019.
         */
        FIX_REPLACE_ALIASING_EVAL_WITH_PROJECT_SHADOWING,

        /**
         * Chunk function.
         */
        CHUNK_FUNCTION_V2(),

        /**
         * Support for vector similarity functtions pushdown
         */
        VECTOR_SIMILARITY_FUNCTIONS_PUSHDOWN,

        FIX_MV_CONSTANT_COMPARISON_FIELD,

        FULL_TEXT_FUNCTIONS_ACCEPT_NULL_FIELD,

        /**
         * Support for the temporary work to eventually allow FIRST to work with null and multi-value fields, among other things.
         */
        ALL_FIRST(Build.current().isSnapshot()),

        ALL_LAST(Build.current().isSnapshot()),

        /**
         * Allow ST_EXTENT_AGG to gracefully handle missing spatial shapes
         */
        ST_EXTENT_AGG_NULL_SUPPORT,

        /**
         * Support grouping window in time-series for example: rate(counter, "1m") or avg_over_time(field, "5m")
         */
        TIME_SERIES_WINDOW_V1,

        /**
         * Support like/rlike parameters https://github.com/elastic/elasticsearch/issues/131356
         */
        LIKE_PARAMETER_SUPPORT,

        /**
         * PromQL support in ESQL, before it is released into tech preview.
         * When implementing new functionality or breaking changes,
         * we'll simply increment the version suffix at the end to prevent bwc tests from running.
         * As soon as we move into tech preview, we'll replace this capability with a "EXPONENTIAL_HISTOGRAM_TECH_PREVIEW" one.
         * At this point, we need to add new capabilities for any further changes.
         */
        PROMQL_PRE_TECH_PREVIEW_V7(Build.current().isSnapshot()),

        /**
         * KNN function adds support for k and visit_percentage options
         */
        KNN_FUNCTION_OPTIONS_K_VISIT_PERCENTAGE,

        /**
         * Enables automatically grouping by all dimension fields in TS mode queries and outputs the _timeseries column
         * with all the dimensions.
         */
        METRICS_GROUP_BY_ALL_WITH_TS_DIMENSIONS,

        /**
         * Fix for circular reference in alias chains during PushDownEnrich and aggregate deduplication.
         * Prevents "Potential cycle detected" errors when aliases reference each other.
         * https://github.com/elastic/elasticsearch/issues/138346
         */
        FIX_ENRICH_ALIAS_CYCLE_IN_DEDUPLICATE_AGGS,

        /**
         * Returns the top snippets for given text content and associated query.
         */
        TOP_SNIPPETS_FUNCTION,

        /**
         * https://github.com/elastic/elasticsearch/issues/138283
         */
        FIX_INLINE_STATS_INCORRECT_PRUNNING(INLINE_STATS.enabled),

        /**
         * {@link org.elasticsearch.xpack.esql.optimizer.rules.logical.ReplaceStatsFilteredAggWithEval} replaced a stats
         * with false filter with null with {@link org.elasticsearch.xpack.esql.expression.function.aggregate.Present} or
         * {@link org.elasticsearch.xpack.esql.expression.function.aggregate.Absent}
         */
        FIX_PRESENT_AND_ABSENT_ON_STATS_WITH_FALSE_FILTER,

        /**
         * Support for the MV_INTERSECTION function which returns the set intersection of two multivalued fields
         */
        FN_MV_INTERSECTION,

        /**
         * Enables late materialization on node reduce. See also QueryPragmas.NODE_LEVEL_REDUCTION
         */
        ENABLE_REDUCE_NODE_LATE_MATERIALIZATION(Build.current().isSnapshot()),
>>>>>>> 7f701d08

        // Last capability should still have a comma for fewer merge conflicts when adding new ones :)
        // This comment prevents the semicolon from being on the previous capability when Spotless formats the file.
        ;

        private final boolean enabled;

        Cap() {
            this.enabled = true;
        };

        Cap(boolean enabled) {
            this.enabled = enabled;
        };

        Cap(FeatureFlag featureFlag) {
            this.enabled = featureFlag.isEnabled();
        }

        public boolean isEnabled() {
            return enabled;
        }

        public String capabilityName() {
            return name().toLowerCase(Locale.ROOT);
        }
    }

    public static final Set<String> CAPABILITIES = capabilities(false);

    /**
     * Get a {@link Set} of all capabilities. If the {@code all} parameter is {@code false}
     * then only <strong>enabled</strong> capabilities are returned - otherwise <strong>all</strong>
     * known capabilities are returned.
     */
    public static Set<String> capabilities(boolean all) {
        List<String> caps = new ArrayList<>();
        for (Cap cap : Cap.values()) {
            if (all || cap.isEnabled()) {
                caps.add(cap.capabilityName());
            }
        }

        /*
         * Add all of our cluster features without the leading "esql."
         */
        for (NodeFeature feature : new EsqlFeatures().getFeatures()) {
            caps.add(cap(feature));
        }
        return Set.copyOf(caps);
    }

    /**
     * Convert a {@link NodeFeature} from {@link EsqlFeatures} into a
     * capability.
     */
    public static String cap(NodeFeature feature) {
        assert feature.id().startsWith("esql.") : "node feature must start with 'esql.' but was " + feature.id();
        return feature.id().substring("esql.".length());
    }
}<|MERGE_RESOLUTION|>--- conflicted
+++ resolved
@@ -1660,11 +1660,6 @@
         INLINE_STATS_DOUBLE_RELEASE_FIX(INLINESTATS_V11.enabled),
 
         /**
-<<<<<<< HEAD
-         * Support for string function TO_ASCII
-         */
-        TO_ASCII
-=======
          * Support for pushing down EVAL with SCORE
          * https://github.com/elastic/elasticsearch/issues/133462
          */
@@ -1811,7 +1806,11 @@
          * Enables late materialization on node reduce. See also QueryPragmas.NODE_LEVEL_REDUCTION
          */
         ENABLE_REDUCE_NODE_LATE_MATERIALIZATION(Build.current().isSnapshot()),
->>>>>>> 7f701d08
+
+        /**
+         * Support for string function TO_ASCII
+         */
+        TO_ASCII,
 
         // Last capability should still have a comma for fewer merge conflicts when adding new ones :)
         // This comment prevents the semicolon from being on the previous capability when Spotless formats the file.

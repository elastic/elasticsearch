/*
 * Copyright Elasticsearch B.V. and/or licensed to Elasticsearch B.V. under one
 * or more contributor license agreements. Licensed under the Elastic License
 * 2.0; you may not use this file except in compliance with the Elastic License
 * 2.0.
 */

package org.elasticsearch.xpack.esql.action;

import org.elasticsearch.Build;
import org.elasticsearch.common.util.FeatureFlag;
import org.elasticsearch.features.NodeFeature;
import org.elasticsearch.rest.action.admin.cluster.RestNodesCapabilitiesAction;
import org.elasticsearch.xpack.esql.core.plugin.EsqlCorePlugin;
import org.elasticsearch.xpack.esql.plugin.EsqlFeatures;
import org.elasticsearch.xpack.esql.plugin.EsqlPlugin;

import java.util.ArrayList;
import java.util.List;
import java.util.Locale;
import java.util.Set;

import static org.elasticsearch.xpack.esql.core.plugin.EsqlCorePlugin.AGGREGATE_METRIC_DOUBLE_FEATURE_FLAG;

/**
 * A {@link Set} of "capabilities" supported by the {@link RestEsqlQueryAction}
 * and {@link RestEsqlAsyncQueryAction} APIs. These are exposed over the
 * {@link RestNodesCapabilitiesAction} and we use them to enable tests.
 */
public class EsqlCapabilities {
    public enum Cap {
        /**
         * Introduction of {@code MV_SORT}, {@code MV_SLICE}, and {@code MV_ZIP}.
         * Added in #106095.
         */
        MV_SORT,

        /**
         * When we disabled some broken optimizations around {@code nullable}.
         * Fixed in #105691.
         */
        DISABLE_NULLABLE_OPTS,

        /**
         * Introduction of {@code ST_X} and {@code ST_Y}. Added in #105768.
         */
        ST_X_Y,

        /**
         * Changed precision of {@code geo_point} and {@code cartesian_point} fields, by loading from source into WKB. Done in #103691.
         */
        SPATIAL_POINTS_FROM_SOURCE,

        /**
         * Support for loading {@code geo_shape} and {@code cartesian_shape} fields. Done in #104269.
         */
        SPATIAL_SHAPES,

        /**
         * Do validation check on geo_point and geo_shape fields. Done in #128259.
         */
        GEO_VALIDATION,

        /**
         * Support for spatial aggregation {@code ST_CENTROID}. Done in #104269.
         */
        ST_CENTROID_AGG,

        /**
         * Support for spatial aggregation {@code ST_INTERSECTS}. Done in #104907.
         */
        ST_INTERSECTS,

        /**
         * Support for spatial aggregation {@code ST_CONTAINS} and {@code ST_WITHIN}. Done in #106503.
         */
        ST_CONTAINS_WITHIN,

        /**
         * Support for spatial aggregation {@code ST_DISJOINT}. Done in #107007.
         */
        ST_DISJOINT,

        /**
         * The introduction of the {@code VALUES} agg.
         */
        AGG_VALUES,

        /**
         * Expand the {@code VALUES} agg to cover spatial types.
         */
        AGG_VALUES_SPATIAL,

        /**
         * Does ESQL support async queries.
         */
        ASYNC_QUERY,

        /**
         * Does ESQL support FROM OPTIONS?
         */
        @Deprecated
        FROM_OPTIONS,

        /**
         * Cast string literals to a desired data type.
         */
        STRING_LITERAL_AUTO_CASTING,

        /**
         * Base64 encoding and decoding functions.
         */
        BASE64_DECODE_ENCODE,

        /**
         * Support for the :: casting operator
         */
        CASTING_OPERATOR,

        /**
         * Support for the ::date casting operator
         */
        CASTING_OPERATOR_FOR_DATE,

        /**
         * Blocks can be labelled with {@link org.elasticsearch.compute.data.Block.MvOrdering#SORTED_ASCENDING} for optimizations.
         */
        MV_ORDERING_SORTED_ASCENDING,

        /**
         * Support for metrics counter fields
         */
        METRICS_COUNTER_FIELDS,

        /**
         * Cast string literals to a desired data type for IN predicate and more types for BinaryComparison.
         */
        STRING_LITERAL_AUTO_CASTING_EXTENDED,
        /**
         * Support for metadata fields.
         */
        METADATA_FIELDS,

        /**
         * Support specifically for *just* the _index METADATA field. Used by CsvTests, since that is the only metadata field currently
         * supported.
         */
        INDEX_METADATA_FIELD,

        /**
         * Support for timespan units abbreviations
         */
        TIMESPAN_ABBREVIATIONS,

        /**
         * Support metrics counter types
         */
        COUNTER_TYPES,

        /**
         * Support for function {@code BIT_LENGTH}. Done in #115792
         */
        FN_BIT_LENGTH,

        /**
         * Support for function {@code BYTE_LENGTH}.
         */
        FN_BYTE_LENGTH,

        /**
         * Support for function {@code REVERSE}.
         */
        FN_REVERSE,

        /**
         * Support for reversing whole grapheme clusters. This is not supported
         * on JDK versions less than 20 which are not supported in ES 9.0.0+ but this
         * exists to keep the {@code 8.x} branch similar to the {@code main} branch.
         */
        FN_REVERSE_GRAPHEME_CLUSTERS,

        /**
         * Support for function {@code CBRT}. Done in #108574.
         */
        FN_CBRT,

        /**
         * Support for function {@code HYPOT}.
         */
        FN_HYPOT,

        /**
         * Support for {@code MV_APPEND} function. #107001
         */
        FN_MV_APPEND,

        /**
         * Support for {@code MV_MEDIAN_ABSOLUTE_DEVIATION} function.
         */
        FN_MV_MEDIAN_ABSOLUTE_DEVIATION,

        /**
         * Support for {@code MV_PERCENTILE} function.
         */
        FN_MV_PERCENTILE,

        /**
         * Support for function {@code IP_PREFIX}.
         */
        FN_IP_PREFIX,

        /**
         * Fix on function {@code SUBSTRING} that makes it not return null on empty strings.
         */
        FN_SUBSTRING_EMPTY_NULL,

        /**
         * Fixes on function {@code ROUND} that avoid it throwing exceptions on runtime for unsigned long cases.
         */
        FN_ROUND_UL_FIXES,

        /**
         * Support for function {@code SCALB}.
         */
        FN_SCALB,

        /**
         * Fixes for multiple functions not serializing their source, and emitting warnings with wrong line number and text.
         */
        FUNCTIONS_SOURCE_SERIALIZATION_WARNINGS,

        /**
         * All functions that take TEXT should never emit TEXT, only KEYWORD. #114334
         */
        FUNCTIONS_NEVER_EMIT_TEXT,

        /**
         * Support for the {@code INLINESTATS} syntax.
         */
        INLINESTATS(EsqlPlugin.INLINESTATS_FEATURE_FLAG),

        /**
         * Support for the expressions in grouping in {@code INLINESTATS} syntax.
         */
        INLINESTATS_V2(EsqlPlugin.INLINESTATS_FEATURE_FLAG),

        /**
         * Support for aggregation function {@code TOP}.
         */
        AGG_TOP,

        /**
         * Support for booleans in aggregations {@code MAX} and {@code MIN}.
         */
        AGG_MAX_MIN_BOOLEAN_SUPPORT,

        /**
         * Support for ips in aggregations {@code MAX} and {@code MIN}.
         */
        AGG_MAX_MIN_IP_SUPPORT,

        /**
         * Support for strings in aggregations {@code MAX} and {@code MIN}.
         */
        AGG_MAX_MIN_STRING_SUPPORT,

        /**
         * Support for booleans in {@code TOP} aggregation.
         */
        AGG_TOP_BOOLEAN_SUPPORT,

        /**
         * Support for ips in {@code TOP} aggregation.
         */
        AGG_TOP_IP_SUPPORT,

        /**
         * Support for {@code keyword} and {@code text} fields in {@code TOP} aggregation.
         */
        AGG_TOP_STRING_SUPPORT,

        /**
         * {@code CASE} properly handling multivalue conditions.
         */
        CASE_MV,

        /**
         * Support for loading values over enrich. This is supported by all versions of ESQL but not
         * the unit test CsvTests.
         */
        ENRICH_LOAD,

        /**
         * Optimization for ST_CENTROID changed some results in cartesian data. #108713
         */
        ST_CENTROID_AGG_OPTIMIZED,

        /**
         * Support for requesting the "_ignored" metadata field.
         */
        METADATA_IGNORED_FIELD,

        /**
         * LOOKUP command with
         * - tables using syntax {@code "tables": {"type": [<values>]}}
         * - fixed variable shadowing
         * - fixed Join.references(), requiring breaking change to Join serialization
         */
        LOOKUP_V4(Build.current().isSnapshot()),

        /**
         * Support for requesting the "REPEAT" command.
         */
        REPEAT,

        /**
         * Cast string literals to datetime in addition and subtraction when the other side is a date or time interval.
         */
        STRING_LITERAL_AUTO_CASTING_TO_DATETIME_ADD_SUB,

        /**
         * Support for named or positional parameters in EsqlQueryRequest.
         */
        NAMED_POSITIONAL_PARAMETER,

        /**
         * Support multiple field mappings if appropriate conversion function is used (union types)
         */
        UNION_TYPES,

        /**
         * Support unmapped using the INSIST keyword.
         */
        UNMAPPED_FIELDS(Build.current().isSnapshot()),

        /**
         * Support for function {@code ST_DISTANCE}. Done in #108764.
         */
        ST_DISTANCE,

        /** Support for function {@code ST_EXTENT_AGG}. */
        ST_EXTENT_AGG,

        /** Optimization of ST_EXTENT_AGG with doc-values as IntBlock. */
        ST_EXTENT_AGG_DOCVALUES,

        /**
         * Fix determination of CRS types in spatial functions when folding.
         */
        SPATIAL_FUNCTIONS_FIX_CRSTYPE_FOLDING,

        /**
         * Enable spatial predicate functions to support multi-values. Done in #112063.
         */
        SPATIAL_PREDICATES_SUPPORT_MULTIVALUES,

        /**
         * Enable spatial distance function to support multi-values. Done in #114836.
         */
        SPATIAL_DISTANCE_SUPPORTS_MULTIVALUES,

        /**
         * Support a number of fixes and enhancements to spatial distance pushdown. Done in #112938.
         */
        SPATIAL_DISTANCE_PUSHDOWN_ENHANCEMENTS,

        /**
         * Fix for spatial centroid when no records are found.
         */
        SPATIAL_CENTROID_NO_RECORDS,

        /**
         * Support ST_ENVELOPE function (and related ST_XMIN, etc.).
         */
        ST_ENVELOPE,

        /**
         * Support ST_GEOHASH, ST_GEOTILE and ST_GEOHEX functions
         */
        SPATIAL_GRID,

        /**
         * Fix to GROK and DISSECT that allows extracting attributes with the same name as the input
         * https://github.com/elastic/elasticsearch/issues/110184
         */
        GROK_DISSECT_MASKING,

        /**
         * Support for quoting index sources in double quotes.
         */
        DOUBLE_QUOTES_SOURCE_ENCLOSING,

        /**
         * Support for WEIGHTED_AVG function.
         */
        AGG_WEIGHTED_AVG,

        /**
         * Fix for union-types when aggregating over an inline conversion with casting operator. Done in #110476.
         */
        UNION_TYPES_AGG_CAST,

        /**
         * When pushing down {@code STATS count(field::type)} for a union type field, we wrongly used a synthetic attribute name in the
         * query instead of the actual field name. This led to 0 counts instead of the correct result.
         */
        FIX_COUNT_PUSHDOWN_FOR_UNION_TYPES,

        /**
         * Fix to GROK validation in case of multiple fields with same name and different types
         * https://github.com/elastic/elasticsearch/issues/110533
         */
        GROK_VALIDATION,

        /**
         * Fix for union-types when aggregating over an inline conversion with conversion function. Done in #110652.
         */
        UNION_TYPES_INLINE_FIX,

        /**
         * Fix for union-types when sorting a type-casted field. We changed how we remove synthetic union-types fields.
         */
        UNION_TYPES_REMOVE_FIELDS,

        /**
         * Fix for union-types when renaming unrelated columns.
         * https://github.com/elastic/elasticsearch/issues/111452
         */
        UNION_TYPES_FIX_RENAME_RESOLUTION,

        /**
         * Execute `RENAME` operations sequentially from left to right,
         * see <a href="https://github.com/elastic/elasticsearch/issues/122250"> ESQL: Align RENAME behavior with EVAL for sequential processing #122250 </a>
         */
        RENAME_SEQUENTIAL_PROCESSING,

        /**
         * Support for removing empty attribute in merging output.
         * See <a href="https://github.com/elastic/elasticsearch/issues/126392"> ESQL: EVAL after STATS produces an empty column #126392 </a>
         */
        REMOVE_EMPTY_ATTRIBUTE_IN_MERGING_OUTPUT,

        /**
         * Support for retain aggregate when grouping.
         * See <a href="https://github.com/elastic/elasticsearch/issues/126026"> ES|QL: columns not projected away despite KEEP #126026 </a>
         */
        RETAIN_AGGREGATE_WHEN_GROUPING,

        /**
         * Fix for union-types when some indexes are missing the required field. Done in #111932.
         */
        UNION_TYPES_MISSING_FIELD,

        /**
         * Fix for widening of short numeric types in union-types. Done in #112610
         */
        UNION_TYPES_NUMERIC_WIDENING,

        /**
         * Fix a parsing issue where numbers below Long.MIN_VALUE threw an exception instead of parsing as doubles.
         * see <a href="https://github.com/elastic/elasticsearch/issues/104323"> Parsing large numbers is inconsistent #104323 </a>
         */
        FIX_PARSING_LARGE_NEGATIVE_NUMBERS,

        /**
         * Fix precision of scaled_float field values retrieved from stored source
         * see <a href="https://github.com/elastic/elasticsearch/issues/122547"> Slight inconsistency in ESQL using scaled_float field #122547 </a>
         */
        FIX_PRECISION_OF_SCALED_FLOAT_FIELDS,

        /**
         * Fix the status code returned when trying to run count_distinct on the _source type (which is not supported).
         * see <a href="https://github.com/elastic/elasticsearch/issues/105240">count_distinct(_source) returns a 500 response</a>
         */
        FIX_COUNT_DISTINCT_SOURCE_ERROR,

        /**
         * Use RangeQuery for BinaryComparison on DateTime fields.
         */
        RANGEQUERY_FOR_DATETIME,

        /**
         * Enforce strict type checking on ENRICH range types, and warnings for KEYWORD parsing at runtime. Done in #115091.
         */
        ENRICH_STRICT_RANGE_TYPES,

        /**
         * Fix for non-unique attribute names in ROW and logical plans.
         * https://github.com/elastic/elasticsearch/issues/110541
         */
        UNIQUE_NAMES,

        /**
         * Make attributes of GROK/DISSECT adjustable and fix a shadowing bug when pushing them down past PROJECT.
         * https://github.com/elastic/elasticsearch/issues/108008
         */
        FIXED_PUSHDOWN_PAST_PROJECT,

        /**
         * Adds the {@code MV_PSERIES_WEIGHTED_SUM} function for converting sorted lists of numbers into
         * a bounded score. This is a generalization of the
         * <a href="https://en.wikipedia.org/wiki/Riemann_zeta_function">riemann zeta function</a> but we
         * don't name it that because we don't support complex numbers and don't want to make folks think
         * of mystical number theory things. This is just a weighted sum that is adjacent to magic.
         */
        MV_PSERIES_WEIGHTED_SUM,

        /**
         * Support for match operator as a colon. Previous support for match operator as MATCH has been removed
         */
        MATCH_OPERATOR_COLON,

        /**
         * Removing support for the {@code META} keyword.
         */
        NO_META,

        /**
         * Add CombineBinaryComparisons rule.
         */
        COMBINE_BINARY_COMPARISONS,

        /**
         * Support for nanosecond dates as a data type
         */
        DATE_NANOS_TYPE(),

        /**
         * Support for to_date_nanos function
         */
        TO_DATE_NANOS(),

        /**
         * Support for date nanos type in binary comparisons
         */
        DATE_NANOS_BINARY_COMPARISON(),

        /**
         * Support for mixed comparisons between nanosecond and millisecond dates
         */
        DATE_NANOS_COMPARE_TO_MILLIS(),
        /**
         * Support implicit casting of strings to date nanos
         */
        DATE_NANOS_IMPLICIT_CASTING(),
        /**
         * Support Least and Greatest functions on Date Nanos type
         */
        LEAST_GREATEST_FOR_DATENANOS(),
        /**
         * support date extract function for date nanos
         */
        DATE_NANOS_DATE_EXTRACT(),
        /**
         * Support add and subtract on date nanos
         */
        DATE_NANOS_ADD_SUBTRACT(),
        /**
         * Support for date_trunc function on date nanos type
         */
        DATE_TRUNC_DATE_NANOS(),

        /**
         * Support date nanos values as the field argument to bucket
         */
        DATE_NANOS_BUCKET(),

        /**
         * support aggregations on date nanos
         */
        DATE_NANOS_AGGREGATIONS(),

        /**
         * Support the {@link org.elasticsearch.xpack.esql.expression.predicate.operator.comparison.In} operator for date nanos
         */
        DATE_NANOS_IN_OPERATOR(),
        /**
         * Support running date format function on nanosecond dates
         */
        DATE_NANOS_DATE_FORMAT(),
        /**
         * support date diff function on date nanos type, and mixed nanos/millis
         */
        DATE_NANOS_DATE_DIFF(),
        /**
         * Indicates that https://github.com/elastic/elasticsearch/issues/125439 (incorrect lucene push down for date nanos) is fixed
         */
        FIX_DATE_NANOS_LUCENE_PUSHDOWN_BUG(),
        /**
         * Fixes a bug where dates are incorrectly formatted if a where clause compares nanoseconds to both milliseconds and nanoseconds,
         * e.g. {@code WHERE millis > to_datenanos("2023-10-23T12:15:03.360103847") AND millis < to_datetime("2023-10-23T13:53:55.832")}
         */
        FIX_DATE_NANOS_MIXED_RANGE_PUSHDOWN_BUG(),
        /**
         * DATE_PARSE supports reading timezones
         */
        DATE_PARSE_TZ(),

        /**
         * Support for datetime in least and greatest functions
         */
        LEAST_GREATEST_FOR_DATES,

        /**
         * Support CIDRMatch in CombineDisjunctions rule.
         */
        COMBINE_DISJUNCTIVE_CIDRMATCHES,

        /**
         * Support sending HTTP headers about the status of an async query.
         */
        ASYNC_QUERY_STATUS_HEADERS,

        /**
         * Consider the upper bound when computing the interval in BUCKET auto mode.
         */
        BUCKET_INCLUSIVE_UPPER_BOUND,

        /**
         * Enhanced DATE_TRUNC with arbitrary month and year intervals. (#120302)
         */
        DATE_TRUNC_WITH_ARBITRARY_INTERVALS,

        /**
         * Changed error messages for fields with conflicting types in different indices.
         */
        SHORT_ERROR_MESSAGES_FOR_UNSUPPORTED_FIELDS,

        /**
         * Support for the whole number spans in BUCKET function.
         */
        BUCKET_WHOLE_NUMBER_AS_SPAN,

        /**
         * Allow mixed numeric types in coalesce
         */
        MIXED_NUMERIC_TYPES_IN_COALESCE,

        /**
         * Support for requesting the "SPACE" function.
         */
        SPACE,

        /**
         * Support explicit casting from string literal to DATE_PERIOD or TIME_DURATION.
         */
        CAST_STRING_LITERAL_TO_TEMPORAL_AMOUNT,

        /**
         * Supported the text categorization function "CATEGORIZE".
         */
        CATEGORIZE_V5,

        /**
         * Support for multiple groupings in "CATEGORIZE".
         */
        CATEGORIZE_MULTIPLE_GROUPINGS,
        /**
         * QSTR function
         */
        QSTR_FUNCTION,

        /**
         * MATCH function
         */
        MATCH_FUNCTION,

        /**
         * KQL function
         */
        KQL_FUNCTION,

        /**
         * Hash function
         */
        HASH_FUNCTION,
        /**
         * Hash function aliases such as MD5
         */
        HASH_FUNCTION_ALIASES_V1,

        /**
         * Don't optimize CASE IS NOT NULL function by not requiring the fields to be not null as well.
         * https://github.com/elastic/elasticsearch/issues/112704
         */
        FIXED_WRONG_IS_NOT_NULL_CHECK_ON_CASE,

        /**
         * Compute year differences in full calendar years.
         */
        DATE_DIFF_YEAR_CALENDARIAL,

        /**
         * Fix sorting not allowed on _source and counters.
         */
        SORTING_ON_SOURCE_AND_COUNTERS_FORBIDDEN,

        /**
         * Fix {@code SORT} when the {@code _source} field is not a sort key but
         * <strong>is</strong> being returned.
         */
        SORT_RETURNING_SOURCE_OK,

        /**
         * _source field mapping directives: https://www.elastic.co/guide/en/elasticsearch/reference/current/mapping-source-field.html
         */
        SOURCE_FIELD_MAPPING,

        /**
         * Allow filter per individual aggregation.
         */
        PER_AGG_FILTERING,

        /**
         * Fix {@link #PER_AGG_FILTERING} grouped by ordinals.
         */
        PER_AGG_FILTERING_ORDS,

        /**
         * Support for {@code STD_DEV} aggregation.
         */
        STD_DEV,

        /**
         * Fix for https://github.com/elastic/elasticsearch/issues/114714
         */
        FIX_STATS_BY_FOLDABLE_EXPRESSION,

        /**
         * Adding stats for functions (stack telemetry)
         */
        FUNCTION_STATS,
        /**
         * Fix for an optimization that caused wrong results
         * https://github.com/elastic/elasticsearch/issues/115281
         */
        FIX_FILTER_PUSHDOWN_PAST_STATS,

        /**
         * Send warnings on STATS alias collision
         * https://github.com/elastic/elasticsearch/issues/114970
         */
        STATS_ALIAS_COLLISION_WARNINGS,

        /**
         * This enables 60_usage.yml "Basic ESQL usage....snapshot" version test. See also the next capability.
         */
        SNAPSHOT_TEST_FOR_TELEMETRY(Build.current().isSnapshot()),

        /**
         * This enables 60_usage.yml "Basic ESQL usage....non-snapshot" version test. See also the previous capability.
         */
        NON_SNAPSHOT_TEST_FOR_TELEMETRY(Build.current().isSnapshot() == false),

        /**
         * Support simplified syntax for named parameters for field and function names.
         */
        NAMED_PARAMETER_FOR_FIELD_AND_FUNCTION_NAMES_SIMPLIFIED_SYNTAX(),

        /**
         * Fix pushdown of LIMIT past MV_EXPAND
         */
        ADD_LIMIT_INSIDE_MV_EXPAND,

        DELAY_DEBUG_FN(Build.current().isSnapshot()),

        /** Capability for remote metadata test */
        METADATA_FIELDS_REMOTE_TEST(false),
        /**
         * WIP on Join planning
         * - Introduce BinaryPlan and co
         * - Refactor INLINESTATS and LOOKUP as a JOIN block
         */
        JOIN_PLANNING_V1(Build.current().isSnapshot()),

        /**
         * Support implicit casting from string literal to DATE_PERIOD or TIME_DURATION.
         */
        IMPLICIT_CASTING_STRING_LITERAL_TO_TEMPORAL_AMOUNT,

        /**
         * LOOKUP JOIN
         */
        JOIN_LOOKUP_V12,

        /**
         * LOOKUP JOIN with TEXT fields on the right (right side of the join) (#119473)
         */
        LOOKUP_JOIN_TEXT(JOIN_LOOKUP_V12.isEnabled()),

        /**
         * LOOKUP JOIN skipping MVs and sending warnings (https://github.com/elastic/elasticsearch/issues/118780)
         */
        JOIN_LOOKUP_SKIP_MV_WARNINGS(JOIN_LOOKUP_V12.isEnabled()),

        /**
         * Fix pushing down LIMIT past LOOKUP JOIN in case of multiple matching join keys.
         */
        JOIN_LOOKUP_FIX_LIMIT_PUSHDOWN(JOIN_LOOKUP_V12.isEnabled()),

        /**
         * Fix for https://github.com/elastic/elasticsearch/issues/117054
         */
        FIX_NESTED_FIELDS_NAME_CLASH_IN_INDEXRESOLVER,

        /**
         * Fix for https://github.com/elastic/elasticsearch/issues/114714, again
         */
        FIX_STATS_BY_FOLDABLE_EXPRESSION_2,

        /**
         * Support the "METADATA _score" directive to enable _score column.
         */
        METADATA_SCORE,

        /**
         * Term function
         */
        TERM_FUNCTION(Build.current().isSnapshot()),

        /**
         * Additional types for match function and operator
         */
        MATCH_ADDITIONAL_TYPES,

        /**
         * Fix for regex folding with case-insensitive pattern https://github.com/elastic/elasticsearch/issues/118371
         */
        FIXED_REGEX_FOLD,

        /**
         * Full text functions can be used in disjunctions
         */
        FULL_TEXT_FUNCTIONS_DISJUNCTIONS,

        /**
         * Change field caps response for semantic_text fields to be reported as text
         */
        SEMANTIC_TEXT_FIELD_CAPS,

        /**
         * Support named argument for function in map format.
         */
        OPTIONAL_NAMED_ARGUMENT_MAP_FOR_FUNCTION(Build.current().isSnapshot()),

        /**
         * Disabled support for index aliases in lookup joins
         */
        LOOKUP_JOIN_NO_ALIASES(JOIN_LOOKUP_V12.isEnabled()),

        /**
         * Full text functions can be used in disjunctions as they are implemented in compute engine
         */
        FULL_TEXT_FUNCTIONS_DISJUNCTIONS_COMPUTE_ENGINE,

        /**
         * Support match options in match function
         */
        MATCH_FUNCTION_OPTIONS,

        /**
         * Support options in the query string function.
         */
        QUERY_STRING_FUNCTION_OPTIONS,

        /**
         * Support for aggregate_metric_double type
         */
        AGGREGATE_METRIC_DOUBLE(AGGREGATE_METRIC_DOUBLE_FEATURE_FLAG),

        /**
         * Support for partial subset of metrics in aggregate_metric_double type
         */
        AGGREGATE_METRIC_DOUBLE_PARTIAL_SUBMETRICS(AGGREGATE_METRIC_DOUBLE_FEATURE_FLAG),

        /**
         * Support change point detection "CHANGE_POINT".
         */
        CHANGE_POINT,

        /**
         * Fix for https://github.com/elastic/elasticsearch/issues/120817
         * and https://github.com/elastic/elasticsearch/issues/120803
         * Support for queries that have multiple SORTs that cannot become TopN
         */
        REMOVE_REDUNDANT_SORT,

        /**
         * Fixes a series of issues with inlinestats which had an incomplete implementation after lookup and inlinestats
         * were refactored.
         */
        INLINESTATS_V7(EsqlPlugin.INLINESTATS_FEATURE_FLAG),

        /**
         * Support partial_results
         */
        SUPPORT_PARTIAL_RESULTS,

        /**
         * Support for rendering aggregate_metric_double type
         */
        AGGREGATE_METRIC_DOUBLE_RENDERING(AGGREGATE_METRIC_DOUBLE_FEATURE_FLAG),

        /**
         * Support for FORK command
         */
        FORK(Build.current().isSnapshot()),

        /**
         * Support for RERANK command
         */
        RERANK(Build.current().isSnapshot()),

        /**
         * Support for COMPLETION command
         */
        COMPLETION(Build.current().isSnapshot()),

        /**
         * Allow mixed numeric types in conditional functions - case, greatest and least
         */
        MIXED_NUMERIC_TYPES_IN_CASE_GREATEST_LEAST,

        /**
         * Support for RRF command
         */
        RRF(Build.current().isSnapshot()),

        /**
         * Lucene query pushdown to StartsWith and EndsWith functions.
         * This capability was created to avoid receiving wrong warnings from old nodes in mixed clusters
         */
        STARTS_WITH_ENDS_WITH_LUCENE_PUSHDOWN,

        /**
         * Full text functions can be scored when being part of a disjunction
         */
        FULL_TEXT_FUNCTIONS_DISJUNCTIONS_SCORE,

        /**
         * Support for multi-match function.
         */
        MULTI_MATCH_FUNCTION(Build.current().isSnapshot()),

        /**
         * Do {@code TO_LOWER} and {@code TO_UPPER} process all field values?
         */
        TO_LOWER_MV,

        /**
         * Use double parameter markers to represent field or function names.
         */
        DOUBLE_PARAMETER_MARKERS_FOR_IDENTIFIERS,

        /**
         * Non full text functions do not contribute to score
         */
        NON_FULL_TEXT_FUNCTIONS_SCORING,

        /**
         * Support for to_aggregate_metric_double function
         */
        AGGREGATE_METRIC_DOUBLE_CONVERT_TO(AGGREGATE_METRIC_DOUBLE_FEATURE_FLAG),

        /**
         * The {@code _query} API now reports the original types.
         */
        REPORT_ORIGINAL_TYPES,

        /**
         * The metrics command
         */
        METRICS_COMMAND(Build.current().isSnapshot()),

        /**
         * Are the {@code documents_found} and {@code values_loaded} fields available
         * in the response and profile?
         */
        DOCUMENTS_FOUND_AND_VALUES_LOADED,

        /**
         * Index component selector syntax (my-data-stream-name::failures)
         */
        INDEX_COMPONENT_SELECTORS,

        /**
         * Make numberOfChannels consistent with layout in DefaultLayout by removing duplicated ChannelSet.
         */
        MAKE_NUMBER_OF_CHANNELS_CONSISTENT_WITH_LAYOUT,

        /**
         * Support for sorting when aggregate_metric_doubles are present
         */
        AGGREGATE_METRIC_DOUBLE_SORTING(AGGREGATE_METRIC_DOUBLE_FEATURE_FLAG),

        /**
         * Supercedes {@link Cap#MAKE_NUMBER_OF_CHANNELS_CONSISTENT_WITH_LAYOUT}.
         */
        FIX_REPLACE_MISSING_FIELD_WITH_NULL_DUPLICATE_NAME_ID_IN_LAYOUT,

        /**
         * Support for filter in converted null.
         * See <a href="https://github.com/elastic/elasticsearch/issues/125832"> ESQL: Fix `NULL` handling in `IN` clause #125832 </a>
         */
        FILTER_IN_CONVERTED_NULL,

        /**
         * When creating constant null blocks in {@link org.elasticsearch.compute.lucene.ValuesSourceReaderOperator}, we also handed off
         * the ownership of that block - but didn't account for the fact that the caller might close it, leading to double releases
         * in some union type queries. C.f. https://github.com/elastic/elasticsearch/issues/125850
         */
        FIX_DOUBLY_RELEASED_NULL_BLOCKS_IN_VALUESOURCEREADER,

        /**
         * Listing queries and getting information on a specific query.
         */
        QUERY_MONITORING,

        /**
         * Support max_over_time aggregation that gets evaluated per time-series
         */
        MAX_OVER_TIME(Build.current().isSnapshot()),

        /**
         * Support streaming of sub plan results
         */
        FORK_V5(Build.current().isSnapshot()),

        /**
         * Support for the {@code leading_zeros} named parameter.
         */
        TO_IP_LEADING_ZEROS,

        /**
         * Does the usage information for ESQL contain a histogram of {@code took} values?
         */
        USAGE_CONTAINS_TOOK,

        /**
         * Support avg_over_time aggregation that gets evaluated per time-series
         */
        AVG_OVER_TIME(Build.current().isSnapshot()),

        /**
         * Support loading of ip fields if they are not indexed.
         */
        LOADING_NON_INDEXED_IP_FIELDS,

        /**
         * During resolution (pre-analysis) we have to consider that joins or enriches can override EVALuated values
         * https://github.com/elastic/elasticsearch/issues/126419
         */
        FIX_JOIN_MASKING_EVAL,

        /**
         * Support for keeping `DROP` attributes when resolving field names.
         * see <a href="https://github.com/elastic/elasticsearch/issues/126418"> ES|QL: no matches for pattern #126418 </a>
         */
        DROP_AGAIN_WITH_WILDCARD_AFTER_EVAL,

        /**
         * Support last_over_time aggregation that gets evaluated per time-series
         */
        LAST_OVER_TIME(Build.current().isSnapshot()),

        /**
         * Support for the SAMPLE command
         */
        SAMPLE(Build.current().isSnapshot()),

        /**
         * The {@code _query} API now gives a cast recommendation if multiple types are found in certain instances.
         */
        SUGGESTED_CAST,

        /**
         * Guards a bug fix matching {@code TO_LOWER(f) == ""}.
         */
        TO_LOWER_EMPTY_STRING,

        /**
         * Support min_over_time aggregation that gets evaluated per time-series
         */
        MIN_OVER_TIME(Build.current().isSnapshot()),

        /**
         * Support first_over_time aggregation that gets evaluated per time-series
         */
        FIRST_OVER_TIME(Build.current().isSnapshot()),

        /**
         * Support sum_over_time aggregation that gets evaluated per time-series
         */
        SUM_OVER_TIME(Build.current().isSnapshot()),

        /**
         * Support count_over_time aggregation that gets evaluated per time-series
         */
        COUNT_OVER_TIME(Build.current().isSnapshot()),

        /**
         * Support for count_distinct_over_time aggregation that gets evaluated per time-series
         */
        COUNT_DISTINCT_OVER_TIME(Build.current().isSnapshot()),

        /**
         * Resolve groupings before resolving references to groupings in the aggregations.
         */
        RESOLVE_GROUPINGS_BEFORE_RESOLVING_REFERENCES_TO_GROUPINGS_IN_AGGREGATIONS,

        /**
         * Support for the SAMPLE aggregation function
         */
        AGG_SAMPLE,

        /**
         * Full text functions in STATS
         */
        FULL_TEXT_FUNCTIONS_IN_STATS_WHERE,

        /**
         * During resolution (pre-analysis) we have to consider that joins can override regex extracted values
         * see <a href="https://github.com/elastic/elasticsearch/issues/127467"> ES|QL: pruning of JOINs leads to missing fields #127467 </a>
         */
        FIX_JOIN_MASKING_REGEX_EXTRACT,

        /**
         * Avid GROK and DISSECT attributes being removed when resolving fields.
         * see <a href="https://github.com/elastic/elasticsearch/issues/127468"> ES|QL: Grok only supports KEYWORD or TEXT values, found expression [type] type [INTEGER] #127468 </a>
         */
        KEEP_REGEX_EXTRACT_ATTRIBUTES,

        /**
         * The {@code ROUND_TO} function.
         */
        ROUND_TO,

        /**
         * Allow lookup join on mixed numeric fields, among byte, short, int, long, half_float, scaled_float, float and double.
         */
        LOOKUP_JOIN_ON_MIXED_NUMERIC_FIELDS,

        /**
         * {@link org.elasticsearch.compute.lucene.LuceneQueryEvaluator} rewrites the query before executing it in Lucene. This
         * provides support for KQL in a STATS ... BY command that uses a KQL query for filter, for example.
         */
        LUCENE_QUERY_EVALUATOR_QUERY_REWRITE,

        /**
         * Support parameters for LiMIT command.
         */
        PARAMETER_FOR_LIMIT,

        /**
         * Dense vector field type support
         */
        DENSE_VECTOR_FIELD_TYPE(EsqlCorePlugin.DENSE_VECTOR_FEATURE_FLAG),

        /**
<<<<<<< HEAD
         * MATCH PHRASE function
         */
        MATCH_PHRASE_FUNCTION(Build.current().isSnapshot());
=======
         * Enable support for index aliases in lookup joins
         */
        ENABLE_LOOKUP_JOIN_ON_ALIASES(JOIN_LOOKUP_V12.isEnabled());
>>>>>>> 66733cbe

        private final boolean enabled;

        Cap() {
            this.enabled = true;
        };

        Cap(boolean enabled) {
            this.enabled = enabled;
        };

        Cap(FeatureFlag featureFlag) {
            this.enabled = featureFlag.isEnabled();
        }

        public boolean isEnabled() {
            return enabled;
        }

        public String capabilityName() {
            return name().toLowerCase(Locale.ROOT);
        }
    }

    public static final Set<String> CAPABILITIES = capabilities(false);

    /**
     * Get a {@link Set} of all capabilities. If the {@code all} parameter is {@code false}
     * then only <strong>enabled</strong> capabilities are returned - otherwise <strong>all</strong>
     * known capabilities are returned.
     */
    public static Set<String> capabilities(boolean all) {
        List<String> caps = new ArrayList<>();
        for (Cap cap : Cap.values()) {
            if (all || cap.isEnabled()) {
                caps.add(cap.capabilityName());
            }
        }

        /*
         * Add all of our cluster features without the leading "esql."
         */
        for (NodeFeature feature : new EsqlFeatures().getFeatures()) {
            caps.add(cap(feature));
        }
        return Set.copyOf(caps);
    }

    /**
     * Convert a {@link NodeFeature} from {@link EsqlFeatures} into a
     * capability.
     */
    public static String cap(NodeFeature feature) {
        assert feature.id().startsWith("esql.");
        return feature.id().substring("esql.".length());
    }
}<|MERGE_RESOLUTION|>--- conflicted
+++ resolved
@@ -1157,15 +1157,14 @@
         DENSE_VECTOR_FIELD_TYPE(EsqlCorePlugin.DENSE_VECTOR_FEATURE_FLAG),
 
         /**
-<<<<<<< HEAD
+         * Enable support for index aliases in lookup joins
+         */
+        ENABLE_LOOKUP_JOIN_ON_ALIASES(JOIN_LOOKUP_V12.isEnabled()),
+
+        /**
          * MATCH PHRASE function
          */
         MATCH_PHRASE_FUNCTION(Build.current().isSnapshot());
-=======
-         * Enable support for index aliases in lookup joins
-         */
-        ENABLE_LOOKUP_JOIN_ON_ALIASES(JOIN_LOOKUP_V12.isEnabled());
->>>>>>> 66733cbe
 
         private final boolean enabled;
 

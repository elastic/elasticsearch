--- conflicted
+++ resolved
@@ -184,15 +184,14 @@
         FIXED_PUSHDOWN_PAST_PROJECT,
 
         /**
-<<<<<<< HEAD
+         * Support for match operator
+         */
+        MATCH_OPERATOR(true),
+
+        /**
          * Add CombineBinaryComparisons rule.
          */
         COMBINE_BINARY_COMPARISONS;
-=======
-         * Support for match operator
-         */
-        MATCH_OPERATOR(true);
->>>>>>> 735d80df
 
         private final boolean snapshotOnly;
 

--- conflicted
+++ resolved
@@ -1487,27 +1487,25 @@
          */
         PRESENT_OVER_TIME(Build.current().isSnapshot()),
 
-<<<<<<< HEAD
+        /**
+         * Multivalued query parameters
+         */
+        QUERY_PARAMS_MULTI_VALUES(),
+
+        FIX_PERCENTILE_PRECISION(),
+
+        /**
+         * Support for the Absent function
+         */
+        FN_ABSENT,
+
+        /**
+         * Support absent_over_time aggregation that gets evaluated per time-series
+         */
+        ABSENT_OVER_TIME(Build.current().isSnapshot()),
+
         /** INLINESTATS supports remote indices */
         INLINESTATS_SUPPORTS_REMOTE;
-=======
-        /**
-         * Multivalued query parameters
-         */
-        QUERY_PARAMS_MULTI_VALUES(),
-
-        FIX_PERCENTILE_PRECISION(),
-
-        /**
-         * Support for the Absent function
-         */
-        FN_ABSENT,
-
-        /**
-         * Support absent_over_time aggregation that gets evaluated per time-series
-         */
-        ABSENT_OVER_TIME(Build.current().isSnapshot());
->>>>>>> bdbc642a
 
         private final boolean enabled;
 

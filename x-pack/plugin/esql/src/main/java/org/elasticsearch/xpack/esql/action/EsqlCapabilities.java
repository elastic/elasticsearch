/*
 * Copyright Elasticsearch B.V. and/or licensed to Elasticsearch B.V. under one
 * or more contributor license agreements. Licensed under the Elastic License
 * 2.0; you may not use this file except in compliance with the Elastic License
 * 2.0.
 */

package org.elasticsearch.xpack.esql.action;

import org.elasticsearch.Build;
import org.elasticsearch.common.util.FeatureFlag;
import org.elasticsearch.compute.lucene.read.ValuesSourceReaderOperator;
import org.elasticsearch.features.NodeFeature;
import org.elasticsearch.rest.action.admin.cluster.RestNodesCapabilitiesAction;
import org.elasticsearch.xpack.esql.core.plugin.EsqlCorePlugin;
import org.elasticsearch.xpack.esql.plugin.EsqlFeatures;
import org.elasticsearch.xpack.esql.plugin.EsqlPlugin;

import java.util.ArrayList;
import java.util.List;
import java.util.Locale;
import java.util.Set;

import static org.elasticsearch.xpack.esql.core.plugin.EsqlCorePlugin.AGGREGATE_METRIC_DOUBLE_FEATURE_FLAG;

/**
 * A {@link Set} of "capabilities" supported by the {@link RestEsqlQueryAction}
 * and {@link RestEsqlAsyncQueryAction} APIs. These are exposed over the
 * {@link RestNodesCapabilitiesAction} and we use them to enable tests.
 */
public class EsqlCapabilities {
    public enum Cap {
        /**
         * Introduction of {@code MV_SORT}, {@code MV_SLICE}, and {@code MV_ZIP}.
         * Added in #106095.
         */
        MV_SORT,

        /**
         * When we disabled some broken optimizations around {@code nullable}.
         * Fixed in #105691.
         */
        DISABLE_NULLABLE_OPTS,

        /**
         * Introduction of {@code ST_X} and {@code ST_Y}. Added in #105768.
         */
        ST_X_Y,

        /**
         * Changed precision of {@code geo_point} and {@code cartesian_point} fields, by loading from source into WKB. Done in #103691.
         */
        SPATIAL_POINTS_FROM_SOURCE,

        /**
         * Support for loading {@code geo_shape} and {@code cartesian_shape} fields. Done in #104269.
         */
        SPATIAL_SHAPES,

        /**
         * Do validation check on geo_point and geo_shape fields. Done in #128259.
         */
        GEO_VALIDATION,

        /**
         * Support for spatial aggregation {@code ST_CENTROID}. Done in #104269.
         */
        ST_CENTROID_AGG,

        /**
         * Support for spatial aggregation {@code ST_INTERSECTS}. Done in #104907.
         */
        ST_INTERSECTS,

        /**
         * Support for spatial aggregation {@code ST_CONTAINS} and {@code ST_WITHIN}. Done in #106503.
         */
        ST_CONTAINS_WITHIN,

        /**
         * Support for spatial aggregation {@code ST_DISJOINT}. Done in #107007.
         */
        ST_DISJOINT,

        /**
         * The introduction of the {@code VALUES} agg.
         */
        AGG_VALUES,

        /**
         * Expand the {@code VALUES} agg to cover spatial types.
         */
        AGG_VALUES_SPATIAL,

        /**
         * Accept unsigned longs on MAX and MIN aggregations.
         */
        AGG_MAX_MIN_UNSIGNED_LONG,

        /**
         * Accept unsigned longs on VALUES and SAMPLE aggregations.
         */
        AGG_VALUES_SAMPLE_UNSIGNED_LONG,

        /**
         * Does ESQL support async queries.
         */
        ASYNC_QUERY,

        /**
         * Does ESQL support FROM OPTIONS?
         */
        @Deprecated
        FROM_OPTIONS,

        /**
         * Cast string literals to a desired data type.
         */
        STRING_LITERAL_AUTO_CASTING,

        /**
         * Base64 encoding and decoding functions.
         */
        BASE64_DECODE_ENCODE,

        /**
         * Support for the :: casting operator
         */
        CASTING_OPERATOR,

        /**
         * Support for the ::date casting operator
         */
        CASTING_OPERATOR_FOR_DATE,

        /**
         * Blocks can be labelled with {@link org.elasticsearch.compute.data.Block.MvOrdering#SORTED_ASCENDING} for optimizations.
         */
        MV_ORDERING_SORTED_ASCENDING,

        /**
         * Support for metrics counter fields
         */
        METRICS_COUNTER_FIELDS,

        /**
         * Cast string literals to a desired data type for IN predicate and more types for BinaryComparison.
         */
        STRING_LITERAL_AUTO_CASTING_EXTENDED,
        /**
         * Support for metadata fields.
         */
        METADATA_FIELDS,

        /**
         * Support specifically for *just* the _index METADATA field. Used by CsvTests, since that is the only metadata field currently
         * supported.
         */
        INDEX_METADATA_FIELD,

        /**
         * Support for timespan units abbreviations
         */
        TIMESPAN_ABBREVIATIONS,

        /**
         * Support metrics counter types
         */
        COUNTER_TYPES,

        /**
         * Support for function {@code BIT_LENGTH}. Done in #115792
         */
        FN_BIT_LENGTH,

        /**
         * Support for function {@code BYTE_LENGTH}.
         */
        FN_BYTE_LENGTH,

        /**
         * Support for function {@code REVERSE}.
         */
        FN_REVERSE,

        /**
         * Support for reversing whole grapheme clusters. This is not supported
         * on JDK versions less than 20 which are not supported in ES 9.0.0+ but this
         * exists to keep the {@code 8.x} branch similar to the {@code main} branch.
         */
        FN_REVERSE_GRAPHEME_CLUSTERS,

        /**
         * Support for function {@code CONTAINS}. Done in <a href="https://github.com/elastic/elasticsearch/pull/133016">#133016.</a>
         */
        FN_CONTAINS,

        /**
         * Support for function {@code CBRT}. Done in #108574.
         */
        FN_CBRT,

        /**
         * Support for function {@code HYPOT}.
         */
        FN_HYPOT,

        /**
         * Support for {@code MV_APPEND} function. #107001
         */
        FN_MV_APPEND,

        /**
         * Support for {@code MV_MEDIAN_ABSOLUTE_DEVIATION} function.
         */
        FN_MV_MEDIAN_ABSOLUTE_DEVIATION,

        /**
         * Support for {@code MV_PERCENTILE} function.
         */
        FN_MV_PERCENTILE,

        /**
         * Support for function {@code IP_PREFIX}.
         */
        FN_IP_PREFIX,

        /**
         * Fix on function {@code SUBSTRING} that makes it not return null on empty strings.
         */
        FN_SUBSTRING_EMPTY_NULL,

        /**
         * Fixes on function {@code ROUND} that avoid it throwing exceptions on runtime for unsigned long cases.
         */
        FN_ROUND_UL_FIXES,

        /**
         * Support for function {@code SCALB}.
         */
        FN_SCALB,

        /**
         * Support for function DAY_NAME
         */
        FN_DAY_NAME,

        /**
         * Support for function MONTH_NAME
         */
        FN_MONTH_NAME,

        /**
         * support for MV_CONTAINS function
         * <a href="https://github.com/elastic/elasticsearch/pull/133099/">Add MV_CONTAINS function #133099</a>
         */
        FN_MV_CONTAINS,

        /**
         * Fixes for multiple functions not serializing their source, and emitting warnings with wrong line number and text.
         */
        FUNCTIONS_SOURCE_SERIALIZATION_WARNINGS,

        /**
         * All functions that take TEXT should never emit TEXT, only KEYWORD. #114334
         */
        FUNCTIONS_NEVER_EMIT_TEXT,

        /**
         * Support for the {@code INLINESTATS} syntax.
         */
        INLINESTATS(EsqlPlugin.INLINE_STATS_FEATURE_FLAG),

        /**
         * Support for the expressions in grouping in {@code INLINESTATS} syntax.
         */
        INLINESTATS_V2(EsqlPlugin.INLINE_STATS_FEATURE_FLAG),

        /**
         * Support for aggregation function {@code TOP}.
         */
        AGG_TOP,

        /**
         * Support for booleans in aggregations {@code MAX} and {@code MIN}.
         */
        AGG_MAX_MIN_BOOLEAN_SUPPORT,

        /**
         * Support for ips in aggregations {@code MAX} and {@code MIN}.
         */
        AGG_MAX_MIN_IP_SUPPORT,

        /**
         * Support for strings in aggregations {@code MAX} and {@code MIN}.
         */
        AGG_MAX_MIN_STRING_SUPPORT,

        /**
         * Support for booleans in {@code TOP} aggregation.
         */
        AGG_TOP_BOOLEAN_SUPPORT,

        /**
         * Support for ips in {@code TOP} aggregation.
         */
        AGG_TOP_IP_SUPPORT,

        /**
         * Support for {@code keyword} and {@code text} fields in {@code TOP} aggregation.
         */
        AGG_TOP_STRING_SUPPORT,

        /**
         * {@code CASE} properly handling multivalue conditions.
         */
        CASE_MV,

        /**
         * Support for loading values over enrich. This is supported by all versions of ESQL but not
         * the unit test CsvTests.
         */
        ENRICH_LOAD,

        /**
         * Optimization for ST_CENTROID changed some results in cartesian data. #108713
         */
        ST_CENTROID_AGG_OPTIMIZED,

        /**
         * Support for requesting the "_ignored" metadata field.
         */
        METADATA_IGNORED_FIELD,

        /**
         * LOOKUP command with
         * - tables using syntax {@code "tables": {"type": [<values>]}}
         * - fixed variable shadowing
         * - fixed Join.references(), requiring breaking change to Join serialization
         */
        LOOKUP_V4(Build.current().isSnapshot()),

        /**
         * Support for requesting the "REPEAT" command.
         */
        REPEAT,

        /**
         * Cast string literals to datetime in addition and subtraction when the other side is a date or time interval.
         */
        STRING_LITERAL_AUTO_CASTING_TO_DATETIME_ADD_SUB,

        /**
         * Support implicit casting for union typed fields that are mixed with date and date_nanos type.
         */
        IMPLICIT_CASTING_DATE_AND_DATE_NANOS,

        /**
         * Support for named or positional parameters in EsqlQueryRequest.
         */
        NAMED_POSITIONAL_PARAMETER,

        /**
         * Support multiple field mappings if appropriate conversion function is used (union types)
         */
        UNION_TYPES,

        /**
         * Support unmapped using the INSIST keyword.
         */
        UNMAPPED_FIELDS(Build.current().isSnapshot()),

        /**
         * Support for function {@code ST_DISTANCE}. Done in #108764.
         */
        ST_DISTANCE,

        /** Support for function {@code ST_EXTENT_AGG}. */
        ST_EXTENT_AGG,

        /** Optimization of ST_EXTENT_AGG with doc-values as IntBlock. */
        ST_EXTENT_AGG_DOCVALUES,

        /**
         * Fix determination of CRS types in spatial functions when folding.
         */
        SPATIAL_FUNCTIONS_FIX_CRSTYPE_FOLDING,

        /**
         * Enable spatial predicate functions to support multi-values. Done in #112063.
         */
        SPATIAL_PREDICATES_SUPPORT_MULTIVALUES,

        /**
         * Enable spatial distance function to support multi-values. Done in #114836.
         */
        SPATIAL_DISTANCE_SUPPORTS_MULTIVALUES,

        /**
         * Support a number of fixes and enhancements to spatial distance pushdown. Done in #112938.
         */
        SPATIAL_DISTANCE_PUSHDOWN_ENHANCEMENTS,

        /**
         * Fix for spatial centroid when no records are found.
         */
        SPATIAL_CENTROID_NO_RECORDS,

        /**
         * Support ST_ENVELOPE function (and related ST_XMIN, etc.).
         */
        ST_ENVELOPE,

        /**
         * Support ST_GEOHASH, ST_GEOTILE and ST_GEOHEX functions
         */
        SPATIAL_GRID,

        /**
         * Support geohash, geotile and geohex data types. Done in #129581
         */
        SPATIAL_GRID_TYPES,

        /**
         * Support geohash, geotile and geohex in ST_INTERSECTS and ST_DISJOINT. Done in #133546
         */
        SPATIAL_GRID_INTERSECTS,

        /**
         * Fix to GROK and DISSECT that allows extracting attributes with the same name as the input
         * https://github.com/elastic/elasticsearch/issues/110184
         */
        GROK_DISSECT_MASKING,

        /**
         * Support for quoting index sources in double quotes.
         */
        DOUBLE_QUOTES_SOURCE_ENCLOSING,

        /**
         * Support for WEIGHTED_AVG function.
         */
        AGG_WEIGHTED_AVG,

        /**
         * Fix for union-types when aggregating over an inline conversion with casting operator. Done in #110476.
         */
        UNION_TYPES_AGG_CAST,

        /**
         * When pushing down {@code STATS count(field::type)} for a union type field, we wrongly used a synthetic attribute name in the
         * query instead of the actual field name. This led to 0 counts instead of the correct result.
         */
        FIX_COUNT_PUSHDOWN_FOR_UNION_TYPES,

        /**
         * Fix to GROK validation in case of multiple fields with same name and different types
         * https://github.com/elastic/elasticsearch/issues/110533
         */
        GROK_VALIDATION,

        /**
         * Fix for union-types when aggregating over an inline conversion with conversion function. Done in #110652.
         */
        UNION_TYPES_INLINE_FIX,

        /**
         * Fix for union-types when sorting a type-casted field. We changed how we remove synthetic union-types fields.
         */
        UNION_TYPES_REMOVE_FIELDS,

        /**
         * Fix for union-types when renaming unrelated columns.
         * https://github.com/elastic/elasticsearch/issues/111452
         */
        UNION_TYPES_FIX_RENAME_RESOLUTION,

        /**
         * Execute `RENAME` operations sequentially from left to right,
         * see <a href="https://github.com/elastic/elasticsearch/issues/122250"> ESQL: Align RENAME behavior with EVAL for sequential processing #122250 </a>
         */
        RENAME_SEQUENTIAL_PROCESSING,

        /**
         * Support for assignment in RENAME, besides the use of `AS` keyword.
         */
        RENAME_ALLOW_ASSIGNMENT,

        /**
         * Support for removing empty attribute in merging output.
         * See <a href="https://github.com/elastic/elasticsearch/issues/126392"> ESQL: EVAL after STATS produces an empty column #126392 </a>
         */
        REMOVE_EMPTY_ATTRIBUTE_IN_MERGING_OUTPUT,

        /**
         * Support for retain aggregate when grouping.
         * See <a href="https://github.com/elastic/elasticsearch/issues/126026"> ES|QL: columns not projected away despite KEEP #126026 </a>
         */
        RETAIN_AGGREGATE_WHEN_GROUPING,

        /**
         * Fix for union-types when some indexes are missing the required field. Done in #111932.
         */
        UNION_TYPES_MISSING_FIELD,

        /**
         * Fix for widening of short numeric types in union-types. Done in #112610
         */
        UNION_TYPES_NUMERIC_WIDENING,

        /**
         * Fix a parsing issue where numbers below Long.MIN_VALUE threw an exception instead of parsing as doubles.
         * see <a href="https://github.com/elastic/elasticsearch/issues/104323"> Parsing large numbers is inconsistent #104323 </a>
         */
        FIX_PARSING_LARGE_NEGATIVE_NUMBERS,

        /**
         * Fix precision of scaled_float field values retrieved from stored source
         * see <a href="https://github.com/elastic/elasticsearch/issues/122547"> Slight inconsistency in ESQL using scaled_float field #122547 </a>
         */
        FIX_PRECISION_OF_SCALED_FLOAT_FIELDS,

        /**
         * Fix the status code returned when trying to run count_distinct on the _source type (which is not supported).
         * see <a href="https://github.com/elastic/elasticsearch/issues/105240">count_distinct(_source) returns a 500 response</a>
         */
        FIX_COUNT_DISTINCT_SOURCE_ERROR,

        /**
         * Use RangeQuery for BinaryComparison on DateTime fields.
         */
        RANGEQUERY_FOR_DATETIME,

        /**
         * Enforce strict type checking on ENRICH range types, and warnings for KEYWORD parsing at runtime. Done in #115091.
         */
        ENRICH_STRICT_RANGE_TYPES,

        /**
         * Fix for non-unique attribute names in ROW and logical plans.
         * https://github.com/elastic/elasticsearch/issues/110541
         */
        UNIQUE_NAMES,

        /**
         * Make attributes of GROK/DISSECT adjustable and fix a shadowing bug when pushing them down past PROJECT.
         * https://github.com/elastic/elasticsearch/issues/108008
         */
        FIXED_PUSHDOWN_PAST_PROJECT,

        /**
         * Adds the {@code MV_PSERIES_WEIGHTED_SUM} function for converting sorted lists of numbers into
         * a bounded score. This is a generalization of the
         * <a href="https://en.wikipedia.org/wiki/Riemann_zeta_function">riemann zeta function</a> but we
         * don't name it that because we don't support complex numbers and don't want to make folks think
         * of mystical number theory things. This is just a weighted sum that is adjacent to magic.
         */
        MV_PSERIES_WEIGHTED_SUM,

        /**
         * Support for match operator as a colon. Previous support for match operator as MATCH has been removed
         */
        MATCH_OPERATOR_COLON,

        /**
         * Removing support for the {@code META} keyword.
         */
        NO_META,

        /**
         * Add CombineBinaryComparisons rule.
         */
        COMBINE_BINARY_COMPARISONS,

        /**
         * Support for nanosecond dates as a data type
         */
        DATE_NANOS_TYPE(),

        /**
         * Support for to_date_nanos function
         */
        TO_DATE_NANOS(),

        /**
         * Support for date nanos type in binary comparisons
         */
        DATE_NANOS_BINARY_COMPARISON(),

        /**
         * Support for mixed comparisons between nanosecond and millisecond dates
         */
        DATE_NANOS_COMPARE_TO_MILLIS(),
        /**
         * Support implicit casting of strings to date nanos
         */
        DATE_NANOS_IMPLICIT_CASTING(),
        /**
         * Support Least and Greatest functions on Date Nanos type
         */
        LEAST_GREATEST_FOR_DATENANOS(),
        /**
         * support date extract function for date nanos
         */
        DATE_NANOS_DATE_EXTRACT(),
        /**
         * Support add and subtract on date nanos
         */
        DATE_NANOS_ADD_SUBTRACT(),
        /**
         * Support for date_trunc function on date nanos type
         */
        DATE_TRUNC_DATE_NANOS(),

        /**
         * Support date nanos values as the field argument to bucket
         */
        DATE_NANOS_BUCKET(),

        /**
         * support aggregations on date nanos
         */
        DATE_NANOS_AGGREGATIONS(),

        /**
         * Support the {@link org.elasticsearch.xpack.esql.expression.predicate.operator.comparison.In} operator for date nanos
         */
        DATE_NANOS_IN_OPERATOR(),
        /**
         * Support running date format function on nanosecond dates
         */
        DATE_NANOS_DATE_FORMAT(),
        /**
         * support date diff function on date nanos type, and mixed nanos/millis
         */
        DATE_NANOS_DATE_DIFF(),
        /**
         * Indicates that https://github.com/elastic/elasticsearch/issues/125439 (incorrect lucene push down for date nanos) is fixed
         */
        FIX_DATE_NANOS_LUCENE_PUSHDOWN_BUG(),
        /**
         * Fixes a bug where dates are incorrectly formatted if a where clause compares nanoseconds to both milliseconds and nanoseconds,
         * e.g. {@code WHERE millis > to_datenanos("2023-10-23T12:15:03.360103847") AND millis < to_datetime("2023-10-23T13:53:55.832")}
         */
        FIX_DATE_NANOS_MIXED_RANGE_PUSHDOWN_BUG(),

        /**
         * Support for date nanos in lookup join. Done in #127962
         */
        DATE_NANOS_LOOKUP_JOIN,

        /**
         * DATE_PARSE supports reading timezones
         */
        DATE_PARSE_TZ(),

        /**
         * Support for datetime in least and greatest functions
         */
        LEAST_GREATEST_FOR_DATES,

        /**
         * Support CIDRMatch in CombineDisjunctions rule.
         */
        COMBINE_DISJUNCTIVE_CIDRMATCHES,

        /**
         * Support sending HTTP headers about the status of an async query.
         */
        ASYNC_QUERY_STATUS_HEADERS,

        /**
         * Fix async headers not being sent on "get" requests
         */
        ASYNC_QUERY_STATUS_HEADERS_FIX,

        /**
         * Consider the upper bound when computing the interval in BUCKET auto mode.
         */
        BUCKET_INCLUSIVE_UPPER_BOUND,

        /**
         * Enhanced DATE_TRUNC with arbitrary month and year intervals. (#120302)
         */
        DATE_TRUNC_WITH_ARBITRARY_INTERVALS,

        /**
         * Changed error messages for fields with conflicting types in different indices.
         */
        SHORT_ERROR_MESSAGES_FOR_UNSUPPORTED_FIELDS,

        /**
         * Support for the whole number spans in BUCKET function.
         */
        BUCKET_WHOLE_NUMBER_AS_SPAN,

        /**
         * Allow mixed numeric types in coalesce
         */
        MIXED_NUMERIC_TYPES_IN_COALESCE,

        /**
         * Support for requesting the "SPACE" function.
         */
        SPACE,

        /**
         * Support explicit casting from string literal to DATE_PERIOD or TIME_DURATION.
         */
        CAST_STRING_LITERAL_TO_TEMPORAL_AMOUNT,

        /**
         * Supported the text categorization function "CATEGORIZE".
         */
        CATEGORIZE_V6,

        /**
         * Support for multiple groupings in "CATEGORIZE".
         */
        CATEGORIZE_MULTIPLE_GROUPINGS,
        /**
         * QSTR function
         */
        QSTR_FUNCTION,

        /**
         * MATCH function
         */
        MATCH_FUNCTION,

        /**
         * KQL function
         */
        KQL_FUNCTION,

        /**
         * Hash function
         */
        HASH_FUNCTION,
        /**
         * Hash function aliases such as MD5
         */
        HASH_FUNCTION_ALIASES_V1,

        /**
         * Don't optimize CASE IS NOT NULL function by not requiring the fields to be not null as well.
         * https://github.com/elastic/elasticsearch/issues/112704
         */
        FIXED_WRONG_IS_NOT_NULL_CHECK_ON_CASE,

        /**
         * Compute year differences in full calendar years.
         */
        DATE_DIFF_YEAR_CALENDARIAL,

        /**
         * Fix sorting not allowed on _source and counters.
         */
        SORTING_ON_SOURCE_AND_COUNTERS_FORBIDDEN,

        /**
         * Fix {@code SORT} when the {@code _source} field is not a sort key but
         * <strong>is</strong> being returned.
         */
        SORT_RETURNING_SOURCE_OK,

        /**
         * _source field mapping directives: https://www.elastic.co/guide/en/elasticsearch/reference/current/mapping-source-field.html
         */
        SOURCE_FIELD_MAPPING,

        /**
         * Allow filter per individual aggregation.
         */
        PER_AGG_FILTERING,

        /**
         * Fix {@link #PER_AGG_FILTERING} grouped by ordinals.
         */
        PER_AGG_FILTERING_ORDS,

        /**
         * Support for {@code STD_DEV} aggregation.
         */
        STD_DEV,

        /**
         * Fix for https://github.com/elastic/elasticsearch/issues/114714
         */
        FIX_STATS_BY_FOLDABLE_EXPRESSION,

        /**
         * Adding stats for functions (stack telemetry)
         */
        FUNCTION_STATS,
        /**
         * Fix for an optimization that caused wrong results
         * https://github.com/elastic/elasticsearch/issues/115281
         */
        FIX_FILTER_PUSHDOWN_PAST_STATS,

        /**
         * Send warnings on STATS alias collision
         * https://github.com/elastic/elasticsearch/issues/114970
         */
        STATS_ALIAS_COLLISION_WARNINGS,

        /**
         * This enables 60_usage.yml "Basic ESQL usage....snapshot" version test. See also the next capability.
         */
        SNAPSHOT_TEST_FOR_TELEMETRY_V2(Build.current().isSnapshot()),

        /**
         * This enables 60_usage.yml "Basic ESQL usage....non-snapshot" version test. See also the previous capability.
         */
        NON_SNAPSHOT_TEST_FOR_TELEMETRY_V2(Build.current().isSnapshot() == false),

        /**
         * Support simplified syntax for named parameters for field and function names.
         */
        NAMED_PARAMETER_FOR_FIELD_AND_FUNCTION_NAMES_SIMPLIFIED_SYNTAX(),

        /**
         * Fix pushdown of LIMIT past MV_EXPAND
         */
        ADD_LIMIT_INSIDE_MV_EXPAND,

        DELAY_DEBUG_FN(Build.current().isSnapshot()),

        /** Capability for remote metadata test */
        METADATA_FIELDS_REMOTE_TEST(false),
        /**
         * WIP on Join planning
         * - Introduce BinaryPlan and co
         * - Refactor INLINESTATS and LOOKUP as a JOIN block
         */
        JOIN_PLANNING_V1(Build.current().isSnapshot()),

        /**
         * Support implicit casting from string literal to DATE_PERIOD or TIME_DURATION.
         */
        IMPLICIT_CASTING_STRING_LITERAL_TO_TEMPORAL_AMOUNT,

        /**
         * LOOKUP JOIN
         */
        JOIN_LOOKUP_V12,

        /**
         * LOOKUP JOIN with TEXT fields on the right (right side of the join) (#119473)
         */
        LOOKUP_JOIN_TEXT(JOIN_LOOKUP_V12.isEnabled()),

        /**
         * LOOKUP JOIN skipping MVs and sending warnings (https://github.com/elastic/elasticsearch/issues/118780)
         */
        JOIN_LOOKUP_SKIP_MV_WARNINGS(JOIN_LOOKUP_V12.isEnabled()),

        /**
         * Fix for async operator sometimes completing the driver without emitting the stored warnings
         */
        ASYNC_OPERATOR_WARNINGS_FIX,

        /**
         * Fix pushing down LIMIT past LOOKUP JOIN in case of multiple matching join keys.
         */
        JOIN_LOOKUP_FIX_LIMIT_PUSHDOWN(JOIN_LOOKUP_V12.isEnabled()),

        /**
         * Fix for https://github.com/elastic/elasticsearch/issues/117054
         */
        FIX_NESTED_FIELDS_NAME_CLASH_IN_INDEXRESOLVER,

        /**
         * Fix for https://github.com/elastic/elasticsearch/issues/114714, again
         */
        FIX_STATS_BY_FOLDABLE_EXPRESSION_2,

        /**
         * Support the "METADATA _score" directive to enable _score column.
         */
        METADATA_SCORE,

        /**
         * Term function
         */
        TERM_FUNCTION(Build.current().isSnapshot()),

        /**
         * Additional types for match function and operator
         */
        MATCH_ADDITIONAL_TYPES,

        /**
         * Fix for regex folding with case-insensitive pattern https://github.com/elastic/elasticsearch/issues/118371
         */
        FIXED_REGEX_FOLD,

        /**
         * Full text functions can be used in disjunctions
         */
        FULL_TEXT_FUNCTIONS_DISJUNCTIONS,

        /**
         * Change field caps response for semantic_text fields to be reported as text
         */
        SEMANTIC_TEXT_FIELD_CAPS,

        /**
         * Support named argument for function in map format.
         */
        OPTIONAL_NAMED_ARGUMENT_MAP_FOR_FUNCTION(Build.current().isSnapshot()),

        /**
         * Disabled support for index aliases in lookup joins
         */
        LOOKUP_JOIN_NO_ALIASES(JOIN_LOOKUP_V12.isEnabled()),

        /**
         * Full text functions can be used in disjunctions as they are implemented in compute engine
         */
        FULL_TEXT_FUNCTIONS_DISJUNCTIONS_COMPUTE_ENGINE,

        /**
         * Support match options in match function
         */
        MATCH_FUNCTION_OPTIONS,

        /**
         * Support options in the query string function.
         */
        QUERY_STRING_FUNCTION_OPTIONS,

        /**
         * Support for aggregate_metric_double type
         */
        AGGREGATE_METRIC_DOUBLE(AGGREGATE_METRIC_DOUBLE_FEATURE_FLAG),

        /**
         * Support for partial subset of metrics in aggregate_metric_double type
         */
        AGGREGATE_METRIC_DOUBLE_PARTIAL_SUBMETRICS(AGGREGATE_METRIC_DOUBLE_FEATURE_FLAG),

        /**
         * Support for rendering aggregate_metric_double type
         */
        AGGREGATE_METRIC_DOUBLE_RENDERING(AGGREGATE_METRIC_DOUBLE_FEATURE_FLAG),

        /**
         * Support for to_aggregate_metric_double function
         */
        AGGREGATE_METRIC_DOUBLE_CONVERT_TO(AGGREGATE_METRIC_DOUBLE_FEATURE_FLAG),

        /**
         * Support for sorting when aggregate_metric_doubles are present
         */
        AGGREGATE_METRIC_DOUBLE_SORTING(AGGREGATE_METRIC_DOUBLE_FEATURE_FLAG),

        /**
         * Support avg with aggregate metric doubles
         */
        AGGREGATE_METRIC_DOUBLE_AVG(AGGREGATE_METRIC_DOUBLE_FEATURE_FLAG),

        /**
         * Support for implicit casting of aggregate metric double when run in aggregations
         */
        AGGREGATE_METRIC_DOUBLE_IMPLICIT_CASTING_IN_AGGS(AGGREGATE_METRIC_DOUBLE_FEATURE_FLAG),

        /**
         * Fixes bug when aggregate metric double is encoded as a single nul value but decoded as
         * AggregateMetricDoubleBlock (expecting 4 values) in TopN.
         */
        AGGREGATE_METRIC_DOUBLE_SORTING_FIXED(AGGREGATE_METRIC_DOUBLE_FEATURE_FLAG),

        /**
         * Stop erroring out when trying to apply MV_EXPAND on aggregate metric double.
         */
        AGGREGATE_METRIC_DOUBLE_MV_EXPAND(AGGREGATE_METRIC_DOUBLE_FEATURE_FLAG),

        /**
         * Support change point detection "CHANGE_POINT".
         */
        CHANGE_POINT,

        /**
         * Fix for https://github.com/elastic/elasticsearch/issues/120817
         * and https://github.com/elastic/elasticsearch/issues/120803
         * Support for queries that have multiple SORTs that cannot become TopN
         */
        REMOVE_REDUNDANT_SORT,

        /**
         * Fixes a series of issues with inlinestats which had an incomplete implementation after lookup and inlinestats
         * were refactored.
         */
        INLINESTATS_V11(EsqlPlugin.INLINE_STATS_FEATURE_FLAG),

        /**
         * Renamed `INLINESTATS` to `INLINE STATS`.
         */
        INLINE_STATS(EsqlPlugin.INLINE_STATS_FEATURE_FLAG),

        /**
         * Support partial_results
         */
        SUPPORT_PARTIAL_RESULTS,

        /**
         * Support for RERANK command
         */
        RERANK,

        /**
         * Support for COMPLETION command
         */
        COMPLETION,

        /**
         * Allow mixed numeric types in conditional functions - case, greatest and least
         */
        MIXED_NUMERIC_TYPES_IN_CASE_GREATEST_LEAST,

        /**
         * Lucene query pushdown to StartsWith and EndsWith functions.
         * This capability was created to avoid receiving wrong warnings from old nodes in mixed clusters
         */
        STARTS_WITH_ENDS_WITH_LUCENE_PUSHDOWN,

        /**
         * Full text functions can be scored when being part of a disjunction
         */
        FULL_TEXT_FUNCTIONS_DISJUNCTIONS_SCORE,

        /**
         * Support for multi-match function.
         */
        MULTI_MATCH_FUNCTION(Build.current().isSnapshot()),

        /**
         * Do {@code TO_LOWER} and {@code TO_UPPER} process all field values?
         */
        TO_LOWER_MV,

        /**
         * Use double parameter markers to represent field or function names.
         */
        DOUBLE_PARAMETER_MARKERS_FOR_IDENTIFIERS,

        /**
         * Non full text functions do not contribute to score
         */
        NON_FULL_TEXT_FUNCTIONS_SCORING,

        /**
         * The {@code _query} API now reports the original types.
         */
        REPORT_ORIGINAL_TYPES,

        /**
         * The metrics command
         */
        @Deprecated
        METRICS_COMMAND(Build.current().isSnapshot()),

        /**
         * Are the {@code documents_found} and {@code values_loaded} fields available
         * in the response and profile?
         */
        DOCUMENTS_FOUND_AND_VALUES_LOADED,

        /**
         * Index component selector syntax (my-data-stream-name::failures)
         */
        INDEX_COMPONENT_SELECTORS,

        /**
         * Make numberOfChannels consistent with layout in DefaultLayout by removing duplicated ChannelSet.
         */
        MAKE_NUMBER_OF_CHANNELS_CONSISTENT_WITH_LAYOUT,

        /**
         * Supercedes {@link Cap#MAKE_NUMBER_OF_CHANNELS_CONSISTENT_WITH_LAYOUT}.
         */
        FIX_REPLACE_MISSING_FIELD_WITH_NULL_DUPLICATE_NAME_ID_IN_LAYOUT,

        /**
         * Support for filter in converted null.
         * See <a href="https://github.com/elastic/elasticsearch/issues/125832"> ESQL: Fix `NULL` handling in `IN` clause #125832 </a>
         */
        FILTER_IN_CONVERTED_NULL,

        /**
         * When creating constant null blocks in {@link ValuesSourceReaderOperator}, we also handed off
         * the ownership of that block - but didn't account for the fact that the caller might close it, leading to double releases
         * in some union type queries. C.f. https://github.com/elastic/elasticsearch/issues/125850
         */
        FIX_DOUBLY_RELEASED_NULL_BLOCKS_IN_VALUESOURCEREADER,

        /**
         * Listing queries and getting information on a specific query.
         */
        QUERY_MONITORING,

        /**
         * Support max_over_time aggregation that gets evaluated per time-series
         */
        MAX_OVER_TIME(Build.current().isSnapshot()),

        /**
         * Support for FORK out of snapshot
         */
        FORK_V9,

        /**
         * Support for union types in FORK
         */
        FORK_UNION_TYPES,

        /**
         * Support for the {@code leading_zeros} named parameter.
         */
        TO_IP_LEADING_ZEROS,

        /**
         * Does the usage information for ESQL contain a histogram of {@code took} values?
         */
        USAGE_CONTAINS_TOOK,

        /**
         * Support avg_over_time aggregation that gets evaluated per time-series
         */
        AVG_OVER_TIME(Build.current().isSnapshot()),

        /**
         * Support loading of ip fields if they are not indexed.
         */
        LOADING_NON_INDEXED_IP_FIELDS,

        /**
         * During resolution (pre-analysis) we have to consider that joins or enriches can override EVALuated values
         * https://github.com/elastic/elasticsearch/issues/126419
         */
        FIX_JOIN_MASKING_EVAL,

        /**
         * Support for keeping `DROP` attributes when resolving field names.
         * see <a href="https://github.com/elastic/elasticsearch/issues/126418"> ES|QL: no matches for pattern #126418 </a>
         */
        DROP_AGAIN_WITH_WILDCARD_AFTER_EVAL,

        /**
         * Correctly ask for all fields from lookup indices even when there is e.g. a {@code DROP *field} after.
         * See <a href="https://github.com/elastic/elasticsearch/issues/129561">
         *     ES|QL: missing columns for wildcard drop after lookup join  #129561</a>
         */
        DROP_WITH_WILDCARD_AFTER_LOOKUP_JOIN,

        /**
         * Support last_over_time aggregation that gets evaluated per time-series
         */
        LAST_OVER_TIME(Build.current().isSnapshot()),

        /**
         * score function
         */
        SCORE_FUNCTION(Build.current().isSnapshot()),

        /**
         * Support for the SAMPLE command
         */
        SAMPLE_V3,

        /**
         * The {@code _query} API now gives a cast recommendation if multiple types are found in certain instances.
         */
        SUGGESTED_CAST,

        /**
         * Guards a bug fix matching {@code TO_LOWER(f) == ""}.
         */
        TO_LOWER_EMPTY_STRING,

        /**
         * Support min_over_time aggregation that gets evaluated per time-series
         */
        MIN_OVER_TIME(Build.current().isSnapshot()),

        /**
         * Support first_over_time aggregation that gets evaluated per time-series
         */
        FIRST_OVER_TIME(Build.current().isSnapshot()),

        /**
         * Support sum_over_time aggregation that gets evaluated per time-series
         */
        SUM_OVER_TIME(Build.current().isSnapshot()),

        /**
         * Support count_over_time aggregation that gets evaluated per time-series
         */
        COUNT_OVER_TIME(Build.current().isSnapshot()),

        /**
         * Support for count_distinct_over_time aggregation that gets evaluated per time-series
         */
        COUNT_DISTINCT_OVER_TIME(Build.current().isSnapshot()),

        /**
         * Support for INCREASE timeseries aggregation.
         */
        INCREASE,

        /**
         * Extra field types in the k8s.csv dataset
         */
        K8S_DATASET_ADDITIONAL_FIELDS(Build.current().isSnapshot()),

        /**
         * Geospatial field types in the k8s.csv and k8s-downsampled.csv datasets
         */
        K8S_DATASETS_GEOSPATIAL_FIELDS(Build.current().isSnapshot()),

        /**
         * Resolve groupings before resolving references to groupings in the aggregations.
         */
        RESOLVE_GROUPINGS_BEFORE_RESOLVING_REFERENCES_TO_GROUPINGS_IN_AGGREGATIONS,

        /**
         * Support for the SAMPLE aggregation function
         */
        AGG_SAMPLE,

        /**
         * Full text functions in STATS
         */
        FULL_TEXT_FUNCTIONS_IN_STATS_WHERE,

        /**
         * During resolution (pre-analysis) we have to consider that joins can override regex extracted values
         * see <a href="https://github.com/elastic/elasticsearch/issues/127467"> ES|QL: pruning of JOINs leads to missing fields #127467 </a>
         */
        FIX_JOIN_MASKING_REGEX_EXTRACT,

        /**
         * Avid GROK and DISSECT attributes being removed when resolving fields.
         * see <a href="https://github.com/elastic/elasticsearch/issues/127468"> ES|QL: Grok only supports KEYWORD or TEXT values, found expression [type] type [INTEGER] #127468 </a>
         */
        KEEP_REGEX_EXTRACT_ATTRIBUTES,

        /**
         * The {@code ROUND_TO} function.
         */
        ROUND_TO,

        /**
         * Support for the {@code COPY_SIGN} function.
         */
        COPY_SIGN,

        /**
         * Allow lookup join on mixed numeric fields, among byte, short, int, long, half_float, scaled_float, float and double.
         */
        LOOKUP_JOIN_ON_MIXED_NUMERIC_FIELDS,

        /**
         * {@link org.elasticsearch.compute.lucene.LuceneQueryEvaluator} rewrites the query before executing it in Lucene. This
         * provides support for KQL in a STATS ... BY command that uses a KQL query for filter, for example.
         */
        LUCENE_QUERY_EVALUATOR_QUERY_REWRITE,

        /**
         * Support parameters for LIMIT command.
         */
        PARAMETER_FOR_LIMIT,

        /**
         * Changed and normalized the LIMIT error message.
         */
        NORMALIZED_LIMIT_ERROR_MESSAGE,

        /**
         * Dense vector field type support
         */
        DENSE_VECTOR_FIELD_TYPE(EsqlCorePlugin.DENSE_VECTOR_FEATURE_FLAG),

        /**
         * Enable support for index aliases in lookup joins
         */
        ENABLE_LOOKUP_JOIN_ON_ALIASES,

        /**
         * Lookup error messages were updated to make them a bit easier to understand.
         */
        UPDATE_LOOKUP_JOIN_ERROR_MESSAGES,

        /**
         * Allows RLIKE to correctly handle the "empty language" flag, `#`.
         */
        RLIKE_WITH_EMPTY_LANGUAGE_PATTERN,

        /**
         * Enable support for cross-cluster lookup joins.
         */
        ENABLE_LOOKUP_JOIN_ON_REMOTE,

        /**
         * Fix the planning of {@code | ENRICH _remote:policy} when there's a preceding {@code | LOOKUP JOIN},
         * see <a href="https://github.com/elastic/elasticsearch/issues/129372">java.lang.ClassCastException when combining LOOKUP JOIN and remote ENRICH</a>
         */
        REMOTE_ENRICH_AFTER_LOOKUP_JOIN,

        /**
         * MATCH PHRASE function
         */
        MATCH_PHRASE_FUNCTION,

        /**
         * Support knn function
         */
        KNN_FUNCTION_V5(Build.current().isSnapshot()),

        /**
         * Support for the {@code TEXT_EMBEDDING} function for generating dense vector embeddings.
         */
        TEXT_EMBEDDING_FUNCTION(Build.current().isSnapshot()),

        /**
         * Support for the LIKE operator with a list of wildcards.
         */
        LIKE_WITH_LIST_OF_PATTERNS,

        LIKE_LIST_ON_INDEX_FIELDS,

        /**
         * Support parameters for SAMPLE command.
         */
        PARAMETER_FOR_SAMPLE,

        /**
         * From now, Literal only accepts strings as BytesRefs.
         * No java.lang.String anymore.
         *
         * https://github.com/elastic/elasticsearch/issues/129322
         */
        NO_PLAIN_STRINGS_IN_LITERALS,

        /**
         * Support for the mv_expand target attribute should be retained in its original position.
         * see <a href="https://github.com/elastic/elasticsearch/issues/129000"> ES|QL: inconsistent column order #129000 </a>
         */
        FIX_MV_EXPAND_INCONSISTENT_COLUMN_ORDER,

        /**
         * Support for the SET command.
         */
        SET_COMMAND(Build.current().isSnapshot()),

        /**
         * (Re)Added EXPLAIN command
         */
        EXPLAIN(Build.current().isSnapshot()),
        /**
         * Support for the RLIKE operator with a list of regexes.
         */
        RLIKE_WITH_LIST_OF_PATTERNS,

        /**
         * FUSE command
         */
        FUSE_V4(Build.current().isSnapshot()),

        /**
         * Support improved behavior for LIKE operator when used with index fields.
         */
        LIKE_ON_INDEX_FIELDS,

        /**
         * Forbid usage of brackets in unquoted index and enrich policy names
         * https://github.com/elastic/elasticsearch/issues/130378
         */
        NO_BRACKETS_IN_UNQUOTED_INDEX_NAMES,

        /**
         * Cosine vector similarity function
         */
        COSINE_VECTOR_SIMILARITY_FUNCTION(Build.current().isSnapshot()),

        /**
         * Fixed some profile serialization issues
         */
        FIXED_PROFILE_SERIALIZATION,

        /**
         * Support for lookup join on multiple fields.
         */
        LOOKUP_JOIN_ON_MULTIPLE_FIELDS,
        /**
         * Dot product vector similarity function
         */
        DOT_PRODUCT_VECTOR_SIMILARITY_FUNCTION(Build.current().isSnapshot()),

        /**
         * l1 norm vector similarity function
         */
        L1_NORM_VECTOR_SIMILARITY_FUNCTION(Build.current().isSnapshot()),

        /**
         * l2 norm vector similarity function
         */
        L2_NORM_VECTOR_SIMILARITY_FUNCTION(Build.current().isSnapshot()),

        /**
         * Support for the options field of CATEGORIZE.
         */
        CATEGORIZE_OPTIONS,

        /**
         * Decay function for custom scoring
         */
        DECAY_FUNCTION(Build.current().isSnapshot()),

        /**
         * FIRST and LAST aggregate functions.
         */
        AGG_FIRST_LAST(Build.current().isSnapshot()),
        AGG_FIRST_LAST_STRING(Build.current().isSnapshot()),

        /**
         * Support correct counting of skipped shards.
         */
        CORRECT_SKIPPED_SHARDS_COUNT,

        /*
         * Support for calculating the scalar vector magnitude.
         */
        MAGNITUDE_SCALAR_VECTOR_FUNCTION(Build.current().isSnapshot()),

        /**
         * Byte elements dense vector field type support.
         */
        DENSE_VECTOR_FIELD_TYPE_BYTE_ELEMENTS(EsqlCorePlugin.DENSE_VECTOR_FEATURE_FLAG),

        /**
         * Bit elements dense vector field type support.
         */
        DENSE_VECTOR_FIELD_TYPE_BIT_ELEMENTS(EsqlCorePlugin.DENSE_VECTOR_FEATURE_FLAG),

        /**
         * Support null elements on vector similarity functions
         */
        VECTOR_SIMILARITY_FUNCTIONS_SUPPORT_NULL,

        /**
         * Support for vector Hamming distance.
         */
        HAMMING_VECTOR_SIMILARITY_FUNCTION(Build.current().isSnapshot()),

        /**
         * Support for tbucket function
         */
        TBUCKET,

        /**
         * Allow qualifiers in attribute names.
         */
        NAME_QUALIFIERS(Build.current().isSnapshot()),

        /**
         * URL encoding function.
         */
        URL_ENCODE(Build.current().isSnapshot()),

        /**
         * URL component encoding function.
         */
        URL_ENCODE_COMPONENT(Build.current().isSnapshot()),

        /**
         * URL decoding function.
         */
        URL_DECODE(Build.current().isSnapshot()),

        /**
         * Allow lookup join on boolean expressions
         */
        LOOKUP_JOIN_ON_BOOLEAN_EXPRESSION,

        /**
         * FORK with remote indices
         */
        ENABLE_FORK_FOR_REMOTE_INDICES(Build.current().isSnapshot()),

        /**
         * Implicitly applies last_over_time in time-series aggregations when no specific over_time function is provided.
         */
        IMPLICIT_LAST_OVER_TIME(Build.current().isSnapshot()),

        /**
         * Support for the Present function
         */
        FN_PRESENT,

        /**
         * Bugfix for STATS {{expression}} WHERE {{condition}} when the
         * expression is replaced by something else on planning
         * e.g. STATS SUM(1) WHERE x==3 is replaced by
         *      STATS MV_SUM(const)*COUNT(*) WHERE x == 3.
         */
        STATS_WITH_FILTERED_SURROGATE_FIXED,

        /**
         * TO_DENSE_VECTOR function.
         */
        TO_DENSE_VECTOR_FUNCTION(Build.current().isSnapshot()),

        /**
         * Support present_over_time aggregation that gets evaluated per time-series
         */
        PRESENT_OVER_TIME(Build.current().isSnapshot()),

        /**
         * Multivalued query parameters
         */
        QUERY_PARAMS_MULTI_VALUES(),

        FIX_PERCENTILE_PRECISION(),

        /**
         * Support for the Absent function
         */
        FN_ABSENT,

        /**
         * Support absent_over_time aggregation that gets evaluated per time-series
         */
        ABSENT_OVER_TIME(Build.current().isSnapshot()),

        /** INLINE STATS supports remote indices */
        INLINE_STATS_SUPPORTS_REMOTE(INLINESTATS_V11.enabled),

        /**
         * Support TS command in non-snapshot builds
         */
        TS_COMMAND_V0(),

<<<<<<< HEAD
        /**
         * INLINE STATS fix incorrect prunning of null filtering
         * https://github.com/elastic/elasticsearch/pull/135011
         */
        INLINE_STATS_FIX_PRUNING_NULL_FILTER(INLINESTATS_V11.enabled),
=======
        FIX_ALIAS_ID_WHEN_DROP_ALL_AGGREGATES
>>>>>>> 5b45a285

        ;

        private final boolean enabled;

        Cap() {
            this.enabled = true;
        };

        Cap(boolean enabled) {
            this.enabled = enabled;
        };

        Cap(FeatureFlag featureFlag) {
            this.enabled = featureFlag.isEnabled();
        }

        public boolean isEnabled() {
            return enabled;
        }

        public String capabilityName() {
            return name().toLowerCase(Locale.ROOT);
        }
    }

    public static final Set<String> CAPABILITIES = capabilities(false);

    /**
     * Get a {@link Set} of all capabilities. If the {@code all} parameter is {@code false}
     * then only <strong>enabled</strong> capabilities are returned - otherwise <strong>all</strong>
     * known capabilities are returned.
     */
    public static Set<String> capabilities(boolean all) {
        List<String> caps = new ArrayList<>();
        for (Cap cap : Cap.values()) {
            if (all || cap.isEnabled()) {
                caps.add(cap.capabilityName());
            }
        }

        /*
         * Add all of our cluster features without the leading "esql."
         */
        for (NodeFeature feature : new EsqlFeatures().getFeatures()) {
            caps.add(cap(feature));
        }
        return Set.copyOf(caps);
    }

    /**
     * Convert a {@link NodeFeature} from {@link EsqlFeatures} into a
     * capability.
     */
    public static String cap(NodeFeature feature) {
        assert feature.id().startsWith("esql.");
        return feature.id().substring("esql.".length());
    }
}<|MERGE_RESOLUTION|>--- conflicted
+++ resolved
@@ -1543,15 +1543,13 @@
          */
         TS_COMMAND_V0(),
 
-<<<<<<< HEAD
+        FIX_ALIAS_ID_WHEN_DROP_ALL_AGGREGATES,
+
         /**
          * INLINE STATS fix incorrect prunning of null filtering
          * https://github.com/elastic/elasticsearch/pull/135011
          */
-        INLINE_STATS_FIX_PRUNING_NULL_FILTER(INLINESTATS_V11.enabled),
-=======
-        FIX_ALIAS_ID_WHEN_DROP_ALL_AGGREGATES
->>>>>>> 5b45a285
+        INLINE_STATS_FIX_PRUNING_NULL_FILTER(INLINESTATS_V11.enabled)
 
         ;
 

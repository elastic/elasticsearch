/*
 * Copyright Elasticsearch B.V. and/or licensed to Elasticsearch B.V. under one
 * or more contributor license agreements. Licensed under the Elastic License
 * 2.0; you may not use this file except in compliance with the Elastic License
 * 2.0.
 */

package org.elasticsearch.xpack.esql.action;

import org.elasticsearch.Build;
import org.elasticsearch.common.util.FeatureFlag;
import org.elasticsearch.compute.lucene.read.ValuesSourceReaderOperator;
import org.elasticsearch.features.NodeFeature;
import org.elasticsearch.rest.action.admin.cluster.RestNodesCapabilitiesAction;
import org.elasticsearch.xpack.esql.plugin.EsqlFeatures;

import java.util.ArrayList;
import java.util.List;
import java.util.Locale;
import java.util.Set;

/**
 * A {@link Set} of "capabilities" supported by the {@link RestEsqlQueryAction}
 * and {@link RestEsqlAsyncQueryAction} APIs. These are exposed over the
 * {@link RestNodesCapabilitiesAction} and we use them to enable tests.
 */
public class EsqlCapabilities {
    public enum Cap {
        /**
         * Introduction of {@code MV_SORT}, {@code MV_SLICE}, and {@code MV_ZIP}.
         * Added in #106095.
         */
        MV_SORT,

        /**
         * When we disabled some broken optimizations around {@code nullable}.
         * Fixed in #105691.
         */
        DISABLE_NULLABLE_OPTS,

        /**
         * Introduction of {@code ST_X} and {@code ST_Y}. Added in #105768.
         */
        ST_X_Y,

        /**
         * Changed precision of {@code geo_point} and {@code cartesian_point} fields, by loading from source into WKB. Done in #103691.
         */
        SPATIAL_POINTS_FROM_SOURCE,

        /**
         * Support for loading {@code geo_shape} and {@code cartesian_shape} fields. Done in #104269.
         */
        SPATIAL_SHAPES,

        /**
         * Do validation check on geo_point and geo_shape fields. Done in #128259.
         */
        GEO_VALIDATION,

        /**
         * Support for spatial aggregation {@code ST_CENTROID}. Done in #104269.
         */
        ST_CENTROID_AGG,

        /**
         * Support for spatial aggregation {@code ST_INTERSECTS}. Done in #104907.
         */
        ST_INTERSECTS,

        /**
         * Support for spatial aggregation {@code ST_CONTAINS} and {@code ST_WITHIN}. Done in #106503.
         */
        ST_CONTAINS_WITHIN,

        /**
         * Support for spatial aggregation {@code ST_DISJOINT}. Done in #107007.
         */
        ST_DISJOINT,

        /**
         * The introduction of the {@code VALUES} agg.
         */
        AGG_VALUES,

        /**
         * Expand the {@code VALUES} agg to cover spatial types.
         */
        AGG_VALUES_SPATIAL,

        /**
         * Accept unsigned longs on MAX and MIN aggregations.
         */
        AGG_MAX_MIN_UNSIGNED_LONG,

        /**
         * Accept unsigned longs on VALUES and SAMPLE aggregations.
         */
        AGG_VALUES_SAMPLE_UNSIGNED_LONG,

        /**
         * Does ESQL support async queries.
         */
        ASYNC_QUERY,

        /**
         * Does ESQL support FROM OPTIONS?
         */
        @Deprecated
        FROM_OPTIONS,

        /**
         * Cast string literals to a desired data type.
         */
        STRING_LITERAL_AUTO_CASTING,

        /**
         * Base64 encoding and decoding functions.
         */
        BASE64_DECODE_ENCODE,

        /**
         * Support for the :: casting operator
         */
        CASTING_OPERATOR,

        /**
         * Support for the ::date casting operator
         */
        CASTING_OPERATOR_FOR_DATE,

        /**
         * Blocks can be labelled with {@link org.elasticsearch.compute.data.Block.MvOrdering#SORTED_ASCENDING} for optimizations.
         */
        MV_ORDERING_SORTED_ASCENDING,

        /**
         * Support for metrics counter fields
         */
        METRICS_COUNTER_FIELDS,

        /**
         * Cast string literals to a desired data type for IN predicate and more types for BinaryComparison.
         */
        STRING_LITERAL_AUTO_CASTING_EXTENDED,
        /**
         * Support for metadata fields.
         */
        METADATA_FIELDS,

        /**
         * Support specifically for *just* the _index METADATA field. Used by CsvTests, since that is the only metadata field currently
         * supported.
         */
        INDEX_METADATA_FIELD,

        /**
         * Support for timespan units abbreviations
         */
        TIMESPAN_ABBREVIATIONS,

        /**
         * Support metrics counter types
         */
        COUNTER_TYPES,

        /**
         * Support for function {@code BIT_LENGTH}. Done in #115792
         */
        FN_BIT_LENGTH,

        /**
         * Support for function {@code BYTE_LENGTH}.
         */
        FN_BYTE_LENGTH,

        /**
         * Support for function {@code REVERSE}.
         */
        FN_REVERSE,

        /**
         * Support for reversing whole grapheme clusters. This is not supported
         * on JDK versions less than 20 which are not supported in ES 9.0.0+ but this
         * exists to keep the {@code 8.x} branch similar to the {@code main} branch.
         */
        FN_REVERSE_GRAPHEME_CLUSTERS,

        /**
         * Support for function {@code CONTAINS}. Done in <a href="https://github.com/elastic/elasticsearch/pull/133016">#133016.</a>
         */
        FN_CONTAINS,

        /**
         * Support for function {@code CBRT}. Done in #108574.
         */
        FN_CBRT,

        /**
         * Support for function {@code HYPOT}.
         */
        FN_HYPOT,

        /**
         * Support for {@code MV_APPEND} function. #107001
         */
        FN_MV_APPEND,

        /**
         * Support for {@code MV_MEDIAN_ABSOLUTE_DEVIATION} function.
         */
        FN_MV_MEDIAN_ABSOLUTE_DEVIATION,

        /**
         * Support for {@code MV_PERCENTILE} function.
         */
        FN_MV_PERCENTILE,

        /**
         * Support for function {@code IP_PREFIX}.
         */
        FN_IP_PREFIX,

        /**
         * Fix on function {@code SUBSTRING} that makes it not return null on empty strings.
         */
        FN_SUBSTRING_EMPTY_NULL,

        /**
         * Fixes on function {@code ROUND} that avoid it throwing exceptions on runtime for unsigned long cases.
         */
        FN_ROUND_UL_FIXES,

        /**
         * Support for function {@code SCALB}.
         */
        FN_SCALB,

        /**
         * Support for function DAY_NAME
         */
        FN_DAY_NAME,

        /**
         * Support for function MONTH_NAME
         */
        FN_MONTH_NAME,

        /**
         * support for MV_CONTAINS function
         * <a href="https://github.com/elastic/elasticsearch/pull/133099/">Add MV_CONTAINS function #133099</a>
         */
        FN_MV_CONTAINS,

        /**
         * Fixes for multiple functions not serializing their source, and emitting warnings with wrong line number and text.
         */
        FUNCTIONS_SOURCE_SERIALIZATION_WARNINGS,

        /**
         * All functions that take TEXT should never emit TEXT, only KEYWORD. #114334
         */
        FUNCTIONS_NEVER_EMIT_TEXT,

        /**
         * Support for the {@code INLINESTATS} syntax.
         */
        INLINESTATS(),

        /**
         * Support for the expressions in grouping in {@code INLINESTATS} syntax.
         */
        INLINESTATS_V2(),

        /**
         * Support for aggregation function {@code TOP}.
         */
        AGG_TOP,

        /**
         * Support for booleans in aggregations {@code MAX} and {@code MIN}.
         */
        AGG_MAX_MIN_BOOLEAN_SUPPORT,

        /**
         * Support for ips in aggregations {@code MAX} and {@code MIN}.
         */
        AGG_MAX_MIN_IP_SUPPORT,

        /**
         * Support for strings in aggregations {@code MAX} and {@code MIN}.
         */
        AGG_MAX_MIN_STRING_SUPPORT,

        /**
         * Support for booleans in {@code TOP} aggregation.
         */
        AGG_TOP_BOOLEAN_SUPPORT,

        /**
         * Support for ips in {@code TOP} aggregation.
         */
        AGG_TOP_IP_SUPPORT,

        /**
         * Support for {@code keyword} and {@code text} fields in {@code TOP} aggregation.
         */
        AGG_TOP_STRING_SUPPORT,

        /**
         * {@code CASE} properly handling multivalue conditions.
         */
        CASE_MV,

        /**
         * Support for loading values over enrich. This is supported by all versions of ESQL but not
         * the unit test CsvTests.
         */
        ENRICH_LOAD,

        /**
         * Optimization for ST_CENTROID changed some results in cartesian data. #108713
         */
        ST_CENTROID_AGG_OPTIMIZED,

        /**
         * Support for requesting the "_ignored" metadata field.
         */
        METADATA_IGNORED_FIELD,

        /**
         * LOOKUP command with
         * - tables using syntax {@code "tables": {"type": [<values>]}}
         * - fixed variable shadowing
         * - fixed Join.references(), requiring breaking change to Join serialization
         */
        LOOKUP_V4(Build.current().isSnapshot()),

        /**
         * Support for requesting the "REPEAT" command.
         */
        REPEAT,

        /**
         * Cast string literals to datetime in addition and subtraction when the other side is a date or time interval.
         */
        STRING_LITERAL_AUTO_CASTING_TO_DATETIME_ADD_SUB,

        /**
         * Support implicit casting for union typed fields that are mixed with date and date_nanos type.
         */
        IMPLICIT_CASTING_DATE_AND_DATE_NANOS,

        /**
         * Support for named or positional parameters in EsqlQueryRequest.
         */
        NAMED_POSITIONAL_PARAMETER,

        /**
         * Support multiple field mappings if appropriate conversion function is used (union types)
         */
        UNION_TYPES,

        /**
         * Support unmapped using the INSIST keyword.
         */
        UNMAPPED_FIELDS(Build.current().isSnapshot()),

        /**
         * Support for function {@code ST_DISTANCE}. Done in #108764.
         */
        ST_DISTANCE,

        /** Support for function {@code ST_EXTENT_AGG}. */
        ST_EXTENT_AGG,

        /** Optimization of ST_EXTENT_AGG with doc-values as IntBlock. */
        ST_EXTENT_AGG_DOCVALUES,

        /**
         * Fix determination of CRS types in spatial functions when folding.
         */
        SPATIAL_FUNCTIONS_FIX_CRSTYPE_FOLDING,

        /**
         * Enable spatial predicate functions to support multi-values. Done in #112063.
         */
        SPATIAL_PREDICATES_SUPPORT_MULTIVALUES,

        /**
         * Enable spatial distance function to support multi-values. Done in #114836.
         */
        SPATIAL_DISTANCE_SUPPORTS_MULTIVALUES,

        /**
         * Support a number of fixes and enhancements to spatial distance pushdown. Done in #112938.
         */
        SPATIAL_DISTANCE_PUSHDOWN_ENHANCEMENTS,

        /**
         * Fix for spatial centroid when no records are found.
         */
        SPATIAL_CENTROID_NO_RECORDS,

        /**
         * Support ST_ENVELOPE function (and related ST_XMIN, etc.).
         */
        ST_ENVELOPE,

        /**
         * Support ST_GEOHASH, ST_GEOTILE and ST_GEOHEX functions
         */
        SPATIAL_GRID,

        /**
         * Support geohash, geotile and geohex data types. Done in #129581
         */
        SPATIAL_GRID_TYPES,

        /**
         * Support geohash, geotile and geohex in ST_INTERSECTS and ST_DISJOINT. Done in #133546
         */
        SPATIAL_GRID_INTERSECTS,

        /**
         * Fix to GROK and DISSECT that allows extracting attributes with the same name as the input
         * https://github.com/elastic/elasticsearch/issues/110184
         */
        GROK_DISSECT_MASKING,

        /**
         * Support for quoting index sources in double quotes.
         */
        DOUBLE_QUOTES_SOURCE_ENCLOSING,

        /**
         * Support for WEIGHTED_AVG function.
         */
        AGG_WEIGHTED_AVG,

        /**
         * Fix for union-types when aggregating over an inline conversion with casting operator. Done in #110476.
         */
        UNION_TYPES_AGG_CAST,

        /**
         * When pushing down {@code STATS count(field::type)} for a union type field, we wrongly used a synthetic attribute name in the
         * query instead of the actual field name. This led to 0 counts instead of the correct result.
         */
        FIX_COUNT_PUSHDOWN_FOR_UNION_TYPES,

        /**
         * Fix to GROK validation in case of multiple fields with same name and different types
         * https://github.com/elastic/elasticsearch/issues/110533
         */
        GROK_VALIDATION,

        /**
         * Fix for union-types when aggregating over an inline conversion with conversion function. Done in #110652.
         */
        UNION_TYPES_INLINE_FIX,

        /**
         * Fix for union-types when sorting a type-casted field. We changed how we remove synthetic union-types fields.
         */
        UNION_TYPES_REMOVE_FIELDS,

        /**
         * Fix for union-types when renaming unrelated columns.
         * https://github.com/elastic/elasticsearch/issues/111452
         */
        UNION_TYPES_FIX_RENAME_RESOLUTION,

        /**
         * Execute `RENAME` operations sequentially from left to right,
         * see <a href="https://github.com/elastic/elasticsearch/issues/122250"> ESQL: Align RENAME behavior with EVAL for sequential processing #122250 </a>
         */
        RENAME_SEQUENTIAL_PROCESSING,

        /**
         * Support for assignment in RENAME, besides the use of `AS` keyword.
         */
        RENAME_ALLOW_ASSIGNMENT,

        /**
         * Support for removing empty attribute in merging output.
         * See <a href="https://github.com/elastic/elasticsearch/issues/126392"> ESQL: EVAL after STATS produces an empty column #126392 </a>
         */
        REMOVE_EMPTY_ATTRIBUTE_IN_MERGING_OUTPUT,

        /**
         * Support for retain aggregate when grouping.
         * See <a href="https://github.com/elastic/elasticsearch/issues/126026"> ES|QL: columns not projected away despite KEEP #126026 </a>
         */
        RETAIN_AGGREGATE_WHEN_GROUPING,

        /**
         * Fix for union-types when some indexes are missing the required field. Done in #111932.
         */
        UNION_TYPES_MISSING_FIELD,

        /**
         * Fix for widening of short numeric types in union-types. Done in #112610
         */
        UNION_TYPES_NUMERIC_WIDENING,

        /**
         * Fix a parsing issue where numbers below Long.MIN_VALUE threw an exception instead of parsing as doubles.
         * see <a href="https://github.com/elastic/elasticsearch/issues/104323"> Parsing large numbers is inconsistent #104323 </a>
         */
        FIX_PARSING_LARGE_NEGATIVE_NUMBERS,

        /**
         * Fix precision of scaled_float field values retrieved from stored source
         * see <a href="https://github.com/elastic/elasticsearch/issues/122547"> Slight inconsistency in ESQL using scaled_float field #122547 </a>
         */
        FIX_PRECISION_OF_SCALED_FLOAT_FIELDS,

        /**
         * Fix the status code returned when trying to run count_distinct on the _source type (which is not supported).
         * see <a href="https://github.com/elastic/elasticsearch/issues/105240">count_distinct(_source) returns a 500 response</a>
         */
        FIX_COUNT_DISTINCT_SOURCE_ERROR,

        /**
         * Use RangeQuery for BinaryComparison on DateTime fields.
         */
        RANGEQUERY_FOR_DATETIME,

        /**
         * Enforce strict type checking on ENRICH range types, and warnings for KEYWORD parsing at runtime. Done in #115091.
         */
        ENRICH_STRICT_RANGE_TYPES,

        /**
         * Fix for non-unique attribute names in ROW and logical plans.
         * https://github.com/elastic/elasticsearch/issues/110541
         */
        UNIQUE_NAMES,

        /**
         * Make attributes of GROK/DISSECT adjustable and fix a shadowing bug when pushing them down past PROJECT.
         * https://github.com/elastic/elasticsearch/issues/108008
         */
        FIXED_PUSHDOWN_PAST_PROJECT,

        /**
         * Adds the {@code MV_PSERIES_WEIGHTED_SUM} function for converting sorted lists of numbers into
         * a bounded score. This is a generalization of the
         * <a href="https://en.wikipedia.org/wiki/Riemann_zeta_function">riemann zeta function</a> but we
         * don't name it that because we don't support complex numbers and don't want to make folks think
         * of mystical number theory things. This is just a weighted sum that is adjacent to magic.
         */
        MV_PSERIES_WEIGHTED_SUM,

        /**
         * Support for match operator as a colon. Previous support for match operator as MATCH has been removed
         */
        MATCH_OPERATOR_COLON,

        /**
         * Removing support for the {@code META} keyword.
         */
        NO_META,

        /**
         * Add CombineBinaryComparisons rule.
         */
        COMBINE_BINARY_COMPARISONS,

        /**
         * Support for nanosecond dates as a data type
         */
        DATE_NANOS_TYPE(),

        /**
         * Support for to_date_nanos function
         */
        TO_DATE_NANOS(),

        /**
         * Support for date nanos type in binary comparisons
         */
        DATE_NANOS_BINARY_COMPARISON(),

        /**
         * Support for mixed comparisons between nanosecond and millisecond dates
         */
        DATE_NANOS_COMPARE_TO_MILLIS(),
        /**
         * Support implicit casting of strings to date nanos
         */
        DATE_NANOS_IMPLICIT_CASTING(),
        /**
         * Support Least and Greatest functions on Date Nanos type
         */
        LEAST_GREATEST_FOR_DATENANOS(),
        /**
         * support date extract function for date nanos
         */
        DATE_NANOS_DATE_EXTRACT(),
        /**
         * Support add and subtract on date nanos
         */
        DATE_NANOS_ADD_SUBTRACT(),
        /**
         * Support for date_trunc function on date nanos type
         */
        DATE_TRUNC_DATE_NANOS(),

        /**
         * Support date nanos values as the field argument to bucket
         */
        DATE_NANOS_BUCKET(),

        /**
         * support aggregations on date nanos
         */
        DATE_NANOS_AGGREGATIONS(),

        /**
         * Support the {@link org.elasticsearch.xpack.esql.expression.predicate.operator.comparison.In} operator for date nanos
         */
        DATE_NANOS_IN_OPERATOR(),
        /**
         * Support running date format function on nanosecond dates
         */
        DATE_NANOS_DATE_FORMAT(),
        /**
         * support date diff function on date nanos type, and mixed nanos/millis
         */
        DATE_NANOS_DATE_DIFF(),
        /**
         * Indicates that https://github.com/elastic/elasticsearch/issues/125439 (incorrect lucene push down for date nanos) is fixed
         */
        FIX_DATE_NANOS_LUCENE_PUSHDOWN_BUG(),
        /**
         * Fixes a bug where dates are incorrectly formatted if a where clause compares nanoseconds to both milliseconds and nanoseconds,
         * e.g. {@code WHERE millis > to_datenanos("2023-10-23T12:15:03.360103847") AND millis < to_datetime("2023-10-23T13:53:55.832")}
         */
        FIX_DATE_NANOS_MIXED_RANGE_PUSHDOWN_BUG(),

        /**
         * Support for date nanos in lookup join. Done in #127962
         */
        DATE_NANOS_LOOKUP_JOIN,

        /**
         * DATE_PARSE supports reading timezones
         */
        DATE_PARSE_TZ(),

        /**
         * Support for datetime in least and greatest functions
         */
        LEAST_GREATEST_FOR_DATES,

        /**
         * Support CIDRMatch in CombineDisjunctions rule.
         */
        COMBINE_DISJUNCTIVE_CIDRMATCHES,

        /**
         * Support sending HTTP headers about the status of an async query.
         */
        ASYNC_QUERY_STATUS_HEADERS,

        /**
         * Fix async headers not being sent on "get" requests
         */
        ASYNC_QUERY_STATUS_HEADERS_FIX,

        /**
         * Consider the upper bound when computing the interval in BUCKET auto mode.
         */
        BUCKET_INCLUSIVE_UPPER_BOUND,

        /**
         * Enhanced DATE_TRUNC with arbitrary month and year intervals. (#120302)
         */
        DATE_TRUNC_WITH_ARBITRARY_INTERVALS,

        /**
         * Changed error messages for fields with conflicting types in different indices.
         */
        SHORT_ERROR_MESSAGES_FOR_UNSUPPORTED_FIELDS,

        /**
         * Support for the whole number spans in BUCKET function.
         */
        BUCKET_WHOLE_NUMBER_AS_SPAN,

        /**
         * Allow mixed numeric types in coalesce
         */
        MIXED_NUMERIC_TYPES_IN_COALESCE,

        /**
         * Support for requesting the "SPACE" function.
         */
        SPACE,

        /**
         * Support explicit casting from string literal to DATE_PERIOD or TIME_DURATION.
         */
        CAST_STRING_LITERAL_TO_TEMPORAL_AMOUNT,

        /**
         * Supported the text categorization function "CATEGORIZE".
         */
        CATEGORIZE_V6,

        /**
         * Support for multiple groupings in "CATEGORIZE".
         */
        CATEGORIZE_MULTIPLE_GROUPINGS,
        /**
         * QSTR function
         */
        QSTR_FUNCTION,

        /**
         * MATCH function
         */
        MATCH_FUNCTION,

        /**
         * KQL function
         */
        KQL_FUNCTION,

        /**
         * Hash function
         */
        HASH_FUNCTION,
        /**
         * Hash function aliases such as MD5
         */
        HASH_FUNCTION_ALIASES_V1,

        /**
         * Don't optimize CASE IS NOT NULL function by not requiring the fields to be not null as well.
         * https://github.com/elastic/elasticsearch/issues/112704
         */
        FIXED_WRONG_IS_NOT_NULL_CHECK_ON_CASE,

        /**
         * Compute year differences in full calendar years.
         */
        DATE_DIFF_YEAR_CALENDARIAL,

        /**
         * Fix sorting not allowed on _source and counters.
         */
        SORTING_ON_SOURCE_AND_COUNTERS_FORBIDDEN,

        /**
         * Fix {@code SORT} when the {@code _source} field is not a sort key but
         * <strong>is</strong> being returned.
         */
        SORT_RETURNING_SOURCE_OK,

        /**
         * _source field mapping directives: https://www.elastic.co/guide/en/elasticsearch/reference/current/mapping-source-field.html
         */
        SOURCE_FIELD_MAPPING,

        /**
         * Allow filter per individual aggregation.
         */
        PER_AGG_FILTERING,

        /**
         * Fix {@link #PER_AGG_FILTERING} grouped by ordinals.
         */
        PER_AGG_FILTERING_ORDS,

        /**
         * Support for {@code STD_DEV} aggregation.
         */
        STD_DEV,

        /**
         * Fix for https://github.com/elastic/elasticsearch/issues/114714
         */
        FIX_STATS_BY_FOLDABLE_EXPRESSION,

        /**
         * Adding stats for functions (stack telemetry)
         */
        FUNCTION_STATS,
        /**
         * Fix for an optimization that caused wrong results
         * https://github.com/elastic/elasticsearch/issues/115281
         */
        FIX_FILTER_PUSHDOWN_PAST_STATS,

        /**
         * Send warnings on STATS alias collision
         * https://github.com/elastic/elasticsearch/issues/114970
         */
        STATS_ALIAS_COLLISION_WARNINGS,

        /**
         * This enables 60_usage.yml "Basic ESQL usage....snapshot" version test. See also the next capability.
         */
        SNAPSHOT_TEST_FOR_TELEMETRY_V2(Build.current().isSnapshot()),

        /**
         * This enables 60_usage.yml "Basic ESQL usage....non-snapshot" version test. See also the previous capability.
         */
        NON_SNAPSHOT_TEST_FOR_TELEMETRY_V2(Build.current().isSnapshot() == false),

        /**
         * Support simplified syntax for named parameters for field and function names.
         */
        NAMED_PARAMETER_FOR_FIELD_AND_FUNCTION_NAMES_SIMPLIFIED_SYNTAX(),

        /**
         * Fix pushdown of LIMIT past MV_EXPAND
         */
        ADD_LIMIT_INSIDE_MV_EXPAND,

        DELAY_DEBUG_FN(Build.current().isSnapshot()),

        /** Capability for remote metadata test */
        METADATA_FIELDS_REMOTE_TEST(false),
        /**
         * WIP on Join planning
         * - Introduce BinaryPlan and co
         * - Refactor INLINESTATS and LOOKUP as a JOIN block
         */
        JOIN_PLANNING_V1(Build.current().isSnapshot()),

        /**
         * Support implicit casting from string literal to DATE_PERIOD or TIME_DURATION.
         */
        IMPLICIT_CASTING_STRING_LITERAL_TO_TEMPORAL_AMOUNT,

        /**
         * LOOKUP JOIN
         */
        JOIN_LOOKUP_V12,

        /**
         * LOOKUP JOIN with TEXT fields on the right (right side of the join) (#119473)
         */
        LOOKUP_JOIN_TEXT(JOIN_LOOKUP_V12.isEnabled()),

        /**
         * LOOKUP JOIN skipping MVs and sending warnings (https://github.com/elastic/elasticsearch/issues/118780)
         */
        JOIN_LOOKUP_SKIP_MV_WARNINGS(JOIN_LOOKUP_V12.isEnabled()),

        /**
         * Fix for async operator sometimes completing the driver without emitting the stored warnings
         */
        ASYNC_OPERATOR_WARNINGS_FIX,

        /**
         * Fix pushing down LIMIT past LOOKUP JOIN in case of multiple matching join keys.
         */
        JOIN_LOOKUP_FIX_LIMIT_PUSHDOWN(JOIN_LOOKUP_V12.isEnabled()),

        /**
         * Fix for https://github.com/elastic/elasticsearch/issues/117054
         */
        FIX_NESTED_FIELDS_NAME_CLASH_IN_INDEXRESOLVER,

        /**
         * Fix for https://github.com/elastic/elasticsearch/issues/114714, again
         */
        FIX_STATS_BY_FOLDABLE_EXPRESSION_2,

        /**
         * Support the "METADATA _score" directive to enable _score column.
         */
        METADATA_SCORE,

        /**
         * Term function
         */
        TERM_FUNCTION(Build.current().isSnapshot()),

        /**
         * Additional types for match function and operator
         */
        MATCH_ADDITIONAL_TYPES,

        /**
         * Fix for regex folding with case-insensitive pattern https://github.com/elastic/elasticsearch/issues/118371
         */
        FIXED_REGEX_FOLD,

        /**
         * Full text functions can be used in disjunctions
         */
        FULL_TEXT_FUNCTIONS_DISJUNCTIONS,

        /**
         * Change field caps response for semantic_text fields to be reported as text
         */
        SEMANTIC_TEXT_FIELD_CAPS,

        /**
         * Support named argument for function in map format.
         */
        OPTIONAL_NAMED_ARGUMENT_MAP_FOR_FUNCTION(Build.current().isSnapshot()),

        /**
         * Disabled support for index aliases in lookup joins
         */
        LOOKUP_JOIN_NO_ALIASES(JOIN_LOOKUP_V12.isEnabled()),

        /**
         * Full text functions can be used in disjunctions as they are implemented in compute engine
         */
        FULL_TEXT_FUNCTIONS_DISJUNCTIONS_COMPUTE_ENGINE,

        /**
         * Support match options in match function
         */
        MATCH_FUNCTION_OPTIONS,

        /**
         * Support options in the query string function.
         */
        QUERY_STRING_FUNCTION_OPTIONS,

        /**
         * Support for aggregate_metric_double type
         */
        @Deprecated
        AGGREGATE_METRIC_DOUBLE,

        /**
         * Support for partial subset of metrics in aggregate_metric_double type
         */
        @Deprecated
        AGGREGATE_METRIC_DOUBLE_PARTIAL_SUBMETRICS,

        /**
         * Support for rendering aggregate_metric_double type
         */
        @Deprecated
        AGGREGATE_METRIC_DOUBLE_RENDERING,

        /**
         * Support for to_aggregate_metric_double function
         */
        @Deprecated
        AGGREGATE_METRIC_DOUBLE_CONVERT_TO,

        /**
         * Support for sorting when aggregate_metric_doubles are present
         */
        @Deprecated
        AGGREGATE_METRIC_DOUBLE_SORTING,

        /**
         * Support avg with aggregate metric doubles
         */
        @Deprecated
        AGGREGATE_METRIC_DOUBLE_AVG,

        /**
         * Support for implicit casting of aggregate metric double when run in aggregations
         */
        @Deprecated
        AGGREGATE_METRIC_DOUBLE_IMPLICIT_CASTING_IN_AGGS,

        /**
         * Fixes bug when aggregate metric double is encoded as a single nul value but decoded as
         * AggregateMetricDoubleBlock (expecting 4 values) in TopN.
         */
        @Deprecated
        AGGREGATE_METRIC_DOUBLE_SORTING_FIXED,

        /**
         * Stop erroring out when trying to apply MV_EXPAND on aggregate metric double.
         */
        @Deprecated
        AGGREGATE_METRIC_DOUBLE_MV_EXPAND,

        /**
         * Registering AggregateMetricDoubleLiteral as a NamedWritable.
         */
        @Deprecated
        AGGREGATE_METRIC_DOUBLE_LITERAL_REGISTERED,

        /**
         * Enable aggregate_metric_double in non-snapshot builds
         */
        AGGREGATE_METRIC_DOUBLE_V0,

        /**
         * Support change point detection "CHANGE_POINT".
         */
        CHANGE_POINT,

        /**
         * Fix for https://github.com/elastic/elasticsearch/issues/120817
         * and https://github.com/elastic/elasticsearch/issues/120803
         * Support for queries that have multiple SORTs that cannot become TopN
         */
        REMOVE_REDUNDANT_SORT,

        /**
         * Fixes a series of issues with inlinestats which had an incomplete implementation after lookup and inlinestats
         * were refactored.
         */
        INLINESTATS_V11,

        /**
         * Renamed `INLINESTATS` to `INLINE STATS`.
         */
        INLINE_STATS,

        /**
         * Support partial_results
         */
        SUPPORT_PARTIAL_RESULTS,

        /**
         * Support for RERANK command
         */
        RERANK,

        /**
         * Support for COMPLETION command
         */
        COMPLETION,

        /**
         * Allow mixed numeric types in conditional functions - case, greatest and least
         */
        MIXED_NUMERIC_TYPES_IN_CASE_GREATEST_LEAST,

        /**
         * Lucene query pushdown to StartsWith and EndsWith functions.
         * This capability was created to avoid receiving wrong warnings from old nodes in mixed clusters
         */
        STARTS_WITH_ENDS_WITH_LUCENE_PUSHDOWN,

        /**
         * Full text functions can be scored when being part of a disjunction
         */
        FULL_TEXT_FUNCTIONS_DISJUNCTIONS_SCORE,

        /**
         * Support for multi-match function.
         */
        MULTI_MATCH_FUNCTION(Build.current().isSnapshot()),

        /**
         * Do {@code TO_LOWER} and {@code TO_UPPER} process all field values?
         */
        TO_LOWER_MV,

        /**
         * Use double parameter markers to represent field or function names.
         */
        DOUBLE_PARAMETER_MARKERS_FOR_IDENTIFIERS,

        /**
         * Non full text functions do not contribute to score
         */
        NON_FULL_TEXT_FUNCTIONS_SCORING,

        /**
         * The {@code _query} API now reports the original types.
         */
        REPORT_ORIGINAL_TYPES,

        /**
         * The metrics command
         */
        @Deprecated
        METRICS_COMMAND(Build.current().isSnapshot()),

        /**
         * Are the {@code documents_found} and {@code values_loaded} fields available
         * in the response and profile?
         */
        DOCUMENTS_FOUND_AND_VALUES_LOADED,

        /**
         * Index component selector syntax (my-data-stream-name::failures)
         */
        INDEX_COMPONENT_SELECTORS,

        /**
         * Make numberOfChannels consistent with layout in DefaultLayout by removing duplicated ChannelSet.
         */
        MAKE_NUMBER_OF_CHANNELS_CONSISTENT_WITH_LAYOUT,

        /**
         * Supercedes {@link Cap#MAKE_NUMBER_OF_CHANNELS_CONSISTENT_WITH_LAYOUT}.
         */
        FIX_REPLACE_MISSING_FIELD_WITH_NULL_DUPLICATE_NAME_ID_IN_LAYOUT,

        /**
         * Support for filter in converted null.
         * See <a href="https://github.com/elastic/elasticsearch/issues/125832"> ESQL: Fix `NULL` handling in `IN` clause #125832 </a>
         */
        FILTER_IN_CONVERTED_NULL,

        /**
         * When creating constant null blocks in {@link ValuesSourceReaderOperator}, we also handed off
         * the ownership of that block - but didn't account for the fact that the caller might close it, leading to double releases
         * in some union type queries. C.f. https://github.com/elastic/elasticsearch/issues/125850
         */
        FIX_DOUBLY_RELEASED_NULL_BLOCKS_IN_VALUESOURCEREADER,

        /**
         * Listing queries and getting information on a specific query.
         */
        QUERY_MONITORING,

        /**
         * Support max_over_time aggregation that gets evaluated per time-series
         */
        MAX_OVER_TIME(Build.current().isSnapshot()),

        /**
         * Support for FORK out of snapshot
         */
        FORK_V9,

        /**
         * Support for union types in FORK
         */
        FORK_UNION_TYPES,

        /**
         * Support for the {@code leading_zeros} named parameter.
         */
        TO_IP_LEADING_ZEROS,

        /**
         * Does the usage information for ESQL contain a histogram of {@code took} values?
         */
        USAGE_CONTAINS_TOOK,

        /**
         * Support avg_over_time aggregation that gets evaluated per time-series
         */
        AVG_OVER_TIME(Build.current().isSnapshot()),

        /**
         * Support loading of ip fields if they are not indexed.
         */
        LOADING_NON_INDEXED_IP_FIELDS,

        /**
         * During resolution (pre-analysis) we have to consider that joins or enriches can override EVALuated values
         * https://github.com/elastic/elasticsearch/issues/126419
         */
        FIX_JOIN_MASKING_EVAL,

        /**
         * Support for keeping `DROP` attributes when resolving field names.
         * see <a href="https://github.com/elastic/elasticsearch/issues/126418"> ES|QL: no matches for pattern #126418 </a>
         */
        DROP_AGAIN_WITH_WILDCARD_AFTER_EVAL,

        /**
         * Correctly ask for all fields from lookup indices even when there is e.g. a {@code DROP *field} after.
         * See <a href="https://github.com/elastic/elasticsearch/issues/129561">
         *     ES|QL: missing columns for wildcard drop after lookup join  #129561</a>
         */
        DROP_WITH_WILDCARD_AFTER_LOOKUP_JOIN,

        /**
         * Support last_over_time aggregation that gets evaluated per time-series
         */
        LAST_OVER_TIME(Build.current().isSnapshot()),

        /**
         * score function
         */
        SCORE_FUNCTION(Build.current().isSnapshot()),

        /**
         * Support for the SAMPLE command
         */
        SAMPLE_V3,

        /**
         * The {@code _query} API now gives a cast recommendation if multiple types are found in certain instances.
         */
        SUGGESTED_CAST,

        /**
         * Guards a bug fix matching {@code TO_LOWER(f) == ""}.
         */
        TO_LOWER_EMPTY_STRING,

        /**
         * Support min_over_time aggregation that gets evaluated per time-series
         */
        MIN_OVER_TIME(Build.current().isSnapshot()),

        /**
         * Support first_over_time aggregation that gets evaluated per time-series
         */
        FIRST_OVER_TIME(Build.current().isSnapshot()),

        /**
         * Support sum_over_time aggregation that gets evaluated per time-series
         */
        SUM_OVER_TIME(Build.current().isSnapshot()),

        /**
         * Support count_over_time aggregation that gets evaluated per time-series
         */
        COUNT_OVER_TIME(Build.current().isSnapshot()),

        /**
         * Support for count_distinct_over_time aggregation that gets evaluated per time-series
         */
        COUNT_DISTINCT_OVER_TIME(Build.current().isSnapshot()),

        /**
         * Support for INCREASE, DELTA timeseries aggregations.
         */
        INCREASE,
        DELTA_TS_AGG,

        /**
         * Extra field types in the k8s.csv dataset
         */
        K8S_DATASET_ADDITIONAL_FIELDS(Build.current().isSnapshot()),

        /**
         * Geospatial field types in the k8s.csv and k8s-downsampled.csv datasets
         */
        K8S_DATASETS_GEOSPATIAL_FIELDS(Build.current().isSnapshot()),

        /**
         * Resolve groupings before resolving references to groupings in the aggregations.
         */
        RESOLVE_GROUPINGS_BEFORE_RESOLVING_REFERENCES_TO_GROUPINGS_IN_AGGREGATIONS,

        /**
         * Support for the SAMPLE aggregation function
         */
        AGG_SAMPLE,

        /**
         * Full text functions in STATS
         */
        FULL_TEXT_FUNCTIONS_IN_STATS_WHERE,

        /**
         * During resolution (pre-analysis) we have to consider that joins can override regex extracted values
         * see <a href="https://github.com/elastic/elasticsearch/issues/127467"> ES|QL: pruning of JOINs leads to missing fields #127467 </a>
         */
        FIX_JOIN_MASKING_REGEX_EXTRACT,

        /**
         * Avid GROK and DISSECT attributes being removed when resolving fields.
         * see <a href="https://github.com/elastic/elasticsearch/issues/127468"> ES|QL: Grok only supports KEYWORD or TEXT values, found expression [type] type [INTEGER] #127468 </a>
         */
        KEEP_REGEX_EXTRACT_ATTRIBUTES,

        /**
         * The {@code ROUND_TO} function.
         */
        ROUND_TO,

        /**
         * Support for the {@code COPY_SIGN} function.
         */
        COPY_SIGN,

        /**
         * Allow lookup join on mixed numeric fields, among byte, short, int, long, half_float, scaled_float, float and double.
         */
        LOOKUP_JOIN_ON_MIXED_NUMERIC_FIELDS,

        /**
         * {@link org.elasticsearch.compute.lucene.LuceneQueryEvaluator} rewrites the query before executing it in Lucene. This
         * provides support for KQL in a STATS ... BY command that uses a KQL query for filter, for example.
         */
        LUCENE_QUERY_EVALUATOR_QUERY_REWRITE,

        /**
         * Support parameters for LIMIT command.
         */
        PARAMETER_FOR_LIMIT,

        /**
         * Changed and normalized the LIMIT error message.
         */
        NORMALIZED_LIMIT_ERROR_MESSAGE,

        /**
         * Dense vector field type support
         */
        DENSE_VECTOR_FIELD_TYPE_RELEASED,

        /**
         * Enable support for index aliases in lookup joins
         */
        ENABLE_LOOKUP_JOIN_ON_ALIASES,

        /**
         * Lookup error messages were updated to make them a bit easier to understand.
         */
        UPDATE_LOOKUP_JOIN_ERROR_MESSAGES,

        /**
         * Allows RLIKE to correctly handle the "empty language" flag, `#`.
         */
        RLIKE_WITH_EMPTY_LANGUAGE_PATTERN,

        /**
         * Enable support for cross-cluster lookup joins.
         */
        ENABLE_LOOKUP_JOIN_ON_REMOTE,

        /**
         * Fix the planning of {@code | ENRICH _remote:policy} when there's a preceding {@code | LOOKUP JOIN},
         * see <a href="https://github.com/elastic/elasticsearch/issues/129372">java.lang.ClassCastException when combining LOOKUP JOIN and remote ENRICH</a>
         */
        REMOTE_ENRICH_AFTER_LOOKUP_JOIN,

        /**
         * MATCH PHRASE function
         */
        MATCH_PHRASE_FUNCTION,

        /**
         * Support knn function
         */
        KNN_FUNCTION_V5,

        /**
         * Support for the {@code TEXT_EMBEDDING} function for generating dense vector embeddings.
         */
        TEXT_EMBEDDING_FUNCTION(Build.current().isSnapshot()),

        /**
         * Support for the LIKE operator with a list of wildcards.
         */
        LIKE_WITH_LIST_OF_PATTERNS,

        LIKE_LIST_ON_INDEX_FIELDS,

        /**
         * Support parameters for SAMPLE command.
         */
        PARAMETER_FOR_SAMPLE,

        /**
         * From now, Literal only accepts strings as BytesRefs.
         * No java.lang.String anymore.
         *
         * https://github.com/elastic/elasticsearch/issues/129322
         */
        NO_PLAIN_STRINGS_IN_LITERALS,

        /**
         * Support for the mv_expand target attribute should be retained in its original position.
         * see <a href="https://github.com/elastic/elasticsearch/issues/129000"> ES|QL: inconsistent column order #129000 </a>
         */
        FIX_MV_EXPAND_INCONSISTENT_COLUMN_ORDER,

        /**
         * Support for the SET command.
         */
        SET_COMMAND(Build.current().isSnapshot()),

        /**
         * (Re)Added EXPLAIN command
         */
        EXPLAIN(Build.current().isSnapshot()),
        /**
         * Support for the RLIKE operator with a list of regexes.
         */
        RLIKE_WITH_LIST_OF_PATTERNS,

        /**
         * FUSE command
         */
        FUSE_V6,

        /**
         * Support improved behavior for LIKE operator when used with index fields.
         */
        LIKE_ON_INDEX_FIELDS,

        /**
         * Forbid usage of brackets in unquoted index and enrich policy names
         * https://github.com/elastic/elasticsearch/issues/130378
         */
        NO_BRACKETS_IN_UNQUOTED_INDEX_NAMES,

        /**
         * Cosine vector similarity function
         */
        COSINE_VECTOR_SIMILARITY_FUNCTION(Build.current().isSnapshot()),

        /**
         * Fixed some profile serialization issues
         */
        FIXED_PROFILE_SERIALIZATION,

        /**
         * Support for lookup join on multiple fields.
         */
        LOOKUP_JOIN_ON_MULTIPLE_FIELDS,
        /**
         * Dot product vector similarity function
         */
        DOT_PRODUCT_VECTOR_SIMILARITY_FUNCTION(Build.current().isSnapshot()),

        /**
         * l1 norm vector similarity function
         */
        L1_NORM_VECTOR_SIMILARITY_FUNCTION(Build.current().isSnapshot()),

        /**
         * l2 norm vector similarity function
         */
        L2_NORM_VECTOR_SIMILARITY_FUNCTION(Build.current().isSnapshot()),

        /**
         * Support for the options field of CATEGORIZE.
         */
        CATEGORIZE_OPTIONS,

        /**
         * Decay function for custom scoring
         */
        DECAY_FUNCTION(Build.current().isSnapshot()),

        /**
         * FIRST and LAST aggregate functions.
         */
        AGG_FIRST_LAST(Build.current().isSnapshot()),
        AGG_FIRST_LAST_STRING(Build.current().isSnapshot()),

        /**
         * Support correct counting of skipped shards.
         */
        CORRECT_SKIPPED_SHARDS_COUNT,

        /*
         * Support for calculating the scalar vector magnitude.
         */
        MAGNITUDE_SCALAR_VECTOR_FUNCTION(Build.current().isSnapshot()),

        /**
         * Byte elements dense vector field type support.
         */
        DENSE_VECTOR_FIELD_TYPE_BYTE_ELEMENTS,

        /**
         * Bit elements dense vector field type support.
         */
        DENSE_VECTOR_FIELD_TYPE_BIT_ELEMENTS,

        /**
         * Support null elements on vector similarity functions
         */
        VECTOR_SIMILARITY_FUNCTIONS_SUPPORT_NULL,

        /**
         * Support for vector Hamming distance.
         */
        HAMMING_VECTOR_SIMILARITY_FUNCTION(Build.current().isSnapshot()),

        /**
         * Support for tbucket function
         */
        TBUCKET,

        /**
         * Allow qualifiers in attribute names.
         */
        NAME_QUALIFIERS(Build.current().isSnapshot()),

        /**
         * URL encoding function.
         */
        URL_ENCODE(),

        /**
         * URL component encoding function.
         */
        URL_ENCODE_COMPONENT(),

        /**
         * URL decoding function.
         */
        URL_DECODE(),

        /**
         * Allow lookup join on boolean expressions
         */
        LOOKUP_JOIN_ON_BOOLEAN_EXPRESSION,

        /**
         * FORK with remote indices
         */
        ENABLE_FORK_FOR_REMOTE_INDICES(Build.current().isSnapshot()),

        /**
         * Implicitly applies last_over_time in time-series aggregations when no specific over_time function is provided.
         */
        IMPLICIT_LAST_OVER_TIME(Build.current().isSnapshot()),

        /**
         * Support for the Present function
         */
        FN_PRESENT,

        /**
         * Bugfix for STATS {{expression}} WHERE {{condition}} when the
         * expression is replaced by something else on planning
         * e.g. STATS SUM(1) WHERE x==3 is replaced by
         *      STATS MV_SUM(const)*COUNT(*) WHERE x == 3.
         */
        STATS_WITH_FILTERED_SURROGATE_FIXED,

        /**
         * TO_DENSE_VECTOR function.
         */
        TO_DENSE_VECTOR_FUNCTION,

        /**
         * Support present_over_time aggregation that gets evaluated per time-series
         */
        PRESENT_OVER_TIME(Build.current().isSnapshot()),

        /**
         * Multivalued query parameters
         */
        QUERY_PARAMS_MULTI_VALUES(),

        FIX_PERCENTILE_PRECISION(),

        /**
         * Support for the Absent function
         */
        FN_ABSENT,

        /**
         * Support absent_over_time aggregation that gets evaluated per time-series
         */
        ABSENT_OVER_TIME(Build.current().isSnapshot()),

        /** INLINE STATS supports remote indices */
        INLINE_STATS_SUPPORTS_REMOTE(INLINESTATS_V11.enabled),

        INLINE_STATS_WITH_UNION_TYPES_IN_STUB_RELATION(INLINE_STATS.enabled),

        /**
         * Support TS command in non-snapshot builds
         */
        TS_COMMAND_V0(),

<<<<<<< HEAD
        FIX_ALIAS_ID_WHEN_DROP_ALL_AGGREGATES,

        /**
         * Fix attribute equality to respect the name id of the attribute.
         */
        ATTRIBUTE_EQUALS_RESPECTS_NAME_ID,
=======
        /**
         * Add support for counter doubles, ints, and longs in first_ and last_over_time
         */
        FIRST_LAST_OVER_TIME_COUNTER_SUPPORT,

        FIX_ALIAS_ID_WHEN_DROP_ALL_AGGREGATES,

        /**
         * INLINE STATS fix incorrect prunning of null filtering
         * https://github.com/elastic/elasticsearch/pull/135011
         */
        INLINE_STATS_FIX_PRUNING_NULL_FILTER(INLINESTATS_V11.enabled),

        INLINE_STATS_FIX_OPTIMIZED_AS_LOCAL_RELATION(INLINESTATS_V11.enabled),

        DENSE_VECTOR_AGG_METRIC_DOUBLE_IF_FNS,
>>>>>>> b5d6d686

        /**
         * FUSE L2_NORM score normalization support
         */
        FUSE_L2_NORM(Build.current().isSnapshot()),

        /**
         * Support for requesting the "_tsid" metadata field.
         */
        METADATA_TSID_FIELD,

        /**
         * Fix management of plans with no columns
         * https://github.com/elastic/elasticsearch/issues/120272
         */
        FIX_NO_COLUMNS;

        private final boolean enabled;

        Cap() {
            this.enabled = true;
        };

        Cap(boolean enabled) {
            this.enabled = enabled;
        };

        Cap(FeatureFlag featureFlag) {
            this.enabled = featureFlag.isEnabled();
        }

        public boolean isEnabled() {
            return enabled;
        }

        public String capabilityName() {
            return name().toLowerCase(Locale.ROOT);
        }
    }

    public static final Set<String> CAPABILITIES = capabilities(false);

    /**
     * Get a {@link Set} of all capabilities. If the {@code all} parameter is {@code false}
     * then only <strong>enabled</strong> capabilities are returned - otherwise <strong>all</strong>
     * known capabilities are returned.
     */
    public static Set<String> capabilities(boolean all) {
        List<String> caps = new ArrayList<>();
        for (Cap cap : Cap.values()) {
            if (all || cap.isEnabled()) {
                caps.add(cap.capabilityName());
            }
        }

        /*
         * Add all of our cluster features without the leading "esql."
         */
        for (NodeFeature feature : new EsqlFeatures().getFeatures()) {
            caps.add(cap(feature));
        }
        return Set.copyOf(caps);
    }

    /**
     * Convert a {@link NodeFeature} from {@link EsqlFeatures} into a
     * capability.
     */
    public static String cap(NodeFeature feature) {
        assert feature.id().startsWith("esql.");
        return feature.id().substring("esql.".length());
    }
}<|MERGE_RESOLUTION|>--- conflicted
+++ resolved
@@ -1562,14 +1562,6 @@
          */
         TS_COMMAND_V0(),
 
-<<<<<<< HEAD
-        FIX_ALIAS_ID_WHEN_DROP_ALL_AGGREGATES,
-
-        /**
-         * Fix attribute equality to respect the name id of the attribute.
-         */
-        ATTRIBUTE_EQUALS_RESPECTS_NAME_ID,
-=======
         /**
          * Add support for counter doubles, ints, and longs in first_ and last_over_time
          */
@@ -1586,7 +1578,6 @@
         INLINE_STATS_FIX_OPTIMIZED_AS_LOCAL_RELATION(INLINESTATS_V11.enabled),
 
         DENSE_VECTOR_AGG_METRIC_DOUBLE_IF_FNS,
->>>>>>> b5d6d686
 
         /**
          * FUSE L2_NORM score normalization support
@@ -1602,7 +1593,13 @@
          * Fix management of plans with no columns
          * https://github.com/elastic/elasticsearch/issues/120272
          */
-        FIX_NO_COLUMNS;
+        FIX_NO_COLUMNS,
+
+        /**
+         * Fix attribute equality to respect the name id of the attribute.
+         */
+        ATTRIBUTE_EQUALS_RESPECTS_NAME_ID,
+        ;
 
         private final boolean enabled;
 

/*
 * Copyright Elasticsearch B.V. and/or licensed to Elasticsearch B.V. under one
 * or more contributor license agreements. Licensed under the Elastic License
 * 2.0; you may not use this file except in compliance with the Elastic License
 * 2.0.
 */

package org.elasticsearch.xpack.esql.action;

import org.elasticsearch.Build;
import org.elasticsearch.common.util.FeatureFlag;
import org.elasticsearch.features.NodeFeature;
import org.elasticsearch.rest.action.admin.cluster.RestNodesCapabilitiesAction;
import org.elasticsearch.xpack.esql.plugin.EsqlFeatures;
import org.elasticsearch.xpack.esql.plugin.EsqlPlugin;

import java.util.ArrayList;
import java.util.List;
import java.util.Locale;
import java.util.Set;

import static org.elasticsearch.xpack.esql.core.plugin.EsqlCorePlugin.AGGREGATE_METRIC_DOUBLE_FEATURE_FLAG;

/**
 * A {@link Set} of "capabilities" supported by the {@link RestEsqlQueryAction}
 * and {@link RestEsqlAsyncQueryAction} APIs. These are exposed over the
 * {@link RestNodesCapabilitiesAction} and we use them to enable tests.
 */
public class EsqlCapabilities {
    public enum Cap {
        /**
         * Introduction of {@code MV_SORT}, {@code MV_SLICE}, and {@code MV_ZIP}.
         * Added in #106095.
         */
        MV_SORT,

        /**
         * When we disabled some broken optimizations around {@code nullable}.
         * Fixed in #105691.
         */
        DISABLE_NULLABLE_OPTS,

        /**
         * Introduction of {@code ST_X} and {@code ST_Y}. Added in #105768.
         */
        ST_X_Y,

        /**
         * Changed precision of {@code geo_point} and {@code cartesian_point} fields, by loading from source into WKB. Done in #103691.
         */
        SPATIAL_POINTS_FROM_SOURCE,

        /**
         * Support for loading {@code geo_shape} and {@code cartesian_shape} fields. Done in #104269.
         */
        SPATIAL_SHAPES,

        /**
         * Support for spatial aggregation {@code ST_CENTROID}. Done in #104269.
         */
        ST_CENTROID_AGG,

        /**
         * Support for spatial aggregation {@code ST_INTERSECTS}. Done in #104907.
         */
        ST_INTERSECTS,

        /**
         * Support for spatial aggregation {@code ST_CONTAINS} and {@code ST_WITHIN}. Done in #106503.
         */
        ST_CONTAINS_WITHIN,

        /**
         * Support for spatial aggregation {@code ST_DISJOINT}. Done in #107007.
         */
        ST_DISJOINT,

        /**
         * The introduction of the {@code VALUES} agg.
         */
        AGG_VALUES,

        /**
         * Expand the {@code VALUES} agg to cover spatial types.
         */
        AGG_VALUES_SPATIAL,

        /**
         * Does ESQL support async queries.
         */
        ASYNC_QUERY,

        /**
         * Does ESQL support FROM OPTIONS?
         */
        @Deprecated
        FROM_OPTIONS,

        /**
         * Cast string literals to a desired data type.
         */
        STRING_LITERAL_AUTO_CASTING,

        /**
         * Base64 encoding and decoding functions.
         */
        BASE64_DECODE_ENCODE,

        /**
         * Support for the :: casting operator
         */
        CASTING_OPERATOR,

        /**
         * Support for the ::date casting operator
         */
        CASTING_OPERATOR_FOR_DATE,

        /**
         * Blocks can be labelled with {@link org.elasticsearch.compute.data.Block.MvOrdering#SORTED_ASCENDING} for optimizations.
         */
        MV_ORDERING_SORTED_ASCENDING,

        /**
         * Support for metrics counter fields
         */
        METRICS_COUNTER_FIELDS,

        /**
         * Cast string literals to a desired data type for IN predicate and more types for BinaryComparison.
         */
        STRING_LITERAL_AUTO_CASTING_EXTENDED,
        /**
         * Support for metadata fields.
         */
        METADATA_FIELDS,

        /**
         * Support specifically for *just* the _index METADATA field. Used by CsvTests, since that is the only metadata field currently
         * supported.
         */
        INDEX_METADATA_FIELD,

        /**
         * Support for timespan units abbreviations
         */
        TIMESPAN_ABBREVIATIONS,

        /**
         * Support metrics counter types
         */
        COUNTER_TYPES,

        /**
         * Support for function {@code BIT_LENGTH}. Done in #115792
         */
        FN_BIT_LENGTH,

        /**
         * Support for function {@code BYTE_LENGTH}.
         */
        FN_BYTE_LENGTH,

        /**
         * Support for function {@code REVERSE}.
         */
        FN_REVERSE,

        /**
         * Support for reversing whole grapheme clusters. This is not supported
         * on JDK versions less than 20 which are not supported in ES 9.0.0+ but this
         * exists to keep the {@code 8.x} branch similar to the {@code main} branch.
         */
        FN_REVERSE_GRAPHEME_CLUSTERS,

        /**
         * Support for function {@code CBRT}. Done in #108574.
         */
        FN_CBRT,

        /**
         * Support for function {@code HYPOT}.
         */
        FN_HYPOT,

        /**
         * Support for {@code MV_APPEND} function. #107001
         */
        FN_MV_APPEND,

        /**
         * Support for {@code MV_MEDIAN_ABSOLUTE_DEVIATION} function.
         */
        FN_MV_MEDIAN_ABSOLUTE_DEVIATION,

        /**
         * Support for {@code MV_PERCENTILE} function.
         */
        FN_MV_PERCENTILE,

        /**
         * Support for function {@code IP_PREFIX}.
         */
        FN_IP_PREFIX,

        /**
         * Fix on function {@code SUBSTRING} that makes it not return null on empty strings.
         */
        FN_SUBSTRING_EMPTY_NULL,

        /**
         * Fixes on function {@code ROUND} that avoid it throwing exceptions on runtime for unsigned long cases.
         */
        FN_ROUND_UL_FIXES,

        /**
         * Fixes for multiple functions not serializing their source, and emitting warnings with wrong line number and text.
         */
        FUNCTIONS_SOURCE_SERIALIZATION_WARNINGS,

        /**
         * All functions that take TEXT should never emit TEXT, only KEYWORD. #114334
         */
        FUNCTIONS_NEVER_EMIT_TEXT,

        /**
         * Support for the {@code INLINESTATS} syntax.
         */
        INLINESTATS(EsqlPlugin.INLINESTATS_FEATURE_FLAG),

        /**
         * Support for the expressions in grouping in {@code INLINESTATS} syntax.
         */
        INLINESTATS_V2(EsqlPlugin.INLINESTATS_FEATURE_FLAG),

        /**
         * Support for aggregation function {@code TOP}.
         */
        AGG_TOP,

        /**
         * Support for booleans in aggregations {@code MAX} and {@code MIN}.
         */
        AGG_MAX_MIN_BOOLEAN_SUPPORT,

        /**
         * Support for ips in aggregations {@code MAX} and {@code MIN}.
         */
        AGG_MAX_MIN_IP_SUPPORT,

        /**
         * Support for strings in aggregations {@code MAX} and {@code MIN}.
         */
        AGG_MAX_MIN_STRING_SUPPORT,

        /**
         * Support for booleans in {@code TOP} aggregation.
         */
        AGG_TOP_BOOLEAN_SUPPORT,

        /**
         * Support for ips in {@code TOP} aggregation.
         */
        AGG_TOP_IP_SUPPORT,

        /**
         * Support for {@code keyword} and {@code text} fields in {@code TOP} aggregation.
         */
        AGG_TOP_STRING_SUPPORT,

        /**
         * {@code CASE} properly handling multivalue conditions.
         */
        CASE_MV,

        /**
         * Support for loading values over enrich. This is supported by all versions of ESQL but not
         * the unit test CsvTests.
         */
        ENRICH_LOAD,

        /**
         * Optimization for ST_CENTROID changed some results in cartesian data. #108713
         */
        ST_CENTROID_AGG_OPTIMIZED,

        /**
         * Support for requesting the "_ignored" metadata field.
         */
        METADATA_IGNORED_FIELD,

        /**
         * LOOKUP command with
         * - tables using syntax {@code "tables": {"type": [<values>]}}
         * - fixed variable shadowing
         * - fixed Join.references(), requiring breaking change to Join serialization
         */
        LOOKUP_V4(Build.current().isSnapshot()),

        /**
         * Support for requesting the "REPEAT" command.
         */
        REPEAT,

        /**
         * Cast string literals to datetime in addition and subtraction when the other side is a date or time interval.
         */
        STRING_LITERAL_AUTO_CASTING_TO_DATETIME_ADD_SUB,

        /**
         * Support for named or positional parameters in EsqlQueryRequest.
         */
        NAMED_POSITIONAL_PARAMETER,

        /**
         * Support multiple field mappings if appropriate conversion function is used (union types)
         */
        UNION_TYPES,

        /**
         * Support unmapped using the INSIST keyword.
         */
        UNMAPPED_FIELDS(Build.current().isSnapshot()),

        /**
         * Support for function {@code ST_DISTANCE}. Done in #108764.
         */
        ST_DISTANCE,

        /** Support for function {@code ST_EXTENT_AGG}. */
        ST_EXTENT_AGG,

        /** Optimization of ST_EXTENT_AGG with doc-values as IntBlock. */
        ST_EXTENT_AGG_DOCVALUES,

        /**
         * Fix determination of CRS types in spatial functions when folding.
         */
        SPATIAL_FUNCTIONS_FIX_CRSTYPE_FOLDING,

        /**
         * Enable spatial predicate functions to support multi-values. Done in #112063.
         */
        SPATIAL_PREDICATES_SUPPORT_MULTIVALUES,

        /**
         * Enable spatial distance function to support multi-values. Done in #114836.
         */
        SPATIAL_DISTANCE_SUPPORTS_MULTIVALUES,

        /**
         * Support a number of fixes and enhancements to spatial distance pushdown. Done in #112938.
         */
        SPATIAL_DISTANCE_PUSHDOWN_ENHANCEMENTS,

        /**
         * Fix for spatial centroid when no records are found.
         */
        SPATIAL_CENTROID_NO_RECORDS,

        /**
         * Support ST_ENVELOPE function (and related ST_XMIN, etc.).
         */
        ST_ENVELOPE,

        /**
         * Fix to GROK and DISSECT that allows extracting attributes with the same name as the input
         * https://github.com/elastic/elasticsearch/issues/110184
         */
        GROK_DISSECT_MASKING,

        /**
         * Support for quoting index sources in double quotes.
         */
        DOUBLE_QUOTES_SOURCE_ENCLOSING,

        /**
         * Support for WEIGHTED_AVG function.
         */
        AGG_WEIGHTED_AVG,

        /**
         * Fix for union-types when aggregating over an inline conversion with casting operator. Done in #110476.
         */
        UNION_TYPES_AGG_CAST,

        /**
         * When pushing down {@code STATS count(field::type)} for a union type field, we wrongly used a synthetic attribute name in the
         * query instead of the actual field name. This led to 0 counts instead of the correct result.
         */
        FIX_COUNT_PUSHDOWN_FOR_UNION_TYPES,

        /**
         * Fix to GROK validation in case of multiple fields with same name and different types
         * https://github.com/elastic/elasticsearch/issues/110533
         */
        GROK_VALIDATION,

        /**
         * Fix for union-types when aggregating over an inline conversion with conversion function. Done in #110652.
         */
        UNION_TYPES_INLINE_FIX,

        /**
         * Fix for union-types when sorting a type-casted field. We changed how we remove synthetic union-types fields.
         */
        UNION_TYPES_REMOVE_FIELDS,

        /**
         * Fix for union-types when renaming unrelated columns.
         * https://github.com/elastic/elasticsearch/issues/111452
         */
        UNION_TYPES_FIX_RENAME_RESOLUTION,

        /**
         * Execute `RENAME` operations sequentially from left to right,
         * see <a href="https://github.com/elastic/elasticsearch/issues/122250"> ESQL: Align RENAME behavior with EVAL for sequential processing #122250 </a>
         */
        RENAME_SEQUENTIAL_PROCESSING,

        /**
         * Support for removing empty attribute in merging output.
         * See <a href="https://github.com/elastic/elasticsearch/issues/126392"> ESQL: EVAL after STATS produces an empty column #126392 </a>
         */
        REMOVE_EMPTY_ATTRIBUTE_IN_MERGING_OUTPUT,

        /**
         * Support for retain aggregate when grouping.
         * See <a href="https://github.com/elastic/elasticsearch/issues/126026"> ES|QL: columns not projected away despite KEEP #126026 </a>
         */
        RETAIN_AGGREGATE_WHEN_GROUPING,

        /**
         * Fix for union-types when some indexes are missing the required field. Done in #111932.
         */
        UNION_TYPES_MISSING_FIELD,

        /**
         * Fix for widening of short numeric types in union-types. Done in #112610
         */
        UNION_TYPES_NUMERIC_WIDENING,

        /**
         * Fix a parsing issue where numbers below Long.MIN_VALUE threw an exception instead of parsing as doubles.
         * see <a href="https://github.com/elastic/elasticsearch/issues/104323"> Parsing large numbers is inconsistent #104323 </a>
         */
        FIX_PARSING_LARGE_NEGATIVE_NUMBERS,

        /**
         * Fix precision of scaled_float field values retrieved from stored source
         * see <a href="https://github.com/elastic/elasticsearch/issues/122547"> Slight inconsistency in ESQL using scaled_float field #122547 </a>
         */
        FIX_PRECISION_OF_SCALED_FLOAT_FIELDS,

        /**
         * Fix the status code returned when trying to run count_distinct on the _source type (which is not supported).
         * see <a href="https://github.com/elastic/elasticsearch/issues/105240">count_distinct(_source) returns a 500 response</a>
         */
        FIX_COUNT_DISTINCT_SOURCE_ERROR,

        /**
         * Use RangeQuery for BinaryComparison on DateTime fields.
         */
        RANGEQUERY_FOR_DATETIME,

        /**
         * Enforce strict type checking on ENRICH range types, and warnings for KEYWORD parsing at runtime. Done in #115091.
         */
        ENRICH_STRICT_RANGE_TYPES,

        /**
         * Fix for non-unique attribute names in ROW and logical plans.
         * https://github.com/elastic/elasticsearch/issues/110541
         */
        UNIQUE_NAMES,

        /**
         * Make attributes of GROK/DISSECT adjustable and fix a shadowing bug when pushing them down past PROJECT.
         * https://github.com/elastic/elasticsearch/issues/108008
         */
        FIXED_PUSHDOWN_PAST_PROJECT,

        /**
         * Adds the {@code MV_PSERIES_WEIGHTED_SUM} function for converting sorted lists of numbers into
         * a bounded score. This is a generalization of the
         * <a href="https://en.wikipedia.org/wiki/Riemann_zeta_function">riemann zeta function</a> but we
         * don't name it that because we don't support complex numbers and don't want to make folks think
         * of mystical number theory things. This is just a weighted sum that is adjacent to magic.
         */
        MV_PSERIES_WEIGHTED_SUM,

        /**
         * Support for match operator as a colon. Previous support for match operator as MATCH has been removed
         */
        MATCH_OPERATOR_COLON,

        /**
         * Removing support for the {@code META} keyword.
         */
        NO_META,

        /**
         * Add CombineBinaryComparisons rule.
         */
        COMBINE_BINARY_COMPARISONS,

        /**
         * Support for nanosecond dates as a data type
         */
        DATE_NANOS_TYPE(),

        /**
         * Support for to_date_nanos function
         */
        TO_DATE_NANOS(),

        /**
         * Support for date nanos type in binary comparisons
         */
        DATE_NANOS_BINARY_COMPARISON(),

        /**
         * Support for mixed comparisons between nanosecond and millisecond dates
         */
        DATE_NANOS_COMPARE_TO_MILLIS(),
        /**
         * Support implicit casting of strings to date nanos
         */
        DATE_NANOS_IMPLICIT_CASTING(),
        /**
         * Support Least and Greatest functions on Date Nanos type
         */
        LEAST_GREATEST_FOR_DATENANOS(),
        /**
         * support date extract function for date nanos
         */
        DATE_NANOS_DATE_EXTRACT(),
        /**
         * Support add and subtract on date nanos
         */
        DATE_NANOS_ADD_SUBTRACT(),
        /**
         * Support for date_trunc function on date nanos type
         */
        DATE_TRUNC_DATE_NANOS(),

        /**
         * Support date nanos values as the field argument to bucket
         */
        DATE_NANOS_BUCKET(),

        /**
         * support aggregations on date nanos
         */
        DATE_NANOS_AGGREGATIONS(),

        /**
         * Support the {@link org.elasticsearch.xpack.esql.expression.predicate.operator.comparison.In} operator for date nanos
         */
        DATE_NANOS_IN_OPERATOR(),
        /**
         * Support running date format function on nanosecond dates
         */
        DATE_NANOS_DATE_FORMAT(),
        /**
         * support date diff function on date nanos type, and mixed nanos/millis
         */
        DATE_NANOS_DATE_DIFF(),
        /**
         * Indicates that https://github.com/elastic/elasticsearch/issues/125439 (incorrect lucene push down for date nanos) is fixed
         */
        FIX_DATE_NANOS_LUCENE_PUSHDOWN_BUG(),
        /**
         * Fixes a bug where dates are incorrectly formatted if a where clause compares nanoseconds to both milliseconds and nanoseconds,
         * e.g. {@code WHERE millis > to_datenanos("2023-10-23T12:15:03.360103847") AND millis < to_datetime("2023-10-23T13:53:55.832")}
         */
        FIX_DATE_NANOS_MIXED_RANGE_PUSHDOWN_BUG(),
        /**
         * DATE_PARSE supports reading timezones
         */
        DATE_PARSE_TZ(),

        /**
         * Support for datetime in least and greatest functions
         */
        LEAST_GREATEST_FOR_DATES,

        /**
         * Support CIDRMatch in CombineDisjunctions rule.
         */
        COMBINE_DISJUNCTIVE_CIDRMATCHES,

        /**
         * Support sending HTTP headers about the status of an async query.
         */
        ASYNC_QUERY_STATUS_HEADERS,

        /**
         * Consider the upper bound when computing the interval in BUCKET auto mode.
         */
        BUCKET_INCLUSIVE_UPPER_BOUND,

        /**
         * Enhanced DATE_TRUNC with arbitrary month and year intervals. (#120302)
         */
        DATE_TRUNC_WITH_ARBITRARY_INTERVALS,

        /**
         * Changed error messages for fields with conflicting types in different indices.
         */
        SHORT_ERROR_MESSAGES_FOR_UNSUPPORTED_FIELDS,

        /**
         * Support for the whole number spans in BUCKET function.
         */
        BUCKET_WHOLE_NUMBER_AS_SPAN,

        /**
         * Allow mixed numeric types in coalesce
         */
        MIXED_NUMERIC_TYPES_IN_COALESCE,

        /**
         * Support for requesting the "SPACE" function.
         */
        SPACE,

        /**
         * Support explicit casting from string literal to DATE_PERIOD or TIME_DURATION.
         */
        CAST_STRING_LITERAL_TO_TEMPORAL_AMOUNT,

        /**
         * Supported the text categorization function "CATEGORIZE".
         */
        CATEGORIZE_V5,

        /**
         * Support for multiple groupings in "CATEGORIZE".
         */
        CATEGORIZE_MULTIPLE_GROUPINGS,
        /**
         * QSTR function
         */
        QSTR_FUNCTION,

        /**
         * MATCH function
         */
        MATCH_FUNCTION,

        /**
         * KQL function
         */
        KQL_FUNCTION,

        /**
         * Hash function
         */
        HASH_FUNCTION,
        /**
         * Hash function aliases such as MD5
         */
        HASH_FUNCTION_ALIASES_V1,

        /**
         * Don't optimize CASE IS NOT NULL function by not requiring the fields to be not null as well.
         * https://github.com/elastic/elasticsearch/issues/112704
         */
        FIXED_WRONG_IS_NOT_NULL_CHECK_ON_CASE,

        /**
         * Compute year differences in full calendar years.
         */
        DATE_DIFF_YEAR_CALENDARIAL,

        /**
         * Fix sorting not allowed on _source and counters.
         */
        SORTING_ON_SOURCE_AND_COUNTERS_FORBIDDEN,

        /**
         * Fix {@code SORT} when the {@code _source} field is not a sort key but
         * <strong>is</strong> being returned.
         */
        SORT_RETURNING_SOURCE_OK,

        /**
         * _source field mapping directives: https://www.elastic.co/guide/en/elasticsearch/reference/current/mapping-source-field.html
         */
        SOURCE_FIELD_MAPPING,

        /**
         * Allow filter per individual aggregation.
         */
        PER_AGG_FILTERING,

        /**
         * Fix {@link #PER_AGG_FILTERING} grouped by ordinals.
         */
        PER_AGG_FILTERING_ORDS,

        /**
         * Support for {@code STD_DEV} aggregation.
         */
        STD_DEV,

        /**
         * Fix for https://github.com/elastic/elasticsearch/issues/114714
         */
        FIX_STATS_BY_FOLDABLE_EXPRESSION,

        /**
         * Adding stats for functions (stack telemetry)
         */
        FUNCTION_STATS,
        /**
         * Fix for an optimization that caused wrong results
         * https://github.com/elastic/elasticsearch/issues/115281
         */
        FIX_FILTER_PUSHDOWN_PAST_STATS,

        /**
         * Send warnings on STATS alias collision
         * https://github.com/elastic/elasticsearch/issues/114970
         */
        STATS_ALIAS_COLLISION_WARNINGS,

        /**
         * This enables 60_usage.yml "Basic ESQL usage....snapshot" version test. See also the next capability.
         */
        SNAPSHOT_TEST_FOR_TELEMETRY(Build.current().isSnapshot()),

        /**
         * This enables 60_usage.yml "Basic ESQL usage....non-snapshot" version test. See also the previous capability.
         */
        NON_SNAPSHOT_TEST_FOR_TELEMETRY(Build.current().isSnapshot() == false),

        /**
         * Support simplified syntax for named parameters for field and function names.
         */
        NAMED_PARAMETER_FOR_FIELD_AND_FUNCTION_NAMES_SIMPLIFIED_SYNTAX(),

        /**
         * Fix pushdown of LIMIT past MV_EXPAND
         */
        ADD_LIMIT_INSIDE_MV_EXPAND,

        DELAY_DEBUG_FN(Build.current().isSnapshot()),

        /** Capability for remote metadata test */
        METADATA_FIELDS_REMOTE_TEST(false),
        /**
         * WIP on Join planning
         * - Introduce BinaryPlan and co
         * - Refactor INLINESTATS and LOOKUP as a JOIN block
         */
        JOIN_PLANNING_V1(Build.current().isSnapshot()),

        /**
         * Support implicit casting from string literal to DATE_PERIOD or TIME_DURATION.
         */
        IMPLICIT_CASTING_STRING_LITERAL_TO_TEMPORAL_AMOUNT,

        /**
         * LOOKUP JOIN
         */
        JOIN_LOOKUP_V12,

        /**
         * LOOKUP JOIN with TEXT fields on the right (right side of the join) (#119473)
         */
        LOOKUP_JOIN_TEXT(JOIN_LOOKUP_V12.isEnabled()),

        /**
         * LOOKUP JOIN skipping MVs and sending warnings (https://github.com/elastic/elasticsearch/issues/118780)
         */
        JOIN_LOOKUP_SKIP_MV_WARNINGS(JOIN_LOOKUP_V12.isEnabled()),

        /**
         * Fix pushing down LIMIT past LOOKUP JOIN in case of multiple matching join keys.
         */
        JOIN_LOOKUP_FIX_LIMIT_PUSHDOWN(JOIN_LOOKUP_V12.isEnabled()),

        /**
         * Fix for https://github.com/elastic/elasticsearch/issues/117054
         */
        FIX_NESTED_FIELDS_NAME_CLASH_IN_INDEXRESOLVER,

        /**
         * Fix for https://github.com/elastic/elasticsearch/issues/114714, again
         */
        FIX_STATS_BY_FOLDABLE_EXPRESSION_2,

        /**
         * Support the "METADATA _score" directive to enable _score column.
         */
        METADATA_SCORE,

        /**
         * Term function
         */
        TERM_FUNCTION(Build.current().isSnapshot()),

        /**
         * Additional types for match function and operator
         */
        MATCH_ADDITIONAL_TYPES,

        /**
         * Fix for regex folding with case-insensitive pattern https://github.com/elastic/elasticsearch/issues/118371
         */
        FIXED_REGEX_FOLD,

        /**
         * Full text functions can be used in disjunctions
         */
        FULL_TEXT_FUNCTIONS_DISJUNCTIONS,

        /**
         * Change field caps response for semantic_text fields to be reported as text
         */
        SEMANTIC_TEXT_FIELD_CAPS,

        /**
         * Support named argument for function in map format.
         */
        OPTIONAL_NAMED_ARGUMENT_MAP_FOR_FUNCTION(Build.current().isSnapshot()),

        /**
         * Disabled support for index aliases in lookup joins
         */
        LOOKUP_JOIN_NO_ALIASES(JOIN_LOOKUP_V12.isEnabled()),

        /**
         * Full text functions can be used in disjunctions as they are implemented in compute engine
         */
        FULL_TEXT_FUNCTIONS_DISJUNCTIONS_COMPUTE_ENGINE,

        /**
         * Support match options in match function
         */
        MATCH_FUNCTION_OPTIONS,

        /**
         * Support options in the query string function.
         */
        QUERY_STRING_FUNCTION_OPTIONS,

        /**
         * Support for aggregate_metric_double type
         */
        AGGREGATE_METRIC_DOUBLE(AGGREGATE_METRIC_DOUBLE_FEATURE_FLAG),

        /**
         * Support for partial subset of metrics in aggregate_metric_double type
         */
        AGGREGATE_METRIC_DOUBLE_PARTIAL_SUBMETRICS(AGGREGATE_METRIC_DOUBLE_FEATURE_FLAG),

        /**
         * Support change point detection "CHANGE_POINT".
         */
        CHANGE_POINT,

        /**
         * Fix for https://github.com/elastic/elasticsearch/issues/120817
         * and https://github.com/elastic/elasticsearch/issues/120803
         * Support for queries that have multiple SORTs that cannot become TopN
         */
        REMOVE_REDUNDANT_SORT,

        /**
         * Fixes a series of issues with inlinestats which had an incomplete implementation after lookup and inlinestats
         * were refactored.
         */
        INLINESTATS_V6(EsqlPlugin.INLINESTATS_FEATURE_FLAG),

        /**
         * Support partial_results
         */
        SUPPORT_PARTIAL_RESULTS,

        /**
         * Support for rendering aggregate_metric_double type
         */
        AGGREGATE_METRIC_DOUBLE_RENDERING(AGGREGATE_METRIC_DOUBLE_FEATURE_FLAG),

        /**
         * Support for FORK command
         */
        FORK(Build.current().isSnapshot()),

        /**
         * Support for RERANK command
         */
        RERANK(Build.current().isSnapshot()),

        /**
         * Support for COMPLETION command
         */
        COMPLETION(Build.current().isSnapshot()),

        /**
         * Allow mixed numeric types in conditional functions - case, greatest and least
         */
        MIXED_NUMERIC_TYPES_IN_CASE_GREATEST_LEAST,

        /**
         * Support for RRF command
         */
        RRF(Build.current().isSnapshot()),

        /**
         * Lucene query pushdown to StartsWith and EndsWith functions.
         * This capability was created to avoid receiving wrong warnings from old nodes in mixed clusters
         */
        STARTS_WITH_ENDS_WITH_LUCENE_PUSHDOWN,

        /**
         * Full text functions can be scored when being part of a disjunction
         */
        FULL_TEXT_FUNCTIONS_DISJUNCTIONS_SCORE,

        /**
         * Support for multi-match function.
         */
        MULTI_MATCH_FUNCTION(Build.current().isSnapshot()),

        /**
         * Do {@code TO_LOWER} and {@code TO_UPPER} process all field values?
         */
        TO_LOWER_MV,

        /**
         * Use double parameter markers to represent field or function names.
         */
        DOUBLE_PARAMETER_MARKERS_FOR_IDENTIFIERS,

        /**
         * Non full text functions do not contribute to score
         */
        NON_FULL_TEXT_FUNCTIONS_SCORING,

        /**
         * Support for to_aggregate_metric_double function
         */
        AGGREGATE_METRIC_DOUBLE_CONVERT_TO(AGGREGATE_METRIC_DOUBLE_FEATURE_FLAG),

        /**
         * The {@code _query} API now reports the original types.
         */
        REPORT_ORIGINAL_TYPES,

        /**
         * The metrics command
         */
        METRICS_COMMAND(Build.current().isSnapshot()),

        /**
         * Are the {@code documents_found} and {@code values_loaded} fields available
         * in the response and profile?
         */
        DOCUMENTS_FOUND_AND_VALUES_LOADED,

        /**
         * Index component selector syntax (my-data-stream-name::failures)
         */
        INDEX_COMPONENT_SELECTORS,

        /**
         * Make numberOfChannels consistent with layout in DefaultLayout by removing duplicated ChannelSet.
         */
        MAKE_NUMBER_OF_CHANNELS_CONSISTENT_WITH_LAYOUT,

        /**
         * Support for sorting when aggregate_metric_doubles are present
         */
        AGGREGATE_METRIC_DOUBLE_SORTING(AGGREGATE_METRIC_DOUBLE_FEATURE_FLAG),

        /**
         * Supercedes {@link Cap#MAKE_NUMBER_OF_CHANNELS_CONSISTENT_WITH_LAYOUT}.
         */
        FIX_REPLACE_MISSING_FIELD_WITH_NULL_DUPLICATE_NAME_ID_IN_LAYOUT,

        /**
         * Support for filter in converted null.
         * See <a href="https://github.com/elastic/elasticsearch/issues/125832"> ESQL: Fix `NULL` handling in `IN` clause #125832 </a>
         */
        FILTER_IN_CONVERTED_NULL,

        /**
         * When creating constant null blocks in {@link org.elasticsearch.compute.lucene.ValuesSourceReaderOperator}, we also handed off
         * the ownership of that block - but didn't account for the fact that the caller might close it, leading to double releases
         * in some union type queries. C.f. https://github.com/elastic/elasticsearch/issues/125850
         */
        FIX_DOUBLY_RELEASED_NULL_BLOCKS_IN_VALUESOURCEREADER,

        /**
         * Listing queries and getting information on a specific query.
         */
        QUERY_MONITORING,

        /**
         * Support max_over_time aggregation that gets evaluated per time-series
         */
        MAX_OVER_TIME(Build.current().isSnapshot()),

        /**
         * Support streaming of sub plan results
         */
        FORK_V3(Build.current().isSnapshot()),

        /**
         * Support for the {@code leading_zeros} named parameter.
         */
        TO_IP_LEADING_ZEROS,

        /**
         * Does the usage information for ESQL contain a histogram of {@code took} values?
         */
        USAGE_CONTAINS_TOOK,

        /**
         * Support avg_over_time aggregation that gets evaluated per time-series
         */
        AVG_OVER_TIME(Build.current().isSnapshot()),

        /**
         * Support loading of ip fields if they are not indexed.
         */
        LOADING_NON_INDEXED_IP_FIELDS,

        /**
         * During resolution (pre-analysis) we have to consider that joins or enriches can override EVALuated values
         * https://github.com/elastic/elasticsearch/issues/126419
         */
        FIX_JOIN_MASKING_EVAL,

        /**
         * Support last_over_time aggregation that gets evaluated per time-series
         */
        LAST_OVER_TIME(Build.current().isSnapshot()),

        /**
         * Support for the SAMPLE command
         */
        SAMPLE(Build.current().isSnapshot()),

        /**
         * The {@code _query} API now gives a cast recommendation if multiple types are found in certain instances.
         */
        SUGGESTED_CAST,

        /**
         * Guards a bug fix matching {@code TO_LOWER(f) == ""}.
         */
        TO_LOWER_EMPTY_STRING,

        /**
<<<<<<< HEAD
         * Resolve groupings before resolving references to groupings in the aggregations.
         */
        RESOLVE_GROUPINGS_BEFORE_RESOLVING_REFERENCES_TO_GROUPINGS_IN_AGGREGATIONS;
=======
         * Support min_over_time aggregation that gets evaluated per time-series
         */
        MIN_OVER_TIME(Build.current().isSnapshot()),

        /**
         * Support first_over_time aggregation that gets evaluated per time-series
         */
        FIRST_OVER_TIME(Build.current().isSnapshot()),

        ;
>>>>>>> 8047250e

        private final boolean enabled;

        Cap() {
            this.enabled = true;
        };

        Cap(boolean enabled) {
            this.enabled = enabled;
        };

        Cap(FeatureFlag featureFlag) {
            this.enabled = featureFlag.isEnabled();
        }

        public boolean isEnabled() {
            return enabled;
        }

        public String capabilityName() {
            return name().toLowerCase(Locale.ROOT);
        }
    }

    public static final Set<String> CAPABILITIES = capabilities(false);

    /**
     * Get a {@link Set} of all capabilities. If the {@code all} parameter is {@code false}
     * then only <strong>enabled</strong> capabilities are returned - otherwise <strong>all</strong>
     * known capabilities are returned.
     */
    public static Set<String> capabilities(boolean all) {
        List<String> caps = new ArrayList<>();
        for (Cap cap : Cap.values()) {
            if (all || cap.isEnabled()) {
                caps.add(cap.capabilityName());
            }
        }

        /*
         * Add all of our cluster features without the leading "esql."
         */
        for (NodeFeature feature : new EsqlFeatures().getFeatures()) {
            caps.add(cap(feature));
        }
        return Set.copyOf(caps);
    }

    /**
     * Convert a {@link NodeFeature} from {@link EsqlFeatures} into a
     * capability.
     */
    public static String cap(NodeFeature feature) {
        assert feature.id().startsWith("esql.");
        return feature.id().substring("esql.".length());
    }
}<|MERGE_RESOLUTION|>--- conflicted
+++ resolved
@@ -1057,22 +1057,19 @@
         TO_LOWER_EMPTY_STRING,
 
         /**
-<<<<<<< HEAD
+         * Support min_over_time aggregation that gets evaluated per time-series
+         */
+        MIN_OVER_TIME(Build.current().isSnapshot()),
+
+        /**
+         * Support first_over_time aggregation that gets evaluated per time-series
+         */
+        FIRST_OVER_TIME(Build.current().isSnapshot()),
+
+        /**
          * Resolve groupings before resolving references to groupings in the aggregations.
          */
         RESOLVE_GROUPINGS_BEFORE_RESOLVING_REFERENCES_TO_GROUPINGS_IN_AGGREGATIONS;
-=======
-         * Support min_over_time aggregation that gets evaluated per time-series
-         */
-        MIN_OVER_TIME(Build.current().isSnapshot()),
-
-        /**
-         * Support first_over_time aggregation that gets evaluated per time-series
-         */
-        FIRST_OVER_TIME(Build.current().isSnapshot()),
-
-        ;
->>>>>>> 8047250e
 
         private final boolean enabled;
 

/*
 * Copyright Elasticsearch B.V. and/or licensed to Elasticsearch B.V. under one
 * or more contributor license agreements. Licensed under the Elastic License
 * 2.0; you may not use this file except in compliance with the Elastic License
 * 2.0.
 */

package org.elasticsearch.xpack.esql.action;

import org.elasticsearch.Build;
import org.elasticsearch.common.util.FeatureFlag;
import org.elasticsearch.features.NodeFeature;
import org.elasticsearch.rest.action.admin.cluster.RestNodesCapabilitiesAction;
import org.elasticsearch.xpack.esql.core.plugin.EsqlCorePlugin;
import org.elasticsearch.xpack.esql.plugin.EsqlFeatures;
import org.elasticsearch.xpack.esql.plugin.EsqlPlugin;

import java.util.ArrayList;
import java.util.List;
import java.util.Locale;
import java.util.Set;

/**
 * A {@link Set} of "capabilities" supported by the {@link RestEsqlQueryAction}
 * and {@link RestEsqlAsyncQueryAction} APIs. These are exposed over the
 * {@link RestNodesCapabilitiesAction} and we use them to enable tests.
 */
public class EsqlCapabilities {
    public enum Cap {

        /**
         * Support for function {@code BIT_LENGTH}. Done in #115792
         */
        FN_BIT_LENGTH,

        /**
         * Support for function {@code BYTE_LENGTH}.
         */
        FN_BYTE_LENGTH,

        /**
         * Support for function {@code REVERSE}.
         */
        FN_REVERSE,

        /**
         * Support for reversing whole grapheme clusters. This is not supported
         * on JDK versions less than 20 which are not supported in ES 9.0.0+ but this
         * exists to keep the {@code 8.x} branch similar to the {@code main} branch.
         */
        FN_REVERSE_GRAPHEME_CLUSTERS,

        /**
         * Support for function {@code CBRT}. Done in #108574.
         */
        FN_CBRT,

        /**
         * Support for function {@code HYPOT}.
         */
        FN_HYPOT,

        /**
         * Support for {@code MV_APPEND} function. #107001
         */
        FN_MV_APPEND,

        /**
         * Support for {@code MV_MEDIAN_ABSOLUTE_DEVIATION} function.
         */
        FN_MV_MEDIAN_ABSOLUTE_DEVIATION,

        /**
         * Support for {@code MV_PERCENTILE} function.
         */
        FN_MV_PERCENTILE,

        /**
         * Support for function {@code IP_PREFIX}.
         */
        FN_IP_PREFIX,

        /**
         * Fix on function {@code SUBSTRING} that makes it not return null on empty strings.
         */
        FN_SUBSTRING_EMPTY_NULL,

        /**
         * All functions that take TEXT should never emit TEXT, only KEYWORD. #114334
         */
        FUNCTIONS_NEVER_EMIT_TEXT,

        /**
         * Support for the {@code INLINESTATS} syntax.
         */
        INLINESTATS(EsqlPlugin.INLINESTATS_FEATURE_FLAG),

        /**
         * Support for the expressions in grouping in {@code INLINESTATS} syntax.
         */
        INLINESTATS_V2(EsqlPlugin.INLINESTATS_FEATURE_FLAG),

        /**
         * Support for aggregation function {@code TOP}.
         */
        AGG_TOP,

        /**
         * Support for booleans in aggregations {@code MAX} and {@code MIN}.
         */
        AGG_MAX_MIN_BOOLEAN_SUPPORT,

        /**
         * Support for ips in aggregations {@code MAX} and {@code MIN}.
         */
        AGG_MAX_MIN_IP_SUPPORT,

        /**
         * Support for strings in aggregations {@code MAX} and {@code MIN}.
         */
        AGG_MAX_MIN_STRING_SUPPORT,

        /**
         * Support for booleans in {@code TOP} aggregation.
         */
        AGG_TOP_BOOLEAN_SUPPORT,

        /**
         * Support for ips in {@code TOP} aggregation.
         */
        AGG_TOP_IP_SUPPORT,

        /**
         * Support for {@code keyword} and {@code text} fields in {@code TOP} aggregation.
         */
        AGG_TOP_STRING_SUPPORT,

        /**
         * {@code CASE} properly handling multivalue conditions.
         */
        CASE_MV,

        /**
         * Support for loading values over enrich. This is supported by all versions of ESQL but not
         * the unit test CsvTests.
         */
        ENRICH_LOAD,

        /**
         * Optimization for ST_CENTROID changed some results in cartesian data. #108713
         */
        ST_CENTROID_AGG_OPTIMIZED,

        /**
         * Support for requesting the "_ignored" metadata field.
         */
        METADATA_IGNORED_FIELD,

        /**
         * LOOKUP command with
         * - tables using syntax {@code "tables": {"type": [<values>]}}
         * - fixed variable shadowing
         * - fixed Join.references(), requiring breaking change to Join serialization
         */
        LOOKUP_V4(Build.current().isSnapshot()),

        /**
         * Support for requesting the "REPEAT" command.
         */
        REPEAT,

        /**
         * Cast string literals to datetime in addition and subtraction when the other side is a date or time interval.
         */
        STRING_LITERAL_AUTO_CASTING_TO_DATETIME_ADD_SUB,

        /**
         * Support for named or positional parameters in EsqlQueryRequest.
         */
        NAMED_POSITIONAL_PARAMETER,

        /**
         * Support multiple field mappings if appropriate conversion function is used (union types)
         */
        UNION_TYPES,

        /**
         * Support for function {@code ST_DISTANCE}. Done in #108764.
         */
        ST_DISTANCE,

        /**
         * Fix determination of CRS types in spatial functions when folding.
         */
        SPATIAL_FUNCTIONS_FIX_CRSTYPE_FOLDING,

        /**
         * Enable spatial predicate functions to support multi-values. Done in #112063.
         */
        SPATIAL_PREDICATES_SUPPORT_MULTIVALUES,

        /**
         * Enable spatial distance function to support multi-values. Done in #114836.
         */
        SPATIAL_DISTANCE_SUPPORTS_MULTIVALUES,

        /**
         * Support a number of fixes and enhancements to spatial distance pushdown. Done in #112938.
         */
        SPATIAL_DISTANCE_PUSHDOWN_ENHANCEMENTS,

        /**
         * Fix for spatial centroid when no records are found.
         */
        SPATIAL_CENTROID_NO_RECORDS,

        /**
         * Fix to GROK and DISSECT that allows extracting attributes with the same name as the input
         * https://github.com/elastic/elasticsearch/issues/110184
         */
        GROK_DISSECT_MASKING,

        /**
         * Support for quoting index sources in double quotes.
         */
        DOUBLE_QUOTES_SOURCE_ENCLOSING,

        /**
         * Support for WEIGHTED_AVG function.
         */
        AGG_WEIGHTED_AVG,

        /**
         * Fix for union-types when aggregating over an inline conversion with casting operator. Done in #110476.
         */
        UNION_TYPES_AGG_CAST,

        /**
         * Fix to GROK validation in case of multiple fields with same name and different types
         * https://github.com/elastic/elasticsearch/issues/110533
         */
        GROK_VALIDATION,

        /**
         * Fix for union-types when aggregating over an inline conversion with conversion function. Done in #110652.
         */
        UNION_TYPES_INLINE_FIX,

        /**
         * Fix for union-types when sorting a type-casted field. We changed how we remove synthetic union-types fields.
         */
        UNION_TYPES_REMOVE_FIELDS,

        /**
         * Fix for union-types when renaming unrelated columns.
         * https://github.com/elastic/elasticsearch/issues/111452
         */
        UNION_TYPES_FIX_RENAME_RESOLUTION,

        /**
         * Fix for union-types when some indexes are missing the required field. Done in #111932.
         */
        UNION_TYPES_MISSING_FIELD,

        /**
         * Fix for widening of short numeric types in union-types. Done in #112610
         */
        UNION_TYPES_NUMERIC_WIDENING,

        /**
         * Fix a parsing issue where numbers below Long.MIN_VALUE threw an exception instead of parsing as doubles.
         * see <a href="https://github.com/elastic/elasticsearch/issues/104323"> Parsing large numbers is inconsistent #104323 </a>
         */
        FIX_PARSING_LARGE_NEGATIVE_NUMBERS,

        /**
         * Fix the status code returned when trying to run count_distinct on the _source type (which is not supported).
         * see <a href="https://github.com/elastic/elasticsearch/issues/105240">count_distinct(_source) returns a 500 response</a>
         */
        FIX_COUNT_DISTINCT_SOURCE_ERROR,

        /**
         * Use RangeQuery for BinaryComparison on DateTime fields.
         */
        RANGEQUERY_FOR_DATETIME,

        /**
         * Enforce strict type checking on ENRICH range types, and warnings for KEYWORD parsing at runtime. Done in #115091.
         */
        ENRICH_STRICT_RANGE_TYPES,

        /**
         * Fix for non-unique attribute names in ROW and logical plans.
         * https://github.com/elastic/elasticsearch/issues/110541
         */
        UNIQUE_NAMES,

        /**
         * Make attributes of GROK/DISSECT adjustable and fix a shadowing bug when pushing them down past PROJECT.
         * https://github.com/elastic/elasticsearch/issues/108008
         */
        FIXED_PUSHDOWN_PAST_PROJECT,

        /**
         * Adds the {@code MV_PSERIES_WEIGHTED_SUM} function for converting sorted lists of numbers into
         * a bounded score. This is a generalization of the
         * <a href="https://en.wikipedia.org/wiki/Riemann_zeta_function">riemann zeta function</a> but we
         * don't name it that because we don't support complex numbers and don't want to make folks think
         * of mystical number theory things. This is just a weighted sum that is adjacent to magic.
         */
        MV_PSERIES_WEIGHTED_SUM,

        /**
         * Support for match operator as a colon. Previous support for match operator as MATCH has been removed
         */
        MATCH_OPERATOR_COLON,

        /**
         * Removing support for the {@code META} keyword.
         */
        NO_META,

        /**
         * Add CombineBinaryComparisons rule.
         */
        COMBINE_BINARY_COMPARISONS,

        /**
         * Support for nanosecond dates as a data type
         */
        DATE_NANOS_TYPE(),

        /**
         * Support for to_date_nanos function
         */
        TO_DATE_NANOS(),

        /**
         * Support for date nanos type in binary comparisons
         */
        DATE_NANOS_BINARY_COMPARISON(),

        /**
         * Support Least and Greatest functions on Date Nanos type
         */
        LEAST_GREATEST_FOR_DATENANOS(),

        /**
         * Support add and subtract on date nanos
         */
        DATE_NANOS_ADD_SUBTRACT(),
        /**
         * Support for date_trunc function on date nanos type
         */
        DATE_TRUNC_DATE_NANOS(),

        /**
         * support aggregations on date nanos
         */
        DATE_NANOS_AGGREGATIONS(),

        /**
         * Support for datetime in least and greatest functions
         */
        LEAST_GREATEST_FOR_DATES,

        /**
         * Support CIDRMatch in CombineDisjunctions rule.
         */
        COMBINE_DISJUNCTIVE_CIDRMATCHES,

        /**
         * Support sending HTTP headers about the status of an async query.
         */
        ASYNC_QUERY_STATUS_HEADERS,

        /**
         * Consider the upper bound when computing the interval in BUCKET auto mode.
         */
        BUCKET_INCLUSIVE_UPPER_BOUND,

        /**
         * Changed error messages for fields with conflicting types in different indices.
         */
        SHORT_ERROR_MESSAGES_FOR_UNSUPPORTED_FIELDS,

        /**
         * Support for the whole number spans in BUCKET function.
         */
        BUCKET_WHOLE_NUMBER_AS_SPAN,

        /**
         * Allow mixed numeric types in coalesce
         */
        MIXED_NUMERIC_TYPES_IN_COALESCE,

        /**
         * Support for requesting the "SPACE" function.
         */
        SPACE,

        /**
         * Support explicit casting from string literal to DATE_PERIOD or TIME_DURATION.
         */
        CAST_STRING_LITERAL_TO_TEMPORAL_AMOUNT,

        /**
         * Supported the text categorization function "CATEGORIZE".
         */
<<<<<<< HEAD
        CATEGORIZE_V5(Build.current().isSnapshot()),
=======
        CATEGORIZE_V4,
>>>>>>> 76a382a7

        /**
         * QSTR function
         */
        QSTR_FUNCTION,

        /**
         * MATCH function
         */
        MATCH_FUNCTION,

        /**
         * KQL function
         */
        KQL_FUNCTION(Build.current().isSnapshot()),

        /**
         * Don't optimize CASE IS NOT NULL function by not requiring the fields to be not null as well.
         * https://github.com/elastic/elasticsearch/issues/112704
         */
        FIXED_WRONG_IS_NOT_NULL_CHECK_ON_CASE,

        /**
         * Compute year differences in full calendar years.
         */
        DATE_DIFF_YEAR_CALENDARIAL,

        /**
         * Fix sorting not allowed on _source and counters.
         */
        SORTING_ON_SOURCE_AND_COUNTERS_FORBIDDEN,

        /**
         * Fix {@code SORT} when the {@code _source} field is not a sort key but
         * <strong>is</strong> being returned.
         */
        SORT_RETURNING_SOURCE_OK,

        /**
         * Allow filter per individual aggregation.
         */
        PER_AGG_FILTERING,

        /**
         * Fix {@link #PER_AGG_FILTERING} grouped by ordinals.
         */
        PER_AGG_FILTERING_ORDS,

        /**
         * Support for {@code STD_DEV} aggregation.
         */
        STD_DEV,

        /**
         * Fix for https://github.com/elastic/elasticsearch/issues/114714
         */
        FIX_STATS_BY_FOLDABLE_EXPRESSION,

        /**
         * Adding stats for functions (stack telemetry)
         */
        FUNCTION_STATS,
        /**
         * Support for semantic_text field mapping
         */
        SEMANTIC_TEXT_TYPE(EsqlCorePlugin.SEMANTIC_TEXT_FEATURE_FLAG),
        /**
         * Fix for an optimization that caused wrong results
         * https://github.com/elastic/elasticsearch/issues/115281
         */
        FIX_FILTER_PUSHDOWN_PAST_STATS,

        /**
         * Send warnings on STATS alias collision
         * https://github.com/elastic/elasticsearch/issues/114970
         */
        STATS_ALIAS_COLLISION_WARNINGS,

        /**
         * This enables 60_usage.yml "Basic ESQL usage....snapshot" version test. See also the next capability.
         */
        SNAPSHOT_TEST_FOR_TELEMETRY(Build.current().isSnapshot()),

        /**
         * This enables 60_usage.yml "Basic ESQL usage....non-snapshot" version test. See also the previous capability.
         */
        NON_SNAPSHOT_TEST_FOR_TELEMETRY(Build.current().isSnapshot() == false),

        /**
         * Support simplified syntax for named parameters for field and function names.
         */
        NAMED_PARAMETER_FOR_FIELD_AND_FUNCTION_NAMES_SIMPLIFIED_SYNTAX(Build.current().isSnapshot()),

        /**
         * Fix pushdown of LIMIT past MV_EXPAND
         */
        ADD_LIMIT_INSIDE_MV_EXPAND,

        DELAY_DEBUG_FN(Build.current().isSnapshot()),

        /** Capability for remote metadata test */
        METADATA_FIELDS_REMOTE_TEST(false),
        /**
         * WIP on Join planning
         * - Introduce BinaryPlan and co
         * - Refactor INLINESTATS and LOOKUP as a JOIN block
         */
        JOIN_PLANNING_V1(Build.current().isSnapshot()),

        /**
         * Support implicit casting from string literal to DATE_PERIOD or TIME_DURATION.
         */
        IMPLICIT_CASTING_STRING_LITERAL_TO_TEMPORAL_AMOUNT,

        /**
         * LOOKUP JOIN
         */
        JOIN_LOOKUP_V3(Build.current().isSnapshot()),

        /**
         * Fix for https://github.com/elastic/elasticsearch/issues/117054
         */
        FIX_NESTED_FIELDS_NAME_CLASH_IN_INDEXRESOLVER,

        /**
         * support for aggregations on semantic_text
         */
        SEMANTIC_TEXT_AGGREGATIONS(EsqlCorePlugin.SEMANTIC_TEXT_FEATURE_FLAG),

        /**
         * Fix for https://github.com/elastic/elasticsearch/issues/114714, again
         */
        FIX_STATS_BY_FOLDABLE_EXPRESSION_2,

        /**
         * Support the "METADATA _score" directive to enable _score column.
         */
        METADATA_SCORE(Build.current().isSnapshot());

        private final boolean enabled;

        Cap() {
            this.enabled = true;
        };

        Cap(boolean enabled) {
            this.enabled = enabled;
        };

        Cap(FeatureFlag featureFlag) {
            this.enabled = featureFlag.isEnabled();
        }

        public boolean isEnabled() {
            return enabled;
        }

        public String capabilityName() {
            return name().toLowerCase(Locale.ROOT);
        }
    }

    public static final Set<String> CAPABILITIES = capabilities(false);

    /**
     * Get a {@link Set} of all capabilities. If the {@code all} parameter is {@code false}
     * then only <strong>enabled</strong> capabilities are returned - otherwise <strong>all</strong>
     * known capabilities are returned.
     */
    public static Set<String> capabilities(boolean all) {
        List<String> caps = new ArrayList<>();
        for (Cap cap : Cap.values()) {
            if (all || cap.isEnabled()) {
                caps.add(cap.capabilityName());
            }
        }

        /*
         * Add all of our cluster features without the leading "esql."
         */
        for (NodeFeature feature : new EsqlFeatures().getFeatures()) {
            caps.add(cap(feature));
        }
        return Set.copyOf(caps);
    }

    /**
     * Convert a {@link NodeFeature} from {@link EsqlFeatures} into a
     * capability.
     */
    public static String cap(NodeFeature feature) {
        assert feature.id().startsWith("esql.");
        return feature.id().substring("esql.".length());
    }
}<|MERGE_RESOLUTION|>--- conflicted
+++ resolved
@@ -407,11 +407,7 @@
         /**
          * Supported the text categorization function "CATEGORIZE".
          */
-<<<<<<< HEAD
-        CATEGORIZE_V5(Build.current().isSnapshot()),
-=======
-        CATEGORIZE_V4,
->>>>>>> 76a382a7
+        CATEGORIZE_V5,
 
         /**
          * QSTR function

/*
 * Copyright Elasticsearch B.V. and/or licensed to Elasticsearch B.V. under one
 * or more contributor license agreements. Licensed under the Elastic License
 * 2.0; you may not use this file except in compliance with the Elastic License
 * 2.0.
 */

package org.elasticsearch.xpack.esql.action;

import org.elasticsearch.Build;
import org.elasticsearch.cluster.metadata.DataStream;
import org.elasticsearch.common.util.FeatureFlag;
import org.elasticsearch.features.NodeFeature;
import org.elasticsearch.rest.action.admin.cluster.RestNodesCapabilitiesAction;
import org.elasticsearch.xpack.esql.plugin.EsqlFeatures;
import org.elasticsearch.xpack.esql.plugin.EsqlPlugin;

import java.util.ArrayList;
import java.util.List;
import java.util.Locale;
import java.util.Set;

import static org.elasticsearch.xpack.esql.core.plugin.EsqlCorePlugin.AGGREGATE_METRIC_DOUBLE_FEATURE_FLAG;

/**
 * A {@link Set} of "capabilities" supported by the {@link RestEsqlQueryAction}
 * and {@link RestEsqlAsyncQueryAction} APIs. These are exposed over the
 * {@link RestNodesCapabilitiesAction} and we use them to enable tests.
 */
public class EsqlCapabilities {
    public enum Cap {
        /**
         * Introduction of {@code MV_SORT}, {@code MV_SLICE}, and {@code MV_ZIP}.
         * Added in #106095.
         */
        MV_SORT,

        /**
         * When we disabled some broken optimizations around {@code nullable}.
         * Fixed in #105691.
         */
        DISABLE_NULLABLE_OPTS,

        /**
         * Introduction of {@code ST_X} and {@code ST_Y}. Added in #105768.
         */
        ST_X_Y,

        /**
         * Changed precision of {@code geo_point} and {@code cartesian_point} fields, by loading from source into WKB. Done in #103691.
         */
        SPATIAL_POINTS_FROM_SOURCE,

        /**
         * Support for loading {@code geo_shape} and {@code cartesian_shape} fields. Done in #104269.
         */
        SPATIAL_SHAPES,

        /**
         * Support for spatial aggregation {@code ST_CENTROID}. Done in #104269.
         */
        ST_CENTROID_AGG,

        /**
         * Support for spatial aggregation {@code ST_INTERSECTS}. Done in #104907.
         */
        ST_INTERSECTS,

        /**
         * Support for spatial aggregation {@code ST_CONTAINS} and {@code ST_WITHIN}. Done in #106503.
         */
        ST_CONTAINS_WITHIN,

        /**
         * Support for spatial aggregation {@code ST_DISJOINT}. Done in #107007.
         */
        ST_DISJOINT,

        /**
         * The introduction of the {@code VALUES} agg.
         */
        AGG_VALUES,

        /**
         * Expand the {@code VALUES} agg to cover spatial types.
         */
        AGG_VALUES_SPATIAL,

        /**
         * Does ESQL support async queries.
         */
        ASYNC_QUERY,

        /**
         * Does ESQL support FROM OPTIONS?
         */
        @Deprecated
        FROM_OPTIONS,

        /**
         * Cast string literals to a desired data type.
         */
        STRING_LITERAL_AUTO_CASTING,

        /**
         * Base64 encoding and decoding functions.
         */
        BASE64_DECODE_ENCODE,

        /**
         * Support for the :: casting operator
         */
        CASTING_OPERATOR,

        /**
         * Support for the ::date casting operator
         */
        CASTING_OPERATOR_FOR_DATE,

        /**
         * Blocks can be labelled with {@link org.elasticsearch.compute.data.Block.MvOrdering#SORTED_ASCENDING} for optimizations.
         */
        MV_ORDERING_SORTED_ASCENDING,

        /**
         * Support for metrics counter fields
         */
        METRICS_COUNTER_FIELDS,

        /**
         * Cast string literals to a desired data type for IN predicate and more types for BinaryComparison.
         */
        STRING_LITERAL_AUTO_CASTING_EXTENDED,
        /**
         * Support for metadata fields.
         */
        METADATA_FIELDS,

        /**
         * Support specifically for *just* the _index METADATA field. Used by CsvTests, since that is the only metadata field currently
         * supported.
         */
        INDEX_METADATA_FIELD,

        /**
         * Support for timespan units abbreviations
         */
        TIMESPAN_ABBREVIATIONS,

        /**
         * Support metrics counter types
         */
        COUNTER_TYPES,

        /**
         * Support for function {@code BIT_LENGTH}. Done in #115792
         */
        FN_BIT_LENGTH,

        /**
         * Support for function {@code BYTE_LENGTH}.
         */
        FN_BYTE_LENGTH,

        /**
         * Support for function {@code REVERSE}.
         */
        FN_REVERSE,

        /**
         * Support for reversing whole grapheme clusters. This is not supported
         * on JDK versions less than 20 which are not supported in ES 9.0.0+ but this
         * exists to keep the {@code 8.x} branch similar to the {@code main} branch.
         */
        FN_REVERSE_GRAPHEME_CLUSTERS,

        /**
         * Support for function {@code CBRT}. Done in #108574.
         */
        FN_CBRT,

        /**
         * Support for function {@code HYPOT}.
         */
        FN_HYPOT,

        /**
         * Support for {@code MV_APPEND} function. #107001
         */
        FN_MV_APPEND,

        /**
         * Support for {@code MV_MEDIAN_ABSOLUTE_DEVIATION} function.
         */
        FN_MV_MEDIAN_ABSOLUTE_DEVIATION,

        /**
         * Support for {@code MV_PERCENTILE} function.
         */
        FN_MV_PERCENTILE,

        /**
         * Support for function {@code IP_PREFIX}.
         */
        FN_IP_PREFIX,

        /**
         * Fix on function {@code SUBSTRING} that makes it not return null on empty strings.
         */
        FN_SUBSTRING_EMPTY_NULL,

        /**
         * Fixes on function {@code ROUND} that avoid it throwing exceptions on runtime for unsigned long cases.
         */
        FN_ROUND_UL_FIXES,

        /**
         * Fixes for multiple functions not serializing their source, and emitting warnings with wrong line number and text.
         */
        FUNCTIONS_SOURCE_SERIALIZATION_WARNINGS,

        /**
         * All functions that take TEXT should never emit TEXT, only KEYWORD. #114334
         */
        FUNCTIONS_NEVER_EMIT_TEXT,

        /**
         * Support for the {@code INLINESTATS} syntax.
         */
        INLINESTATS(EsqlPlugin.INLINESTATS_FEATURE_FLAG),

        /**
         * Support for the expressions in grouping in {@code INLINESTATS} syntax.
         */
        INLINESTATS_V2(EsqlPlugin.INLINESTATS_FEATURE_FLAG),

        /**
         * Support for aggregation function {@code TOP}.
         */
        AGG_TOP,

        /**
         * Support for booleans in aggregations {@code MAX} and {@code MIN}.
         */
        AGG_MAX_MIN_BOOLEAN_SUPPORT,

        /**
         * Support for ips in aggregations {@code MAX} and {@code MIN}.
         */
        AGG_MAX_MIN_IP_SUPPORT,

        /**
         * Support for strings in aggregations {@code MAX} and {@code MIN}.
         */
        AGG_MAX_MIN_STRING_SUPPORT,

        /**
         * Support for booleans in {@code TOP} aggregation.
         */
        AGG_TOP_BOOLEAN_SUPPORT,

        /**
         * Support for ips in {@code TOP} aggregation.
         */
        AGG_TOP_IP_SUPPORT,

        /**
         * Support for {@code keyword} and {@code text} fields in {@code TOP} aggregation.
         */
        AGG_TOP_STRING_SUPPORT,

        /**
         * {@code CASE} properly handling multivalue conditions.
         */
        CASE_MV,

        /**
         * Support for loading values over enrich. This is supported by all versions of ESQL but not
         * the unit test CsvTests.
         */
        ENRICH_LOAD,

        /**
         * Optimization for ST_CENTROID changed some results in cartesian data. #108713
         */
        ST_CENTROID_AGG_OPTIMIZED,

        /**
         * Support for requesting the "_ignored" metadata field.
         */
        METADATA_IGNORED_FIELD,

        /**
         * LOOKUP command with
         * - tables using syntax {@code "tables": {"type": [<values>]}}
         * - fixed variable shadowing
         * - fixed Join.references(), requiring breaking change to Join serialization
         */
        LOOKUP_V4(Build.current().isSnapshot()),

        /**
         * Support for requesting the "REPEAT" command.
         */
        REPEAT,

        /**
         * Cast string literals to datetime in addition and subtraction when the other side is a date or time interval.
         */
        STRING_LITERAL_AUTO_CASTING_TO_DATETIME_ADD_SUB,

        /**
         * Support for named or positional parameters in EsqlQueryRequest.
         */
        NAMED_POSITIONAL_PARAMETER,

        /**
         * Support multiple field mappings if appropriate conversion function is used (union types)
         */
        UNION_TYPES,

        /**
         * Support unmapped using the INSIST keyword.
         */
        UNMAPPED_FIELDS(Build.current().isSnapshot()),

        /**
         * Support for function {@code ST_DISTANCE}. Done in #108764.
         */
        ST_DISTANCE,

        /** Support for function {@code ST_EXTENT_AGG}. */
        ST_EXTENT_AGG,

        /** Optimization of ST_EXTENT_AGG with doc-values as IntBlock. */
        ST_EXTENT_AGG_DOCVALUES,

        /**
         * Fix determination of CRS types in spatial functions when folding.
         */
        SPATIAL_FUNCTIONS_FIX_CRSTYPE_FOLDING,

        /**
         * Enable spatial predicate functions to support multi-values. Done in #112063.
         */
        SPATIAL_PREDICATES_SUPPORT_MULTIVALUES,

        /**
         * Enable spatial distance function to support multi-values. Done in #114836.
         */
        SPATIAL_DISTANCE_SUPPORTS_MULTIVALUES,

        /**
         * Support a number of fixes and enhancements to spatial distance pushdown. Done in #112938.
         */
        SPATIAL_DISTANCE_PUSHDOWN_ENHANCEMENTS,

        /**
         * Fix for spatial centroid when no records are found.
         */
        SPATIAL_CENTROID_NO_RECORDS,

        /**
         * Support ST_ENVELOPE function (and related ST_XMIN, etc.).
         */
        ST_ENVELOPE,

        /**
         * Fix to GROK and DISSECT that allows extracting attributes with the same name as the input
         * https://github.com/elastic/elasticsearch/issues/110184
         */
        GROK_DISSECT_MASKING,

        /**
         * Support for quoting index sources in double quotes.
         */
        DOUBLE_QUOTES_SOURCE_ENCLOSING,

        /**
         * Support for WEIGHTED_AVG function.
         */
        AGG_WEIGHTED_AVG,

        /**
         * Fix for union-types when aggregating over an inline conversion with casting operator. Done in #110476.
         */
        UNION_TYPES_AGG_CAST,

        /**
         * Fix to GROK validation in case of multiple fields with same name and different types
         * https://github.com/elastic/elasticsearch/issues/110533
         */
        GROK_VALIDATION,

        /**
         * Fix for union-types when aggregating over an inline conversion with conversion function. Done in #110652.
         */
        UNION_TYPES_INLINE_FIX,

        /**
         * Fix for union-types when sorting a type-casted field. We changed how we remove synthetic union-types fields.
         */
        UNION_TYPES_REMOVE_FIELDS,

        /**
         * Fix for union-types when renaming unrelated columns.
         * https://github.com/elastic/elasticsearch/issues/111452
         */
        UNION_TYPES_FIX_RENAME_RESOLUTION,

        /**
         * Execute `RENAME` operations sequentially from left to right,
         * see <a href="https://github.com/elastic/elasticsearch/issues/122250"> ESQL: Align RENAME behavior with EVAL for sequential processing #122250 </a>
         */
        RENAME_SEQUENTIAL_PROCESSING,

        /**
         * Fix for union-types when some indexes are missing the required field. Done in #111932.
         */
        UNION_TYPES_MISSING_FIELD,

        /**
         * Fix for widening of short numeric types in union-types. Done in #112610
         */
        UNION_TYPES_NUMERIC_WIDENING,

        /**
         * Fix a parsing issue where numbers below Long.MIN_VALUE threw an exception instead of parsing as doubles.
         * see <a href="https://github.com/elastic/elasticsearch/issues/104323"> Parsing large numbers is inconsistent #104323 </a>
         */
        FIX_PARSING_LARGE_NEGATIVE_NUMBERS,

        /**
         * Fix precision of scaled_float field values retrieved from stored source
         * see <a href="https://github.com/elastic/elasticsearch/issues/122547"> Slight inconsistency in ESQL using scaled_float field #122547 </a>
         */
        FIX_PRECISION_OF_SCALED_FLOAT_FIELDS,

        /**
         * Fix the status code returned when trying to run count_distinct on the _source type (which is not supported).
         * see <a href="https://github.com/elastic/elasticsearch/issues/105240">count_distinct(_source) returns a 500 response</a>
         */
        FIX_COUNT_DISTINCT_SOURCE_ERROR,

        /**
         * Use RangeQuery for BinaryComparison on DateTime fields.
         */
        RANGEQUERY_FOR_DATETIME,

        /**
         * Enforce strict type checking on ENRICH range types, and warnings for KEYWORD parsing at runtime. Done in #115091.
         */
        ENRICH_STRICT_RANGE_TYPES,

        /**
         * Fix for non-unique attribute names in ROW and logical plans.
         * https://github.com/elastic/elasticsearch/issues/110541
         */
        UNIQUE_NAMES,

        /**
         * Make attributes of GROK/DISSECT adjustable and fix a shadowing bug when pushing them down past PROJECT.
         * https://github.com/elastic/elasticsearch/issues/108008
         */
        FIXED_PUSHDOWN_PAST_PROJECT,

        /**
         * Adds the {@code MV_PSERIES_WEIGHTED_SUM} function for converting sorted lists of numbers into
         * a bounded score. This is a generalization of the
         * <a href="https://en.wikipedia.org/wiki/Riemann_zeta_function">riemann zeta function</a> but we
         * don't name it that because we don't support complex numbers and don't want to make folks think
         * of mystical number theory things. This is just a weighted sum that is adjacent to magic.
         */
        MV_PSERIES_WEIGHTED_SUM,

        /**
         * Support for match operator as a colon. Previous support for match operator as MATCH has been removed
         */
        MATCH_OPERATOR_COLON,

        /**
         * Removing support for the {@code META} keyword.
         */
        NO_META,

        /**
         * Add CombineBinaryComparisons rule.
         */
        COMBINE_BINARY_COMPARISONS,

        /**
         * Support for nanosecond dates as a data type
         */
        DATE_NANOS_TYPE(),

        /**
         * Support for to_date_nanos function
         */
        TO_DATE_NANOS(),

        /**
         * Support for date nanos type in binary comparisons
         */
        DATE_NANOS_BINARY_COMPARISON(),

        /**
         * Support for mixed comparisons between nanosecond and millisecond dates
         */
        DATE_NANOS_COMPARE_TO_MILLIS(),
        /**
         * Support implicit casting of strings to date nanos
         */
        DATE_NANOS_IMPLICIT_CASTING(),
        /**
         * Support Least and Greatest functions on Date Nanos type
         */
        LEAST_GREATEST_FOR_DATENANOS(),
        /**
         * support date extract function for date nanos
         */
        DATE_NANOS_DATE_EXTRACT(),
        /**
         * Support add and subtract on date nanos
         */
        DATE_NANOS_ADD_SUBTRACT(),
        /**
         * Support for date_trunc function on date nanos type
         */
        DATE_TRUNC_DATE_NANOS(),

        /**
         * Support date nanos values as the field argument to bucket
         */
        DATE_NANOS_BUCKET(),

        /**
         * support aggregations on date nanos
         */
        DATE_NANOS_AGGREGATIONS(),

        /**
         * Support the {@link org.elasticsearch.xpack.esql.expression.predicate.operator.comparison.In} operator for date nanos
         */
        DATE_NANOS_IN_OPERATOR(),
        /**
         * Support running date format function on nanosecond dates
         */
        DATE_NANOS_DATE_FORMAT(),
        /**
         * support date diff function on date nanos type, and mixed nanos/millis
         */
        DATE_NANOS_DATE_DIFF(),
        /**
         * Indicates that https://github.com/elastic/elasticsearch/issues/125439 (incorrect lucene push down for date nanos) is fixed
         */
        FIX_DATE_NANOS_LUCENE_PUSHDOWN_BUG(),
        /**
         * Fixes a bug where dates are incorrectly formatted if a where clause compares nanoseconds to both milliseconds and nanoseconds,
         * e.g. {@code WHERE millis > to_datenanos("2023-10-23T12:15:03.360103847") AND millis < to_datetime("2023-10-23T13:53:55.832")}
         */
        FIX_DATE_NANOS_MIXED_RANGE_PUSHDOWN_BUG(),
        /**
         * DATE_PARSE supports reading timezones
         */
        DATE_PARSE_TZ(),

        /**
         * Support for datetime in least and greatest functions
         */
        LEAST_GREATEST_FOR_DATES,

        /**
         * Support CIDRMatch in CombineDisjunctions rule.
         */
        COMBINE_DISJUNCTIVE_CIDRMATCHES,

        /**
         * Support sending HTTP headers about the status of an async query.
         */
        ASYNC_QUERY_STATUS_HEADERS,

        /**
         * Consider the upper bound when computing the interval in BUCKET auto mode.
         */
        BUCKET_INCLUSIVE_UPPER_BOUND,

        /**
         * Changed error messages for fields with conflicting types in different indices.
         */
        SHORT_ERROR_MESSAGES_FOR_UNSUPPORTED_FIELDS,

        /**
         * Support for the whole number spans in BUCKET function.
         */
        BUCKET_WHOLE_NUMBER_AS_SPAN,

        /**
         * Allow mixed numeric types in coalesce
         */
        MIXED_NUMERIC_TYPES_IN_COALESCE,

        /**
         * Support for requesting the "SPACE" function.
         */
        SPACE,

        /**
         * Support explicit casting from string literal to DATE_PERIOD or TIME_DURATION.
         */
        CAST_STRING_LITERAL_TO_TEMPORAL_AMOUNT,

        /**
         * Supported the text categorization function "CATEGORIZE".
         */
        CATEGORIZE_V5,

        /**
         * Support for multiple groupings in "CATEGORIZE".
         */
        CATEGORIZE_MULTIPLE_GROUPINGS,
        /**
         * QSTR function
         */
        QSTR_FUNCTION,

        /**
         * MATCH function
         */
        MATCH_FUNCTION,

        /**
         * KQL function
         */
        KQL_FUNCTION,

        /**
         * Hash function
         */
        HASH_FUNCTION,
        /**
         * Hash function aliases such as MD5
         */
        HASH_FUNCTION_ALIASES_V1,

        /**
         * Don't optimize CASE IS NOT NULL function by not requiring the fields to be not null as well.
         * https://github.com/elastic/elasticsearch/issues/112704
         */
        FIXED_WRONG_IS_NOT_NULL_CHECK_ON_CASE,

        /**
         * Compute year differences in full calendar years.
         */
        DATE_DIFF_YEAR_CALENDARIAL,

        /**
         * Fix sorting not allowed on _source and counters.
         */
        SORTING_ON_SOURCE_AND_COUNTERS_FORBIDDEN,

        /**
         * Fix {@code SORT} when the {@code _source} field is not a sort key but
         * <strong>is</strong> being returned.
         */
        SORT_RETURNING_SOURCE_OK,

        /**
         * _source field mapping directives: https://www.elastic.co/guide/en/elasticsearch/reference/current/mapping-source-field.html
         */
        SOURCE_FIELD_MAPPING,

        /**
         * Allow filter per individual aggregation.
         */
        PER_AGG_FILTERING,

        /**
         * Fix {@link #PER_AGG_FILTERING} grouped by ordinals.
         */
        PER_AGG_FILTERING_ORDS,

        /**
         * Support for {@code STD_DEV} aggregation.
         */
        STD_DEV,

        /**
         * Fix for https://github.com/elastic/elasticsearch/issues/114714
         */
        FIX_STATS_BY_FOLDABLE_EXPRESSION,

        /**
         * Adding stats for functions (stack telemetry)
         */
        FUNCTION_STATS,
        /**
         * Fix for an optimization that caused wrong results
         * https://github.com/elastic/elasticsearch/issues/115281
         */
        FIX_FILTER_PUSHDOWN_PAST_STATS,

        /**
         * Send warnings on STATS alias collision
         * https://github.com/elastic/elasticsearch/issues/114970
         */
        STATS_ALIAS_COLLISION_WARNINGS,

        /**
         * This enables 60_usage.yml "Basic ESQL usage....snapshot" version test. See also the next capability.
         */
        SNAPSHOT_TEST_FOR_TELEMETRY(Build.current().isSnapshot()),

        /**
         * This enables 60_usage.yml "Basic ESQL usage....non-snapshot" version test. See also the previous capability.
         */
        NON_SNAPSHOT_TEST_FOR_TELEMETRY(Build.current().isSnapshot() == false),

        /**
         * Support simplified syntax for named parameters for field and function names.
         */
        NAMED_PARAMETER_FOR_FIELD_AND_FUNCTION_NAMES_SIMPLIFIED_SYNTAX(),

        /**
         * Fix pushdown of LIMIT past MV_EXPAND
         */
        ADD_LIMIT_INSIDE_MV_EXPAND,

        DELAY_DEBUG_FN(Build.current().isSnapshot()),

        /** Capability for remote metadata test */
        METADATA_FIELDS_REMOTE_TEST(false),
        /**
         * WIP on Join planning
         * - Introduce BinaryPlan and co
         * - Refactor INLINESTATS and LOOKUP as a JOIN block
         */
        JOIN_PLANNING_V1(Build.current().isSnapshot()),

        /**
         * Support implicit casting from string literal to DATE_PERIOD or TIME_DURATION.
         */
        IMPLICIT_CASTING_STRING_LITERAL_TO_TEMPORAL_AMOUNT,

        /**
         * LOOKUP JOIN
         */
        JOIN_LOOKUP_V12,

        /**
         * LOOKUP JOIN with TEXT fields on the right (right side of the join) (#119473)
         */
        LOOKUP_JOIN_TEXT(JOIN_LOOKUP_V12.isEnabled()),

        /**
         * LOOKUP JOIN skipping MVs and sending warnings (https://github.com/elastic/elasticsearch/issues/118780)
         */
        JOIN_LOOKUP_SKIP_MV_WARNINGS(JOIN_LOOKUP_V12.isEnabled()),

        /**
         * Fix pushing down LIMIT past LOOKUP JOIN in case of multiple matching join keys.
         */
        JOIN_LOOKUP_FIX_LIMIT_PUSHDOWN(JOIN_LOOKUP_V12.isEnabled()),

        /**
         * Fix for https://github.com/elastic/elasticsearch/issues/117054
         */
        FIX_NESTED_FIELDS_NAME_CLASH_IN_INDEXRESOLVER,

        /**
         * Fix for https://github.com/elastic/elasticsearch/issues/114714, again
         */
        FIX_STATS_BY_FOLDABLE_EXPRESSION_2,

        /**
         * Support the "METADATA _score" directive to enable _score column.
         */
        METADATA_SCORE,

        /**
         * Term function
         */
        TERM_FUNCTION(Build.current().isSnapshot()),

        /**
         * Additional types for match function and operator
         */
        MATCH_ADDITIONAL_TYPES,

        /**
         * Fix for regex folding with case-insensitive pattern https://github.com/elastic/elasticsearch/issues/118371
         */
        FIXED_REGEX_FOLD,

        /**
         * Full text functions can be used in disjunctions
         */
        FULL_TEXT_FUNCTIONS_DISJUNCTIONS,

        /**
         * Change field caps response for semantic_text fields to be reported as text
         */
        SEMANTIC_TEXT_FIELD_CAPS,

        /**
         * Support named argument for function in map format.
         */
        OPTIONAL_NAMED_ARGUMENT_MAP_FOR_FUNCTION(Build.current().isSnapshot()),

        /**
         * Disabled support for index aliases in lookup joins
         */
        LOOKUP_JOIN_NO_ALIASES(JOIN_LOOKUP_V12.isEnabled()),

        /**
         * Full text functions can be used in disjunctions as they are implemented in compute engine
         */
        FULL_TEXT_FUNCTIONS_DISJUNCTIONS_COMPUTE_ENGINE,

        /**
         * Support match options in match function
         */
        MATCH_FUNCTION_OPTIONS,

        /**
         * Support options in the query string function.
         */
        QUERY_STRING_FUNCTION_OPTIONS,

        /**
         * Support for aggregate_metric_double type
         */
        AGGREGATE_METRIC_DOUBLE(AGGREGATE_METRIC_DOUBLE_FEATURE_FLAG),

        /**
         * Support for partial subset of metrics in aggregate_metric_double type
         */
        AGGREGATE_METRIC_DOUBLE_PARTIAL_SUBMETRICS(AGGREGATE_METRIC_DOUBLE_FEATURE_FLAG),

        /**
         * Support change point detection "CHANGE_POINT".
         */
        CHANGE_POINT(Build.current().isSnapshot()),

        /**
         * Fix for https://github.com/elastic/elasticsearch/issues/120817
         * and https://github.com/elastic/elasticsearch/issues/120803
         * Support for queries that have multiple SORTs that cannot become TopN
         */
        REMOVE_REDUNDANT_SORT,

        /**
         * Fixes a series of issues with inlinestats which had an incomplete implementation after lookup and inlinestats
         * were refactored.
         */
        INLINESTATS_V5(EsqlPlugin.INLINESTATS_FEATURE_FLAG),

        /**
         * Support partial_results
         */
        SUPPORT_PARTIAL_RESULTS,

        /**
         * Support for rendering aggregate_metric_double type
         */
        AGGREGATE_METRIC_DOUBLE_RENDERING(AGGREGATE_METRIC_DOUBLE_FEATURE_FLAG),

        /**
         * Support for FORK command
         */
        FORK(Build.current().isSnapshot()),

        /**
         * Allow mixed numeric types in conditional functions - case, greatest and least
         */
        MIXED_NUMERIC_TYPES_IN_CASE_GREATEST_LEAST,

        /**
         * Support for RRF command
         */
        RRF(Build.current().isSnapshot()),

        /**
         * Lucene query pushdown to StartsWith and EndsWith functions.
         * This capability was created to avoid receiving wrong warnings from old nodes in mixed clusters
         */
        STARTS_WITH_ENDS_WITH_LUCENE_PUSHDOWN,

        /**
         * Full text functions can be scored when being part of a disjunction
         */
        FULL_TEXT_FUNCTIONS_DISJUNCTIONS_SCORE,

        /**
         * Do {@code TO_LOWER} and {@code TO_UPPER} process all field values?
         */
        TO_LOWER_MV,

        /**
         * Use double parameter markers to represent field or function names.
         */
        DOUBLE_PARAMETER_MARKERS_FOR_IDENTIFIERS,

        /**
         * Non full text functions do not contribute to score
         */
        NON_FULL_TEXT_FUNCTIONS_SCORING,

        /**
         * Support for to_aggregate_metric_double function
         */
        AGGREGATE_METRIC_DOUBLE_CONVERT_TO(AGGREGATE_METRIC_DOUBLE_FEATURE_FLAG),

        /**
         * The {@code _query} API now reports the original types.
         */
        REPORT_ORIGINAL_TYPES,

        /**
         * The metrics command
         */
        METRICS_COMMAND(Build.current().isSnapshot()),

        /**
         * Index component selector syntax (my-data-stream-name::failures)
         */
        INDEX_COMPONENT_SELECTORS(DataStream.isFailureStoreFeatureFlagEnabled()),

        /**
         * Make numberOfChannels consistent with layout in DefaultLayout by removing duplicated ChannelSet.
         */
        MAKE_NUMBER_OF_CHANNELS_CONSISTENT_WITH_LAYOUT,

        /**
         * Support for sorting when aggregate_metric_doubles are present
         */
        AGGREGATE_METRIC_DOUBLE_SORTING(AGGREGATE_METRIC_DOUBLE_FEATURE_FLAG),

        /**
<<<<<<< HEAD
         * Support implicit casting for union typed numeric and date/date_nanos fields
         */
        IMPLICIT_CASTING_UNION_TYPED_NUMERIC_AND_DATE;
=======
         * Supercedes {@link Cap#MAKE_NUMBER_OF_CHANNELS_CONSISTENT_WITH_LAYOUT}.
         */
        FIX_REPLACE_MISSING_FIELD_WITH_NULL_DUPLICATE_NAME_ID_IN_LAYOUT;
>>>>>>> 3277ff8b

        private final boolean enabled;

        Cap() {
            this.enabled = true;
        };

        Cap(boolean enabled) {
            this.enabled = enabled;
        };

        Cap(FeatureFlag featureFlag) {
            this.enabled = featureFlag.isEnabled();
        }

        public boolean isEnabled() {
            return enabled;
        }

        public String capabilityName() {
            return name().toLowerCase(Locale.ROOT);
        }
    }

    public static final Set<String> CAPABILITIES = capabilities(false);

    /**
     * Get a {@link Set} of all capabilities. If the {@code all} parameter is {@code false}
     * then only <strong>enabled</strong> capabilities are returned - otherwise <strong>all</strong>
     * known capabilities are returned.
     */
    public static Set<String> capabilities(boolean all) {
        List<String> caps = new ArrayList<>();
        for (Cap cap : Cap.values()) {
            if (all || cap.isEnabled()) {
                caps.add(cap.capabilityName());
            }
        }

        /*
         * Add all of our cluster features without the leading "esql."
         */
        for (NodeFeature feature : new EsqlFeatures().getFeatures()) {
            caps.add(cap(feature));
        }
        return Set.copyOf(caps);
    }

    /**
     * Convert a {@link NodeFeature} from {@link EsqlFeatures} into a
     * capability.
     */
    public static String cap(NodeFeature feature) {
        assert feature.id().startsWith("esql.");
        return feature.id().substring("esql.".length());
    }
}<|MERGE_RESOLUTION|>--- conflicted
+++ resolved
@@ -935,15 +935,14 @@
         AGGREGATE_METRIC_DOUBLE_SORTING(AGGREGATE_METRIC_DOUBLE_FEATURE_FLAG),
 
         /**
-<<<<<<< HEAD
+         * Supercedes {@link Cap#MAKE_NUMBER_OF_CHANNELS_CONSISTENT_WITH_LAYOUT}.
+         */
+        FIX_REPLACE_MISSING_FIELD_WITH_NULL_DUPLICATE_NAME_ID_IN_LAYOUT,
+
+        /**
          * Support implicit casting for union typed numeric and date/date_nanos fields
          */
         IMPLICIT_CASTING_UNION_TYPED_NUMERIC_AND_DATE;
-=======
-         * Supercedes {@link Cap#MAKE_NUMBER_OF_CHANNELS_CONSISTENT_WITH_LAYOUT}.
-         */
-        FIX_REPLACE_MISSING_FIELD_WITH_NULL_DUPLICATE_NAME_ID_IN_LAYOUT;
->>>>>>> 3277ff8b
 
         private final boolean enabled;
 

/*
 * Copyright Elasticsearch B.V. and/or licensed to Elasticsearch B.V. under one
 * or more contributor license agreements. Licensed under the Elastic License
 * 2.0; you may not use this file except in compliance with the Elastic License
 * 2.0.
 */

package org.elasticsearch.xpack.esql.action;

import org.elasticsearch.Build;
import org.elasticsearch.common.util.FeatureFlag;
import org.elasticsearch.compute.lucene.read.ValuesSourceReaderOperator;
import org.elasticsearch.features.NodeFeature;
import org.elasticsearch.rest.action.admin.cluster.RestNodesCapabilitiesAction;
import org.elasticsearch.xpack.esql.plugin.EsqlFeatures;

import java.util.ArrayList;
import java.util.List;
import java.util.Locale;
import java.util.Set;

/**
 * A {@link Set} of "capabilities" supported by the {@link RestEsqlQueryAction}
 * and {@link RestEsqlAsyncQueryAction} APIs. These are exposed over the
 * {@link RestNodesCapabilitiesAction} and we use them to enable tests.
 */
public class EsqlCapabilities {
    public enum Cap {
        /**
         * Introduction of {@code MV_SORT}, {@code MV_SLICE}, and {@code MV_ZIP}.
         * Added in #106095.
         */
        MV_SORT,

        /**
         * When we disabled some broken optimizations around {@code nullable}.
         * Fixed in #105691.
         */
        DISABLE_NULLABLE_OPTS,

        /**
         * Introduction of {@code ST_X} and {@code ST_Y}. Added in #105768.
         */
        ST_X_Y,

        /**
         * Changed precision of {@code geo_point} and {@code cartesian_point} fields, by loading from source into WKB. Done in #103691.
         */
        SPATIAL_POINTS_FROM_SOURCE,

        /**
         * Support for loading {@code geo_shape} and {@code cartesian_shape} fields. Done in #104269.
         */
        SPATIAL_SHAPES,

        /**
         * Do validation check on geo_point and geo_shape fields. Done in #128259.
         */
        GEO_VALIDATION,

        /**
         * Support for spatial aggregation {@code ST_CENTROID}. Done in #104269.
         */
        ST_CENTROID_AGG,

        /**
         * Support for spatial aggregation {@code ST_INTERSECTS}. Done in #104907.
         */
        ST_INTERSECTS,

        /**
         * Support for spatial aggregation {@code ST_CONTAINS} and {@code ST_WITHIN}. Done in #106503.
         */
        ST_CONTAINS_WITHIN,

        /**
         * Support for spatial aggregation {@code ST_DISJOINT}. Done in #107007.
         */
        ST_DISJOINT,

        /**
         * The introduction of the {@code VALUES} agg.
         */
        AGG_VALUES,

        /**
         * Expand the {@code VALUES} agg to cover spatial types.
         */
        AGG_VALUES_SPATIAL,

        /**
         * Accept unsigned longs on MAX and MIN aggregations.
         */
        AGG_MAX_MIN_UNSIGNED_LONG,

        /**
         * Accept unsigned longs on VALUES and SAMPLE aggregations.
         */
        AGG_VALUES_SAMPLE_UNSIGNED_LONG,

        /**
         * Does ESQL support async queries.
         */
        ASYNC_QUERY,

        /**
         * Does ESQL support FROM OPTIONS?
         */
        @Deprecated
        FROM_OPTIONS,

        /**
         * Cast string literals to a desired data type.
         */
        STRING_LITERAL_AUTO_CASTING,

        /**
         * Base64 encoding and decoding functions.
         */
        BASE64_DECODE_ENCODE,

        /**
         * Support for the :: casting operator
         */
        CASTING_OPERATOR,

        /**
         * Support for the ::date casting operator
         */
        CASTING_OPERATOR_FOR_DATE,

        /**
         * Blocks can be labelled with {@link org.elasticsearch.compute.data.Block.MvOrdering#SORTED_ASCENDING} for optimizations.
         */
        MV_ORDERING_SORTED_ASCENDING,

        /**
         * Support for metrics counter fields
         */
        METRICS_COUNTER_FIELDS,

        /**
         * Cast string literals to a desired data type for IN predicate and more types for BinaryComparison.
         */
        STRING_LITERAL_AUTO_CASTING_EXTENDED,
        /**
         * Support for metadata fields.
         */
        METADATA_FIELDS,

        /**
         * Support specifically for *just* the _index METADATA field. Used by CsvTests, since that is the only metadata field currently
         * supported.
         */
        INDEX_METADATA_FIELD,

        /**
         * Support for timespan units abbreviations
         */
        TIMESPAN_ABBREVIATIONS,

        /**
         * Support metrics counter types
         */
        COUNTER_TYPES,

        /**
         * Support for function {@code BIT_LENGTH}. Done in #115792
         */
        FN_BIT_LENGTH,

        /**
         * Support for function {@code BYTE_LENGTH}.
         */
        FN_BYTE_LENGTH,

        /**
         * Support for function {@code REVERSE}.
         */
        FN_REVERSE,

        /**
         * Support for reversing whole grapheme clusters. This is not supported
         * on JDK versions less than 20 which are not supported in ES 9.0.0+ but this
         * exists to keep the {@code 8.x} branch similar to the {@code main} branch.
         */
        FN_REVERSE_GRAPHEME_CLUSTERS,

        /**
         * Support for function {@code CONTAINS}. Done in <a href="https://github.com/elastic/elasticsearch/pull/133016">#133016.</a>
         */
        FN_CONTAINS,

        /**
         * Support for function {@code CBRT}. Done in #108574.
         */
        FN_CBRT,

        /**
         * Support for function {@code HYPOT}.
         */
        FN_HYPOT,

        /**
         * Support for {@code MV_APPEND} function. #107001
         */
        FN_MV_APPEND,

        /**
         * Support for {@code MV_MEDIAN_ABSOLUTE_DEVIATION} function.
         */
        FN_MV_MEDIAN_ABSOLUTE_DEVIATION,

        /**
         * Support for {@code MV_PERCENTILE} function.
         */
        FN_MV_PERCENTILE,

        /**
         * Support for function {@code IP_PREFIX}.
         */
        FN_IP_PREFIX,

        /**
         * Fix on function {@code SUBSTRING} that makes it not return null on empty strings.
         */
        FN_SUBSTRING_EMPTY_NULL,

        /**
         * Fixes on function {@code ROUND} that avoid it throwing exceptions on runtime for unsigned long cases.
         */
        FN_ROUND_UL_FIXES,

        /**
         * Support for function {@code SCALB}.
         */
        FN_SCALB,

        /**
         * Support for function DAY_NAME
         */
        FN_DAY_NAME,

        /**
         * Support for function MONTH_NAME
         */
        FN_MONTH_NAME,

        /**
         * support for MV_CONTAINS function
         * <a href="https://github.com/elastic/elasticsearch/pull/133099/">Add MV_CONTAINS function #133099</a>
         */
        FN_MV_CONTAINS_V1,

        /**
         * Fixes for multiple functions not serializing their source, and emitting warnings with wrong line number and text.
         */
        FUNCTIONS_SOURCE_SERIALIZATION_WARNINGS,

        /**
         * All functions that take TEXT should never emit TEXT, only KEYWORD. #114334
         */
        FUNCTIONS_NEVER_EMIT_TEXT,

        /**
         * Support for the {@code INLINESTATS} syntax.
         */
        INLINESTATS(),

        /**
         * Support for the expressions in grouping in {@code INLINESTATS} syntax.
         */
        INLINESTATS_V2(),

        /**
         * Support for aggregation function {@code TOP}.
         */
        AGG_TOP,

        /**
         * Support for booleans in aggregations {@code MAX} and {@code MIN}.
         */
        AGG_MAX_MIN_BOOLEAN_SUPPORT,

        /**
         * Support for ips in aggregations {@code MAX} and {@code MIN}.
         */
        AGG_MAX_MIN_IP_SUPPORT,

        /**
         * Support for strings in aggregations {@code MAX} and {@code MIN}.
         */
        AGG_MAX_MIN_STRING_SUPPORT,

        /**
         * Support for booleans in {@code TOP} aggregation.
         */
        AGG_TOP_BOOLEAN_SUPPORT,

        /**
         * Support for ips in {@code TOP} aggregation.
         */
        AGG_TOP_IP_SUPPORT,

        /**
         * Support for {@code keyword} and {@code text} fields in {@code TOP} aggregation.
         */
        AGG_TOP_STRING_SUPPORT,

        /**
         * Make optional the order field in the TOP agg command, and default it to "ASC".
         */
        AGG_TOP_WITH_OPTIONAL_ORDER_FIELD,

        /**
         * {@code CASE} properly handling multivalue conditions.
         */
        CASE_MV,

        /**
         * Support for loading values over enrich. This is supported by all versions of ESQL but not
         * the unit test CsvTests.
         */
        ENRICH_LOAD,

        /**
         * Optimization for ST_CENTROID changed some results in cartesian data. #108713
         */
        ST_CENTROID_AGG_OPTIMIZED,

        /**
         * Support for requesting the "_ignored" metadata field.
         */
        METADATA_IGNORED_FIELD,

        /**
         * LOOKUP command with
         * - tables using syntax {@code "tables": {"type": [<values>]}}
         * - fixed variable shadowing
         * - fixed Join.references(), requiring breaking change to Join serialization
         */
        LOOKUP_V4(Build.current().isSnapshot()),

        /**
         * Support for requesting the "REPEAT" command.
         */
        REPEAT,

        /**
         * Cast string literals to datetime in addition and subtraction when the other side is a date or time interval.
         */
        STRING_LITERAL_AUTO_CASTING_TO_DATETIME_ADD_SUB,

        /**
         * Support implicit casting for union typed fields that are mixed with date and date_nanos type.
         */
        IMPLICIT_CASTING_DATE_AND_DATE_NANOS,

        /**
         * Support for named or positional parameters in EsqlQueryRequest.
         */
        NAMED_POSITIONAL_PARAMETER,

        /**
         * Support multiple field mappings if appropriate conversion function is used (union types)
         */
        UNION_TYPES,

        /**
         * Support unmapped using the INSIST keyword.
         */
        UNMAPPED_FIELDS(Build.current().isSnapshot()),

        /**
         * Support for function {@code ST_DISTANCE}. Done in #108764.
         */
        ST_DISTANCE,

        /** Support for function {@code ST_EXTENT_AGG}. */
        ST_EXTENT_AGG,

        /** Optimization of ST_EXTENT_AGG with doc-values as IntBlock. */
        ST_EXTENT_AGG_DOCVALUES,

        /**
         * Fix determination of CRS types in spatial functions when folding.
         */
        SPATIAL_FUNCTIONS_FIX_CRSTYPE_FOLDING,

        /**
         * Enable spatial predicate functions to support multi-values. Done in #112063.
         */
        SPATIAL_PREDICATES_SUPPORT_MULTIVALUES,

        /**
         * Enable spatial distance function to support multi-values. Done in #114836.
         */
        SPATIAL_DISTANCE_SUPPORTS_MULTIVALUES,

        /**
         * Support a number of fixes and enhancements to spatial distance pushdown. Done in #112938.
         */
        SPATIAL_DISTANCE_PUSHDOWN_ENHANCEMENTS,

        /**
         * Fix for spatial centroid when no records are found.
         */
        SPATIAL_CENTROID_NO_RECORDS,

        /**
         * Support ST_ENVELOPE function (and related ST_XMIN, etc.).
         */
        ST_ENVELOPE,

        /**
         * Support ST_GEOHASH, ST_GEOTILE and ST_GEOHEX functions
         */
        SPATIAL_GRID,

        /**
         * Support geohash, geotile and geohex data types. Done in #129581
         */
        SPATIAL_GRID_TYPES,

        /**
         * Support geohash, geotile and geohex in ST_INTERSECTS and ST_DISJOINT. Done in #133546
         */
        SPATIAL_GRID_INTERSECTS,

        /**
         * Fix to GROK and DISSECT that allows extracting attributes with the same name as the input
         * https://github.com/elastic/elasticsearch/issues/110184
         */
        GROK_DISSECT_MASKING,

        /**
         * Support for quoting index sources in double quotes.
         */
        DOUBLE_QUOTES_SOURCE_ENCLOSING,

        /**
         * Support for WEIGHTED_AVG function.
         */
        AGG_WEIGHTED_AVG,

        /**
         * Fix for union-types when aggregating over an inline conversion with casting operator. Done in #110476.
         */
        UNION_TYPES_AGG_CAST,

        /**
         * When pushing down {@code STATS count(field::type)} for a union type field, we wrongly used a synthetic attribute name in the
         * query instead of the actual field name. This led to 0 counts instead of the correct result.
         */
        FIX_COUNT_PUSHDOWN_FOR_UNION_TYPES,

        /**
         * Fix to GROK validation in case of multiple fields with same name and different types
         * https://github.com/elastic/elasticsearch/issues/110533
         */
        GROK_VALIDATION,

        /**
         * Fix for union-types when aggregating over an inline conversion with conversion function. Done in #110652.
         */
        UNION_TYPES_INLINE_FIX,

        /**
         * Fix for union-types when sorting a type-casted field. We changed how we remove synthetic union-types fields.
         */
        UNION_TYPES_REMOVE_FIELDS,

        /**
         * Fix for union-types when renaming unrelated columns.
         * https://github.com/elastic/elasticsearch/issues/111452
         */
        UNION_TYPES_FIX_RENAME_RESOLUTION,

        /**
         * Execute `RENAME` operations sequentially from left to right,
         * see <a href="https://github.com/elastic/elasticsearch/issues/122250"> ESQL: Align RENAME behavior with EVAL for sequential processing #122250 </a>
         */
        RENAME_SEQUENTIAL_PROCESSING,

        /**
         * Support for assignment in RENAME, besides the use of `AS` keyword.
         */
        RENAME_ALLOW_ASSIGNMENT,

        /**
         * Support for removing empty attribute in merging output.
         * See <a href="https://github.com/elastic/elasticsearch/issues/126392"> ESQL: EVAL after STATS produces an empty column #126392 </a>
         */
        REMOVE_EMPTY_ATTRIBUTE_IN_MERGING_OUTPUT,

        /**
         * Support for retain aggregate when grouping.
         * See <a href="https://github.com/elastic/elasticsearch/issues/126026"> ES|QL: columns not projected away despite KEEP #126026 </a>
         */
        RETAIN_AGGREGATE_WHEN_GROUPING,

        /**
         * Fix for union-types when some indexes are missing the required field. Done in #111932.
         */
        UNION_TYPES_MISSING_FIELD,

        /**
         * Fix for widening of short numeric types in union-types. Done in #112610
         */
        UNION_TYPES_NUMERIC_WIDENING,

        /**
         * Fix a parsing issue where numbers below Long.MIN_VALUE threw an exception instead of parsing as doubles.
         * see <a href="https://github.com/elastic/elasticsearch/issues/104323"> Parsing large numbers is inconsistent #104323 </a>
         */
        FIX_PARSING_LARGE_NEGATIVE_NUMBERS,

        /**
         * Fix precision of scaled_float field values retrieved from stored source
         * see <a href="https://github.com/elastic/elasticsearch/issues/122547"> Slight inconsistency in ESQL using scaled_float field #122547 </a>
         */
        FIX_PRECISION_OF_SCALED_FLOAT_FIELDS,

        /**
         * Fix the status code returned when trying to run count_distinct on the _source type (which is not supported).
         * see <a href="https://github.com/elastic/elasticsearch/issues/105240">count_distinct(_source) returns a 500 response</a>
         */
        FIX_COUNT_DISTINCT_SOURCE_ERROR,

        /**
         * Use RangeQuery for BinaryComparison on DateTime fields.
         */
        RANGEQUERY_FOR_DATETIME,

        /**
         * Enforce strict type checking on ENRICH range types, and warnings for KEYWORD parsing at runtime. Done in #115091.
         */
        ENRICH_STRICT_RANGE_TYPES,

        /**
         * Fix for non-unique attribute names in ROW and logical plans.
         * https://github.com/elastic/elasticsearch/issues/110541
         */
        UNIQUE_NAMES,

        /**
         * Make attributes of GROK/DISSECT adjustable and fix a shadowing bug when pushing them down past PROJECT.
         * https://github.com/elastic/elasticsearch/issues/108008
         */
        FIXED_PUSHDOWN_PAST_PROJECT,

        /**
         * When resolving renames, consider all {@code Attribute}s in the plan, not just the {@code ReferenceAttribute}s.
         */
        FIXED_PUSHDOWN_PAST_PROJECT_WITH_ATTRIBUTES_RESOLUTION,

        /**
         * Adds the {@code MV_PSERIES_WEIGHTED_SUM} function for converting sorted lists of numbers into
         * a bounded score. This is a generalization of the
         * <a href="https://en.wikipedia.org/wiki/Riemann_zeta_function">riemann zeta function</a> but we
         * don't name it that because we don't support complex numbers and don't want to make folks think
         * of mystical number theory things. This is just a weighted sum that is adjacent to magic.
         */
        MV_PSERIES_WEIGHTED_SUM,

        /**
         * Support for match operator as a colon. Previous support for match operator as MATCH has been removed
         */
        MATCH_OPERATOR_COLON,

        /**
         * Removing support for the {@code META} keyword.
         */
        NO_META,

        /**
         * Add CombineBinaryComparisons rule.
         */
        COMBINE_BINARY_COMPARISONS,

        /**
         * Support for nanosecond dates as a data type
         */
        DATE_NANOS_TYPE(),

        /**
         * Support for to_date_nanos function
         */
        TO_DATE_NANOS(),

        /**
         * Support for date nanos type in binary comparisons
         */
        DATE_NANOS_BINARY_COMPARISON(),

        /**
         * Support for mixed comparisons between nanosecond and millisecond dates
         */
        DATE_NANOS_COMPARE_TO_MILLIS(),
        /**
         * Support implicit casting of strings to date nanos
         */
        DATE_NANOS_IMPLICIT_CASTING(),
        /**
         * Support Least and Greatest functions on Date Nanos type
         */
        LEAST_GREATEST_FOR_DATENANOS(),
        /**
         * support date extract function for date nanos
         */
        DATE_NANOS_DATE_EXTRACT(),
        /**
         * Support add and subtract on date nanos
         */
        DATE_NANOS_ADD_SUBTRACT(),
        /**
         * Support for date_trunc function on date nanos type
         */
        DATE_TRUNC_DATE_NANOS(),

        /**
         * Support date nanos values as the field argument to bucket
         */
        DATE_NANOS_BUCKET(),

        /**
         * support aggregations on date nanos
         */
        DATE_NANOS_AGGREGATIONS(),

        /**
         * Support the {@link org.elasticsearch.xpack.esql.expression.predicate.operator.comparison.In} operator for date nanos
         */
        DATE_NANOS_IN_OPERATOR(),
        /**
         * Support running date format function on nanosecond dates
         */
        DATE_NANOS_DATE_FORMAT(),
        /**
         * support date diff function on date nanos type, and mixed nanos/millis
         */
        DATE_NANOS_DATE_DIFF(),
        /**
         * Indicates that https://github.com/elastic/elasticsearch/issues/125439 (incorrect lucene push down for date nanos) is fixed
         */
        FIX_DATE_NANOS_LUCENE_PUSHDOWN_BUG(),
        /**
         * Fixes a bug where dates are incorrectly formatted if a where clause compares nanoseconds to both milliseconds and nanoseconds,
         * e.g. {@code WHERE millis > to_datenanos("2023-10-23T12:15:03.360103847") AND millis < to_datetime("2023-10-23T13:53:55.832")}
         */
        FIX_DATE_NANOS_MIXED_RANGE_PUSHDOWN_BUG(),

        /**
         * Support for date nanos in lookup join. Done in #127962
         */
        DATE_NANOS_LOOKUP_JOIN,

        /**
         * DATE_PARSE supports reading timezones
         */
        DATE_PARSE_TZ(),

        /**
         * Support for datetime in least and greatest functions
         */
        LEAST_GREATEST_FOR_DATES,

        /**
         * Support CIDRMatch in CombineDisjunctions rule.
         */
        COMBINE_DISJUNCTIVE_CIDRMATCHES,

        /**
         * Support sending HTTP headers about the status of an async query.
         */
        ASYNC_QUERY_STATUS_HEADERS,

        /**
         * Fix async headers not being sent on "get" requests
         */
        ASYNC_QUERY_STATUS_HEADERS_FIX,

        /**
         * Consider the upper bound when computing the interval in BUCKET auto mode.
         */
        BUCKET_INCLUSIVE_UPPER_BOUND,

        /**
         * Enhanced DATE_TRUNC with arbitrary month and year intervals. (#120302)
         */
        DATE_TRUNC_WITH_ARBITRARY_INTERVALS,

        /**
         * Changed error messages for fields with conflicting types in different indices.
         */
        SHORT_ERROR_MESSAGES_FOR_UNSUPPORTED_FIELDS,

        /**
         * Support for the whole number spans in BUCKET function.
         */
        BUCKET_WHOLE_NUMBER_AS_SPAN,

        /**
         * Allow mixed numeric types in coalesce
         */
        MIXED_NUMERIC_TYPES_IN_COALESCE,

        /**
         * Support for requesting the "SPACE" function.
         */
        SPACE,

        /**
         * Support explicit casting from string literal to DATE_PERIOD or TIME_DURATION.
         */
        CAST_STRING_LITERAL_TO_TEMPORAL_AMOUNT,

        /**
         * Supported the text categorization function "CATEGORIZE".
         */
        CATEGORIZE_V6,

        /**
         * Support for multiple groupings in "CATEGORIZE".
         */
        CATEGORIZE_MULTIPLE_GROUPINGS,
        /**
         * QSTR function
         */
        QSTR_FUNCTION,

        /**
         * MATCH function
         */
        MATCH_FUNCTION,

        /**
         * KQL function
         */
        KQL_FUNCTION,

        /**
         * Support for optional parameters in KQL function (case_insensitive, time_zone, default_field, boost).
         */
        KQL_FUNCTION_OPTIONS,

        /**
         * Hash function
         */
        HASH_FUNCTION,
        /**
         * Hash function aliases such as MD5
         */
        HASH_FUNCTION_ALIASES_V1,

        /**
         * Don't optimize CASE IS NOT NULL function by not requiring the fields to be not null as well.
         * https://github.com/elastic/elasticsearch/issues/112704
         */
        FIXED_WRONG_IS_NOT_NULL_CHECK_ON_CASE,

        /**
         * Compute year differences in full calendar years.
         */
        DATE_DIFF_YEAR_CALENDARIAL,

        /**
         * Fix sorting not allowed on _source and counters.
         */
        SORTING_ON_SOURCE_AND_COUNTERS_FORBIDDEN,

        /**
         * Fix {@code SORT} when the {@code _source} field is not a sort key but
         * <strong>is</strong> being returned.
         */
        SORT_RETURNING_SOURCE_OK,

        /**
         * _source field mapping directives: https://www.elastic.co/guide/en/elasticsearch/reference/current/mapping-source-field.html
         */
        SOURCE_FIELD_MAPPING,

        /**
         * Allow filter per individual aggregation.
         */
        PER_AGG_FILTERING,

        /**
         * Fix {@link #PER_AGG_FILTERING} grouped by ordinals.
         */
        PER_AGG_FILTERING_ORDS,

        /**
         * Support for {@code STD_DEV} aggregation.
         */
        STD_DEV,

        /**
         * Fix for https://github.com/elastic/elasticsearch/issues/114714
         */
        FIX_STATS_BY_FOLDABLE_EXPRESSION,

        /**
         * Adding stats for functions (stack telemetry)
         */
        FUNCTION_STATS,
        /**
         * Fix for an optimization that caused wrong results
         * https://github.com/elastic/elasticsearch/issues/115281
         */
        FIX_FILTER_PUSHDOWN_PAST_STATS,

        /**
         * Send warnings on STATS alias collision
         * https://github.com/elastic/elasticsearch/issues/114970
         */
        STATS_ALIAS_COLLISION_WARNINGS,

        /**
         * This enables 60_usage.yml "Basic ESQL usage....snapshot" version test. See also the next capability.
         */
        SNAPSHOT_TEST_FOR_TELEMETRY_V2(Build.current().isSnapshot()),

        /**
         * This enables 60_usage.yml "Basic ESQL usage....non-snapshot" version test. See also the previous capability.
         */
        NON_SNAPSHOT_TEST_FOR_TELEMETRY_V2(Build.current().isSnapshot() == false),

        /**
         * Support simplified syntax for named parameters for field and function names.
         */
        NAMED_PARAMETER_FOR_FIELD_AND_FUNCTION_NAMES_SIMPLIFIED_SYNTAX(),

        /**
         * Fix pushdown of LIMIT past MV_EXPAND
         */
        ADD_LIMIT_INSIDE_MV_EXPAND,

        DELAY_DEBUG_FN(Build.current().isSnapshot()),

        /** Capability for remote metadata test */
        METADATA_FIELDS_REMOTE_TEST(false),
        /**
         * WIP on Join planning
         * - Introduce BinaryPlan and co
         * - Refactor INLINESTATS and LOOKUP as a JOIN block
         */
        JOIN_PLANNING_V1(Build.current().isSnapshot()),

        /**
         * Support implicit casting from string literal to DATE_PERIOD or TIME_DURATION.
         */
        IMPLICIT_CASTING_STRING_LITERAL_TO_TEMPORAL_AMOUNT,

        /**
         * LOOKUP JOIN
         */
        JOIN_LOOKUP_V12,

        /**
         * LOOKUP JOIN with TEXT fields on the right (right side of the join) (#119473)
         */
        LOOKUP_JOIN_TEXT(JOIN_LOOKUP_V12.isEnabled()),

        /**
         * LOOKUP JOIN skipping MVs and sending warnings (https://github.com/elastic/elasticsearch/issues/118780)
         */
        JOIN_LOOKUP_SKIP_MV_WARNINGS(JOIN_LOOKUP_V12.isEnabled()),

        /**
         * Fix for async operator sometimes completing the driver without emitting the stored warnings
         */
        ASYNC_OPERATOR_WARNINGS_FIX,

        /**
         * Fix pushing down LIMIT past LOOKUP JOIN in case of multiple matching join keys.
         */
        JOIN_LOOKUP_FIX_LIMIT_PUSHDOWN(JOIN_LOOKUP_V12.isEnabled()),

        /**
         * Fix for https://github.com/elastic/elasticsearch/issues/117054
         */
        FIX_NESTED_FIELDS_NAME_CLASH_IN_INDEXRESOLVER,

        /**
         * Fix for https://github.com/elastic/elasticsearch/issues/114714, again
         */
        FIX_STATS_BY_FOLDABLE_EXPRESSION_2,

        /**
         * Support the "METADATA _score" directive to enable _score column.
         */
        METADATA_SCORE,

        /**
         * Term function
         */
        TERM_FUNCTION(Build.current().isSnapshot()),

        /**
         * Additional types for match function and operator
         */
        MATCH_ADDITIONAL_TYPES,

        /**
         * Fix for regex folding with case-insensitive pattern https://github.com/elastic/elasticsearch/issues/118371
         */
        FIXED_REGEX_FOLD,

        /**
         * Full text functions can be used in disjunctions
         */
        FULL_TEXT_FUNCTIONS_DISJUNCTIONS,

        /**
         * Change field caps response for semantic_text fields to be reported as text
         */
        SEMANTIC_TEXT_FIELD_CAPS,

        /**
         * Support named argument for function in map format.
         */
        OPTIONAL_NAMED_ARGUMENT_MAP_FOR_FUNCTION(Build.current().isSnapshot()),

        /**
         * Disabled support for index aliases in lookup joins
         */
        LOOKUP_JOIN_NO_ALIASES(JOIN_LOOKUP_V12.isEnabled()),

        /**
         * Full text functions can be used in disjunctions as they are implemented in compute engine
         */
        FULL_TEXT_FUNCTIONS_DISJUNCTIONS_COMPUTE_ENGINE,

        /**
         * Support match options in match function
         */
        MATCH_FUNCTION_OPTIONS,

        /**
         * Support options in the query string function.
         */
        QUERY_STRING_FUNCTION_OPTIONS,

        /**
         * Enable aggregate_metric_double in non-snapshot builds
         */
        AGGREGATE_METRIC_DOUBLE_V0,

        /**
         * Support change point detection "CHANGE_POINT".
         */
        CHANGE_POINT,

        /**
         * Fix for https://github.com/elastic/elasticsearch/issues/120817
         * and https://github.com/elastic/elasticsearch/issues/120803
         * Support for queries that have multiple SORTs that cannot become TopN
         */
        REMOVE_REDUNDANT_SORT,

        /**
         * Fixes a series of issues with inlinestats which had an incomplete implementation after lookup and inlinestats
         * were refactored.
         */
        INLINESTATS_V11,

        /**
         * Renamed `INLINESTATS` to `INLINE STATS`.
         */
        INLINE_STATS,

        /**
         * Support partial_results
         */
        SUPPORT_PARTIAL_RESULTS,

        /**
         * Support for RERANK command
         */
        RERANK,

        /**
         * Support for COMPLETION command
         */
        COMPLETION,

        /**
         * Allow mixed numeric types in conditional functions - case, greatest and least
         */
        MIXED_NUMERIC_TYPES_IN_CASE_GREATEST_LEAST,

        /**
         * Lucene query pushdown to StartsWith and EndsWith functions.
         * This capability was created to avoid receiving wrong warnings from old nodes in mixed clusters
         */
        STARTS_WITH_ENDS_WITH_LUCENE_PUSHDOWN,

        /**
         * Full text functions can be scored when being part of a disjunction
         */
        FULL_TEXT_FUNCTIONS_DISJUNCTIONS_SCORE,

        /**
         * Support for multi-match function.
         */
        MULTI_MATCH_FUNCTION(Build.current().isSnapshot()),

        /**
         * Do {@code TO_LOWER} and {@code TO_UPPER} process all field values?
         */
        TO_LOWER_MV,

        /**
         * Use double parameter markers to represent field or function names.
         */
        DOUBLE_PARAMETER_MARKERS_FOR_IDENTIFIERS,

        /**
         * Non full text functions do not contribute to score
         */
        NON_FULL_TEXT_FUNCTIONS_SCORING,

        /**
         * The {@code _query} API now reports the original types.
         */
        REPORT_ORIGINAL_TYPES,

        /**
         * The metrics command
         */
        @Deprecated
        METRICS_COMMAND(Build.current().isSnapshot()),

        /**
         * Are the {@code documents_found} and {@code values_loaded} fields available
         * in the response and profile?
         */
        DOCUMENTS_FOUND_AND_VALUES_LOADED,

        /**
         * Index component selector syntax (my-data-stream-name::failures)
         */
        INDEX_COMPONENT_SELECTORS,

        /**
         * Make numberOfChannels consistent with layout in DefaultLayout by removing duplicated ChannelSet.
         */
        MAKE_NUMBER_OF_CHANNELS_CONSISTENT_WITH_LAYOUT,

        /**
         * Supercedes {@link Cap#MAKE_NUMBER_OF_CHANNELS_CONSISTENT_WITH_LAYOUT}.
         */
        FIX_REPLACE_MISSING_FIELD_WITH_NULL_DUPLICATE_NAME_ID_IN_LAYOUT,

        /**
         * Support for filter in converted null.
         * See <a href="https://github.com/elastic/elasticsearch/issues/125832"> ESQL: Fix `NULL` handling in `IN` clause #125832 </a>
         */
        FILTER_IN_CONVERTED_NULL,

        /**
         * When creating constant null blocks in {@link ValuesSourceReaderOperator}, we also handed off
         * the ownership of that block - but didn't account for the fact that the caller might close it, leading to double releases
         * in some union type queries. C.f. https://github.com/elastic/elasticsearch/issues/125850
         */
        FIX_DOUBLY_RELEASED_NULL_BLOCKS_IN_VALUESOURCEREADER,

        /**
         * Listing queries and getting information on a specific query.
         */
        QUERY_MONITORING,

        /**
         * Support for FORK out of snapshot
         */
        FORK_V9,

        /**
         * Support for union types in FORK
         */
        FORK_UNION_TYPES,

        /**
         * Support for the {@code leading_zeros} named parameter.
         */
        TO_IP_LEADING_ZEROS,

        /**
         * Does the usage information for ESQL contain a histogram of {@code took} values?
         */
        USAGE_CONTAINS_TOOK,

        /**
         * Support loading of ip fields if they are not indexed.
         */
        LOADING_NON_INDEXED_IP_FIELDS,

        /**
         * During resolution (pre-analysis) we have to consider that joins or enriches can override EVALuated values
         * https://github.com/elastic/elasticsearch/issues/126419
         */
        FIX_JOIN_MASKING_EVAL,

        /**
         * Support for keeping `DROP` attributes when resolving field names.
         * see <a href="https://github.com/elastic/elasticsearch/issues/126418"> ES|QL: no matches for pattern #126418 </a>
         */
        DROP_AGAIN_WITH_WILDCARD_AFTER_EVAL,

        /**
         * Correctly ask for all fields from lookup indices even when there is e.g. a {@code DROP *field} after.
         * See <a href="https://github.com/elastic/elasticsearch/issues/129561">
         *     ES|QL: missing columns for wildcard drop after lookup join  #129561</a>
         */
        DROP_WITH_WILDCARD_AFTER_LOOKUP_JOIN,

        /**
         * score function
         */
        SCORE_FUNCTION(Build.current().isSnapshot()),

        /**
         * Support for the SAMPLE command
         */
        SAMPLE_V3,

        /**
         * The {@code _query} API now gives a cast recommendation if multiple types are found in certain instances.
         */
        SUGGESTED_CAST,

        /**
         * Guards a bug fix matching {@code TO_LOWER(f) == ""}.
         */
        TO_LOWER_EMPTY_STRING,

        /**
         * Support for INCREASE, DELTA timeseries aggregations.
         */
        INCREASE,
        DELTA_TS_AGG,
        CLAMP_FUNCTIONS,

        /**
         * Resolve groupings before resolving references to groupings in the aggregations.
         */
        RESOLVE_GROUPINGS_BEFORE_RESOLVING_REFERENCES_TO_GROUPINGS_IN_AGGREGATIONS,

        /**
         * Support for the SAMPLE aggregation function
         */
        AGG_SAMPLE,

        /**
         * Full text functions in STATS
         */
        FULL_TEXT_FUNCTIONS_IN_STATS_WHERE,

        /**
         * During resolution (pre-analysis) we have to consider that joins can override regex extracted values
         * see <a href="https://github.com/elastic/elasticsearch/issues/127467"> ES|QL: pruning of JOINs leads to missing fields #127467 </a>
         */
        FIX_JOIN_MASKING_REGEX_EXTRACT,

        /**
         * Allow the merging of the children to use {@code Aliase}s, instead of just {@code ReferenceAttribute}s.
         */
        FIX_JOIN_OUTPUT_MERGING,

        /**
         * Avid GROK and DISSECT attributes being removed when resolving fields.
         * see <a href="https://github.com/elastic/elasticsearch/issues/127468"> ES|QL: Grok only supports KEYWORD or TEXT values, found expression [type] type [INTEGER] #127468 </a>
         */
        KEEP_REGEX_EXTRACT_ATTRIBUTES,

        /**
         * The {@code ROUND_TO} function.
         */
        ROUND_TO,

        /**
         * Support for the {@code COPY_SIGN} function.
         */
        COPY_SIGN,

        /**
         * Allow lookup join on mixed numeric fields, among byte, short, int, long, half_float, scaled_float, float and double.
         */
        LOOKUP_JOIN_ON_MIXED_NUMERIC_FIELDS,

        /**
         * {@link org.elasticsearch.compute.lucene.LuceneQueryEvaluator} rewrites the query before executing it in Lucene. This
         * provides support for KQL in a STATS ... BY command that uses a KQL query for filter, for example.
         */
        LUCENE_QUERY_EVALUATOR_QUERY_REWRITE,

        /**
         * Support parameters for LIMIT command.
         */
        PARAMETER_FOR_LIMIT,

        /**
         * Changed and normalized the LIMIT error message.
         */
        NORMALIZED_LIMIT_ERROR_MESSAGE,

        /**
         * Dense vector field type support
         */
        DENSE_VECTOR_FIELD_TYPE_RELEASED,

        /**
         * Enable support for index aliases in lookup joins
         */
        ENABLE_LOOKUP_JOIN_ON_ALIASES,

        /**
         * Lookup error messages were updated to make them a bit easier to understand.
         */
        UPDATE_LOOKUP_JOIN_ERROR_MESSAGES,

        /**
         * Allows RLIKE to correctly handle the "empty language" flag, `#`.
         */
        RLIKE_WITH_EMPTY_LANGUAGE_PATTERN,

        /**
         * Enable support for cross-cluster lookup joins.
         */
        ENABLE_LOOKUP_JOIN_ON_REMOTE,

        /**
         * Fix the planning of {@code | ENRICH _remote:policy} when there's a preceding {@code | LOOKUP JOIN},
         * see <a href="https://github.com/elastic/elasticsearch/issues/129372">java.lang.ClassCastException when combining LOOKUP JOIN and remote ENRICH</a>
         */
        REMOTE_ENRICH_AFTER_LOOKUP_JOIN,

        /**
         * MATCH PHRASE function
         */
        MATCH_PHRASE_FUNCTION,

        /**
         * Support knn function
         */
        KNN_FUNCTION_V5,

        /**
         * Support for the {@code TEXT_EMBEDDING} function for generating dense vector embeddings.
         */
        TEXT_EMBEDDING_FUNCTION,

        /**
         * Support for the LIKE operator with a list of wildcards.
         */
        LIKE_WITH_LIST_OF_PATTERNS,

        LIKE_LIST_ON_INDEX_FIELDS,

        /**
         * Support parameters for SAMPLE command.
         */
        PARAMETER_FOR_SAMPLE,

        /**
         * From now, Literal only accepts strings as BytesRefs.
         * No java.lang.String anymore.
         *
         * https://github.com/elastic/elasticsearch/issues/129322
         */
        NO_PLAIN_STRINGS_IN_LITERALS,

        /**
         * Support for the mv_expand target attribute should be retained in its original position.
         * see <a href="https://github.com/elastic/elasticsearch/issues/129000"> ES|QL: inconsistent column order #129000 </a>
         */
        FIX_MV_EXPAND_INCONSISTENT_COLUMN_ORDER,

        /**
         * Support for the SET command.
         */
        SET_COMMAND(Build.current().isSnapshot()),

        /**
         * (Re)Added EXPLAIN command
         */
        EXPLAIN(Build.current().isSnapshot()),
        /**
         * Support for the RLIKE operator with a list of regexes.
         */
        RLIKE_WITH_LIST_OF_PATTERNS,

        /**
         * FUSE command
         */
        FUSE_V6,

        /**
         * Support improved behavior for LIKE operator when used with index fields.
         */
        LIKE_ON_INDEX_FIELDS,

        /**
         * Forbid usage of brackets in unquoted index and enrich policy names
         * https://github.com/elastic/elasticsearch/issues/130378
         */
        NO_BRACKETS_IN_UNQUOTED_INDEX_NAMES,

        /**
         * Cosine vector similarity function
         */
        COSINE_VECTOR_SIMILARITY_FUNCTION(Build.current().isSnapshot()),

        /**
         * Fixed some profile serialization issues
         */
        FIXED_PROFILE_SERIALIZATION,

        /**
         * Support for lookup join on multiple fields.
         */
        LOOKUP_JOIN_ON_MULTIPLE_FIELDS,
        /**
         * Dot product vector similarity function
         */
        DOT_PRODUCT_VECTOR_SIMILARITY_FUNCTION(Build.current().isSnapshot()),

        /**
         * l1 norm vector similarity function
         */
        L1_NORM_VECTOR_SIMILARITY_FUNCTION(Build.current().isSnapshot()),

        /**
         * l2 norm vector similarity function
         */
        L2_NORM_VECTOR_SIMILARITY_FUNCTION(Build.current().isSnapshot()),

        /**
         * Support for the options field of CATEGORIZE.
         */
        CATEGORIZE_OPTIONS,

        /**
         * Decay function for custom scoring
         */
        DECAY_FUNCTION(Build.current().isSnapshot()),

        /**
         * FIRST and LAST aggregate functions.
         */
        AGG_FIRST_LAST(Build.current().isSnapshot()),
        AGG_FIRST_LAST_STRING(Build.current().isSnapshot()),

        /**
         * Support correct counting of skipped shards.
         */
        CORRECT_SKIPPED_SHARDS_COUNT,

        /*
         * Support for calculating the scalar vector magnitude.
         */
        MAGNITUDE_SCALAR_VECTOR_FUNCTION(Build.current().isSnapshot()),

        /**
         * Byte elements dense vector field type support.
         */
        DENSE_VECTOR_FIELD_TYPE_BYTE_ELEMENTS,

        /**
         * Bit elements dense vector field type support.
         */
        DENSE_VECTOR_FIELD_TYPE_BIT_ELEMENTS,

        /**
         * Support null elements on vector similarity functions
         */
        VECTOR_SIMILARITY_FUNCTIONS_SUPPORT_NULL,

        /**
         * Support for vector Hamming distance.
         */
        HAMMING_VECTOR_SIMILARITY_FUNCTION(Build.current().isSnapshot()),

        /**
         * Support for tbucket function
         */
        TBUCKET,

        /**
         * Allow qualifiers in attribute names.
         */
        NAME_QUALIFIERS(Build.current().isSnapshot()),

        /**
         * URL encoding function.
         */
        URL_ENCODE(),

        /**
         * URL component encoding function.
         */
        URL_ENCODE_COMPONENT(),

        /**
         * URL decoding function.
         */
        URL_DECODE(),

        /**
         * Allow lookup join on boolean expressions
         */
        LOOKUP_JOIN_ON_BOOLEAN_EXPRESSION,

        /**
         * FORK with remote indices
         */
        ENABLE_FORK_FOR_REMOTE_INDICES(Build.current().isSnapshot()),

        /**
         * Support for the Present function
         */
        FN_PRESENT,

        /**
         * Bugfix for STATS {{expression}} WHERE {{condition}} when the
         * expression is replaced by something else on planning
         * e.g. STATS SUM(1) WHERE x==3 is replaced by
         *      STATS MV_SUM(const)*COUNT(*) WHERE x == 3.
         */
        STATS_WITH_FILTERED_SURROGATE_FIXED,

        /**
         * TO_DENSE_VECTOR function.
         */
        TO_DENSE_VECTOR_FUNCTION,

        /**
         * Multivalued query parameters
         */
        QUERY_PARAMS_MULTI_VALUES(),

        FIX_PERCENTILE_PRECISION(),

        /**
         * Support for the Absent function
         */
        FN_ABSENT,

        /** INLINE STATS supports remote indices */
        INLINE_STATS_SUPPORTS_REMOTE(INLINESTATS_V11.enabled),

        INLINE_STATS_WITH_UNION_TYPES_IN_STUB_RELATION(INLINE_STATS.enabled),

        /**
         * Support TS command in non-snapshot builds
         */
        TS_COMMAND_V0(),

        /**
         * Add support for counter doubles, ints, and longs in first_ and last_over_time
         */
        FIRST_LAST_OVER_TIME_COUNTER_SUPPORT,

        FIX_ALIAS_ID_WHEN_DROP_ALL_AGGREGATES,

        /**
         * INLINE STATS fix incorrect prunning of null filtering
         * https://github.com/elastic/elasticsearch/pull/135011
         */
        INLINE_STATS_FIX_PRUNING_NULL_FILTER(INLINESTATS_V11.enabled),

        INLINE_STATS_FIX_OPTIMIZED_AS_LOCAL_RELATION(INLINESTATS_V11.enabled),

        DENSE_VECTOR_AGG_METRIC_DOUBLE_IF_FNS,

        /**
         * FUSE L2_NORM score normalization support
         */
        FUSE_L2_NORM(Build.current().isSnapshot()),

        /**
         * Support for requesting the "_tsid" metadata field.
         */
        METADATA_TSID_FIELD,

        /**
         * Permit the data type of a field changing from TEXT to KEYWORD
         * when being grouped on in aggregations on the TS command.
         */
        TS_PERMIT_TEXT_BECOMING_KEYWORD_WHEN_GROUPED_ON,

        /**
         * Fix management of plans with no columns
         * https://github.com/elastic/elasticsearch/issues/120272
         */
        FIX_NO_COLUMNS,

        /**
         * Support for dots in FUSE attributes
         */
        DOTS_IN_FUSE,

        /**
<<<<<<< HEAD
         * Support for pushing down EVAL with SCORE
         * https://github.com/elastic/elasticsearch/issues/133462
         */
        PUSHING_DOWN_EVAL_WITH_SCORE;
=======
         * Support for the literal {@code m} suffix as an alias for {@code minute} in temporal amounts.
         */
        TEMPORAL_AMOUNT_M,

        /**
         * Pack dimension values in TS command
         */
        PACK_DIMENSIONS_IN_TS,

        /**
         * Create new block when filtering OrdinalBytesRefBlock
         */
        FIX_FILTER_ORDINALS,

        ;
>>>>>>> 5dc048c7

        private final boolean enabled;

        Cap() {
            this.enabled = true;
        };

        Cap(boolean enabled) {
            this.enabled = enabled;
        };

        Cap(FeatureFlag featureFlag) {
            this.enabled = featureFlag.isEnabled();
        }

        public boolean isEnabled() {
            return enabled;
        }

        public String capabilityName() {
            return name().toLowerCase(Locale.ROOT);
        }
    }

    public static final Set<String> CAPABILITIES = capabilities(false);

    /**
     * Get a {@link Set} of all capabilities. If the {@code all} parameter is {@code false}
     * then only <strong>enabled</strong> capabilities are returned - otherwise <strong>all</strong>
     * known capabilities are returned.
     */
    public static Set<String> capabilities(boolean all) {
        List<String> caps = new ArrayList<>();
        for (Cap cap : Cap.values()) {
            if (all || cap.isEnabled()) {
                caps.add(cap.capabilityName());
            }
        }

        /*
         * Add all of our cluster features without the leading "esql."
         */
        for (NodeFeature feature : new EsqlFeatures().getFeatures()) {
            caps.add(cap(feature));
        }
        return Set.copyOf(caps);
    }

    /**
     * Convert a {@link NodeFeature} from {@link EsqlFeatures} into a
     * capability.
     */
    public static String cap(NodeFeature feature) {
        assert feature.id().startsWith("esql.");
        return feature.id().substring("esql.".length());
    }
}<|MERGE_RESOLUTION|>--- conflicted
+++ resolved
@@ -1501,29 +1501,27 @@
          */
         DOTS_IN_FUSE,
 
-        /**
-<<<<<<< HEAD
+         /**
+         * Support for the literal {@code m} suffix as an alias for {@code minute} in temporal amounts.
+         */
+        TEMPORAL_AMOUNT_M,
+
+        /**
+         * Pack dimension values in TS command
+         */
+        PACK_DIMENSIONS_IN_TS,
+
+        /**
+         * Create new block when filtering OrdinalBytesRefBlock
+         */
+        FIX_FILTER_ORDINALS,
+
+        /**
          * Support for pushing down EVAL with SCORE
          * https://github.com/elastic/elasticsearch/issues/133462
          */
-        PUSHING_DOWN_EVAL_WITH_SCORE;
-=======
-         * Support for the literal {@code m} suffix as an alias for {@code minute} in temporal amounts.
-         */
-        TEMPORAL_AMOUNT_M,
-
-        /**
-         * Pack dimension values in TS command
-         */
-        PACK_DIMENSIONS_IN_TS,
-
-        /**
-         * Create new block when filtering OrdinalBytesRefBlock
-         */
-        FIX_FILTER_ORDINALS,
-
+        PUSHING_DOWN_EVAL_WITH_SCORE
         ;
->>>>>>> 5dc048c7
 
         private final boolean enabled;
 

--- conflicted
+++ resolved
@@ -1455,16 +1455,15 @@
         IMPLICIT_LAST_OVER_TIME(Build.current().isSnapshot()),
 
         /**
-<<<<<<< HEAD
+         * Support for the Present function
+         */
+        FN_PRESENT,
+
+        /**
          * Fix management of plans with no columns
          * https://github.com/elastic/elasticsearch/issues/120272
          */
         FIX_NO_COLUMNS;
-=======
-         * Support for the Present function
-         */
-        FN_PRESENT;
->>>>>>> bcb0222c
 
         private final boolean enabled;
 

/*
 * Copyright Elasticsearch B.V. and/or licensed to Elasticsearch B.V. under one
 * or more contributor license agreements. Licensed under the Elastic License
 * 2.0; you may not use this file except in compliance with the Elastic License
 * 2.0.
 */

package org.elasticsearch.xpack.esql.action;

import org.elasticsearch.Build;
import org.elasticsearch.cluster.metadata.DataStream;
import org.elasticsearch.common.util.FeatureFlag;
import org.elasticsearch.features.NodeFeature;
import org.elasticsearch.rest.action.admin.cluster.RestNodesCapabilitiesAction;
import org.elasticsearch.xpack.esql.plugin.EsqlFeatures;
import org.elasticsearch.xpack.esql.plugin.EsqlPlugin;

import java.util.ArrayList;
import java.util.List;
import java.util.Locale;
import java.util.Set;

import static org.elasticsearch.xpack.esql.core.plugin.EsqlCorePlugin.AGGREGATE_METRIC_DOUBLE_FEATURE_FLAG;

/**
 * A {@link Set} of "capabilities" supported by the {@link RestEsqlQueryAction}
 * and {@link RestEsqlAsyncQueryAction} APIs. These are exposed over the
 * {@link RestNodesCapabilitiesAction} and we use them to enable tests.
 */
public class EsqlCapabilities {
    public enum Cap {
        /**
         * Introduction of {@code MV_SORT}, {@code MV_SLICE}, and {@code MV_ZIP}.
         * Added in #106095.
         */
        MV_SORT,

        /**
         * When we disabled some broken optimizations around {@code nullable}.
         * Fixed in #105691.
         */
        DISABLE_NULLABLE_OPTS,

        /**
         * Introduction of {@code ST_X} and {@code ST_Y}. Added in #105768.
         */
        ST_X_Y,

        /**
         * Changed precision of {@code geo_point} and {@code cartesian_point} fields, by loading from source into WKB. Done in #103691.
         */
        SPATIAL_POINTS_FROM_SOURCE,

        /**
         * Support for loading {@code geo_shape} and {@code cartesian_shape} fields. Done in #104269.
         */
        SPATIAL_SHAPES,

        /**
         * Support for spatial aggregation {@code ST_CENTROID}. Done in #104269.
         */
        ST_CENTROID_AGG,

        /**
         * Support for spatial aggregation {@code ST_INTERSECTS}. Done in #104907.
         */
        ST_INTERSECTS,

        /**
         * Support for spatial aggregation {@code ST_CONTAINS} and {@code ST_WITHIN}. Done in #106503.
         */
        ST_CONTAINS_WITHIN,

        /**
         * Support for spatial aggregation {@code ST_DISJOINT}. Done in #107007.
         */
        ST_DISJOINT,

        /**
         * The introduction of the {@code VALUES} agg.
         */
        AGG_VALUES,

        /**
         * Expand the {@code VALUES} agg to cover spatial types.
         */
        AGG_VALUES_SPATIAL,

        /**
         * Does ESQL support async queries.
         */
        ASYNC_QUERY,

        /**
         * Does ESQL support FROM OPTIONS?
         */
        @Deprecated
        FROM_OPTIONS,

        /**
         * Cast string literals to a desired data type.
         */
        STRING_LITERAL_AUTO_CASTING,

        /**
         * Base64 encoding and decoding functions.
         */
        BASE64_DECODE_ENCODE,

        /**
         * Support for the :: casting operator
         */
        CASTING_OPERATOR,

        /**
         * Support for the ::date casting operator
         */
        CASTING_OPERATOR_FOR_DATE,

        /**
         * Blocks can be labelled with {@link org.elasticsearch.compute.data.Block.MvOrdering#SORTED_ASCENDING} for optimizations.
         */
        MV_ORDERING_SORTED_ASCENDING,

        /**
         * Support for metrics counter fields
         */
        METRICS_COUNTER_FIELDS,

        /**
         * Cast string literals to a desired data type for IN predicate and more types for BinaryComparison.
         */
        STRING_LITERAL_AUTO_CASTING_EXTENDED,
        /**
         * Support for metadata fields.
         */
        METADATA_FIELDS,

        /**
         * Support specifically for *just* the _index METADATA field. Used by CsvTests, since that is the only metadata field currently
         * supported.
         */
        INDEX_METADATA_FIELD,

        /**
         * Support for timespan units abbreviations
         */
        TIMESPAN_ABBREVIATIONS,

        /**
         * Support metrics counter types
         */
        COUNTER_TYPES,

        /**
         * Support for function {@code BIT_LENGTH}. Done in #115792
         */
        FN_BIT_LENGTH,

        /**
         * Support for function {@code BYTE_LENGTH}.
         */
        FN_BYTE_LENGTH,

        /**
         * Support for function {@code REVERSE}.
         */
        FN_REVERSE,

        /**
         * Support for reversing whole grapheme clusters. This is not supported
         * on JDK versions less than 20 which are not supported in ES 9.0.0+ but this
         * exists to keep the {@code 8.x} branch similar to the {@code main} branch.
         */
        FN_REVERSE_GRAPHEME_CLUSTERS,

        /**
         * Support for function {@code CBRT}. Done in #108574.
         */
        FN_CBRT,

        /**
         * Support for function {@code HYPOT}.
         */
        FN_HYPOT,

        /**
         * Support for {@code MV_APPEND} function. #107001
         */
        FN_MV_APPEND,

        /**
         * Support for {@code MV_MEDIAN_ABSOLUTE_DEVIATION} function.
         */
        FN_MV_MEDIAN_ABSOLUTE_DEVIATION,

        /**
         * Support for {@code MV_PERCENTILE} function.
         */
        FN_MV_PERCENTILE,

        /**
         * Support for function {@code IP_PREFIX}.
         */
        FN_IP_PREFIX,

        /**
         * Fix on function {@code SUBSTRING} that makes it not return null on empty strings.
         */
        FN_SUBSTRING_EMPTY_NULL,

        /**
         * Fixes on function {@code ROUND} that avoid it throwing exceptions on runtime for unsigned long cases.
         */
        FN_ROUND_UL_FIXES,

        /**
         * Fixes for multiple functions not serializing their source, and emitting warnings with wrong line number and text.
         */
        FUNCTIONS_SOURCE_SERIALIZATION_WARNINGS,

        /**
         * All functions that take TEXT should never emit TEXT, only KEYWORD. #114334
         */
        FUNCTIONS_NEVER_EMIT_TEXT,

        /**
         * Support for the {@code INLINESTATS} syntax.
         */
        INLINESTATS(EsqlPlugin.INLINESTATS_FEATURE_FLAG),

        /**
         * Support for the expressions in grouping in {@code INLINESTATS} syntax.
         */
        INLINESTATS_V2(EsqlPlugin.INLINESTATS_FEATURE_FLAG),

        /**
         * Support for aggregation function {@code TOP}.
         */
        AGG_TOP,

        /**
         * Support for booleans in aggregations {@code MAX} and {@code MIN}.
         */
        AGG_MAX_MIN_BOOLEAN_SUPPORT,

        /**
         * Support for ips in aggregations {@code MAX} and {@code MIN}.
         */
        AGG_MAX_MIN_IP_SUPPORT,

        /**
         * Support for strings in aggregations {@code MAX} and {@code MIN}.
         */
        AGG_MAX_MIN_STRING_SUPPORT,

        /**
         * Support for booleans in {@code TOP} aggregation.
         */
        AGG_TOP_BOOLEAN_SUPPORT,

        /**
         * Support for ips in {@code TOP} aggregation.
         */
        AGG_TOP_IP_SUPPORT,

        /**
         * Support for {@code keyword} and {@code text} fields in {@code TOP} aggregation.
         */
        AGG_TOP_STRING_SUPPORT,

        /**
         * {@code CASE} properly handling multivalue conditions.
         */
        CASE_MV,

        /**
         * Support for loading values over enrich. This is supported by all versions of ESQL but not
         * the unit test CsvTests.
         */
        ENRICH_LOAD,

        /**
         * Optimization for ST_CENTROID changed some results in cartesian data. #108713
         */
        ST_CENTROID_AGG_OPTIMIZED,

        /**
         * Support for requesting the "_ignored" metadata field.
         */
        METADATA_IGNORED_FIELD,

        /**
         * LOOKUP command with
         * - tables using syntax {@code "tables": {"type": [<values>]}}
         * - fixed variable shadowing
         * - fixed Join.references(), requiring breaking change to Join serialization
         */
        LOOKUP_V4(Build.current().isSnapshot()),

        /**
         * Support for requesting the "REPEAT" command.
         */
        REPEAT,

        /**
         * Cast string literals to datetime in addition and subtraction when the other side is a date or time interval.
         */
        STRING_LITERAL_AUTO_CASTING_TO_DATETIME_ADD_SUB,

        /**
         * Support for named or positional parameters in EsqlQueryRequest.
         */
        NAMED_POSITIONAL_PARAMETER,

        /**
         * Support multiple field mappings if appropriate conversion function is used (union types)
         */
        UNION_TYPES,

        /**
         * Support unmapped using the INSIST keyword.
         */
        UNMAPPED_FIELDS(Build.current().isSnapshot()),

        /**
         * Support for function {@code ST_DISTANCE}. Done in #108764.
         */
        ST_DISTANCE,

        /** Support for function {@code ST_EXTENT_AGG}. */
        ST_EXTENT_AGG,

        /** Optimization of ST_EXTENT_AGG with doc-values as IntBlock. */
        ST_EXTENT_AGG_DOCVALUES,

        /**
         * Fix determination of CRS types in spatial functions when folding.
         */
        SPATIAL_FUNCTIONS_FIX_CRSTYPE_FOLDING,

        /**
         * Enable spatial predicate functions to support multi-values. Done in #112063.
         */
        SPATIAL_PREDICATES_SUPPORT_MULTIVALUES,

        /**
         * Enable spatial distance function to support multi-values. Done in #114836.
         */
        SPATIAL_DISTANCE_SUPPORTS_MULTIVALUES,

        /**
         * Support a number of fixes and enhancements to spatial distance pushdown. Done in #112938.
         */
        SPATIAL_DISTANCE_PUSHDOWN_ENHANCEMENTS,

        /**
         * Fix for spatial centroid when no records are found.
         */
        SPATIAL_CENTROID_NO_RECORDS,

        /**
         * Support ST_ENVELOPE function (and related ST_XMIN, etc.).
         */
        ST_ENVELOPE,

        /**
         * Fix to GROK and DISSECT that allows extracting attributes with the same name as the input
         * https://github.com/elastic/elasticsearch/issues/110184
         */
        GROK_DISSECT_MASKING,

        /**
         * Support for quoting index sources in double quotes.
         */
        DOUBLE_QUOTES_SOURCE_ENCLOSING,

        /**
         * Support for WEIGHTED_AVG function.
         */
        AGG_WEIGHTED_AVG,

        /**
         * Fix for union-types when aggregating over an inline conversion with casting operator. Done in #110476.
         */
        UNION_TYPES_AGG_CAST,

        /**
         * Fix to GROK validation in case of multiple fields with same name and different types
         * https://github.com/elastic/elasticsearch/issues/110533
         */
        GROK_VALIDATION,

        /**
         * Fix for union-types when aggregating over an inline conversion with conversion function. Done in #110652.
         */
        UNION_TYPES_INLINE_FIX,

        /**
         * Fix for union-types when sorting a type-casted field. We changed how we remove synthetic union-types fields.
         */
        UNION_TYPES_REMOVE_FIELDS,

        /**
         * Fix for union-types when renaming unrelated columns.
         * https://github.com/elastic/elasticsearch/issues/111452
         */
        UNION_TYPES_FIX_RENAME_RESOLUTION,

        /**
         * Execute `RENAME` operations sequentially from left to right,
         * see <a href="https://github.com/elastic/elasticsearch/issues/122250"> ESQL: Align RENAME behavior with EVAL for sequential processing #122250 </a>
         */
        RENAME_SEQUENTIAL_PROCESSING,

        /**
         * Fix for union-types when some indexes are missing the required field. Done in #111932.
         */
        UNION_TYPES_MISSING_FIELD,

        /**
         * Fix for widening of short numeric types in union-types. Done in #112610
         */
        UNION_TYPES_NUMERIC_WIDENING,

        /**
         * Fix a parsing issue where numbers below Long.MIN_VALUE threw an exception instead of parsing as doubles.
         * see <a href="https://github.com/elastic/elasticsearch/issues/104323"> Parsing large numbers is inconsistent #104323 </a>
         */
        FIX_PARSING_LARGE_NEGATIVE_NUMBERS,

        /**
         * Fix precision of scaled_float field values retrieved from stored source
         * see <a href="https://github.com/elastic/elasticsearch/issues/122547"> Slight inconsistency in ESQL using scaled_float field #122547 </a>
         */
        FIX_PRECISION_OF_SCALED_FLOAT_FIELDS,

        /**
         * Fix the status code returned when trying to run count_distinct on the _source type (which is not supported).
         * see <a href="https://github.com/elastic/elasticsearch/issues/105240">count_distinct(_source) returns a 500 response</a>
         */
        FIX_COUNT_DISTINCT_SOURCE_ERROR,

        /**
         * Use RangeQuery for BinaryComparison on DateTime fields.
         */
        RANGEQUERY_FOR_DATETIME,

        /**
         * Enforce strict type checking on ENRICH range types, and warnings for KEYWORD parsing at runtime. Done in #115091.
         */
        ENRICH_STRICT_RANGE_TYPES,

        /**
         * Fix for non-unique attribute names in ROW and logical plans.
         * https://github.com/elastic/elasticsearch/issues/110541
         */
        UNIQUE_NAMES,

        /**
         * Make attributes of GROK/DISSECT adjustable and fix a shadowing bug when pushing them down past PROJECT.
         * https://github.com/elastic/elasticsearch/issues/108008
         */
        FIXED_PUSHDOWN_PAST_PROJECT,

        /**
         * Adds the {@code MV_PSERIES_WEIGHTED_SUM} function for converting sorted lists of numbers into
         * a bounded score. This is a generalization of the
         * <a href="https://en.wikipedia.org/wiki/Riemann_zeta_function">riemann zeta function</a> but we
         * don't name it that because we don't support complex numbers and don't want to make folks think
         * of mystical number theory things. This is just a weighted sum that is adjacent to magic.
         */
        MV_PSERIES_WEIGHTED_SUM,

        /**
         * Support for match operator as a colon. Previous support for match operator as MATCH has been removed
         */
        MATCH_OPERATOR_COLON,

        /**
         * Removing support for the {@code META} keyword.
         */
        NO_META,

        /**
         * Add CombineBinaryComparisons rule.
         */
        COMBINE_BINARY_COMPARISONS,

        /**
         * Support for nanosecond dates as a data type
         */
        DATE_NANOS_TYPE(),

        /**
         * Support for to_date_nanos function
         */
        TO_DATE_NANOS(),

        /**
         * Support for date nanos type in binary comparisons
         */
        DATE_NANOS_BINARY_COMPARISON(),

        /**
         * Support for mixed comparisons between nanosecond and millisecond dates
         */
        DATE_NANOS_COMPARE_TO_MILLIS(),
        /**
         * Support implicit casting of strings to date nanos
         */
        DATE_NANOS_IMPLICIT_CASTING(),
        /**
         * Support Least and Greatest functions on Date Nanos type
         */
        LEAST_GREATEST_FOR_DATENANOS(),
        /**
         * support date extract function for date nanos
         */
        DATE_NANOS_DATE_EXTRACT(),
        /**
         * Support add and subtract on date nanos
         */
        DATE_NANOS_ADD_SUBTRACT(),
        /**
         * Support for date_trunc function on date nanos type
         */
        DATE_TRUNC_DATE_NANOS(),

        /**
         * Support date nanos values as the field argument to bucket
         */
        DATE_NANOS_BUCKET(),

        /**
         * support aggregations on date nanos
         */
        DATE_NANOS_AGGREGATIONS(),

        /**
         * Support the {@link org.elasticsearch.xpack.esql.expression.predicate.operator.comparison.In} operator for date nanos
         */
        DATE_NANOS_IN_OPERATOR(),
        /**
         * Support running date format function on nanosecond dates
         */
        DATE_NANOS_DATE_FORMAT(),
        /**
         * support date diff function on date nanos type, and mixed nanos/millis
         */
        DATE_NANOS_DATE_DIFF(),
        /**
         * Indicates that https://github.com/elastic/elasticsearch/issues/125439 (incorrect lucene push down for date nanos) is fixed
         */
        FIX_DATE_NANOS_LUCENE_PUSHDOWN_BUG(),
        /**
         * Fixes a bug where dates are incorrectly formatted if a where clause compares nanoseconds to both milliseconds and nanoseconds,
         * e.g. {@code WHERE millis > to_datenanos("2023-10-23T12:15:03.360103847") AND millis < to_datetime("2023-10-23T13:53:55.832")}
         */
        FIX_DATE_NANOS_MIXED_RANGE_PUSHDOWN_BUG(),
        /**
         * DATE_PARSE supports reading timezones
         */
        DATE_PARSE_TZ(),

        /**
         * Support for datetime in least and greatest functions
         */
        LEAST_GREATEST_FOR_DATES,

        /**
         * Support CIDRMatch in CombineDisjunctions rule.
         */
        COMBINE_DISJUNCTIVE_CIDRMATCHES,

        /**
         * Support sending HTTP headers about the status of an async query.
         */
        ASYNC_QUERY_STATUS_HEADERS,

        /**
         * Consider the upper bound when computing the interval in BUCKET auto mode.
         */
        BUCKET_INCLUSIVE_UPPER_BOUND,

        /**
         * Enhanced DATE_TRUNC with arbitrary month and year intervals. (#120302)
         */
        DATE_TRUNC_WITH_ARBITRARY_INTERVALS,

        /**
         * Changed error messages for fields with conflicting types in different indices.
         */
        SHORT_ERROR_MESSAGES_FOR_UNSUPPORTED_FIELDS,

        /**
         * Support for the whole number spans in BUCKET function.
         */
        BUCKET_WHOLE_NUMBER_AS_SPAN,

        /**
         * Allow mixed numeric types in coalesce
         */
        MIXED_NUMERIC_TYPES_IN_COALESCE,

        /**
         * Support for requesting the "SPACE" function.
         */
        SPACE,

        /**
         * Support explicit casting from string literal to DATE_PERIOD or TIME_DURATION.
         */
        CAST_STRING_LITERAL_TO_TEMPORAL_AMOUNT,

        /**
         * Supported the text categorization function "CATEGORIZE".
         */
        CATEGORIZE_V5,

        /**
         * Support for multiple groupings in "CATEGORIZE".
         */
        CATEGORIZE_MULTIPLE_GROUPINGS,
        /**
         * QSTR function
         */
        QSTR_FUNCTION,

        /**
         * MATCH function
         */
        MATCH_FUNCTION,

        /**
         * KQL function
         */
        KQL_FUNCTION,

        /**
         * Hash function
         */
        HASH_FUNCTION,
        /**
         * Hash function aliases such as MD5
         */
        HASH_FUNCTION_ALIASES_V1,

        /**
         * Don't optimize CASE IS NOT NULL function by not requiring the fields to be not null as well.
         * https://github.com/elastic/elasticsearch/issues/112704
         */
        FIXED_WRONG_IS_NOT_NULL_CHECK_ON_CASE,

        /**
         * Compute year differences in full calendar years.
         */
        DATE_DIFF_YEAR_CALENDARIAL,

        /**
         * Fix sorting not allowed on _source and counters.
         */
        SORTING_ON_SOURCE_AND_COUNTERS_FORBIDDEN,

        /**
         * Fix {@code SORT} when the {@code _source} field is not a sort key but
         * <strong>is</strong> being returned.
         */
        SORT_RETURNING_SOURCE_OK,

        /**
         * _source field mapping directives: https://www.elastic.co/guide/en/elasticsearch/reference/current/mapping-source-field.html
         */
        SOURCE_FIELD_MAPPING,

        /**
         * Allow filter per individual aggregation.
         */
        PER_AGG_FILTERING,

        /**
         * Fix {@link #PER_AGG_FILTERING} grouped by ordinals.
         */
        PER_AGG_FILTERING_ORDS,

        /**
         * Support for {@code STD_DEV} aggregation.
         */
        STD_DEV,

        /**
         * Fix for https://github.com/elastic/elasticsearch/issues/114714
         */
        FIX_STATS_BY_FOLDABLE_EXPRESSION,

        /**
         * Adding stats for functions (stack telemetry)
         */
        FUNCTION_STATS,
        /**
         * Fix for an optimization that caused wrong results
         * https://github.com/elastic/elasticsearch/issues/115281
         */
        FIX_FILTER_PUSHDOWN_PAST_STATS,

        /**
         * Send warnings on STATS alias collision
         * https://github.com/elastic/elasticsearch/issues/114970
         */
        STATS_ALIAS_COLLISION_WARNINGS,

        /**
         * This enables 60_usage.yml "Basic ESQL usage....snapshot" version test. See also the next capability.
         */
        SNAPSHOT_TEST_FOR_TELEMETRY(Build.current().isSnapshot()),

        /**
         * This enables 60_usage.yml "Basic ESQL usage....non-snapshot" version test. See also the previous capability.
         */
        NON_SNAPSHOT_TEST_FOR_TELEMETRY(Build.current().isSnapshot() == false),

        /**
         * Support simplified syntax for named parameters for field and function names.
         */
        NAMED_PARAMETER_FOR_FIELD_AND_FUNCTION_NAMES_SIMPLIFIED_SYNTAX(),

        /**
         * Fix pushdown of LIMIT past MV_EXPAND
         */
        ADD_LIMIT_INSIDE_MV_EXPAND,

        DELAY_DEBUG_FN(Build.current().isSnapshot()),

        /** Capability for remote metadata test */
        METADATA_FIELDS_REMOTE_TEST(false),
        /**
         * WIP on Join planning
         * - Introduce BinaryPlan and co
         * - Refactor INLINESTATS and LOOKUP as a JOIN block
         */
        JOIN_PLANNING_V1(Build.current().isSnapshot()),

        /**
         * Support implicit casting from string literal to DATE_PERIOD or TIME_DURATION.
         */
        IMPLICIT_CASTING_STRING_LITERAL_TO_TEMPORAL_AMOUNT,

        /**
         * LOOKUP JOIN
         */
        JOIN_LOOKUP_V12,

        /**
         * LOOKUP JOIN with TEXT fields on the right (right side of the join) (#119473)
         */
        LOOKUP_JOIN_TEXT(JOIN_LOOKUP_V12.isEnabled()),

        /**
         * LOOKUP JOIN skipping MVs and sending warnings (https://github.com/elastic/elasticsearch/issues/118780)
         */
        JOIN_LOOKUP_SKIP_MV_WARNINGS(JOIN_LOOKUP_V12.isEnabled()),

        /**
         * Fix pushing down LIMIT past LOOKUP JOIN in case of multiple matching join keys.
         */
        JOIN_LOOKUP_FIX_LIMIT_PUSHDOWN(JOIN_LOOKUP_V12.isEnabled()),

        /**
         * Fix for https://github.com/elastic/elasticsearch/issues/117054
         */
        FIX_NESTED_FIELDS_NAME_CLASH_IN_INDEXRESOLVER,

        /**
         * Fix for https://github.com/elastic/elasticsearch/issues/114714, again
         */
        FIX_STATS_BY_FOLDABLE_EXPRESSION_2,

        /**
         * Support the "METADATA _score" directive to enable _score column.
         */
        METADATA_SCORE,

        /**
         * Term function
         */
        TERM_FUNCTION(Build.current().isSnapshot()),

        /**
         * Additional types for match function and operator
         */
        MATCH_ADDITIONAL_TYPES,

        /**
         * Fix for regex folding with case-insensitive pattern https://github.com/elastic/elasticsearch/issues/118371
         */
        FIXED_REGEX_FOLD,

        /**
         * Full text functions can be used in disjunctions
         */
        FULL_TEXT_FUNCTIONS_DISJUNCTIONS,

        /**
         * Change field caps response for semantic_text fields to be reported as text
         */
        SEMANTIC_TEXT_FIELD_CAPS,

        /**
         * Support named argument for function in map format.
         */
        OPTIONAL_NAMED_ARGUMENT_MAP_FOR_FUNCTION(Build.current().isSnapshot()),

        /**
         * Disabled support for index aliases in lookup joins
         */
        LOOKUP_JOIN_NO_ALIASES(JOIN_LOOKUP_V12.isEnabled()),

        /**
         * Full text functions can be used in disjunctions as they are implemented in compute engine
         */
        FULL_TEXT_FUNCTIONS_DISJUNCTIONS_COMPUTE_ENGINE,

        /**
         * Support match options in match function
         */
        MATCH_FUNCTION_OPTIONS,

        /**
         * Support options in the query string function.
         */
        QUERY_STRING_FUNCTION_OPTIONS,

        /**
         * Support for aggregate_metric_double type
         */
        AGGREGATE_METRIC_DOUBLE(AGGREGATE_METRIC_DOUBLE_FEATURE_FLAG),

        /**
         * Support for partial subset of metrics in aggregate_metric_double type
         */
        AGGREGATE_METRIC_DOUBLE_PARTIAL_SUBMETRICS(AGGREGATE_METRIC_DOUBLE_FEATURE_FLAG),

        /**
         * Support change point detection "CHANGE_POINT".
         */
        CHANGE_POINT(Build.current().isSnapshot()),

        /**
         * Fix for https://github.com/elastic/elasticsearch/issues/120817
         * and https://github.com/elastic/elasticsearch/issues/120803
         * Support for queries that have multiple SORTs that cannot become TopN
         */
        REMOVE_REDUNDANT_SORT,

        /**
         * Fixes a series of issues with inlinestats which had an incomplete implementation after lookup and inlinestats
         * were refactored.
         */
        INLINESTATS_V5(EsqlPlugin.INLINESTATS_FEATURE_FLAG),

        /**
         * Support partial_results
         */
        SUPPORT_PARTIAL_RESULTS,

        /**
         * Support for rendering aggregate_metric_double type
         */
        AGGREGATE_METRIC_DOUBLE_RENDERING(AGGREGATE_METRIC_DOUBLE_FEATURE_FLAG),

        /**
         * Support for FORK command
         */
        FORK(Build.current().isSnapshot()),

        /**
         * Support for RERANK command
         */
        RERANK(Build.current().isSnapshot()),

        /**
         * Support for COMPLETION command
         */
        COMPLETION(Build.current().isSnapshot()),

        /**
         * Allow mixed numeric types in conditional functions - case, greatest and least
         */
        MIXED_NUMERIC_TYPES_IN_CASE_GREATEST_LEAST,

        /**
         * Support for RRF command
         */
        RRF(Build.current().isSnapshot()),

        /**
         * Lucene query pushdown to StartsWith and EndsWith functions.
         * This capability was created to avoid receiving wrong warnings from old nodes in mixed clusters
         */
        STARTS_WITH_ENDS_WITH_LUCENE_PUSHDOWN,

        /**
         * Full text functions can be scored when being part of a disjunction
         */
        FULL_TEXT_FUNCTIONS_DISJUNCTIONS_SCORE,

        /**
         * Do {@code TO_LOWER} and {@code TO_UPPER} process all field values?
         */
        TO_LOWER_MV,

        /**
         * Use double parameter markers to represent field or function names.
         */
        DOUBLE_PARAMETER_MARKERS_FOR_IDENTIFIERS,

        /**
         * Non full text functions do not contribute to score
         */
        NON_FULL_TEXT_FUNCTIONS_SCORING,

        /**
         * Support for to_aggregate_metric_double function
         */
        AGGREGATE_METRIC_DOUBLE_CONVERT_TO(AGGREGATE_METRIC_DOUBLE_FEATURE_FLAG),

        /**
         * The {@code _query} API now reports the original types.
         */
        REPORT_ORIGINAL_TYPES,

        /**
         * The metrics command
         */
        METRICS_COMMAND(Build.current().isSnapshot()),

        /**
         * Index component selector syntax (my-data-stream-name::failures)
         */
        INDEX_COMPONENT_SELECTORS(DataStream.isFailureStoreFeatureFlagEnabled()),

        /**
         * Make numberOfChannels consistent with layout in DefaultLayout by removing duplicated ChannelSet.
         */
        MAKE_NUMBER_OF_CHANNELS_CONSISTENT_WITH_LAYOUT,

        /**
         * Support for sorting when aggregate_metric_doubles are present
         */
        AGGREGATE_METRIC_DOUBLE_SORTING(AGGREGATE_METRIC_DOUBLE_FEATURE_FLAG),

        /**
         * Supercedes {@link Cap#MAKE_NUMBER_OF_CHANNELS_CONSISTENT_WITH_LAYOUT}.
         */
        FIX_REPLACE_MISSING_FIELD_WITH_NULL_DUPLICATE_NAME_ID_IN_LAYOUT,

        /**
         * Support for filter in converted null.
         * See <a href="https://github.com/elastic/elasticsearch/issues/125832"> ESQL: Fix `NULL` handling in `IN` clause #125832 </a>
         */
        FILTER_IN_CONVERTED_NULL,

        /**
         * When creating constant null blocks in {@link org.elasticsearch.compute.lucene.ValuesSourceReaderOperator}, we also handed off
         * the ownership of that block - but didn't account for the fact that the caller might close it, leading to double releases
         * in some union type queries. C.f. https://github.com/elastic/elasticsearch/issues/125850
         */
        FIX_DOUBLY_RELEASED_NULL_BLOCKS_IN_VALUESOURCEREADER,

        /**
         * Listing queries and getting information on a specific query.
         */
        QUERY_MONITORING,

        /**
         * Support max_over_time aggregation that gets evaluated per time-series
         */
        MAX_OVER_TIME(Build.current().isSnapshot()),

        /**
         * Support STATS/EVAL/DISSECT in Fork branches
         */
        FORK_V2(Build.current().isSnapshot()),

        /**
         * Does the usage information for ESQL contain a histogram of {@code took} values?
         */
        USAGE_CONTAINS_TOOK,

        /**
<<<<<<< HEAD
         * Support loading of ip fields if they are not indexed.
         */
        LOADING_NON_INDEXED_IP_FIELDS;
=======
         * Support avg_over_time aggregation that gets evaluated per time-series
         */
        AVG_OVER_TIME(Build.current().isSnapshot());
>>>>>>> fa092551

        private final boolean enabled;

        Cap() {
            this.enabled = true;
        };

        Cap(boolean enabled) {
            this.enabled = enabled;
        };

        Cap(FeatureFlag featureFlag) {
            this.enabled = featureFlag.isEnabled();
        }

        public boolean isEnabled() {
            return enabled;
        }

        public String capabilityName() {
            return name().toLowerCase(Locale.ROOT);
        }
    }

    public static final Set<String> CAPABILITIES = capabilities(false);

    /**
     * Get a {@link Set} of all capabilities. If the {@code all} parameter is {@code false}
     * then only <strong>enabled</strong> capabilities are returned - otherwise <strong>all</strong>
     * known capabilities are returned.
     */
    public static Set<String> capabilities(boolean all) {
        List<String> caps = new ArrayList<>();
        for (Cap cap : Cap.values()) {
            if (all || cap.isEnabled()) {
                caps.add(cap.capabilityName());
            }
        }

        /*
         * Add all of our cluster features without the leading "esql."
         */
        for (NodeFeature feature : new EsqlFeatures().getFeatures()) {
            caps.add(cap(feature));
        }
        return Set.copyOf(caps);
    }

    /**
     * Convert a {@link NodeFeature} from {@link EsqlFeatures} into a
     * capability.
     */
    public static String cap(NodeFeature feature) {
        assert feature.id().startsWith("esql.");
        return feature.id().substring("esql.".length());
    }
}<|MERGE_RESOLUTION|>--- conflicted
+++ resolved
@@ -988,15 +988,15 @@
         USAGE_CONTAINS_TOOK,
 
         /**
-<<<<<<< HEAD
+         * Support avg_over_time aggregation that gets evaluated per time-series
+         */
+        AVG_OVER_TIME(Build.current().isSnapshot());
+      
+        /**
          * Support loading of ip fields if they are not indexed.
          */
         LOADING_NON_INDEXED_IP_FIELDS;
-=======
-         * Support avg_over_time aggregation that gets evaluated per time-series
-         */
-        AVG_OVER_TIME(Build.current().isSnapshot());
->>>>>>> fa092551
+
 
         private final boolean enabled;
 

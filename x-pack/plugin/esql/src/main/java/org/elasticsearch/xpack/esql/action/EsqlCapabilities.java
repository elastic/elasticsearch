--- conflicted
+++ resolved
@@ -833,25 +833,24 @@
         SUPPORT_PARTIAL_RESULTS,
 
         /**
-<<<<<<< HEAD
+         * Support for rendering aggregate_metric_double type
+         */
+        AGGREGATE_METRIC_DOUBLE_RENDERING(AGGREGATE_METRIC_DOUBLE_FEATURE_FLAG),
+
+        /**
+         * Support for FORK command
+         */
+        FORK(Build.current().isSnapshot()),
+
+        /**
          * Support qualifiers in attribute names
          */
-        NAME_QUALIFIERS(Build.current().isSnapshot());
-=======
-         * Support for rendering aggregate_metric_double type
-         */
-        AGGREGATE_METRIC_DOUBLE_RENDERING(AGGREGATE_METRIC_DOUBLE_FEATURE_FLAG),
-
-        /**
-         * Support for FORK command
-         */
-        FORK(Build.current().isSnapshot()),
+        NAME_QUALIFIERS(Build.current().isSnapshot()),
 
         /**
          * Allow mixed numeric types in conditional functions - case, greatest and least
          */
         MIXED_NUMERIC_TYPES_IN_CASE_GREATEST_LEAST;
->>>>>>> 061c0ca1
 
         private final boolean enabled;
 

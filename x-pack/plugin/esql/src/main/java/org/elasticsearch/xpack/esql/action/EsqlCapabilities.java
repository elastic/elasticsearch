--- conflicted
+++ resolved
@@ -1043,25 +1043,24 @@
         LAST_OVER_TIME(Build.current().isSnapshot()),
 
         /**
-<<<<<<< HEAD
+         * Support for the SAMPLE command
+         */
+        SAMPLE(Build.current().isSnapshot()),
+
+        /**
+         * The {@code _query} API now gives a cast recommendation if multiple types are found in certain instances.
+         */
+        SUGGESTED_CAST,
+
+        /**
+         * Guards a bug fix matching {@code TO_LOWER(f) == ""}.
+         */
+        TO_LOWER_EMPTY_STRING,
+
+        /**
          * Dense vector field type support
          */
         DENSE_VECTOR_FIELD_TYPE(EsqlCorePlugin.DENSE_VECTOR_FEATURE_FLAG);
-=======
-         * Support for the SAMPLE command
-         */
-        SAMPLE(Build.current().isSnapshot()),
-
-        /**
-         * The {@code _query} API now gives a cast recommendation if multiple types are found in certain instances.
-         */
-        SUGGESTED_CAST,
-
-        /**
-         * Guards a bug fix matching {@code TO_LOWER(f) == ""}.
-         */
-        TO_LOWER_EMPTY_STRING;
->>>>>>> 4494fdc5
 
         private final boolean enabled;
 

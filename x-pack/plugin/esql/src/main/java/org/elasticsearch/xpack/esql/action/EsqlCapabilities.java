/*
 * Copyright Elasticsearch B.V. and/or licensed to Elasticsearch B.V. under one
 * or more contributor license agreements. Licensed under the Elastic License
 * 2.0; you may not use this file except in compliance with the Elastic License
 * 2.0.
 */

package org.elasticsearch.xpack.esql.action;

import org.elasticsearch.Build;
import org.elasticsearch.common.util.FeatureFlag;
import org.elasticsearch.features.NodeFeature;
import org.elasticsearch.rest.action.admin.cluster.RestNodesCapabilitiesAction;
import org.elasticsearch.xpack.esql.plugin.EsqlFeatures;
import org.elasticsearch.xpack.esql.plugin.EsqlPlugin;

import java.util.ArrayList;
import java.util.List;
import java.util.Locale;
import java.util.Set;

import static org.elasticsearch.xpack.esql.core.plugin.EsqlCorePlugin.AGGREGATE_METRIC_DOUBLE_FEATURE_FLAG;

/**
 * A {@link Set} of "capabilities" supported by the {@link RestEsqlQueryAction}
 * and {@link RestEsqlAsyncQueryAction} APIs. These are exposed over the
 * {@link RestNodesCapabilitiesAction} and we use them to enable tests.
 */
public class EsqlCapabilities {
    public enum Cap {
        /**
         * Introduction of {@code MV_SORT}, {@code MV_SLICE}, and {@code MV_ZIP}.
         * Added in #106095.
         */
        MV_SORT,

        /**
         * When we disabled some broken optimizations around {@code nullable}.
         * Fixed in #105691.
         */
        DISABLE_NULLABLE_OPTS,

        /**
         * Introduction of {@code ST_X} and {@code ST_Y}. Added in #105768.
         */
        ST_X_Y,

        /**
         * Changed precision of {@code geo_point} and {@code cartesian_point} fields, by loading from source into WKB. Done in #103691.
         */
        SPATIAL_POINTS_FROM_SOURCE,

        /**
         * Support for loading {@code geo_shape} and {@code cartesian_shape} fields. Done in #104269.
         */
        SPATIAL_SHAPES,

        /**
         * Support for spatial aggregation {@code ST_CENTROID}. Done in #104269.
         */
        ST_CENTROID_AGG,

        /**
         * Support for spatial aggregation {@code ST_INTERSECTS}. Done in #104907.
         */
        ST_INTERSECTS,

        /**
         * Support for spatial aggregation {@code ST_CONTAINS} and {@code ST_WITHIN}. Done in #106503.
         */
        ST_CONTAINS_WITHIN,

        /**
         * Support for spatial aggregation {@code ST_DISJOINT}. Done in #107007.
         */
        ST_DISJOINT,

        /**
         * The introduction of the {@code VALUES} agg.
         */
        AGG_VALUES,

        /**
         * Expand the {@code VALUES} agg to cover spatial types.
         */
        AGG_VALUES_SPATIAL,

        /**
         * Does ESQL support async queries.
         */
        ASYNC_QUERY,

        /**
         * Does ESQL support FROM OPTIONS?
         */
        @Deprecated
        FROM_OPTIONS,

        /**
         * Cast string literals to a desired data type.
         */
        STRING_LITERAL_AUTO_CASTING,

        /**
         * Base64 encoding and decoding functions.
         */
        BASE64_DECODE_ENCODE,

        /**
         * Support for the :: casting operator
         */
        CASTING_OPERATOR,

        /**
         * Support for the ::date casting operator
         */
        CASTING_OPERATOR_FOR_DATE,

        /**
         * Blocks can be labelled with {@link org.elasticsearch.compute.data.Block.MvOrdering#SORTED_ASCENDING} for optimizations.
         */
        MV_ORDERING_SORTED_ASCENDING,

        /**
         * Support for metrics counter fields
         */
        METRICS_COUNTER_FIELDS,

        /**
         * Cast string literals to a desired data type for IN predicate and more types for BinaryComparison.
         */
        STRING_LITERAL_AUTO_CASTING_EXTENDED,
        /**
         * Support for metadata fields.
         */
        METADATA_FIELDS,

        /**
         * Support specifically for *just* the _index METADATA field. Used by CsvTests, since that is the only metadata field currently
         * supported.
         */
        INDEX_METADATA_FIELD,

        /**
         * Support for timespan units abbreviations
         */
        TIMESPAN_ABBREVIATIONS,

        /**
         * Support metrics counter types
         */
        COUNTER_TYPES,

        /**
         * Support for function {@code BIT_LENGTH}. Done in #115792
         */
        FN_BIT_LENGTH,

        /**
         * Support for function {@code BYTE_LENGTH}.
         */
        FN_BYTE_LENGTH,

        /**
         * Support for function {@code REVERSE}.
         */
        FN_REVERSE,

        /**
         * Support for reversing whole grapheme clusters. This is not supported
         * on JDK versions less than 20 which are not supported in ES 9.0.0+ but this
         * exists to keep the {@code 8.x} branch similar to the {@code main} branch.
         */
        FN_REVERSE_GRAPHEME_CLUSTERS,

        /**
         * Support for function {@code CBRT}. Done in #108574.
         */
        FN_CBRT,

        /**
         * Support for function {@code HYPOT}.
         */
        FN_HYPOT,

        /**
         * Support for {@code MV_APPEND} function. #107001
         */
        FN_MV_APPEND,

        /**
         * Support for {@code MV_MEDIAN_ABSOLUTE_DEVIATION} function.
         */
        FN_MV_MEDIAN_ABSOLUTE_DEVIATION,

        /**
         * Support for {@code MV_PERCENTILE} function.
         */
        FN_MV_PERCENTILE,

        /**
         * Support for function {@code IP_PREFIX}.
         */
        FN_IP_PREFIX,

        /**
         * Fix on function {@code SUBSTRING} that makes it not return null on empty strings.
         */
        FN_SUBSTRING_EMPTY_NULL,

        /**
         * Fixes on function {@code ROUND} that avoid it throwing exceptions on runtime for unsigned long cases.
         */
        FN_ROUND_UL_FIXES,

        /**
         * Fixes for multiple functions not serializing their source, and emitting warnings with wrong line number and text.
         */
        FUNCTIONS_SOURCE_SERIALIZATION_WARNINGS,

        /**
         * All functions that take TEXT should never emit TEXT, only KEYWORD. #114334
         */
        FUNCTIONS_NEVER_EMIT_TEXT,

        /**
         * Support for the {@code INLINESTATS} syntax.
         */
        INLINESTATS(EsqlPlugin.INLINESTATS_FEATURE_FLAG),

        /**
         * Support for the expressions in grouping in {@code INLINESTATS} syntax.
         */
        INLINESTATS_V2(EsqlPlugin.INLINESTATS_FEATURE_FLAG),

        /**
         * Support for aggregation function {@code TOP}.
         */
        AGG_TOP,

        /**
         * Support for booleans in aggregations {@code MAX} and {@code MIN}.
         */
        AGG_MAX_MIN_BOOLEAN_SUPPORT,

        /**
         * Support for ips in aggregations {@code MAX} and {@code MIN}.
         */
        AGG_MAX_MIN_IP_SUPPORT,

        /**
         * Support for strings in aggregations {@code MAX} and {@code MIN}.
         */
        AGG_MAX_MIN_STRING_SUPPORT,

        /**
         * Support for booleans in {@code TOP} aggregation.
         */
        AGG_TOP_BOOLEAN_SUPPORT,

        /**
         * Support for ips in {@code TOP} aggregation.
         */
        AGG_TOP_IP_SUPPORT,

        /**
         * Support for {@code keyword} and {@code text} fields in {@code TOP} aggregation.
         */
        AGG_TOP_STRING_SUPPORT,

        /**
         * {@code CASE} properly handling multivalue conditions.
         */
        CASE_MV,

        /**
         * Support for loading values over enrich. This is supported by all versions of ESQL but not
         * the unit test CsvTests.
         */
        ENRICH_LOAD,

        /**
         * Optimization for ST_CENTROID changed some results in cartesian data. #108713
         */
        ST_CENTROID_AGG_OPTIMIZED,

        /**
         * Support for requesting the "_ignored" metadata field.
         */
        METADATA_IGNORED_FIELD,

        /**
         * LOOKUP command with
         * - tables using syntax {@code "tables": {"type": [<values>]}}
         * - fixed variable shadowing
         * - fixed Join.references(), requiring breaking change to Join serialization
         */
        LOOKUP_V4(Build.current().isSnapshot()),

        /**
         * Support for requesting the "REPEAT" command.
         */
        REPEAT,

        /**
         * Cast string literals to datetime in addition and subtraction when the other side is a date or time interval.
         */
        STRING_LITERAL_AUTO_CASTING_TO_DATETIME_ADD_SUB,

        /**
         * Support for named or positional parameters in EsqlQueryRequest.
         */
        NAMED_POSITIONAL_PARAMETER,

        /**
         * Support multiple field mappings if appropriate conversion function is used (union types)
         */
        UNION_TYPES,

        /**
         * Support unmapped using the INSIST keyword.
         */
        UNMAPPED_FIELDS(Build.current().isSnapshot()),

        /**
         * Support for function {@code ST_DISTANCE}. Done in #108764.
         */
        ST_DISTANCE,

        /** Support for function {@code ST_EXTENT_AGG}. */
        ST_EXTENT_AGG,

        /** Optimization of ST_EXTENT_AGG with doc-values as IntBlock. */
        ST_EXTENT_AGG_DOCVALUES,

        /**
         * Fix determination of CRS types in spatial functions when folding.
         */
        SPATIAL_FUNCTIONS_FIX_CRSTYPE_FOLDING,

        /**
         * Enable spatial predicate functions to support multi-values. Done in #112063.
         */
        SPATIAL_PREDICATES_SUPPORT_MULTIVALUES,

        /**
         * Enable spatial distance function to support multi-values. Done in #114836.
         */
        SPATIAL_DISTANCE_SUPPORTS_MULTIVALUES,

        /**
         * Support a number of fixes and enhancements to spatial distance pushdown. Done in #112938.
         */
        SPATIAL_DISTANCE_PUSHDOWN_ENHANCEMENTS,

        /**
         * Fix for spatial centroid when no records are found.
         */
        SPATIAL_CENTROID_NO_RECORDS,

        /**
         * Support ST_ENVELOPE function (and related ST_XMIN, etc.).
         */
        ST_ENVELOPE,

        /**
         * Fix to GROK and DISSECT that allows extracting attributes with the same name as the input
         * https://github.com/elastic/elasticsearch/issues/110184
         */
        GROK_DISSECT_MASKING,

        /**
         * Support for quoting index sources in double quotes.
         */
        DOUBLE_QUOTES_SOURCE_ENCLOSING,

        /**
         * Support for WEIGHTED_AVG function.
         */
        AGG_WEIGHTED_AVG,

        /**
         * Fix for union-types when aggregating over an inline conversion with casting operator. Done in #110476.
         */
        UNION_TYPES_AGG_CAST,

        /**
         * When pushing down {@code STATS count(field::type)} for a union type field, we wrongly used a synthetic attribute name in the
         * query instead of the actual field name. This led to 0 counts instead of the correct result.
         */
        FIX_COUNT_PUSHDOWN_FOR_UNION_TYPES,

        /**
         * Fix to GROK validation in case of multiple fields with same name and different types
         * https://github.com/elastic/elasticsearch/issues/110533
         */
        GROK_VALIDATION,

        /**
         * Fix for union-types when aggregating over an inline conversion with conversion function. Done in #110652.
         */
        UNION_TYPES_INLINE_FIX,

        /**
         * Fix for union-types when sorting a type-casted field. We changed how we remove synthetic union-types fields.
         */
        UNION_TYPES_REMOVE_FIELDS,

        /**
         * Fix for union-types when renaming unrelated columns.
         * https://github.com/elastic/elasticsearch/issues/111452
         */
        UNION_TYPES_FIX_RENAME_RESOLUTION,

        /**
         * Execute `RENAME` operations sequentially from left to right,
         * see <a href="https://github.com/elastic/elasticsearch/issues/122250"> ESQL: Align RENAME behavior with EVAL for sequential processing #122250 </a>
         */
        RENAME_SEQUENTIAL_PROCESSING,

        /**
         * Support for removing empty attribute in merging output.
         * See <a href="https://github.com/elastic/elasticsearch/issues/126392"> ESQL: EVAL after STATS produces an empty column #126392 </a>
         */
        REMOVE_EMPTY_ATTRIBUTE_IN_MERGING_OUTPUT,

        /**
         * Support for retain aggregate when grouping.
         * See <a href="https://github.com/elastic/elasticsearch/issues/126026"> ES|QL: columns not projected away despite KEEP #126026 </a>
         */
        RETAIN_AGGREGATE_WHEN_GROUPING,

        /**
         * Fix for union-types when some indexes are missing the required field. Done in #111932.
         */
        UNION_TYPES_MISSING_FIELD,

        /**
         * Fix for widening of short numeric types in union-types. Done in #112610
         */
        UNION_TYPES_NUMERIC_WIDENING,

        /**
         * Fix a parsing issue where numbers below Long.MIN_VALUE threw an exception instead of parsing as doubles.
         * see <a href="https://github.com/elastic/elasticsearch/issues/104323"> Parsing large numbers is inconsistent #104323 </a>
         */
        FIX_PARSING_LARGE_NEGATIVE_NUMBERS,

        /**
         * Fix precision of scaled_float field values retrieved from stored source
         * see <a href="https://github.com/elastic/elasticsearch/issues/122547"> Slight inconsistency in ESQL using scaled_float field #122547 </a>
         */
        FIX_PRECISION_OF_SCALED_FLOAT_FIELDS,

        /**
         * Fix the status code returned when trying to run count_distinct on the _source type (which is not supported).
         * see <a href="https://github.com/elastic/elasticsearch/issues/105240">count_distinct(_source) returns a 500 response</a>
         */
        FIX_COUNT_DISTINCT_SOURCE_ERROR,

        /**
         * Use RangeQuery for BinaryComparison on DateTime fields.
         */
        RANGEQUERY_FOR_DATETIME,

        /**
         * Enforce strict type checking on ENRICH range types, and warnings for KEYWORD parsing at runtime. Done in #115091.
         */
        ENRICH_STRICT_RANGE_TYPES,

        /**
         * Fix for non-unique attribute names in ROW and logical plans.
         * https://github.com/elastic/elasticsearch/issues/110541
         */
        UNIQUE_NAMES,

        /**
         * Make attributes of GROK/DISSECT adjustable and fix a shadowing bug when pushing them down past PROJECT.
         * https://github.com/elastic/elasticsearch/issues/108008
         */
        FIXED_PUSHDOWN_PAST_PROJECT,

        /**
         * Adds the {@code MV_PSERIES_WEIGHTED_SUM} function for converting sorted lists of numbers into
         * a bounded score. This is a generalization of the
         * <a href="https://en.wikipedia.org/wiki/Riemann_zeta_function">riemann zeta function</a> but we
         * don't name it that because we don't support complex numbers and don't want to make folks think
         * of mystical number theory things. This is just a weighted sum that is adjacent to magic.
         */
        MV_PSERIES_WEIGHTED_SUM,

        /**
         * Support for match operator as a colon. Previous support for match operator as MATCH has been removed
         */
        MATCH_OPERATOR_COLON,

        /**
         * Removing support for the {@code META} keyword.
         */
        NO_META,

        /**
         * Add CombineBinaryComparisons rule.
         */
        COMBINE_BINARY_COMPARISONS,

        /**
         * Support for nanosecond dates as a data type
         */
        DATE_NANOS_TYPE(),

        /**
         * Support for to_date_nanos function
         */
        TO_DATE_NANOS(),

        /**
         * Support for date nanos type in binary comparisons
         */
        DATE_NANOS_BINARY_COMPARISON(),

        /**
         * Support for mixed comparisons between nanosecond and millisecond dates
         */
        DATE_NANOS_COMPARE_TO_MILLIS(),
        /**
         * Support implicit casting of strings to date nanos
         */
        DATE_NANOS_IMPLICIT_CASTING(),
        /**
         * Support Least and Greatest functions on Date Nanos type
         */
        LEAST_GREATEST_FOR_DATENANOS(),
        /**
         * support date extract function for date nanos
         */
        DATE_NANOS_DATE_EXTRACT(),
        /**
         * Support add and subtract on date nanos
         */
        DATE_NANOS_ADD_SUBTRACT(),
        /**
         * Support for date_trunc function on date nanos type
         */
        DATE_TRUNC_DATE_NANOS(),

        /**
         * Support date nanos values as the field argument to bucket
         */
        DATE_NANOS_BUCKET(),

        /**
         * support aggregations on date nanos
         */
        DATE_NANOS_AGGREGATIONS(),

        /**
         * Support the {@link org.elasticsearch.xpack.esql.expression.predicate.operator.comparison.In} operator for date nanos
         */
        DATE_NANOS_IN_OPERATOR(),
        /**
         * Support running date format function on nanosecond dates
         */
        DATE_NANOS_DATE_FORMAT(),
        /**
         * support date diff function on date nanos type, and mixed nanos/millis
         */
        DATE_NANOS_DATE_DIFF(),
        /**
         * Indicates that https://github.com/elastic/elasticsearch/issues/125439 (incorrect lucene push down for date nanos) is fixed
         */
        FIX_DATE_NANOS_LUCENE_PUSHDOWN_BUG(),
        /**
         * Fixes a bug where dates are incorrectly formatted if a where clause compares nanoseconds to both milliseconds and nanoseconds,
         * e.g. {@code WHERE millis > to_datenanos("2023-10-23T12:15:03.360103847") AND millis < to_datetime("2023-10-23T13:53:55.832")}
         */
        FIX_DATE_NANOS_MIXED_RANGE_PUSHDOWN_BUG(),
        /**
         * DATE_PARSE supports reading timezones
         */
        DATE_PARSE_TZ(),

        /**
         * Support for datetime in least and greatest functions
         */
        LEAST_GREATEST_FOR_DATES,

        /**
         * Support CIDRMatch in CombineDisjunctions rule.
         */
        COMBINE_DISJUNCTIVE_CIDRMATCHES,

        /**
         * Support sending HTTP headers about the status of an async query.
         */
        ASYNC_QUERY_STATUS_HEADERS,

        /**
         * Consider the upper bound when computing the interval in BUCKET auto mode.
         */
        BUCKET_INCLUSIVE_UPPER_BOUND,

        /**
         * Enhanced DATE_TRUNC with arbitrary month and year intervals. (#120302)
         */
        DATE_TRUNC_WITH_ARBITRARY_INTERVALS,

        /**
         * Changed error messages for fields with conflicting types in different indices.
         */
        SHORT_ERROR_MESSAGES_FOR_UNSUPPORTED_FIELDS,

        /**
         * Support for the whole number spans in BUCKET function.
         */
        BUCKET_WHOLE_NUMBER_AS_SPAN,

        /**
         * Allow mixed numeric types in coalesce
         */
        MIXED_NUMERIC_TYPES_IN_COALESCE,

        /**
         * Support for requesting the "SPACE" function.
         */
        SPACE,

        /**
         * Support explicit casting from string literal to DATE_PERIOD or TIME_DURATION.
         */
        CAST_STRING_LITERAL_TO_TEMPORAL_AMOUNT,

        /**
         * Supported the text categorization function "CATEGORIZE".
         */
        CATEGORIZE_V5,

        /**
         * Support for multiple groupings in "CATEGORIZE".
         */
        CATEGORIZE_MULTIPLE_GROUPINGS,
        /**
         * QSTR function
         */
        QSTR_FUNCTION,

        /**
         * MATCH function
         */
        MATCH_FUNCTION,

        /**
         * KQL function
         */
        KQL_FUNCTION,

        /**
         * Hash function
         */
        HASH_FUNCTION,
        /**
         * Hash function aliases such as MD5
         */
        HASH_FUNCTION_ALIASES_V1,

        /**
         * Don't optimize CASE IS NOT NULL function by not requiring the fields to be not null as well.
         * https://github.com/elastic/elasticsearch/issues/112704
         */
        FIXED_WRONG_IS_NOT_NULL_CHECK_ON_CASE,

        /**
         * Compute year differences in full calendar years.
         */
        DATE_DIFF_YEAR_CALENDARIAL,

        /**
         * Fix sorting not allowed on _source and counters.
         */
        SORTING_ON_SOURCE_AND_COUNTERS_FORBIDDEN,

        /**
         * Fix {@code SORT} when the {@code _source} field is not a sort key but
         * <strong>is</strong> being returned.
         */
        SORT_RETURNING_SOURCE_OK,

        /**
         * _source field mapping directives: https://www.elastic.co/guide/en/elasticsearch/reference/current/mapping-source-field.html
         */
        SOURCE_FIELD_MAPPING,

        /**
         * Allow filter per individual aggregation.
         */
        PER_AGG_FILTERING,

        /**
         * Fix {@link #PER_AGG_FILTERING} grouped by ordinals.
         */
        PER_AGG_FILTERING_ORDS,

        /**
         * Support for {@code STD_DEV} aggregation.
         */
        STD_DEV,

        /**
         * Fix for https://github.com/elastic/elasticsearch/issues/114714
         */
        FIX_STATS_BY_FOLDABLE_EXPRESSION,

        /**
         * Adding stats for functions (stack telemetry)
         */
        FUNCTION_STATS,
        /**
         * Fix for an optimization that caused wrong results
         * https://github.com/elastic/elasticsearch/issues/115281
         */
        FIX_FILTER_PUSHDOWN_PAST_STATS,

        /**
         * Send warnings on STATS alias collision
         * https://github.com/elastic/elasticsearch/issues/114970
         */
        STATS_ALIAS_COLLISION_WARNINGS,

        /**
         * This enables 60_usage.yml "Basic ESQL usage....snapshot" version test. See also the next capability.
         */
        SNAPSHOT_TEST_FOR_TELEMETRY(Build.current().isSnapshot()),

        /**
         * This enables 60_usage.yml "Basic ESQL usage....non-snapshot" version test. See also the previous capability.
         */
        NON_SNAPSHOT_TEST_FOR_TELEMETRY(Build.current().isSnapshot() == false),

        /**
         * Support simplified syntax for named parameters for field and function names.
         */
        NAMED_PARAMETER_FOR_FIELD_AND_FUNCTION_NAMES_SIMPLIFIED_SYNTAX(),

        /**
         * Fix pushdown of LIMIT past MV_EXPAND
         */
        ADD_LIMIT_INSIDE_MV_EXPAND,

        DELAY_DEBUG_FN(Build.current().isSnapshot()),

        /** Capability for remote metadata test */
        METADATA_FIELDS_REMOTE_TEST(false),
        /**
         * WIP on Join planning
         * - Introduce BinaryPlan and co
         * - Refactor INLINESTATS and LOOKUP as a JOIN block
         */
        JOIN_PLANNING_V1(Build.current().isSnapshot()),

        /**
         * Support implicit casting from string literal to DATE_PERIOD or TIME_DURATION.
         */
        IMPLICIT_CASTING_STRING_LITERAL_TO_TEMPORAL_AMOUNT,

        /**
         * LOOKUP JOIN
         */
        JOIN_LOOKUP_V12,

        /**
         * LOOKUP JOIN with TEXT fields on the right (right side of the join) (#119473)
         */
        LOOKUP_JOIN_TEXT(JOIN_LOOKUP_V12.isEnabled()),

        /**
         * LOOKUP JOIN skipping MVs and sending warnings (https://github.com/elastic/elasticsearch/issues/118780)
         */
        JOIN_LOOKUP_SKIP_MV_WARNINGS(JOIN_LOOKUP_V12.isEnabled()),

        /**
         * Fix pushing down LIMIT past LOOKUP JOIN in case of multiple matching join keys.
         */
        JOIN_LOOKUP_FIX_LIMIT_PUSHDOWN(JOIN_LOOKUP_V12.isEnabled()),

        /**
         * Fix for https://github.com/elastic/elasticsearch/issues/117054
         */
        FIX_NESTED_FIELDS_NAME_CLASH_IN_INDEXRESOLVER,

        /**
         * Fix for https://github.com/elastic/elasticsearch/issues/114714, again
         */
        FIX_STATS_BY_FOLDABLE_EXPRESSION_2,

        /**
         * Support the "METADATA _score" directive to enable _score column.
         */
        METADATA_SCORE,

        /**
         * Term function
         */
        TERM_FUNCTION(Build.current().isSnapshot()),

        /**
         * Additional types for match function and operator
         */
        MATCH_ADDITIONAL_TYPES,

        /**
         * Fix for regex folding with case-insensitive pattern https://github.com/elastic/elasticsearch/issues/118371
         */
        FIXED_REGEX_FOLD,

        /**
         * Full text functions can be used in disjunctions
         */
        FULL_TEXT_FUNCTIONS_DISJUNCTIONS,

        /**
         * Change field caps response for semantic_text fields to be reported as text
         */
        SEMANTIC_TEXT_FIELD_CAPS,

        /**
         * Support named argument for function in map format.
         */
        OPTIONAL_NAMED_ARGUMENT_MAP_FOR_FUNCTION(Build.current().isSnapshot()),

        /**
         * Disabled support for index aliases in lookup joins
         */
        LOOKUP_JOIN_NO_ALIASES(JOIN_LOOKUP_V12.isEnabled()),

        /**
         * Full text functions can be used in disjunctions as they are implemented in compute engine
         */
        FULL_TEXT_FUNCTIONS_DISJUNCTIONS_COMPUTE_ENGINE,

        /**
         * Support match options in match function
         */
        MATCH_FUNCTION_OPTIONS,

        /**
         * Support options in the query string function.
         */
        QUERY_STRING_FUNCTION_OPTIONS,

        /**
         * Support for aggregate_metric_double type
         */
        AGGREGATE_METRIC_DOUBLE(AGGREGATE_METRIC_DOUBLE_FEATURE_FLAG),

        /**
         * Support for partial subset of metrics in aggregate_metric_double type
         */
        AGGREGATE_METRIC_DOUBLE_PARTIAL_SUBMETRICS(AGGREGATE_METRIC_DOUBLE_FEATURE_FLAG),

        /**
         * Support change point detection "CHANGE_POINT".
         */
        CHANGE_POINT,

        /**
         * Fix for https://github.com/elastic/elasticsearch/issues/120817
         * and https://github.com/elastic/elasticsearch/issues/120803
         * Support for queries that have multiple SORTs that cannot become TopN
         */
        REMOVE_REDUNDANT_SORT,

        /**
         * Fixes a series of issues with inlinestats which had an incomplete implementation after lookup and inlinestats
         * were refactored.
         */
        INLINESTATS_V6(EsqlPlugin.INLINESTATS_FEATURE_FLAG),

        /**
         * Support partial_results
         */
        SUPPORT_PARTIAL_RESULTS,

        /**
         * Support for rendering aggregate_metric_double type
         */
        AGGREGATE_METRIC_DOUBLE_RENDERING(AGGREGATE_METRIC_DOUBLE_FEATURE_FLAG),

        /**
         * Support for FORK command
         */
        FORK(Build.current().isSnapshot()),

        /**
         * Support for RERANK command
         */
        RERANK(Build.current().isSnapshot()),

        /**
         * Support for COMPLETION command
         */
        COMPLETION(Build.current().isSnapshot()),

        /**
         * Allow mixed numeric types in conditional functions - case, greatest and least
         */
        MIXED_NUMERIC_TYPES_IN_CASE_GREATEST_LEAST,

        /**
         * Support for RRF command
         */
        RRF(Build.current().isSnapshot()),

        /**
         * Lucene query pushdown to StartsWith and EndsWith functions.
         * This capability was created to avoid receiving wrong warnings from old nodes in mixed clusters
         */
        STARTS_WITH_ENDS_WITH_LUCENE_PUSHDOWN,

        /**
         * Full text functions can be scored when being part of a disjunction
         */
        FULL_TEXT_FUNCTIONS_DISJUNCTIONS_SCORE,

        /**
         * Support for multi-match function.
         */
        MULTI_MATCH_FUNCTION(Build.current().isSnapshot()),

        /**
         * Do {@code TO_LOWER} and {@code TO_UPPER} process all field values?
         */
        TO_LOWER_MV,

        /**
         * Use double parameter markers to represent field or function names.
         */
        DOUBLE_PARAMETER_MARKERS_FOR_IDENTIFIERS,

        /**
         * Non full text functions do not contribute to score
         */
        NON_FULL_TEXT_FUNCTIONS_SCORING,

        /**
         * Support for to_aggregate_metric_double function
         */
        AGGREGATE_METRIC_DOUBLE_CONVERT_TO(AGGREGATE_METRIC_DOUBLE_FEATURE_FLAG),

        /**
         * The {@code _query} API now reports the original types.
         */
        REPORT_ORIGINAL_TYPES,

        /**
         * The metrics command
         */
        METRICS_COMMAND(Build.current().isSnapshot()),

        /**
         * Are the {@code documents_found} and {@code values_loaded} fields available
         * in the response and profile?
         */
        DOCUMENTS_FOUND_AND_VALUES_LOADED,

        /**
         * Index component selector syntax (my-data-stream-name::failures)
         */
        INDEX_COMPONENT_SELECTORS,

        /**
         * Make numberOfChannels consistent with layout in DefaultLayout by removing duplicated ChannelSet.
         */
        MAKE_NUMBER_OF_CHANNELS_CONSISTENT_WITH_LAYOUT,

        /**
         * Support for sorting when aggregate_metric_doubles are present
         */
        AGGREGATE_METRIC_DOUBLE_SORTING(AGGREGATE_METRIC_DOUBLE_FEATURE_FLAG),

        /**
         * Supercedes {@link Cap#MAKE_NUMBER_OF_CHANNELS_CONSISTENT_WITH_LAYOUT}.
         */
        FIX_REPLACE_MISSING_FIELD_WITH_NULL_DUPLICATE_NAME_ID_IN_LAYOUT,

        /**
         * Support for filter in converted null.
         * See <a href="https://github.com/elastic/elasticsearch/issues/125832"> ESQL: Fix `NULL` handling in `IN` clause #125832 </a>
         */
        FILTER_IN_CONVERTED_NULL,

        /**
         * When creating constant null blocks in {@link org.elasticsearch.compute.lucene.ValuesSourceReaderOperator}, we also handed off
         * the ownership of that block - but didn't account for the fact that the caller might close it, leading to double releases
         * in some union type queries. C.f. https://github.com/elastic/elasticsearch/issues/125850
         */
        FIX_DOUBLY_RELEASED_NULL_BLOCKS_IN_VALUESOURCEREADER,

        /**
         * Listing queries and getting information on a specific query.
         */
        QUERY_MONITORING,

        /**
         * Support max_over_time aggregation that gets evaluated per time-series
         */
        MAX_OVER_TIME(Build.current().isSnapshot()),

        /**
         * Support streaming of sub plan results
         */
        FORK_V3(Build.current().isSnapshot()),

        /**
         * Support for the {@code leading_zeros} named parameter.
         */
        TO_IP_LEADING_ZEROS,

        /**
         * Does the usage information for ESQL contain a histogram of {@code took} values?
         */
        USAGE_CONTAINS_TOOK,

        /**
         * Support avg_over_time aggregation that gets evaluated per time-series
         */
        AVG_OVER_TIME(Build.current().isSnapshot()),

        /**
         * Support loading of ip fields if they are not indexed.
         */
        LOADING_NON_INDEXED_IP_FIELDS,

        /**
         * During resolution (pre-analysis) we have to consider that joins or enriches can override EVALuated values
         * https://github.com/elastic/elasticsearch/issues/126419
         */
        FIX_JOIN_MASKING_EVAL,

        /**
         * Support for keeping `DROP` attributes when resolving field names.
         * see <a href="https://github.com/elastic/elasticsearch/issues/126418"> ES|QL: no matches for pattern #126418 </a>
         */
        DROP_AGAIN_WITH_WILDCARD_AFTER_EVAL,

        /**
         * Support last_over_time aggregation that gets evaluated per time-series
         */
        LAST_OVER_TIME(Build.current().isSnapshot()),

        /**
         * Support for the SAMPLE command
         */
        SAMPLE(Build.current().isSnapshot()),

        /**
         * The {@code _query} API now gives a cast recommendation if multiple types are found in certain instances.
         */
        SUGGESTED_CAST,

        /**
         * Guards a bug fix matching {@code TO_LOWER(f) == ""}.
         */
        TO_LOWER_EMPTY_STRING,

        /**
         * Support min_over_time aggregation that gets evaluated per time-series
         */
        MIN_OVER_TIME(Build.current().isSnapshot()),

        /**
         * Support first_over_time aggregation that gets evaluated per time-series
         */
        FIRST_OVER_TIME(Build.current().isSnapshot()),

        /**
         * Resolve groupings before resolving references to groupings in the aggregations.
         */
        RESOLVE_GROUPINGS_BEFORE_RESOLVING_REFERENCES_TO_GROUPINGS_IN_AGGREGATIONS,

        /**
         * Support for the SAMPLE aggregation function
         */
        AGG_SAMPLE,

        /**
         * Full text functions in STATS
         */
        FULL_TEXT_FUNCTIONS_IN_STATS_WHERE,

        /**
         * During resolution (pre-analysis) we have to consider that joins can override regex extracted values
         * see <a href="https://github.com/elastic/elasticsearch/issues/127467"> ES|QL: pruning of JOINs leads to missing fields #127467 </a>
         */
        FIX_JOIN_MASKING_REGEX_EXTRACT,

        /**
<<<<<<< HEAD
         * Allow lookup join on mixed numeric fields, among byte, short, int, long, half_float, scaled_float, float and double.
         */
        LOOKUP_JOIN_ON_MIXED_NUMERIC_FIELDS;
=======
         * Avid GROK and DISSECT attributes being removed when resolving fields.
         * see <a href="https://github.com/elastic/elasticsearch/issues/127468"> ES|QL: Grok only supports KEYWORD or TEXT values, found expression [type] type [INTEGER] #127468 </a>
         */
        KEEP_REGEX_EXTRACT_ATTRIBUTES;
>>>>>>> 79d3aa82

        private final boolean enabled;

        Cap() {
            this.enabled = true;
        };

        Cap(boolean enabled) {
            this.enabled = enabled;
        };

        Cap(FeatureFlag featureFlag) {
            this.enabled = featureFlag.isEnabled();
        }

        public boolean isEnabled() {
            return enabled;
        }

        public String capabilityName() {
            return name().toLowerCase(Locale.ROOT);
        }
    }

    public static final Set<String> CAPABILITIES = capabilities(false);

    /**
     * Get a {@link Set} of all capabilities. If the {@code all} parameter is {@code false}
     * then only <strong>enabled</strong> capabilities are returned - otherwise <strong>all</strong>
     * known capabilities are returned.
     */
    public static Set<String> capabilities(boolean all) {
        List<String> caps = new ArrayList<>();
        for (Cap cap : Cap.values()) {
            if (all || cap.isEnabled()) {
                caps.add(cap.capabilityName());
            }
        }

        /*
         * Add all of our cluster features without the leading "esql."
         */
        for (NodeFeature feature : new EsqlFeatures().getFeatures()) {
            caps.add(cap(feature));
        }
        return Set.copyOf(caps);
    }

    /**
     * Convert a {@link NodeFeature} from {@link EsqlFeatures} into a
     * capability.
     */
    public static String cap(NodeFeature feature) {
        assert feature.id().startsWith("esql.");
        return feature.id().substring("esql.".length());
    }
}<|MERGE_RESOLUTION|>--- conflicted
+++ resolved
@@ -1094,16 +1094,15 @@
         FIX_JOIN_MASKING_REGEX_EXTRACT,
 
         /**
-<<<<<<< HEAD
-         * Allow lookup join on mixed numeric fields, among byte, short, int, long, half_float, scaled_float, float and double.
-         */
-        LOOKUP_JOIN_ON_MIXED_NUMERIC_FIELDS;
-=======
          * Avid GROK and DISSECT attributes being removed when resolving fields.
          * see <a href="https://github.com/elastic/elasticsearch/issues/127468"> ES|QL: Grok only supports KEYWORD or TEXT values, found expression [type] type [INTEGER] #127468 </a>
          */
-        KEEP_REGEX_EXTRACT_ATTRIBUTES;
->>>>>>> 79d3aa82
+        KEEP_REGEX_EXTRACT_ATTRIBUTES,
+
+        /**
+         * Allow lookup join on mixed numeric fields, among byte, short, int, long, half_float, scaled_float, float and double.
+         */
+        LOOKUP_JOIN_ON_MIXED_NUMERIC_FIELDS;
 
         private final boolean enabled;
 

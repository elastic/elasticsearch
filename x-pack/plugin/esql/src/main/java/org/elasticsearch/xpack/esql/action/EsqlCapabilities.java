/*
 * Copyright Elasticsearch B.V. and/or licensed to Elasticsearch B.V. under one
 * or more contributor license agreements. Licensed under the Elastic License
 * 2.0; you may not use this file except in compliance with the Elastic License
 * 2.0.
 */

package org.elasticsearch.xpack.esql.action;

import org.elasticsearch.Build;
import org.elasticsearch.common.util.FeatureFlag;
import org.elasticsearch.compute.lucene.read.ValuesSourceReaderOperator;
import org.elasticsearch.features.NodeFeature;
import org.elasticsearch.rest.action.admin.cluster.RestNodesCapabilitiesAction;
import org.elasticsearch.xpack.esql.core.plugin.EsqlCorePlugin;
import org.elasticsearch.xpack.esql.plugin.EsqlFeatures;
import org.elasticsearch.xpack.esql.plugin.EsqlPlugin;

import java.util.ArrayList;
import java.util.List;
import java.util.Locale;
import java.util.Set;

import static org.elasticsearch.xpack.esql.core.plugin.EsqlCorePlugin.AGGREGATE_METRIC_DOUBLE_FEATURE_FLAG;

/**
 * A {@link Set} of "capabilities" supported by the {@link RestEsqlQueryAction}
 * and {@link RestEsqlAsyncQueryAction} APIs. These are exposed over the
 * {@link RestNodesCapabilitiesAction} and we use them to enable tests.
 */
public class EsqlCapabilities {
    public enum Cap {
        /**
         * Introduction of {@code MV_SORT}, {@code MV_SLICE}, and {@code MV_ZIP}.
         * Added in #106095.
         */
        MV_SORT,

        /**
         * When we disabled some broken optimizations around {@code nullable}.
         * Fixed in #105691.
         */
        DISABLE_NULLABLE_OPTS,

        /**
         * Introduction of {@code ST_X} and {@code ST_Y}. Added in #105768.
         */
        ST_X_Y,

        /**
         * Changed precision of {@code geo_point} and {@code cartesian_point} fields, by loading from source into WKB. Done in #103691.
         */
        SPATIAL_POINTS_FROM_SOURCE,

        /**
         * Support for loading {@code geo_shape} and {@code cartesian_shape} fields. Done in #104269.
         */
        SPATIAL_SHAPES,

        /**
         * Do validation check on geo_point and geo_shape fields. Done in #128259.
         */
        GEO_VALIDATION,

        /**
         * Support for spatial aggregation {@code ST_CENTROID}. Done in #104269.
         */
        ST_CENTROID_AGG,

        /**
         * Support for spatial aggregation {@code ST_INTERSECTS}. Done in #104907.
         */
        ST_INTERSECTS,

        /**
         * Support for spatial aggregation {@code ST_CONTAINS} and {@code ST_WITHIN}. Done in #106503.
         */
        ST_CONTAINS_WITHIN,

        /**
         * Support for spatial aggregation {@code ST_DISJOINT}. Done in #107007.
         */
        ST_DISJOINT,

        /**
         * The introduction of the {@code VALUES} agg.
         */
        AGG_VALUES,

        /**
         * Expand the {@code VALUES} agg to cover spatial types.
         */
        AGG_VALUES_SPATIAL,

        /**
         * Accept unsigned longs on MAX and MIN aggregations.
         */
        AGG_MAX_MIN_UNSIGNED_LONG,

        /**
         * Accept unsigned longs on VALUES and SAMPLE aggregations.
         */
        AGG_VALUES_SAMPLE_UNSIGNED_LONG,

        /**
         * Does ESQL support async queries.
         */
        ASYNC_QUERY,

        /**
         * Does ESQL support FROM OPTIONS?
         */
        @Deprecated
        FROM_OPTIONS,

        /**
         * Cast string literals to a desired data type.
         */
        STRING_LITERAL_AUTO_CASTING,

        /**
         * Base64 encoding and decoding functions.
         */
        BASE64_DECODE_ENCODE,

        /**
         * Support for the :: casting operator
         */
        CASTING_OPERATOR,

        /**
         * Support for the ::date casting operator
         */
        CASTING_OPERATOR_FOR_DATE,

        /**
         * Blocks can be labelled with {@link org.elasticsearch.compute.data.Block.MvOrdering#SORTED_ASCENDING} for optimizations.
         */
        MV_ORDERING_SORTED_ASCENDING,

        /**
         * Support for metrics counter fields
         */
        METRICS_COUNTER_FIELDS,

        /**
         * Cast string literals to a desired data type for IN predicate and more types for BinaryComparison.
         */
        STRING_LITERAL_AUTO_CASTING_EXTENDED,
        /**
         * Support for metadata fields.
         */
        METADATA_FIELDS,

        /**
         * Support specifically for *just* the _index METADATA field. Used by CsvTests, since that is the only metadata field currently
         * supported.
         */
        INDEX_METADATA_FIELD,

        /**
         * Support for timespan units abbreviations
         */
        TIMESPAN_ABBREVIATIONS,

        /**
         * Support metrics counter types
         */
        COUNTER_TYPES,

        /**
         * Support for function {@code BIT_LENGTH}. Done in #115792
         */
        FN_BIT_LENGTH,

        /**
         * Support for function {@code BYTE_LENGTH}.
         */
        FN_BYTE_LENGTH,

        /**
         * Support for function {@code REVERSE}.
         */
        FN_REVERSE,

        /**
         * Support for reversing whole grapheme clusters. This is not supported
         * on JDK versions less than 20 which are not supported in ES 9.0.0+ but this
         * exists to keep the {@code 8.x} branch similar to the {@code main} branch.
         */
        FN_REVERSE_GRAPHEME_CLUSTERS,

        /**
         * Support for function {@code CONTAINS}. Done in <a href="https://github.com/elastic/elasticsearch/pull/133016">#133016.</a>
         */
        FN_CONTAINS,

        /**
         * Support for function {@code CBRT}. Done in #108574.
         */
        FN_CBRT,

        /**
         * Support for function {@code HYPOT}.
         */
        FN_HYPOT,

        /**
         * Support for {@code MV_APPEND} function. #107001
         */
        FN_MV_APPEND,

        /**
         * Support for {@code MV_MEDIAN_ABSOLUTE_DEVIATION} function.
         */
        FN_MV_MEDIAN_ABSOLUTE_DEVIATION,

        /**
         * Support for {@code MV_PERCENTILE} function.
         */
        FN_MV_PERCENTILE,

        /**
         * Support for function {@code IP_PREFIX}.
         */
        FN_IP_PREFIX,

        /**
         * Fix on function {@code SUBSTRING} that makes it not return null on empty strings.
         */
        FN_SUBSTRING_EMPTY_NULL,

        /**
         * Fixes on function {@code ROUND} that avoid it throwing exceptions on runtime for unsigned long cases.
         */
        FN_ROUND_UL_FIXES,

        /**
         * Support for function {@code SCALB}.
         */
        FN_SCALB,

        /**
         * Support for function DAY_NAME
         */
        FN_DAY_NAME,

        /**
         * Support for function MONTH_NAME
         */
        FN_MONTH_NAME,

        /**
         * support for MV_CONTAINS function
         * <a href="https://github.com/elastic/elasticsearch/pull/133099/">Add MV_CONTAINS function #133099</a>
         */
        FN_MV_CONTAINS,

        /**
         * Fixes for multiple functions not serializing their source, and emitting warnings with wrong line number and text.
         */
        FUNCTIONS_SOURCE_SERIALIZATION_WARNINGS,

        /**
         * All functions that take TEXT should never emit TEXT, only KEYWORD. #114334
         */
        FUNCTIONS_NEVER_EMIT_TEXT,

        /**
         * Support for the {@code INLINESTATS} syntax.
         */
        INLINESTATS(EsqlPlugin.INLINESTATS_FEATURE_FLAG),

        /**
         * Support for the expressions in grouping in {@code INLINESTATS} syntax.
         */
        INLINESTATS_V2(EsqlPlugin.INLINESTATS_FEATURE_FLAG),

        /**
         * Support for aggregation function {@code TOP}.
         */
        AGG_TOP,

        /**
         * Support for booleans in aggregations {@code MAX} and {@code MIN}.
         */
        AGG_MAX_MIN_BOOLEAN_SUPPORT,

        /**
         * Support for ips in aggregations {@code MAX} and {@code MIN}.
         */
        AGG_MAX_MIN_IP_SUPPORT,

        /**
         * Support for strings in aggregations {@code MAX} and {@code MIN}.
         */
        AGG_MAX_MIN_STRING_SUPPORT,

        /**
         * Support for booleans in {@code TOP} aggregation.
         */
        AGG_TOP_BOOLEAN_SUPPORT,

        /**
         * Support for ips in {@code TOP} aggregation.
         */
        AGG_TOP_IP_SUPPORT,

        /**
         * Support for {@code keyword} and {@code text} fields in {@code TOP} aggregation.
         */
        AGG_TOP_STRING_SUPPORT,

        /**
         * {@code CASE} properly handling multivalue conditions.
         */
        CASE_MV,

        /**
         * Support for loading values over enrich. This is supported by all versions of ESQL but not
         * the unit test CsvTests.
         */
        ENRICH_LOAD,

        /**
         * Optimization for ST_CENTROID changed some results in cartesian data. #108713
         */
        ST_CENTROID_AGG_OPTIMIZED,

        /**
         * Support for requesting the "_ignored" metadata field.
         */
        METADATA_IGNORED_FIELD,

        /**
         * LOOKUP command with
         * - tables using syntax {@code "tables": {"type": [<values>]}}
         * - fixed variable shadowing
         * - fixed Join.references(), requiring breaking change to Join serialization
         */
        LOOKUP_V4(Build.current().isSnapshot()),

        /**
         * Support for requesting the "REPEAT" command.
         */
        REPEAT,

        /**
         * Cast string literals to datetime in addition and subtraction when the other side is a date or time interval.
         */
        STRING_LITERAL_AUTO_CASTING_TO_DATETIME_ADD_SUB,

        /**
         * Support implicit casting for union typed fields that are mixed with date and date_nanos type.
         */
        IMPLICIT_CASTING_DATE_AND_DATE_NANOS,

        /**
         * Support for named or positional parameters in EsqlQueryRequest.
         */
        NAMED_POSITIONAL_PARAMETER,

        /**
         * Support multiple field mappings if appropriate conversion function is used (union types)
         */
        UNION_TYPES,

        /**
         * Support unmapped using the INSIST keyword.
         */
        UNMAPPED_FIELDS(Build.current().isSnapshot()),

        /**
         * Support for function {@code ST_DISTANCE}. Done in #108764.
         */
        ST_DISTANCE,

        /** Support for function {@code ST_EXTENT_AGG}. */
        ST_EXTENT_AGG,

        /** Optimization of ST_EXTENT_AGG with doc-values as IntBlock. */
        ST_EXTENT_AGG_DOCVALUES,

        /**
         * Fix determination of CRS types in spatial functions when folding.
         */
        SPATIAL_FUNCTIONS_FIX_CRSTYPE_FOLDING,

        /**
         * Enable spatial predicate functions to support multi-values. Done in #112063.
         */
        SPATIAL_PREDICATES_SUPPORT_MULTIVALUES,

        /**
         * Enable spatial distance function to support multi-values. Done in #114836.
         */
        SPATIAL_DISTANCE_SUPPORTS_MULTIVALUES,

        /**
         * Support a number of fixes and enhancements to spatial distance pushdown. Done in #112938.
         */
        SPATIAL_DISTANCE_PUSHDOWN_ENHANCEMENTS,

        /**
         * Fix for spatial centroid when no records are found.
         */
        SPATIAL_CENTROID_NO_RECORDS,

        /**
         * Support ST_ENVELOPE function (and related ST_XMIN, etc.).
         */
        ST_ENVELOPE,

        /**
         * Support ST_GEOHASH, ST_GEOTILE and ST_GEOHEX functions
         */
        SPATIAL_GRID,

        /**
         * Support geohash, geotile and geohex data types. Done in #129581
         */
        SPATIAL_GRID_TYPES,

        /**
         * Support geohash, geotile and geohex in ST_INTERSECTS and ST_DISJOINT. Done in #133546
         */
        SPATIAL_GRID_INTERSECTS,

        /**
         * Fix to GROK and DISSECT that allows extracting attributes with the same name as the input
         * https://github.com/elastic/elasticsearch/issues/110184
         */
        GROK_DISSECT_MASKING,

        /**
         * Support for quoting index sources in double quotes.
         */
        DOUBLE_QUOTES_SOURCE_ENCLOSING,

        /**
         * Support for WEIGHTED_AVG function.
         */
        AGG_WEIGHTED_AVG,

        /**
         * Fix for union-types when aggregating over an inline conversion with casting operator. Done in #110476.
         */
        UNION_TYPES_AGG_CAST,

        /**
         * When pushing down {@code STATS count(field::type)} for a union type field, we wrongly used a synthetic attribute name in the
         * query instead of the actual field name. This led to 0 counts instead of the correct result.
         */
        FIX_COUNT_PUSHDOWN_FOR_UNION_TYPES,

        /**
         * Fix to GROK validation in case of multiple fields with same name and different types
         * https://github.com/elastic/elasticsearch/issues/110533
         */
        GROK_VALIDATION,

        /**
         * Fix for union-types when aggregating over an inline conversion with conversion function. Done in #110652.
         */
        UNION_TYPES_INLINE_FIX,

        /**
         * Fix for union-types when sorting a type-casted field. We changed how we remove synthetic union-types fields.
         */
        UNION_TYPES_REMOVE_FIELDS,

        /**
         * Fix for union-types when renaming unrelated columns.
         * https://github.com/elastic/elasticsearch/issues/111452
         */
        UNION_TYPES_FIX_RENAME_RESOLUTION,

        /**
         * Execute `RENAME` operations sequentially from left to right,
         * see <a href="https://github.com/elastic/elasticsearch/issues/122250"> ESQL: Align RENAME behavior with EVAL for sequential processing #122250 </a>
         */
        RENAME_SEQUENTIAL_PROCESSING,

        /**
         * Support for assignment in RENAME, besides the use of `AS` keyword.
         */
        RENAME_ALLOW_ASSIGNMENT,

        /**
         * Support for removing empty attribute in merging output.
         * See <a href="https://github.com/elastic/elasticsearch/issues/126392"> ESQL: EVAL after STATS produces an empty column #126392 </a>
         */
        REMOVE_EMPTY_ATTRIBUTE_IN_MERGING_OUTPUT,

        /**
         * Support for retain aggregate when grouping.
         * See <a href="https://github.com/elastic/elasticsearch/issues/126026"> ES|QL: columns not projected away despite KEEP #126026 </a>
         */
        RETAIN_AGGREGATE_WHEN_GROUPING,

        /**
         * Fix for union-types when some indexes are missing the required field. Done in #111932.
         */
        UNION_TYPES_MISSING_FIELD,

        /**
         * Fix for widening of short numeric types in union-types. Done in #112610
         */
        UNION_TYPES_NUMERIC_WIDENING,

        /**
         * Fix a parsing issue where numbers below Long.MIN_VALUE threw an exception instead of parsing as doubles.
         * see <a href="https://github.com/elastic/elasticsearch/issues/104323"> Parsing large numbers is inconsistent #104323 </a>
         */
        FIX_PARSING_LARGE_NEGATIVE_NUMBERS,

        /**
         * Fix precision of scaled_float field values retrieved from stored source
         * see <a href="https://github.com/elastic/elasticsearch/issues/122547"> Slight inconsistency in ESQL using scaled_float field #122547 </a>
         */
        FIX_PRECISION_OF_SCALED_FLOAT_FIELDS,

        /**
         * Fix the status code returned when trying to run count_distinct on the _source type (which is not supported).
         * see <a href="https://github.com/elastic/elasticsearch/issues/105240">count_distinct(_source) returns a 500 response</a>
         */
        FIX_COUNT_DISTINCT_SOURCE_ERROR,

        /**
         * Use RangeQuery for BinaryComparison on DateTime fields.
         */
        RANGEQUERY_FOR_DATETIME,

        /**
         * Enforce strict type checking on ENRICH range types, and warnings for KEYWORD parsing at runtime. Done in #115091.
         */
        ENRICH_STRICT_RANGE_TYPES,

        /**
         * Fix for non-unique attribute names in ROW and logical plans.
         * https://github.com/elastic/elasticsearch/issues/110541
         */
        UNIQUE_NAMES,

        /**
         * Make attributes of GROK/DISSECT adjustable and fix a shadowing bug when pushing them down past PROJECT.
         * https://github.com/elastic/elasticsearch/issues/108008
         */
        FIXED_PUSHDOWN_PAST_PROJECT,

        /**
         * Adds the {@code MV_PSERIES_WEIGHTED_SUM} function for converting sorted lists of numbers into
         * a bounded score. This is a generalization of the
         * <a href="https://en.wikipedia.org/wiki/Riemann_zeta_function">riemann zeta function</a> but we
         * don't name it that because we don't support complex numbers and don't want to make folks think
         * of mystical number theory things. This is just a weighted sum that is adjacent to magic.
         */
        MV_PSERIES_WEIGHTED_SUM,

        /**
         * Support for match operator as a colon. Previous support for match operator as MATCH has been removed
         */
        MATCH_OPERATOR_COLON,

        /**
         * Removing support for the {@code META} keyword.
         */
        NO_META,

        /**
         * Add CombineBinaryComparisons rule.
         */
        COMBINE_BINARY_COMPARISONS,

        /**
         * Support for nanosecond dates as a data type
         */
        DATE_NANOS_TYPE(),

        /**
         * Support for to_date_nanos function
         */
        TO_DATE_NANOS(),

        /**
         * Support for date nanos type in binary comparisons
         */
        DATE_NANOS_BINARY_COMPARISON(),

        /**
         * Support for mixed comparisons between nanosecond and millisecond dates
         */
        DATE_NANOS_COMPARE_TO_MILLIS(),
        /**
         * Support implicit casting of strings to date nanos
         */
        DATE_NANOS_IMPLICIT_CASTING(),
        /**
         * Support Least and Greatest functions on Date Nanos type
         */
        LEAST_GREATEST_FOR_DATENANOS(),
        /**
         * support date extract function for date nanos
         */
        DATE_NANOS_DATE_EXTRACT(),
        /**
         * Support add and subtract on date nanos
         */
        DATE_NANOS_ADD_SUBTRACT(),
        /**
         * Support for date_trunc function on date nanos type
         */
        DATE_TRUNC_DATE_NANOS(),

        /**
         * Support date nanos values as the field argument to bucket
         */
        DATE_NANOS_BUCKET(),

        /**
         * support aggregations on date nanos
         */
        DATE_NANOS_AGGREGATIONS(),

        /**
         * Support the {@link org.elasticsearch.xpack.esql.expression.predicate.operator.comparison.In} operator for date nanos
         */
        DATE_NANOS_IN_OPERATOR(),
        /**
         * Support running date format function on nanosecond dates
         */
        DATE_NANOS_DATE_FORMAT(),
        /**
         * support date diff function on date nanos type, and mixed nanos/millis
         */
        DATE_NANOS_DATE_DIFF(),
        /**
         * Indicates that https://github.com/elastic/elasticsearch/issues/125439 (incorrect lucene push down for date nanos) is fixed
         */
        FIX_DATE_NANOS_LUCENE_PUSHDOWN_BUG(),
        /**
         * Fixes a bug where dates are incorrectly formatted if a where clause compares nanoseconds to both milliseconds and nanoseconds,
         * e.g. {@code WHERE millis > to_datenanos("2023-10-23T12:15:03.360103847") AND millis < to_datetime("2023-10-23T13:53:55.832")}
         */
        FIX_DATE_NANOS_MIXED_RANGE_PUSHDOWN_BUG(),

        /**
         * Support for date nanos in lookup join. Done in #127962
         */
        DATE_NANOS_LOOKUP_JOIN,

        /**
         * DATE_PARSE supports reading timezones
         */
        DATE_PARSE_TZ(),

        /**
         * Support for datetime in least and greatest functions
         */
        LEAST_GREATEST_FOR_DATES,

        /**
         * Support CIDRMatch in CombineDisjunctions rule.
         */
        COMBINE_DISJUNCTIVE_CIDRMATCHES,

        /**
         * Support sending HTTP headers about the status of an async query.
         */
        ASYNC_QUERY_STATUS_HEADERS,

        /**
         * Consider the upper bound when computing the interval in BUCKET auto mode.
         */
        BUCKET_INCLUSIVE_UPPER_BOUND,

        /**
         * Enhanced DATE_TRUNC with arbitrary month and year intervals. (#120302)
         */
        DATE_TRUNC_WITH_ARBITRARY_INTERVALS,

        /**
         * Changed error messages for fields with conflicting types in different indices.
         */
        SHORT_ERROR_MESSAGES_FOR_UNSUPPORTED_FIELDS,

        /**
         * Support for the whole number spans in BUCKET function.
         */
        BUCKET_WHOLE_NUMBER_AS_SPAN,

        /**
         * Allow mixed numeric types in coalesce
         */
        MIXED_NUMERIC_TYPES_IN_COALESCE,

        /**
         * Support for requesting the "SPACE" function.
         */
        SPACE,

        /**
         * Support explicit casting from string literal to DATE_PERIOD or TIME_DURATION.
         */
        CAST_STRING_LITERAL_TO_TEMPORAL_AMOUNT,

        /**
         * Supported the text categorization function "CATEGORIZE".
         */
        CATEGORIZE_V6,

        /**
         * Support for multiple groupings in "CATEGORIZE".
         */
        CATEGORIZE_MULTIPLE_GROUPINGS,
        /**
         * QSTR function
         */
        QSTR_FUNCTION,

        /**
         * MATCH function
         */
        MATCH_FUNCTION,

        /**
         * KQL function
         */
        KQL_FUNCTION,

        /**
         * Hash function
         */
        HASH_FUNCTION,
        /**
         * Hash function aliases such as MD5
         */
        HASH_FUNCTION_ALIASES_V1,

        /**
         * Don't optimize CASE IS NOT NULL function by not requiring the fields to be not null as well.
         * https://github.com/elastic/elasticsearch/issues/112704
         */
        FIXED_WRONG_IS_NOT_NULL_CHECK_ON_CASE,

        /**
         * Compute year differences in full calendar years.
         */
        DATE_DIFF_YEAR_CALENDARIAL,

        /**
         * Fix sorting not allowed on _source and counters.
         */
        SORTING_ON_SOURCE_AND_COUNTERS_FORBIDDEN,

        /**
         * Fix {@code SORT} when the {@code _source} field is not a sort key but
         * <strong>is</strong> being returned.
         */
        SORT_RETURNING_SOURCE_OK,

        /**
         * _source field mapping directives: https://www.elastic.co/guide/en/elasticsearch/reference/current/mapping-source-field.html
         */
        SOURCE_FIELD_MAPPING,

        /**
         * Allow filter per individual aggregation.
         */
        PER_AGG_FILTERING,

        /**
         * Fix {@link #PER_AGG_FILTERING} grouped by ordinals.
         */
        PER_AGG_FILTERING_ORDS,

        /**
         * Support for {@code STD_DEV} aggregation.
         */
        STD_DEV,

        /**
         * Fix for https://github.com/elastic/elasticsearch/issues/114714
         */
        FIX_STATS_BY_FOLDABLE_EXPRESSION,

        /**
         * Adding stats for functions (stack telemetry)
         */
        FUNCTION_STATS,
        /**
         * Fix for an optimization that caused wrong results
         * https://github.com/elastic/elasticsearch/issues/115281
         */
        FIX_FILTER_PUSHDOWN_PAST_STATS,

        /**
         * Send warnings on STATS alias collision
         * https://github.com/elastic/elasticsearch/issues/114970
         */
        STATS_ALIAS_COLLISION_WARNINGS,

        /**
         * This enables 60_usage.yml "Basic ESQL usage....snapshot" version test. See also the next capability.
         */
        SNAPSHOT_TEST_FOR_TELEMETRY_V2(Build.current().isSnapshot()),

        /**
         * This enables 60_usage.yml "Basic ESQL usage....non-snapshot" version test. See also the previous capability.
         */
        NON_SNAPSHOT_TEST_FOR_TELEMETRY_V2(Build.current().isSnapshot() == false),

        /**
         * Support simplified syntax for named parameters for field and function names.
         */
        NAMED_PARAMETER_FOR_FIELD_AND_FUNCTION_NAMES_SIMPLIFIED_SYNTAX(),

        /**
         * Fix pushdown of LIMIT past MV_EXPAND
         */
        ADD_LIMIT_INSIDE_MV_EXPAND,

        DELAY_DEBUG_FN(Build.current().isSnapshot()),

        /** Capability for remote metadata test */
        METADATA_FIELDS_REMOTE_TEST(false),
        /**
         * WIP on Join planning
         * - Introduce BinaryPlan and co
         * - Refactor INLINESTATS and LOOKUP as a JOIN block
         */
        JOIN_PLANNING_V1(Build.current().isSnapshot()),

        /**
         * Support implicit casting from string literal to DATE_PERIOD or TIME_DURATION.
         */
        IMPLICIT_CASTING_STRING_LITERAL_TO_TEMPORAL_AMOUNT,

        /**
         * LOOKUP JOIN
         */
        JOIN_LOOKUP_V12,

        /**
         * LOOKUP JOIN with TEXT fields on the right (right side of the join) (#119473)
         */
        LOOKUP_JOIN_TEXT(JOIN_LOOKUP_V12.isEnabled()),

        /**
         * LOOKUP JOIN skipping MVs and sending warnings (https://github.com/elastic/elasticsearch/issues/118780)
         */
        JOIN_LOOKUP_SKIP_MV_WARNINGS(JOIN_LOOKUP_V12.isEnabled()),

        /**
         * Fix for async operator sometimes completing the driver without emitting the stored warnings
         */
        ASYNC_OPERATOR_WARNINGS_FIX,

        /**
         * Fix pushing down LIMIT past LOOKUP JOIN in case of multiple matching join keys.
         */
        JOIN_LOOKUP_FIX_LIMIT_PUSHDOWN(JOIN_LOOKUP_V12.isEnabled()),

        /**
         * Fix for https://github.com/elastic/elasticsearch/issues/117054
         */
        FIX_NESTED_FIELDS_NAME_CLASH_IN_INDEXRESOLVER,

        /**
         * Fix for https://github.com/elastic/elasticsearch/issues/114714, again
         */
        FIX_STATS_BY_FOLDABLE_EXPRESSION_2,

        /**
         * Support the "METADATA _score" directive to enable _score column.
         */
        METADATA_SCORE,

        /**
         * Term function
         */
        TERM_FUNCTION(Build.current().isSnapshot()),

        /**
         * Additional types for match function and operator
         */
        MATCH_ADDITIONAL_TYPES,

        /**
         * Fix for regex folding with case-insensitive pattern https://github.com/elastic/elasticsearch/issues/118371
         */
        FIXED_REGEX_FOLD,

        /**
         * Full text functions can be used in disjunctions
         */
        FULL_TEXT_FUNCTIONS_DISJUNCTIONS,

        /**
         * Change field caps response for semantic_text fields to be reported as text
         */
        SEMANTIC_TEXT_FIELD_CAPS,

        /**
         * Support named argument for function in map format.
         */
        OPTIONAL_NAMED_ARGUMENT_MAP_FOR_FUNCTION(Build.current().isSnapshot()),

        /**
         * Disabled support for index aliases in lookup joins
         */
        LOOKUP_JOIN_NO_ALIASES(JOIN_LOOKUP_V12.isEnabled()),

        /**
         * Full text functions can be used in disjunctions as they are implemented in compute engine
         */
        FULL_TEXT_FUNCTIONS_DISJUNCTIONS_COMPUTE_ENGINE,

        /**
         * Support match options in match function
         */
        MATCH_FUNCTION_OPTIONS,

        /**
         * Support options in the query string function.
         */
        QUERY_STRING_FUNCTION_OPTIONS,

        /**
         * Support for aggregate_metric_double type
         */
        AGGREGATE_METRIC_DOUBLE(AGGREGATE_METRIC_DOUBLE_FEATURE_FLAG),

        /**
         * Support for partial subset of metrics in aggregate_metric_double type
         */
        AGGREGATE_METRIC_DOUBLE_PARTIAL_SUBMETRICS(AGGREGATE_METRIC_DOUBLE_FEATURE_FLAG),

        /**
         * Support for rendering aggregate_metric_double type
         */
        AGGREGATE_METRIC_DOUBLE_RENDERING(AGGREGATE_METRIC_DOUBLE_FEATURE_FLAG),

        /**
         * Support for to_aggregate_metric_double function
         */
        AGGREGATE_METRIC_DOUBLE_CONVERT_TO(AGGREGATE_METRIC_DOUBLE_FEATURE_FLAG),

        /**
         * Support for sorting when aggregate_metric_doubles are present
         */
        AGGREGATE_METRIC_DOUBLE_SORTING(AGGREGATE_METRIC_DOUBLE_FEATURE_FLAG),

        /**
         * Support avg with aggregate metric doubles
         */
        AGGREGATE_METRIC_DOUBLE_AVG(AGGREGATE_METRIC_DOUBLE_FEATURE_FLAG),

        /**
         * Support for implicit casting of aggregate metric double when run in aggregations
         */
        AGGREGATE_METRIC_DOUBLE_IMPLICIT_CASTING_IN_AGGS(AGGREGATE_METRIC_DOUBLE_FEATURE_FLAG),

        /**
         * Fixes bug when aggregate metric double is encoded as a single nul value but decoded as
         * AggregateMetricDoubleBlock (expecting 4 values) in TopN.
         */
        AGGREGATE_METRIC_DOUBLE_SORTING_FIXED(AGGREGATE_METRIC_DOUBLE_FEATURE_FLAG),

        /**
         * Stop erroring out when trying to apply MV_EXPAND on aggregate metric double.
         */
        AGGREGATE_METRIC_DOUBLE_MV_EXPAND(AGGREGATE_METRIC_DOUBLE_FEATURE_FLAG),

        /**
         * Support change point detection "CHANGE_POINT".
         */
        CHANGE_POINT,

        /**
         * Fix for https://github.com/elastic/elasticsearch/issues/120817
         * and https://github.com/elastic/elasticsearch/issues/120803
         * Support for queries that have multiple SORTs that cannot become TopN
         */
        REMOVE_REDUNDANT_SORT,

        /**
         * Fixes a series of issues with inlinestats which had an incomplete implementation after lookup and inlinestats
         * were refactored.
         */
        INLINESTATS_V11(EsqlPlugin.INLINESTATS_FEATURE_FLAG),

        /**
         * Support partial_results
         */
        SUPPORT_PARTIAL_RESULTS,

        /**
         * Support for RERANK command
         */
        RERANK,

        /**
         * Support for COMPLETION command
         */
        COMPLETION,

        /**
         * Allow mixed numeric types in conditional functions - case, greatest and least
         */
        MIXED_NUMERIC_TYPES_IN_CASE_GREATEST_LEAST,

        /**
         * Lucene query pushdown to StartsWith and EndsWith functions.
         * This capability was created to avoid receiving wrong warnings from old nodes in mixed clusters
         */
        STARTS_WITH_ENDS_WITH_LUCENE_PUSHDOWN,

        /**
         * Full text functions can be scored when being part of a disjunction
         */
        FULL_TEXT_FUNCTIONS_DISJUNCTIONS_SCORE,

        /**
         * Support for multi-match function.
         */
        MULTI_MATCH_FUNCTION(Build.current().isSnapshot()),

        /**
         * Do {@code TO_LOWER} and {@code TO_UPPER} process all field values?
         */
        TO_LOWER_MV,

        /**
         * Use double parameter markers to represent field or function names.
         */
        DOUBLE_PARAMETER_MARKERS_FOR_IDENTIFIERS,

        /**
         * Non full text functions do not contribute to score
         */
        NON_FULL_TEXT_FUNCTIONS_SCORING,

        /**
         * The {@code _query} API now reports the original types.
         */
        REPORT_ORIGINAL_TYPES,

        /**
         * The metrics command
         */
        METRICS_COMMAND(Build.current().isSnapshot()),

        /**
         * Are the {@code documents_found} and {@code values_loaded} fields available
         * in the response and profile?
         */
        DOCUMENTS_FOUND_AND_VALUES_LOADED,

        /**
         * Index component selector syntax (my-data-stream-name::failures)
         */
        INDEX_COMPONENT_SELECTORS,

        /**
         * Make numberOfChannels consistent with layout in DefaultLayout by removing duplicated ChannelSet.
         */
        MAKE_NUMBER_OF_CHANNELS_CONSISTENT_WITH_LAYOUT,

        /**
         * Supercedes {@link Cap#MAKE_NUMBER_OF_CHANNELS_CONSISTENT_WITH_LAYOUT}.
         */
        FIX_REPLACE_MISSING_FIELD_WITH_NULL_DUPLICATE_NAME_ID_IN_LAYOUT,

        /**
         * Support for filter in converted null.
         * See <a href="https://github.com/elastic/elasticsearch/issues/125832"> ESQL: Fix `NULL` handling in `IN` clause #125832 </a>
         */
        FILTER_IN_CONVERTED_NULL,

        /**
         * When creating constant null blocks in {@link ValuesSourceReaderOperator}, we also handed off
         * the ownership of that block - but didn't account for the fact that the caller might close it, leading to double releases
         * in some union type queries. C.f. https://github.com/elastic/elasticsearch/issues/125850
         */
        FIX_DOUBLY_RELEASED_NULL_BLOCKS_IN_VALUESOURCEREADER,

        /**
         * Listing queries and getting information on a specific query.
         */
        QUERY_MONITORING,

        /**
         * Support max_over_time aggregation that gets evaluated per time-series
         */
        MAX_OVER_TIME(Build.current().isSnapshot()),

        /**
         * Support for FORK out of snapshot
         */
        FORK_V9,

        /**
         * Support for union types in FORK
         */
        FORK_UNION_TYPES,

        /**
         * Support for the {@code leading_zeros} named parameter.
         */
        TO_IP_LEADING_ZEROS,

        /**
         * Does the usage information for ESQL contain a histogram of {@code took} values?
         */
        USAGE_CONTAINS_TOOK,

        /**
         * Support avg_over_time aggregation that gets evaluated per time-series
         */
        AVG_OVER_TIME(Build.current().isSnapshot()),

        /**
         * Support loading of ip fields if they are not indexed.
         */
        LOADING_NON_INDEXED_IP_FIELDS,

        /**
         * During resolution (pre-analysis) we have to consider that joins or enriches can override EVALuated values
         * https://github.com/elastic/elasticsearch/issues/126419
         */
        FIX_JOIN_MASKING_EVAL,

        /**
         * Support for keeping `DROP` attributes when resolving field names.
         * see <a href="https://github.com/elastic/elasticsearch/issues/126418"> ES|QL: no matches for pattern #126418 </a>
         */
        DROP_AGAIN_WITH_WILDCARD_AFTER_EVAL,

        /**
         * Correctly ask for all fields from lookup indices even when there is e.g. a {@code DROP *field} after.
         * See <a href="https://github.com/elastic/elasticsearch/issues/129561">
         *     ES|QL: missing columns for wildcard drop after lookup join  #129561</a>
         */
        DROP_WITH_WILDCARD_AFTER_LOOKUP_JOIN,

        /**
         * Support last_over_time aggregation that gets evaluated per time-series
         */
        LAST_OVER_TIME(Build.current().isSnapshot()),

        /**
         * score function
         */
        SCORE_FUNCTION(Build.current().isSnapshot()),

        /**
         * Support for the SAMPLE command
         */
        SAMPLE_V3,

        /**
         * The {@code _query} API now gives a cast recommendation if multiple types are found in certain instances.
         */
        SUGGESTED_CAST,

        /**
         * Guards a bug fix matching {@code TO_LOWER(f) == ""}.
         */
        TO_LOWER_EMPTY_STRING,

        /**
         * Support min_over_time aggregation that gets evaluated per time-series
         */
        MIN_OVER_TIME(Build.current().isSnapshot()),

        /**
         * Support first_over_time aggregation that gets evaluated per time-series
         */
        FIRST_OVER_TIME(Build.current().isSnapshot()),

        /**
         * Support sum_over_time aggregation that gets evaluated per time-series
         */
        SUM_OVER_TIME(Build.current().isSnapshot()),

        /**
         * Support count_over_time aggregation that gets evaluated per time-series
         */
        COUNT_OVER_TIME(Build.current().isSnapshot()),

        /**
         * Support for count_distinct_over_time aggregation that gets evaluated per time-series
         */
        COUNT_DISTINCT_OVER_TIME(Build.current().isSnapshot()),

        /**
         * Extra field types in the k8s.csv dataset
         */
        K8S_DATASET_ADDITIONAL_FIELDS(Build.current().isSnapshot()),

        /**
         * Geospatial field types in the k8s.csv and k8s-downsampled.csv datasets
         */
        K8S_DATASETS_GEOSPATIAL_FIELDS(Build.current().isSnapshot()),

        /**
         * Resolve groupings before resolving references to groupings in the aggregations.
         */
        RESOLVE_GROUPINGS_BEFORE_RESOLVING_REFERENCES_TO_GROUPINGS_IN_AGGREGATIONS,

        /**
         * Support for the SAMPLE aggregation function
         */
        AGG_SAMPLE,

        /**
         * Full text functions in STATS
         */
        FULL_TEXT_FUNCTIONS_IN_STATS_WHERE,

        /**
         * During resolution (pre-analysis) we have to consider that joins can override regex extracted values
         * see <a href="https://github.com/elastic/elasticsearch/issues/127467"> ES|QL: pruning of JOINs leads to missing fields #127467 </a>
         */
        FIX_JOIN_MASKING_REGEX_EXTRACT,

        /**
         * Avid GROK and DISSECT attributes being removed when resolving fields.
         * see <a href="https://github.com/elastic/elasticsearch/issues/127468"> ES|QL: Grok only supports KEYWORD or TEXT values, found expression [type] type [INTEGER] #127468 </a>
         */
        KEEP_REGEX_EXTRACT_ATTRIBUTES,

        /**
         * The {@code ROUND_TO} function.
         */
        ROUND_TO,

        /**
         * Support for the {@code COPY_SIGN} function.
         */
        COPY_SIGN,

        /**
         * Allow lookup join on mixed numeric fields, among byte, short, int, long, half_float, scaled_float, float and double.
         */
        LOOKUP_JOIN_ON_MIXED_NUMERIC_FIELDS,

        /**
         * {@link org.elasticsearch.compute.lucene.LuceneQueryEvaluator} rewrites the query before executing it in Lucene. This
         * provides support for KQL in a STATS ... BY command that uses a KQL query for filter, for example.
         */
        LUCENE_QUERY_EVALUATOR_QUERY_REWRITE,

        /**
         * Support parameters for LIMIT command.
         */
        PARAMETER_FOR_LIMIT,

        /**
         * Changed and normalized the LIMIT error message.
         */
        NORMALIZED_LIMIT_ERROR_MESSAGE,

        /**
         * Dense vector field type support
         */
        DENSE_VECTOR_FIELD_TYPE(EsqlCorePlugin.DENSE_VECTOR_FEATURE_FLAG),

        /**
         * Enable support for index aliases in lookup joins
         */
        ENABLE_LOOKUP_JOIN_ON_ALIASES,

        /**
         * Lookup error messages were updated to make them a bit easier to understand.
         */
        UPDATE_LOOKUP_JOIN_ERROR_MESSAGES,

        /**
         * Allows RLIKE to correctly handle the "empty language" flag, `#`.
         */
        RLIKE_WITH_EMPTY_LANGUAGE_PATTERN,

        /**
         * Enable support for cross-cluster lookup joins.
         */
        ENABLE_LOOKUP_JOIN_ON_REMOTE,

        /**
         * Fix the planning of {@code | ENRICH _remote:policy} when there's a preceding {@code | LOOKUP JOIN},
         * see <a href="https://github.com/elastic/elasticsearch/issues/129372">java.lang.ClassCastException when combining LOOKUP JOIN and remote ENRICH</a>
         */
        REMOTE_ENRICH_AFTER_LOOKUP_JOIN,

        /**
         * MATCH PHRASE function
         */
        MATCH_PHRASE_FUNCTION,

        /**
         * Support knn function
         */
        KNN_FUNCTION_V5(Build.current().isSnapshot()),

        /**
         * Support for the LIKE operator with a list of wildcards.
         */
        LIKE_WITH_LIST_OF_PATTERNS,

        LIKE_LIST_ON_INDEX_FIELDS,

        /**
         * Support parameters for SAMPLE command.
         */
        PARAMETER_FOR_SAMPLE,

        /**
         * From now, Literal only accepts strings as BytesRefs.
         * No java.lang.String anymore.
         *
         * https://github.com/elastic/elasticsearch/issues/129322
         */
        NO_PLAIN_STRINGS_IN_LITERALS,

        /**
         * Support for the mv_expand target attribute should be retained in its original position.
         * see <a href="https://github.com/elastic/elasticsearch/issues/129000"> ES|QL: inconsistent column order #129000 </a>
         */
        FIX_MV_EXPAND_INCONSISTENT_COLUMN_ORDER,

        /**
         * Support for the SET command.
         */
        SET_COMMAND(Build.current().isSnapshot()),

        /**
         * (Re)Added EXPLAIN command
         */
        EXPLAIN(Build.current().isSnapshot()),
        /**
         * Support for the RLIKE operator with a list of regexes.
         */
        RLIKE_WITH_LIST_OF_PATTERNS,

        /**
         * FUSE command
         */
        FUSE_V2(Build.current().isSnapshot()),

        /**
         * Support improved behavior for LIKE operator when used with index fields.
         */
        LIKE_ON_INDEX_FIELDS,

        /**
         * Forbid usage of brackets in unquoted index and enrich policy names
         * https://github.com/elastic/elasticsearch/issues/130378
         */
        NO_BRACKETS_IN_UNQUOTED_INDEX_NAMES,

        /**
         * Cosine vector similarity function
         */
        COSINE_VECTOR_SIMILARITY_FUNCTION(Build.current().isSnapshot()),

        /**
         * Fixed some profile serialization issues
         */
        FIXED_PROFILE_SERIALIZATION,

        /**
         * Support for lookup join on multiple fields.
         */
        LOOKUP_JOIN_ON_MULTIPLE_FIELDS,
        /**
         * Dot product vector similarity function
         */
        DOT_PRODUCT_VECTOR_SIMILARITY_FUNCTION(Build.current().isSnapshot()),

        /**
         * l1 norm vector similarity function
         */
        L1_NORM_VECTOR_SIMILARITY_FUNCTION(Build.current().isSnapshot()),

        /**
         * l2 norm vector similarity function
         */
        L2_NORM_VECTOR_SIMILARITY_FUNCTION(Build.current().isSnapshot()),

        /**
         * Support for the options field of CATEGORIZE.
         */
        CATEGORIZE_OPTIONS,

        /**
         * Decay function for custom scoring
         */
        DECAY_FUNCTION(Build.current().isSnapshot()),

        /**
         * FIRST and LAST aggregate functions.
         */
        AGG_FIRST_LAST(Build.current().isSnapshot()),
        AGG_FIRST_LAST_STRING(Build.current().isSnapshot()),

        /**
         * Support correct counting of skipped shards.
         */
        CORRECT_SKIPPED_SHARDS_COUNT,

        /*
         * Support for calculating the scalar vector magnitude.
         */
        MAGNITUDE_SCALAR_VECTOR_FUNCTION(Build.current().isSnapshot()),

        /**
         * Byte elements dense vector field type support.
         */
        DENSE_VECTOR_FIELD_TYPE_BYTE_ELEMENTS(EsqlCorePlugin.DENSE_VECTOR_FEATURE_FLAG),

        /**
         * Bit elements dense vector field type support.
         */
        DENSE_VECTOR_FIELD_TYPE_BIT_ELEMENTS(EsqlCorePlugin.DENSE_VECTOR_FEATURE_FLAG),

        /**
         * Support null elements on vector similarity functions
         */
        VECTOR_SIMILARITY_FUNCTIONS_SUPPORT_NULL,

        /**
         * Support for vector Hamming distance.
         */
        HAMMING_VECTOR_SIMILARITY_FUNCTION(Build.current().isSnapshot()),

        /**
         * Support for tbucket function
         */
        TBUCKET,

        /**
         * Allow qualifiers in attribute names.
         */
        NAME_QUALIFIERS(Build.current().isSnapshot()),

        /**
         * URL encoding function.
         */
        URL_ENCODE(Build.current().isSnapshot()),

        /**
         * URL decoding function.
         */
        URL_DECODE(Build.current().isSnapshot()),

        /**
         * FORK with remote indices
         */
        ENABLE_FORK_FOR_REMOTE_INDICES(Build.current().isSnapshot()),

        /**
         * Implicitly applies last_over_time in time-series aggregations when no specific over_time function is provided.
         */
        IMPLICIT_LAST_OVER_TIME(Build.current().isSnapshot()),

        /**
         * Support for the Present function
         */
        FN_PRESENT,

        /**
         * TO_DENSE_VECTOR function.
         */
        TO_DENSE_VECTOR_FUNCTION(Build.current().isSnapshot()),

        /**
         * Support present_over_time aggregation that gets evaluated per time-series
         */
        PRESENT_OVER_TIME(Build.current().isSnapshot()),

        /**
<<<<<<< HEAD
         * Support for the Absent function
         */
        FN_ABSENT,

        /**
         * Support absent_over_time aggregation that gets evaluated per time-series
         */
        ABSENT_OVER_TIME(Build.current().isSnapshot());
=======
         * Multivalued query parameters
         */
        QUERY_PARAMS_MULTI_VALUES();
>>>>>>> 6884dbb9

        private final boolean enabled;

        Cap() {
            this.enabled = true;
        };

        Cap(boolean enabled) {
            this.enabled = enabled;
        };

        Cap(FeatureFlag featureFlag) {
            this.enabled = featureFlag.isEnabled();
        }

        public boolean isEnabled() {
            return enabled;
        }

        public String capabilityName() {
            return name().toLowerCase(Locale.ROOT);
        }
    }

    public static final Set<String> CAPABILITIES = capabilities(false);

    /**
     * Get a {@link Set} of all capabilities. If the {@code all} parameter is {@code false}
     * then only <strong>enabled</strong> capabilities are returned - otherwise <strong>all</strong>
     * known capabilities are returned.
     */
    public static Set<String> capabilities(boolean all) {
        List<String> caps = new ArrayList<>();
        for (Cap cap : Cap.values()) {
            if (all || cap.isEnabled()) {
                caps.add(cap.capabilityName());
            }
        }

        /*
         * Add all of our cluster features without the leading "esql."
         */
        for (NodeFeature feature : new EsqlFeatures().getFeatures()) {
            caps.add(cap(feature));
        }
        return Set.copyOf(caps);
    }

    /**
     * Convert a {@link NodeFeature} from {@link EsqlFeatures} into a
     * capability.
     */
    public static String cap(NodeFeature feature) {
        assert feature.id().startsWith("esql.");
        return feature.id().substring("esql.".length());
    }
}<|MERGE_RESOLUTION|>--- conflicted
+++ resolved
@@ -1480,7 +1480,11 @@
         PRESENT_OVER_TIME(Build.current().isSnapshot()),
 
         /**
-<<<<<<< HEAD
+         * Multivalued query parameters
+         */
+        QUERY_PARAMS_MULTI_VALUES(),
+
+        /**
          * Support for the Absent function
          */
         FN_ABSENT,
@@ -1489,11 +1493,6 @@
          * Support absent_over_time aggregation that gets evaluated per time-series
          */
         ABSENT_OVER_TIME(Build.current().isSnapshot());
-=======
-         * Multivalued query parameters
-         */
-        QUERY_PARAMS_MULTI_VALUES();
->>>>>>> 6884dbb9
 
         private final boolean enabled;
 

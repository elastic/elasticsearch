--- conflicted
+++ resolved
@@ -368,15 +368,14 @@
         NAMED_PARAMETER_FOR_FIELD_AND_FUNCTION_NAMES,
 
         /**
-<<<<<<< HEAD
+         * Fix sorting not allowed on _source and counters.
+         */
+        SORTING_ON_SOURCE_AND_COUNTERS_FORBIDDEN,
+
+        /**
          * Allow filter per individual aggregation.
          */
         PER_AGG_FILTERING;
-=======
-         * Fix sorting not allowed on _source and counters.
-         */
-        SORTING_ON_SOURCE_AND_COUNTERS_FORBIDDEN;
->>>>>>> a4c0cef2
 
         private final boolean snapshotOnly;
         private final FeatureFlag featureFlag;

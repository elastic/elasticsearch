/*
 * Copyright Elasticsearch B.V. and/or licensed to Elasticsearch B.V. under one
 * or more contributor license agreements. Licensed under the Elastic License
 * 2.0; you may not use this file except in compliance with the Elastic License
 * 2.0.
 */

package org.elasticsearch.xpack.esql.action;

import org.elasticsearch.Build;
import org.elasticsearch.cluster.metadata.DataStream;
import org.elasticsearch.common.util.FeatureFlag;
import org.elasticsearch.features.NodeFeature;
import org.elasticsearch.rest.action.admin.cluster.RestNodesCapabilitiesAction;
import org.elasticsearch.xpack.esql.core.plugin.EsqlCorePlugin;
import org.elasticsearch.xpack.esql.plugin.EsqlFeatures;
import org.elasticsearch.xpack.esql.plugin.EsqlPlugin;

import java.util.ArrayList;
import java.util.List;
import java.util.Locale;
import java.util.Set;

import static org.elasticsearch.xpack.esql.core.plugin.EsqlCorePlugin.AGGREGATE_METRIC_DOUBLE_FEATURE_FLAG;

/**
 * A {@link Set} of "capabilities" supported by the {@link RestEsqlQueryAction}
 * and {@link RestEsqlAsyncQueryAction} APIs. These are exposed over the
 * {@link RestNodesCapabilitiesAction} and we use them to enable tests.
 */
public class EsqlCapabilities {
    public enum Cap {
        /**
         * Introduction of {@code MV_SORT}, {@code MV_SLICE}, and {@code MV_ZIP}.
         * Added in #106095.
         */
        MV_SORT,

        /**
         * When we disabled some broken optimizations around {@code nullable}.
         * Fixed in #105691.
         */
        DISABLE_NULLABLE_OPTS,

        /**
         * Introduction of {@code ST_X} and {@code ST_Y}. Added in #105768.
         */
        ST_X_Y,

        /**
         * Changed precision of {@code geo_point} and {@code cartesian_point} fields, by loading from source into WKB. Done in #103691.
         */
        SPATIAL_POINTS_FROM_SOURCE,

        /**
         * Support for loading {@code geo_shape} and {@code cartesian_shape} fields. Done in #104269.
         */
        SPATIAL_SHAPES,

        /**
         * Support for spatial aggregation {@code ST_CENTROID}. Done in #104269.
         */
        ST_CENTROID_AGG,

        /**
         * Support for spatial aggregation {@code ST_INTERSECTS}. Done in #104907.
         */
        ST_INTERSECTS,

        /**
         * Support for spatial aggregation {@code ST_CONTAINS} and {@code ST_WITHIN}. Done in #106503.
         */
        ST_CONTAINS_WITHIN,

        /**
         * Support for spatial aggregation {@code ST_DISJOINT}. Done in #107007.
         */
        ST_DISJOINT,

        /**
         * The introduction of the {@code VALUES} agg.
         */
        AGG_VALUES,

        /**
         * Expand the {@code VALUES} agg to cover spatial types.
         */
        AGG_VALUES_SPATIAL,

        /**
         * Does ESQL support async queries.
         */
        ASYNC_QUERY,

        /**
         * Does ESQL support FROM OPTIONS?
         */
        @Deprecated
        FROM_OPTIONS,

        /**
         * Cast string literals to a desired data type.
         */
        STRING_LITERAL_AUTO_CASTING,

        /**
         * Base64 encoding and decoding functions.
         */
        BASE64_DECODE_ENCODE,

        /**
         * Support for the :: casting operator
         */
        CASTING_OPERATOR,

        /**
         * Support for the ::date casting operator
         */
        CASTING_OPERATOR_FOR_DATE,

        /**
         * Blocks can be labelled with {@link org.elasticsearch.compute.data.Block.MvOrdering#SORTED_ASCENDING} for optimizations.
         */
        MV_ORDERING_SORTED_ASCENDING,

        /**
         * Support for metrics counter fields
         */
        METRICS_COUNTER_FIELDS,

        /**
         * Cast string literals to a desired data type for IN predicate and more types for BinaryComparison.
         */
        STRING_LITERAL_AUTO_CASTING_EXTENDED,
        /**
         * Support for metadata fields.
         */
        METADATA_FIELDS,

        /**
         * Support specifically for *just* the _index METADATA field. Used by CsvTests, since that is the only metadata field currently
         * supported.
         */
        INDEX_METADATA_FIELD,

        /**
         * Support for timespan units abbreviations
         */
        TIMESPAN_ABBREVIATIONS,

        /**
         * Support metrics counter types
         */
        COUNTER_TYPES,

        /**
         * Support for function {@code BIT_LENGTH}. Done in #115792
         */
        FN_BIT_LENGTH,

        /**
         * Support for function {@code BYTE_LENGTH}.
         */
        FN_BYTE_LENGTH,

        /**
         * Support for function {@code REVERSE}.
         */
        FN_REVERSE,

        /**
         * Support for reversing whole grapheme clusters. This is not supported
         * on JDK versions less than 20 which are not supported in ES 9.0.0+ but this
         * exists to keep the {@code 8.x} branch similar to the {@code main} branch.
         */
        FN_REVERSE_GRAPHEME_CLUSTERS,

        /**
         * Support for function {@code CBRT}. Done in #108574.
         */
        FN_CBRT,

        /**
         * Support for function {@code HYPOT}.
         */
        FN_HYPOT,

        /**
         * Support for {@code MV_APPEND} function. #107001
         */
        FN_MV_APPEND,

        /**
         * Support for {@code MV_MEDIAN_ABSOLUTE_DEVIATION} function.
         */
        FN_MV_MEDIAN_ABSOLUTE_DEVIATION,

        /**
         * Support for {@code MV_PERCENTILE} function.
         */
        FN_MV_PERCENTILE,

        /**
         * Support for function {@code IP_PREFIX}.
         */
        FN_IP_PREFIX,

        /**
         * Fix on function {@code SUBSTRING} that makes it not return null on empty strings.
         */
        FN_SUBSTRING_EMPTY_NULL,

        /**
         * Fixes on function {@code ROUND} that avoid it throwing exceptions on runtime for unsigned long cases.
         */
        FN_ROUND_UL_FIXES,

        /**
         * Fixes for multiple functions not serializing their source, and emitting warnings with wrong line number and text.
         */
        FUNCTIONS_SOURCE_SERIALIZATION_WARNINGS,

        /**
         * All functions that take TEXT should never emit TEXT, only KEYWORD. #114334
         */
        FUNCTIONS_NEVER_EMIT_TEXT,

        /**
         * Support for the {@code INLINESTATS} syntax.
         */
        INLINESTATS(EsqlPlugin.INLINESTATS_FEATURE_FLAG),

        /**
         * Support for the expressions in grouping in {@code INLINESTATS} syntax.
         */
        INLINESTATS_V2(EsqlPlugin.INLINESTATS_FEATURE_FLAG),

        /**
         * Support for aggregation function {@code TOP}.
         */
        AGG_TOP,

        /**
         * Support for booleans in aggregations {@code MAX} and {@code MIN}.
         */
        AGG_MAX_MIN_BOOLEAN_SUPPORT,

        /**
         * Support for ips in aggregations {@code MAX} and {@code MIN}.
         */
        AGG_MAX_MIN_IP_SUPPORT,

        /**
         * Support for strings in aggregations {@code MAX} and {@code MIN}.
         */
        AGG_MAX_MIN_STRING_SUPPORT,

        /**
         * Support for booleans in {@code TOP} aggregation.
         */
        AGG_TOP_BOOLEAN_SUPPORT,

        /**
         * Support for ips in {@code TOP} aggregation.
         */
        AGG_TOP_IP_SUPPORT,

        /**
         * Support for {@code keyword} and {@code text} fields in {@code TOP} aggregation.
         */
        AGG_TOP_STRING_SUPPORT,

        /**
         * {@code CASE} properly handling multivalue conditions.
         */
        CASE_MV,

        /**
         * Support for loading values over enrich. This is supported by all versions of ESQL but not
         * the unit test CsvTests.
         */
        ENRICH_LOAD,

        /**
         * Optimization for ST_CENTROID changed some results in cartesian data. #108713
         */
        ST_CENTROID_AGG_OPTIMIZED,

        /**
         * Support for requesting the "_ignored" metadata field.
         */
        METADATA_IGNORED_FIELD,

        /**
         * LOOKUP command with
         * - tables using syntax {@code "tables": {"type": [<values>]}}
         * - fixed variable shadowing
         * - fixed Join.references(), requiring breaking change to Join serialization
         */
        LOOKUP_V4(Build.current().isSnapshot()),

        /**
         * Support for requesting the "REPEAT" command.
         */
        REPEAT,

        /**
         * Cast string literals to datetime in addition and subtraction when the other side is a date or time interval.
         */
        STRING_LITERAL_AUTO_CASTING_TO_DATETIME_ADD_SUB,

        /**
         * Support for named or positional parameters in EsqlQueryRequest.
         */
        NAMED_POSITIONAL_PARAMETER,

        /**
         * Support multiple field mappings if appropriate conversion function is used (union types)
         */
        UNION_TYPES,

        /**
         * Support unmapped using the INSIST keyword.
         */
        UNMAPPED_FIELDS(Build.current().isSnapshot()),

        /**
         * Support for function {@code ST_DISTANCE}. Done in #108764.
         */
        ST_DISTANCE,

        /** Support for function {@code ST_EXTENT_AGG}. */
        ST_EXTENT_AGG,

        /** Optimization of ST_EXTENT_AGG with doc-values as IntBlock. */
        ST_EXTENT_AGG_DOCVALUES,

        /**
         * Fix determination of CRS types in spatial functions when folding.
         */
        SPATIAL_FUNCTIONS_FIX_CRSTYPE_FOLDING,

        /**
         * Enable spatial predicate functions to support multi-values. Done in #112063.
         */
        SPATIAL_PREDICATES_SUPPORT_MULTIVALUES,

        /**
         * Enable spatial distance function to support multi-values. Done in #114836.
         */
        SPATIAL_DISTANCE_SUPPORTS_MULTIVALUES,

        /**
         * Support a number of fixes and enhancements to spatial distance pushdown. Done in #112938.
         */
        SPATIAL_DISTANCE_PUSHDOWN_ENHANCEMENTS,

        /**
         * Fix for spatial centroid when no records are found.
         */
        SPATIAL_CENTROID_NO_RECORDS,

        /**
         * Support ST_ENVELOPE function (and related ST_XMIN, etc.).
         */
        ST_ENVELOPE,

        /**
         * Fix to GROK and DISSECT that allows extracting attributes with the same name as the input
         * https://github.com/elastic/elasticsearch/issues/110184
         */
        GROK_DISSECT_MASKING,

        /**
         * Support for quoting index sources in double quotes.
         */
        DOUBLE_QUOTES_SOURCE_ENCLOSING,

        /**
         * Support for WEIGHTED_AVG function.
         */
        AGG_WEIGHTED_AVG,

        /**
         * Fix for union-types when aggregating over an inline conversion with casting operator. Done in #110476.
         */
        UNION_TYPES_AGG_CAST,

        /**
         * Fix to GROK validation in case of multiple fields with same name and different types
         * https://github.com/elastic/elasticsearch/issues/110533
         */
        GROK_VALIDATION,

        /**
         * Fix for union-types when aggregating over an inline conversion with conversion function. Done in #110652.
         */
        UNION_TYPES_INLINE_FIX,

        /**
         * Fix for union-types when sorting a type-casted field. We changed how we remove synthetic union-types fields.
         */
        UNION_TYPES_REMOVE_FIELDS,

        /**
         * Fix for union-types when renaming unrelated columns.
         * https://github.com/elastic/elasticsearch/issues/111452
         */
        UNION_TYPES_FIX_RENAME_RESOLUTION,

        /**
         * Fix for union-types when some indexes are missing the required field. Done in #111932.
         */
        UNION_TYPES_MISSING_FIELD,

        /**
         * Fix for widening of short numeric types in union-types. Done in #112610
         */
        UNION_TYPES_NUMERIC_WIDENING,

        /**
         * Fix a parsing issue where numbers below Long.MIN_VALUE threw an exception instead of parsing as doubles.
         * see <a href="https://github.com/elastic/elasticsearch/issues/104323"> Parsing large numbers is inconsistent #104323 </a>
         */
        FIX_PARSING_LARGE_NEGATIVE_NUMBERS,

        /**
         * Fix precision of scaled_float field values retrieved from stored source
         * see <a href="https://github.com/elastic/elasticsearch/issues/122547"> Slight inconsistency in ESQL using scaled_float field #122547 </a>
         */
        FIX_PRECISION_OF_SCALED_FLOAT_FIELDS,

        /**
         * Fix the status code returned when trying to run count_distinct on the _source type (which is not supported).
         * see <a href="https://github.com/elastic/elasticsearch/issues/105240">count_distinct(_source) returns a 500 response</a>
         */
        FIX_COUNT_DISTINCT_SOURCE_ERROR,

        /**
         * Use RangeQuery for BinaryComparison on DateTime fields.
         */
        RANGEQUERY_FOR_DATETIME,

        /**
         * Enforce strict type checking on ENRICH range types, and warnings for KEYWORD parsing at runtime. Done in #115091.
         */
        ENRICH_STRICT_RANGE_TYPES,

        /**
         * Fix for non-unique attribute names in ROW and logical plans.
         * https://github.com/elastic/elasticsearch/issues/110541
         */
        UNIQUE_NAMES,

        /**
         * Make attributes of GROK/DISSECT adjustable and fix a shadowing bug when pushing them down past PROJECT.
         * https://github.com/elastic/elasticsearch/issues/108008
         */
        FIXED_PUSHDOWN_PAST_PROJECT,

        /**
         * Adds the {@code MV_PSERIES_WEIGHTED_SUM} function for converting sorted lists of numbers into
         * a bounded score. This is a generalization of the
         * <a href="https://en.wikipedia.org/wiki/Riemann_zeta_function">riemann zeta function</a> but we
         * don't name it that because we don't support complex numbers and don't want to make folks think
         * of mystical number theory things. This is just a weighted sum that is adjacent to magic.
         */
        MV_PSERIES_WEIGHTED_SUM,

        /**
         * Support for match operator as a colon. Previous support for match operator as MATCH has been removed
         */
        MATCH_OPERATOR_COLON,

        /**
         * Removing support for the {@code META} keyword.
         */
        NO_META,

        /**
         * Add CombineBinaryComparisons rule.
         */
        COMBINE_BINARY_COMPARISONS,

        /**
         * Support for nanosecond dates as a data type
         */
        DATE_NANOS_TYPE(),

        /**
         * Support for to_date_nanos function
         */
        TO_DATE_NANOS(),

        /**
         * Support for date nanos type in binary comparisons
         */
        DATE_NANOS_BINARY_COMPARISON(),

        /**
         * Support for mixed comparisons between nanosecond and millisecond dates
         */
        DATE_NANOS_COMPARE_TO_MILLIS(),
        /**
         * Support implicit casting of strings to date nanos
         */
        DATE_NANOS_IMPLICIT_CASTING(),
        /**
         * Support Least and Greatest functions on Date Nanos type
         */
        LEAST_GREATEST_FOR_DATENANOS(),
        /**
         * support date extract function for date nanos
         */
        DATE_NANOS_DATE_EXTRACT(),
        /**
         * Support add and subtract on date nanos
         */
        DATE_NANOS_ADD_SUBTRACT(),
        /**
         * Support for date_trunc function on date nanos type
         */
        DATE_TRUNC_DATE_NANOS(),

        /**
         * Support date nanos values as the field argument to bucket
         */
        DATE_NANOS_BUCKET(),

        /**
         * support aggregations on date nanos
         */
        DATE_NANOS_AGGREGATIONS(),

        /**
         * Support the {@link org.elasticsearch.xpack.esql.expression.predicate.operator.comparison.In} operator for date nanos
         */
        DATE_NANOS_IN_OPERATOR(),
        /**
         * Support running date format function on nanosecond dates
         */
        DATE_NANOS_DATE_FORMAT(),
        /**
         * support date diff function on date nanos type, and mixed nanos/millis
         */
        DATE_NANOS_DATE_DIFF(),
        /**
         * DATE_PARSE supports reading timezones
         */
        DATE_PARSE_TZ(),

        /**
         * Support for datetime in least and greatest functions
         */
        LEAST_GREATEST_FOR_DATES,

        /**
         * Support CIDRMatch in CombineDisjunctions rule.
         */
        COMBINE_DISJUNCTIVE_CIDRMATCHES,

        /**
         * Support sending HTTP headers about the status of an async query.
         */
        ASYNC_QUERY_STATUS_HEADERS,

        /**
         * Consider the upper bound when computing the interval in BUCKET auto mode.
         */
        BUCKET_INCLUSIVE_UPPER_BOUND,

        /**
         * Changed error messages for fields with conflicting types in different indices.
         */
        SHORT_ERROR_MESSAGES_FOR_UNSUPPORTED_FIELDS,

        /**
         * Support for the whole number spans in BUCKET function.
         */
        BUCKET_WHOLE_NUMBER_AS_SPAN,

        /**
         * Allow mixed numeric types in coalesce
         */
        MIXED_NUMERIC_TYPES_IN_COALESCE,

        /**
         * Support for requesting the "SPACE" function.
         */
        SPACE,

        /**
         * Support explicit casting from string literal to DATE_PERIOD or TIME_DURATION.
         */
        CAST_STRING_LITERAL_TO_TEMPORAL_AMOUNT,

        /**
         * Supported the text categorization function "CATEGORIZE".
         */
        CATEGORIZE_V5,

        /**
         * Support for multiple groupings in "CATEGORIZE".
         */
        CATEGORIZE_MULTIPLE_GROUPINGS,
        /**
         * QSTR function
         */
        QSTR_FUNCTION,

        /**
         * MATCH function
         */
        MATCH_FUNCTION,

        /**
         * KQL function
         */
        KQL_FUNCTION,

        /**
         * Hash function
         */
        HASH_FUNCTION,
        /**
         * Hash function aliases such as MD5
         */
        HASH_FUNCTION_ALIASES_V1,

        /**
         * Don't optimize CASE IS NOT NULL function by not requiring the fields to be not null as well.
         * https://github.com/elastic/elasticsearch/issues/112704
         */
        FIXED_WRONG_IS_NOT_NULL_CHECK_ON_CASE,

        /**
         * Compute year differences in full calendar years.
         */
        DATE_DIFF_YEAR_CALENDARIAL,

        /**
         * Fix sorting not allowed on _source and counters.
         */
        SORTING_ON_SOURCE_AND_COUNTERS_FORBIDDEN,

        /**
         * Fix {@code SORT} when the {@code _source} field is not a sort key but
         * <strong>is</strong> being returned.
         */
        SORT_RETURNING_SOURCE_OK,

        /**
         * _source field mapping directives: https://www.elastic.co/guide/en/elasticsearch/reference/current/mapping-source-field.html
         */
        SOURCE_FIELD_MAPPING,

        /**
         * Allow filter per individual aggregation.
         */
        PER_AGG_FILTERING,

        /**
         * Fix {@link #PER_AGG_FILTERING} grouped by ordinals.
         */
        PER_AGG_FILTERING_ORDS,

        /**
         * Support for {@code STD_DEV} aggregation.
         */
        STD_DEV,

        /**
         * Fix for https://github.com/elastic/elasticsearch/issues/114714
         */
        FIX_STATS_BY_FOLDABLE_EXPRESSION,

        /**
         * Adding stats for functions (stack telemetry)
         */
        FUNCTION_STATS,
        /**
         * Support for semantic_text field mapping
         */
        SEMANTIC_TEXT_TYPE(EsqlCorePlugin.SEMANTIC_TEXT_FEATURE_FLAG),
        /**
         * Fix for an optimization that caused wrong results
         * https://github.com/elastic/elasticsearch/issues/115281
         */
        FIX_FILTER_PUSHDOWN_PAST_STATS,

        /**
         * Send warnings on STATS alias collision
         * https://github.com/elastic/elasticsearch/issues/114970
         */
        STATS_ALIAS_COLLISION_WARNINGS,

        /**
         * This enables 60_usage.yml "Basic ESQL usage....snapshot" version test. See also the next capability.
         */
        SNAPSHOT_TEST_FOR_TELEMETRY(Build.current().isSnapshot()),

        /**
         * This enables 60_usage.yml "Basic ESQL usage....non-snapshot" version test. See also the previous capability.
         */
        NON_SNAPSHOT_TEST_FOR_TELEMETRY(Build.current().isSnapshot() == false),

        /**
         * Support simplified syntax for named parameters for field and function names.
         */
        NAMED_PARAMETER_FOR_FIELD_AND_FUNCTION_NAMES_SIMPLIFIED_SYNTAX(),

        /**
         * Fix pushdown of LIMIT past MV_EXPAND
         */
        ADD_LIMIT_INSIDE_MV_EXPAND,

        DELAY_DEBUG_FN(Build.current().isSnapshot()),

        /** Capability for remote metadata test */
        METADATA_FIELDS_REMOTE_TEST(false),
        /**
         * WIP on Join planning
         * - Introduce BinaryPlan and co
         * - Refactor INLINESTATS and LOOKUP as a JOIN block
         */
        JOIN_PLANNING_V1(Build.current().isSnapshot()),

        /**
         * Support implicit casting from string literal to DATE_PERIOD or TIME_DURATION.
         */
        IMPLICIT_CASTING_STRING_LITERAL_TO_TEMPORAL_AMOUNT,

        /**
         * LOOKUP JOIN
         */
        JOIN_LOOKUP_V12,

        /**
         * LOOKUP JOIN with TEXT fields on the right (right side of the join) (#119473)
         */
        LOOKUP_JOIN_TEXT(JOIN_LOOKUP_V12.isEnabled()),

        /**
         * LOOKUP JOIN skipping MVs and sending warnings (https://github.com/elastic/elasticsearch/issues/118780)
         */
        JOIN_LOOKUP_SKIP_MV_WARNINGS(JOIN_LOOKUP_V12.isEnabled()),

        /**
         * Fix pushing down LIMIT past LOOKUP JOIN in case of multiple matching join keys.
         */
        JOIN_LOOKUP_FIX_LIMIT_PUSHDOWN(JOIN_LOOKUP_V12.isEnabled()),

        /**
         * Fix for https://github.com/elastic/elasticsearch/issues/117054
         */
        FIX_NESTED_FIELDS_NAME_CLASH_IN_INDEXRESOLVER,

        /**
         * support for aggregations on semantic_text
         */
        SEMANTIC_TEXT_AGGREGATIONS(EsqlCorePlugin.SEMANTIC_TEXT_FEATURE_FLAG),

        /**
         * Fix for https://github.com/elastic/elasticsearch/issues/114714, again
         */
        FIX_STATS_BY_FOLDABLE_EXPRESSION_2,

        /**
         * Support the "METADATA _score" directive to enable _score column.
         */
        METADATA_SCORE,

        /**
         * Term function
         */
        TERM_FUNCTION(Build.current().isSnapshot()),

        /**
         * Additional types for match function and operator
         */
        MATCH_ADDITIONAL_TYPES,

        /**
         * Fix for regex folding with case-insensitive pattern https://github.com/elastic/elasticsearch/issues/118371
         */
        FIXED_REGEX_FOLD,

        /**
         * Full text functions can be used in disjunctions
         */
        FULL_TEXT_FUNCTIONS_DISJUNCTIONS,

        /**
         * Change field caps response for semantic_text fields to be reported as text
         */
        SEMANTIC_TEXT_FIELD_CAPS,

        /**
         * Support named argument for function in map format.
         */
        OPTIONAL_NAMED_ARGUMENT_MAP_FOR_FUNCTION(Build.current().isSnapshot()),

        /**
         * Disabled support for index aliases in lookup joins
         */
        LOOKUP_JOIN_NO_ALIASES(JOIN_LOOKUP_V12.isEnabled()),

        /**
         * Full text functions can be used in disjunctions as they are implemented in compute engine
         */
        FULL_TEXT_FUNCTIONS_DISJUNCTIONS_COMPUTE_ENGINE,

        /**
         * Support match options in match function
         */
        MATCH_FUNCTION_OPTIONS,

        /**
         * Support options in the query string function.
         */
        QUERY_STRING_FUNCTION_OPTIONS,

        /**
         * Support for aggregate_metric_double type
         */
        AGGREGATE_METRIC_DOUBLE(AGGREGATE_METRIC_DOUBLE_FEATURE_FLAG),

        /**
         * Support for partial subset of metrics in aggregate_metric_double type
         */
        AGGREGATE_METRIC_DOUBLE_PARTIAL_SUBMETRICS(AGGREGATE_METRIC_DOUBLE_FEATURE_FLAG),

        /**
         * Support change point detection "CHANGE_POINT".
         */
        CHANGE_POINT(Build.current().isSnapshot()),

        /**
         * Fix for https://github.com/elastic/elasticsearch/issues/120817
         * and https://github.com/elastic/elasticsearch/issues/120803
         * Support for queries that have multiple SORTs that cannot become TopN
         */
        REMOVE_REDUNDANT_SORT,

        /**
         * Fixes a series of issues with inlinestats which had an incomplete implementation after lookup and inlinestats
         * were refactored.
         */
        INLINESTATS_V5(EsqlPlugin.INLINESTATS_FEATURE_FLAG),

        /**
         * Support partial_results
         */
        SUPPORT_PARTIAL_RESULTS,

        /**
         * Support for rendering aggregate_metric_double type
         */
        AGGREGATE_METRIC_DOUBLE_RENDERING(AGGREGATE_METRIC_DOUBLE_FEATURE_FLAG),

        /**
         * Support for FORK command
         */
        FORK(Build.current().isSnapshot()),

        /**
         * Allow mixed numeric types in conditional functions - case, greatest and least
         */
        MIXED_NUMERIC_TYPES_IN_CASE_GREATEST_LEAST,

        /**
         * Support for RRF command
         */
        RRF(Build.current().isSnapshot()),

        /**
         * Lucene query pushdown to StartsWith and EndsWith functions.
         * This capability was created to avoid receiving wrong warnings from old nodes in mixed clusters
         */
        STARTS_WITH_ENDS_WITH_LUCENE_PUSHDOWN,

        /**
         * Full text functions can be scored when being part of a disjunction
         */
        FULL_TEXT_FUNCTIONS_DISJUNCTIONS_SCORE,

        /**
         * Do {@code TO_LOWER} and {@code TO_UPPER} process all field values?
         */
        TO_LOWER_MV,

        /**
<<<<<<< HEAD
         * Index component selector syntax (my-data-stream-name::failures)
         */
        INDEX_COMPONENT_SELECTORS(DataStream.isFailureStoreFeatureFlagEnabled());
=======
         * Use double parameter markers to represent field or function names.
         */
        DOUBLE_PARAMETER_MARKERS_FOR_IDENTIFIERS(Build.current().isSnapshot());
>>>>>>> 8c737fb2

        private final boolean enabled;

        Cap() {
            this.enabled = true;
        };

        Cap(boolean enabled) {
            this.enabled = enabled;
        };

        Cap(FeatureFlag featureFlag) {
            this.enabled = featureFlag.isEnabled();
        }

        public boolean isEnabled() {
            return enabled;
        }

        public String capabilityName() {
            return name().toLowerCase(Locale.ROOT);
        }
    }

    public static final Set<String> CAPABILITIES = capabilities(false);

    /**
     * Get a {@link Set} of all capabilities. If the {@code all} parameter is {@code false}
     * then only <strong>enabled</strong> capabilities are returned - otherwise <strong>all</strong>
     * known capabilities are returned.
     */
    public static Set<String> capabilities(boolean all) {
        List<String> caps = new ArrayList<>();
        for (Cap cap : Cap.values()) {
            if (all || cap.isEnabled()) {
                caps.add(cap.capabilityName());
            }
        }

        /*
         * Add all of our cluster features without the leading "esql."
         */
        for (NodeFeature feature : new EsqlFeatures().getFeatures()) {
            caps.add(cap(feature));
        }
        return Set.copyOf(caps);
    }

    /**
     * Convert a {@link NodeFeature} from {@link EsqlFeatures} into a
     * capability.
     */
    public static String cap(NodeFeature feature) {
        assert feature.id().startsWith("esql.");
        return feature.id().substring("esql.".length());
    }
}<|MERGE_RESOLUTION|>--- conflicted
+++ resolved
@@ -890,15 +890,14 @@
         TO_LOWER_MV,
 
         /**
-<<<<<<< HEAD
+         * Use double parameter markers to represent field or function names.
+         */
+        DOUBLE_PARAMETER_MARKERS_FOR_IDENTIFIERS(Build.current().isSnapshot()),
+
+        /**
          * Index component selector syntax (my-data-stream-name::failures)
          */
         INDEX_COMPONENT_SELECTORS(DataStream.isFailureStoreFeatureFlagEnabled());
-=======
-         * Use double parameter markers to represent field or function names.
-         */
-        DOUBLE_PARAMETER_MARKERS_FOR_IDENTIFIERS(Build.current().isSnapshot());
->>>>>>> 8c737fb2
 
         private final boolean enabled;
 

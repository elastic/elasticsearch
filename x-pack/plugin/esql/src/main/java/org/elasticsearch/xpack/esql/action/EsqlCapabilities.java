/*
 * Copyright Elasticsearch B.V. and/or licensed to Elasticsearch B.V. under one
 * or more contributor license agreements. Licensed under the Elastic License
 * 2.0; you may not use this file except in compliance with the Elastic License
 * 2.0.
 */

package org.elasticsearch.xpack.esql.action;

import org.elasticsearch.Build;
import org.elasticsearch.common.util.FeatureFlag;
import org.elasticsearch.compute.lucene.read.ValuesSourceReaderOperator;
import org.elasticsearch.features.NodeFeature;
import org.elasticsearch.rest.action.admin.cluster.RestNodesCapabilitiesAction;
import org.elasticsearch.xpack.esql.plugin.EsqlFeatures;

import java.util.ArrayList;
import java.util.List;
import java.util.Locale;
import java.util.Set;

/**
 * A {@link Set} of "capabilities" supported by the {@link RestEsqlQueryAction}
 * and {@link RestEsqlAsyncQueryAction} APIs. These are exposed over the
 * {@link RestNodesCapabilitiesAction} and we use them to enable tests.
 */
public class EsqlCapabilities {
    public enum Cap {
        /**
         * Introduction of {@code MV_SORT}, {@code MV_SLICE}, and {@code MV_ZIP}.
         * Added in #106095.
         */
        MV_SORT,

        /**
         * When we disabled some broken optimizations around {@code nullable}.
         * Fixed in #105691.
         */
        DISABLE_NULLABLE_OPTS,

        /**
         * Introduction of {@code ST_X} and {@code ST_Y}. Added in #105768.
         */
        ST_X_Y,

        /**
         * Changed precision of {@code geo_point} and {@code cartesian_point} fields, by loading from source into WKB. Done in #103691.
         */
        SPATIAL_POINTS_FROM_SOURCE,

        /**
         * Support for loading {@code geo_shape} and {@code cartesian_shape} fields. Done in #104269.
         */
        SPATIAL_SHAPES,

        /**
         * Do validation check on geo_point and geo_shape fields. Done in #128259.
         */
        GEO_VALIDATION,

        /**
         * Support for spatial aggregation {@code ST_CENTROID}. Done in #104269.
         */
        ST_CENTROID_AGG,

        /**
         * Support for spatial aggregation {@code ST_INTERSECTS}. Done in #104907.
         */
        ST_INTERSECTS,

        /**
         * Support for spatial aggregation {@code ST_CONTAINS} and {@code ST_WITHIN}. Done in #106503.
         */
        ST_CONTAINS_WITHIN,

        /**
         * Support for spatial aggregation {@code ST_DISJOINT}. Done in #107007.
         */
        ST_DISJOINT,

        /**
         * The introduction of the {@code VALUES} agg.
         */
        AGG_VALUES,

        /**
         * Expand the {@code VALUES} agg to cover spatial types.
         */
        AGG_VALUES_SPATIAL,

        /**
         * Accept unsigned longs on MAX and MIN aggregations.
         */
        AGG_MAX_MIN_UNSIGNED_LONG,

        /**
         * Accept unsigned longs on VALUES and SAMPLE aggregations.
         */
        AGG_VALUES_SAMPLE_UNSIGNED_LONG,

        /**
         * Does ESQL support async queries.
         */
        ASYNC_QUERY,

        /**
         * Does ESQL support FROM OPTIONS?
         */
        @Deprecated
        FROM_OPTIONS,

        /**
         * Cast string literals to a desired data type.
         */
        STRING_LITERAL_AUTO_CASTING,

        /**
         * Base64 encoding and decoding functions.
         */
        BASE64_DECODE_ENCODE,

        /**
         * Support for the :: casting operator
         */
        CASTING_OPERATOR,

        /**
         * Support for the ::date casting operator
         */
        CASTING_OPERATOR_FOR_DATE,

        /**
         * Blocks can be labelled with {@link org.elasticsearch.compute.data.Block.MvOrdering#SORTED_ASCENDING} for optimizations.
         */
        MV_ORDERING_SORTED_ASCENDING,

        /**
         * Support for metrics counter fields
         */
        METRICS_COUNTER_FIELDS,

        /**
         * Cast string literals to a desired data type for IN predicate and more types for BinaryComparison.
         */
        STRING_LITERAL_AUTO_CASTING_EXTENDED,
        /**
         * Support for metadata fields.
         */
        METADATA_FIELDS,

        /**
         * Support specifically for *just* the _index METADATA field. Used by CsvTests, since that is the only metadata field currently
         * supported.
         */
        INDEX_METADATA_FIELD,

        /**
         * Support for timespan units abbreviations
         */
        TIMESPAN_ABBREVIATIONS,

        /**
         * Support metrics counter types
         */
        COUNTER_TYPES,

        /**
         * Support for function {@code BIT_LENGTH}. Done in #115792
         */
        FN_BIT_LENGTH,

        /**
         * Support for function {@code BYTE_LENGTH}.
         */
        FN_BYTE_LENGTH,

        /**
         * Support for function {@code REVERSE}.
         */
        FN_REVERSE,

        /**
         * Support for reversing whole grapheme clusters. This is not supported
         * on JDK versions less than 20 which are not supported in ES 9.0.0+ but this
         * exists to keep the {@code 8.x} branch similar to the {@code main} branch.
         */
        FN_REVERSE_GRAPHEME_CLUSTERS,

        /**
         * Support for function {@code CONTAINS}. Done in <a href="https://github.com/elastic/elasticsearch/pull/133016">#133016.</a>
         */
        FN_CONTAINS,

        /**
         * Support for function {@code CBRT}. Done in #108574.
         */
        FN_CBRT,

        /**
         * Support for function {@code HYPOT}.
         */
        FN_HYPOT,

        /**
         * Support for {@code MV_APPEND} function. #107001
         */
        FN_MV_APPEND,

        /**
         * Support for {@code MV_MEDIAN_ABSOLUTE_DEVIATION} function.
         */
        FN_MV_MEDIAN_ABSOLUTE_DEVIATION,

        /**
         * Support for {@code MV_PERCENTILE} function.
         */
        FN_MV_PERCENTILE,

        /**
         * Support for function {@code IP_PREFIX}.
         */
        FN_IP_PREFIX,

        /**
         * Fix on function {@code SUBSTRING} that makes it not return null on empty strings.
         */
        FN_SUBSTRING_EMPTY_NULL,

        /**
         * Fixes on function {@code ROUND} that avoid it throwing exceptions on runtime for unsigned long cases.
         */
        FN_ROUND_UL_FIXES,

        /**
         * Support for function {@code SCALB}.
         */
        FN_SCALB,

        /**
         * Support for function DAY_NAME
         */
        FN_DAY_NAME,

        /**
         * Support for function MONTH_NAME
         */
        FN_MONTH_NAME,

        /**
         * support for MV_CONTAINS function
         * <a href="https://github.com/elastic/elasticsearch/pull/133099/">Add MV_CONTAINS function #133099</a>
         */
        FN_MV_CONTAINS_V1,

        /**
         * Fixes for multiple functions not serializing their source, and emitting warnings with wrong line number and text.
         */
        FUNCTIONS_SOURCE_SERIALIZATION_WARNINGS,

        /**
         * All functions that take TEXT should never emit TEXT, only KEYWORD. #114334
         */
        FUNCTIONS_NEVER_EMIT_TEXT,

        /**
         * Support for the {@code INLINESTATS} syntax.
         */
        INLINESTATS(),

        /**
         * Support for the expressions in grouping in {@code INLINESTATS} syntax.
         */
        INLINESTATS_V2(),

        /**
         * Support for aggregation function {@code TOP}.
         */
        AGG_TOP,

        /**
         * Support for booleans in aggregations {@code MAX} and {@code MIN}.
         */
        AGG_MAX_MIN_BOOLEAN_SUPPORT,

        /**
         * Support for ips in aggregations {@code MAX} and {@code MIN}.
         */
        AGG_MAX_MIN_IP_SUPPORT,

        /**
         * Support for strings in aggregations {@code MAX} and {@code MIN}.
         */
        AGG_MAX_MIN_STRING_SUPPORT,

        /**
         * Support for booleans in {@code TOP} aggregation.
         */
        AGG_TOP_BOOLEAN_SUPPORT,

        /**
         * Support for ips in {@code TOP} aggregation.
         */
        AGG_TOP_IP_SUPPORT,

        /**
         * Support for {@code keyword} and {@code text} fields in {@code TOP} aggregation.
         */
        AGG_TOP_STRING_SUPPORT,

        /**
         * Make optional the order field in the TOP agg command, and default it to "ASC".
         */
        AGG_TOP_WITH_OPTIONAL_ORDER_FIELD,

        /**
         * {@code CASE} properly handling multivalue conditions.
         */
        CASE_MV,

        /**
         * Support for loading values over enrich. This is supported by all versions of ESQL but not
         * the unit test CsvTests.
         */
        ENRICH_LOAD,

        /**
         * Optimization for ST_CENTROID changed some results in cartesian data. #108713
         */
        ST_CENTROID_AGG_OPTIMIZED,

        /**
         * Support for requesting the "_ignored" metadata field.
         */
        METADATA_IGNORED_FIELD,

        /**
         * LOOKUP command with
         * - tables using syntax {@code "tables": {"type": [<values>]}}
         * - fixed variable shadowing
         * - fixed Join.references(), requiring breaking change to Join serialization
         */
        LOOKUP_V4(Build.current().isSnapshot()),

        /**
         * Support for requesting the "REPEAT" command.
         */
        REPEAT,

        /**
         * Cast string literals to datetime in addition and subtraction when the other side is a date or time interval.
         */
        STRING_LITERAL_AUTO_CASTING_TO_DATETIME_ADD_SUB,

        /**
         * Support implicit casting for union typed fields that are mixed with date and date_nanos type.
         */
        IMPLICIT_CASTING_DATE_AND_DATE_NANOS,

        /**
         * Support for named or positional parameters in EsqlQueryRequest.
         */
        NAMED_POSITIONAL_PARAMETER,

        /**
         * Support multiple field mappings if appropriate conversion function is used (union types)
         */
        UNION_TYPES,

        /**
         * Support unmapped using the INSIST keyword.
         */
        UNMAPPED_FIELDS(Build.current().isSnapshot()),

        /**
         * Support for function {@code ST_DISTANCE}. Done in #108764.
         */
        ST_DISTANCE,

        /** Support for function {@code ST_EXTENT_AGG}. */
        ST_EXTENT_AGG,

        /** Optimization of ST_EXTENT_AGG with doc-values as IntBlock. */
        ST_EXTENT_AGG_DOCVALUES,

        /**
         * Fix determination of CRS types in spatial functions when folding.
         */
        SPATIAL_FUNCTIONS_FIX_CRSTYPE_FOLDING,

        /**
         * Enable spatial predicate functions to support multi-values. Done in #112063.
         */
        SPATIAL_PREDICATES_SUPPORT_MULTIVALUES,

        /**
         * Enable spatial distance function to support multi-values. Done in #114836.
         */
        SPATIAL_DISTANCE_SUPPORTS_MULTIVALUES,

        /**
         * Support a number of fixes and enhancements to spatial distance pushdown. Done in #112938.
         */
        SPATIAL_DISTANCE_PUSHDOWN_ENHANCEMENTS,

        /**
         * Fix for spatial centroid when no records are found.
         */
        SPATIAL_CENTROID_NO_RECORDS,

        /**
         * Support ST_ENVELOPE function (and related ST_XMIN, etc.).
         */
        ST_ENVELOPE,

        /**
         * Support ST_GEOHASH, ST_GEOTILE and ST_GEOHEX functions
         */
        SPATIAL_GRID,

        /**
         * Support geohash, geotile and geohex data types. Done in #129581
         */
        SPATIAL_GRID_TYPES,

        /**
         * Support geohash, geotile and geohex in ST_INTERSECTS and ST_DISJOINT. Done in #133546
         */
        SPATIAL_GRID_INTERSECTS,

        /**
         * Fix to GROK and DISSECT that allows extracting attributes with the same name as the input
         * https://github.com/elastic/elasticsearch/issues/110184
         */
        GROK_DISSECT_MASKING,

        /**
         * Support for quoting index sources in double quotes.
         */
        DOUBLE_QUOTES_SOURCE_ENCLOSING,

        /**
         * Support for WEIGHTED_AVG function.
         */
        AGG_WEIGHTED_AVG,

        /**
         * Fix for union-types when aggregating over an inline conversion with casting operator. Done in #110476.
         */
        UNION_TYPES_AGG_CAST,

        /**
         * When pushing down {@code STATS count(field::type)} for a union type field, we wrongly used a synthetic attribute name in the
         * query instead of the actual field name. This led to 0 counts instead of the correct result.
         */
        FIX_COUNT_PUSHDOWN_FOR_UNION_TYPES,

        /**
         * Fix to GROK validation in case of multiple fields with same name and different types
         * https://github.com/elastic/elasticsearch/issues/110533
         */
        GROK_VALIDATION,

        /**
         * Fix for union-types when aggregating over an inline conversion with conversion function. Done in #110652.
         */
        UNION_TYPES_INLINE_FIX,

        /**
         * Fix for union-types when sorting a type-casted field. We changed how we remove synthetic union-types fields.
         */
        UNION_TYPES_REMOVE_FIELDS,

        /**
         * Fix for union-types when renaming unrelated columns.
         * https://github.com/elastic/elasticsearch/issues/111452
         */
        UNION_TYPES_FIX_RENAME_RESOLUTION,

        /**
         * Execute `RENAME` operations sequentially from left to right,
         * see <a href="https://github.com/elastic/elasticsearch/issues/122250"> ESQL: Align RENAME behavior with EVAL for sequential processing #122250 </a>
         */
        RENAME_SEQUENTIAL_PROCESSING,

        /**
         * Support for assignment in RENAME, besides the use of `AS` keyword.
         */
        RENAME_ALLOW_ASSIGNMENT,

        /**
         * Support for removing empty attribute in merging output.
         * See <a href="https://github.com/elastic/elasticsearch/issues/126392"> ESQL: EVAL after STATS produces an empty column #126392 </a>
         */
        REMOVE_EMPTY_ATTRIBUTE_IN_MERGING_OUTPUT,

        /**
         * Support for retain aggregate when grouping.
         * See <a href="https://github.com/elastic/elasticsearch/issues/126026"> ES|QL: columns not projected away despite KEEP #126026 </a>
         */
        RETAIN_AGGREGATE_WHEN_GROUPING,

        /**
         * Fix for union-types when some indexes are missing the required field. Done in #111932.
         */
        UNION_TYPES_MISSING_FIELD,

        /**
         * Fix for widening of short numeric types in union-types. Done in #112610
         */
        UNION_TYPES_NUMERIC_WIDENING,

        /**
         * Fix a parsing issue where numbers below Long.MIN_VALUE threw an exception instead of parsing as doubles.
         * see <a href="https://github.com/elastic/elasticsearch/issues/104323"> Parsing large numbers is inconsistent #104323 </a>
         */
        FIX_PARSING_LARGE_NEGATIVE_NUMBERS,

        /**
         * Fix precision of scaled_float field values retrieved from stored source
         * see <a href="https://github.com/elastic/elasticsearch/issues/122547"> Slight inconsistency in ESQL using scaled_float field #122547 </a>
         */
        FIX_PRECISION_OF_SCALED_FLOAT_FIELDS,

        /**
         * Fix the status code returned when trying to run count_distinct on the _source type (which is not supported).
         * see <a href="https://github.com/elastic/elasticsearch/issues/105240">count_distinct(_source) returns a 500 response</a>
         */
        FIX_COUNT_DISTINCT_SOURCE_ERROR,

        /**
         * Use RangeQuery for BinaryComparison on DateTime fields.
         */
        RANGEQUERY_FOR_DATETIME,

        /**
         * Enforce strict type checking on ENRICH range types, and warnings for KEYWORD parsing at runtime. Done in #115091.
         */
        ENRICH_STRICT_RANGE_TYPES,

        /**
         * Fix for non-unique attribute names in ROW and logical plans.
         * https://github.com/elastic/elasticsearch/issues/110541
         */
        UNIQUE_NAMES,

        /**
         * Make attributes of GROK/DISSECT adjustable and fix a shadowing bug when pushing them down past PROJECT.
         * https://github.com/elastic/elasticsearch/issues/108008
         */
        FIXED_PUSHDOWN_PAST_PROJECT,

        /**
         * When resolving renames, consider all {@code Attribute}s in the plan, not just the {@code ReferenceAttribute}s.
         */
        FIXED_PUSHDOWN_PAST_PROJECT_WITH_ATTRIBUTES_RESOLUTION,

        /**
         * Adds the {@code MV_PSERIES_WEIGHTED_SUM} function for converting sorted lists of numbers into
         * a bounded score. This is a generalization of the
         * <a href="https://en.wikipedia.org/wiki/Riemann_zeta_function">riemann zeta function</a> but we
         * don't name it that because we don't support complex numbers and don't want to make folks think
         * of mystical number theory things. This is just a weighted sum that is adjacent to magic.
         */
        MV_PSERIES_WEIGHTED_SUM,

        /**
         * Support for match operator as a colon. Previous support for match operator as MATCH has been removed
         */
        MATCH_OPERATOR_COLON,

        /**
         * Removing support for the {@code META} keyword.
         */
        NO_META,

        /**
         * Add CombineBinaryComparisons rule.
         */
        COMBINE_BINARY_COMPARISONS,

        /**
         * Support for nanosecond dates as a data type
         */
        DATE_NANOS_TYPE(),

        /**
         * Support for to_date_nanos function
         */
        TO_DATE_NANOS(),

        /**
         * Support for date nanos type in binary comparisons
         */
        DATE_NANOS_BINARY_COMPARISON(),

        /**
         * Support for mixed comparisons between nanosecond and millisecond dates
         */
        DATE_NANOS_COMPARE_TO_MILLIS(),
        /**
         * Support implicit casting of strings to date nanos
         */
        DATE_NANOS_IMPLICIT_CASTING(),
        /**
         * Support Least and Greatest functions on Date Nanos type
         */
        LEAST_GREATEST_FOR_DATENANOS(),
        /**
         * support date extract function for date nanos
         */
        DATE_NANOS_DATE_EXTRACT(),
        /**
         * Support add and subtract on date nanos
         */
        DATE_NANOS_ADD_SUBTRACT(),
        /**
         * Support for date_trunc function on date nanos type
         */
        DATE_TRUNC_DATE_NANOS(),

        /**
         * Support date nanos values as the field argument to bucket
         */
        DATE_NANOS_BUCKET(),

        /**
         * support aggregations on date nanos
         */
        DATE_NANOS_AGGREGATIONS(),

        /**
         * Support the {@link org.elasticsearch.xpack.esql.expression.predicate.operator.comparison.In} operator for date nanos
         */
        DATE_NANOS_IN_OPERATOR(),
        /**
         * Support running date format function on nanosecond dates
         */
        DATE_NANOS_DATE_FORMAT(),
        /**
         * support date diff function on date nanos type, and mixed nanos/millis
         */
        DATE_NANOS_DATE_DIFF(),
        /**
         * Indicates that https://github.com/elastic/elasticsearch/issues/125439 (incorrect lucene push down for date nanos) is fixed
         */
        FIX_DATE_NANOS_LUCENE_PUSHDOWN_BUG(),
        /**
         * Fixes a bug where dates are incorrectly formatted if a where clause compares nanoseconds to both milliseconds and nanoseconds,
         * e.g. {@code WHERE millis > to_datenanos("2023-10-23T12:15:03.360103847") AND millis < to_datetime("2023-10-23T13:53:55.832")}
         */
        FIX_DATE_NANOS_MIXED_RANGE_PUSHDOWN_BUG(),

        /**
         * Support for date nanos in lookup join. Done in #127962
         */
        DATE_NANOS_LOOKUP_JOIN,

        /**
         * DATE_PARSE supports reading timezones
         */
        DATE_PARSE_TZ(),

        /**
         * Support for datetime in least and greatest functions
         */
        LEAST_GREATEST_FOR_DATES,

        /**
         * Support CIDRMatch in CombineDisjunctions rule.
         */
        COMBINE_DISJUNCTIVE_CIDRMATCHES,

        /**
         * Support sending HTTP headers about the status of an async query.
         */
        ASYNC_QUERY_STATUS_HEADERS,

        /**
         * Fix async headers not being sent on "get" requests
         */
        ASYNC_QUERY_STATUS_HEADERS_FIX,

        /**
         * Consider the upper bound when computing the interval in BUCKET auto mode.
         */
        BUCKET_INCLUSIVE_UPPER_BOUND,

        /**
         * Enhanced DATE_TRUNC with arbitrary month and year intervals. (#120302)
         */
        DATE_TRUNC_WITH_ARBITRARY_INTERVALS,

        /**
         * Changed error messages for fields with conflicting types in different indices.
         */
        SHORT_ERROR_MESSAGES_FOR_UNSUPPORTED_FIELDS,

        /**
         * Support for the whole number spans in BUCKET function.
         */
        BUCKET_WHOLE_NUMBER_AS_SPAN,

        /**
         * Allow mixed numeric types in coalesce
         */
        MIXED_NUMERIC_TYPES_IN_COALESCE,

        /**
         * Support for requesting the "SPACE" function.
         */
        SPACE,

        /**
         * Support explicit casting from string literal to DATE_PERIOD or TIME_DURATION.
         */
        CAST_STRING_LITERAL_TO_TEMPORAL_AMOUNT,

        /**
         * Supported the text categorization function "CATEGORIZE".
         */
        CATEGORIZE_V6,

        /**
         * Support for multiple groupings in "CATEGORIZE".
         */
        CATEGORIZE_MULTIPLE_GROUPINGS,
        /**
         * QSTR function
         */
        QSTR_FUNCTION,

        /**
         * MATCH function
         */
        MATCH_FUNCTION,

        /**
         * KQL function
         */
        KQL_FUNCTION,

        /**
         * Support for optional parameters in KQL function (case_insensitive, time_zone, default_field, boost).
         */
        KQL_FUNCTION_OPTIONS,

        /**
         * Hash function
         */
        HASH_FUNCTION,
        /**
         * Hash function aliases such as MD5
         */
        HASH_FUNCTION_ALIASES_V1,

        /**
         * Don't optimize CASE IS NOT NULL function by not requiring the fields to be not null as well.
         * https://github.com/elastic/elasticsearch/issues/112704
         */
        FIXED_WRONG_IS_NOT_NULL_CHECK_ON_CASE,

        /**
         * Compute year differences in full calendar years.
         */
        DATE_DIFF_YEAR_CALENDARIAL,

        /**
         * Fix sorting not allowed on _source and counters.
         */
        SORTING_ON_SOURCE_AND_COUNTERS_FORBIDDEN,

        /**
         * Fix {@code SORT} when the {@code _source} field is not a sort key but
         * <strong>is</strong> being returned.
         */
        SORT_RETURNING_SOURCE_OK,

        /**
         * _source field mapping directives: https://www.elastic.co/guide/en/elasticsearch/reference/current/mapping-source-field.html
         */
        SOURCE_FIELD_MAPPING,

        /**
         * Allow filter per individual aggregation.
         */
        PER_AGG_FILTERING,

        /**
         * Fix {@link #PER_AGG_FILTERING} grouped by ordinals.
         */
        PER_AGG_FILTERING_ORDS,

        /**
         * Support for {@code STD_DEV} aggregation.
         */
        STD_DEV,

        /**
         * Fix for https://github.com/elastic/elasticsearch/issues/114714
         */
        FIX_STATS_BY_FOLDABLE_EXPRESSION,

        /**
         * Adding stats for functions (stack telemetry)
         */
        FUNCTION_STATS,
        /**
         * Fix for an optimization that caused wrong results
         * https://github.com/elastic/elasticsearch/issues/115281
         */
        FIX_FILTER_PUSHDOWN_PAST_STATS,

        /**
         * Send warnings on STATS alias collision
         * https://github.com/elastic/elasticsearch/issues/114970
         */
        STATS_ALIAS_COLLISION_WARNINGS,

        /**
         * This enables 60_usage.yml "Basic ESQL usage....snapshot" version test. See also the next capability.
         */
        SNAPSHOT_TEST_FOR_TELEMETRY_V2(Build.current().isSnapshot()),

        /**
         * This enables 60_usage.yml "Basic ESQL usage....non-snapshot" version test. See also the previous capability.
         */
        NON_SNAPSHOT_TEST_FOR_TELEMETRY_V2(Build.current().isSnapshot() == false),

        /**
         * Support simplified syntax for named parameters for field and function names.
         */
        NAMED_PARAMETER_FOR_FIELD_AND_FUNCTION_NAMES_SIMPLIFIED_SYNTAX(),

        /**
         * Fix pushdown of LIMIT past MV_EXPAND
         */
        ADD_LIMIT_INSIDE_MV_EXPAND,

        DELAY_DEBUG_FN(Build.current().isSnapshot()),

        /** Capability for remote metadata test */
        METADATA_FIELDS_REMOTE_TEST(false),
        /**
         * WIP on Join planning
         * - Introduce BinaryPlan and co
         * - Refactor INLINESTATS and LOOKUP as a JOIN block
         */
        JOIN_PLANNING_V1(Build.current().isSnapshot()),

        /**
         * Support implicit casting from string literal to DATE_PERIOD or TIME_DURATION.
         */
        IMPLICIT_CASTING_STRING_LITERAL_TO_TEMPORAL_AMOUNT,

        /**
         * LOOKUP JOIN
         */
        JOIN_LOOKUP_V12,

        /**
         * LOOKUP JOIN with TEXT fields on the right (right side of the join) (#119473)
         */
        LOOKUP_JOIN_TEXT(JOIN_LOOKUP_V12.isEnabled()),

        /**
         * LOOKUP JOIN skipping MVs and sending warnings (https://github.com/elastic/elasticsearch/issues/118780)
         */
        JOIN_LOOKUP_SKIP_MV_WARNINGS(JOIN_LOOKUP_V12.isEnabled()),

        /**
         * Fix for async operator sometimes completing the driver without emitting the stored warnings
         */
        ASYNC_OPERATOR_WARNINGS_FIX,

        /**
         * Fix pushing down LIMIT past LOOKUP JOIN in case of multiple matching join keys.
         */
        JOIN_LOOKUP_FIX_LIMIT_PUSHDOWN(JOIN_LOOKUP_V12.isEnabled()),

        /**
         * Fix for https://github.com/elastic/elasticsearch/issues/117054
         */
        FIX_NESTED_FIELDS_NAME_CLASH_IN_INDEXRESOLVER,

        /**
         * Fix for https://github.com/elastic/elasticsearch/issues/114714, again
         */
        FIX_STATS_BY_FOLDABLE_EXPRESSION_2,

        /**
         * Support the "METADATA _score" directive to enable _score column.
         */
        METADATA_SCORE,

        /**
         * Term function
         */
        TERM_FUNCTION(Build.current().isSnapshot()),

        /**
         * Additional types for match function and operator
         */
        MATCH_ADDITIONAL_TYPES,

        /**
         * Fix for regex folding with case-insensitive pattern https://github.com/elastic/elasticsearch/issues/118371
         */
        FIXED_REGEX_FOLD,

        /**
         * Full text functions can be used in disjunctions
         */
        FULL_TEXT_FUNCTIONS_DISJUNCTIONS,

        /**
         * Change field caps response for semantic_text fields to be reported as text
         */
        SEMANTIC_TEXT_FIELD_CAPS,

        /**
         * Support named argument for function in map format.
         */
        OPTIONAL_NAMED_ARGUMENT_MAP_FOR_FUNCTION(Build.current().isSnapshot()),

        /**
         * Disabled support for index aliases in lookup joins
         */
        LOOKUP_JOIN_NO_ALIASES(JOIN_LOOKUP_V12.isEnabled()),

        /**
         * Full text functions can be used in disjunctions as they are implemented in compute engine
         */
        FULL_TEXT_FUNCTIONS_DISJUNCTIONS_COMPUTE_ENGINE,

        /**
         * Support match options in match function
         */
        MATCH_FUNCTION_OPTIONS,

        /**
         * Support options in the query string function.
         */
        QUERY_STRING_FUNCTION_OPTIONS,

        /**
         * Enable aggregate_metric_double in non-snapshot builds
         */
        AGGREGATE_METRIC_DOUBLE_V0,

        /**
         * Support change point detection "CHANGE_POINT".
         */
        CHANGE_POINT,

        /**
         * Fix for https://github.com/elastic/elasticsearch/issues/120817
         * and https://github.com/elastic/elasticsearch/issues/120803
         * Support for queries that have multiple SORTs that cannot become TopN
         */
        REMOVE_REDUNDANT_SORT,

        /**
         * Fixes a series of issues with inlinestats which had an incomplete implementation after lookup and inlinestats
         * were refactored.
         */
        INLINESTATS_V11,

        /**
         * Renamed `INLINESTATS` to `INLINE STATS`.
         */
        INLINE_STATS,

        /**
         * Support partial_results
         */
        SUPPORT_PARTIAL_RESULTS,

        /**
         * Support for RERANK command
         */
        RERANK,

        /**
         * Support for COMPLETION command
         */
        COMPLETION,

        /**
         * Allow mixed numeric types in conditional functions - case, greatest and least
         */
        MIXED_NUMERIC_TYPES_IN_CASE_GREATEST_LEAST,

        /**
         * Lucene query pushdown to StartsWith and EndsWith functions.
         * This capability was created to avoid receiving wrong warnings from old nodes in mixed clusters
         */
        STARTS_WITH_ENDS_WITH_LUCENE_PUSHDOWN,

        /**
         * Full text functions can be scored when being part of a disjunction
         */
        FULL_TEXT_FUNCTIONS_DISJUNCTIONS_SCORE,

        /**
         * Support for multi-match function.
         */
        MULTI_MATCH_FUNCTION(Build.current().isSnapshot()),

        /**
         * Do {@code TO_LOWER} and {@code TO_UPPER} process all field values?
         */
        TO_LOWER_MV,

        /**
         * Use double parameter markers to represent field or function names.
         */
        DOUBLE_PARAMETER_MARKERS_FOR_IDENTIFIERS,

        /**
         * Non full text functions do not contribute to score
         */
        NON_FULL_TEXT_FUNCTIONS_SCORING,

        /**
         * The {@code _query} API now reports the original types.
         */
        REPORT_ORIGINAL_TYPES,

        /**
         * The metrics command
         */
        @Deprecated
        METRICS_COMMAND(Build.current().isSnapshot()),

        /**
         * Are the {@code documents_found} and {@code values_loaded} fields available
         * in the response and profile?
         */
        DOCUMENTS_FOUND_AND_VALUES_LOADED,

        /**
         * Index component selector syntax (my-data-stream-name::failures)
         */
        INDEX_COMPONENT_SELECTORS,

        /**
         * Make numberOfChannels consistent with layout in DefaultLayout by removing duplicated ChannelSet.
         */
        MAKE_NUMBER_OF_CHANNELS_CONSISTENT_WITH_LAYOUT,

        /**
         * Supercedes {@link Cap#MAKE_NUMBER_OF_CHANNELS_CONSISTENT_WITH_LAYOUT}.
         */
        FIX_REPLACE_MISSING_FIELD_WITH_NULL_DUPLICATE_NAME_ID_IN_LAYOUT,

        /**
         * Support for filter in converted null.
         * See <a href="https://github.com/elastic/elasticsearch/issues/125832"> ESQL: Fix `NULL` handling in `IN` clause #125832 </a>
         */
        FILTER_IN_CONVERTED_NULL,

        /**
         * When creating constant null blocks in {@link ValuesSourceReaderOperator}, we also handed off
         * the ownership of that block - but didn't account for the fact that the caller might close it, leading to double releases
         * in some union type queries. C.f. https://github.com/elastic/elasticsearch/issues/125850
         */
        FIX_DOUBLY_RELEASED_NULL_BLOCKS_IN_VALUESOURCEREADER,

        /**
         * Listing queries and getting information on a specific query.
         */
        QUERY_MONITORING,

        /**
         * Support for FORK out of snapshot
         */
        FORK_V9,

        /**
         * Support for union types in FORK
         */
        FORK_UNION_TYPES,

        /**
         * Support non-correlated subqueries in the FROM clause.
         */
        SUBQUERY_IN_FROM_COMMAND(Build.current().isSnapshot()),

        /**
         * Support for the {@code leading_zeros} named parameter.
         */
        TO_IP_LEADING_ZEROS,

        /**
         * Does the usage information for ESQL contain a histogram of {@code took} values?
         */
        USAGE_CONTAINS_TOOK,

        /**
         * Support loading of ip fields if they are not indexed.
         */
        LOADING_NON_INDEXED_IP_FIELDS,

        /**
         * During resolution (pre-analysis) we have to consider that joins or enriches can override EVALuated values
         * https://github.com/elastic/elasticsearch/issues/126419
         */
        FIX_JOIN_MASKING_EVAL,

        /**
         * Support for keeping `DROP` attributes when resolving field names.
         * see <a href="https://github.com/elastic/elasticsearch/issues/126418"> ES|QL: no matches for pattern #126418 </a>
         */
        DROP_AGAIN_WITH_WILDCARD_AFTER_EVAL,

        /**
         * Correctly ask for all fields from lookup indices even when there is e.g. a {@code DROP *field} after.
         * See <a href="https://github.com/elastic/elasticsearch/issues/129561">
         *     ES|QL: missing columns for wildcard drop after lookup join  #129561</a>
         */
        DROP_WITH_WILDCARD_AFTER_LOOKUP_JOIN,

        /**
         * score function
         */
        SCORE_FUNCTION(Build.current().isSnapshot()),

        /**
         * Support for the SAMPLE command
         */
        SAMPLE_V3,

        /**
         * The {@code _query} API now gives a cast recommendation if multiple types are found in certain instances.
         */
        SUGGESTED_CAST,

        /**
         * Guards a bug fix matching {@code TO_LOWER(f) == ""}.
         */
        TO_LOWER_EMPTY_STRING,

        /**
         * Support for INCREASE, DELTA timeseries aggregations.
         */
        INCREASE,
        DELTA_TS_AGG,
        CLAMP_FUNCTIONS,

        /**
         * Resolve groupings before resolving references to groupings in the aggregations.
         */
        RESOLVE_GROUPINGS_BEFORE_RESOLVING_REFERENCES_TO_GROUPINGS_IN_AGGREGATIONS,

        /**
         * Support for the SAMPLE aggregation function
         */
        AGG_SAMPLE,

        /**
         * Full text functions in STATS
         */
        FULL_TEXT_FUNCTIONS_IN_STATS_WHERE,

        /**
         * During resolution (pre-analysis) we have to consider that joins can override regex extracted values
         * see <a href="https://github.com/elastic/elasticsearch/issues/127467"> ES|QL: pruning of JOINs leads to missing fields #127467 </a>
         */
        FIX_JOIN_MASKING_REGEX_EXTRACT,

        /**
         * Allow the merging of the children to use {@code Aliase}s, instead of just {@code ReferenceAttribute}s.
         */
        FIX_JOIN_OUTPUT_MERGING,

        /**
         * Avid GROK and DISSECT attributes being removed when resolving fields.
         * see <a href="https://github.com/elastic/elasticsearch/issues/127468"> ES|QL: Grok only supports KEYWORD or TEXT values, found expression [type] type [INTEGER] #127468 </a>
         */
        KEEP_REGEX_EXTRACT_ATTRIBUTES,

        /**
         * The {@code ROUND_TO} function.
         */
        ROUND_TO,

        /**
         * Support for the {@code COPY_SIGN} function.
         */
        COPY_SIGN,

        /**
         * Allow lookup join on mixed numeric fields, among byte, short, int, long, half_float, scaled_float, float and double.
         */
        LOOKUP_JOIN_ON_MIXED_NUMERIC_FIELDS,

        /**
         * {@link org.elasticsearch.compute.lucene.LuceneQueryEvaluator} rewrites the query before executing it in Lucene. This
         * provides support for KQL in a STATS ... BY command that uses a KQL query for filter, for example.
         */
        LUCENE_QUERY_EVALUATOR_QUERY_REWRITE,

        /**
         * Support parameters for LIMIT command.
         */
        PARAMETER_FOR_LIMIT,

        /**
         * Changed and normalized the LIMIT error message.
         */
        NORMALIZED_LIMIT_ERROR_MESSAGE,

        /**
         * Dense vector field type support
         */
        DENSE_VECTOR_FIELD_TYPE_RELEASED,

        /**
         * Enable support for index aliases in lookup joins
         */
        ENABLE_LOOKUP_JOIN_ON_ALIASES,

        /**
         * Lookup error messages were updated to make them a bit easier to understand.
         */
        UPDATE_LOOKUP_JOIN_ERROR_MESSAGES,

        /**
         * Allows RLIKE to correctly handle the "empty language" flag, `#`.
         */
        RLIKE_WITH_EMPTY_LANGUAGE_PATTERN,

        /**
         * Enable support for cross-cluster lookup joins.
         */
        ENABLE_LOOKUP_JOIN_ON_REMOTE,

        /**
         * Fix the planning of {@code | ENRICH _remote:policy} when there's a preceding {@code | LOOKUP JOIN},
         * see <a href="https://github.com/elastic/elasticsearch/issues/129372">java.lang.ClassCastException when combining LOOKUP JOIN and remote ENRICH</a>
         */
        REMOTE_ENRICH_AFTER_LOOKUP_JOIN,

        /**
         * MATCH PHRASE function
         */
        MATCH_PHRASE_FUNCTION,

        /**
         * Support knn function
         */
        KNN_FUNCTION_V5,

        /**
         * Support for the {@code TEXT_EMBEDDING} function for generating dense vector embeddings.
         */
        TEXT_EMBEDDING_FUNCTION,

        /**
         * Support for the LIKE operator with a list of wildcards.
         */
        LIKE_WITH_LIST_OF_PATTERNS,

        LIKE_LIST_ON_INDEX_FIELDS,

        /**
         * Support parameters for SAMPLE command.
         */
        PARAMETER_FOR_SAMPLE,

        /**
         * From now, Literal only accepts strings as BytesRefs.
         * No java.lang.String anymore.
         *
         * https://github.com/elastic/elasticsearch/issues/129322
         */
        NO_PLAIN_STRINGS_IN_LITERALS,

        /**
         * Support for the mv_expand target attribute should be retained in its original position.
         * see <a href="https://github.com/elastic/elasticsearch/issues/129000"> ES|QL: inconsistent column order #129000 </a>
         */
        FIX_MV_EXPAND_INCONSISTENT_COLUMN_ORDER,

        /**
         * Support for the SET command.
         */
        SET_COMMAND(Build.current().isSnapshot()),

        /**
         * (Re)Added EXPLAIN command
         */
        EXPLAIN(Build.current().isSnapshot()),
        /**
         * Support for the RLIKE operator with a list of regexes.
         */
        RLIKE_WITH_LIST_OF_PATTERNS,

        /**
         * FUSE command
         */
        FUSE_V6,

        /**
         * Support improved behavior for LIKE operator when used with index fields.
         */
        LIKE_ON_INDEX_FIELDS,

        /**
         * Forbid usage of brackets in unquoted index and enrich policy names
         * https://github.com/elastic/elasticsearch/issues/130378
         */
        NO_BRACKETS_IN_UNQUOTED_INDEX_NAMES,

        /**
         * Cosine vector similarity function
         */
        COSINE_VECTOR_SIMILARITY_FUNCTION(Build.current().isSnapshot()),

        /**
         * Fixed some profile serialization issues
         */
        FIXED_PROFILE_SERIALIZATION,

        /**
         * Support for lookup join on multiple fields.
         */
        LOOKUP_JOIN_ON_MULTIPLE_FIELDS,
        /**
         * Dot product vector similarity function
         */
        DOT_PRODUCT_VECTOR_SIMILARITY_FUNCTION(Build.current().isSnapshot()),

        /**
         * l1 norm vector similarity function
         */
        L1_NORM_VECTOR_SIMILARITY_FUNCTION(Build.current().isSnapshot()),

        /**
         * l2 norm vector similarity function
         */
        L2_NORM_VECTOR_SIMILARITY_FUNCTION(Build.current().isSnapshot()),

        /**
         * Support for the options field of CATEGORIZE.
         */
        CATEGORIZE_OPTIONS,

        /**
         * Decay function for custom scoring
         */
        DECAY_FUNCTION(Build.current().isSnapshot()),

        /**
         * FIRST and LAST aggregate functions.
         */
        AGG_FIRST_LAST(Build.current().isSnapshot()),
        AGG_FIRST_LAST_STRING(Build.current().isSnapshot()),

        /**
         * Support correct counting of skipped shards.
         */
        CORRECT_SKIPPED_SHARDS_COUNT,

        /*
         * Support for calculating the scalar vector magnitude.
         */
        MAGNITUDE_SCALAR_VECTOR_FUNCTION(Build.current().isSnapshot()),

        /**
         * Byte elements dense vector field type support.
         */
        DENSE_VECTOR_FIELD_TYPE_BYTE_ELEMENTS,

        /**
         * Bit elements dense vector field type support.
         */
        DENSE_VECTOR_FIELD_TYPE_BIT_ELEMENTS,

        /**
         * Support null elements on vector similarity functions
         */
        VECTOR_SIMILARITY_FUNCTIONS_SUPPORT_NULL,

        /**
         * Support for vector Hamming distance.
         */
        HAMMING_VECTOR_SIMILARITY_FUNCTION(Build.current().isSnapshot()),

        /**
         * Support for tbucket function
         */
        TBUCKET,

        /**
         * Allow qualifiers in attribute names.
         */
        NAME_QUALIFIERS(Build.current().isSnapshot()),

        /**
         * URL encoding function.
         */
        URL_ENCODE(),

        /**
         * URL component encoding function.
         */
        URL_ENCODE_COMPONENT(),

        /**
         * URL decoding function.
         */
        URL_DECODE(),

        /**
         * Allow lookup join on boolean expressions
         */
        LOOKUP_JOIN_ON_BOOLEAN_EXPRESSION,
        /**
         * Lookup join with Full Text Function or other Lucene Pushable condition
         * to be applied to the lookup index used
         */
        LOOKUP_JOIN_WITH_FULL_TEXT_FUNCTION,
        /**
         * FORK with remote indices
         */
        ENABLE_FORK_FOR_REMOTE_INDICES(Build.current().isSnapshot()),

        /**
         * Support for the Present function
         */
        FN_PRESENT,

        /**
         * Bugfix for STATS {{expression}} WHERE {{condition}} when the
         * expression is replaced by something else on planning
         * e.g. STATS SUM(1) WHERE x==3 is replaced by
         *      STATS MV_SUM(const)*COUNT(*) WHERE x == 3.
         */
        STATS_WITH_FILTERED_SURROGATE_FIXED,

        /**
         * TO_DENSE_VECTOR function.
         */
        TO_DENSE_VECTOR_FUNCTION,

        /**
         * Multivalued query parameters
         */
        QUERY_PARAMS_MULTI_VALUES(),

        FIX_PERCENTILE_PRECISION(),

        /**
         * Support for the Absent function
         */
        FN_ABSENT,

        /** INLINE STATS supports remote indices */
        INLINE_STATS_SUPPORTS_REMOTE(INLINESTATS_V11.enabled),

        INLINE_STATS_WITH_UNION_TYPES_IN_STUB_RELATION(INLINE_STATS.enabled),

        /**
         * Support TS command in non-snapshot builds
         */
        TS_COMMAND_V0(),

        /**
         * Custom error for renamed timestamp
         */
        TS_RENAME_TIMESTAMP_ERROR_MESSAGE,
        /**
         * Add support for counter doubles, ints, and longs in first_ and last_over_time
         */
        FIRST_LAST_OVER_TIME_COUNTER_SUPPORT,

        FIX_ALIAS_ID_WHEN_DROP_ALL_AGGREGATES,

        /**
         * Percentile over time and other ts-aggregations
         */
        PERCENTILE_OVER_TIME,
        VARIANCE_STDDEV_OVER_TIME,
        /**
         * INLINE STATS fix incorrect prunning of null filtering
         * https://github.com/elastic/elasticsearch/pull/135011
         */
        INLINE_STATS_FIX_PRUNING_NULL_FILTER(INLINESTATS_V11.enabled),

        INLINE_STATS_FIX_OPTIMIZED_AS_LOCAL_RELATION(INLINESTATS_V11.enabled),

        DENSE_VECTOR_AGG_METRIC_DOUBLE_IF_FNS,

        DENSE_VECTOR_AGG_METRIC_DOUBLE_IF_VERSION,

        /**
         * FUSE L2_NORM score normalization support
         */
        FUSE_L2_NORM(Build.current().isSnapshot()),

        /**
         * Support for requesting the "_tsid" metadata field.
         */
        METADATA_TSID_FIELD,

        /**
         * Permit the data type of a field changing from TEXT to KEYWORD
         * when being grouped on in aggregations on the TS command.
         */
        TS_PERMIT_TEXT_BECOMING_KEYWORD_WHEN_GROUPED_ON,

        /**
         * Fix management of plans with no columns
         * https://github.com/elastic/elasticsearch/issues/120272
         */
        FIX_NO_COLUMNS,

        /**
         * Support for dots in FUSE attributes
         */
        DOTS_IN_FUSE,

        /**
         * Network direction function.
         */
        NETWORK_DIRECTION(Build.current().isSnapshot()),

        /**
         * Support for the literal {@code m} suffix as an alias for {@code minute} in temporal amounts.
        */
        TEMPORAL_AMOUNT_M,

        /**
         * Pack dimension values in TS command
         */
        PACK_DIMENSIONS_IN_TS,

        /**
         * Create new block when filtering OrdinalBytesRefBlock
         */
        FIX_FILTER_ORDINALS,

        /**
<<<<<<< HEAD
         * "time_zone" parameter in request body and in {@code SET "time_zone"="x"}
         */
        GLOBAL_TIMEZONE_PARAMETER(Build.current().isSnapshot()),

=======
         * Optional options argument for DATE_PARSE
         */
        DATE_PARSE_OPTIONS,

        /**
         * Allow multiple patterns for GROK command
         */
        GROK_MULTI_PATTERN,

        /**
         * Fix pruning of columns when shadowed in INLINE STATS
         */
        INLINE_STATS_PRUNE_COLUMN_FIX(INLINESTATS.enabled),

        /**
         * Fix double release in inline stats when LocalRelation is reused
         */
        INLINE_STATS_DOUBLE_RELEASE_FIX(INLINESTATS_V11.enabled),

        /**
         * Support for pushing down EVAL with SCORE
         * https://github.com/elastic/elasticsearch/issues/133462
         */
        PUSHING_DOWN_EVAL_WITH_SCORE,

        /**
         * Fix attribute equality to respect the name id of the attribute.
         */
        ATTRIBUTE_EQUALS_RESPECTS_NAME_ID,

        /**
         * Fix for lookup join filter pushdown not using semantic equality.
         * This prevents duplicate filters from being pushed down when they are semantically equivalent, causing an infinite loop where
         * BooleanSimplification will simplify the original and duplicate filters, so they'll be pushed down again...
         */
        LOOKUP_JOIN_SEMANTIC_FILTER_DEDUP,

        /**
         * Temporarily forbid the use of an explicit or implicit LIMIT before INLINE STATS.
         */
        FORBID_LIMIT_BEFORE_INLINE_STATS(INLINE_STATS.enabled),

        /**
         * Catch-and-rethrow determinization complexity errors as 400s rather than 500s
         */
        HANDLE_DETERMINIZATION_COMPLEXITY,

        /**
         * Support for the TRANGE function
         */
        FN_TRANGE,

        /**
         * https://github.com/elastic/elasticsearch/issues/136851
         */
        INLINE_STATS_WITH_NO_COLUMNS(INLINE_STATS.enabled),

        FIX_MV_CONSTANT_EQUALS_FIELD,
        // Last capability should still have a comma for fewer merge conflicts when adding new ones :)
        // This comment prevents the semicolon from being on the previous capability when Spotless formats the file.
>>>>>>> 20a85130
        ;

        private final boolean enabled;

        Cap() {
            this.enabled = true;
        };

        Cap(boolean enabled) {
            this.enabled = enabled;
        };

        Cap(FeatureFlag featureFlag) {
            this.enabled = featureFlag.isEnabled();
        }

        public boolean isEnabled() {
            return enabled;
        }

        public String capabilityName() {
            return name().toLowerCase(Locale.ROOT);
        }
    }

    public static final Set<String> CAPABILITIES = capabilities(false);

    /**
     * Get a {@link Set} of all capabilities. If the {@code all} parameter is {@code false}
     * then only <strong>enabled</strong> capabilities are returned - otherwise <strong>all</strong>
     * known capabilities are returned.
     */
    public static Set<String> capabilities(boolean all) {
        List<String> caps = new ArrayList<>();
        for (Cap cap : Cap.values()) {
            if (all || cap.isEnabled()) {
                caps.add(cap.capabilityName());
            }
        }

        /*
         * Add all of our cluster features without the leading "esql."
         */
        for (NodeFeature feature : new EsqlFeatures().getFeatures()) {
            caps.add(cap(feature));
        }
        return Set.copyOf(caps);
    }

    /**
     * Convert a {@link NodeFeature} from {@link EsqlFeatures} into a
     * capability.
     */
    public static String cap(NodeFeature feature) {
        assert feature.id().startsWith("esql.");
        return feature.id().substring("esql.".length());
    }
}<|MERGE_RESOLUTION|>--- conflicted
+++ resolved
@@ -1542,12 +1542,11 @@
         FIX_FILTER_ORDINALS,
 
         /**
-<<<<<<< HEAD
          * "time_zone" parameter in request body and in {@code SET "time_zone"="x"}
          */
         GLOBAL_TIMEZONE_PARAMETER(Build.current().isSnapshot()),
 
-=======
+        /**
          * Optional options argument for DATE_PARSE
          */
         DATE_PARSE_OPTIONS,
@@ -1608,7 +1607,6 @@
         FIX_MV_CONSTANT_EQUALS_FIELD,
         // Last capability should still have a comma for fewer merge conflicts when adding new ones :)
         // This comment prevents the semicolon from being on the previous capability when Spotless formats the file.
->>>>>>> 20a85130
         ;
 
         private final boolean enabled;

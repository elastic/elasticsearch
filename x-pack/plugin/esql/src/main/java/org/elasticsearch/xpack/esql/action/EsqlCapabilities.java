--- conflicted
+++ resolved
@@ -1544,14 +1544,12 @@
          */
         TS_COMMAND_V0(),
 
-<<<<<<< HEAD
+        FIX_ALIAS_ID_WHEN_DROP_ALL_AGGREGATES,
+
         /**
          * Fix attribute equality to respect the name id of the attribute.
          */
         ATTRIBUTE_EQUALS_RESPECTS_NAME_ID,
-=======
-        FIX_ALIAS_ID_WHEN_DROP_ALL_AGGREGATES
->>>>>>> 1756c78c
 
         ;
 

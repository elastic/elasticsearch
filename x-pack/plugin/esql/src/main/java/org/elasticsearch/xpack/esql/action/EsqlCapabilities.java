/*
 * Copyright Elasticsearch B.V. and/or licensed to Elasticsearch B.V. under one
 * or more contributor license agreements. Licensed under the Elastic License
 * 2.0; you may not use this file except in compliance with the Elastic License
 * 2.0.
 */

package org.elasticsearch.xpack.esql.action;

import org.elasticsearch.Build;
import org.elasticsearch.common.util.FeatureFlag;
import org.elasticsearch.compute.lucene.read.ValuesSourceReaderOperator;
import org.elasticsearch.features.NodeFeature;
import org.elasticsearch.rest.action.admin.cluster.RestNodesCapabilitiesAction;
import org.elasticsearch.xpack.esql.core.plugin.EsqlCorePlugin;
import org.elasticsearch.xpack.esql.plugin.EsqlFeatures;
import org.elasticsearch.xpack.esql.plugin.EsqlPlugin;

import java.util.ArrayList;
import java.util.List;
import java.util.Locale;
import java.util.Set;

import static org.elasticsearch.xpack.esql.core.plugin.EsqlCorePlugin.AGGREGATE_METRIC_DOUBLE_FEATURE_FLAG;
import static org.elasticsearch.xpack.esql.core.plugin.EsqlCorePlugin.EXPONENTIAL_HISTOGRAM_FEATURE_FLAG;

/**
 * A {@link Set} of "capabilities" supported by the {@link RestEsqlQueryAction}
 * and {@link RestEsqlAsyncQueryAction} APIs. These are exposed over the
 * {@link RestNodesCapabilitiesAction} and we use them to enable tests.
 */
public class EsqlCapabilities {
    public enum Cap {
        /**
         * Introduction of {@code MV_SORT}, {@code MV_SLICE}, and {@code MV_ZIP}.
         * Added in #106095.
         */
        MV_SORT,

        /**
         * When we disabled some broken optimizations around {@code nullable}.
         * Fixed in #105691.
         */
        DISABLE_NULLABLE_OPTS,

        /**
         * Introduction of {@code ST_X} and {@code ST_Y}. Added in #105768.
         */
        ST_X_Y,

        /**
         * Changed precision of {@code geo_point} and {@code cartesian_point} fields, by loading from source into WKB. Done in #103691.
         */
        SPATIAL_POINTS_FROM_SOURCE,

        /**
         * Support for loading {@code geo_shape} and {@code cartesian_shape} fields. Done in #104269.
         */
        SPATIAL_SHAPES,

        /**
         * Do validation check on geo_point and geo_shape fields. Done in #128259.
         */
        GEO_VALIDATION,

        /**
         * Support for spatial aggregation {@code ST_CENTROID}. Done in #104269.
         */
        ST_CENTROID_AGG,

        /**
         * Support for spatial aggregation {@code ST_INTERSECTS}. Done in #104907.
         */
        ST_INTERSECTS,

        /**
         * Support for spatial aggregation {@code ST_CONTAINS} and {@code ST_WITHIN}. Done in #106503.
         */
        ST_CONTAINS_WITHIN,

        /**
         * Support for spatial aggregation {@code ST_DISJOINT}. Done in #107007.
         */
        ST_DISJOINT,

        /**
         * The introduction of the {@code VALUES} agg.
         */
        AGG_VALUES,

        /**
         * Expand the {@code VALUES} agg to cover spatial types.
         */
        AGG_VALUES_SPATIAL,

        /**
         * Accept unsigned longs on MAX and MIN aggregations.
         */
        AGG_MAX_MIN_UNSIGNED_LONG,

        /**
         * Accept unsigned longs on VALUES and SAMPLE aggregations.
         */
        AGG_VALUES_SAMPLE_UNSIGNED_LONG,

        /**
         * Does ESQL support async queries.
         */
        ASYNC_QUERY,

        /**
         * Does ESQL support FROM OPTIONS?
         */
        @Deprecated
        FROM_OPTIONS,

        /**
         * Cast string literals to a desired data type.
         */
        STRING_LITERAL_AUTO_CASTING,

        /**
         * Base64 encoding and decoding functions.
         */
        BASE64_DECODE_ENCODE,

        /**
         * Support for the :: casting operator
         */
        CASTING_OPERATOR,

        /**
         * Support for the ::date casting operator
         */
        CASTING_OPERATOR_FOR_DATE,

        /**
         * Blocks can be labelled with {@link org.elasticsearch.compute.data.Block.MvOrdering#SORTED_ASCENDING} for optimizations.
         */
        MV_ORDERING_SORTED_ASCENDING,

        /**
         * Support for metrics counter fields
         */
        METRICS_COUNTER_FIELDS,

        /**
         * Cast string literals to a desired data type for IN predicate and more types for BinaryComparison.
         */
        STRING_LITERAL_AUTO_CASTING_EXTENDED,
        /**
         * Support for metadata fields.
         */
        METADATA_FIELDS,

        /**
         * Support specifically for *just* the _index METADATA field. Used by CsvTests, since that is the only metadata field currently
         * supported.
         */
        INDEX_METADATA_FIELD,

        /**
         * Support for timespan units abbreviations
         */
        TIMESPAN_ABBREVIATIONS,

        /**
         * Support metrics counter types
         */
        COUNTER_TYPES,

        /**
         * Support for function {@code BIT_LENGTH}. Done in #115792
         */
        FN_BIT_LENGTH,

        /**
         * Support for function {@code BYTE_LENGTH}.
         */
        FN_BYTE_LENGTH,

        /**
         * Support for function {@code REVERSE}.
         */
        FN_REVERSE,

        /**
         * Support for reversing whole grapheme clusters. This is not supported
         * on JDK versions less than 20 which are not supported in ES 9.0.0+ but this
         * exists to keep the {@code 8.x} branch similar to the {@code main} branch.
         */
        FN_REVERSE_GRAPHEME_CLUSTERS,

        /**
         * Support for function {@code CONTAINS}. Done in <a href="https://github.com/elastic/elasticsearch/pull/133016">#133016.</a>
         */
        FN_CONTAINS,

        /**
         * Support for function {@code CBRT}. Done in #108574.
         */
        FN_CBRT,

        /**
         * Support for function {@code HYPOT}.
         */
        FN_HYPOT,

        /**
         * Support for {@code MV_APPEND} function. #107001
         */
        FN_MV_APPEND,

        /**
         * Support for {@code MV_MEDIAN_ABSOLUTE_DEVIATION} function.
         */
        FN_MV_MEDIAN_ABSOLUTE_DEVIATION,

        /**
         * Support for {@code MV_PERCENTILE} function.
         */
        FN_MV_PERCENTILE,

        /**
         * Support for function {@code IP_PREFIX}.
         */
        FN_IP_PREFIX,

        /**
         * Fix on function {@code SUBSTRING} that makes it not return null on empty strings.
         */
        FN_SUBSTRING_EMPTY_NULL,

        /**
         * Fixes on function {@code ROUND} that avoid it throwing exceptions on runtime for unsigned long cases.
         */
        FN_ROUND_UL_FIXES,

        /**
         * Support for function {@code SCALB}.
         */
        FN_SCALB,

        /**
         * Support for function DAY_NAME
         */
        FN_DAY_NAME,

        /**
         * Support for function MONTH_NAME
         */
        FN_MONTH_NAME,

        /**
         * support for MV_CONTAINS function
         * <a href="https://github.com/elastic/elasticsearch/pull/133099/">Add MV_CONTAINS function #133099</a>
         */
        FN_MV_CONTAINS,

        /**
         * Fixes for multiple functions not serializing their source, and emitting warnings with wrong line number and text.
         */
        FUNCTIONS_SOURCE_SERIALIZATION_WARNINGS,

        /**
         * All functions that take TEXT should never emit TEXT, only KEYWORD. #114334
         */
        FUNCTIONS_NEVER_EMIT_TEXT,

        /**
         * Support for the {@code INLINESTATS} syntax.
         */
        INLINESTATS(EsqlPlugin.INLINE_STATS_FEATURE_FLAG),

        /**
         * Support for the expressions in grouping in {@code INLINESTATS} syntax.
         */
        INLINESTATS_V2(EsqlPlugin.INLINE_STATS_FEATURE_FLAG),

        /**
         * Support for aggregation function {@code TOP}.
         */
        AGG_TOP,

        /**
         * Support for booleans in aggregations {@code MAX} and {@code MIN}.
         */
        AGG_MAX_MIN_BOOLEAN_SUPPORT,

        /**
         * Support for ips in aggregations {@code MAX} and {@code MIN}.
         */
        AGG_MAX_MIN_IP_SUPPORT,

        /**
         * Support for strings in aggregations {@code MAX} and {@code MIN}.
         */
        AGG_MAX_MIN_STRING_SUPPORT,

        /**
         * Support for booleans in {@code TOP} aggregation.
         */
        AGG_TOP_BOOLEAN_SUPPORT,

        /**
         * Support for ips in {@code TOP} aggregation.
         */
        AGG_TOP_IP_SUPPORT,

        /**
         * Support for {@code keyword} and {@code text} fields in {@code TOP} aggregation.
         */
        AGG_TOP_STRING_SUPPORT,

        /**
         * {@code CASE} properly handling multivalue conditions.
         */
        CASE_MV,

        /**
         * Support for loading values over enrich. This is supported by all versions of ESQL but not
         * the unit test CsvTests.
         */
        ENRICH_LOAD,

        /**
         * Optimization for ST_CENTROID changed some results in cartesian data. #108713
         */
        ST_CENTROID_AGG_OPTIMIZED,

        /**
         * Support for requesting the "_ignored" metadata field.
         */
        METADATA_IGNORED_FIELD,

        /**
         * LOOKUP command with
         * - tables using syntax {@code "tables": {"type": [<values>]}}
         * - fixed variable shadowing
         * - fixed Join.references(), requiring breaking change to Join serialization
         */
        LOOKUP_V4(Build.current().isSnapshot()),

        /**
         * Support for requesting the "REPEAT" command.
         */
        REPEAT,

        /**
         * Cast string literals to datetime in addition and subtraction when the other side is a date or time interval.
         */
        STRING_LITERAL_AUTO_CASTING_TO_DATETIME_ADD_SUB,

        /**
         * Support implicit casting for union typed fields that are mixed with date and date_nanos type.
         */
        IMPLICIT_CASTING_DATE_AND_DATE_NANOS,

        /**
         * Support for named or positional parameters in EsqlQueryRequest.
         */
        NAMED_POSITIONAL_PARAMETER,

        /**
         * Support multiple field mappings if appropriate conversion function is used (union types)
         */
        UNION_TYPES,

        /**
         * Support unmapped using the INSIST keyword.
         */
        UNMAPPED_FIELDS(Build.current().isSnapshot()),

        /**
         * Support for function {@code ST_DISTANCE}. Done in #108764.
         */
        ST_DISTANCE,

        /** Support for function {@code ST_EXTENT_AGG}. */
        ST_EXTENT_AGG,

        /** Optimization of ST_EXTENT_AGG with doc-values as IntBlock. */
        ST_EXTENT_AGG_DOCVALUES,

        /**
         * Fix determination of CRS types in spatial functions when folding.
         */
        SPATIAL_FUNCTIONS_FIX_CRSTYPE_FOLDING,

        /**
         * Enable spatial predicate functions to support multi-values. Done in #112063.
         */
        SPATIAL_PREDICATES_SUPPORT_MULTIVALUES,

        /**
         * Enable spatial distance function to support multi-values. Done in #114836.
         */
        SPATIAL_DISTANCE_SUPPORTS_MULTIVALUES,

        /**
         * Support a number of fixes and enhancements to spatial distance pushdown. Done in #112938.
         */
        SPATIAL_DISTANCE_PUSHDOWN_ENHANCEMENTS,

        /**
         * Fix for spatial centroid when no records are found.
         */
        SPATIAL_CENTROID_NO_RECORDS,

        /**
         * Support ST_ENVELOPE function (and related ST_XMIN, etc.).
         */
        ST_ENVELOPE,

        /**
         * Support ST_GEOHASH, ST_GEOTILE and ST_GEOHEX functions
         */
        SPATIAL_GRID,

        /**
         * Support geohash, geotile and geohex data types. Done in #129581
         */
        SPATIAL_GRID_TYPES,

        /**
         * Support geohash, geotile and geohex in ST_INTERSECTS and ST_DISJOINT. Done in #133546
         */
        SPATIAL_GRID_INTERSECTS,

        /**
         * Fix to GROK and DISSECT that allows extracting attributes with the same name as the input
         * https://github.com/elastic/elasticsearch/issues/110184
         */
        GROK_DISSECT_MASKING,

        /**
         * Support for quoting index sources in double quotes.
         */
        DOUBLE_QUOTES_SOURCE_ENCLOSING,

        /**
         * Support for WEIGHTED_AVG function.
         */
        AGG_WEIGHTED_AVG,

        /**
         * Fix for union-types when aggregating over an inline conversion with casting operator. Done in #110476.
         */
        UNION_TYPES_AGG_CAST,

        /**
         * When pushing down {@code STATS count(field::type)} for a union type field, we wrongly used a synthetic attribute name in the
         * query instead of the actual field name. This led to 0 counts instead of the correct result.
         */
        FIX_COUNT_PUSHDOWN_FOR_UNION_TYPES,

        /**
         * Fix to GROK validation in case of multiple fields with same name and different types
         * https://github.com/elastic/elasticsearch/issues/110533
         */
        GROK_VALIDATION,

        /**
         * Fix for union-types when aggregating over an inline conversion with conversion function. Done in #110652.
         */
        UNION_TYPES_INLINE_FIX,

        /**
         * Fix for union-types when sorting a type-casted field. We changed how we remove synthetic union-types fields.
         */
        UNION_TYPES_REMOVE_FIELDS,

        /**
         * Fix for union-types when renaming unrelated columns.
         * https://github.com/elastic/elasticsearch/issues/111452
         */
        UNION_TYPES_FIX_RENAME_RESOLUTION,

        /**
         * Execute `RENAME` operations sequentially from left to right,
         * see <a href="https://github.com/elastic/elasticsearch/issues/122250"> ESQL: Align RENAME behavior with EVAL for sequential processing #122250 </a>
         */
        RENAME_SEQUENTIAL_PROCESSING,

        /**
         * Support for assignment in RENAME, besides the use of `AS` keyword.
         */
        RENAME_ALLOW_ASSIGNMENT,

        /**
         * Support for removing empty attribute in merging output.
         * See <a href="https://github.com/elastic/elasticsearch/issues/126392"> ESQL: EVAL after STATS produces an empty column #126392 </a>
         */
        REMOVE_EMPTY_ATTRIBUTE_IN_MERGING_OUTPUT,

        /**
         * Support for retain aggregate when grouping.
         * See <a href="https://github.com/elastic/elasticsearch/issues/126026"> ES|QL: columns not projected away despite KEEP #126026 </a>
         */
        RETAIN_AGGREGATE_WHEN_GROUPING,

        /**
         * Fix for union-types when some indexes are missing the required field. Done in #111932.
         */
        UNION_TYPES_MISSING_FIELD,

        /**
         * Fix for widening of short numeric types in union-types. Done in #112610
         */
        UNION_TYPES_NUMERIC_WIDENING,

        /**
         * Fix a parsing issue where numbers below Long.MIN_VALUE threw an exception instead of parsing as doubles.
         * see <a href="https://github.com/elastic/elasticsearch/issues/104323"> Parsing large numbers is inconsistent #104323 </a>
         */
        FIX_PARSING_LARGE_NEGATIVE_NUMBERS,

        /**
         * Fix precision of scaled_float field values retrieved from stored source
         * see <a href="https://github.com/elastic/elasticsearch/issues/122547"> Slight inconsistency in ESQL using scaled_float field #122547 </a>
         */
        FIX_PRECISION_OF_SCALED_FLOAT_FIELDS,

        /**
         * Fix the status code returned when trying to run count_distinct on the _source type (which is not supported).
         * see <a href="https://github.com/elastic/elasticsearch/issues/105240">count_distinct(_source) returns a 500 response</a>
         */
        FIX_COUNT_DISTINCT_SOURCE_ERROR,

        /**
         * Use RangeQuery for BinaryComparison on DateTime fields.
         */
        RANGEQUERY_FOR_DATETIME,

        /**
         * Enforce strict type checking on ENRICH range types, and warnings for KEYWORD parsing at runtime. Done in #115091.
         */
        ENRICH_STRICT_RANGE_TYPES,

        /**
         * Fix for non-unique attribute names in ROW and logical plans.
         * https://github.com/elastic/elasticsearch/issues/110541
         */
        UNIQUE_NAMES,

        /**
         * Make attributes of GROK/DISSECT adjustable and fix a shadowing bug when pushing them down past PROJECT.
         * https://github.com/elastic/elasticsearch/issues/108008
         */
        FIXED_PUSHDOWN_PAST_PROJECT,

        /**
         * Adds the {@code MV_PSERIES_WEIGHTED_SUM} function for converting sorted lists of numbers into
         * a bounded score. This is a generalization of the
         * <a href="https://en.wikipedia.org/wiki/Riemann_zeta_function">riemann zeta function</a> but we
         * don't name it that because we don't support complex numbers and don't want to make folks think
         * of mystical number theory things. This is just a weighted sum that is adjacent to magic.
         */
        MV_PSERIES_WEIGHTED_SUM,

        /**
         * Support for match operator as a colon. Previous support for match operator as MATCH has been removed
         */
        MATCH_OPERATOR_COLON,

        /**
         * Removing support for the {@code META} keyword.
         */
        NO_META,

        /**
         * Add CombineBinaryComparisons rule.
         */
        COMBINE_BINARY_COMPARISONS,

        /**
         * Support for nanosecond dates as a data type
         */
        DATE_NANOS_TYPE(),

        /**
         * Support for to_date_nanos function
         */
        TO_DATE_NANOS(),

        /**
         * Support for date nanos type in binary comparisons
         */
        DATE_NANOS_BINARY_COMPARISON(),

        /**
         * Support for mixed comparisons between nanosecond and millisecond dates
         */
        DATE_NANOS_COMPARE_TO_MILLIS(),
        /**
         * Support implicit casting of strings to date nanos
         */
        DATE_NANOS_IMPLICIT_CASTING(),
        /**
         * Support Least and Greatest functions on Date Nanos type
         */
        LEAST_GREATEST_FOR_DATENANOS(),
        /**
         * support date extract function for date nanos
         */
        DATE_NANOS_DATE_EXTRACT(),
        /**
         * Support add and subtract on date nanos
         */
        DATE_NANOS_ADD_SUBTRACT(),
        /**
         * Support for date_trunc function on date nanos type
         */
        DATE_TRUNC_DATE_NANOS(),

        /**
         * Support date nanos values as the field argument to bucket
         */
        DATE_NANOS_BUCKET(),

        /**
         * support aggregations on date nanos
         */
        DATE_NANOS_AGGREGATIONS(),

        /**
         * Support the {@link org.elasticsearch.xpack.esql.expression.predicate.operator.comparison.In} operator for date nanos
         */
        DATE_NANOS_IN_OPERATOR(),
        /**
         * Support running date format function on nanosecond dates
         */
        DATE_NANOS_DATE_FORMAT(),
        /**
         * support date diff function on date nanos type, and mixed nanos/millis
         */
        DATE_NANOS_DATE_DIFF(),
        /**
         * Indicates that https://github.com/elastic/elasticsearch/issues/125439 (incorrect lucene push down for date nanos) is fixed
         */
        FIX_DATE_NANOS_LUCENE_PUSHDOWN_BUG(),
        /**
         * Fixes a bug where dates are incorrectly formatted if a where clause compares nanoseconds to both milliseconds and nanoseconds,
         * e.g. {@code WHERE millis > to_datenanos("2023-10-23T12:15:03.360103847") AND millis < to_datetime("2023-10-23T13:53:55.832")}
         */
        FIX_DATE_NANOS_MIXED_RANGE_PUSHDOWN_BUG(),

        /**
         * Support for date nanos in lookup join. Done in #127962
         */
        DATE_NANOS_LOOKUP_JOIN,

        /**
         * DATE_PARSE supports reading timezones
         */
        DATE_PARSE_TZ(),

        /**
         * Support for datetime in least and greatest functions
         */
        LEAST_GREATEST_FOR_DATES,

        /**
         * Support CIDRMatch in CombineDisjunctions rule.
         */
        COMBINE_DISJUNCTIVE_CIDRMATCHES,

        /**
         * Support sending HTTP headers about the status of an async query.
         */
        ASYNC_QUERY_STATUS_HEADERS,

        /**
         * Consider the upper bound when computing the interval in BUCKET auto mode.
         */
        BUCKET_INCLUSIVE_UPPER_BOUND,

        /**
         * Enhanced DATE_TRUNC with arbitrary month and year intervals. (#120302)
         */
        DATE_TRUNC_WITH_ARBITRARY_INTERVALS,

        /**
         * Changed error messages for fields with conflicting types in different indices.
         */
        SHORT_ERROR_MESSAGES_FOR_UNSUPPORTED_FIELDS,

        /**
         * Support for the whole number spans in BUCKET function.
         */
        BUCKET_WHOLE_NUMBER_AS_SPAN,

        /**
         * Allow mixed numeric types in coalesce
         */
        MIXED_NUMERIC_TYPES_IN_COALESCE,

        /**
         * Support for requesting the "SPACE" function.
         */
        SPACE,

        /**
         * Support explicit casting from string literal to DATE_PERIOD or TIME_DURATION.
         */
        CAST_STRING_LITERAL_TO_TEMPORAL_AMOUNT,

        /**
         * Supported the text categorization function "CATEGORIZE".
         */
        CATEGORIZE_V6,

        /**
         * Support for multiple groupings in "CATEGORIZE".
         */
        CATEGORIZE_MULTIPLE_GROUPINGS,
        /**
         * QSTR function
         */
        QSTR_FUNCTION,

        /**
         * MATCH function
         */
        MATCH_FUNCTION,

        /**
         * KQL function
         */
        KQL_FUNCTION,

        /**
         * Hash function
         */
        HASH_FUNCTION,
        /**
         * Hash function aliases such as MD5
         */
        HASH_FUNCTION_ALIASES_V1,

        /**
         * Don't optimize CASE IS NOT NULL function by not requiring the fields to be not null as well.
         * https://github.com/elastic/elasticsearch/issues/112704
         */
        FIXED_WRONG_IS_NOT_NULL_CHECK_ON_CASE,

        /**
         * Compute year differences in full calendar years.
         */
        DATE_DIFF_YEAR_CALENDARIAL,

        /**
         * Fix sorting not allowed on _source and counters.
         */
        SORTING_ON_SOURCE_AND_COUNTERS_FORBIDDEN,

        /**
         * Fix {@code SORT} when the {@code _source} field is not a sort key but
         * <strong>is</strong> being returned.
         */
        SORT_RETURNING_SOURCE_OK,

        /**
         * _source field mapping directives: https://www.elastic.co/guide/en/elasticsearch/reference/current/mapping-source-field.html
         */
        SOURCE_FIELD_MAPPING,

        /**
         * Allow filter per individual aggregation.
         */
        PER_AGG_FILTERING,

        /**
         * Fix {@link #PER_AGG_FILTERING} grouped by ordinals.
         */
        PER_AGG_FILTERING_ORDS,

        /**
         * Support for {@code STD_DEV} aggregation.
         */
        STD_DEV,

        /**
         * Fix for https://github.com/elastic/elasticsearch/issues/114714
         */
        FIX_STATS_BY_FOLDABLE_EXPRESSION,

        /**
         * Adding stats for functions (stack telemetry)
         */
        FUNCTION_STATS,
        /**
         * Fix for an optimization that caused wrong results
         * https://github.com/elastic/elasticsearch/issues/115281
         */
        FIX_FILTER_PUSHDOWN_PAST_STATS,

        /**
         * Send warnings on STATS alias collision
         * https://github.com/elastic/elasticsearch/issues/114970
         */
        STATS_ALIAS_COLLISION_WARNINGS,

        /**
         * This enables 60_usage.yml "Basic ESQL usage....snapshot" version test. See also the next capability.
         */
        SNAPSHOT_TEST_FOR_TELEMETRY_V2(Build.current().isSnapshot()),

        /**
         * This enables 60_usage.yml "Basic ESQL usage....non-snapshot" version test. See also the previous capability.
         */
        NON_SNAPSHOT_TEST_FOR_TELEMETRY_V2(Build.current().isSnapshot() == false),

        /**
         * Support simplified syntax for named parameters for field and function names.
         */
        NAMED_PARAMETER_FOR_FIELD_AND_FUNCTION_NAMES_SIMPLIFIED_SYNTAX(),

        /**
         * Fix pushdown of LIMIT past MV_EXPAND
         */
        ADD_LIMIT_INSIDE_MV_EXPAND,

        DELAY_DEBUG_FN(Build.current().isSnapshot()),

        /** Capability for remote metadata test */
        METADATA_FIELDS_REMOTE_TEST(false),
        /**
         * WIP on Join planning
         * - Introduce BinaryPlan and co
         * - Refactor INLINESTATS and LOOKUP as a JOIN block
         */
        JOIN_PLANNING_V1(Build.current().isSnapshot()),

        /**
         * Support implicit casting from string literal to DATE_PERIOD or TIME_DURATION.
         */
        IMPLICIT_CASTING_STRING_LITERAL_TO_TEMPORAL_AMOUNT,

        /**
         * LOOKUP JOIN
         */
        JOIN_LOOKUP_V12,

        /**
         * LOOKUP JOIN with TEXT fields on the right (right side of the join) (#119473)
         */
        LOOKUP_JOIN_TEXT(JOIN_LOOKUP_V12.isEnabled()),

        /**
         * LOOKUP JOIN skipping MVs and sending warnings (https://github.com/elastic/elasticsearch/issues/118780)
         */
        JOIN_LOOKUP_SKIP_MV_WARNINGS(JOIN_LOOKUP_V12.isEnabled()),

        /**
         * Fix for async operator sometimes completing the driver without emitting the stored warnings
         */
        ASYNC_OPERATOR_WARNINGS_FIX,

        /**
         * Fix pushing down LIMIT past LOOKUP JOIN in case of multiple matching join keys.
         */
        JOIN_LOOKUP_FIX_LIMIT_PUSHDOWN(JOIN_LOOKUP_V12.isEnabled()),

        /**
         * Fix for https://github.com/elastic/elasticsearch/issues/117054
         */
        FIX_NESTED_FIELDS_NAME_CLASH_IN_INDEXRESOLVER,

        /**
         * Fix for https://github.com/elastic/elasticsearch/issues/114714, again
         */
        FIX_STATS_BY_FOLDABLE_EXPRESSION_2,

        /**
         * Support the "METADATA _score" directive to enable _score column.
         */
        METADATA_SCORE,

        /**
         * Term function
         */
        TERM_FUNCTION(Build.current().isSnapshot()),

        /**
         * Additional types for match function and operator
         */
        MATCH_ADDITIONAL_TYPES,

        /**
         * Fix for regex folding with case-insensitive pattern https://github.com/elastic/elasticsearch/issues/118371
         */
        FIXED_REGEX_FOLD,

        /**
         * Full text functions can be used in disjunctions
         */
        FULL_TEXT_FUNCTIONS_DISJUNCTIONS,

        /**
         * Change field caps response for semantic_text fields to be reported as text
         */
        SEMANTIC_TEXT_FIELD_CAPS,

        /**
         * Support named argument for function in map format.
         */
        OPTIONAL_NAMED_ARGUMENT_MAP_FOR_FUNCTION(Build.current().isSnapshot()),

        /**
         * Disabled support for index aliases in lookup joins
         */
        LOOKUP_JOIN_NO_ALIASES(JOIN_LOOKUP_V12.isEnabled()),

        /**
         * Full text functions can be used in disjunctions as they are implemented in compute engine
         */
        FULL_TEXT_FUNCTIONS_DISJUNCTIONS_COMPUTE_ENGINE,

        /**
         * Support match options in match function
         */
        MATCH_FUNCTION_OPTIONS,

        /**
         * Support options in the query string function.
         */
        QUERY_STRING_FUNCTION_OPTIONS,

        /**
         * Support for aggregate_metric_double type
         */
        AGGREGATE_METRIC_DOUBLE(AGGREGATE_METRIC_DOUBLE_FEATURE_FLAG),

        /**
         * Support for partial subset of metrics in aggregate_metric_double type
         */
        AGGREGATE_METRIC_DOUBLE_PARTIAL_SUBMETRICS(AGGREGATE_METRIC_DOUBLE_FEATURE_FLAG),

        /**
         * Support for rendering aggregate_metric_double type
         */
        AGGREGATE_METRIC_DOUBLE_RENDERING(AGGREGATE_METRIC_DOUBLE_FEATURE_FLAG),

        /**
         * Support for to_aggregate_metric_double function
         */
        AGGREGATE_METRIC_DOUBLE_CONVERT_TO(AGGREGATE_METRIC_DOUBLE_FEATURE_FLAG),

        /**
         * Support for sorting when aggregate_metric_doubles are present
         */
        AGGREGATE_METRIC_DOUBLE_SORTING(AGGREGATE_METRIC_DOUBLE_FEATURE_FLAG),

        /**
         * Support avg with aggregate metric doubles
         */
        AGGREGATE_METRIC_DOUBLE_AVG(AGGREGATE_METRIC_DOUBLE_FEATURE_FLAG),

        /**
         * Support for implicit casting of aggregate metric double when run in aggregations
         */
        AGGREGATE_METRIC_DOUBLE_IMPLICIT_CASTING_IN_AGGS(AGGREGATE_METRIC_DOUBLE_FEATURE_FLAG),

        /**
         * Fixes bug when aggregate metric double is encoded as a single nul value but decoded as
         * AggregateMetricDoubleBlock (expecting 4 values) in TopN.
         */
        AGGREGATE_METRIC_DOUBLE_SORTING_FIXED(AGGREGATE_METRIC_DOUBLE_FEATURE_FLAG),

        /**
         * Stop erroring out when trying to apply MV_EXPAND on aggregate metric double.
         */
        AGGREGATE_METRIC_DOUBLE_MV_EXPAND(AGGREGATE_METRIC_DOUBLE_FEATURE_FLAG),

        /**
         * Support change point detection "CHANGE_POINT".
         */
        CHANGE_POINT,

        /**
         * Fix for https://github.com/elastic/elasticsearch/issues/120817
         * and https://github.com/elastic/elasticsearch/issues/120803
         * Support for queries that have multiple SORTs that cannot become TopN
         */
        REMOVE_REDUNDANT_SORT,

        /**
         * Fixes a series of issues with inlinestats which had an incomplete implementation after lookup and inlinestats
         * were refactored.
         */
        INLINESTATS_V11(EsqlPlugin.INLINE_STATS_FEATURE_FLAG),

        /**
         * Renamed `INLINESTATS` to `INLINE STATS`.
         */
        INLINE_STATS(EsqlPlugin.INLINE_STATS_FEATURE_FLAG),

        /**
         * Support partial_results
         */
        SUPPORT_PARTIAL_RESULTS,

        /**
         * Support for RERANK command
         */
        RERANK,

        /**
         * Support for COMPLETION command
         */
        COMPLETION,

        /**
         * Allow mixed numeric types in conditional functions - case, greatest and least
         */
        MIXED_NUMERIC_TYPES_IN_CASE_GREATEST_LEAST,

        /**
         * Lucene query pushdown to StartsWith and EndsWith functions.
         * This capability was created to avoid receiving wrong warnings from old nodes in mixed clusters
         */
        STARTS_WITH_ENDS_WITH_LUCENE_PUSHDOWN,

        /**
         * Full text functions can be scored when being part of a disjunction
         */
        FULL_TEXT_FUNCTIONS_DISJUNCTIONS_SCORE,

        /**
         * Support for multi-match function.
         */
        MULTI_MATCH_FUNCTION(Build.current().isSnapshot()),

        /**
         * Do {@code TO_LOWER} and {@code TO_UPPER} process all field values?
         */
        TO_LOWER_MV,

        /**
         * Use double parameter markers to represent field or function names.
         */
        DOUBLE_PARAMETER_MARKERS_FOR_IDENTIFIERS,

        /**
         * Non full text functions do not contribute to score
         */
        NON_FULL_TEXT_FUNCTIONS_SCORING,

        /**
         * The {@code _query} API now reports the original types.
         */
        REPORT_ORIGINAL_TYPES,

        /**
         * The metrics command
         */
        @Deprecated
        METRICS_COMMAND(Build.current().isSnapshot()),

        /**
         * Are the {@code documents_found} and {@code values_loaded} fields available
         * in the response and profile?
         */
        DOCUMENTS_FOUND_AND_VALUES_LOADED,

        /**
         * Index component selector syntax (my-data-stream-name::failures)
         */
        INDEX_COMPONENT_SELECTORS,

        /**
         * Make numberOfChannels consistent with layout in DefaultLayout by removing duplicated ChannelSet.
         */
        MAKE_NUMBER_OF_CHANNELS_CONSISTENT_WITH_LAYOUT,

        /**
         * Supercedes {@link Cap#MAKE_NUMBER_OF_CHANNELS_CONSISTENT_WITH_LAYOUT}.
         */
        FIX_REPLACE_MISSING_FIELD_WITH_NULL_DUPLICATE_NAME_ID_IN_LAYOUT,

        /**
         * Support for filter in converted null.
         * See <a href="https://github.com/elastic/elasticsearch/issues/125832"> ESQL: Fix `NULL` handling in `IN` clause #125832 </a>
         */
        FILTER_IN_CONVERTED_NULL,

        /**
         * When creating constant null blocks in {@link ValuesSourceReaderOperator}, we also handed off
         * the ownership of that block - but didn't account for the fact that the caller might close it, leading to double releases
         * in some union type queries. C.f. https://github.com/elastic/elasticsearch/issues/125850
         */
        FIX_DOUBLY_RELEASED_NULL_BLOCKS_IN_VALUESOURCEREADER,

        /**
         * Listing queries and getting information on a specific query.
         */
        QUERY_MONITORING,

        /**
         * Support max_over_time aggregation that gets evaluated per time-series
         */
        MAX_OVER_TIME(Build.current().isSnapshot()),

        /**
         * Support for FORK out of snapshot
         */
        FORK_V9,

        /**
         * Support for union types in FORK
         */
        FORK_UNION_TYPES,

        /**
         * Support for the {@code leading_zeros} named parameter.
         */
        TO_IP_LEADING_ZEROS,

        /**
         * Does the usage information for ESQL contain a histogram of {@code took} values?
         */
        USAGE_CONTAINS_TOOK,

        /**
         * Support avg_over_time aggregation that gets evaluated per time-series
         */
        AVG_OVER_TIME(Build.current().isSnapshot()),

        /**
         * Support loading of ip fields if they are not indexed.
         */
        LOADING_NON_INDEXED_IP_FIELDS,

        /**
         * During resolution (pre-analysis) we have to consider that joins or enriches can override EVALuated values
         * https://github.com/elastic/elasticsearch/issues/126419
         */
        FIX_JOIN_MASKING_EVAL,

        /**
         * Support for keeping `DROP` attributes when resolving field names.
         * see <a href="https://github.com/elastic/elasticsearch/issues/126418"> ES|QL: no matches for pattern #126418 </a>
         */
        DROP_AGAIN_WITH_WILDCARD_AFTER_EVAL,

        /**
         * Correctly ask for all fields from lookup indices even when there is e.g. a {@code DROP *field} after.
         * See <a href="https://github.com/elastic/elasticsearch/issues/129561">
         *     ES|QL: missing columns for wildcard drop after lookup join  #129561</a>
         */
        DROP_WITH_WILDCARD_AFTER_LOOKUP_JOIN,

        /**
         * Support last_over_time aggregation that gets evaluated per time-series
         */
        LAST_OVER_TIME(Build.current().isSnapshot()),

        /**
         * score function
         */
        SCORE_FUNCTION(Build.current().isSnapshot()),

        /**
         * Support for the SAMPLE command
         */
        SAMPLE_V3,

        /**
         * The {@code _query} API now gives a cast recommendation if multiple types are found in certain instances.
         */
        SUGGESTED_CAST,

        /**
         * Guards a bug fix matching {@code TO_LOWER(f) == ""}.
         */
        TO_LOWER_EMPTY_STRING,

        /**
         * Support min_over_time aggregation that gets evaluated per time-series
         */
        MIN_OVER_TIME(Build.current().isSnapshot()),

        /**
         * Support first_over_time aggregation that gets evaluated per time-series
         */
        FIRST_OVER_TIME(Build.current().isSnapshot()),

        /**
         * Support sum_over_time aggregation that gets evaluated per time-series
         */
        SUM_OVER_TIME(Build.current().isSnapshot()),

        /**
         * Support count_over_time aggregation that gets evaluated per time-series
         */
        COUNT_OVER_TIME(Build.current().isSnapshot()),

        /**
         * Support for count_distinct_over_time aggregation that gets evaluated per time-series
         */
        COUNT_DISTINCT_OVER_TIME(Build.current().isSnapshot()),

        /**
         * Support for INCREASE timeseries aggregation.
         */
        INCREASE,

        /**
         * Extra field types in the k8s.csv dataset
         */
        K8S_DATASET_ADDITIONAL_FIELDS(Build.current().isSnapshot()),

        /**
         * Geospatial field types in the k8s.csv and k8s-downsampled.csv datasets
         */
        K8S_DATASETS_GEOSPATIAL_FIELDS(Build.current().isSnapshot()),

        /**
         * Resolve groupings before resolving references to groupings in the aggregations.
         */
        RESOLVE_GROUPINGS_BEFORE_RESOLVING_REFERENCES_TO_GROUPINGS_IN_AGGREGATIONS,

        /**
         * Support for the SAMPLE aggregation function
         */
        AGG_SAMPLE,

        /**
         * Full text functions in STATS
         */
        FULL_TEXT_FUNCTIONS_IN_STATS_WHERE,

        /**
         * During resolution (pre-analysis) we have to consider that joins can override regex extracted values
         * see <a href="https://github.com/elastic/elasticsearch/issues/127467"> ES|QL: pruning of JOINs leads to missing fields #127467 </a>
         */
        FIX_JOIN_MASKING_REGEX_EXTRACT,

        /**
         * Avid GROK and DISSECT attributes being removed when resolving fields.
         * see <a href="https://github.com/elastic/elasticsearch/issues/127468"> ES|QL: Grok only supports KEYWORD or TEXT values, found expression [type] type [INTEGER] #127468 </a>
         */
        KEEP_REGEX_EXTRACT_ATTRIBUTES,

        /**
         * The {@code ROUND_TO} function.
         */
        ROUND_TO,

        /**
         * Support for the {@code COPY_SIGN} function.
         */
        COPY_SIGN,

        /**
         * Allow lookup join on mixed numeric fields, among byte, short, int, long, half_float, scaled_float, float and double.
         */
        LOOKUP_JOIN_ON_MIXED_NUMERIC_FIELDS,

        /**
         * {@link org.elasticsearch.compute.lucene.LuceneQueryEvaluator} rewrites the query before executing it in Lucene. This
         * provides support for KQL in a STATS ... BY command that uses a KQL query for filter, for example.
         */
        LUCENE_QUERY_EVALUATOR_QUERY_REWRITE,

        /**
         * Support parameters for LIMIT command.
         */
        PARAMETER_FOR_LIMIT,

        /**
         * Changed and normalized the LIMIT error message.
         */
        NORMALIZED_LIMIT_ERROR_MESSAGE,

        /**
         * Dense vector field type support
         */
        DENSE_VECTOR_FIELD_TYPE(EsqlCorePlugin.DENSE_VECTOR_FEATURE_FLAG),

        /**
         * Enable support for index aliases in lookup joins
         */
        ENABLE_LOOKUP_JOIN_ON_ALIASES,

        /**
         * Lookup error messages were updated to make them a bit easier to understand.
         */
        UPDATE_LOOKUP_JOIN_ERROR_MESSAGES,

        /**
         * Allows RLIKE to correctly handle the "empty language" flag, `#`.
         */
        RLIKE_WITH_EMPTY_LANGUAGE_PATTERN,

        /**
         * Enable support for cross-cluster lookup joins.
         */
        ENABLE_LOOKUP_JOIN_ON_REMOTE,

        /**
         * Fix the planning of {@code | ENRICH _remote:policy} when there's a preceding {@code | LOOKUP JOIN},
         * see <a href="https://github.com/elastic/elasticsearch/issues/129372">java.lang.ClassCastException when combining LOOKUP JOIN and remote ENRICH</a>
         */
        REMOTE_ENRICH_AFTER_LOOKUP_JOIN,

        /**
         * MATCH PHRASE function
         */
        MATCH_PHRASE_FUNCTION,

        /**
         * Support knn function
         */
        KNN_FUNCTION_V5(Build.current().isSnapshot()),

        /**
         * Support for the LIKE operator with a list of wildcards.
         */
        LIKE_WITH_LIST_OF_PATTERNS,

        LIKE_LIST_ON_INDEX_FIELDS,

        /**
         * Support parameters for SAMPLE command.
         */
        PARAMETER_FOR_SAMPLE,

        /**
         * From now, Literal only accepts strings as BytesRefs.
         * No java.lang.String anymore.
         *
         * https://github.com/elastic/elasticsearch/issues/129322
         */
        NO_PLAIN_STRINGS_IN_LITERALS,

        /**
         * Support for the mv_expand target attribute should be retained in its original position.
         * see <a href="https://github.com/elastic/elasticsearch/issues/129000"> ES|QL: inconsistent column order #129000 </a>
         */
        FIX_MV_EXPAND_INCONSISTENT_COLUMN_ORDER,

        /**
         * Support for the SET command.
         */
        SET_COMMAND(Build.current().isSnapshot()),

        /**
         * (Re)Added EXPLAIN command
         */
        EXPLAIN(Build.current().isSnapshot()),
        /**
         * Support for the RLIKE operator with a list of regexes.
         */
        RLIKE_WITH_LIST_OF_PATTERNS,

        /**
         * FUSE command
         */
        FUSE_V3(Build.current().isSnapshot()),

        /**
         * Support improved behavior for LIKE operator when used with index fields.
         */
        LIKE_ON_INDEX_FIELDS,

        /**
         * Forbid usage of brackets in unquoted index and enrich policy names
         * https://github.com/elastic/elasticsearch/issues/130378
         */
        NO_BRACKETS_IN_UNQUOTED_INDEX_NAMES,

        /**
         * Cosine vector similarity function
         */
        COSINE_VECTOR_SIMILARITY_FUNCTION(Build.current().isSnapshot()),

        /**
         * Fixed some profile serialization issues
         */
        FIXED_PROFILE_SERIALIZATION,

        /**
         * Support for lookup join on multiple fields.
         */
        LOOKUP_JOIN_ON_MULTIPLE_FIELDS,
        /**
         * Dot product vector similarity function
         */
        DOT_PRODUCT_VECTOR_SIMILARITY_FUNCTION(Build.current().isSnapshot()),

        /**
         * l1 norm vector similarity function
         */
        L1_NORM_VECTOR_SIMILARITY_FUNCTION(Build.current().isSnapshot()),

        /**
         * l2 norm vector similarity function
         */
        L2_NORM_VECTOR_SIMILARITY_FUNCTION(Build.current().isSnapshot()),

        /**
         * Support for the options field of CATEGORIZE.
         */
        CATEGORIZE_OPTIONS,

        /**
         * Decay function for custom scoring
         */
        DECAY_FUNCTION(Build.current().isSnapshot()),

        /**
         * FIRST and LAST aggregate functions.
         */
        AGG_FIRST_LAST(Build.current().isSnapshot()),
        AGG_FIRST_LAST_STRING(Build.current().isSnapshot()),

        /**
         * Support correct counting of skipped shards.
         */
        CORRECT_SKIPPED_SHARDS_COUNT,

        /*
         * Support for calculating the scalar vector magnitude.
         */
        MAGNITUDE_SCALAR_VECTOR_FUNCTION(Build.current().isSnapshot()),

        /**
         * Byte elements dense vector field type support.
         */
        DENSE_VECTOR_FIELD_TYPE_BYTE_ELEMENTS(EsqlCorePlugin.DENSE_VECTOR_FEATURE_FLAG),

        /**
         * Bit elements dense vector field type support.
         */
        DENSE_VECTOR_FIELD_TYPE_BIT_ELEMENTS(EsqlCorePlugin.DENSE_VECTOR_FEATURE_FLAG),

        /**
         * Support null elements on vector similarity functions
         */
        VECTOR_SIMILARITY_FUNCTIONS_SUPPORT_NULL,

        /**
         * Support for vector Hamming distance.
         */
        HAMMING_VECTOR_SIMILARITY_FUNCTION(Build.current().isSnapshot()),

        /**
         * Support for tbucket function
         */
        TBUCKET,

        /**
         * Allow qualifiers in attribute names.
         */
        NAME_QUALIFIERS(Build.current().isSnapshot()),

        /**
         * URL encoding function.
         */
        URL_ENCODE(Build.current().isSnapshot()),

        /**
         * URL component encoding function.
         */
        URL_ENCODE_COMPONENT(Build.current().isSnapshot()),

        /**
         * URL decoding function.
         */
        URL_DECODE(Build.current().isSnapshot()),

        /**
         * Allow lookup join on boolean expressions
         */
        LOOKUP_JOIN_ON_BOOLEAN_EXPRESSION(Build.current().isSnapshot()),

        /**
         * FORK with remote indices
         */
        ENABLE_FORK_FOR_REMOTE_INDICES(Build.current().isSnapshot()),

        /**
<<<<<<< HEAD
         * Support for exponential_histogram type
         */
        EXPONENTIAL_HISTOGRAM(EXPONENTIAL_HISTOGRAM_FEATURE_FLAG);
=======
         * Implicitly applies last_over_time in time-series aggregations when no specific over_time function is provided.
         */
        IMPLICIT_LAST_OVER_TIME(Build.current().isSnapshot()),

        /**
         * Support for the Present function
         */
        FN_PRESENT,

        /**
         * Bugfix for STATS {{expression}} WHERE {{condition}} when the
         * expression is replaced by something else on planning
         * e.g. STATS SUM(1) WHERE x==3 is replaced by
         *      STATS MV_SUM(const)*COUNT(*) WHERE x == 3.
         */
        STATS_WITH_FILTERED_SURROGATE_FIXED,

        /**
         * TO_DENSE_VECTOR function.
         */
        TO_DENSE_VECTOR_FUNCTION(Build.current().isSnapshot()),

        /**
         * Support present_over_time aggregation that gets evaluated per time-series
         */
        PRESENT_OVER_TIME(Build.current().isSnapshot()),

        /**
         * Multivalued query parameters
         */
        QUERY_PARAMS_MULTI_VALUES(),

        FIX_PERCENTILE_PRECISION(),

        /**
         * Support for the Absent function
         */
        FN_ABSENT,

        /**
         * Support absent_over_time aggregation that gets evaluated per time-series
         */
        ABSENT_OVER_TIME(Build.current().isSnapshot()),

        /** INLINE STATS supports remote indices */
        INLINE_STATS_SUPPORTS_REMOTE(INLINESTATS_V11.enabled),

        /**
         * Support TS command in non-snapshot builds
         */
        TS_COMMAND_V0(),

        ;
>>>>>>> 0722a33a

        private final boolean enabled;

        Cap() {
            this.enabled = true;
        };

        Cap(boolean enabled) {
            this.enabled = enabled;
        };

        Cap(FeatureFlag featureFlag) {
            this.enabled = featureFlag.isEnabled();
        }

        public boolean isEnabled() {
            return enabled;
        }

        public String capabilityName() {
            return name().toLowerCase(Locale.ROOT);
        }
    }

    public static final Set<String> CAPABILITIES = capabilities(false);

    /**
     * Get a {@link Set} of all capabilities. If the {@code all} parameter is {@code false}
     * then only <strong>enabled</strong> capabilities are returned - otherwise <strong>all</strong>
     * known capabilities are returned.
     */
    public static Set<String> capabilities(boolean all) {
        List<String> caps = new ArrayList<>();
        for (Cap cap : Cap.values()) {
            if (all || cap.isEnabled()) {
                caps.add(cap.capabilityName());
            }
        }

        /*
         * Add all of our cluster features without the leading "esql."
         */
        for (NodeFeature feature : new EsqlFeatures().getFeatures()) {
            caps.add(cap(feature));
        }
        return Set.copyOf(caps);
    }

    /**
     * Convert a {@link NodeFeature} from {@link EsqlFeatures} into a
     * capability.
     */
    public static String cap(NodeFeature feature) {
        assert feature.id().startsWith("esql.");
        return feature.id().substring("esql.".length());
    }
}<|MERGE_RESOLUTION|>--- conflicted
+++ resolved
@@ -1482,11 +1482,6 @@
         ENABLE_FORK_FOR_REMOTE_INDICES(Build.current().isSnapshot()),
 
         /**
-<<<<<<< HEAD
-         * Support for exponential_histogram type
-         */
-        EXPONENTIAL_HISTOGRAM(EXPONENTIAL_HISTOGRAM_FEATURE_FLAG);
-=======
          * Implicitly applies last_over_time in time-series aggregations when no specific over_time function is provided.
          */
         IMPLICIT_LAST_OVER_TIME(Build.current().isSnapshot()),
@@ -1539,8 +1534,12 @@
          */
         TS_COMMAND_V0(),
 
+        /**
+         * Support for exponential_histogram type
+         */
+        EXPONENTIAL_HISTOGRAM(EXPONENTIAL_HISTOGRAM_FEATURE_FLAG),
+
         ;
->>>>>>> 0722a33a
 
         private final boolean enabled;
 

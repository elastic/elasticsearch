--- conflicted
+++ resolved
@@ -1042,11 +1042,11 @@
         LAST_OVER_TIME(Build.current().isSnapshot()),
 
         /**
-<<<<<<< HEAD
          * chicken_score ES|QL function
          */
-        CHICKEN_SCORE(Build.current().isSnapshot());
-=======
+        CHICKEN_SCORE(Build.current().isSnapshot()),
+
+        /**
          * Support for the SAMPLE command
          */
         SAMPLE(Build.current().isSnapshot()),
@@ -1055,7 +1055,6 @@
          * The {@code _query} API now gives a cast recommendation if multiple types are found in certain instances.
          */
         SUGGESTED_CAST;
->>>>>>> 061a751a
 
         private final boolean enabled;
 

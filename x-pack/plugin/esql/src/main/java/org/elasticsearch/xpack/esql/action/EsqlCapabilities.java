/*
 * Copyright Elasticsearch B.V. and/or licensed to Elasticsearch B.V. under one
 * or more contributor license agreements. Licensed under the Elastic License
 * 2.0; you may not use this file except in compliance with the Elastic License
 * 2.0.
 */

package org.elasticsearch.xpack.esql.action;

import org.elasticsearch.Build;
import org.elasticsearch.cluster.metadata.DataStream;
import org.elasticsearch.common.util.FeatureFlag;
import org.elasticsearch.features.NodeFeature;
import org.elasticsearch.rest.action.admin.cluster.RestNodesCapabilitiesAction;
import org.elasticsearch.xpack.esql.core.plugin.EsqlCorePlugin;
import org.elasticsearch.xpack.esql.plugin.EsqlFeatures;
import org.elasticsearch.xpack.esql.plugin.EsqlPlugin;

import java.util.ArrayList;
import java.util.List;
import java.util.Locale;
import java.util.Set;

import static org.elasticsearch.xpack.esql.core.plugin.EsqlCorePlugin.AGGREGATE_METRIC_DOUBLE_FEATURE_FLAG;

/**
 * A {@link Set} of "capabilities" supported by the {@link RestEsqlQueryAction}
 * and {@link RestEsqlAsyncQueryAction} APIs. These are exposed over the
 * {@link RestNodesCapabilitiesAction} and we use them to enable tests.
 */
public class EsqlCapabilities {
    public enum Cap {
        /**
         * Introduction of {@code MV_SORT}, {@code MV_SLICE}, and {@code MV_ZIP}.
         * Added in #106095.
         */
        MV_SORT,

        /**
         * When we disabled some broken optimizations around {@code nullable}.
         * Fixed in #105691.
         */
        DISABLE_NULLABLE_OPTS,

        /**
         * Introduction of {@code ST_X} and {@code ST_Y}. Added in #105768.
         */
        ST_X_Y,

        /**
         * Changed precision of {@code geo_point} and {@code cartesian_point} fields, by loading from source into WKB. Done in #103691.
         */
        SPATIAL_POINTS_FROM_SOURCE,

        /**
         * Support for loading {@code geo_shape} and {@code cartesian_shape} fields. Done in #104269.
         */
        SPATIAL_SHAPES,

        /**
         * Support for spatial aggregation {@code ST_CENTROID}. Done in #104269.
         */
        ST_CENTROID_AGG,

        /**
         * Support for spatial aggregation {@code ST_INTERSECTS}. Done in #104907.
         */
        ST_INTERSECTS,

        /**
         * Support for spatial aggregation {@code ST_CONTAINS} and {@code ST_WITHIN}. Done in #106503.
         */
        ST_CONTAINS_WITHIN,

        /**
         * Support for spatial aggregation {@code ST_DISJOINT}. Done in #107007.
         */
        ST_DISJOINT,

        /**
         * The introduction of the {@code VALUES} agg.
         */
        AGG_VALUES,

        /**
         * Expand the {@code VALUES} agg to cover spatial types.
         */
        AGG_VALUES_SPATIAL,

        /**
         * Does ESQL support async queries.
         */
        ASYNC_QUERY,

        /**
         * Does ESQL support FROM OPTIONS?
         */
        @Deprecated
        FROM_OPTIONS,

        /**
         * Cast string literals to a desired data type.
         */
        STRING_LITERAL_AUTO_CASTING,

        /**
         * Base64 encoding and decoding functions.
         */
        BASE64_DECODE_ENCODE,

        /**
         * Support for the :: casting operator
         */
        CASTING_OPERATOR,

        /**
         * Support for the ::date casting operator
         */
        CASTING_OPERATOR_FOR_DATE,

        /**
         * Blocks can be labelled with {@link org.elasticsearch.compute.data.Block.MvOrdering#SORTED_ASCENDING} for optimizations.
         */
        MV_ORDERING_SORTED_ASCENDING,

        /**
         * Support for metrics counter fields
         */
        METRICS_COUNTER_FIELDS,

        /**
         * Cast string literals to a desired data type for IN predicate and more types for BinaryComparison.
         */
        STRING_LITERAL_AUTO_CASTING_EXTENDED,
        /**
         * Support for metadata fields.
         */
        METADATA_FIELDS,

        /**
         * Support specifically for *just* the _index METADATA field. Used by CsvTests, since that is the only metadata field currently
         * supported.
         */
        INDEX_METADATA_FIELD,

        /**
         * Support for timespan units abbreviations
         */
        TIMESPAN_ABBREVIATIONS,

        /**
         * Support metrics counter types
         */
        COUNTER_TYPES,

        /**
         * Support for function {@code BIT_LENGTH}. Done in #115792
         */
        FN_BIT_LENGTH,

        /**
         * Support for function {@code BYTE_LENGTH}.
         */
        FN_BYTE_LENGTH,

        /**
         * Support for function {@code REVERSE}.
         */
        FN_REVERSE,

        /**
         * Support for reversing whole grapheme clusters. This is not supported
         * on JDK versions less than 20 which are not supported in ES 9.0.0+ but this
         * exists to keep the {@code 8.x} branch similar to the {@code main} branch.
         */
        FN_REVERSE_GRAPHEME_CLUSTERS,

        /**
         * Support for function {@code CBRT}. Done in #108574.
         */
        FN_CBRT,

        /**
         * Support for function {@code HYPOT}.
         */
        FN_HYPOT,

        /**
         * Support for {@code MV_APPEND} function. #107001
         */
        FN_MV_APPEND,

        /**
         * Support for {@code MV_MEDIAN_ABSOLUTE_DEVIATION} function.
         */
        FN_MV_MEDIAN_ABSOLUTE_DEVIATION,

        /**
         * Support for {@code MV_PERCENTILE} function.
         */
        FN_MV_PERCENTILE,

        /**
         * Support for function {@code IP_PREFIX}.
         */
        FN_IP_PREFIX,

        /**
         * Fix on function {@code SUBSTRING} that makes it not return null on empty strings.
         */
        FN_SUBSTRING_EMPTY_NULL,

        /**
         * Fixes on function {@code ROUND} that avoid it throwing exceptions on runtime for unsigned long cases.
         */
        FN_ROUND_UL_FIXES,

        /**
         * Fixes for multiple functions not serializing their source, and emitting warnings with wrong line number and text.
         */
        FUNCTIONS_SOURCE_SERIALIZATION_WARNINGS,

        /**
         * All functions that take TEXT should never emit TEXT, only KEYWORD. #114334
         */
        FUNCTIONS_NEVER_EMIT_TEXT,

        /**
         * Support for the {@code INLINESTATS} syntax.
         */
        INLINESTATS(EsqlPlugin.INLINESTATS_FEATURE_FLAG),

        /**
         * Support for the expressions in grouping in {@code INLINESTATS} syntax.
         */
        INLINESTATS_V2(EsqlPlugin.INLINESTATS_FEATURE_FLAG),

        /**
         * Support for aggregation function {@code TOP}.
         */
        AGG_TOP,

        /**
         * Support for booleans in aggregations {@code MAX} and {@code MIN}.
         */
        AGG_MAX_MIN_BOOLEAN_SUPPORT,

        /**
         * Support for ips in aggregations {@code MAX} and {@code MIN}.
         */
        AGG_MAX_MIN_IP_SUPPORT,

        /**
         * Support for strings in aggregations {@code MAX} and {@code MIN}.
         */
        AGG_MAX_MIN_STRING_SUPPORT,

        /**
         * Support for booleans in {@code TOP} aggregation.
         */
        AGG_TOP_BOOLEAN_SUPPORT,

        /**
         * Support for ips in {@code TOP} aggregation.
         */
        AGG_TOP_IP_SUPPORT,

        /**
         * Support for {@code keyword} and {@code text} fields in {@code TOP} aggregation.
         */
        AGG_TOP_STRING_SUPPORT,

        /**
         * {@code CASE} properly handling multivalue conditions.
         */
        CASE_MV,

        /**
         * Support for loading values over enrich. This is supported by all versions of ESQL but not
         * the unit test CsvTests.
         */
        ENRICH_LOAD,

        /**
         * Optimization for ST_CENTROID changed some results in cartesian data. #108713
         */
        ST_CENTROID_AGG_OPTIMIZED,

        /**
         * Support for requesting the "_ignored" metadata field.
         */
        METADATA_IGNORED_FIELD,

        /**
         * LOOKUP command with
         * - tables using syntax {@code "tables": {"type": [<values>]}}
         * - fixed variable shadowing
         * - fixed Join.references(), requiring breaking change to Join serialization
         */
        LOOKUP_V4(Build.current().isSnapshot()),

        /**
         * Support for requesting the "REPEAT" command.
         */
        REPEAT,

        /**
         * Cast string literals to datetime in addition and subtraction when the other side is a date or time interval.
         */
        STRING_LITERAL_AUTO_CASTING_TO_DATETIME_ADD_SUB,

        /**
         * Support for named or positional parameters in EsqlQueryRequest.
         */
        NAMED_POSITIONAL_PARAMETER,

        /**
         * Support multiple field mappings if appropriate conversion function is used (union types)
         */
        UNION_TYPES,

        /**
         * Support unmapped using the INSIST keyword.
         */
        UNMAPPED_FIELDS(Build.current().isSnapshot()),

        /**
         * Support for function {@code ST_DISTANCE}. Done in #108764.
         */
        ST_DISTANCE,

        /** Support for function {@code ST_EXTENT_AGG}. */
        ST_EXTENT_AGG,

        /** Optimization of ST_EXTENT_AGG with doc-values as IntBlock. */
        ST_EXTENT_AGG_DOCVALUES,

        /**
         * Fix determination of CRS types in spatial functions when folding.
         */
        SPATIAL_FUNCTIONS_FIX_CRSTYPE_FOLDING,

        /**
         * Enable spatial predicate functions to support multi-values. Done in #112063.
         */
        SPATIAL_PREDICATES_SUPPORT_MULTIVALUES,

        /**
         * Enable spatial distance function to support multi-values. Done in #114836.
         */
        SPATIAL_DISTANCE_SUPPORTS_MULTIVALUES,

        /**
         * Support a number of fixes and enhancements to spatial distance pushdown. Done in #112938.
         */
        SPATIAL_DISTANCE_PUSHDOWN_ENHANCEMENTS,

        /**
         * Fix for spatial centroid when no records are found.
         */
        SPATIAL_CENTROID_NO_RECORDS,

        /**
         * Support ST_ENVELOPE function (and related ST_XMIN, etc.).
         */
        ST_ENVELOPE,

        /**
         * Fix to GROK and DISSECT that allows extracting attributes with the same name as the input
         * https://github.com/elastic/elasticsearch/issues/110184
         */
        GROK_DISSECT_MASKING,

        /**
         * Support for quoting index sources in double quotes.
         */
        DOUBLE_QUOTES_SOURCE_ENCLOSING,

        /**
         * Support for WEIGHTED_AVG function.
         */
        AGG_WEIGHTED_AVG,

        /**
         * Fix for union-types when aggregating over an inline conversion with casting operator. Done in #110476.
         */
        UNION_TYPES_AGG_CAST,

        /**
         * Fix to GROK validation in case of multiple fields with same name and different types
         * https://github.com/elastic/elasticsearch/issues/110533
         */
        GROK_VALIDATION,

        /**
         * Fix for union-types when aggregating over an inline conversion with conversion function. Done in #110652.
         */
        UNION_TYPES_INLINE_FIX,

        /**
         * Fix for union-types when sorting a type-casted field. We changed how we remove synthetic union-types fields.
         */
        UNION_TYPES_REMOVE_FIELDS,

        /**
         * Fix for union-types when renaming unrelated columns.
         * https://github.com/elastic/elasticsearch/issues/111452
         */
        UNION_TYPES_FIX_RENAME_RESOLUTION,

        /**
         * Execute `RENAME` operations sequentially from left to right,
         * see <a href="https://github.com/elastic/elasticsearch/issues/122250"> ESQL: Align RENAME behavior with EVAL for sequential processing #122250 </a>
         */
        RENAME_SEQUENTIAL_PROCESSING,

        /**
         * Fix for union-types when some indexes are missing the required field. Done in #111932.
         */
        UNION_TYPES_MISSING_FIELD,

        /**
         * Fix for widening of short numeric types in union-types. Done in #112610
         */
        UNION_TYPES_NUMERIC_WIDENING,

        /**
         * Fix a parsing issue where numbers below Long.MIN_VALUE threw an exception instead of parsing as doubles.
         * see <a href="https://github.com/elastic/elasticsearch/issues/104323"> Parsing large numbers is inconsistent #104323 </a>
         */
        FIX_PARSING_LARGE_NEGATIVE_NUMBERS,

        /**
         * Fix precision of scaled_float field values retrieved from stored source
         * see <a href="https://github.com/elastic/elasticsearch/issues/122547"> Slight inconsistency in ESQL using scaled_float field #122547 </a>
         */
        FIX_PRECISION_OF_SCALED_FLOAT_FIELDS,

        /**
         * Fix the status code returned when trying to run count_distinct on the _source type (which is not supported).
         * see <a href="https://github.com/elastic/elasticsearch/issues/105240">count_distinct(_source) returns a 500 response</a>
         */
        FIX_COUNT_DISTINCT_SOURCE_ERROR,

        /**
         * Use RangeQuery for BinaryComparison on DateTime fields.
         */
        RANGEQUERY_FOR_DATETIME,

        /**
         * Enforce strict type checking on ENRICH range types, and warnings for KEYWORD parsing at runtime. Done in #115091.
         */
        ENRICH_STRICT_RANGE_TYPES,

        /**
         * Fix for non-unique attribute names in ROW and logical plans.
         * https://github.com/elastic/elasticsearch/issues/110541
         */
        UNIQUE_NAMES,

        /**
         * Make attributes of GROK/DISSECT adjustable and fix a shadowing bug when pushing them down past PROJECT.
         * https://github.com/elastic/elasticsearch/issues/108008
         */
        FIXED_PUSHDOWN_PAST_PROJECT,

        /**
         * Adds the {@code MV_PSERIES_WEIGHTED_SUM} function for converting sorted lists of numbers into
         * a bounded score. This is a generalization of the
         * <a href="https://en.wikipedia.org/wiki/Riemann_zeta_function">riemann zeta function</a> but we
         * don't name it that because we don't support complex numbers and don't want to make folks think
         * of mystical number theory things. This is just a weighted sum that is adjacent to magic.
         */
        MV_PSERIES_WEIGHTED_SUM,

        /**
         * Support for match operator as a colon. Previous support for match operator as MATCH has been removed
         */
        MATCH_OPERATOR_COLON,

        /**
         * Removing support for the {@code META} keyword.
         */
        NO_META,

        /**
         * Add CombineBinaryComparisons rule.
         */
        COMBINE_BINARY_COMPARISONS,

        /**
         * Support for nanosecond dates as a data type
         */
        DATE_NANOS_TYPE(),

        /**
         * Support for to_date_nanos function
         */
        TO_DATE_NANOS(),

        /**
         * Support for date nanos type in binary comparisons
         */
        DATE_NANOS_BINARY_COMPARISON(),

        /**
         * Support for mixed comparisons between nanosecond and millisecond dates
         */
        DATE_NANOS_COMPARE_TO_MILLIS(),
        /**
         * Support implicit casting of strings to date nanos
         */
        DATE_NANOS_IMPLICIT_CASTING(),
        /**
         * Support Least and Greatest functions on Date Nanos type
         */
        LEAST_GREATEST_FOR_DATENANOS(),
        /**
         * support date extract function for date nanos
         */
        DATE_NANOS_DATE_EXTRACT(),
        /**
         * Support add and subtract on date nanos
         */
        DATE_NANOS_ADD_SUBTRACT(),
        /**
         * Support for date_trunc function on date nanos type
         */
        DATE_TRUNC_DATE_NANOS(),

        /**
         * Support date nanos values as the field argument to bucket
         */
        DATE_NANOS_BUCKET(),

        /**
         * support aggregations on date nanos
         */
        DATE_NANOS_AGGREGATIONS(),

        /**
         * Support the {@link org.elasticsearch.xpack.esql.expression.predicate.operator.comparison.In} operator for date nanos
         */
        DATE_NANOS_IN_OPERATOR(),
        /**
         * Support running date format function on nanosecond dates
         */
        DATE_NANOS_DATE_FORMAT(),
        /**
         * support date diff function on date nanos type, and mixed nanos/millis
         */
        DATE_NANOS_DATE_DIFF(),
        /**
         * DATE_PARSE supports reading timezones
         */
        DATE_PARSE_TZ(),

        /**
         * Support for datetime in least and greatest functions
         */
        LEAST_GREATEST_FOR_DATES,

        /**
         * Support CIDRMatch in CombineDisjunctions rule.
         */
        COMBINE_DISJUNCTIVE_CIDRMATCHES,

        /**
         * Support sending HTTP headers about the status of an async query.
         */
        ASYNC_QUERY_STATUS_HEADERS,

        /**
         * Consider the upper bound when computing the interval in BUCKET auto mode.
         */
        BUCKET_INCLUSIVE_UPPER_BOUND,

        /**
         * Changed error messages for fields with conflicting types in different indices.
         */
        SHORT_ERROR_MESSAGES_FOR_UNSUPPORTED_FIELDS,

        /**
         * Support for the whole number spans in BUCKET function.
         */
        BUCKET_WHOLE_NUMBER_AS_SPAN,

        /**
         * Allow mixed numeric types in coalesce
         */
        MIXED_NUMERIC_TYPES_IN_COALESCE,

        /**
         * Support for requesting the "SPACE" function.
         */
        SPACE,

        /**
         * Support explicit casting from string literal to DATE_PERIOD or TIME_DURATION.
         */
        CAST_STRING_LITERAL_TO_TEMPORAL_AMOUNT,

        /**
         * Supported the text categorization function "CATEGORIZE".
         */
        CATEGORIZE_V5,

        /**
         * Support for multiple groupings in "CATEGORIZE".
         */
        CATEGORIZE_MULTIPLE_GROUPINGS,
        /**
         * QSTR function
         */
        QSTR_FUNCTION,

        /**
         * MATCH function
         */
        MATCH_FUNCTION,

        /**
         * KQL function
         */
        KQL_FUNCTION,

        /**
         * Hash function
         */
        HASH_FUNCTION,
        /**
         * Hash function aliases such as MD5
         */
        HASH_FUNCTION_ALIASES_V1,

        /**
         * Don't optimize CASE IS NOT NULL function by not requiring the fields to be not null as well.
         * https://github.com/elastic/elasticsearch/issues/112704
         */
        FIXED_WRONG_IS_NOT_NULL_CHECK_ON_CASE,

        /**
         * Compute year differences in full calendar years.
         */
        DATE_DIFF_YEAR_CALENDARIAL,

        /**
         * Fix sorting not allowed on _source and counters.
         */
        SORTING_ON_SOURCE_AND_COUNTERS_FORBIDDEN,

        /**
         * Fix {@code SORT} when the {@code _source} field is not a sort key but
         * <strong>is</strong> being returned.
         */
        SORT_RETURNING_SOURCE_OK,

        /**
         * _source field mapping directives: https://www.elastic.co/guide/en/elasticsearch/reference/current/mapping-source-field.html
         */
        SOURCE_FIELD_MAPPING,

        /**
         * Allow filter per individual aggregation.
         */
        PER_AGG_FILTERING,

        /**
         * Fix {@link #PER_AGG_FILTERING} grouped by ordinals.
         */
        PER_AGG_FILTERING_ORDS,

        /**
         * Support for {@code STD_DEV} aggregation.
         */
        STD_DEV,

        /**
         * Fix for https://github.com/elastic/elasticsearch/issues/114714
         */
        FIX_STATS_BY_FOLDABLE_EXPRESSION,

        /**
         * Adding stats for functions (stack telemetry)
         */
        FUNCTION_STATS,
        /**
         * Support for semantic_text field mapping
         */
        SEMANTIC_TEXT_TYPE(EsqlCorePlugin.SEMANTIC_TEXT_FEATURE_FLAG),
        /**
         * Fix for an optimization that caused wrong results
         * https://github.com/elastic/elasticsearch/issues/115281
         */
        FIX_FILTER_PUSHDOWN_PAST_STATS,

        /**
         * Send warnings on STATS alias collision
         * https://github.com/elastic/elasticsearch/issues/114970
         */
        STATS_ALIAS_COLLISION_WARNINGS,

        /**
         * This enables 60_usage.yml "Basic ESQL usage....snapshot" version test. See also the next capability.
         */
        SNAPSHOT_TEST_FOR_TELEMETRY(Build.current().isSnapshot()),

        /**
         * This enables 60_usage.yml "Basic ESQL usage....non-snapshot" version test. See also the previous capability.
         */
        NON_SNAPSHOT_TEST_FOR_TELEMETRY(Build.current().isSnapshot() == false),

        /**
         * Support simplified syntax for named parameters for field and function names.
         */
        NAMED_PARAMETER_FOR_FIELD_AND_FUNCTION_NAMES_SIMPLIFIED_SYNTAX(),

        /**
         * Fix pushdown of LIMIT past MV_EXPAND
         */
        ADD_LIMIT_INSIDE_MV_EXPAND,

        DELAY_DEBUG_FN(Build.current().isSnapshot()),

        /** Capability for remote metadata test */
        METADATA_FIELDS_REMOTE_TEST(false),
        /**
         * WIP on Join planning
         * - Introduce BinaryPlan and co
         * - Refactor INLINESTATS and LOOKUP as a JOIN block
         */
        JOIN_PLANNING_V1(Build.current().isSnapshot()),

        /**
         * Support implicit casting from string literal to DATE_PERIOD or TIME_DURATION.
         */
        IMPLICIT_CASTING_STRING_LITERAL_TO_TEMPORAL_AMOUNT,

        /**
         * LOOKUP JOIN
         */
        JOIN_LOOKUP_V12,

        /**
         * LOOKUP JOIN with TEXT fields on the right (right side of the join) (#119473)
         */
        LOOKUP_JOIN_TEXT(JOIN_LOOKUP_V12.isEnabled()),

        /**
         * LOOKUP JOIN skipping MVs and sending warnings (https://github.com/elastic/elasticsearch/issues/118780)
         */
        JOIN_LOOKUP_SKIP_MV_WARNINGS(JOIN_LOOKUP_V12.isEnabled()),

        /**
         * Fix pushing down LIMIT past LOOKUP JOIN in case of multiple matching join keys.
         */
        JOIN_LOOKUP_FIX_LIMIT_PUSHDOWN(JOIN_LOOKUP_V12.isEnabled()),

        /**
         * Fix for https://github.com/elastic/elasticsearch/issues/117054
         */
        FIX_NESTED_FIELDS_NAME_CLASH_IN_INDEXRESOLVER,

        /**
         * support for aggregations on semantic_text
         */
        SEMANTIC_TEXT_AGGREGATIONS(EsqlCorePlugin.SEMANTIC_TEXT_FEATURE_FLAG),

        /**
         * Fix for https://github.com/elastic/elasticsearch/issues/114714, again
         */
        FIX_STATS_BY_FOLDABLE_EXPRESSION_2,

        /**
         * Support the "METADATA _score" directive to enable _score column.
         */
        METADATA_SCORE,

        /**
         * Term function
         */
        TERM_FUNCTION(Build.current().isSnapshot()),

        /**
         * Additional types for match function and operator
         */
        MATCH_ADDITIONAL_TYPES,

        /**
         * Fix for regex folding with case-insensitive pattern https://github.com/elastic/elasticsearch/issues/118371
         */
        FIXED_REGEX_FOLD,

        /**
         * Full text functions can be used in disjunctions
         */
        FULL_TEXT_FUNCTIONS_DISJUNCTIONS,

        /**
         * Change field caps response for semantic_text fields to be reported as text
         */
        SEMANTIC_TEXT_FIELD_CAPS,

        /**
         * Support named argument for function in map format.
         */
        OPTIONAL_NAMED_ARGUMENT_MAP_FOR_FUNCTION(Build.current().isSnapshot()),

        /**
         * Disabled support for index aliases in lookup joins
         */
        LOOKUP_JOIN_NO_ALIASES(JOIN_LOOKUP_V12.isEnabled()),

        /**
         * Full text functions can be used in disjunctions as they are implemented in compute engine
         */
        FULL_TEXT_FUNCTIONS_DISJUNCTIONS_COMPUTE_ENGINE,

        /**
         * Support match options in match function
         */
        MATCH_FUNCTION_OPTIONS,

        /**
         * Support options in the query string function.
         */
        QUERY_STRING_FUNCTION_OPTIONS,

        /**
         * Support for aggregate_metric_double type
         */
        AGGREGATE_METRIC_DOUBLE(AGGREGATE_METRIC_DOUBLE_FEATURE_FLAG),

        /**
         * Support for partial subset of metrics in aggregate_metric_double type
         */
        AGGREGATE_METRIC_DOUBLE_PARTIAL_SUBMETRICS(AGGREGATE_METRIC_DOUBLE_FEATURE_FLAG),

        /**
         * Support change point detection "CHANGE_POINT".
         */
        CHANGE_POINT(Build.current().isSnapshot()),

        /**
         * Fix for https://github.com/elastic/elasticsearch/issues/120817
         * and https://github.com/elastic/elasticsearch/issues/120803
         * Support for queries that have multiple SORTs that cannot become TopN
         */
        REMOVE_REDUNDANT_SORT,

        /**
         * Fixes a series of issues with inlinestats which had an incomplete implementation after lookup and inlinestats
         * were refactored.
         */
        INLINESTATS_V5(EsqlPlugin.INLINESTATS_FEATURE_FLAG),

        /**
         * Support partial_results
         */
        SUPPORT_PARTIAL_RESULTS,

        /**
         * Support for rendering aggregate_metric_double type
         */
        AGGREGATE_METRIC_DOUBLE_RENDERING(AGGREGATE_METRIC_DOUBLE_FEATURE_FLAG),

        /**
         * Support for FORK command
         */
        FORK(Build.current().isSnapshot()),

        /**
         * Allow mixed numeric types in conditional functions - case, greatest and least
         */
        MIXED_NUMERIC_TYPES_IN_CASE_GREATEST_LEAST,

        /**
         * Support for RRF command
         */
        RRF(Build.current().isSnapshot()),

        /**
         * Lucene query pushdown to StartsWith and EndsWith functions.
         * This capability was created to avoid receiving wrong warnings from old nodes in mixed clusters
         */
        STARTS_WITH_ENDS_WITH_LUCENE_PUSHDOWN,

        /**
         * Full text functions can be scored when being part of a disjunction
         */
        FULL_TEXT_FUNCTIONS_DISJUNCTIONS_SCORE,

        /**
         * Do {@code TO_LOWER} and {@code TO_UPPER} process all field values?
         */
        TO_LOWER_MV,

        /**
         * Use double parameter markers to represent field or function names.
         */
        DOUBLE_PARAMETER_MARKERS_FOR_IDENTIFIERS(Build.current().isSnapshot()),

        /**
         * Non full text functions do not contribute to score
         */
        NON_FULL_TEXT_FUNCTIONS_SCORING,

        /**
         * Support for to_aggregate_metric_double function
         */
        AGGREGATE_METRIC_DOUBLE_CONVERT_TO(AGGREGATE_METRIC_DOUBLE_FEATURE_FLAG),

        /**
         * The metrics command
         */
        METRICS_COMMAND(Build.current().isSnapshot()),

        /**
<<<<<<< HEAD
         * Create null alias with new id in ReplaceMissingFieldWithNull when there is lookup join with multiple batches.
         */
        REPLACE_MISSING_FIELD_WITH_NULL_NEW_ALIAS_ID_FOR_JOIN_AND_MULTIPLE_BATCHES;
=======
         * Index component selector syntax (my-data-stream-name::failures)
         */
        INDEX_COMPONENT_SELECTORS(DataStream.isFailureStoreFeatureFlagEnabled());
>>>>>>> bab9edc2

        private final boolean enabled;

        Cap() {
            this.enabled = true;
        };

        Cap(boolean enabled) {
            this.enabled = enabled;
        };

        Cap(FeatureFlag featureFlag) {
            this.enabled = featureFlag.isEnabled();
        }

        public boolean isEnabled() {
            return enabled;
        }

        public String capabilityName() {
            return name().toLowerCase(Locale.ROOT);
        }
    }

    public static final Set<String> CAPABILITIES = capabilities(false);

    /**
     * Get a {@link Set} of all capabilities. If the {@code all} parameter is {@code false}
     * then only <strong>enabled</strong> capabilities are returned - otherwise <strong>all</strong>
     * known capabilities are returned.
     */
    public static Set<String> capabilities(boolean all) {
        List<String> caps = new ArrayList<>();
        for (Cap cap : Cap.values()) {
            if (all || cap.isEnabled()) {
                caps.add(cap.capabilityName());
            }
        }

        /*
         * Add all of our cluster features without the leading "esql."
         */
        for (NodeFeature feature : new EsqlFeatures().getFeatures()) {
            caps.add(cap(feature));
        }
        return Set.copyOf(caps);
    }

    /**
     * Convert a {@link NodeFeature} from {@link EsqlFeatures} into a
     * capability.
     */
    public static String cap(NodeFeature feature) {
        assert feature.id().startsWith("esql.");
        return feature.id().substring("esql.".length());
    }
}<|MERGE_RESOLUTION|>--- conflicted
+++ resolved
@@ -916,15 +916,14 @@
         METRICS_COMMAND(Build.current().isSnapshot()),
 
         /**
-<<<<<<< HEAD
+         * Index component selector syntax (my-data-stream-name::failures)
+         */
+        INDEX_COMPONENT_SELECTORS(DataStream.isFailureStoreFeatureFlagEnabled()),
+
+        /**
          * Create null alias with new id in ReplaceMissingFieldWithNull when there is lookup join with multiple batches.
          */
         REPLACE_MISSING_FIELD_WITH_NULL_NEW_ALIAS_ID_FOR_JOIN_AND_MULTIPLE_BATCHES;
-=======
-         * Index component selector syntax (my-data-stream-name::failures)
-         */
-        INDEX_COMPONENT_SELECTORS(DataStream.isFailureStoreFeatureFlagEnabled());
->>>>>>> bab9edc2
 
         private final boolean enabled;
 

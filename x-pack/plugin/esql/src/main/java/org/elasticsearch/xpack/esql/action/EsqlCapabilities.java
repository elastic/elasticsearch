--- conflicted
+++ resolved
@@ -833,20 +833,19 @@
         SUPPORT_PARTIAL_RESULTS,
 
         /**
-<<<<<<< HEAD
+         * Support for rendering aggregate_metric_double type
+         */
+        AGGREGATE_METRIC_DOUBLE_RENDERING(AGGREGATE_METRIC_DOUBLE_FEATURE_FLAG),
+
+        /**
+         * Support for FORK command
+         */
+        FORK(Build.current().isSnapshot()),
+
+        /**
          * Allow mixed numeric types in conditional functions - case, greatest and least
          */
         MIXED_NUMERIC_TYPES_IN_CASE_GREATEST_LEAST;
-=======
-         * Support for rendering aggregate_metric_double type
-         */
-        AGGREGATE_METRIC_DOUBLE_RENDERING(AGGREGATE_METRIC_DOUBLE_FEATURE_FLAG),
-
-        /**
-         * Support for FORK command
-         */
-        FORK(Build.current().isSnapshot());
->>>>>>> b3959b66
 
         private final boolean enabled;
 

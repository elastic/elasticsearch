--- conflicted
+++ resolved
@@ -910,15 +910,14 @@
         AGGREGATE_METRIC_DOUBLE_CONVERT_TO(AGGREGATE_METRIC_DOUBLE_FEATURE_FLAG),
 
         /**
-<<<<<<< HEAD
          * The {@code _query} API now reports the original types.
          */
-        REPORT_ORIGINAL_TYPES;
-=======
+        REPORT_ORIGINAL_TYPES,
+
+        /**
          * The metrics command
          */
         METRICS_COMMAND(Build.current().isSnapshot());
->>>>>>> 76260267
 
         private final boolean enabled;
 

/*
 * Copyright Elasticsearch B.V. and/or licensed to Elasticsearch B.V. under one
 * or more contributor license agreements. Licensed under the Elastic License
 * 2.0; you may not use this file except in compliance with the Elastic License
 * 2.0.
 */

package org.elasticsearch.xpack.esql.action;

import org.elasticsearch.Build;
import org.elasticsearch.common.util.FeatureFlag;
import org.elasticsearch.features.NodeFeature;
import org.elasticsearch.rest.action.admin.cluster.RestNodesCapabilitiesAction;
import org.elasticsearch.xpack.esql.core.plugin.EsqlCorePlugin;
import org.elasticsearch.xpack.esql.plugin.EsqlFeatures;
import org.elasticsearch.xpack.esql.plugin.EsqlPlugin;

import java.util.ArrayList;
import java.util.List;
import java.util.Locale;
import java.util.Set;

import static org.elasticsearch.xpack.esql.core.plugin.EsqlCorePlugin.AGGREGATE_METRIC_DOUBLE_FEATURE_FLAG;

/**
 * A {@link Set} of "capabilities" supported by the {@link RestEsqlQueryAction}
 * and {@link RestEsqlAsyncQueryAction} APIs. These are exposed over the
 * {@link RestNodesCapabilitiesAction} and we use them to enable tests.
 */
public class EsqlCapabilities {
    public enum Cap {
        /**
         * Introduction of {@code MV_SORT}, {@code MV_SLICE}, and {@code MV_ZIP}.
         * Added in #106095.
         */
        MV_SORT,

        /**
         * When we disabled some broken optimizations around {@code nullable}.
         * Fixed in #105691.
         */
        DISABLE_NULLABLE_OPTS,

        /**
         * Introduction of {@code ST_X} and {@code ST_Y}. Added in #105768.
         */
        ST_X_Y,

        /**
         * Changed precision of {@code geo_point} and {@code cartesian_point} fields, by loading from source into WKB. Done in #103691.
         */
        SPATIAL_POINTS_FROM_SOURCE,

        /**
         * Support for loading {@code geo_shape} and {@code cartesian_shape} fields. Done in #104269.
         */
        SPATIAL_SHAPES,

        /**
         * Support for spatial aggregation {@code ST_CENTROID}. Done in #104269.
         */
        ST_CENTROID_AGG,

        /**
         * Support for spatial aggregation {@code ST_INTERSECTS}. Done in #104907.
         */
        ST_INTERSECTS,

        /**
         * Support for spatial aggregation {@code ST_CONTAINS} and {@code ST_WITHIN}. Done in #106503.
         */
        ST_CONTAINS_WITHIN,

        /**
         * Support for spatial aggregation {@code ST_DISJOINT}. Done in #107007.
         */
        ST_DISJOINT,

        /**
         * The introduction of the {@code VALUES} agg.
         */
        AGG_VALUES,

        /**
         * Does ESQL support async queries.
         */
        ASYNC_QUERY,

        /**
         * Does ESQL support FROM OPTIONS?
         */
        @Deprecated
        FROM_OPTIONS,

        /**
         * Cast string literals to a desired data type.
         */
        STRING_LITERAL_AUTO_CASTING,

        /**
         * Base64 encoding and decoding functions.
         */
        BASE64_DECODE_ENCODE,

        /**
         * Support for the :: casting operator
         */
        CASTING_OPERATOR,

        /**
         * Blocks can be labelled with {@link org.elasticsearch.compute.data.Block.MvOrdering#SORTED_ASCENDING} for optimizations.
         */
        MV_ORDERING_SORTED_ASCENDING,

        /**
         * Support for metrics counter fields
         */
        METRICS_COUNTER_FIELDS,

        /**
         * Cast string literals to a desired data type for IN predicate and more types for BinaryComparison.
         */
        STRING_LITERAL_AUTO_CASTING_EXTENDED,
        /**
         * Support for metadata fields.
         */
        METADATA_FIELDS,

        /**
         * Support specifically for *just* the _index METADATA field. Used by CsvTests, since that is the only metadata field currently
         * supported.
         */
        INDEX_METADATA_FIELD,

        /**
         * Support for timespan units abbreviations
         */
        TIMESPAN_ABBREVIATIONS,

        /**
         * Support metrics counter types
         */
        COUNTER_TYPES,

        /**
         * Support for function {@code BIT_LENGTH}. Done in #115792
         */
        FN_BIT_LENGTH,

        /**
         * Support for function {@code BYTE_LENGTH}.
         */
        FN_BYTE_LENGTH,

        /**
         * Support for function {@code REVERSE}.
         */
        FN_REVERSE,

        /**
         * Support for reversing whole grapheme clusters. This is not supported
         * on JDK versions less than 20 which are not supported in ES 9.0.0+ but this
         * exists to keep the {@code 8.x} branch similar to the {@code main} branch.
         */
        FN_REVERSE_GRAPHEME_CLUSTERS,

        /**
         * Support for function {@code CBRT}. Done in #108574.
         */
        FN_CBRT,

        /**
         * Support for function {@code HYPOT}.
         */
        FN_HYPOT,

        /**
         * Support for {@code MV_APPEND} function. #107001
         */
        FN_MV_APPEND,

        /**
         * Support for {@code MV_MEDIAN_ABSOLUTE_DEVIATION} function.
         */
        FN_MV_MEDIAN_ABSOLUTE_DEVIATION,

        /**
         * Support for {@code MV_PERCENTILE} function.
         */
        FN_MV_PERCENTILE,

        /**
         * Support for function {@code IP_PREFIX}.
         */
        FN_IP_PREFIX,

        /**
         * Fix on function {@code SUBSTRING} that makes it not return null on empty strings.
         */
        FN_SUBSTRING_EMPTY_NULL,

        /**
         * Fixes on function {@code ROUND} that avoid it throwing exceptions on runtime for unsigned long cases.
         */
        FN_ROUND_UL_FIXES,

        /**
         * Fixes for multiple functions not serializing their source, and emitting warnings with wrong line number and text.
         */
        FUNCTIONS_SOURCE_SERIALIZATION_WARNINGS,

        /**
         * All functions that take TEXT should never emit TEXT, only KEYWORD. #114334
         */
        FUNCTIONS_NEVER_EMIT_TEXT,

        /**
         * Support for the {@code INLINESTATS} syntax.
         */
        INLINESTATS(EsqlPlugin.INLINESTATS_FEATURE_FLAG),

        /**
         * Support for the expressions in grouping in {@code INLINESTATS} syntax.
         */
        INLINESTATS_V2(EsqlPlugin.INLINESTATS_FEATURE_FLAG),

        /**
         * Support for aggregation function {@code TOP}.
         */
        AGG_TOP,

        /**
         * Support for booleans in aggregations {@code MAX} and {@code MIN}.
         */
        AGG_MAX_MIN_BOOLEAN_SUPPORT,

        /**
         * Support for ips in aggregations {@code MAX} and {@code MIN}.
         */
        AGG_MAX_MIN_IP_SUPPORT,

        /**
         * Support for strings in aggregations {@code MAX} and {@code MIN}.
         */
        AGG_MAX_MIN_STRING_SUPPORT,

        /**
         * Support for booleans in {@code TOP} aggregation.
         */
        AGG_TOP_BOOLEAN_SUPPORT,

        /**
         * Support for ips in {@code TOP} aggregation.
         */
        AGG_TOP_IP_SUPPORT,

        /**
         * Support for {@code keyword} and {@code text} fields in {@code TOP} aggregation.
         */
        AGG_TOP_STRING_SUPPORT,

        /**
         * {@code CASE} properly handling multivalue conditions.
         */
        CASE_MV,

        /**
         * Support for loading values over enrich. This is supported by all versions of ESQL but not
         * the unit test CsvTests.
         */
        ENRICH_LOAD,

        /**
         * Optimization for ST_CENTROID changed some results in cartesian data. #108713
         */
        ST_CENTROID_AGG_OPTIMIZED,

        /**
         * Support for requesting the "_ignored" metadata field.
         */
        METADATA_IGNORED_FIELD,

        /**
         * LOOKUP command with
         * - tables using syntax {@code "tables": {"type": [<values>]}}
         * - fixed variable shadowing
         * - fixed Join.references(), requiring breaking change to Join serialization
         */
        LOOKUP_V4(Build.current().isSnapshot()),

        /**
         * Support for requesting the "REPEAT" command.
         */
        REPEAT,

        /**
         * Cast string literals to datetime in addition and subtraction when the other side is a date or time interval.
         */
        STRING_LITERAL_AUTO_CASTING_TO_DATETIME_ADD_SUB,

        /**
         * Support for named or positional parameters in EsqlQueryRequest.
         */
        NAMED_POSITIONAL_PARAMETER,

        /**
         * Support multiple field mappings if appropriate conversion function is used (union types)
         */
        UNION_TYPES,

        /**
         * Support unmapped using the INSIST keyword.
         */
        UNMAPPED_FIELDS(Build.current().isSnapshot()),

        /**
         * Support for function {@code ST_DISTANCE}. Done in #108764.
         */
        ST_DISTANCE,

        /** Support for function {@code ST_EXTENT_AGG}. */
        ST_EXTENT_AGG,

        /** Optimization of ST_EXTENT_AGG with doc-values as IntBlock. */
        ST_EXTENT_AGG_DOCVALUES,

        /**
         * Fix determination of CRS types in spatial functions when folding.
         */
        SPATIAL_FUNCTIONS_FIX_CRSTYPE_FOLDING,

        /**
         * Enable spatial predicate functions to support multi-values. Done in #112063.
         */
        SPATIAL_PREDICATES_SUPPORT_MULTIVALUES,

        /**
         * Enable spatial distance function to support multi-values. Done in #114836.
         */
        SPATIAL_DISTANCE_SUPPORTS_MULTIVALUES,

        /**
         * Support a number of fixes and enhancements to spatial distance pushdown. Done in #112938.
         */
        SPATIAL_DISTANCE_PUSHDOWN_ENHANCEMENTS,

        /**
         * Fix for spatial centroid when no records are found.
         */
        SPATIAL_CENTROID_NO_RECORDS,

        /**
         * Support ST_ENVELOPE function (and related ST_XMIN, etc.).
         */
        ST_ENVELOPE,

        /**
         * Fix to GROK and DISSECT that allows extracting attributes with the same name as the input
         * https://github.com/elastic/elasticsearch/issues/110184
         */
        GROK_DISSECT_MASKING,

        /**
         * Support for quoting index sources in double quotes.
         */
        DOUBLE_QUOTES_SOURCE_ENCLOSING,

        /**
         * Support for WEIGHTED_AVG function.
         */
        AGG_WEIGHTED_AVG,

        /**
         * Fix for union-types when aggregating over an inline conversion with casting operator. Done in #110476.
         */
        UNION_TYPES_AGG_CAST,

        /**
         * Fix to GROK validation in case of multiple fields with same name and different types
         * https://github.com/elastic/elasticsearch/issues/110533
         */
        GROK_VALIDATION,

        /**
         * Fix for union-types when aggregating over an inline conversion with conversion function. Done in #110652.
         */
        UNION_TYPES_INLINE_FIX,

        /**
         * Fix for union-types when sorting a type-casted field. We changed how we remove synthetic union-types fields.
         */
        UNION_TYPES_REMOVE_FIELDS,

        /**
         * Fix for union-types when renaming unrelated columns.
         * https://github.com/elastic/elasticsearch/issues/111452
         */
        UNION_TYPES_FIX_RENAME_RESOLUTION,

        /**
         * Fix for union-types when some indexes are missing the required field. Done in #111932.
         */
        UNION_TYPES_MISSING_FIELD,

        /**
         * Fix for widening of short numeric types in union-types. Done in #112610
         */
        UNION_TYPES_NUMERIC_WIDENING,

        /**
         * Fix a parsing issue where numbers below Long.MIN_VALUE threw an exception instead of parsing as doubles.
         * see <a href="https://github.com/elastic/elasticsearch/issues/104323"> Parsing large numbers is inconsistent #104323 </a>
         */
        FIX_PARSING_LARGE_NEGATIVE_NUMBERS,

        /**
         * Fix precision of scaled_float field values retrieved from stored source
         * see <a href="https://github.com/elastic/elasticsearch/issues/122547"> Slight inconsistency in ESQL using scaled_float field #122547 </a>
         */
        FIX_PRECISION_OF_SCALED_FLOAT_FIELDS,

        /**
         * Fix the status code returned when trying to run count_distinct on the _source type (which is not supported).
         * see <a href="https://github.com/elastic/elasticsearch/issues/105240">count_distinct(_source) returns a 500 response</a>
         */
        FIX_COUNT_DISTINCT_SOURCE_ERROR,

        /**
         * Use RangeQuery for BinaryComparison on DateTime fields.
         */
        RANGEQUERY_FOR_DATETIME,

        /**
         * Enforce strict type checking on ENRICH range types, and warnings for KEYWORD parsing at runtime. Done in #115091.
         */
        ENRICH_STRICT_RANGE_TYPES,

        /**
         * Fix for non-unique attribute names in ROW and logical plans.
         * https://github.com/elastic/elasticsearch/issues/110541
         */
        UNIQUE_NAMES,

        /**
         * Make attributes of GROK/DISSECT adjustable and fix a shadowing bug when pushing them down past PROJECT.
         * https://github.com/elastic/elasticsearch/issues/108008
         */
        FIXED_PUSHDOWN_PAST_PROJECT,

        /**
         * Adds the {@code MV_PSERIES_WEIGHTED_SUM} function for converting sorted lists of numbers into
         * a bounded score. This is a generalization of the
         * <a href="https://en.wikipedia.org/wiki/Riemann_zeta_function">riemann zeta function</a> but we
         * don't name it that because we don't support complex numbers and don't want to make folks think
         * of mystical number theory things. This is just a weighted sum that is adjacent to magic.
         */
        MV_PSERIES_WEIGHTED_SUM,

        /**
         * Support for match operator as a colon. Previous support for match operator as MATCH has been removed
         */
        MATCH_OPERATOR_COLON,

        /**
         * Removing support for the {@code META} keyword.
         */
        NO_META,

        /**
         * Add CombineBinaryComparisons rule.
         */
        COMBINE_BINARY_COMPARISONS,

        /**
         * Support for nanosecond dates as a data type
         */
        DATE_NANOS_TYPE(),

        /**
         * Support for to_date_nanos function
         */
        TO_DATE_NANOS(),

        /**
         * Support for date nanos type in binary comparisons
         */
        DATE_NANOS_BINARY_COMPARISON(),

        /**
         * Support for mixed comparisons between nanosecond and millisecond dates
         */
        DATE_NANOS_COMPARE_TO_MILLIS(),
        /**
         * Support implicit casting of strings to date nanos
         */
        DATE_NANOS_IMPLICIT_CASTING(),
        /**
         * Support Least and Greatest functions on Date Nanos type
         */
        LEAST_GREATEST_FOR_DATENANOS(),
        /**
         * support date extract function for date nanos
         */
        DATE_NANOS_DATE_EXTRACT(),
        /**
         * Support add and subtract on date nanos
         */
        DATE_NANOS_ADD_SUBTRACT(),
        /**
         * Support for date_trunc function on date nanos type
         */
        DATE_TRUNC_DATE_NANOS(),

        /**
         * Support date nanos values as the field argument to bucket
         */
        DATE_NANOS_BUCKET(),

        /**
         * support aggregations on date nanos
         */
        DATE_NANOS_AGGREGATIONS(),

        /**
         * Support the {@link org.elasticsearch.xpack.esql.expression.predicate.operator.comparison.In} operator for date nanos
         */
        DATE_NANOS_IN_OPERATOR(),
        /**
         * Support running date format function on nanosecond dates
         */
        DATE_NANOS_DATE_FORMAT(),
        /**
         * support date diff function on date nanos type, and mixed nanos/millis
         */
        DATE_NANOS_DATE_DIFF(),
        /**
         * DATE_PARSE supports reading timezones
         */
        DATE_PARSE_TZ(),

        /**
         * Support for datetime in least and greatest functions
         */
        LEAST_GREATEST_FOR_DATES,

        /**
         * Support CIDRMatch in CombineDisjunctions rule.
         */
        COMBINE_DISJUNCTIVE_CIDRMATCHES,

        /**
         * Support sending HTTP headers about the status of an async query.
         */
        ASYNC_QUERY_STATUS_HEADERS,

        /**
         * Consider the upper bound when computing the interval in BUCKET auto mode.
         */
        BUCKET_INCLUSIVE_UPPER_BOUND,

        /**
         * Changed error messages for fields with conflicting types in different indices.
         */
        SHORT_ERROR_MESSAGES_FOR_UNSUPPORTED_FIELDS,

        /**
         * Support for the whole number spans in BUCKET function.
         */
        BUCKET_WHOLE_NUMBER_AS_SPAN,

        /**
         * Allow mixed numeric types in coalesce
         */
        MIXED_NUMERIC_TYPES_IN_COALESCE,

        /**
         * Support for requesting the "SPACE" function.
         */
        SPACE,

        /**
         * Support explicit casting from string literal to DATE_PERIOD or TIME_DURATION.
         */
        CAST_STRING_LITERAL_TO_TEMPORAL_AMOUNT,

        /**
         * Supported the text categorization function "CATEGORIZE".
         */
        CATEGORIZE_V5,

        /**
         * Support for multiple groupings in "CATEGORIZE".
         */
        CATEGORIZE_MULTIPLE_GROUPINGS,
        /**
         * QSTR function
         */
        QSTR_FUNCTION,

        /**
         * MATCH function
         */
        MATCH_FUNCTION,

        /**
         * KQL function
         */
        KQL_FUNCTION,

        /**
         * Hash function
         */
        HASH_FUNCTION,
        /**
         * Hash function aliases such as MD5
         */
        HASH_FUNCTION_ALIASES_V1,

        /**
         * Don't optimize CASE IS NOT NULL function by not requiring the fields to be not null as well.
         * https://github.com/elastic/elasticsearch/issues/112704
         */
        FIXED_WRONG_IS_NOT_NULL_CHECK_ON_CASE,

        /**
         * Compute year differences in full calendar years.
         */
        DATE_DIFF_YEAR_CALENDARIAL,

        /**
         * Fix sorting not allowed on _source and counters.
         */
        SORTING_ON_SOURCE_AND_COUNTERS_FORBIDDEN,

        /**
         * Fix {@code SORT} when the {@code _source} field is not a sort key but
         * <strong>is</strong> being returned.
         */
        SORT_RETURNING_SOURCE_OK,

        /**
         * _source field mapping directives: https://www.elastic.co/guide/en/elasticsearch/reference/current/mapping-source-field.html
         */
        SOURCE_FIELD_MAPPING,

        /**
         * Allow filter per individual aggregation.
         */
        PER_AGG_FILTERING,

        /**
         * Fix {@link #PER_AGG_FILTERING} grouped by ordinals.
         */
        PER_AGG_FILTERING_ORDS,

        /**
         * Support for {@code STD_DEV} aggregation.
         */
        STD_DEV,

        /**
         * Fix for https://github.com/elastic/elasticsearch/issues/114714
         */
        FIX_STATS_BY_FOLDABLE_EXPRESSION,

        /**
         * Adding stats for functions (stack telemetry)
         */
        FUNCTION_STATS,
        /**
         * Support for semantic_text field mapping
         */
        SEMANTIC_TEXT_TYPE(EsqlCorePlugin.SEMANTIC_TEXT_FEATURE_FLAG),
        /**
         * Fix for an optimization that caused wrong results
         * https://github.com/elastic/elasticsearch/issues/115281
         */
        FIX_FILTER_PUSHDOWN_PAST_STATS,

        /**
         * Send warnings on STATS alias collision
         * https://github.com/elastic/elasticsearch/issues/114970
         */
        STATS_ALIAS_COLLISION_WARNINGS,

        /**
         * This enables 60_usage.yml "Basic ESQL usage....snapshot" version test. See also the next capability.
         */
        SNAPSHOT_TEST_FOR_TELEMETRY(Build.current().isSnapshot()),

        /**
         * This enables 60_usage.yml "Basic ESQL usage....non-snapshot" version test. See also the previous capability.
         */
        NON_SNAPSHOT_TEST_FOR_TELEMETRY(Build.current().isSnapshot() == false),

        /**
         * Support simplified syntax for named parameters for field and function names.
         */
        NAMED_PARAMETER_FOR_FIELD_AND_FUNCTION_NAMES_SIMPLIFIED_SYNTAX(),

        /**
         * Fix pushdown of LIMIT past MV_EXPAND
         */
        ADD_LIMIT_INSIDE_MV_EXPAND,

        DELAY_DEBUG_FN(Build.current().isSnapshot()),

        /** Capability for remote metadata test */
        METADATA_FIELDS_REMOTE_TEST(false),
        /**
         * WIP on Join planning
         * - Introduce BinaryPlan and co
         * - Refactor INLINESTATS and LOOKUP as a JOIN block
         */
        JOIN_PLANNING_V1(Build.current().isSnapshot()),

        /**
         * Support implicit casting from string literal to DATE_PERIOD or TIME_DURATION.
         */
        IMPLICIT_CASTING_STRING_LITERAL_TO_TEMPORAL_AMOUNT,

        /**
         * LOOKUP JOIN
         */
        JOIN_LOOKUP_V12,

        /**
         * LOOKUP JOIN with TEXT fields on the right (right side of the join) (#119473)
         */
        LOOKUP_JOIN_TEXT(JOIN_LOOKUP_V12.isEnabled()),

        /**
         * LOOKUP JOIN skipping MVs and sending warnings (https://github.com/elastic/elasticsearch/issues/118780)
         */
        JOIN_LOOKUP_SKIP_MV_WARNINGS(JOIN_LOOKUP_V12.isEnabled()),

        /**
         * Fix pushing down LIMIT past LOOKUP JOIN in case of multiple matching join keys.
         */
        JOIN_LOOKUP_FIX_LIMIT_PUSHDOWN(JOIN_LOOKUP_V12.isEnabled()),

        /**
         * Fix for https://github.com/elastic/elasticsearch/issues/117054
         */
        FIX_NESTED_FIELDS_NAME_CLASH_IN_INDEXRESOLVER,

        /**
         * support for aggregations on semantic_text
         */
        SEMANTIC_TEXT_AGGREGATIONS(EsqlCorePlugin.SEMANTIC_TEXT_FEATURE_FLAG),

        /**
         * Fix for https://github.com/elastic/elasticsearch/issues/114714, again
         */
        FIX_STATS_BY_FOLDABLE_EXPRESSION_2,

        /**
         * Support the "METADATA _score" directive to enable _score column.
         */
        METADATA_SCORE,

        /**
         * Term function
         */
        TERM_FUNCTION(Build.current().isSnapshot()),

        /**
         * Additional types for match function and operator
         */
        MATCH_ADDITIONAL_TYPES,

        /**
         * Fix for regex folding with case-insensitive pattern https://github.com/elastic/elasticsearch/issues/118371
         */
        FIXED_REGEX_FOLD,

        /**
         * Full text functions can be used in disjunctions
         */
        FULL_TEXT_FUNCTIONS_DISJUNCTIONS,

        /**
         * Change field caps response for semantic_text fields to be reported as text
         */
        SEMANTIC_TEXT_FIELD_CAPS,

        /**
         * Support named argument for function in map format.
         */
        OPTIONAL_NAMED_ARGUMENT_MAP_FOR_FUNCTION(Build.current().isSnapshot()),

        /**
         * Disabled support for index aliases in lookup joins
         */
        LOOKUP_JOIN_NO_ALIASES(JOIN_LOOKUP_V12.isEnabled()),

        /**
         * Full text functions can be used in disjunctions as they are implemented in compute engine
         */
        FULL_TEXT_FUNCTIONS_DISJUNCTIONS_COMPUTE_ENGINE,

        /**
         * Support match options in match function
         */
        MATCH_FUNCTION_OPTIONS,

        /**
         * Support for aggregate_metric_double type
         */
        AGGREGATE_METRIC_DOUBLE(AGGREGATE_METRIC_DOUBLE_FEATURE_FLAG),

        /**
         * Support for partial subset of metrics in aggregate_metric_double type
         */
        AGGREGATE_METRIC_DOUBLE_PARTIAL_SUBMETRICS(AGGREGATE_METRIC_DOUBLE_FEATURE_FLAG),

        /**
         * Support change point detection "CHANGE_POINT".
         */
        CHANGE_POINT(Build.current().isSnapshot()),

        /**
         * Fix for https://github.com/elastic/elasticsearch/issues/120817
         * and https://github.com/elastic/elasticsearch/issues/120803
         * Support for queries that have multiple SORTs that cannot become TopN
         */
        REMOVE_REDUNDANT_SORT,

        /**
         * Fixes a series of issues with inlinestats which had an incomplete implementation after lookup and inlinestats
         * were refactored.
         */
        INLINESTATS_V3(EsqlPlugin.INLINESTATS_FEATURE_FLAG),

        /**
         * Support partial_results
         */
        SUPPORT_PARTIAL_RESULTS,

        /**
<<<<<<< HEAD
         * Use double parameter markers to represent field or function names.
         */
        DOUBLE_PARAMETER_MARKERS_FOR_IDENTIFIERS(Build.current().isSnapshot());
=======
         * Support for rendering aggregate_metric_double type
         */
        AGGREGATE_METRIC_DOUBLE_RENDERING(AGGREGATE_METRIC_DOUBLE_FEATURE_FLAG),

        /**
         * Support for FORK command
         */
        FORK(Build.current().isSnapshot()),

        /**
         * Allow mixed numeric types in conditional functions - case, greatest and least
         */
        MIXED_NUMERIC_TYPES_IN_CASE_GREATEST_LEAST;
>>>>>>> 3f510124

        private final boolean enabled;

        Cap() {
            this.enabled = true;
        };

        Cap(boolean enabled) {
            this.enabled = enabled;
        };

        Cap(FeatureFlag featureFlag) {
            this.enabled = featureFlag.isEnabled();
        }

        public boolean isEnabled() {
            return enabled;
        }

        public String capabilityName() {
            return name().toLowerCase(Locale.ROOT);
        }
    }

    public static final Set<String> CAPABILITIES = capabilities(false);

    /**
     * Get a {@link Set} of all capabilities. If the {@code all} parameter is {@code false}
     * then only <strong>enabled</strong> capabilities are returned - otherwise <strong>all</strong>
     * known capabilities are returned.
     */
    public static Set<String> capabilities(boolean all) {
        List<String> caps = new ArrayList<>();
        for (Cap cap : Cap.values()) {
            if (all || cap.isEnabled()) {
                caps.add(cap.capabilityName());
            }
        }

        /*
         * Add all of our cluster features without the leading "esql."
         */
        for (NodeFeature feature : new EsqlFeatures().getFeatures()) {
            caps.add(cap(feature));
        }
        return Set.copyOf(caps);
    }

    /**
     * Convert a {@link NodeFeature} from {@link EsqlFeatures} into a
     * capability.
     */
    public static String cap(NodeFeature feature) {
        assert feature.id().startsWith("esql.");
        return feature.id().substring("esql.".length());
    }
}<|MERGE_RESOLUTION|>--- conflicted
+++ resolved
@@ -838,25 +838,24 @@
         SUPPORT_PARTIAL_RESULTS,
 
         /**
-<<<<<<< HEAD
+         * Support for rendering aggregate_metric_double type
+         */
+        AGGREGATE_METRIC_DOUBLE_RENDERING(AGGREGATE_METRIC_DOUBLE_FEATURE_FLAG),
+
+        /**
+         * Support for FORK command
+         */
+        FORK(Build.current().isSnapshot()),
+
+        /**
+         * Allow mixed numeric types in conditional functions - case, greatest and least
+         */
+        MIXED_NUMERIC_TYPES_IN_CASE_GREATEST_LEAST,
+
+        /**
          * Use double parameter markers to represent field or function names.
          */
         DOUBLE_PARAMETER_MARKERS_FOR_IDENTIFIERS(Build.current().isSnapshot());
-=======
-         * Support for rendering aggregate_metric_double type
-         */
-        AGGREGATE_METRIC_DOUBLE_RENDERING(AGGREGATE_METRIC_DOUBLE_FEATURE_FLAG),
-
-        /**
-         * Support for FORK command
-         */
-        FORK(Build.current().isSnapshot()),
-
-        /**
-         * Allow mixed numeric types in conditional functions - case, greatest and least
-         */
-        MIXED_NUMERIC_TYPES_IN_CASE_GREATEST_LEAST;
->>>>>>> 3f510124
 
         private final boolean enabled;
 

/*
 * Copyright Elasticsearch B.V. and/or licensed to Elasticsearch B.V. under one
 * or more contributor license agreements. Licensed under the Elastic License
 * 2.0; you may not use this file except in compliance with the Elastic License
 * 2.0.
 */

package org.elasticsearch.xpack.esql.action;

import org.elasticsearch.Build;
import org.elasticsearch.common.util.FeatureFlag;
import org.elasticsearch.features.NodeFeature;
import org.elasticsearch.rest.action.admin.cluster.RestNodesCapabilitiesAction;
import org.elasticsearch.xpack.esql.core.plugin.EsqlCorePlugin;
import org.elasticsearch.xpack.esql.plugin.EsqlFeatures;
import org.elasticsearch.xpack.esql.plugin.EsqlPlugin;

import java.util.ArrayList;
import java.util.List;
import java.util.Locale;
import java.util.Set;

import static org.elasticsearch.xpack.esql.core.plugin.EsqlCorePlugin.AGGREGATE_METRIC_DOUBLE_FEATURE_FLAG;

/**
 * A {@link Set} of "capabilities" supported by the {@link RestEsqlQueryAction}
 * and {@link RestEsqlAsyncQueryAction} APIs. These are exposed over the
 * {@link RestNodesCapabilitiesAction} and we use them to enable tests.
 */
public class EsqlCapabilities {
    public enum Cap {
        /**
         * Introduction of {@code MV_SORT}, {@code MV_SLICE}, and {@code MV_ZIP}.
         * Added in #106095.
         */
        MV_SORT,

        /**
         * When we disabled some broken optimizations around {@code nullable}.
         * Fixed in #105691.
         */
        DISABLE_NULLABLE_OPTS,

        /**
         * Introduction of {@code ST_X} and {@code ST_Y}. Added in #105768.
         */
        ST_X_Y,

        /**
         * Changed precision of {@code geo_point} and {@code cartesian_point} fields, by loading from source into WKB. Done in #103691.
         */
        SPATIAL_POINTS_FROM_SOURCE,

        /**
         * Support for loading {@code geo_shape} and {@code cartesian_shape} fields. Done in #104269.
         */
        SPATIAL_SHAPES,

        /**
         * Do validation check on geo_point and geo_shape fields. Done in #128259.
         */
        GEO_VALIDATION,

        /**
         * Support for spatial aggregation {@code ST_CENTROID}. Done in #104269.
         */
        ST_CENTROID_AGG,

        /**
         * Support for spatial aggregation {@code ST_INTERSECTS}. Done in #104907.
         */
        ST_INTERSECTS,

        /**
         * Support for spatial aggregation {@code ST_CONTAINS} and {@code ST_WITHIN}. Done in #106503.
         */
        ST_CONTAINS_WITHIN,

        /**
         * Support for spatial aggregation {@code ST_DISJOINT}. Done in #107007.
         */
        ST_DISJOINT,

        /**
         * The introduction of the {@code VALUES} agg.
         */
        AGG_VALUES,

        /**
         * Expand the {@code VALUES} agg to cover spatial types.
         */
        AGG_VALUES_SPATIAL,

        /**
         * Does ESQL support async queries.
         */
        ASYNC_QUERY,

        /**
         * Does ESQL support FROM OPTIONS?
         */
        @Deprecated
        FROM_OPTIONS,

        /**
         * Cast string literals to a desired data type.
         */
        STRING_LITERAL_AUTO_CASTING,

        /**
         * Base64 encoding and decoding functions.
         */
        BASE64_DECODE_ENCODE,

        /**
         * Support for the :: casting operator
         */
        CASTING_OPERATOR,

        /**
         * Support for the ::date casting operator
         */
        CASTING_OPERATOR_FOR_DATE,

        /**
         * Blocks can be labelled with {@link org.elasticsearch.compute.data.Block.MvOrdering#SORTED_ASCENDING} for optimizations.
         */
        MV_ORDERING_SORTED_ASCENDING,

        /**
         * Support for metrics counter fields
         */
        METRICS_COUNTER_FIELDS,

        /**
         * Cast string literals to a desired data type for IN predicate and more types for BinaryComparison.
         */
        STRING_LITERAL_AUTO_CASTING_EXTENDED,
        /**
         * Support for metadata fields.
         */
        METADATA_FIELDS,

        /**
         * Support specifically for *just* the _index METADATA field. Used by CsvTests, since that is the only metadata field currently
         * supported.
         */
        INDEX_METADATA_FIELD,

        /**
         * Support for timespan units abbreviations
         */
        TIMESPAN_ABBREVIATIONS,

        /**
         * Support metrics counter types
         */
        COUNTER_TYPES,

        /**
         * Support for function {@code BIT_LENGTH}. Done in #115792
         */
        FN_BIT_LENGTH,

        /**
         * Support for function {@code BYTE_LENGTH}.
         */
        FN_BYTE_LENGTH,

        /**
         * Support for function {@code REVERSE}.
         */
        FN_REVERSE,

        /**
         * Support for reversing whole grapheme clusters. This is not supported
         * on JDK versions less than 20 which are not supported in ES 9.0.0+ but this
         * exists to keep the {@code 8.x} branch similar to the {@code main} branch.
         */
        FN_REVERSE_GRAPHEME_CLUSTERS,

        /**
         * Support for function {@code CBRT}. Done in #108574.
         */
        FN_CBRT,

        /**
         * Support for function {@code HYPOT}.
         */
        FN_HYPOT,

        /**
         * Support for {@code MV_APPEND} function. #107001
         */
        FN_MV_APPEND,

        /**
         * Support for {@code MV_MEDIAN_ABSOLUTE_DEVIATION} function.
         */
        FN_MV_MEDIAN_ABSOLUTE_DEVIATION,

        /**
         * Support for {@code MV_PERCENTILE} function.
         */
        FN_MV_PERCENTILE,

        /**
         * Support for function {@code IP_PREFIX}.
         */
        FN_IP_PREFIX,

        /**
         * Fix on function {@code SUBSTRING} that makes it not return null on empty strings.
         */
        FN_SUBSTRING_EMPTY_NULL,

        /**
         * Fixes on function {@code ROUND} that avoid it throwing exceptions on runtime for unsigned long cases.
         */
        FN_ROUND_UL_FIXES,

        /**
         * Support for function {@code SCALB}.
         */
        FN_SCALB,

        /**
         * Fixes for multiple functions not serializing their source, and emitting warnings with wrong line number and text.
         */
        FUNCTIONS_SOURCE_SERIALIZATION_WARNINGS,

        /**
         * All functions that take TEXT should never emit TEXT, only KEYWORD. #114334
         */
        FUNCTIONS_NEVER_EMIT_TEXT,

        /**
         * Support for the {@code INLINESTATS} syntax.
         */
        INLINESTATS(EsqlPlugin.INLINESTATS_FEATURE_FLAG),

        /**
         * Support for the expressions in grouping in {@code INLINESTATS} syntax.
         */
        INLINESTATS_V2(EsqlPlugin.INLINESTATS_FEATURE_FLAG),

        /**
         * Support for aggregation function {@code TOP}.
         */
        AGG_TOP,

        /**
         * Support for booleans in aggregations {@code MAX} and {@code MIN}.
         */
        AGG_MAX_MIN_BOOLEAN_SUPPORT,

        /**
         * Support for ips in aggregations {@code MAX} and {@code MIN}.
         */
        AGG_MAX_MIN_IP_SUPPORT,

        /**
         * Support for strings in aggregations {@code MAX} and {@code MIN}.
         */
        AGG_MAX_MIN_STRING_SUPPORT,

        /**
         * Support for booleans in {@code TOP} aggregation.
         */
        AGG_TOP_BOOLEAN_SUPPORT,

        /**
         * Support for ips in {@code TOP} aggregation.
         */
        AGG_TOP_IP_SUPPORT,

        /**
         * Support for {@code keyword} and {@code text} fields in {@code TOP} aggregation.
         */
        AGG_TOP_STRING_SUPPORT,

        /**
         * {@code CASE} properly handling multivalue conditions.
         */
        CASE_MV,

        /**
         * Support for loading values over enrich. This is supported by all versions of ESQL but not
         * the unit test CsvTests.
         */
        ENRICH_LOAD,

        /**
         * Optimization for ST_CENTROID changed some results in cartesian data. #108713
         */
        ST_CENTROID_AGG_OPTIMIZED,

        /**
         * Support for requesting the "_ignored" metadata field.
         */
        METADATA_IGNORED_FIELD,

        /**
         * LOOKUP command with
         * - tables using syntax {@code "tables": {"type": [<values>]}}
         * - fixed variable shadowing
         * - fixed Join.references(), requiring breaking change to Join serialization
         */
        LOOKUP_V4(Build.current().isSnapshot()),

        /**
         * Support for requesting the "REPEAT" command.
         */
        REPEAT,

        /**
         * Cast string literals to datetime in addition and subtraction when the other side is a date or time interval.
         */
        STRING_LITERAL_AUTO_CASTING_TO_DATETIME_ADD_SUB,

        /**
         * Support implicit casting for union typed fields that are mixed with date and date_nanos type.
         */
        IMPLICIT_CASTING_DATE_AND_DATE_NANOS(Build.current().isSnapshot()),

        /**
         * Support for named or positional parameters in EsqlQueryRequest.
         */
        NAMED_POSITIONAL_PARAMETER,

        /**
         * Support multiple field mappings if appropriate conversion function is used (union types)
         */
        UNION_TYPES,

        /**
         * Support unmapped using the INSIST keyword.
         */
        UNMAPPED_FIELDS(Build.current().isSnapshot()),

        /**
         * Support for function {@code ST_DISTANCE}. Done in #108764.
         */
        ST_DISTANCE,

        /** Support for function {@code ST_EXTENT_AGG}. */
        ST_EXTENT_AGG,

        /** Optimization of ST_EXTENT_AGG with doc-values as IntBlock. */
        ST_EXTENT_AGG_DOCVALUES,

        /**
         * Fix determination of CRS types in spatial functions when folding.
         */
        SPATIAL_FUNCTIONS_FIX_CRSTYPE_FOLDING,

        /**
         * Enable spatial predicate functions to support multi-values. Done in #112063.
         */
        SPATIAL_PREDICATES_SUPPORT_MULTIVALUES,

        /**
         * Enable spatial distance function to support multi-values. Done in #114836.
         */
        SPATIAL_DISTANCE_SUPPORTS_MULTIVALUES,

        /**
         * Support a number of fixes and enhancements to spatial distance pushdown. Done in #112938.
         */
        SPATIAL_DISTANCE_PUSHDOWN_ENHANCEMENTS,

        /**
         * Fix for spatial centroid when no records are found.
         */
        SPATIAL_CENTROID_NO_RECORDS,

        /**
         * Support ST_ENVELOPE function (and related ST_XMIN, etc.).
         */
        ST_ENVELOPE,

        /**
         * Support ST_GEOHASH, ST_GEOTILE and ST_GEOHEX functions
         */
        SPATIAL_GRID(Build.current().isSnapshot()),

        /**
         * Fix to GROK and DISSECT that allows extracting attributes with the same name as the input
         * https://github.com/elastic/elasticsearch/issues/110184
         */
        GROK_DISSECT_MASKING,

        /**
         * Support for quoting index sources in double quotes.
         */
        DOUBLE_QUOTES_SOURCE_ENCLOSING,

        /**
         * Support for WEIGHTED_AVG function.
         */
        AGG_WEIGHTED_AVG,

        /**
         * Fix for union-types when aggregating over an inline conversion with casting operator. Done in #110476.
         */
        UNION_TYPES_AGG_CAST,

        /**
         * When pushing down {@code STATS count(field::type)} for a union type field, we wrongly used a synthetic attribute name in the
         * query instead of the actual field name. This led to 0 counts instead of the correct result.
         */
        FIX_COUNT_PUSHDOWN_FOR_UNION_TYPES,

        /**
         * Fix to GROK validation in case of multiple fields with same name and different types
         * https://github.com/elastic/elasticsearch/issues/110533
         */
        GROK_VALIDATION,

        /**
         * Fix for union-types when aggregating over an inline conversion with conversion function. Done in #110652.
         */
        UNION_TYPES_INLINE_FIX,

        /**
         * Fix for union-types when sorting a type-casted field. We changed how we remove synthetic union-types fields.
         */
        UNION_TYPES_REMOVE_FIELDS,

        /**
         * Fix for union-types when renaming unrelated columns.
         * https://github.com/elastic/elasticsearch/issues/111452
         */
        UNION_TYPES_FIX_RENAME_RESOLUTION,

        /**
         * Execute `RENAME` operations sequentially from left to right,
         * see <a href="https://github.com/elastic/elasticsearch/issues/122250"> ESQL: Align RENAME behavior with EVAL for sequential processing #122250 </a>
         */
        RENAME_SEQUENTIAL_PROCESSING,

        /**
         * Support for assignment in RENAME, besides the use of `AS` keyword.
         */
        RENAME_ALLOW_ASSIGNMENT,

        /**
         * Support for removing empty attribute in merging output.
         * See <a href="https://github.com/elastic/elasticsearch/issues/126392"> ESQL: EVAL after STATS produces an empty column #126392 </a>
         */
        REMOVE_EMPTY_ATTRIBUTE_IN_MERGING_OUTPUT,

        /**
         * Support for retain aggregate when grouping.
         * See <a href="https://github.com/elastic/elasticsearch/issues/126026"> ES|QL: columns not projected away despite KEEP #126026 </a>
         */
        RETAIN_AGGREGATE_WHEN_GROUPING,

        /**
         * Fix for union-types when some indexes are missing the required field. Done in #111932.
         */
        UNION_TYPES_MISSING_FIELD,

        /**
         * Fix for widening of short numeric types in union-types. Done in #112610
         */
        UNION_TYPES_NUMERIC_WIDENING,

        /**
         * Fix a parsing issue where numbers below Long.MIN_VALUE threw an exception instead of parsing as doubles.
         * see <a href="https://github.com/elastic/elasticsearch/issues/104323"> Parsing large numbers is inconsistent #104323 </a>
         */
        FIX_PARSING_LARGE_NEGATIVE_NUMBERS,

        /**
         * Fix precision of scaled_float field values retrieved from stored source
         * see <a href="https://github.com/elastic/elasticsearch/issues/122547"> Slight inconsistency in ESQL using scaled_float field #122547 </a>
         */
        FIX_PRECISION_OF_SCALED_FLOAT_FIELDS,

        /**
         * Fix the status code returned when trying to run count_distinct on the _source type (which is not supported).
         * see <a href="https://github.com/elastic/elasticsearch/issues/105240">count_distinct(_source) returns a 500 response</a>
         */
        FIX_COUNT_DISTINCT_SOURCE_ERROR,

        /**
         * Use RangeQuery for BinaryComparison on DateTime fields.
         */
        RANGEQUERY_FOR_DATETIME,

        /**
         * Enforce strict type checking on ENRICH range types, and warnings for KEYWORD parsing at runtime. Done in #115091.
         */
        ENRICH_STRICT_RANGE_TYPES,

        /**
         * Fix for non-unique attribute names in ROW and logical plans.
         * https://github.com/elastic/elasticsearch/issues/110541
         */
        UNIQUE_NAMES,

        /**
         * Make attributes of GROK/DISSECT adjustable and fix a shadowing bug when pushing them down past PROJECT.
         * https://github.com/elastic/elasticsearch/issues/108008
         */
        FIXED_PUSHDOWN_PAST_PROJECT,

        /**
         * Adds the {@code MV_PSERIES_WEIGHTED_SUM} function for converting sorted lists of numbers into
         * a bounded score. This is a generalization of the
         * <a href="https://en.wikipedia.org/wiki/Riemann_zeta_function">riemann zeta function</a> but we
         * don't name it that because we don't support complex numbers and don't want to make folks think
         * of mystical number theory things. This is just a weighted sum that is adjacent to magic.
         */
        MV_PSERIES_WEIGHTED_SUM,

        /**
         * Support for match operator as a colon. Previous support for match operator as MATCH has been removed
         */
        MATCH_OPERATOR_COLON,

        /**
         * Removing support for the {@code META} keyword.
         */
        NO_META,

        /**
         * Add CombineBinaryComparisons rule.
         */
        COMBINE_BINARY_COMPARISONS,

        /**
         * Support for nanosecond dates as a data type
         */
        DATE_NANOS_TYPE(),

        /**
         * Support for to_date_nanos function
         */
        TO_DATE_NANOS(),

        /**
         * Support for date nanos type in binary comparisons
         */
        DATE_NANOS_BINARY_COMPARISON(),

        /**
         * Support for mixed comparisons between nanosecond and millisecond dates
         */
        DATE_NANOS_COMPARE_TO_MILLIS(),
        /**
         * Support implicit casting of strings to date nanos
         */
        DATE_NANOS_IMPLICIT_CASTING(),
        /**
         * Support Least and Greatest functions on Date Nanos type
         */
        LEAST_GREATEST_FOR_DATENANOS(),
        /**
         * support date extract function for date nanos
         */
        DATE_NANOS_DATE_EXTRACT(),
        /**
         * Support add and subtract on date nanos
         */
        DATE_NANOS_ADD_SUBTRACT(),
        /**
         * Support for date_trunc function on date nanos type
         */
        DATE_TRUNC_DATE_NANOS(),

        /**
         * Support date nanos values as the field argument to bucket
         */
        DATE_NANOS_BUCKET(),

        /**
         * support aggregations on date nanos
         */
        DATE_NANOS_AGGREGATIONS(),

        /**
         * Support the {@link org.elasticsearch.xpack.esql.expression.predicate.operator.comparison.In} operator for date nanos
         */
        DATE_NANOS_IN_OPERATOR(),
        /**
         * Support running date format function on nanosecond dates
         */
        DATE_NANOS_DATE_FORMAT(),
        /**
         * support date diff function on date nanos type, and mixed nanos/millis
         */
        DATE_NANOS_DATE_DIFF(),
        /**
         * Indicates that https://github.com/elastic/elasticsearch/issues/125439 (incorrect lucene push down for date nanos) is fixed
         */
        FIX_DATE_NANOS_LUCENE_PUSHDOWN_BUG(),
        /**
         * Fixes a bug where dates are incorrectly formatted if a where clause compares nanoseconds to both milliseconds and nanoseconds,
         * e.g. {@code WHERE millis > to_datenanos("2023-10-23T12:15:03.360103847") AND millis < to_datetime("2023-10-23T13:53:55.832")}
         */
        FIX_DATE_NANOS_MIXED_RANGE_PUSHDOWN_BUG(),

        /**
         * Support for date nanos in lookup join. Done in #127962
         */
        DATE_NANOS_LOOKUP_JOIN,

        /**
         * DATE_PARSE supports reading timezones
         */
        DATE_PARSE_TZ(),

        /**
         * Support for datetime in least and greatest functions
         */
        LEAST_GREATEST_FOR_DATES,

        /**
         * Support CIDRMatch in CombineDisjunctions rule.
         */
        COMBINE_DISJUNCTIVE_CIDRMATCHES,

        /**
         * Support sending HTTP headers about the status of an async query.
         */
        ASYNC_QUERY_STATUS_HEADERS,

        /**
         * Consider the upper bound when computing the interval in BUCKET auto mode.
         */
        BUCKET_INCLUSIVE_UPPER_BOUND,

        /**
         * Enhanced DATE_TRUNC with arbitrary month and year intervals. (#120302)
         */
        DATE_TRUNC_WITH_ARBITRARY_INTERVALS,

        /**
         * Changed error messages for fields with conflicting types in different indices.
         */
        SHORT_ERROR_MESSAGES_FOR_UNSUPPORTED_FIELDS,

        /**
         * Support for the whole number spans in BUCKET function.
         */
        BUCKET_WHOLE_NUMBER_AS_SPAN,

        /**
         * Allow mixed numeric types in coalesce
         */
        MIXED_NUMERIC_TYPES_IN_COALESCE,

        /**
         * Support for requesting the "SPACE" function.
         */
        SPACE,

        /**
         * Support explicit casting from string literal to DATE_PERIOD or TIME_DURATION.
         */
        CAST_STRING_LITERAL_TO_TEMPORAL_AMOUNT,

        /**
         * Supported the text categorization function "CATEGORIZE".
         */
        CATEGORIZE_V6,

        /**
         * Support for multiple groupings in "CATEGORIZE".
         */
        CATEGORIZE_MULTIPLE_GROUPINGS,
        /**
         * QSTR function
         */
        QSTR_FUNCTION,

        /**
         * MATCH function
         */
        MATCH_FUNCTION,

        /**
         * KQL function
         */
        KQL_FUNCTION,

        /**
         * Hash function
         */
        HASH_FUNCTION,
        /**
         * Hash function aliases such as MD5
         */
        HASH_FUNCTION_ALIASES_V1,

        /**
         * Don't optimize CASE IS NOT NULL function by not requiring the fields to be not null as well.
         * https://github.com/elastic/elasticsearch/issues/112704
         */
        FIXED_WRONG_IS_NOT_NULL_CHECK_ON_CASE,

        /**
         * Compute year differences in full calendar years.
         */
        DATE_DIFF_YEAR_CALENDARIAL,

        /**
         * Fix sorting not allowed on _source and counters.
         */
        SORTING_ON_SOURCE_AND_COUNTERS_FORBIDDEN,

        /**
         * Fix {@code SORT} when the {@code _source} field is not a sort key but
         * <strong>is</strong> being returned.
         */
        SORT_RETURNING_SOURCE_OK,

        /**
         * _source field mapping directives: https://www.elastic.co/guide/en/elasticsearch/reference/current/mapping-source-field.html
         */
        SOURCE_FIELD_MAPPING,

        /**
         * Allow filter per individual aggregation.
         */
        PER_AGG_FILTERING,

        /**
         * Fix {@link #PER_AGG_FILTERING} grouped by ordinals.
         */
        PER_AGG_FILTERING_ORDS,

        /**
         * Support for {@code STD_DEV} aggregation.
         */
        STD_DEV,

        /**
         * Fix for https://github.com/elastic/elasticsearch/issues/114714
         */
        FIX_STATS_BY_FOLDABLE_EXPRESSION,

        /**
         * Adding stats for functions (stack telemetry)
         */
        FUNCTION_STATS,
        /**
         * Fix for an optimization that caused wrong results
         * https://github.com/elastic/elasticsearch/issues/115281
         */
        FIX_FILTER_PUSHDOWN_PAST_STATS,

        /**
         * Send warnings on STATS alias collision
         * https://github.com/elastic/elasticsearch/issues/114970
         */
        STATS_ALIAS_COLLISION_WARNINGS,

        /**
         * This enables 60_usage.yml "Basic ESQL usage....snapshot" version test. See also the next capability.
         */
        SNAPSHOT_TEST_FOR_TELEMETRY(Build.current().isSnapshot()),

        /**
         * This enables 60_usage.yml "Basic ESQL usage....non-snapshot" version test. See also the previous capability.
         */
        NON_SNAPSHOT_TEST_FOR_TELEMETRY(Build.current().isSnapshot() == false),

        /**
         * Support simplified syntax for named parameters for field and function names.
         */
        NAMED_PARAMETER_FOR_FIELD_AND_FUNCTION_NAMES_SIMPLIFIED_SYNTAX(),

        /**
         * Fix pushdown of LIMIT past MV_EXPAND
         */
        ADD_LIMIT_INSIDE_MV_EXPAND,

        DELAY_DEBUG_FN(Build.current().isSnapshot()),

        /** Capability for remote metadata test */
        METADATA_FIELDS_REMOTE_TEST(false),
        /**
         * WIP on Join planning
         * - Introduce BinaryPlan and co
         * - Refactor INLINESTATS and LOOKUP as a JOIN block
         */
        JOIN_PLANNING_V1(Build.current().isSnapshot()),

        /**
         * Support implicit casting from string literal to DATE_PERIOD or TIME_DURATION.
         */
        IMPLICIT_CASTING_STRING_LITERAL_TO_TEMPORAL_AMOUNT,

        /**
         * LOOKUP JOIN
         */
        JOIN_LOOKUP_V12,

        /**
         * LOOKUP JOIN with TEXT fields on the right (right side of the join) (#119473)
         */
        LOOKUP_JOIN_TEXT(JOIN_LOOKUP_V12.isEnabled()),

        /**
         * LOOKUP JOIN skipping MVs and sending warnings (https://github.com/elastic/elasticsearch/issues/118780)
         */
        JOIN_LOOKUP_SKIP_MV_WARNINGS(JOIN_LOOKUP_V12.isEnabled()),

        /**
         * Fix pushing down LIMIT past LOOKUP JOIN in case of multiple matching join keys.
         */
        JOIN_LOOKUP_FIX_LIMIT_PUSHDOWN(JOIN_LOOKUP_V12.isEnabled()),

        /**
         * Fix for https://github.com/elastic/elasticsearch/issues/117054
         */
        FIX_NESTED_FIELDS_NAME_CLASH_IN_INDEXRESOLVER,

        /**
         * Fix for https://github.com/elastic/elasticsearch/issues/114714, again
         */
        FIX_STATS_BY_FOLDABLE_EXPRESSION_2,

        /**
         * Support the "METADATA _score" directive to enable _score column.
         */
        METADATA_SCORE,

        /**
         * Term function
         */
        TERM_FUNCTION(Build.current().isSnapshot()),

        /**
         * Additional types for match function and operator
         */
        MATCH_ADDITIONAL_TYPES,

        /**
         * Fix for regex folding with case-insensitive pattern https://github.com/elastic/elasticsearch/issues/118371
         */
        FIXED_REGEX_FOLD,

        /**
         * Full text functions can be used in disjunctions
         */
        FULL_TEXT_FUNCTIONS_DISJUNCTIONS,

        /**
         * Change field caps response for semantic_text fields to be reported as text
         */
        SEMANTIC_TEXT_FIELD_CAPS,

        /**
         * Support named argument for function in map format.
         */
        OPTIONAL_NAMED_ARGUMENT_MAP_FOR_FUNCTION(Build.current().isSnapshot()),

        /**
         * Disabled support for index aliases in lookup joins
         */
        LOOKUP_JOIN_NO_ALIASES(JOIN_LOOKUP_V12.isEnabled()),

        /**
         * Full text functions can be used in disjunctions as they are implemented in compute engine
         */
        FULL_TEXT_FUNCTIONS_DISJUNCTIONS_COMPUTE_ENGINE,

        /**
         * Support match options in match function
         */
        MATCH_FUNCTION_OPTIONS,

        /**
         * Support options in the query string function.
         */
        QUERY_STRING_FUNCTION_OPTIONS,

        /**
         * Support for aggregate_metric_double type
         */
        AGGREGATE_METRIC_DOUBLE(AGGREGATE_METRIC_DOUBLE_FEATURE_FLAG),

        /**
         * Support for partial subset of metrics in aggregate_metric_double type
         */
        AGGREGATE_METRIC_DOUBLE_PARTIAL_SUBMETRICS(AGGREGATE_METRIC_DOUBLE_FEATURE_FLAG),

        /**
         * Support change point detection "CHANGE_POINT".
         */
        CHANGE_POINT,

        /**
         * Fix for https://github.com/elastic/elasticsearch/issues/120817
         * and https://github.com/elastic/elasticsearch/issues/120803
         * Support for queries that have multiple SORTs that cannot become TopN
         */
        REMOVE_REDUNDANT_SORT,

        /**
         * Fixes a series of issues with inlinestats which had an incomplete implementation after lookup and inlinestats
         * were refactored.
         */
        INLINESTATS_V7(EsqlPlugin.INLINESTATS_FEATURE_FLAG),

        /**
         * Support partial_results
         */
        SUPPORT_PARTIAL_RESULTS,

        /**
         * Support for rendering aggregate_metric_double type
         */
        AGGREGATE_METRIC_DOUBLE_RENDERING(AGGREGATE_METRIC_DOUBLE_FEATURE_FLAG),

        /**
         * Support for RERANK command
         */
        RERANK(Build.current().isSnapshot()),

        /**
         * Support for COMPLETION command
         */
        COMPLETION,

        /**
         * Allow mixed numeric types in conditional functions - case, greatest and least
         */
        MIXED_NUMERIC_TYPES_IN_CASE_GREATEST_LEAST,

        /**
         * Support for RRF command
         */
        RRF(Build.current().isSnapshot()),

        /**
         * Lucene query pushdown to StartsWith and EndsWith functions.
         * This capability was created to avoid receiving wrong warnings from old nodes in mixed clusters
         */
        STARTS_WITH_ENDS_WITH_LUCENE_PUSHDOWN,

        /**
         * Full text functions can be scored when being part of a disjunction
         */
        FULL_TEXT_FUNCTIONS_DISJUNCTIONS_SCORE,

        /**
         * Support for multi-match function.
         */
        MULTI_MATCH_FUNCTION(Build.current().isSnapshot()),

        /**
         * Do {@code TO_LOWER} and {@code TO_UPPER} process all field values?
         */
        TO_LOWER_MV,

        /**
         * Use double parameter markers to represent field or function names.
         */
        DOUBLE_PARAMETER_MARKERS_FOR_IDENTIFIERS,

        /**
         * Non full text functions do not contribute to score
         */
        NON_FULL_TEXT_FUNCTIONS_SCORING,

        /**
         * Support for to_aggregate_metric_double function
         */
        AGGREGATE_METRIC_DOUBLE_CONVERT_TO(AGGREGATE_METRIC_DOUBLE_FEATURE_FLAG),

        /**
         * The {@code _query} API now reports the original types.
         */
        REPORT_ORIGINAL_TYPES,

        /**
         * The metrics command
         */
        METRICS_COMMAND(Build.current().isSnapshot()),

        /**
         * Are the {@code documents_found} and {@code values_loaded} fields available
         * in the response and profile?
         */
        DOCUMENTS_FOUND_AND_VALUES_LOADED,

        /**
         * Index component selector syntax (my-data-stream-name::failures)
         */
        INDEX_COMPONENT_SELECTORS,

        /**
         * Make numberOfChannels consistent with layout in DefaultLayout by removing duplicated ChannelSet.
         */
        MAKE_NUMBER_OF_CHANNELS_CONSISTENT_WITH_LAYOUT,

        /**
         * Support for sorting when aggregate_metric_doubles are present
         */
        AGGREGATE_METRIC_DOUBLE_SORTING(AGGREGATE_METRIC_DOUBLE_FEATURE_FLAG),

        /**
         * Supercedes {@link Cap#MAKE_NUMBER_OF_CHANNELS_CONSISTENT_WITH_LAYOUT}.
         */
        FIX_REPLACE_MISSING_FIELD_WITH_NULL_DUPLICATE_NAME_ID_IN_LAYOUT,

        /**
         * Support for filter in converted null.
         * See <a href="https://github.com/elastic/elasticsearch/issues/125832"> ESQL: Fix `NULL` handling in `IN` clause #125832 </a>
         */
        FILTER_IN_CONVERTED_NULL,

        /**
         * When creating constant null blocks in {@link org.elasticsearch.compute.lucene.ValuesSourceReaderOperator}, we also handed off
         * the ownership of that block - but didn't account for the fact that the caller might close it, leading to double releases
         * in some union type queries. C.f. https://github.com/elastic/elasticsearch/issues/125850
         */
        FIX_DOUBLY_RELEASED_NULL_BLOCKS_IN_VALUESOURCEREADER,

        /**
         * Listing queries and getting information on a specific query.
         */
        QUERY_MONITORING,

        /**
         * Support max_over_time aggregation that gets evaluated per time-series
         */
        MAX_OVER_TIME(Build.current().isSnapshot()),

        /**
         * Support for FORK out of snapshot
         */
        FORK_V9,

        /**
         * Support for the {@code leading_zeros} named parameter.
         */
        TO_IP_LEADING_ZEROS,

        /**
         * Does the usage information for ESQL contain a histogram of {@code took} values?
         */
        USAGE_CONTAINS_TOOK,

        /**
         * Support avg_over_time aggregation that gets evaluated per time-series
         */
        AVG_OVER_TIME(Build.current().isSnapshot()),

        /**
         * Support loading of ip fields if they are not indexed.
         */
        LOADING_NON_INDEXED_IP_FIELDS,

        /**
         * During resolution (pre-analysis) we have to consider that joins or enriches can override EVALuated values
         * https://github.com/elastic/elasticsearch/issues/126419
         */
        FIX_JOIN_MASKING_EVAL,

        /**
         * Support for keeping `DROP` attributes when resolving field names.
         * see <a href="https://github.com/elastic/elasticsearch/issues/126418"> ES|QL: no matches for pattern #126418 </a>
         */
        DROP_AGAIN_WITH_WILDCARD_AFTER_EVAL,

        /**
         * Support last_over_time aggregation that gets evaluated per time-series
         */
        LAST_OVER_TIME(Build.current().isSnapshot()),

        /**
         * Support for the SAMPLE command
         */
        SAMPLE_V3,

        /**
         * The {@code _query} API now gives a cast recommendation if multiple types are found in certain instances.
         */
        SUGGESTED_CAST,

        /**
         * Guards a bug fix matching {@code TO_LOWER(f) == ""}.
         */
        TO_LOWER_EMPTY_STRING,

        /**
         * Support min_over_time aggregation that gets evaluated per time-series
         */
        MIN_OVER_TIME(Build.current().isSnapshot()),

        /**
         * Support first_over_time aggregation that gets evaluated per time-series
         */
        FIRST_OVER_TIME(Build.current().isSnapshot()),

        /**
         * Support sum_over_time aggregation that gets evaluated per time-series
         */
        SUM_OVER_TIME(Build.current().isSnapshot()),

        /**
         * Support count_over_time aggregation that gets evaluated per time-series
         */
        COUNT_OVER_TIME(Build.current().isSnapshot()),

        /**
         * Support for count_distinct_over_time aggregation that gets evaluated per time-series
         */
        COUNT_DISTINCT_OVER_TIME(Build.current().isSnapshot()),

        /**
         * Resolve groupings before resolving references to groupings in the aggregations.
         */
        RESOLVE_GROUPINGS_BEFORE_RESOLVING_REFERENCES_TO_GROUPINGS_IN_AGGREGATIONS,

        /**
         * Support for the SAMPLE aggregation function
         */
        AGG_SAMPLE,

        /**
         * Full text functions in STATS
         */
        FULL_TEXT_FUNCTIONS_IN_STATS_WHERE,

        /**
         * During resolution (pre-analysis) we have to consider that joins can override regex extracted values
         * see <a href="https://github.com/elastic/elasticsearch/issues/127467"> ES|QL: pruning of JOINs leads to missing fields #127467 </a>
         */
        FIX_JOIN_MASKING_REGEX_EXTRACT,

        /**
         * Avid GROK and DISSECT attributes being removed when resolving fields.
         * see <a href="https://github.com/elastic/elasticsearch/issues/127468"> ES|QL: Grok only supports KEYWORD or TEXT values, found expression [type] type [INTEGER] #127468 </a>
         */
        KEEP_REGEX_EXTRACT_ATTRIBUTES,

        /**
         * The {@code ROUND_TO} function.
         */
        ROUND_TO,

        /**
         * Support for the {@code COPY_SIGN} function.
         */
        COPY_SIGN,

        /**
         * Allow lookup join on mixed numeric fields, among byte, short, int, long, half_float, scaled_float, float and double.
         */
        LOOKUP_JOIN_ON_MIXED_NUMERIC_FIELDS,

        /**
         * {@link org.elasticsearch.compute.lucene.LuceneQueryEvaluator} rewrites the query before executing it in Lucene. This
         * provides support for KQL in a STATS ... BY command that uses a KQL query for filter, for example.
         */
        LUCENE_QUERY_EVALUATOR_QUERY_REWRITE,

        /**
         * Support parameters for LIMIT command.
         */
        PARAMETER_FOR_LIMIT,

        /**
         * Dense vector field type support
         */
        DENSE_VECTOR_FIELD_TYPE(EsqlCorePlugin.DENSE_VECTOR_FEATURE_FLAG),

        /**
         * Enable support for index aliases in lookup joins
         */
        ENABLE_LOOKUP_JOIN_ON_ALIASES,

        /**
         * Lookup error messages were updated to make them a bit easier to understand.
         */
        UPDATE_LOOKUP_JOIN_ERROR_MESSAGES,

        /**
         * Allows RLIKE to correctly handle the "empty language" flag, `#`.
         */
        RLIKE_WITH_EMPTY_LANGUAGE_PATTERN,

        /**
         * MATCH PHRASE function
         */
        MATCH_PHRASE_FUNCTION,

        /**
         * Support knn function
         */
        KNN_FUNCTION_V2(Build.current().isSnapshot()),

        LIKE_WITH_LIST_OF_PATTERNS,

        /**
         * Support parameters for SAMPLE command.
         */
        PARAMETER_FOR_SAMPLE,

        /**
         * From now, Literal only accepts strings as BytesRefs.
         * No java.lang.String anymore.
         *
         * https://github.com/elastic/elasticsearch/issues/129322
         */
        NO_PLAIN_STRINGS_IN_LITERALS,

        /**
         * (Re)Added EXPLAIN command
         */
        EXPLAIN(Build.current().isSnapshot()),

        /**
<<<<<<< HEAD
         * Support avg with aggregate metric doubles
         */
        AGGREGATE_METRIC_DOUBLE_AVG(AGGREGATE_METRIC_DOUBLE_FEATURE_FLAG);
=======
         * FUSE command
         */
        FUSE(Build.current().isSnapshot());
>>>>>>> a6c4c085

        private final boolean enabled;

        Cap() {
            this.enabled = true;
        };

        Cap(boolean enabled) {
            this.enabled = enabled;
        };

        Cap(FeatureFlag featureFlag) {
            this.enabled = featureFlag.isEnabled();
        }

        public boolean isEnabled() {
            return enabled;
        }

        public String capabilityName() {
            return name().toLowerCase(Locale.ROOT);
        }
    }

    public static final Set<String> CAPABILITIES = capabilities(false);

    /**
     * Get a {@link Set} of all capabilities. If the {@code all} parameter is {@code false}
     * then only <strong>enabled</strong> capabilities are returned - otherwise <strong>all</strong>
     * known capabilities are returned.
     */
    public static Set<String> capabilities(boolean all) {
        List<String> caps = new ArrayList<>();
        for (Cap cap : Cap.values()) {
            if (all || cap.isEnabled()) {
                caps.add(cap.capabilityName());
            }
        }

        /*
         * Add all of our cluster features without the leading "esql."
         */
        for (NodeFeature feature : new EsqlFeatures().getFeatures()) {
            caps.add(cap(feature));
        }
        return Set.copyOf(caps);
    }

    /**
     * Convert a {@link NodeFeature} from {@link EsqlFeatures} into a
     * capability.
     */
    public static String cap(NodeFeature feature) {
        assert feature.id().startsWith("esql.");
        return feature.id().substring("esql.".length());
    }
}<|MERGE_RESOLUTION|>--- conflicted
+++ resolved
@@ -1218,15 +1218,14 @@
         EXPLAIN(Build.current().isSnapshot()),
 
         /**
-<<<<<<< HEAD
+         * FUSE command
+         */
+        FUSE(Build.current().isSnapshot()),
+
+        /**
          * Support avg with aggregate metric doubles
          */
         AGGREGATE_METRIC_DOUBLE_AVG(AGGREGATE_METRIC_DOUBLE_FEATURE_FLAG);
-=======
-         * FUSE command
-         */
-        FUSE(Build.current().isSnapshot());
->>>>>>> a6c4c085
 
         private final boolean enabled;
 

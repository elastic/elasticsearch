/*
 * Copyright Elasticsearch B.V. and/or licensed to Elasticsearch B.V. under one
 * or more contributor license agreements. Licensed under the Elastic License
 * 2.0; you may not use this file except in compliance with the Elastic License
 * 2.0.
 */

package org.elasticsearch.xpack.esql.action;

import org.elasticsearch.Build;
import org.elasticsearch.common.util.FeatureFlag;
import org.elasticsearch.compute.lucene.read.ValuesSourceReaderOperator;
import org.elasticsearch.features.NodeFeature;
import org.elasticsearch.rest.action.admin.cluster.RestNodesCapabilitiesAction;
import org.elasticsearch.xpack.esql.plugin.EsqlFeatures;

import java.util.ArrayList;
import java.util.List;
import java.util.Locale;
import java.util.Set;

import static org.elasticsearch.xpack.esql.core.plugin.EsqlCorePlugin.EXPONENTIAL_HISTOGRAM_FEATURE_FLAG;
import static org.elasticsearch.xpack.esql.core.plugin.EsqlCorePlugin.T_DIGEST_ESQL_SUPPORT;

/**
 * A {@link Set} of "capabilities" supported by the {@link RestEsqlQueryAction}
 * and {@link RestEsqlAsyncQueryAction} APIs. These are exposed over the
 * {@link RestNodesCapabilitiesAction} and we use them to enable tests.
 */
public class EsqlCapabilities {
    public enum Cap {
        /**
         * Introduction of {@code MV_SORT}, {@code MV_SLICE}, and {@code MV_ZIP}.
         * Added in #106095.
         */
        MV_SORT,

        /**
         * When we disabled some broken optimizations around {@code nullable}.
         * Fixed in #105691.
         */
        DISABLE_NULLABLE_OPTS,

        /**
         * Introduction of {@code ST_X} and {@code ST_Y}. Added in #105768.
         */
        ST_X_Y,

        /**
         * Changed precision of {@code geo_point} and {@code cartesian_point} fields, by loading from source into WKB. Done in #103691.
         */
        SPATIAL_POINTS_FROM_SOURCE,

        /**
         * Support for loading {@code geo_shape} and {@code cartesian_shape} fields. Done in #104269.
         */
        SPATIAL_SHAPES,

        /**
         * Do validation check on geo_point and geo_shape fields. Done in #128259.
         */
        GEO_VALIDATION,

        /**
         * Support for spatial aggregation {@code ST_CENTROID}. Done in #104269.
         */
        ST_CENTROID_AGG,

        /**
         * Support for spatial aggregation {@code ST_INTERSECTS}. Done in #104907.
         */
        ST_INTERSECTS,

        /**
         * Support for spatial aggregation {@code ST_CONTAINS} and {@code ST_WITHIN}. Done in #106503.
         */
        ST_CONTAINS_WITHIN,

        /**
         * Support for spatial aggregation {@code ST_DISJOINT}. Done in #107007.
         */
        ST_DISJOINT,

        /**
         * The introduction of the {@code VALUES} agg.
         */
        AGG_VALUES,

        /**
         * Expand the {@code VALUES} agg to cover spatial types.
         */
        AGG_VALUES_SPATIAL,

        /**
         * Accept unsigned longs on MAX and MIN aggregations.
         */
        AGG_MAX_MIN_UNSIGNED_LONG,

        /**
         * Accept unsigned longs on VALUES and SAMPLE aggregations.
         */
        AGG_VALUES_SAMPLE_UNSIGNED_LONG,

        /**
         * Does ESQL support async queries.
         */
        ASYNC_QUERY,

        /**
         * Does ESQL support FROM OPTIONS?
         */
        @Deprecated
        FROM_OPTIONS,

        /**
         * Cast string literals to a desired data type.
         */
        STRING_LITERAL_AUTO_CASTING,

        /**
         * Base64 encoding and decoding functions.
         */
        BASE64_DECODE_ENCODE,

        /**
         * Support for the :: casting operator
         */
        CASTING_OPERATOR,

        /**
         * Support for the ::date casting operator
         */
        CASTING_OPERATOR_FOR_DATE,

        /**
         * Blocks can be labelled with {@link org.elasticsearch.compute.data.Block.MvOrdering#SORTED_ASCENDING} for optimizations.
         */
        MV_ORDERING_SORTED_ASCENDING,

        /**
         * Support for metrics counter fields
         */
        METRICS_COUNTER_FIELDS,

        /**
         * Cast string literals to a desired data type for IN predicate and more types for BinaryComparison.
         */
        STRING_LITERAL_AUTO_CASTING_EXTENDED,
        /**
         * Support for metadata fields.
         */
        METADATA_FIELDS,

        /**
         * Support specifically for *just* the _index METADATA field. Used by CsvTests, since that is the only metadata field currently
         * supported.
         */
        INDEX_METADATA_FIELD,

        /**
         * Support for timespan units abbreviations
         */
        TIMESPAN_ABBREVIATIONS,

        /**
         * Support metrics counter types
         */
        COUNTER_TYPES,

        /**
         * Support for function {@code BIT_LENGTH}. Done in #115792
         */
        FN_BIT_LENGTH,

        /**
         * Support for function {@code BYTE_LENGTH}.
         */
        FN_BYTE_LENGTH,

        /**
         * Support for function {@code REVERSE}.
         */
        FN_REVERSE,

        /**
         * Support for reversing whole grapheme clusters. This is not supported
         * on JDK versions less than 20 which are not supported in ES 9.0.0+ but this
         * exists to keep the {@code 8.x} branch similar to the {@code main} branch.
         */
        FN_REVERSE_GRAPHEME_CLUSTERS,

        /**
         * Support for function {@code CONTAINS}. Done in <a href="https://github.com/elastic/elasticsearch/pull/133016">#133016.</a>
         */
        FN_CONTAINS,

        /**
         * Support for function {@code CBRT}. Done in #108574.
         */
        FN_CBRT,

        /**
         * Support for function {@code HYPOT}.
         */
        FN_HYPOT,

        /**
         * Support for {@code MV_APPEND} function. #107001
         */
        FN_MV_APPEND,

        /**
         * Support for {@code MV_MEDIAN_ABSOLUTE_DEVIATION} function.
         */
        FN_MV_MEDIAN_ABSOLUTE_DEVIATION,

        /**
         * Support for {@code MV_PERCENTILE} function.
         */
        FN_MV_PERCENTILE,

        /**
         * Support for function {@code IP_PREFIX}.
         */
        FN_IP_PREFIX,

        /**
         * Fix on function {@code SUBSTRING} that makes it not return null on empty strings.
         */
        FN_SUBSTRING_EMPTY_NULL,

        /**
         * Fixes on function {@code ROUND} that avoid it throwing exceptions on runtime for unsigned long cases.
         */
        FN_ROUND_UL_FIXES,

        /**
         * Support for function {@code SCALB}.
         */
        FN_SCALB,

        /**
         * Support for function DAY_NAME
         */
        FN_DAY_NAME,

        /**
         * Support for function MONTH_NAME
         */
        FN_MONTH_NAME,

        /**
         * support for MV_CONTAINS function
         * <a href="https://github.com/elastic/elasticsearch/pull/133099/">Add MV_CONTAINS function #133099</a>
         */
        FN_MV_CONTAINS_V1,

        /**
         * Fixes for multiple functions not serializing their source, and emitting warnings with wrong line number and text.
         */
        FUNCTIONS_SOURCE_SERIALIZATION_WARNINGS,

        /**
         * All functions that take TEXT should never emit TEXT, only KEYWORD. #114334
         */
        FUNCTIONS_NEVER_EMIT_TEXT,

        /**
         * Support for the {@code INLINESTATS} syntax.
         */
        INLINESTATS(),

        /**
         * Support for the expressions in grouping in {@code INLINESTATS} syntax.
         */
        INLINESTATS_V2(),

        /**
         * Support for aggregation function {@code TOP}.
         */
        AGG_TOP,

        /**
         * Support for booleans in aggregations {@code MAX} and {@code MIN}.
         */
        AGG_MAX_MIN_BOOLEAN_SUPPORT,

        /**
         * Support for ips in aggregations {@code MAX} and {@code MIN}.
         */
        AGG_MAX_MIN_IP_SUPPORT,

        /**
         * Support for strings in aggregations {@code MAX} and {@code MIN}.
         */
        AGG_MAX_MIN_STRING_SUPPORT,

        /**
         * Support for booleans in {@code TOP} aggregation.
         */
        AGG_TOP_BOOLEAN_SUPPORT,

        /**
         * Support for ips in {@code TOP} aggregation.
         */
        AGG_TOP_IP_SUPPORT,

        /**
         * Support for {@code keyword} and {@code text} fields in {@code TOP} aggregation.
         */
        AGG_TOP_STRING_SUPPORT,

        /**
         * Make optional the order field in the TOP agg command, and default it to "ASC".
         */
        AGG_TOP_WITH_OPTIONAL_ORDER_FIELD,

        /**
         * Support for the extra "map" field in {@code TOP} aggregation.
         */
        AGG_TOP_WITH_OUTPUT_FIELD,

        /**
         * Fix for a bug when surrogating a {@code TOP}  with limit 1 and output field.
         */
        FIX_AGG_TOP_WITH_OUTPUT_FIELD_SURROGATE,

        /**
         * {@code CASE} properly handling multivalue conditions.
         */
        CASE_MV,

        /**
         * Support for loading values over enrich. This is supported by all versions of ESQL but not
         * the unit test CsvTests.
         */
        ENRICH_LOAD,

        /**
         * Optimization for ST_CENTROID changed some results in cartesian data. #108713
         */
        ST_CENTROID_AGG_OPTIMIZED,

        /**
         * Support for requesting the "_ignored" metadata field.
         */
        METADATA_IGNORED_FIELD,

        /**
         * LOOKUP command with
         * - tables using syntax {@code "tables": {"type": [<values>]}}
         * - fixed variable shadowing
         * - fixed Join.references(), requiring breaking change to Join serialization
         */
        LOOKUP_V4(Build.current().isSnapshot()),

        /**
         * Support for requesting the "REPEAT" command.
         */
        REPEAT,

        /**
         * Cast string literals to datetime in addition and subtraction when the other side is a date or time interval.
         */
        STRING_LITERAL_AUTO_CASTING_TO_DATETIME_ADD_SUB,

        /**
         * Support implicit casting for union typed fields that are mixed with date and date_nanos type.
         */
        IMPLICIT_CASTING_DATE_AND_DATE_NANOS,

        /**
         * Support for named or positional parameters in EsqlQueryRequest.
         */
        NAMED_POSITIONAL_PARAMETER,

        /**
         * Support multiple field mappings if appropriate conversion function is used (union types)
         */
        UNION_TYPES,

        /**
         * Support unmapped using the INSIST keyword.
         */
        UNMAPPED_FIELDS(Build.current().isSnapshot()),

        /**
         * Support for function {@code ST_DISTANCE}. Done in #108764.
         */
        ST_DISTANCE,

        /** Support for function {@code ST_EXTENT_AGG}. */
        ST_EXTENT_AGG,

        /** Optimization of ST_EXTENT_AGG with doc-values as IntBlock. */
        ST_EXTENT_AGG_DOCVALUES,

        /**
         * Fix determination of CRS types in spatial functions when folding.
         */
        SPATIAL_FUNCTIONS_FIX_CRSTYPE_FOLDING,

        /**
         * Enable spatial predicate functions to support multi-values. Done in #112063.
         */
        SPATIAL_PREDICATES_SUPPORT_MULTIVALUES,

        /**
         * Enable spatial distance function to support multi-values. Done in #114836.
         */
        SPATIAL_DISTANCE_SUPPORTS_MULTIVALUES,

        /**
         * Support a number of fixes and enhancements to spatial distance pushdown. Done in #112938.
         */
        SPATIAL_DISTANCE_PUSHDOWN_ENHANCEMENTS,

        /**
         * Fix for spatial centroid when no records are found.
         */
        SPATIAL_CENTROID_NO_RECORDS,

        /**
         * Support ST_ENVELOPE function (and related ST_XMIN, etc.).
         */
        ST_ENVELOPE,

        /**
         * Support ST_GEOHASH, ST_GEOTILE and ST_GEOHEX functions
         */
        SPATIAL_GRID,

        /**
         * Support geohash, geotile and geohex data types. Done in #129581
         */
        SPATIAL_GRID_TYPES,

        /**
         * Support geohash, geotile and geohex in ST_INTERSECTS and ST_DISJOINT. Done in #133546
         */
        SPATIAL_GRID_INTERSECTS,

        /**
         * Fix to GROK and DISSECT that allows extracting attributes with the same name as the input
         * https://github.com/elastic/elasticsearch/issues/110184
         */
        GROK_DISSECT_MASKING,

        /**
         * Support for quoting index sources in double quotes.
         */
        DOUBLE_QUOTES_SOURCE_ENCLOSING,

        /**
         * Support for WEIGHTED_AVG function.
         */
        AGG_WEIGHTED_AVG,

        /**
         * Fix for union-types when aggregating over an inline conversion with casting operator. Done in #110476.
         */
        UNION_TYPES_AGG_CAST,

        /**
         * When pushing down {@code STATS count(field::type)} for a union type field, we wrongly used a synthetic attribute name in the
         * query instead of the actual field name. This led to 0 counts instead of the correct result.
         */
        FIX_COUNT_PUSHDOWN_FOR_UNION_TYPES,

        /**
         * Fix to GROK validation in case of multiple fields with same name and different types
         * https://github.com/elastic/elasticsearch/issues/110533
         */
        GROK_VALIDATION,

        /**
         * Fix for union-types when aggregating over an inline conversion with conversion function. Done in #110652.
         */
        UNION_TYPES_INLINE_FIX,

        /**
         * Fix for union-types when sorting a type-casted field. We changed how we remove synthetic union-types fields.
         */
        UNION_TYPES_REMOVE_FIELDS,

        /**
         * Fix for union-types when renaming unrelated columns.
         * https://github.com/elastic/elasticsearch/issues/111452
         */
        UNION_TYPES_FIX_RENAME_RESOLUTION,

        /**
         * Execute `RENAME` operations sequentially from left to right,
         * see <a href="https://github.com/elastic/elasticsearch/issues/122250"> ESQL: Align RENAME behavior with EVAL for sequential processing #122250 </a>
         */
        RENAME_SEQUENTIAL_PROCESSING,

        /**
         * Support for assignment in RENAME, besides the use of `AS` keyword.
         */
        RENAME_ALLOW_ASSIGNMENT,

        /**
         * Support for removing empty attribute in merging output.
         * See <a href="https://github.com/elastic/elasticsearch/issues/126392"> ESQL: EVAL after STATS produces an empty column #126392 </a>
         */
        REMOVE_EMPTY_ATTRIBUTE_IN_MERGING_OUTPUT,

        /**
         * Support for retain aggregate when grouping.
         * See <a href="https://github.com/elastic/elasticsearch/issues/126026"> ES|QL: columns not projected away despite KEEP #126026 </a>
         */
        RETAIN_AGGREGATE_WHEN_GROUPING,

        /**
         * Fix for union-types when some indexes are missing the required field. Done in #111932.
         */
        UNION_TYPES_MISSING_FIELD,

        /**
         * Fix for widening of short numeric types in union-types. Done in #112610
         */
        UNION_TYPES_NUMERIC_WIDENING,

        /**
         * Fix a parsing issue where numbers below Long.MIN_VALUE threw an exception instead of parsing as doubles.
         * see <a href="https://github.com/elastic/elasticsearch/issues/104323"> Parsing large numbers is inconsistent #104323 </a>
         */
        FIX_PARSING_LARGE_NEGATIVE_NUMBERS,

        /**
         * Fix precision of scaled_float field values retrieved from stored source
         * see <a href="https://github.com/elastic/elasticsearch/issues/122547"> Slight inconsistency in ESQL using scaled_float field #122547 </a>
         */
        FIX_PRECISION_OF_SCALED_FLOAT_FIELDS,

        /**
         * Fix the status code returned when trying to run count_distinct on the _source type (which is not supported).
         * see <a href="https://github.com/elastic/elasticsearch/issues/105240">count_distinct(_source) returns a 500 response</a>
         */
        FIX_COUNT_DISTINCT_SOURCE_ERROR,

        /**
         * Use RangeQuery for BinaryComparison on DateTime fields.
         */
        RANGEQUERY_FOR_DATETIME,

        /**
         * Enforce strict type checking on ENRICH range types, and warnings for KEYWORD parsing at runtime. Done in #115091.
         */
        ENRICH_STRICT_RANGE_TYPES,

        /**
         * Fix for non-unique attribute names in ROW and logical plans.
         * https://github.com/elastic/elasticsearch/issues/110541
         */
        UNIQUE_NAMES,

        /**
         * Make attributes of GROK/DISSECT adjustable and fix a shadowing bug when pushing them down past PROJECT.
         * https://github.com/elastic/elasticsearch/issues/108008
         */
        FIXED_PUSHDOWN_PAST_PROJECT,

        /**
         * When resolving renames, consider all {@code Attribute}s in the plan, not just the {@code ReferenceAttribute}s.
         */
        FIXED_PUSHDOWN_PAST_PROJECT_WITH_ATTRIBUTES_RESOLUTION,

        /**
         * Adds the {@code MV_PSERIES_WEIGHTED_SUM} function for converting sorted lists of numbers into
         * a bounded score. This is a generalization of the
         * <a href="https://en.wikipedia.org/wiki/Riemann_zeta_function">riemann zeta function</a> but we
         * don't name it that because we don't support complex numbers and don't want to make folks think
         * of mystical number theory things. This is just a weighted sum that is adjacent to magic.
         */
        MV_PSERIES_WEIGHTED_SUM,

        /**
         * Support for match operator as a colon. Previous support for match operator as MATCH has been removed
         */
        MATCH_OPERATOR_COLON,

        /**
         * Removing support for the {@code META} keyword.
         */
        NO_META,

        /**
         * Add CombineBinaryComparisons rule.
         */
        COMBINE_BINARY_COMPARISONS,

        /**
         * Support for nanosecond dates as a data type
         */
        DATE_NANOS_TYPE(),

        /**
         * Support for to_date_nanos function
         */
        TO_DATE_NANOS(),

        /**
         * Support for date nanos type in binary comparisons
         */
        DATE_NANOS_BINARY_COMPARISON(),

        /**
         * Support for mixed comparisons between nanosecond and millisecond dates
         */
        DATE_NANOS_COMPARE_TO_MILLIS(),
        /**
         * Support implicit casting of strings to date nanos
         */
        DATE_NANOS_IMPLICIT_CASTING(),
        /**
         * Support Least and Greatest functions on Date Nanos type
         */
        LEAST_GREATEST_FOR_DATENANOS(),
        /**
         * support date extract function for date nanos
         */
        DATE_NANOS_DATE_EXTRACT(),
        /**
         * Support add and subtract on date nanos
         */
        DATE_NANOS_ADD_SUBTRACT(),
        /**
         * Support for date_trunc function on date nanos type
         */
        DATE_TRUNC_DATE_NANOS(),

        /**
         * Support date nanos values as the field argument to bucket
         */
        DATE_NANOS_BUCKET(),

        /**
         * support aggregations on date nanos
         */
        DATE_NANOS_AGGREGATIONS(),

        /**
         * Support the {@link org.elasticsearch.xpack.esql.expression.predicate.operator.comparison.In} operator for date nanos
         */
        DATE_NANOS_IN_OPERATOR(),
        /**
         * Support running date format function on nanosecond dates
         */
        DATE_NANOS_DATE_FORMAT(),
        /**
         * support date diff function on date nanos type, and mixed nanos/millis
         */
        DATE_NANOS_DATE_DIFF(),
        /**
         * Indicates that https://github.com/elastic/elasticsearch/issues/125439 (incorrect lucene push down for date nanos) is fixed
         */
        FIX_DATE_NANOS_LUCENE_PUSHDOWN_BUG(),
        /**
         * Fixes a bug where dates are incorrectly formatted if a where clause compares nanoseconds to both milliseconds and nanoseconds,
         * e.g. {@code WHERE millis > to_datenanos("2023-10-23T12:15:03.360103847") AND millis < to_datetime("2023-10-23T13:53:55.832")}
         */
        FIX_DATE_NANOS_MIXED_RANGE_PUSHDOWN_BUG(),

        /**
         * Support for date nanos in lookup join. Done in #127962
         */
        DATE_NANOS_LOOKUP_JOIN,

        /**
         * DATE_PARSE supports reading timezones
         */
        DATE_PARSE_TZ(),

        /**
         * Support for datetime in least and greatest functions
         */
        LEAST_GREATEST_FOR_DATES,

        /**
         * Support CIDRMatch in CombineDisjunctions rule.
         */
        COMBINE_DISJUNCTIVE_CIDRMATCHES,

        /**
         * Support sending HTTP headers about the status of an async query.
         */
        ASYNC_QUERY_STATUS_HEADERS,

        /**
         * Fix async headers not being sent on "get" requests
         */
        ASYNC_QUERY_STATUS_HEADERS_FIX,

        /**
         * Consider the upper bound when computing the interval in BUCKET auto mode.
         */
        BUCKET_INCLUSIVE_UPPER_BOUND,

        /**
         * Enhanced DATE_TRUNC with arbitrary month and year intervals. (#120302)
         */
        DATE_TRUNC_WITH_ARBITRARY_INTERVALS,

        /**
         * Changed error messages for fields with conflicting types in different indices.
         */
        SHORT_ERROR_MESSAGES_FOR_UNSUPPORTED_FIELDS,

        /**
         * Support for the whole number spans in BUCKET function.
         */
        BUCKET_WHOLE_NUMBER_AS_SPAN,

        /**
         * Allow mixed numeric types in coalesce
         */
        MIXED_NUMERIC_TYPES_IN_COALESCE,

        /**
         * Support for requesting the "SPACE" function.
         */
        SPACE,

        /**
         * Support explicit casting from string literal to DATE_PERIOD or TIME_DURATION.
         */
        CAST_STRING_LITERAL_TO_TEMPORAL_AMOUNT,

        /**
         * Supported the text categorization function "CATEGORIZE".
         */
        CATEGORIZE_V6,

        /**
         * Support for multiple groupings in "CATEGORIZE".
         */
        CATEGORIZE_MULTIPLE_GROUPINGS,
        /**
         * QSTR function
         */
        QSTR_FUNCTION,

        /**
         * MATCH function
         */
        MATCH_FUNCTION,

        /**
         * KQL function
         */
        KQL_FUNCTION,

        /**
         * Support for optional parameters in KQL function (case_insensitive, time_zone, default_field, boost).
         */
        KQL_FUNCTION_OPTIONS,

        /**
         * Hash function
         */
        HASH_FUNCTION,
        /**
         * Hash function aliases such as MD5
         */
        HASH_FUNCTION_ALIASES_V1,

        /**
         * Don't optimize CASE IS NOT NULL function by not requiring the fields to be not null as well.
         * https://github.com/elastic/elasticsearch/issues/112704
         */
        FIXED_WRONG_IS_NOT_NULL_CHECK_ON_CASE,

        /**
         * Compute year differences in full calendar years.
         */
        DATE_DIFF_YEAR_CALENDARIAL,

        /**
         * Fix sorting not allowed on _source and counters.
         */
        SORTING_ON_SOURCE_AND_COUNTERS_FORBIDDEN,

        /**
         * Fix {@code SORT} when the {@code _source} field is not a sort key but
         * <strong>is</strong> being returned.
         */
        SORT_RETURNING_SOURCE_OK,

        /**
         * _source field mapping directives: https://www.elastic.co/guide/en/elasticsearch/reference/current/mapping-source-field.html
         */
        SOURCE_FIELD_MAPPING,

        /**
         * Allow filter per individual aggregation.
         */
        PER_AGG_FILTERING,

        /**
         * Fix {@link #PER_AGG_FILTERING} grouped by ordinals.
         */
        PER_AGG_FILTERING_ORDS,

        /**
         * Support for {@code STD_DEV} aggregation.
         */
        STD_DEV,

        /**
         * Fix for https://github.com/elastic/elasticsearch/issues/114714
         */
        FIX_STATS_BY_FOLDABLE_EXPRESSION,

        /**
         * Adding stats for functions (stack telemetry)
         */
        FUNCTION_STATS,
        /**
         * Fix for an optimization that caused wrong results
         * https://github.com/elastic/elasticsearch/issues/115281
         */
        FIX_FILTER_PUSHDOWN_PAST_STATS,

        /**
         * Send warnings on STATS alias collision
         * https://github.com/elastic/elasticsearch/issues/114970
         */
        STATS_ALIAS_COLLISION_WARNINGS,

        /**
         * This enables 60_usage.yml "Basic ESQL usage....snapshot" version test. See also the next capability.
         */
        SNAPSHOT_TEST_FOR_TELEMETRY_V2(Build.current().isSnapshot()),

        /**
         * This enables 60_usage.yml "Basic ESQL usage....non-snapshot" version test. See also the previous capability.
         */
        NON_SNAPSHOT_TEST_FOR_TELEMETRY_V2(Build.current().isSnapshot() == false),

        /**
         * Support simplified syntax for named parameters for field and function names.
         */
        NAMED_PARAMETER_FOR_FIELD_AND_FUNCTION_NAMES_SIMPLIFIED_SYNTAX(),

        /**
         * Fix pushdown of LIMIT past MV_EXPAND
         */
        ADD_LIMIT_INSIDE_MV_EXPAND,

        DELAY_DEBUG_FN(Build.current().isSnapshot()),

        /** Capability for remote metadata test */
        METADATA_FIELDS_REMOTE_TEST(false),
        /**
         * WIP on Join planning
         * - Introduce BinaryPlan and co
         * - Refactor INLINESTATS and LOOKUP as a JOIN block
         */
        JOIN_PLANNING_V1(Build.current().isSnapshot()),

        /**
         * Support implicit casting from string literal to DATE_PERIOD or TIME_DURATION.
         */
        IMPLICIT_CASTING_STRING_LITERAL_TO_TEMPORAL_AMOUNT,

        /**
         * LOOKUP JOIN
         */
        JOIN_LOOKUP_V12,

        /**
         * LOOKUP JOIN with TEXT fields on the right (right side of the join) (#119473)
         */
        LOOKUP_JOIN_TEXT(JOIN_LOOKUP_V12.isEnabled()),

        /**
         * LOOKUP JOIN skipping MVs and sending warnings (https://github.com/elastic/elasticsearch/issues/118780)
         */
        JOIN_LOOKUP_SKIP_MV_WARNINGS(JOIN_LOOKUP_V12.isEnabled()),

        /**
         * Fix for async operator sometimes completing the driver without emitting the stored warnings
         */
        ASYNC_OPERATOR_WARNINGS_FIX,

        /**
         * Fix pushing down LIMIT past LOOKUP JOIN in case of multiple matching join keys.
         */
        JOIN_LOOKUP_FIX_LIMIT_PUSHDOWN(JOIN_LOOKUP_V12.isEnabled()),

        /**
         * Fix for https://github.com/elastic/elasticsearch/issues/117054
         */
        FIX_NESTED_FIELDS_NAME_CLASH_IN_INDEXRESOLVER,

        /**
         * Fix for https://github.com/elastic/elasticsearch/issues/114714, again
         */
        FIX_STATS_BY_FOLDABLE_EXPRESSION_2,

        /**
         * Support the "METADATA _score" directive to enable _score column.
         */
        METADATA_SCORE,

        /**
         * Term function
         */
        TERM_FUNCTION(Build.current().isSnapshot()),

        /**
         * Additional types for match function and operator
         */
        MATCH_ADDITIONAL_TYPES,

        /**
         * Fix for regex folding with case-insensitive pattern https://github.com/elastic/elasticsearch/issues/118371
         */
        FIXED_REGEX_FOLD,

        /**
         * Full text functions can be used in disjunctions
         */
        FULL_TEXT_FUNCTIONS_DISJUNCTIONS,

        /**
         * Change field caps response for semantic_text fields to be reported as text
         */
        SEMANTIC_TEXT_FIELD_CAPS,

        /**
         * Support named argument for function in map format.
         */
        OPTIONAL_NAMED_ARGUMENT_MAP_FOR_FUNCTION(Build.current().isSnapshot()),

        /**
         * Disabled support for index aliases in lookup joins
         */
        LOOKUP_JOIN_NO_ALIASES(JOIN_LOOKUP_V12.isEnabled()),

        /**
         * Full text functions can be used in disjunctions as they are implemented in compute engine
         */
        FULL_TEXT_FUNCTIONS_DISJUNCTIONS_COMPUTE_ENGINE,

        /**
         * Support match options in match function
         */
        MATCH_FUNCTION_OPTIONS,

        /**
         * Support options in the query string function.
         */
        QUERY_STRING_FUNCTION_OPTIONS,

        /**
         * Enable aggregate_metric_double in non-snapshot builds
         */
        AGGREGATE_METRIC_DOUBLE_V0,

        /**
         * Support change point detection "CHANGE_POINT".
         */
        CHANGE_POINT,

        /**
         * Fix for https://github.com/elastic/elasticsearch/issues/120817
         * and https://github.com/elastic/elasticsearch/issues/120803
         * Support for queries that have multiple SORTs that cannot become TopN
         */
        REMOVE_REDUNDANT_SORT,

        /**
         * Fixes a series of issues with inlinestats which had an incomplete implementation after lookup and inlinestats
         * were refactored.
         */
        INLINESTATS_V11,

        /**
         * Renamed `INLINESTATS` to `INLINE STATS`.
         */
        INLINE_STATS,

        /**
         * Support partial_results
         */
        SUPPORT_PARTIAL_RESULTS,

        /**
         * Support for RERANK command
         */
        RERANK,

        /**
         * Support for COMPLETION command
         */
        COMPLETION,

        /**
         * Allow mixed numeric types in conditional functions - case, greatest and least
         */
        MIXED_NUMERIC_TYPES_IN_CASE_GREATEST_LEAST,

        /**
         * Lucene query pushdown to StartsWith and EndsWith functions.
         * This capability was created to avoid receiving wrong warnings from old nodes in mixed clusters
         */
        STARTS_WITH_ENDS_WITH_LUCENE_PUSHDOWN,

        /**
         * Full text functions can be scored when being part of a disjunction
         */
        FULL_TEXT_FUNCTIONS_DISJUNCTIONS_SCORE,

        /**
         * Support for multi-match function.
         */
        MULTI_MATCH_FUNCTION(Build.current().isSnapshot()),

        /**
         * Do {@code TO_LOWER} and {@code TO_UPPER} process all field values?
         */
        TO_LOWER_MV,

        /**
         * Use double parameter markers to represent field or function names.
         */
        DOUBLE_PARAMETER_MARKERS_FOR_IDENTIFIERS,

        /**
         * Non full text functions do not contribute to score
         */
        NON_FULL_TEXT_FUNCTIONS_SCORING,

        /**
         * The {@code _query} API now reports the original types.
         */
        REPORT_ORIGINAL_TYPES,

        /**
         * The metrics command
         */
        @Deprecated
        METRICS_COMMAND(Build.current().isSnapshot()),
        /**
         * Enables automatically grouping by all dimension fields in TS mode queries
         */
        METRICS_GROUP_BY_ALL(),

        /**
         * Are the {@code documents_found} and {@code values_loaded} fields available
         * in the response and profile?
         */
        DOCUMENTS_FOUND_AND_VALUES_LOADED,

        /**
         * Index component selector syntax (my-data-stream-name::failures)
         */
        INDEX_COMPONENT_SELECTORS,

        /**
         * Make numberOfChannels consistent with layout in DefaultLayout by removing duplicated ChannelSet.
         */
        MAKE_NUMBER_OF_CHANNELS_CONSISTENT_WITH_LAYOUT,

        /**
         * Supercedes {@link Cap#MAKE_NUMBER_OF_CHANNELS_CONSISTENT_WITH_LAYOUT}.
         */
        FIX_REPLACE_MISSING_FIELD_WITH_NULL_DUPLICATE_NAME_ID_IN_LAYOUT,

        /**
         * Support for filter in converted null.
         * See <a href="https://github.com/elastic/elasticsearch/issues/125832"> ESQL: Fix `NULL` handling in `IN` clause #125832 </a>
         */
        FILTER_IN_CONVERTED_NULL,

        /**
         * When creating constant null blocks in {@link ValuesSourceReaderOperator}, we also handed off
         * the ownership of that block - but didn't account for the fact that the caller might close it, leading to double releases
         * in some union type queries. C.f. https://github.com/elastic/elasticsearch/issues/125850
         */
        FIX_DOUBLY_RELEASED_NULL_BLOCKS_IN_VALUESOURCEREADER,

        /**
         * Listing queries and getting information on a specific query.
         */
        QUERY_MONITORING,

        /**
         * Support for FORK out of snapshot
         */
        FORK_V9,

        /**
         * Support for union types in FORK
         */
        FORK_UNION_TYPES,

        /**
         * Support non-correlated subqueries in the FROM clause.
         */
        SUBQUERY_IN_FROM_COMMAND(Build.current().isSnapshot()),

        /**
         * Support for the {@code leading_zeros} named parameter.
         */
        TO_IP_LEADING_ZEROS,

        /**
         * Does the usage information for ESQL contain a histogram of {@code took} values?
         */
        USAGE_CONTAINS_TOOK,

        /**
         * Support loading of ip fields if they are not indexed.
         */
        LOADING_NON_INDEXED_IP_FIELDS,

        /**
         * During resolution (pre-analysis) we have to consider that joins or enriches can override EVALuated values
         * https://github.com/elastic/elasticsearch/issues/126419
         */
        FIX_JOIN_MASKING_EVAL,

        /**
         * Support for keeping `DROP` attributes when resolving field names.
         * see <a href="https://github.com/elastic/elasticsearch/issues/126418"> ES|QL: no matches for pattern #126418 </a>
         */
        DROP_AGAIN_WITH_WILDCARD_AFTER_EVAL,

        /**
         * Correctly ask for all fields from lookup indices even when there is e.g. a {@code DROP *field} after.
         * See <a href="https://github.com/elastic/elasticsearch/issues/129561">
         *     ES|QL: missing columns for wildcard drop after lookup join  #129561</a>
         */
        DROP_WITH_WILDCARD_AFTER_LOOKUP_JOIN,

        /**
         * score function
         */
        SCORE_FUNCTION,

        /**
         * Support for the SAMPLE command
         */
        SAMPLE_V3,

        /**
         * The {@code _query} API now gives a cast recommendation if multiple types are found in certain instances.
         */
        SUGGESTED_CAST,

        /**
         * Guards a bug fix matching {@code TO_LOWER(f) == ""}.
         */
        TO_LOWER_EMPTY_STRING,

        /**
         * Support for INCREASE, DELTA timeseries aggregations.
         */
        INCREASE,
        DELTA_TS_AGG,
        CLAMP_FUNCTIONS,

        /**
         * Resolve groupings before resolving references to groupings in the aggregations.
         */
        RESOLVE_GROUPINGS_BEFORE_RESOLVING_REFERENCES_TO_GROUPINGS_IN_AGGREGATIONS,

        /**
         * Support for the SAMPLE aggregation function
         */
        AGG_SAMPLE,

        /**
         * Full text functions in STATS
         */
        FULL_TEXT_FUNCTIONS_IN_STATS_WHERE,

        /**
         * During resolution (pre-analysis) we have to consider that joins can override regex extracted values
         * see <a href="https://github.com/elastic/elasticsearch/issues/127467"> ES|QL: pruning of JOINs leads to missing fields #127467 </a>
         */
        FIX_JOIN_MASKING_REGEX_EXTRACT,

        /**
         * Allow the merging of the children to use {@code Aliase}s, instead of just {@code ReferenceAttribute}s.
         */
        FIX_JOIN_OUTPUT_MERGING,

        /**
         * Avid GROK and DISSECT attributes being removed when resolving fields.
         * see <a href="https://github.com/elastic/elasticsearch/issues/127468"> ES|QL: Grok only supports KEYWORD or TEXT values, found expression [type] type [INTEGER] #127468 </a>
         */
        KEEP_REGEX_EXTRACT_ATTRIBUTES,

        /**
         * The {@code ROUND_TO} function.
         */
        ROUND_TO,

        /**
         * Support for the {@code COPY_SIGN} function.
         */
        COPY_SIGN,

        /**
         * Allow lookup join on mixed numeric fields, among byte, short, int, long, half_float, scaled_float, float and double.
         */
        LOOKUP_JOIN_ON_MIXED_NUMERIC_FIELDS,

        /**
         * {@link org.elasticsearch.compute.lucene.LuceneQueryEvaluator} rewrites the query before executing it in Lucene. This
         * provides support for KQL in a STATS ... BY command that uses a KQL query for filter, for example.
         */
        LUCENE_QUERY_EVALUATOR_QUERY_REWRITE,

        /**
         * Support parameters for LIMIT command.
         */
        PARAMETER_FOR_LIMIT,

        /**
         * Changed and normalized the LIMIT error message.
         */
        NORMALIZED_LIMIT_ERROR_MESSAGE,

        /**
         * Dense vector field type support
         */
        DENSE_VECTOR_FIELD_TYPE_RELEASED,

        /**
         * Enable support for index aliases in lookup joins
         */
        ENABLE_LOOKUP_JOIN_ON_ALIASES,

        /**
         * Lookup error messages were updated to make them a bit easier to understand.
         */
        UPDATE_LOOKUP_JOIN_ERROR_MESSAGES,

        /**
         * Allows RLIKE to correctly handle the "empty language" flag, `#`.
         */
        RLIKE_WITH_EMPTY_LANGUAGE_PATTERN,

        /**
         * Enable support for cross-cluster lookup joins.
         */
        ENABLE_LOOKUP_JOIN_ON_REMOTE,

        /**
         * Fix the planning of {@code | ENRICH _remote:policy} when there's a preceding {@code | LOOKUP JOIN},
         * see <a href="https://github.com/elastic/elasticsearch/issues/129372">java.lang.ClassCastException when combining LOOKUP JOIN and remote ENRICH</a>
         */
        REMOTE_ENRICH_AFTER_LOOKUP_JOIN,

        /**
         * MATCH PHRASE function
         */
        MATCH_PHRASE_FUNCTION,

        /**
         * Support knn function
         */
        KNN_FUNCTION_V5,

        /**
         * Support for the {@code TEXT_EMBEDDING} function for generating dense vector embeddings.
         */
        TEXT_EMBEDDING_FUNCTION,

        /**
         * Support for the LIKE operator with a list of wildcards.
         */
        LIKE_WITH_LIST_OF_PATTERNS,

        LIKE_LIST_ON_INDEX_FIELDS,

        /**
         * Support parameters for SAMPLE command.
         */
        PARAMETER_FOR_SAMPLE,

        /**
         * From now, Literal only accepts strings as BytesRefs.
         * No java.lang.String anymore.
         *
         * https://github.com/elastic/elasticsearch/issues/129322
         */
        NO_PLAIN_STRINGS_IN_LITERALS,

        /**
         * Support for the mv_expand target attribute should be retained in its original position.
         * see <a href="https://github.com/elastic/elasticsearch/issues/129000"> ES|QL: inconsistent column order #129000 </a>
         */
        FIX_MV_EXPAND_INCONSISTENT_COLUMN_ORDER,

        /**
         * Support for the SET command.
         */
        SET_COMMAND,

        /**
         * Support timezones in DATE_TRUNC and dependent functions.
         */
        DATE_TRUNC_TIMEZONE_SUPPORT(Build.current().isSnapshot()),

        /**
         * Support timezones in DATE_DIFF.
         */
        DATE_DIFF_TIMEZONE_SUPPORT(Build.current().isSnapshot()),

        /**
         * Support timezones in KQL and QSTR.
         */
        KQL_QSTR_TIMEZONE_SUPPORT(Build.current().isSnapshot()),

        /**
         * (Re)Added EXPLAIN command
         */
        EXPLAIN(Build.current().isSnapshot()),
        /**
         * Support for the RLIKE operator with a list of regexes.
         */
        RLIKE_WITH_LIST_OF_PATTERNS,

        /**
         * FUSE command
         */
        FUSE_V6,

        /**
         * Support improved behavior for LIKE operator when used with index fields.
         */
        LIKE_ON_INDEX_FIELDS,

        /**
         * Forbid usage of brackets in unquoted index and enrich policy names
         * https://github.com/elastic/elasticsearch/issues/130378
         */
        NO_BRACKETS_IN_UNQUOTED_INDEX_NAMES,

        /**
         * Cosine vector similarity function
         */
        COSINE_VECTOR_SIMILARITY_FUNCTION(Build.current().isSnapshot()),

        /**
         * Fixed some profile serialization issues
         */
        FIXED_PROFILE_SERIALIZATION,

        /**
         * Support for lookup join on multiple fields.
         */
        LOOKUP_JOIN_ON_MULTIPLE_FIELDS,
        /**
         * Dot product vector similarity function
         */
        DOT_PRODUCT_VECTOR_SIMILARITY_FUNCTION(Build.current().isSnapshot()),

        /**
         * l1 norm vector similarity function
         */
        L1_NORM_VECTOR_SIMILARITY_FUNCTION(Build.current().isSnapshot()),

        /**
         * l2 norm vector similarity function
         */
        L2_NORM_VECTOR_SIMILARITY_FUNCTION(Build.current().isSnapshot()),

        /**
         * Support for the options field of CATEGORIZE.
         */
        CATEGORIZE_OPTIONS,

        /**
         * Decay function for custom scoring
         */
        DECAY_FUNCTION,

        /**
         * FIRST and LAST aggregate functions.
         */
        AGG_FIRST_LAST(Build.current().isSnapshot()),
        AGG_FIRST_LAST_STRING(Build.current().isSnapshot()),

        /**
         * Support correct counting of skipped shards.
         */
        CORRECT_SKIPPED_SHARDS_COUNT,

        /*
         * Support for calculating the scalar vector magnitude.
         */
        MAGNITUDE_SCALAR_VECTOR_FUNCTION(Build.current().isSnapshot()),

        /**
         * Byte elements dense vector field type support.
         */
        DENSE_VECTOR_FIELD_TYPE_BYTE_ELEMENTS,

        /**
         * Bit elements dense vector field type support.
         */
        DENSE_VECTOR_FIELD_TYPE_BIT_ELEMENTS,

        /**
         * Support null elements on vector similarity functions
         */
        VECTOR_SIMILARITY_FUNCTIONS_SUPPORT_NULL,

        /**
         * Support for vector Hamming distance.
         */
        HAMMING_VECTOR_SIMILARITY_FUNCTION(Build.current().isSnapshot()),

        /**
         * Support for tbucket function
         */
        TBUCKET,

        /**
         * Allow qualifiers in attribute names.
         */
        NAME_QUALIFIERS(Build.current().isSnapshot()),

        /**
         * URL encoding function.
         */
        URL_ENCODE(),

        /**
         * URL component encoding function.
         */
        URL_ENCODE_COMPONENT(),

        /**
         * URL decoding function.
         */
        URL_DECODE(),

        /**
         * Allow lookup join on boolean expressions
         */
        LOOKUP_JOIN_ON_BOOLEAN_EXPRESSION,
        /**
         * Lookup join with Full Text Function or other Lucene Pushable condition
         * to be applied to the lookup index used
         */
        LOOKUP_JOIN_WITH_FULL_TEXT_FUNCTION,
        /**
         * Bugfix for lookup join with Full Text Function
         */
        LOOKUP_JOIN_WITH_FULL_TEXT_FUNCTION_BUGFIX,
        /**
         * FORK with remote indices
         */
        ENABLE_FORK_FOR_REMOTE_INDICES(Build.current().isSnapshot()),

        /**
         * Support for the Present function
         */
        FN_PRESENT,

        /**
         * Bugfix for STATS {{expression}} WHERE {{condition}} when the
         * expression is replaced by something else on planning
         * e.g. STATS SUM(1) WHERE x==3 is replaced by
         *      STATS MV_SUM(const)*COUNT(*) WHERE x == 3.
         */
        STATS_WITH_FILTERED_SURROGATE_FIXED,

        /**
         * TO_DENSE_VECTOR function.
         */
        TO_DENSE_VECTOR_FUNCTION,

        /**
         * Multivalued query parameters
         */
        QUERY_PARAMS_MULTI_VALUES(),

        FIX_PERCENTILE_PRECISION(),

        /**
         * Support for the Absent function
         */
        FN_ABSENT,

        /** INLINE STATS supports remote indices */
        INLINE_STATS_SUPPORTS_REMOTE(INLINESTATS_V11.enabled),

        INLINE_STATS_WITH_UNION_TYPES_IN_STUB_RELATION(INLINE_STATS.enabled),

        /**
         * Support TS command in non-snapshot builds
         */
        TS_COMMAND_V0(),

        /**
         * Custom error for renamed timestamp
         */
        TS_RENAME_TIMESTAMP_ERROR_MESSAGE,
        /**
         * Add support for counter doubles, ints, and longs in first_ and last_over_time
         */
        FIRST_LAST_OVER_TIME_COUNTER_SUPPORT,

        FIX_ALIAS_ID_WHEN_DROP_ALL_AGGREGATES,

        /**
         * Percentile over time and other ts-aggregations
         */
        PERCENTILE_OVER_TIME,
        VARIANCE_STDDEV_OVER_TIME,
        TS_LINREG_DERIVATIVE,
        TS_RATE_DATENANOS,
        TS_RATE_DATENANOS_2,
        TS_DERIV_DATENANOS,
        /**
         * INLINE STATS fix incorrect prunning of null filtering
         * https://github.com/elastic/elasticsearch/pull/135011
         */
        INLINE_STATS_FIX_PRUNING_NULL_FILTER(INLINESTATS_V11.enabled),

        INLINE_STATS_FIX_OPTIMIZED_AS_LOCAL_RELATION(INLINESTATS_V11.enabled),

        DENSE_VECTOR_AGG_METRIC_DOUBLE_IF_FNS,

        DENSE_VECTOR_AGG_METRIC_DOUBLE_IF_VERSION,

        /**
         * FUSE L2_NORM score normalization support
         */
        FUSE_L2_NORM(Build.current().isSnapshot()),

        /**
         * Support for requesting the "_tsid" metadata field.
         */
        METADATA_TSID_FIELD,

        /**
         * Permit the data type of a field changing from TEXT to KEYWORD
         * when being grouped on in aggregations on the TS command.
         */
        TS_PERMIT_TEXT_BECOMING_KEYWORD_WHEN_GROUPED_ON,

        /**
         * Fix management of plans with no columns
         * https://github.com/elastic/elasticsearch/issues/120272
         */
        FIX_NO_COLUMNS,

        /**
         * Support for dots in FUSE attributes
         */
        DOTS_IN_FUSE,

        /**
         * Network direction function.
         */
        NETWORK_DIRECTION(Build.current().isSnapshot()),

        /**
         * Support for the literal {@code m} suffix as an alias for {@code minute} in temporal amounts.
        */
        TEMPORAL_AMOUNT_M,

        /**
         * Pack dimension values in TS command
         */
        PACK_DIMENSIONS_IN_TS,

        /**
         * Support for exponential_histogram type, before it is released into tech preview.
         * When implementing changes on this type, we'll simply increment the version suffix at the end to prevent bwc tests from running.
         * As soon as we move into tech preview, we'll replace this capability with a "EXPONENTIAL_HISTOGRAM_TECH_PREVIEW" one.
         */
        EXPONENTIAL_HISTOGRAM_PRE_TECH_PREVIEW_V8(EXPONENTIAL_HISTOGRAM_FEATURE_FLAG),

        TDIGEST_FIELD_TYPE_BASIC_FUNCTIONALITY(T_DIGEST_ESQL_SUPPORT),

        /**
         * Create new block when filtering OrdinalBytesRefBlock
         */
        FIX_FILTER_ORDINALS,

        /**
         * "time_zone" parameter in request body and in {@code SET "time_zone"="x"}
         */
        GLOBAL_TIMEZONE_PARAMETER(Build.current().isSnapshot()),

        /**
         * Optional options argument for DATE_PARSE
         */
        DATE_PARSE_OPTIONS,

        /**
         * Allow multiple patterns for GROK command
         */
        GROK_MULTI_PATTERN,

        /**
         * Fix pruning of columns when shadowed in INLINE STATS
         */
        INLINE_STATS_PRUNE_COLUMN_FIX(INLINESTATS.enabled),

        /**
         * Fix double release in inline stats when LocalRelation is reused
         */
        INLINE_STATS_DOUBLE_RELEASE_FIX(INLINESTATS_V11.enabled),

        /**
         * Support for pushing down EVAL with SCORE
         * https://github.com/elastic/elasticsearch/issues/133462
         */
        PUSHING_DOWN_EVAL_WITH_SCORE,

        /**
         * Fix for ClassCastException in STATS
         * https://github.com/elastic/elasticsearch/issues/133992
         * https://github.com/elastic/elasticsearch/issues/136598
         */
        FIX_STATS_CLASSCAST_EXCEPTION,

        /**
         * Fix attribute equality to respect the name id of the attribute.
         */
        ATTRIBUTE_EQUALS_RESPECTS_NAME_ID,

        /**
         * Fix for lookup join filter pushdown not using semantic equality.
         * This prevents duplicate filters from being pushed down when they are semantically equivalent, causing an infinite loop where
         * BooleanSimplification will simplify the original and duplicate filters, so they'll be pushed down again...
         */
        LOOKUP_JOIN_SEMANTIC_FILTER_DEDUP,

        /**
         * Temporarily forbid the use of an explicit or implicit LIMIT before INLINE STATS.
         */
        FORBID_LIMIT_BEFORE_INLINE_STATS(INLINE_STATS.enabled),

        /**
         * Catch-and-rethrow determinization complexity errors as 400s rather than 500s
         */
        HANDLE_DETERMINIZATION_COMPLEXITY,

        /**
         * Support for the TRANGE function
         */
        FN_TRANGE,

        /**
         * https://github.com/elastic/elasticsearch/issues/136851
         */
        INLINE_STATS_WITH_NO_COLUMNS(INLINE_STATS.enabled),

        FIX_MV_CONSTANT_EQUALS_FIELD,

        /**
         * {@link org.elasticsearch.xpack.esql.optimizer.rules.logical.ReplaceAliasingEvalWithProject} did not fully account for shadowing.
         * https://github.com/elastic/elasticsearch/issues/137019.
         */
        FIX_REPLACE_ALIASING_EVAL_WITH_PROJECT_SHADOWING,

        /**
         * Chunk function.
         */
        CHUNK_FUNCTION_V2(),

        /**
         * Support for vector similarity functtions pushdown
         */
        VECTOR_SIMILARITY_FUNCTIONS_PUSHDOWN(Build.current().isSnapshot()),

        FIX_MV_CONSTANT_COMPARISON_FIELD,

        FULL_TEXT_FUNCTIONS_ACCEPT_NULL_FIELD,

        /**
         * Support for the temporary work to eventually allow FIRST to work with null and multi-value fields, among other things.
         */
        ALL_FIRST(Build.current().isSnapshot()),

        ALL_LAST(Build.current().isSnapshot()),

        /**
         * Allow ST_EXTENT_AGG to gracefully handle missing spatial shapes
         */
        ST_EXTENT_AGG_NULL_SUPPORT,

        /**
         * Support grouping window in time-series for example: rate(counter, "1m") or avg_over_time(field, "5m")
         */
        TIME_SERIES_WINDOW_V1,

        /**
         * Support like/rlike parameters https://github.com/elastic/elasticsearch/issues/131356
         */
        LIKE_PARAMETER_SUPPORT,

        /**
         * PromQL support in ESQL, before it is released into tech preview.
         * When implementing new functionality or breaking changes,
         * we'll simply increment the version suffix at the end to prevent bwc tests from running.
         * As soon as we move into tech preview, we'll replace this capability with a "EXPONENTIAL_HISTOGRAM_TECH_PREVIEW" one.
         * At this point, we need to add new capabilities for any further changes.
         */
        PROMQL_PRE_TECH_PREVIEW_V7(Build.current().isSnapshot()),

        /**
         * KNN function adds support for k and visit_percentage options
         */
        KNN_FUNCTION_OPTIONS_K_VISIT_PERCENTAGE,

        /**
<<<<<<< HEAD
         * Support for pushing down MV_EXPAND past PROJECT with complex queries.
         */
        PUSH_DOWN_MV_EXPAND_PAST_PROJECT,
=======
         * Enables automatically grouping by all dimension fields in TS mode queries and outputs the _timeseries column
         * with all the dimensions.
         */
        METRICS_GROUP_BY_ALL_WITH_TS_DIMENSIONS,
>>>>>>> a3852994

        // Last capability should still have a comma for fewer merge conflicts when adding new ones :)
        // This comment prevents the semicolon from being on the previous capability when Spotless formats the file.
        ;

        private final boolean enabled;

        Cap() {
            this.enabled = true;
        };

        Cap(boolean enabled) {
            this.enabled = enabled;
        };

        Cap(FeatureFlag featureFlag) {
            this.enabled = featureFlag.isEnabled();
        }

        public boolean isEnabled() {
            return enabled;
        }

        public String capabilityName() {
            return name().toLowerCase(Locale.ROOT);
        }
    }

    public static final Set<String> CAPABILITIES = capabilities(false);

    /**
     * Get a {@link Set} of all capabilities. If the {@code all} parameter is {@code false}
     * then only <strong>enabled</strong> capabilities are returned - otherwise <strong>all</strong>
     * known capabilities are returned.
     */
    public static Set<String> capabilities(boolean all) {
        List<String> caps = new ArrayList<>();
        for (Cap cap : Cap.values()) {
            if (all || cap.isEnabled()) {
                caps.add(cap.capabilityName());
            }
        }

        /*
         * Add all of our cluster features without the leading "esql."
         */
        for (NodeFeature feature : new EsqlFeatures().getFeatures()) {
            caps.add(cap(feature));
        }
        return Set.copyOf(caps);
    }

    /**
     * Convert a {@link NodeFeature} from {@link EsqlFeatures} into a
     * capability.
     */
    public static String cap(NodeFeature feature) {
        assert feature.id().startsWith("esql.");
        return feature.id().substring("esql.".length());
    }
}<|MERGE_RESOLUTION|>--- conflicted
+++ resolved
@@ -1719,16 +1719,15 @@
         KNN_FUNCTION_OPTIONS_K_VISIT_PERCENTAGE,
 
         /**
-<<<<<<< HEAD
          * Support for pushing down MV_EXPAND past PROJECT with complex queries.
          */
         PUSH_DOWN_MV_EXPAND_PAST_PROJECT,
-=======
+
+        /**
          * Enables automatically grouping by all dimension fields in TS mode queries and outputs the _timeseries column
          * with all the dimensions.
          */
         METRICS_GROUP_BY_ALL_WITH_TS_DIMENSIONS,
->>>>>>> a3852994
 
         // Last capability should still have a comma for fewer merge conflicts when adding new ones :)
         // This comment prevents the semicolon from being on the previous capability when Spotless formats the file.

--- conflicted
+++ resolved
@@ -1110,21 +1110,21 @@
         KEEP_REGEX_EXTRACT_ATTRIBUTES,
 
         /**
-<<<<<<< HEAD
+         * The {@code ROUND_TO} function.
+         */
+        ROUND_TO,
+
+        /**
+         * Allow lookup join on mixed numeric fields, among byte, short, int, long, half_float, scaled_float, float and double.
+         */
+        LOOKUP_JOIN_ON_MIXED_NUMERIC_FIELDS,
+      
+        /**
          * {@link org.elasticsearch.compute.lucene.LuceneQueryEvaluator} rewrites the query before executing it in Lucene. This
          * provides support for KQL in a STATS ... BY command that uses a KQL query for filter, for example.
          */
         LUCENE_QUERY_EVALUATOR_QUERY_REWRITE;
-=======
-         * The {@code ROUND_TO} function.
-         */
-        ROUND_TO,
-
-        /**
-         * Allow lookup join on mixed numeric fields, among byte, short, int, long, half_float, scaled_float, float and double.
-         */
-        LOOKUP_JOIN_ON_MIXED_NUMERIC_FIELDS;
->>>>>>> f76e2017
+
 
         private final boolean enabled;
 

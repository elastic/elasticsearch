/*
 * Copyright Elasticsearch B.V. and/or licensed to Elasticsearch B.V. under one
 * or more contributor license agreements. Licensed under the Elastic License
 * 2.0; you may not use this file except in compliance with the Elastic License
 * 2.0.
 */

package org.elasticsearch.xpack.esql.action;

import org.elasticsearch.Build;
import org.elasticsearch.common.util.FeatureFlag;
import org.elasticsearch.features.NodeFeature;
import org.elasticsearch.rest.action.admin.cluster.RestNodesCapabilitiesAction;
import org.elasticsearch.xpack.esql.core.plugin.EsqlCorePlugin;
import org.elasticsearch.xpack.esql.plugin.EsqlFeatures;
import org.elasticsearch.xpack.esql.plugin.EsqlPlugin;

import java.util.ArrayList;
import java.util.List;
import java.util.Locale;
import java.util.Set;

import static org.elasticsearch.xpack.esql.core.plugin.EsqlCorePlugin.AGGREGATE_METRIC_DOUBLE_FEATURE_FLAG;

/**
 * A {@link Set} of "capabilities" supported by the {@link RestEsqlQueryAction}
 * and {@link RestEsqlAsyncQueryAction} APIs. These are exposed over the
 * {@link RestNodesCapabilitiesAction} and we use them to enable tests.
 */
public class EsqlCapabilities {
    public enum Cap {
        /**
         * Introduction of {@code MV_SORT}, {@code MV_SLICE}, and {@code MV_ZIP}.
         * Added in #106095.
         */
        MV_SORT,

        /**
         * When we disabled some broken optimizations around {@code nullable}.
         * Fixed in #105691.
         */
        DISABLE_NULLABLE_OPTS,

        /**
         * Introduction of {@code ST_X} and {@code ST_Y}. Added in #105768.
         */
        ST_X_Y,

        /**
         * Changed precision of {@code geo_point} and {@code cartesian_point} fields, by loading from source into WKB. Done in #103691.
         */
        SPATIAL_POINTS_FROM_SOURCE,

        /**
         * Support for loading {@code geo_shape} and {@code cartesian_shape} fields. Done in #104269.
         */
        SPATIAL_SHAPES,

        /**
         * Support for spatial aggregation {@code ST_CENTROID}. Done in #104269.
         */
        ST_CENTROID_AGG,

        /**
         * Support for spatial aggregation {@code ST_INTERSECTS}. Done in #104907.
         */
        ST_INTERSECTS,

        /**
         * Support for spatial aggregation {@code ST_CONTAINS} and {@code ST_WITHIN}. Done in #106503.
         */
        ST_CONTAINS_WITHIN,

        /**
         * Support for spatial aggregation {@code ST_DISJOINT}. Done in #107007.
         */
        ST_DISJOINT,

        /**
         * The introduction of the {@code VALUES} agg.
         */
        AGG_VALUES,

        /**
         * Expand the {@code VALUES} agg to cover spatial types.
         */
        AGG_VALUES_SPATIAL,

        /**
         * Does ESQL support async queries.
         */
        ASYNC_QUERY,

        /**
         * Does ESQL support FROM OPTIONS?
         */
        @Deprecated
        FROM_OPTIONS,

        /**
         * Cast string literals to a desired data type.
         */
        STRING_LITERAL_AUTO_CASTING,

        /**
         * Base64 encoding and decoding functions.
         */
        BASE64_DECODE_ENCODE,

        /**
         * Support for the :: casting operator
         */
        CASTING_OPERATOR,

        /**
         * Support for the ::date casting operator
         */
        CASTING_OPERATOR_FOR_DATE,

        /**
         * Blocks can be labelled with {@link org.elasticsearch.compute.data.Block.MvOrdering#SORTED_ASCENDING} for optimizations.
         */
        MV_ORDERING_SORTED_ASCENDING,

        /**
         * Support for metrics counter fields
         */
        METRICS_COUNTER_FIELDS,

        /**
         * Cast string literals to a desired data type for IN predicate and more types for BinaryComparison.
         */
        STRING_LITERAL_AUTO_CASTING_EXTENDED,
        /**
         * Support for metadata fields.
         */
        METADATA_FIELDS,

        /**
         * Support specifically for *just* the _index METADATA field. Used by CsvTests, since that is the only metadata field currently
         * supported.
         */
        INDEX_METADATA_FIELD,

        /**
         * Support for timespan units abbreviations
         */
        TIMESPAN_ABBREVIATIONS,

        /**
         * Support metrics counter types
         */
        COUNTER_TYPES,

        /**
         * Support for function {@code BIT_LENGTH}. Done in #115792
         */
        FN_BIT_LENGTH,

        /**
         * Support for function {@code BYTE_LENGTH}.
         */
        FN_BYTE_LENGTH,

        /**
         * Support for function {@code REVERSE}.
         */
        FN_REVERSE,

        /**
         * Support for reversing whole grapheme clusters. This is not supported
         * on JDK versions less than 20 which are not supported in ES 9.0.0+ but this
         * exists to keep the {@code 8.x} branch similar to the {@code main} branch.
         */
        FN_REVERSE_GRAPHEME_CLUSTERS,

        /**
         * Support for function {@code CBRT}. Done in #108574.
         */
        FN_CBRT,

        /**
         * Support for function {@code HYPOT}.
         */
        FN_HYPOT,

        /**
         * Support for {@code MV_APPEND} function. #107001
         */
        FN_MV_APPEND,

        /**
         * Support for {@code MV_MEDIAN_ABSOLUTE_DEVIATION} function.
         */
        FN_MV_MEDIAN_ABSOLUTE_DEVIATION,

        /**
         * Support for {@code MV_PERCENTILE} function.
         */
        FN_MV_PERCENTILE,

        /**
         * Support for function {@code IP_PREFIX}.
         */
        FN_IP_PREFIX,

        /**
         * Fix on function {@code SUBSTRING} that makes it not return null on empty strings.
         */
        FN_SUBSTRING_EMPTY_NULL,

        /**
         * Fixes on function {@code ROUND} that avoid it throwing exceptions on runtime for unsigned long cases.
         */
        FN_ROUND_UL_FIXES,

        /**
         * Fixes for multiple functions not serializing their source, and emitting warnings with wrong line number and text.
         */
        FUNCTIONS_SOURCE_SERIALIZATION_WARNINGS,

        /**
         * All functions that take TEXT should never emit TEXT, only KEYWORD. #114334
         */
        FUNCTIONS_NEVER_EMIT_TEXT,

        /**
         * Support for the {@code INLINESTATS} syntax.
         */
        INLINESTATS(EsqlPlugin.INLINESTATS_FEATURE_FLAG),

        /**
         * Support for the expressions in grouping in {@code INLINESTATS} syntax.
         */
        INLINESTATS_V2(EsqlPlugin.INLINESTATS_FEATURE_FLAG),

        /**
         * Support for aggregation function {@code TOP}.
         */
        AGG_TOP,

        /**
         * Support for booleans in aggregations {@code MAX} and {@code MIN}.
         */
        AGG_MAX_MIN_BOOLEAN_SUPPORT,

        /**
         * Support for ips in aggregations {@code MAX} and {@code MIN}.
         */
        AGG_MAX_MIN_IP_SUPPORT,

        /**
         * Support for strings in aggregations {@code MAX} and {@code MIN}.
         */
        AGG_MAX_MIN_STRING_SUPPORT,

        /**
         * Support for booleans in {@code TOP} aggregation.
         */
        AGG_TOP_BOOLEAN_SUPPORT,

        /**
         * Support for ips in {@code TOP} aggregation.
         */
        AGG_TOP_IP_SUPPORT,

        /**
         * Support for {@code keyword} and {@code text} fields in {@code TOP} aggregation.
         */
        AGG_TOP_STRING_SUPPORT,

        /**
         * {@code CASE} properly handling multivalue conditions.
         */
        CASE_MV,

        /**
         * Support for loading values over enrich. This is supported by all versions of ESQL but not
         * the unit test CsvTests.
         */
        ENRICH_LOAD,

        /**
         * Optimization for ST_CENTROID changed some results in cartesian data. #108713
         */
        ST_CENTROID_AGG_OPTIMIZED,

        /**
         * Support for requesting the "_ignored" metadata field.
         */
        METADATA_IGNORED_FIELD,

        /**
         * LOOKUP command with
         * - tables using syntax {@code "tables": {"type": [<values>]}}
         * - fixed variable shadowing
         * - fixed Join.references(), requiring breaking change to Join serialization
         */
        LOOKUP_V4(Build.current().isSnapshot()),

        /**
         * Support for requesting the "REPEAT" command.
         */
        REPEAT,

        /**
         * Cast string literals to datetime in addition and subtraction when the other side is a date or time interval.
         */
        STRING_LITERAL_AUTO_CASTING_TO_DATETIME_ADD_SUB,

        /**
         * Support for named or positional parameters in EsqlQueryRequest.
         */
        NAMED_POSITIONAL_PARAMETER,

        /**
         * Support multiple field mappings if appropriate conversion function is used (union types)
         */
        UNION_TYPES,

        /**
         * Support unmapped using the INSIST keyword.
         */
        UNMAPPED_FIELDS(Build.current().isSnapshot()),

        /**
         * Support for function {@code ST_DISTANCE}. Done in #108764.
         */
        ST_DISTANCE,

        /** Support for function {@code ST_EXTENT_AGG}. */
        ST_EXTENT_AGG,

        /** Optimization of ST_EXTENT_AGG with doc-values as IntBlock. */
        ST_EXTENT_AGG_DOCVALUES,

        /**
         * Fix determination of CRS types in spatial functions when folding.
         */
        SPATIAL_FUNCTIONS_FIX_CRSTYPE_FOLDING,

        /**
         * Enable spatial predicate functions to support multi-values. Done in #112063.
         */
        SPATIAL_PREDICATES_SUPPORT_MULTIVALUES,

        /**
         * Enable spatial distance function to support multi-values. Done in #114836.
         */
        SPATIAL_DISTANCE_SUPPORTS_MULTIVALUES,

        /**
         * Support a number of fixes and enhancements to spatial distance pushdown. Done in #112938.
         */
        SPATIAL_DISTANCE_PUSHDOWN_ENHANCEMENTS,

        /**
         * Fix for spatial centroid when no records are found.
         */
        SPATIAL_CENTROID_NO_RECORDS,

        /**
         * Support ST_ENVELOPE function (and related ST_XMIN, etc.).
         */
        ST_ENVELOPE,

        /**
         * Fix to GROK and DISSECT that allows extracting attributes with the same name as the input
         * https://github.com/elastic/elasticsearch/issues/110184
         */
        GROK_DISSECT_MASKING,

        /**
         * Support for quoting index sources in double quotes.
         */
        DOUBLE_QUOTES_SOURCE_ENCLOSING,

        /**
         * Support for WEIGHTED_AVG function.
         */
        AGG_WEIGHTED_AVG,

        /**
         * Fix for union-types when aggregating over an inline conversion with casting operator. Done in #110476.
         */
        UNION_TYPES_AGG_CAST,

        /**
         * Fix to GROK validation in case of multiple fields with same name and different types
         * https://github.com/elastic/elasticsearch/issues/110533
         */
        GROK_VALIDATION,

        /**
         * Fix for union-types when aggregating over an inline conversion with conversion function. Done in #110652.
         */
        UNION_TYPES_INLINE_FIX,

        /**
         * Fix for union-types when sorting a type-casted field. We changed how we remove synthetic union-types fields.
         */
        UNION_TYPES_REMOVE_FIELDS,

        /**
         * Fix for union-types when renaming unrelated columns.
         * https://github.com/elastic/elasticsearch/issues/111452
         */
        UNION_TYPES_FIX_RENAME_RESOLUTION,

        /**
         * Fix for union-types when some indexes are missing the required field. Done in #111932.
         */
        UNION_TYPES_MISSING_FIELD,

        /**
         * Fix for widening of short numeric types in union-types. Done in #112610
         */
        UNION_TYPES_NUMERIC_WIDENING,

        /**
         * Fix a parsing issue where numbers below Long.MIN_VALUE threw an exception instead of parsing as doubles.
         * see <a href="https://github.com/elastic/elasticsearch/issues/104323"> Parsing large numbers is inconsistent #104323 </a>
         */
        FIX_PARSING_LARGE_NEGATIVE_NUMBERS,

        /**
         * Fix precision of scaled_float field values retrieved from stored source
         * see <a href="https://github.com/elastic/elasticsearch/issues/122547"> Slight inconsistency in ESQL using scaled_float field #122547 </a>
         */
        FIX_PRECISION_OF_SCALED_FLOAT_FIELDS,

        /**
         * Fix the status code returned when trying to run count_distinct on the _source type (which is not supported).
         * see <a href="https://github.com/elastic/elasticsearch/issues/105240">count_distinct(_source) returns a 500 response</a>
         */
        FIX_COUNT_DISTINCT_SOURCE_ERROR,

        /**
         * Use RangeQuery for BinaryComparison on DateTime fields.
         */
        RANGEQUERY_FOR_DATETIME,

        /**
         * Enforce strict type checking on ENRICH range types, and warnings for KEYWORD parsing at runtime. Done in #115091.
         */
        ENRICH_STRICT_RANGE_TYPES,

        /**
         * Fix for non-unique attribute names in ROW and logical plans.
         * https://github.com/elastic/elasticsearch/issues/110541
         */
        UNIQUE_NAMES,

        /**
         * Make attributes of GROK/DISSECT adjustable and fix a shadowing bug when pushing them down past PROJECT.
         * https://github.com/elastic/elasticsearch/issues/108008
         */
        FIXED_PUSHDOWN_PAST_PROJECT,

        /**
         * Adds the {@code MV_PSERIES_WEIGHTED_SUM} function for converting sorted lists of numbers into
         * a bounded score. This is a generalization of the
         * <a href="https://en.wikipedia.org/wiki/Riemann_zeta_function">riemann zeta function</a> but we
         * don't name it that because we don't support complex numbers and don't want to make folks think
         * of mystical number theory things. This is just a weighted sum that is adjacent to magic.
         */
        MV_PSERIES_WEIGHTED_SUM,

        /**
         * Support for match operator as a colon. Previous support for match operator as MATCH has been removed
         */
        MATCH_OPERATOR_COLON,

        /**
         * Removing support for the {@code META} keyword.
         */
        NO_META,

        /**
         * Add CombineBinaryComparisons rule.
         */
        COMBINE_BINARY_COMPARISONS,

        /**
         * Support for nanosecond dates as a data type
         */
        DATE_NANOS_TYPE(),

        /**
         * Support for to_date_nanos function
         */
        TO_DATE_NANOS(),

        /**
         * Support for date nanos type in binary comparisons
         */
        DATE_NANOS_BINARY_COMPARISON(),

        /**
         * Support for mixed comparisons between nanosecond and millisecond dates
         */
        DATE_NANOS_COMPARE_TO_MILLIS(),
        /**
         * Support implicit casting of strings to date nanos
         */
        DATE_NANOS_IMPLICIT_CASTING(),
        /**
         * Support Least and Greatest functions on Date Nanos type
         */
        LEAST_GREATEST_FOR_DATENANOS(),
        /**
         * support date extract function for date nanos
         */
        DATE_NANOS_DATE_EXTRACT(),
        /**
         * Support add and subtract on date nanos
         */
        DATE_NANOS_ADD_SUBTRACT(),
        /**
         * Support for date_trunc function on date nanos type
         */
        DATE_TRUNC_DATE_NANOS(),

        /**
         * Support date nanos values as the field argument to bucket
         */
        DATE_NANOS_BUCKET(),

        /**
         * support aggregations on date nanos
         */
        DATE_NANOS_AGGREGATIONS(),

        /**
         * Support the {@link org.elasticsearch.xpack.esql.expression.predicate.operator.comparison.In} operator for date nanos
         */
        DATE_NANOS_IN_OPERATOR(),
        /**
         * Support running date format function on nanosecond dates
         */
        DATE_NANOS_DATE_FORMAT(),
        /**
         * support date diff function on date nanos type, and mixed nanos/millis
         */
        DATE_NANOS_DATE_DIFF(),
        /**
         * DATE_PARSE supports reading timezones
         */
        DATE_PARSE_TZ(),

        /**
         * Support for datetime in least and greatest functions
         */
        LEAST_GREATEST_FOR_DATES,

        /**
         * Support CIDRMatch in CombineDisjunctions rule.
         */
        COMBINE_DISJUNCTIVE_CIDRMATCHES,

        /**
         * Support sending HTTP headers about the status of an async query.
         */
        ASYNC_QUERY_STATUS_HEADERS,

        /**
         * Consider the upper bound when computing the interval in BUCKET auto mode.
         */
        BUCKET_INCLUSIVE_UPPER_BOUND,

        /**
         * Changed error messages for fields with conflicting types in different indices.
         */
        SHORT_ERROR_MESSAGES_FOR_UNSUPPORTED_FIELDS,

        /**
         * Support for the whole number spans in BUCKET function.
         */
        BUCKET_WHOLE_NUMBER_AS_SPAN,

        /**
         * Allow mixed numeric types in coalesce
         */
        MIXED_NUMERIC_TYPES_IN_COALESCE,

        /**
         * Support for requesting the "SPACE" function.
         */
        SPACE,

        /**
         * Support explicit casting from string literal to DATE_PERIOD or TIME_DURATION.
         */
        CAST_STRING_LITERAL_TO_TEMPORAL_AMOUNT,

        /**
         * Supported the text categorization function "CATEGORIZE".
         */
        CATEGORIZE_V5,

        /**
         * Support for multiple groupings in "CATEGORIZE".
         */
        CATEGORIZE_MULTIPLE_GROUPINGS,
        /**
         * QSTR function
         */
        QSTR_FUNCTION,

        /**
         * MATCH function
         */
        MATCH_FUNCTION,

        /**
         * KQL function
         */
        KQL_FUNCTION,

        /**
         * Hash function
         */
        HASH_FUNCTION,
        /**
         * Hash function aliases such as MD5
         */
        HASH_FUNCTION_ALIASES_V1,

        /**
         * Don't optimize CASE IS NOT NULL function by not requiring the fields to be not null as well.
         * https://github.com/elastic/elasticsearch/issues/112704
         */
        FIXED_WRONG_IS_NOT_NULL_CHECK_ON_CASE,

        /**
         * Compute year differences in full calendar years.
         */
        DATE_DIFF_YEAR_CALENDARIAL,

        /**
         * Fix sorting not allowed on _source and counters.
         */
        SORTING_ON_SOURCE_AND_COUNTERS_FORBIDDEN,

        /**
         * Fix {@code SORT} when the {@code _source} field is not a sort key but
         * <strong>is</strong> being returned.
         */
        SORT_RETURNING_SOURCE_OK,

        /**
         * _source field mapping directives: https://www.elastic.co/guide/en/elasticsearch/reference/current/mapping-source-field.html
         */
        SOURCE_FIELD_MAPPING,

        /**
         * Allow filter per individual aggregation.
         */
        PER_AGG_FILTERING,

        /**
         * Fix {@link #PER_AGG_FILTERING} grouped by ordinals.
         */
        PER_AGG_FILTERING_ORDS,

        /**
         * Support for {@code STD_DEV} aggregation.
         */
        STD_DEV,

        /**
         * Fix for https://github.com/elastic/elasticsearch/issues/114714
         */
        FIX_STATS_BY_FOLDABLE_EXPRESSION,

        /**
         * Adding stats for functions (stack telemetry)
         */
        FUNCTION_STATS,
        /**
         * Support for semantic_text field mapping
         */
        SEMANTIC_TEXT_TYPE(EsqlCorePlugin.SEMANTIC_TEXT_FEATURE_FLAG),
        /**
         * Fix for an optimization that caused wrong results
         * https://github.com/elastic/elasticsearch/issues/115281
         */
        FIX_FILTER_PUSHDOWN_PAST_STATS,

        /**
         * Send warnings on STATS alias collision
         * https://github.com/elastic/elasticsearch/issues/114970
         */
        STATS_ALIAS_COLLISION_WARNINGS,

        /**
         * This enables 60_usage.yml "Basic ESQL usage....snapshot" version test. See also the next capability.
         */
        SNAPSHOT_TEST_FOR_TELEMETRY(Build.current().isSnapshot()),

        /**
         * This enables 60_usage.yml "Basic ESQL usage....non-snapshot" version test. See also the previous capability.
         */
        NON_SNAPSHOT_TEST_FOR_TELEMETRY(Build.current().isSnapshot() == false),

        /**
         * Support simplified syntax for named parameters for field and function names.
         */
        NAMED_PARAMETER_FOR_FIELD_AND_FUNCTION_NAMES_SIMPLIFIED_SYNTAX(),

        /**
         * Fix pushdown of LIMIT past MV_EXPAND
         */
        ADD_LIMIT_INSIDE_MV_EXPAND,

        DELAY_DEBUG_FN(Build.current().isSnapshot()),

        /** Capability for remote metadata test */
        METADATA_FIELDS_REMOTE_TEST(false),
        /**
         * WIP on Join planning
         * - Introduce BinaryPlan and co
         * - Refactor INLINESTATS and LOOKUP as a JOIN block
         */
        JOIN_PLANNING_V1(Build.current().isSnapshot()),

        /**
         * Support implicit casting from string literal to DATE_PERIOD or TIME_DURATION.
         */
        IMPLICIT_CASTING_STRING_LITERAL_TO_TEMPORAL_AMOUNT,

        /**
         * LOOKUP JOIN
         */
        JOIN_LOOKUP_V12,

        /**
         * LOOKUP JOIN with TEXT fields on the right (right side of the join) (#119473)
         */
        LOOKUP_JOIN_TEXT(JOIN_LOOKUP_V12.isEnabled()),

        /**
         * LOOKUP JOIN skipping MVs and sending warnings (https://github.com/elastic/elasticsearch/issues/118780)
         */
        JOIN_LOOKUP_SKIP_MV_WARNINGS(JOIN_LOOKUP_V12.isEnabled()),

        /**
         * Fix pushing down LIMIT past LOOKUP JOIN in case of multiple matching join keys.
         */
        JOIN_LOOKUP_FIX_LIMIT_PUSHDOWN(JOIN_LOOKUP_V12.isEnabled()),

        /**
         * Fix for https://github.com/elastic/elasticsearch/issues/117054
         */
        FIX_NESTED_FIELDS_NAME_CLASH_IN_INDEXRESOLVER,

        /**
         * support for aggregations on semantic_text
         */
        SEMANTIC_TEXT_AGGREGATIONS(EsqlCorePlugin.SEMANTIC_TEXT_FEATURE_FLAG),

        /**
         * Fix for https://github.com/elastic/elasticsearch/issues/114714, again
         */
        FIX_STATS_BY_FOLDABLE_EXPRESSION_2,

        /**
         * Support the "METADATA _score" directive to enable _score column.
         */
        METADATA_SCORE,

        /**
         * Term function
         */
        TERM_FUNCTION(Build.current().isSnapshot()),

        /**
         * Additional types for match function and operator
         */
        MATCH_ADDITIONAL_TYPES,

        /**
         * Fix for regex folding with case-insensitive pattern https://github.com/elastic/elasticsearch/issues/118371
         */
        FIXED_REGEX_FOLD,

        /**
         * Full text functions can be used in disjunctions
         */
        FULL_TEXT_FUNCTIONS_DISJUNCTIONS,

        /**
         * Change field caps response for semantic_text fields to be reported as text
         */
        SEMANTIC_TEXT_FIELD_CAPS,

        /**
         * Support named argument for function in map format.
         */
        OPTIONAL_NAMED_ARGUMENT_MAP_FOR_FUNCTION(Build.current().isSnapshot()),

        /**
         * Disabled support for index aliases in lookup joins
         */
        LOOKUP_JOIN_NO_ALIASES(JOIN_LOOKUP_V12.isEnabled()),

        /**
         * Full text functions can be used in disjunctions as they are implemented in compute engine
         */
        FULL_TEXT_FUNCTIONS_DISJUNCTIONS_COMPUTE_ENGINE,

        /**
         * Support match options in match function
         */
        MATCH_FUNCTION_OPTIONS,

        /**
         * Support options in the query string function.
         */
        QUERY_STRING_FUNCTION_OPTIONS,

        /**
         * Support for aggregate_metric_double type
         */
        AGGREGATE_METRIC_DOUBLE(AGGREGATE_METRIC_DOUBLE_FEATURE_FLAG),

        /**
         * Support for partial subset of metrics in aggregate_metric_double type
         */
        AGGREGATE_METRIC_DOUBLE_PARTIAL_SUBMETRICS(AGGREGATE_METRIC_DOUBLE_FEATURE_FLAG),

        /**
         * Support change point detection "CHANGE_POINT".
         */
        CHANGE_POINT(Build.current().isSnapshot()),

        /**
         * Fix for https://github.com/elastic/elasticsearch/issues/120817
         * and https://github.com/elastic/elasticsearch/issues/120803
         * Support for queries that have multiple SORTs that cannot become TopN
         */
        REMOVE_REDUNDANT_SORT,

        /**
         * Fixes a series of issues with inlinestats which had an incomplete implementation after lookup and inlinestats
         * were refactored.
         */
        INLINESTATS_V5(EsqlPlugin.INLINESTATS_FEATURE_FLAG),

        /**
         * Support partial_results
         */
        SUPPORT_PARTIAL_RESULTS,

        /**
         * Support for rendering aggregate_metric_double type
         */
        AGGREGATE_METRIC_DOUBLE_RENDERING(AGGREGATE_METRIC_DOUBLE_FEATURE_FLAG),

        /**
         * Support for FORK command
         */
        FORK(Build.current().isSnapshot()),

        /**
         * Allow mixed numeric types in conditional functions - case, greatest and least
         */
        MIXED_NUMERIC_TYPES_IN_CASE_GREATEST_LEAST,

        /**
         * Support for RRF command
         */
        RRF(Build.current().isSnapshot()),

        /**
         * Lucene query pushdown to StartsWith and EndsWith functions.
         * This capability was created to avoid receiving wrong warnings from old nodes in mixed clusters
         */
        STARTS_WITH_ENDS_WITH_LUCENE_PUSHDOWN,

        /**
         * Full text functions can be scored when being part of a disjunction
         */
        FULL_TEXT_FUNCTIONS_DISJUNCTIONS_SCORE,

        /**
         * Do {@code TO_LOWER} and {@code TO_UPPER} process all field values?
         */
        TO_LOWER_MV,

        /**
<<<<<<< HEAD
         * Support implicit casting for union typed numeric and date/date_nanos fields
         */
        IMPLICIT_CASTING_UNION_TYPED_NUMERIC_AND_DATE;
=======
         * Use double parameter markers to represent field or function names.
         */
        DOUBLE_PARAMETER_MARKERS_FOR_IDENTIFIERS(Build.current().isSnapshot()),

        /**
         * Non full text functions do not contribute to score
         */
        NON_FULL_TEXT_FUNCTIONS_SCORING;
>>>>>>> fd51f44e

        private final boolean enabled;

        Cap() {
            this.enabled = true;
        };

        Cap(boolean enabled) {
            this.enabled = enabled;
        };

        Cap(FeatureFlag featureFlag) {
            this.enabled = featureFlag.isEnabled();
        }

        public boolean isEnabled() {
            return enabled;
        }

        public String capabilityName() {
            return name().toLowerCase(Locale.ROOT);
        }
    }

    public static final Set<String> CAPABILITIES = capabilities(false);

    /**
     * Get a {@link Set} of all capabilities. If the {@code all} parameter is {@code false}
     * then only <strong>enabled</strong> capabilities are returned - otherwise <strong>all</strong>
     * known capabilities are returned.
     */
    public static Set<String> capabilities(boolean all) {
        List<String> caps = new ArrayList<>();
        for (Cap cap : Cap.values()) {
            if (all || cap.isEnabled()) {
                caps.add(cap.capabilityName());
            }
        }

        /*
         * Add all of our cluster features without the leading "esql."
         */
        for (NodeFeature feature : new EsqlFeatures().getFeatures()) {
            caps.add(cap(feature));
        }
        return Set.copyOf(caps);
    }

    /**
     * Convert a {@link NodeFeature} from {@link EsqlFeatures} into a
     * capability.
     */
    public static String cap(NodeFeature feature) {
        assert feature.id().startsWith("esql.");
        return feature.id().substring("esql.".length());
    }
}<|MERGE_RESOLUTION|>--- conflicted
+++ resolved
@@ -889,20 +889,19 @@
         TO_LOWER_MV,
 
         /**
-<<<<<<< HEAD
+         * Use double parameter markers to represent field or function names.
+         */
+        DOUBLE_PARAMETER_MARKERS_FOR_IDENTIFIERS(Build.current().isSnapshot()),
+
+        /**
+         * Non full text functions do not contribute to score
+         */
+        NON_FULL_TEXT_FUNCTIONS_SCORING,
+
+        /**
          * Support implicit casting for union typed numeric and date/date_nanos fields
          */
         IMPLICIT_CASTING_UNION_TYPED_NUMERIC_AND_DATE;
-=======
-         * Use double parameter markers to represent field or function names.
-         */
-        DOUBLE_PARAMETER_MARKERS_FOR_IDENTIFIERS(Build.current().isSnapshot()),
-
-        /**
-         * Non full text functions do not contribute to score
-         */
-        NON_FULL_TEXT_FUNCTIONS_SCORING;
->>>>>>> fd51f44e
 
         private final boolean enabled;
 

--- conflicted
+++ resolved
@@ -1164,16 +1164,12 @@
         /**
          * Enable support for index aliases in lookup joins
          */
-<<<<<<< HEAD
-        ENABLE_LOOKUP_JOIN_ON_ALIASES(JOIN_LOOKUP_V12.isEnabled()),
+        ENABLE_LOOKUP_JOIN_ON_ALIASES,
 
         /**
          * Allows RLIKE to correctly handle the "empty language" flag, `#`.
          */
         RLIKE_WITH_EMPTY_LANGUAGE_PATTERN;
-=======
-        ENABLE_LOOKUP_JOIN_ON_ALIASES;
->>>>>>> 43a9e6fc
 
         private final boolean enabled;
 

/*
 * Copyright Elasticsearch B.V. and/or licensed to Elasticsearch B.V. under one
 * or more contributor license agreements. Licensed under the Elastic License
 * 2.0; you may not use this file except in compliance with the Elastic License
 * 2.0.
 */

package org.elasticsearch.xpack.esql.action;

import org.elasticsearch.Build;
import org.elasticsearch.common.util.FeatureFlag;
import org.elasticsearch.compute.lucene.read.ValuesSourceReaderOperator;
import org.elasticsearch.features.NodeFeature;
import org.elasticsearch.rest.action.admin.cluster.RestNodesCapabilitiesAction;
import org.elasticsearch.xpack.esql.plugin.EsqlFeatures;

import java.util.ArrayList;
import java.util.List;
import java.util.Locale;
import java.util.Set;

/**
 * A {@link Set} of "capabilities" supported by the {@link RestEsqlQueryAction}
 * and {@link RestEsqlAsyncQueryAction} APIs. These are exposed over the
 * {@link RestNodesCapabilitiesAction} and we use them to enable tests.
 */
public class EsqlCapabilities {
    public enum Cap {
        /**
         * Introduction of {@code MV_SORT}, {@code MV_SLICE}, and {@code MV_ZIP}.
         * Added in #106095.
         */
        MV_SORT,

        /**
         * When we disabled some broken optimizations around {@code nullable}.
         * Fixed in #105691.
         */
        DISABLE_NULLABLE_OPTS,

        /**
         * Introduction of {@code ST_X} and {@code ST_Y}. Added in #105768.
         */
        ST_X_Y,

        /**
         * Changed precision of {@code geo_point} and {@code cartesian_point} fields, by loading from source into WKB. Done in #103691.
         */
        SPATIAL_POINTS_FROM_SOURCE,

        /**
         * Support for loading {@code geo_shape} and {@code cartesian_shape} fields. Done in #104269.
         */
        SPATIAL_SHAPES,

        /**
         * Do validation check on geo_point and geo_shape fields. Done in #128259.
         */
        GEO_VALIDATION,

        /**
         * Support for spatial aggregation {@code ST_CENTROID}. Done in #104269.
         */
        ST_CENTROID_AGG,

        /**
         * Support for spatial aggregation {@code ST_INTERSECTS}. Done in #104907.
         */
        ST_INTERSECTS,

        /**
         * Support for spatial aggregation {@code ST_CONTAINS} and {@code ST_WITHIN}. Done in #106503.
         */
        ST_CONTAINS_WITHIN,

        /**
         * Support for spatial aggregation {@code ST_DISJOINT}. Done in #107007.
         */
        ST_DISJOINT,

        /**
         * The introduction of the {@code VALUES} agg.
         */
        AGG_VALUES,

        /**
         * Expand the {@code VALUES} agg to cover spatial types.
         */
        AGG_VALUES_SPATIAL,

        /**
         * Accept unsigned longs on MAX and MIN aggregations.
         */
        AGG_MAX_MIN_UNSIGNED_LONG,

        /**
         * Accept unsigned longs on VALUES and SAMPLE aggregations.
         */
        AGG_VALUES_SAMPLE_UNSIGNED_LONG,

        /**
         * Does ESQL support async queries.
         */
        ASYNC_QUERY,

        /**
         * Does ESQL support FROM OPTIONS?
         */
        @Deprecated
        FROM_OPTIONS,

        /**
         * Cast string literals to a desired data type.
         */
        STRING_LITERAL_AUTO_CASTING,

        /**
         * Base64 encoding and decoding functions.
         */
        BASE64_DECODE_ENCODE,

        /**
         * Support for the :: casting operator
         */
        CASTING_OPERATOR,

        /**
         * Support for the ::date casting operator
         */
        CASTING_OPERATOR_FOR_DATE,

        /**
         * Blocks can be labelled with {@link org.elasticsearch.compute.data.Block.MvOrdering#SORTED_ASCENDING} for optimizations.
         */
        MV_ORDERING_SORTED_ASCENDING,

        /**
         * Support for metrics counter fields
         */
        METRICS_COUNTER_FIELDS,

        /**
         * Cast string literals to a desired data type for IN predicate and more types for BinaryComparison.
         */
        STRING_LITERAL_AUTO_CASTING_EXTENDED,
        /**
         * Support for metadata fields.
         */
        METADATA_FIELDS,

        /**
         * Support specifically for *just* the _index METADATA field. Used by CsvTests, since that is the only metadata field currently
         * supported.
         */
        INDEX_METADATA_FIELD,

        /**
         * Support for timespan units abbreviations
         */
        TIMESPAN_ABBREVIATIONS,

        /**
         * Support metrics counter types
         */
        COUNTER_TYPES,

        /**
         * Support for function {@code BIT_LENGTH}. Done in #115792
         */
        FN_BIT_LENGTH,

        /**
         * Support for function {@code BYTE_LENGTH}.
         */
        FN_BYTE_LENGTH,

        /**
         * Support for function {@code REVERSE}.
         */
        FN_REVERSE,

        /**
         * Support for reversing whole grapheme clusters. This is not supported
         * on JDK versions less than 20 which are not supported in ES 9.0.0+ but this
         * exists to keep the {@code 8.x} branch similar to the {@code main} branch.
         */
        FN_REVERSE_GRAPHEME_CLUSTERS,

        /**
         * Support for function {@code CONTAINS}. Done in <a href="https://github.com/elastic/elasticsearch/pull/133016">#133016.</a>
         */
        FN_CONTAINS,

        /**
         * Support for function {@code CBRT}. Done in #108574.
         */
        FN_CBRT,

        /**
         * Support for function {@code HYPOT}.
         */
        FN_HYPOT,

        /**
         * Support for {@code MV_APPEND} function. #107001
         */
        FN_MV_APPEND,

        /**
         * Support for {@code MV_MEDIAN_ABSOLUTE_DEVIATION} function.
         */
        FN_MV_MEDIAN_ABSOLUTE_DEVIATION,

        /**
         * Support for {@code MV_PERCENTILE} function.
         */
        FN_MV_PERCENTILE,

        /**
         * Support for function {@code IP_PREFIX}.
         */
        FN_IP_PREFIX,

        /**
         * Fix on function {@code SUBSTRING} that makes it not return null on empty strings.
         */
        FN_SUBSTRING_EMPTY_NULL,

        /**
         * Fixes on function {@code ROUND} that avoid it throwing exceptions on runtime for unsigned long cases.
         */
        FN_ROUND_UL_FIXES,

        /**
         * Support for function {@code SCALB}.
         */
        FN_SCALB,

        /**
         * Support for function DAY_NAME
         */
        FN_DAY_NAME,

        /**
         * Support for function MONTH_NAME
         */
        FN_MONTH_NAME,

        /**
         * support for MV_CONTAINS function
         * <a href="https://github.com/elastic/elasticsearch/pull/133099/">Add MV_CONTAINS function #133099</a>
         */
        FN_MV_CONTAINS_V1,

        /**
         * Fixes for multiple functions not serializing their source, and emitting warnings with wrong line number and text.
         */
        FUNCTIONS_SOURCE_SERIALIZATION_WARNINGS,

        /**
         * All functions that take TEXT should never emit TEXT, only KEYWORD. #114334
         */
        FUNCTIONS_NEVER_EMIT_TEXT,

        /**
         * Support for the {@code INLINESTATS} syntax.
         */
        INLINESTATS(),

        /**
         * Support for the expressions in grouping in {@code INLINESTATS} syntax.
         */
        INLINESTATS_V2(),

        /**
         * Support for aggregation function {@code TOP}.
         */
        AGG_TOP,

        /**
         * Support for booleans in aggregations {@code MAX} and {@code MIN}.
         */
        AGG_MAX_MIN_BOOLEAN_SUPPORT,

        /**
         * Support for ips in aggregations {@code MAX} and {@code MIN}.
         */
        AGG_MAX_MIN_IP_SUPPORT,

        /**
         * Support for strings in aggregations {@code MAX} and {@code MIN}.
         */
        AGG_MAX_MIN_STRING_SUPPORT,

        /**
         * Support for booleans in {@code TOP} aggregation.
         */
        AGG_TOP_BOOLEAN_SUPPORT,

        /**
         * Support for ips in {@code TOP} aggregation.
         */
        AGG_TOP_IP_SUPPORT,

        /**
         * Support for {@code keyword} and {@code text} fields in {@code TOP} aggregation.
         */
        AGG_TOP_STRING_SUPPORT,

        /**
         * Make optional the order field in the TOP agg command, and default it to "ASC".
         */
        AGG_TOP_WITH_OPTIONAL_ORDER_FIELD,

        /**
         * {@code CASE} properly handling multivalue conditions.
         */
        CASE_MV,

        /**
         * Support for loading values over enrich. This is supported by all versions of ESQL but not
         * the unit test CsvTests.
         */
        ENRICH_LOAD,

        /**
         * Optimization for ST_CENTROID changed some results in cartesian data. #108713
         */
        ST_CENTROID_AGG_OPTIMIZED,

        /**
         * Support for requesting the "_ignored" metadata field.
         */
        METADATA_IGNORED_FIELD,

        /**
         * LOOKUP command with
         * - tables using syntax {@code "tables": {"type": [<values>]}}
         * - fixed variable shadowing
         * - fixed Join.references(), requiring breaking change to Join serialization
         */
        LOOKUP_V4(Build.current().isSnapshot()),

        /**
         * Support for requesting the "REPEAT" command.
         */
        REPEAT,

        /**
         * Cast string literals to datetime in addition and subtraction when the other side is a date or time interval.
         */
        STRING_LITERAL_AUTO_CASTING_TO_DATETIME_ADD_SUB,

        /**
         * Support implicit casting for union typed fields that are mixed with date and date_nanos type.
         */
        IMPLICIT_CASTING_DATE_AND_DATE_NANOS,

        /**
         * Support for named or positional parameters in EsqlQueryRequest.
         */
        NAMED_POSITIONAL_PARAMETER,

        /**
         * Support multiple field mappings if appropriate conversion function is used (union types)
         */
        UNION_TYPES,

        /**
         * Support unmapped using the INSIST keyword.
         */
        UNMAPPED_FIELDS(Build.current().isSnapshot()),

        /**
         * Support for function {@code ST_DISTANCE}. Done in #108764.
         */
        ST_DISTANCE,

        /** Support for function {@code ST_EXTENT_AGG}. */
        ST_EXTENT_AGG,

        /** Optimization of ST_EXTENT_AGG with doc-values as IntBlock. */
        ST_EXTENT_AGG_DOCVALUES,

        /**
         * Fix determination of CRS types in spatial functions when folding.
         */
        SPATIAL_FUNCTIONS_FIX_CRSTYPE_FOLDING,

        /**
         * Enable spatial predicate functions to support multi-values. Done in #112063.
         */
        SPATIAL_PREDICATES_SUPPORT_MULTIVALUES,

        /**
         * Enable spatial distance function to support multi-values. Done in #114836.
         */
        SPATIAL_DISTANCE_SUPPORTS_MULTIVALUES,

        /**
         * Support a number of fixes and enhancements to spatial distance pushdown. Done in #112938.
         */
        SPATIAL_DISTANCE_PUSHDOWN_ENHANCEMENTS,

        /**
         * Fix for spatial centroid when no records are found.
         */
        SPATIAL_CENTROID_NO_RECORDS,

        /**
         * Support ST_ENVELOPE function (and related ST_XMIN, etc.).
         */
        ST_ENVELOPE,

        /**
         * Support ST_GEOHASH, ST_GEOTILE and ST_GEOHEX functions
         */
        SPATIAL_GRID,

        /**
         * Support geohash, geotile and geohex data types. Done in #129581
         */
        SPATIAL_GRID_TYPES,

        /**
         * Support geohash, geotile and geohex in ST_INTERSECTS and ST_DISJOINT. Done in #133546
         */
        SPATIAL_GRID_INTERSECTS,

        /**
         * Fix to GROK and DISSECT that allows extracting attributes with the same name as the input
         * https://github.com/elastic/elasticsearch/issues/110184
         */
        GROK_DISSECT_MASKING,

        /**
         * Support for quoting index sources in double quotes.
         */
        DOUBLE_QUOTES_SOURCE_ENCLOSING,

        /**
         * Support for WEIGHTED_AVG function.
         */
        AGG_WEIGHTED_AVG,

        /**
         * Fix for union-types when aggregating over an inline conversion with casting operator. Done in #110476.
         */
        UNION_TYPES_AGG_CAST,

        /**
         * When pushing down {@code STATS count(field::type)} for a union type field, we wrongly used a synthetic attribute name in the
         * query instead of the actual field name. This led to 0 counts instead of the correct result.
         */
        FIX_COUNT_PUSHDOWN_FOR_UNION_TYPES,

        /**
         * Fix to GROK validation in case of multiple fields with same name and different types
         * https://github.com/elastic/elasticsearch/issues/110533
         */
        GROK_VALIDATION,

        /**
         * Fix for union-types when aggregating over an inline conversion with conversion function. Done in #110652.
         */
        UNION_TYPES_INLINE_FIX,

        /**
         * Fix for union-types when sorting a type-casted field. We changed how we remove synthetic union-types fields.
         */
        UNION_TYPES_REMOVE_FIELDS,

        /**
         * Fix for union-types when renaming unrelated columns.
         * https://github.com/elastic/elasticsearch/issues/111452
         */
        UNION_TYPES_FIX_RENAME_RESOLUTION,

        /**
         * Execute `RENAME` operations sequentially from left to right,
         * see <a href="https://github.com/elastic/elasticsearch/issues/122250"> ESQL: Align RENAME behavior with EVAL for sequential processing #122250 </a>
         */
        RENAME_SEQUENTIAL_PROCESSING,

        /**
         * Support for assignment in RENAME, besides the use of `AS` keyword.
         */
        RENAME_ALLOW_ASSIGNMENT,

        /**
         * Support for removing empty attribute in merging output.
         * See <a href="https://github.com/elastic/elasticsearch/issues/126392"> ESQL: EVAL after STATS produces an empty column #126392 </a>
         */
        REMOVE_EMPTY_ATTRIBUTE_IN_MERGING_OUTPUT,

        /**
         * Support for retain aggregate when grouping.
         * See <a href="https://github.com/elastic/elasticsearch/issues/126026"> ES|QL: columns not projected away despite KEEP #126026 </a>
         */
        RETAIN_AGGREGATE_WHEN_GROUPING,

        /**
         * Fix for union-types when some indexes are missing the required field. Done in #111932.
         */
        UNION_TYPES_MISSING_FIELD,

        /**
         * Fix for widening of short numeric types in union-types. Done in #112610
         */
        UNION_TYPES_NUMERIC_WIDENING,

        /**
         * Fix a parsing issue where numbers below Long.MIN_VALUE threw an exception instead of parsing as doubles.
         * see <a href="https://github.com/elastic/elasticsearch/issues/104323"> Parsing large numbers is inconsistent #104323 </a>
         */
        FIX_PARSING_LARGE_NEGATIVE_NUMBERS,

        /**
         * Fix precision of scaled_float field values retrieved from stored source
         * see <a href="https://github.com/elastic/elasticsearch/issues/122547"> Slight inconsistency in ESQL using scaled_float field #122547 </a>
         */
        FIX_PRECISION_OF_SCALED_FLOAT_FIELDS,

        /**
         * Fix the status code returned when trying to run count_distinct on the _source type (which is not supported).
         * see <a href="https://github.com/elastic/elasticsearch/issues/105240">count_distinct(_source) returns a 500 response</a>
         */
        FIX_COUNT_DISTINCT_SOURCE_ERROR,

        /**
         * Use RangeQuery for BinaryComparison on DateTime fields.
         */
        RANGEQUERY_FOR_DATETIME,

        /**
         * Enforce strict type checking on ENRICH range types, and warnings for KEYWORD parsing at runtime. Done in #115091.
         */
        ENRICH_STRICT_RANGE_TYPES,

        /**
         * Fix for non-unique attribute names in ROW and logical plans.
         * https://github.com/elastic/elasticsearch/issues/110541
         */
        UNIQUE_NAMES,

        /**
         * Make attributes of GROK/DISSECT adjustable and fix a shadowing bug when pushing them down past PROJECT.
         * https://github.com/elastic/elasticsearch/issues/108008
         */
        FIXED_PUSHDOWN_PAST_PROJECT,

        /**
         * When resolving renames, consider all {@code Attribute}s in the plan, not just the {@code ReferenceAttribute}s.
         */
        FIXED_PUSHDOWN_PAST_PROJECT_WITH_ATTRIBUTES_RESOLUTION,

        /**
         * Adds the {@code MV_PSERIES_WEIGHTED_SUM} function for converting sorted lists of numbers into
         * a bounded score. This is a generalization of the
         * <a href="https://en.wikipedia.org/wiki/Riemann_zeta_function">riemann zeta function</a> but we
         * don't name it that because we don't support complex numbers and don't want to make folks think
         * of mystical number theory things. This is just a weighted sum that is adjacent to magic.
         */
        MV_PSERIES_WEIGHTED_SUM,

        /**
         * Support for match operator as a colon. Previous support for match operator as MATCH has been removed
         */
        MATCH_OPERATOR_COLON,

        /**
         * Removing support for the {@code META} keyword.
         */
        NO_META,

        /**
         * Add CombineBinaryComparisons rule.
         */
        COMBINE_BINARY_COMPARISONS,

        /**
         * Support for nanosecond dates as a data type
         */
        DATE_NANOS_TYPE(),

        /**
         * Support for to_date_nanos function
         */
        TO_DATE_NANOS(),

        /**
         * Support for date nanos type in binary comparisons
         */
        DATE_NANOS_BINARY_COMPARISON(),

        /**
         * Support for mixed comparisons between nanosecond and millisecond dates
         */
        DATE_NANOS_COMPARE_TO_MILLIS(),
        /**
         * Support implicit casting of strings to date nanos
         */
        DATE_NANOS_IMPLICIT_CASTING(),
        /**
         * Support Least and Greatest functions on Date Nanos type
         */
        LEAST_GREATEST_FOR_DATENANOS(),
        /**
         * support date extract function for date nanos
         */
        DATE_NANOS_DATE_EXTRACT(),
        /**
         * Support add and subtract on date nanos
         */
        DATE_NANOS_ADD_SUBTRACT(),
        /**
         * Support for date_trunc function on date nanos type
         */
        DATE_TRUNC_DATE_NANOS(),

        /**
         * Support date nanos values as the field argument to bucket
         */
        DATE_NANOS_BUCKET(),

        /**
         * support aggregations on date nanos
         */
        DATE_NANOS_AGGREGATIONS(),

        /**
         * Support the {@link org.elasticsearch.xpack.esql.expression.predicate.operator.comparison.In} operator for date nanos
         */
        DATE_NANOS_IN_OPERATOR(),
        /**
         * Support running date format function on nanosecond dates
         */
        DATE_NANOS_DATE_FORMAT(),
        /**
         * support date diff function on date nanos type, and mixed nanos/millis
         */
        DATE_NANOS_DATE_DIFF(),
        /**
         * Indicates that https://github.com/elastic/elasticsearch/issues/125439 (incorrect lucene push down for date nanos) is fixed
         */
        FIX_DATE_NANOS_LUCENE_PUSHDOWN_BUG(),
        /**
         * Fixes a bug where dates are incorrectly formatted if a where clause compares nanoseconds to both milliseconds and nanoseconds,
         * e.g. {@code WHERE millis > to_datenanos("2023-10-23T12:15:03.360103847") AND millis < to_datetime("2023-10-23T13:53:55.832")}
         */
        FIX_DATE_NANOS_MIXED_RANGE_PUSHDOWN_BUG(),

        /**
         * Support for date nanos in lookup join. Done in #127962
         */
        DATE_NANOS_LOOKUP_JOIN,

        /**
         * DATE_PARSE supports reading timezones
         */
        DATE_PARSE_TZ(),

        /**
         * Support for datetime in least and greatest functions
         */
        LEAST_GREATEST_FOR_DATES,

        /**
         * Support CIDRMatch in CombineDisjunctions rule.
         */
        COMBINE_DISJUNCTIVE_CIDRMATCHES,

        /**
         * Support sending HTTP headers about the status of an async query.
         */
        ASYNC_QUERY_STATUS_HEADERS,

        /**
         * Fix async headers not being sent on "get" requests
         */
        ASYNC_QUERY_STATUS_HEADERS_FIX,

        /**
         * Consider the upper bound when computing the interval in BUCKET auto mode.
         */
        BUCKET_INCLUSIVE_UPPER_BOUND,

        /**
         * Enhanced DATE_TRUNC with arbitrary month and year intervals. (#120302)
         */
        DATE_TRUNC_WITH_ARBITRARY_INTERVALS,

        /**
         * Changed error messages for fields with conflicting types in different indices.
         */
        SHORT_ERROR_MESSAGES_FOR_UNSUPPORTED_FIELDS,

        /**
         * Support for the whole number spans in BUCKET function.
         */
        BUCKET_WHOLE_NUMBER_AS_SPAN,

        /**
         * Allow mixed numeric types in coalesce
         */
        MIXED_NUMERIC_TYPES_IN_COALESCE,

        /**
         * Support for requesting the "SPACE" function.
         */
        SPACE,

        /**
         * Support explicit casting from string literal to DATE_PERIOD or TIME_DURATION.
         */
        CAST_STRING_LITERAL_TO_TEMPORAL_AMOUNT,

        /**
         * Supported the text categorization function "CATEGORIZE".
         */
        CATEGORIZE_V6,

        /**
         * Support for multiple groupings in "CATEGORIZE".
         */
        CATEGORIZE_MULTIPLE_GROUPINGS,
        /**
         * QSTR function
         */
        QSTR_FUNCTION,

        /**
         * MATCH function
         */
        MATCH_FUNCTION,

        /**
         * KQL function
         */
        KQL_FUNCTION,

        /**
         * Support for optional parameters in KQL function (case_insensitive, time_zone, default_field, boost).
         */
        KQL_FUNCTION_OPTIONS,

        /**
         * Hash function
         */
        HASH_FUNCTION,
        /**
         * Hash function aliases such as MD5
         */
        HASH_FUNCTION_ALIASES_V1,

        /**
         * Don't optimize CASE IS NOT NULL function by not requiring the fields to be not null as well.
         * https://github.com/elastic/elasticsearch/issues/112704
         */
        FIXED_WRONG_IS_NOT_NULL_CHECK_ON_CASE,

        /**
         * Compute year differences in full calendar years.
         */
        DATE_DIFF_YEAR_CALENDARIAL,

        /**
         * Fix sorting not allowed on _source and counters.
         */
        SORTING_ON_SOURCE_AND_COUNTERS_FORBIDDEN,

        /**
         * Fix {@code SORT} when the {@code _source} field is not a sort key but
         * <strong>is</strong> being returned.
         */
        SORT_RETURNING_SOURCE_OK,

        /**
         * _source field mapping directives: https://www.elastic.co/guide/en/elasticsearch/reference/current/mapping-source-field.html
         */
        SOURCE_FIELD_MAPPING,

        /**
         * Allow filter per individual aggregation.
         */
        PER_AGG_FILTERING,

        /**
         * Fix {@link #PER_AGG_FILTERING} grouped by ordinals.
         */
        PER_AGG_FILTERING_ORDS,

        /**
         * Support for {@code STD_DEV} aggregation.
         */
        STD_DEV,

        /**
         * Fix for https://github.com/elastic/elasticsearch/issues/114714
         */
        FIX_STATS_BY_FOLDABLE_EXPRESSION,

        /**
         * Adding stats for functions (stack telemetry)
         */
        FUNCTION_STATS,
        /**
         * Fix for an optimization that caused wrong results
         * https://github.com/elastic/elasticsearch/issues/115281
         */
        FIX_FILTER_PUSHDOWN_PAST_STATS,

        /**
         * Send warnings on STATS alias collision
         * https://github.com/elastic/elasticsearch/issues/114970
         */
        STATS_ALIAS_COLLISION_WARNINGS,

        /**
         * This enables 60_usage.yml "Basic ESQL usage....snapshot" version test. See also the next capability.
         */
        SNAPSHOT_TEST_FOR_TELEMETRY_V2(Build.current().isSnapshot()),

        /**
         * This enables 60_usage.yml "Basic ESQL usage....non-snapshot" version test. See also the previous capability.
         */
        NON_SNAPSHOT_TEST_FOR_TELEMETRY_V2(Build.current().isSnapshot() == false),

        /**
         * Support simplified syntax for named parameters for field and function names.
         */
        NAMED_PARAMETER_FOR_FIELD_AND_FUNCTION_NAMES_SIMPLIFIED_SYNTAX(),

        /**
         * Fix pushdown of LIMIT past MV_EXPAND
         */
        ADD_LIMIT_INSIDE_MV_EXPAND,

        DELAY_DEBUG_FN(Build.current().isSnapshot()),

        /** Capability for remote metadata test */
        METADATA_FIELDS_REMOTE_TEST(false),
        /**
         * WIP on Join planning
         * - Introduce BinaryPlan and co
         * - Refactor INLINESTATS and LOOKUP as a JOIN block
         */
        JOIN_PLANNING_V1(Build.current().isSnapshot()),

        /**
         * Support implicit casting from string literal to DATE_PERIOD or TIME_DURATION.
         */
        IMPLICIT_CASTING_STRING_LITERAL_TO_TEMPORAL_AMOUNT,

        /**
         * LOOKUP JOIN
         */
        JOIN_LOOKUP_V12,

        /**
         * LOOKUP JOIN with TEXT fields on the right (right side of the join) (#119473)
         */
        LOOKUP_JOIN_TEXT(JOIN_LOOKUP_V12.isEnabled()),

        /**
         * LOOKUP JOIN skipping MVs and sending warnings (https://github.com/elastic/elasticsearch/issues/118780)
         */
        JOIN_LOOKUP_SKIP_MV_WARNINGS(JOIN_LOOKUP_V12.isEnabled()),

        /**
         * Fix for async operator sometimes completing the driver without emitting the stored warnings
         */
        ASYNC_OPERATOR_WARNINGS_FIX,

        /**
         * Fix pushing down LIMIT past LOOKUP JOIN in case of multiple matching join keys.
         */
        JOIN_LOOKUP_FIX_LIMIT_PUSHDOWN(JOIN_LOOKUP_V12.isEnabled()),

        /**
         * Fix for https://github.com/elastic/elasticsearch/issues/117054
         */
        FIX_NESTED_FIELDS_NAME_CLASH_IN_INDEXRESOLVER,

        /**
         * Fix for https://github.com/elastic/elasticsearch/issues/114714, again
         */
        FIX_STATS_BY_FOLDABLE_EXPRESSION_2,

        /**
         * Support the "METADATA _score" directive to enable _score column.
         */
        METADATA_SCORE,

        /**
         * Term function
         */
        TERM_FUNCTION(Build.current().isSnapshot()),

        /**
         * Additional types for match function and operator
         */
        MATCH_ADDITIONAL_TYPES,

        /**
         * Fix for regex folding with case-insensitive pattern https://github.com/elastic/elasticsearch/issues/118371
         */
        FIXED_REGEX_FOLD,

        /**
         * Full text functions can be used in disjunctions
         */
        FULL_TEXT_FUNCTIONS_DISJUNCTIONS,

        /**
         * Change field caps response for semantic_text fields to be reported as text
         */
        SEMANTIC_TEXT_FIELD_CAPS,

        /**
         * Support named argument for function in map format.
         */
        OPTIONAL_NAMED_ARGUMENT_MAP_FOR_FUNCTION(Build.current().isSnapshot()),

        /**
         * Disabled support for index aliases in lookup joins
         */
        LOOKUP_JOIN_NO_ALIASES(JOIN_LOOKUP_V12.isEnabled()),

        /**
         * Full text functions can be used in disjunctions as they are implemented in compute engine
         */
        FULL_TEXT_FUNCTIONS_DISJUNCTIONS_COMPUTE_ENGINE,

        /**
         * Support match options in match function
         */
        MATCH_FUNCTION_OPTIONS,

        /**
         * Support options in the query string function.
         */
        QUERY_STRING_FUNCTION_OPTIONS,

        /**
         * Enable aggregate_metric_double in non-snapshot builds
         */
        AGGREGATE_METRIC_DOUBLE_V0,

        /**
         * Support change point detection "CHANGE_POINT".
         */
        CHANGE_POINT,

        /**
         * Fix for https://github.com/elastic/elasticsearch/issues/120817
         * and https://github.com/elastic/elasticsearch/issues/120803
         * Support for queries that have multiple SORTs that cannot become TopN
         */
        REMOVE_REDUNDANT_SORT,

        /**
         * Fixes a series of issues with inlinestats which had an incomplete implementation after lookup and inlinestats
         * were refactored.
         */
        INLINESTATS_V11,

        /**
         * Renamed `INLINESTATS` to `INLINE STATS`.
         */
        INLINE_STATS,

        /**
         * Support partial_results
         */
        SUPPORT_PARTIAL_RESULTS,

        /**
         * Support for RERANK command
         */
        RERANK,

        /**
         * Support for COMPLETION command
         */
        COMPLETION,

        /**
         * Allow mixed numeric types in conditional functions - case, greatest and least
         */
        MIXED_NUMERIC_TYPES_IN_CASE_GREATEST_LEAST,

        /**
         * Lucene query pushdown to StartsWith and EndsWith functions.
         * This capability was created to avoid receiving wrong warnings from old nodes in mixed clusters
         */
        STARTS_WITH_ENDS_WITH_LUCENE_PUSHDOWN,

        /**
         * Full text functions can be scored when being part of a disjunction
         */
        FULL_TEXT_FUNCTIONS_DISJUNCTIONS_SCORE,

        /**
         * Support for multi-match function.
         */
        MULTI_MATCH_FUNCTION(Build.current().isSnapshot()),

        /**
         * Do {@code TO_LOWER} and {@code TO_UPPER} process all field values?
         */
        TO_LOWER_MV,

        /**
         * Use double parameter markers to represent field or function names.
         */
        DOUBLE_PARAMETER_MARKERS_FOR_IDENTIFIERS,

        /**
         * Non full text functions do not contribute to score
         */
        NON_FULL_TEXT_FUNCTIONS_SCORING,

        /**
         * The {@code _query} API now reports the original types.
         */
        REPORT_ORIGINAL_TYPES,

        /**
         * The metrics command
         */
        @Deprecated
        METRICS_COMMAND(Build.current().isSnapshot()),

        /**
         * Are the {@code documents_found} and {@code values_loaded} fields available
         * in the response and profile?
         */
        DOCUMENTS_FOUND_AND_VALUES_LOADED,

        /**
         * Index component selector syntax (my-data-stream-name::failures)
         */
        INDEX_COMPONENT_SELECTORS,

        /**
         * Make numberOfChannels consistent with layout in DefaultLayout by removing duplicated ChannelSet.
         */
        MAKE_NUMBER_OF_CHANNELS_CONSISTENT_WITH_LAYOUT,

        /**
         * Supercedes {@link Cap#MAKE_NUMBER_OF_CHANNELS_CONSISTENT_WITH_LAYOUT}.
         */
        FIX_REPLACE_MISSING_FIELD_WITH_NULL_DUPLICATE_NAME_ID_IN_LAYOUT,

        /**
         * Support for filter in converted null.
         * See <a href="https://github.com/elastic/elasticsearch/issues/125832"> ESQL: Fix `NULL` handling in `IN` clause #125832 </a>
         */
        FILTER_IN_CONVERTED_NULL,

        /**
         * When creating constant null blocks in {@link ValuesSourceReaderOperator}, we also handed off
         * the ownership of that block - but didn't account for the fact that the caller might close it, leading to double releases
         * in some union type queries. C.f. https://github.com/elastic/elasticsearch/issues/125850
         */
        FIX_DOUBLY_RELEASED_NULL_BLOCKS_IN_VALUESOURCEREADER,

        /**
         * Listing queries and getting information on a specific query.
         */
        QUERY_MONITORING,

        /**
         * Support for FORK out of snapshot
         */
        FORK_V9,

        /**
         * Support for union types in FORK
         */
        FORK_UNION_TYPES,

        /**
         * Support for the {@code leading_zeros} named parameter.
         */
        TO_IP_LEADING_ZEROS,

        /**
         * Does the usage information for ESQL contain a histogram of {@code took} values?
         */
        USAGE_CONTAINS_TOOK,

        /**
         * Support loading of ip fields if they are not indexed.
         */
        LOADING_NON_INDEXED_IP_FIELDS,

        /**
         * During resolution (pre-analysis) we have to consider that joins or enriches can override EVALuated values
         * https://github.com/elastic/elasticsearch/issues/126419
         */
        FIX_JOIN_MASKING_EVAL,

        /**
         * Support for keeping `DROP` attributes when resolving field names.
         * see <a href="https://github.com/elastic/elasticsearch/issues/126418"> ES|QL: no matches for pattern #126418 </a>
         */
        DROP_AGAIN_WITH_WILDCARD_AFTER_EVAL,

        /**
         * Correctly ask for all fields from lookup indices even when there is e.g. a {@code DROP *field} after.
         * See <a href="https://github.com/elastic/elasticsearch/issues/129561">
         *     ES|QL: missing columns for wildcard drop after lookup join  #129561</a>
         */
        DROP_WITH_WILDCARD_AFTER_LOOKUP_JOIN,

        /**
         * score function
         */
        SCORE_FUNCTION(Build.current().isSnapshot()),

        /**
         * Support for the SAMPLE command
         */
        SAMPLE_V3,

        /**
         * The {@code _query} API now gives a cast recommendation if multiple types are found in certain instances.
         */
        SUGGESTED_CAST,

        /**
         * Guards a bug fix matching {@code TO_LOWER(f) == ""}.
         */
        TO_LOWER_EMPTY_STRING,

        /**
         * Support for INCREASE, DELTA timeseries aggregations.
         */
        INCREASE,
        DELTA_TS_AGG,
        CLAMP_FUNCTIONS,

        /**
         * Resolve groupings before resolving references to groupings in the aggregations.
         */
        RESOLVE_GROUPINGS_BEFORE_RESOLVING_REFERENCES_TO_GROUPINGS_IN_AGGREGATIONS,

        /**
         * Support for the SAMPLE aggregation function
         */
        AGG_SAMPLE,

        /**
         * Full text functions in STATS
         */
        FULL_TEXT_FUNCTIONS_IN_STATS_WHERE,

        /**
         * During resolution (pre-analysis) we have to consider that joins can override regex extracted values
         * see <a href="https://github.com/elastic/elasticsearch/issues/127467"> ES|QL: pruning of JOINs leads to missing fields #127467 </a>
         */
        FIX_JOIN_MASKING_REGEX_EXTRACT,

        /**
         * Allow the merging of the children to use {@code Aliase}s, instead of just {@code ReferenceAttribute}s.
         */
        FIX_JOIN_OUTPUT_MERGING,

        /**
         * Avid GROK and DISSECT attributes being removed when resolving fields.
         * see <a href="https://github.com/elastic/elasticsearch/issues/127468"> ES|QL: Grok only supports KEYWORD or TEXT values, found expression [type] type [INTEGER] #127468 </a>
         */
        KEEP_REGEX_EXTRACT_ATTRIBUTES,

        /**
         * The {@code ROUND_TO} function.
         */
        ROUND_TO,

        /**
         * Support for the {@code COPY_SIGN} function.
         */
        COPY_SIGN,

        /**
         * Allow lookup join on mixed numeric fields, among byte, short, int, long, half_float, scaled_float, float and double.
         */
        LOOKUP_JOIN_ON_MIXED_NUMERIC_FIELDS,

        /**
         * {@link org.elasticsearch.compute.lucene.LuceneQueryEvaluator} rewrites the query before executing it in Lucene. This
         * provides support for KQL in a STATS ... BY command that uses a KQL query for filter, for example.
         */
        LUCENE_QUERY_EVALUATOR_QUERY_REWRITE,

        /**
         * Support parameters for LIMIT command.
         */
        PARAMETER_FOR_LIMIT,

        /**
         * Changed and normalized the LIMIT error message.
         */
        NORMALIZED_LIMIT_ERROR_MESSAGE,

        /**
         * Dense vector field type support
         */
        DENSE_VECTOR_FIELD_TYPE_RELEASED,

        /**
         * Enable support for index aliases in lookup joins
         */
        ENABLE_LOOKUP_JOIN_ON_ALIASES,

        /**
         * Lookup error messages were updated to make them a bit easier to understand.
         */
        UPDATE_LOOKUP_JOIN_ERROR_MESSAGES,

        /**
         * Allows RLIKE to correctly handle the "empty language" flag, `#`.
         */
        RLIKE_WITH_EMPTY_LANGUAGE_PATTERN,

        /**
         * Enable support for cross-cluster lookup joins.
         */
        ENABLE_LOOKUP_JOIN_ON_REMOTE,

        /**
         * Fix the planning of {@code | ENRICH _remote:policy} when there's a preceding {@code | LOOKUP JOIN},
         * see <a href="https://github.com/elastic/elasticsearch/issues/129372">java.lang.ClassCastException when combining LOOKUP JOIN and remote ENRICH</a>
         */
        REMOTE_ENRICH_AFTER_LOOKUP_JOIN,

        /**
         * MATCH PHRASE function
         */
        MATCH_PHRASE_FUNCTION,

        /**
         * Support knn function
         */
        KNN_FUNCTION_V5,

        /**
         * Support for the {@code TEXT_EMBEDDING} function for generating dense vector embeddings.
         */
        TEXT_EMBEDDING_FUNCTION,

        /**
         * Support for the LIKE operator with a list of wildcards.
         */
        LIKE_WITH_LIST_OF_PATTERNS,

        LIKE_LIST_ON_INDEX_FIELDS,

        /**
         * Support parameters for SAMPLE command.
         */
        PARAMETER_FOR_SAMPLE,

        /**
         * From now, Literal only accepts strings as BytesRefs.
         * No java.lang.String anymore.
         *
         * https://github.com/elastic/elasticsearch/issues/129322
         */
        NO_PLAIN_STRINGS_IN_LITERALS,

        /**
         * Support for the mv_expand target attribute should be retained in its original position.
         * see <a href="https://github.com/elastic/elasticsearch/issues/129000"> ES|QL: inconsistent column order #129000 </a>
         */
        FIX_MV_EXPAND_INCONSISTENT_COLUMN_ORDER,

        /**
         * Support for the SET command.
         */
        SET_COMMAND(Build.current().isSnapshot()),

        /**
         * (Re)Added EXPLAIN command
         */
        EXPLAIN(Build.current().isSnapshot()),
        /**
         * Support for the RLIKE operator with a list of regexes.
         */
        RLIKE_WITH_LIST_OF_PATTERNS,

        /**
         * FUSE command
         */
        FUSE_V6,

        /**
         * Support improved behavior for LIKE operator when used with index fields.
         */
        LIKE_ON_INDEX_FIELDS,

        /**
         * Forbid usage of brackets in unquoted index and enrich policy names
         * https://github.com/elastic/elasticsearch/issues/130378
         */
        NO_BRACKETS_IN_UNQUOTED_INDEX_NAMES,

        /**
         * Cosine vector similarity function
         */
        COSINE_VECTOR_SIMILARITY_FUNCTION(Build.current().isSnapshot()),

        /**
         * Fixed some profile serialization issues
         */
        FIXED_PROFILE_SERIALIZATION,

        /**
         * Support for lookup join on multiple fields.
         */
        LOOKUP_JOIN_ON_MULTIPLE_FIELDS,
        /**
         * Dot product vector similarity function
         */
        DOT_PRODUCT_VECTOR_SIMILARITY_FUNCTION(Build.current().isSnapshot()),

        /**
         * l1 norm vector similarity function
         */
        L1_NORM_VECTOR_SIMILARITY_FUNCTION(Build.current().isSnapshot()),

        /**
         * l2 norm vector similarity function
         */
        L2_NORM_VECTOR_SIMILARITY_FUNCTION(Build.current().isSnapshot()),

        /**
         * Support for the options field of CATEGORIZE.
         */
        CATEGORIZE_OPTIONS,

        /**
         * Decay function for custom scoring
         */
        DECAY_FUNCTION(Build.current().isSnapshot()),

        /**
         * FIRST and LAST aggregate functions.
         */
        AGG_FIRST_LAST(Build.current().isSnapshot()),
        AGG_FIRST_LAST_STRING(Build.current().isSnapshot()),

        /**
         * Support correct counting of skipped shards.
         */
        CORRECT_SKIPPED_SHARDS_COUNT,

        /*
         * Support for calculating the scalar vector magnitude.
         */
        MAGNITUDE_SCALAR_VECTOR_FUNCTION(Build.current().isSnapshot()),

        /**
         * Byte elements dense vector field type support.
         */
        DENSE_VECTOR_FIELD_TYPE_BYTE_ELEMENTS,

        /**
         * Bit elements dense vector field type support.
         */
        DENSE_VECTOR_FIELD_TYPE_BIT_ELEMENTS,

        /**
         * Support null elements on vector similarity functions
         */
        VECTOR_SIMILARITY_FUNCTIONS_SUPPORT_NULL,

        /**
         * Support for vector Hamming distance.
         */
        HAMMING_VECTOR_SIMILARITY_FUNCTION(Build.current().isSnapshot()),

        /**
         * Support for tbucket function
         */
        TBUCKET,

        /**
         * Allow qualifiers in attribute names.
         */
        NAME_QUALIFIERS(Build.current().isSnapshot()),

        /**
         * URL encoding function.
         */
        URL_ENCODE(),

        /**
         * URL component encoding function.
         */
        URL_ENCODE_COMPONENT(),

        /**
         * URL decoding function.
         */
        URL_DECODE(),

        /**
         * Allow lookup join on boolean expressions
         */
        LOOKUP_JOIN_ON_BOOLEAN_EXPRESSION,
        /**
         * Lookup join with Full Text Function or other Lucene Pushable condition
         * to be applied to the lookup index used
         */
        LOOKUP_JOIN_WITH_FULL_TEXT_FUNCTION,
        /**
         * FORK with remote indices
         */
        ENABLE_FORK_FOR_REMOTE_INDICES(Build.current().isSnapshot()),

        /**
         * Support for the Present function
         */
        FN_PRESENT,

        /**
         * Bugfix for STATS {{expression}} WHERE {{condition}} when the
         * expression is replaced by something else on planning
         * e.g. STATS SUM(1) WHERE x==3 is replaced by
         *      STATS MV_SUM(const)*COUNT(*) WHERE x == 3.
         */
        STATS_WITH_FILTERED_SURROGATE_FIXED,

        /**
         * TO_DENSE_VECTOR function.
         */
        TO_DENSE_VECTOR_FUNCTION,

        /**
         * Multivalued query parameters
         */
        QUERY_PARAMS_MULTI_VALUES(),

        FIX_PERCENTILE_PRECISION(),

        /**
         * Support for the Absent function
         */
        FN_ABSENT,

        /** INLINE STATS supports remote indices */
        INLINE_STATS_SUPPORTS_REMOTE(INLINESTATS_V11.enabled),

        INLINE_STATS_WITH_UNION_TYPES_IN_STUB_RELATION(INLINE_STATS.enabled),

        /**
         * Support TS command in non-snapshot builds
         */
        TS_COMMAND_V0(),

        /**
         * Custom error for renamed timestamp
         */
        TS_RENAME_TIMESTAMP_ERROR_MESSAGE,
        /**
         * Add support for counter doubles, ints, and longs in first_ and last_over_time
         */
        FIRST_LAST_OVER_TIME_COUNTER_SUPPORT,

        FIX_ALIAS_ID_WHEN_DROP_ALL_AGGREGATES,

        /**
         * Percentile over time and other ts-aggregations
         */
        PERCENTILE_OVER_TIME,
        VARIANCE_STDDEV_OVER_TIME,
        /**
         * INLINE STATS fix incorrect prunning of null filtering
         * https://github.com/elastic/elasticsearch/pull/135011
         */
        INLINE_STATS_FIX_PRUNING_NULL_FILTER(INLINESTATS_V11.enabled),

        INLINE_STATS_FIX_OPTIMIZED_AS_LOCAL_RELATION(INLINESTATS_V11.enabled),

        DENSE_VECTOR_AGG_METRIC_DOUBLE_IF_FNS,

        DENSE_VECTOR_AGG_METRIC_DOUBLE_IF_VERSION,

        /**
         * FUSE L2_NORM score normalization support
         */
        FUSE_L2_NORM(Build.current().isSnapshot()),

        /**
         * Support for requesting the "_tsid" metadata field.
         */
        METADATA_TSID_FIELD,

        /**
         * Permit the data type of a field changing from TEXT to KEYWORD
         * when being grouped on in aggregations on the TS command.
         */
        TS_PERMIT_TEXT_BECOMING_KEYWORD_WHEN_GROUPED_ON,

        /**
         * Fix management of plans with no columns
         * https://github.com/elastic/elasticsearch/issues/120272
         */
        FIX_NO_COLUMNS,

        /**
         * Support for dots in FUSE attributes
         */
        DOTS_IN_FUSE,

        /**
         * Network direction function.
         */
        NETWORK_DIRECTION(Build.current().isSnapshot()),

        /**
         * Support for the literal {@code m} suffix as an alias for {@code minute} in temporal amounts.
        */
        TEMPORAL_AMOUNT_M,

        /**
         * Pack dimension values in TS command
         */
        PACK_DIMENSIONS_IN_TS,

        /**
         * Create new block when filtering OrdinalBytesRefBlock
         */
        FIX_FILTER_ORDINALS,

        /**
         * Optional options argument for DATE_PARSE
         */
        DATE_PARSE_OPTIONS,

        /**
         * Allow multiple patterns for GROK command
         */
        GROK_MULTI_PATTERN,

        /**
         * Fix pruning of columns when shadowed in INLINE STATS
         */
        INLINE_STATS_PRUNE_COLUMN_FIX(INLINESTATS.enabled),

        /**
         * Fix double release in inline stats when LocalRelation is reused
         */
        INLINE_STATS_DOUBLE_RELEASE_FIX(INLINESTATS_V11.enabled),

        /**
         * Support for pushing down EVAL with SCORE
         * https://github.com/elastic/elasticsearch/issues/133462
         */
        PUSHING_DOWN_EVAL_WITH_SCORE,

        /**
         * Fix attribute equality to respect the name id of the attribute.
         */
        ATTRIBUTE_EQUALS_RESPECTS_NAME_ID,

        /**
         * Fix for lookup join filter pushdown not using semantic equality.
         * This prevents duplicate filters from being pushed down when they are semantically equivalent, causing an infinite loop where
         * BooleanSimplification will simplify the original and duplicate filters, so they'll be pushed down again...
         */
        LOOKUP_JOIN_SEMANTIC_FILTER_DEDUP,

        /**
         * Temporarily forbid the use of an explicit or implicit LIMIT before INLINE STATS.
         */
        FORBID_LIMIT_BEFORE_INLINE_STATS(INLINE_STATS.enabled),

        /**
         * Support for the TRANGE function
         */
        FN_TRANGE,

        /**
         * https://github.com/elastic/elasticsearch/issues/136851
         */
        INLINE_STATS_WITH_NO_COLUMNS(INLINE_STATS.enabled),

<<<<<<< HEAD
        /**
         * Support for pushing down MV_EXPAND past PROJECT with complex queries.
         */
        PUSH_DOWN_MV_EXPAND_PAST_PROJECT,

=======
        FIX_MV_CONSTANT_EQUALS_FIELD,
>>>>>>> 191602e4
        // Last capability should still have a comma for fewer merge conflicts when adding new ones :)
        // This comment prevents the semicolon from being on the previous capability when Spotless formats the file.
        ;

        private final boolean enabled;

        Cap() {
            this.enabled = true;
        };

        Cap(boolean enabled) {
            this.enabled = enabled;
        };

        Cap(FeatureFlag featureFlag) {
            this.enabled = featureFlag.isEnabled();
        }

        public boolean isEnabled() {
            return enabled;
        }

        public String capabilityName() {
            return name().toLowerCase(Locale.ROOT);
        }
    }

    public static final Set<String> CAPABILITIES = capabilities(false);

    /**
     * Get a {@link Set} of all capabilities. If the {@code all} parameter is {@code false}
     * then only <strong>enabled</strong> capabilities are returned - otherwise <strong>all</strong>
     * known capabilities are returned.
     */
    public static Set<String> capabilities(boolean all) {
        List<String> caps = new ArrayList<>();
        for (Cap cap : Cap.values()) {
            if (all || cap.isEnabled()) {
                caps.add(cap.capabilityName());
            }
        }

        /*
         * Add all of our cluster features without the leading "esql."
         */
        for (NodeFeature feature : new EsqlFeatures().getFeatures()) {
            caps.add(cap(feature));
        }
        return Set.copyOf(caps);
    }

    /**
     * Convert a {@link NodeFeature} from {@link EsqlFeatures} into a
     * capability.
     */
    public static String cap(NodeFeature feature) {
        assert feature.id().startsWith("esql.");
        return feature.id().substring("esql.".length());
    }
}<|MERGE_RESOLUTION|>--- conflicted
+++ resolved
@@ -1589,15 +1589,13 @@
          */
         INLINE_STATS_WITH_NO_COLUMNS(INLINE_STATS.enabled),
 
-<<<<<<< HEAD
+        FIX_MV_CONSTANT_EQUALS_FIELD,
+
         /**
          * Support for pushing down MV_EXPAND past PROJECT with complex queries.
          */
         PUSH_DOWN_MV_EXPAND_PAST_PROJECT,
 
-=======
-        FIX_MV_CONSTANT_EQUALS_FIELD,
->>>>>>> 191602e4
         // Last capability should still have a comma for fewer merge conflicts when adding new ones :)
         // This comment prevents the semicolon from being on the previous capability when Spotless formats the file.
         ;

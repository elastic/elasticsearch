/*
 * Copyright Elasticsearch B.V. and/or licensed to Elasticsearch B.V. under one
 * or more contributor license agreements. Licensed under the Elastic License
 * 2.0; you may not use this file except in compliance with the Elastic License
 * 2.0.
 */

package org.elasticsearch.xpack.esql.action;

import org.elasticsearch.Build;
import org.elasticsearch.common.util.FeatureFlag;
import org.elasticsearch.compute.lucene.read.ValuesSourceReaderOperator;
import org.elasticsearch.features.NodeFeature;
import org.elasticsearch.rest.action.admin.cluster.RestNodesCapabilitiesAction;
import org.elasticsearch.xpack.esql.plugin.EsqlFeatures;

import java.util.ArrayList;
import java.util.List;
import java.util.Locale;
import java.util.Set;

import static org.elasticsearch.xpack.esql.core.plugin.EsqlCorePlugin.EXPONENTIAL_HISTOGRAM_FEATURE_FLAG;
import static org.elasticsearch.xpack.esql.core.plugin.EsqlCorePlugin.T_DIGEST_ESQL_SUPPORT;

/**
 * A {@link Set} of "capabilities" supported by the {@link RestEsqlQueryAction}
 * and {@link RestEsqlAsyncQueryAction} APIs. These are exposed over the
 * {@link RestNodesCapabilitiesAction} and we use them to enable tests.
 */
public class EsqlCapabilities {
    public enum Cap {
        /**
         * Introduction of {@code MV_SORT}, {@code MV_SLICE}, and {@code MV_ZIP}.
         * Added in #106095.
         */
        MV_SORT,

        /**
         * When we disabled some broken optimizations around {@code nullable}.
         * Fixed in #105691.
         */
        DISABLE_NULLABLE_OPTS,

        /**
         * Introduction of {@code ST_X} and {@code ST_Y}. Added in #105768.
         */
        ST_X_Y,

        /**
         * Changed precision of {@code geo_point} and {@code cartesian_point} fields, by loading from source into WKB. Done in #103691.
         */
        SPATIAL_POINTS_FROM_SOURCE,

        /**
         * Support for loading {@code geo_shape} and {@code cartesian_shape} fields. Done in #104269.
         */
        SPATIAL_SHAPES,

        /**
         * Do validation check on geo_point and geo_shape fields. Done in #128259.
         */
        GEO_VALIDATION,

        /**
         * Support for spatial aggregation {@code ST_CENTROID}. Done in #104269.
         */
        ST_CENTROID_AGG,

        /**
         * Support for spatial aggregation {@code ST_INTERSECTS}. Done in #104907.
         */
        ST_INTERSECTS,

        /**
         * Support for spatial aggregation {@code ST_CONTAINS} and {@code ST_WITHIN}. Done in #106503.
         */
        ST_CONTAINS_WITHIN,

        /**
         * Support for spatial aggregation {@code ST_DISJOINT}. Done in #107007.
         */
        ST_DISJOINT,

        /**
         * The introduction of the {@code VALUES} agg.
         */
        AGG_VALUES,

        /**
         * Expand the {@code VALUES} agg to cover spatial types.
         */
        AGG_VALUES_SPATIAL,

        /**
         * Accept unsigned longs on MAX and MIN aggregations.
         */
        AGG_MAX_MIN_UNSIGNED_LONG,

        /**
         * Accept unsigned longs on VALUES and SAMPLE aggregations.
         */
        AGG_VALUES_SAMPLE_UNSIGNED_LONG,

        /**
         * Does ESQL support async queries.
         */
        ASYNC_QUERY,

        /**
         * Does ESQL support FROM OPTIONS?
         */
        @Deprecated
        FROM_OPTIONS,

        /**
         * Cast string literals to a desired data type.
         */
        STRING_LITERAL_AUTO_CASTING,

        /**
         * Base64 encoding and decoding functions.
         */
        BASE64_DECODE_ENCODE,

        /**
         * Support for the :: casting operator
         */
        CASTING_OPERATOR,

        /**
         * Support for the ::date casting operator
         */
        CASTING_OPERATOR_FOR_DATE,

        /**
         * Blocks can be labelled with {@link org.elasticsearch.compute.data.Block.MvOrdering#SORTED_ASCENDING} for optimizations.
         */
        MV_ORDERING_SORTED_ASCENDING,

        /**
         * Support for metrics counter fields
         */
        METRICS_COUNTER_FIELDS,

        /**
         * Cast string literals to a desired data type for IN predicate and more types for BinaryComparison.
         */
        STRING_LITERAL_AUTO_CASTING_EXTENDED,
        /**
         * Support for metadata fields.
         */
        METADATA_FIELDS,

        /**
         * Support specifically for *just* the _index METADATA field. Used by CsvTests, since that is the only metadata field currently
         * supported.
         */
        INDEX_METADATA_FIELD,

        /**
         * Support for timespan units abbreviations
         */
        TIMESPAN_ABBREVIATIONS,

        /**
         * Support metrics counter types
         */
        COUNTER_TYPES,

        /**
         * Support for function {@code BIT_LENGTH}. Done in #115792
         */
        FN_BIT_LENGTH,

        /**
         * Support for function {@code BYTE_LENGTH}.
         */
        FN_BYTE_LENGTH,

        /**
         * Support for function {@code REVERSE}.
         */
        FN_REVERSE,

        /**
         * Support for reversing whole grapheme clusters. This is not supported
         * on JDK versions less than 20 which are not supported in ES 9.0.0+ but this
         * exists to keep the {@code 8.x} branch similar to the {@code main} branch.
         */
        FN_REVERSE_GRAPHEME_CLUSTERS,

        /**
         * Support for function {@code CONTAINS}. Done in <a href="https://github.com/elastic/elasticsearch/pull/133016">#133016.</a>
         */
        FN_CONTAINS,

        /**
         * Support for function {@code CBRT}. Done in #108574.
         */
        FN_CBRT,

        /**
         * Support for function {@code HYPOT}.
         */
        FN_HYPOT,

        /**
         * Support for {@code MV_APPEND} function. #107001
         */
        FN_MV_APPEND,

        /**
         * Support for {@code MV_MEDIAN_ABSOLUTE_DEVIATION} function.
         */
        FN_MV_MEDIAN_ABSOLUTE_DEVIATION,

        /**
         * Support for {@code MV_PERCENTILE} function.
         */
        FN_MV_PERCENTILE,

        /**
         * Support for function {@code IP_PREFIX}.
         */
        FN_IP_PREFIX,

        /**
         * Fix on function {@code SUBSTRING} that makes it not return null on empty strings.
         */
        FN_SUBSTRING_EMPTY_NULL,

        /**
         * Fixes on function {@code ROUND} that avoid it throwing exceptions on runtime for unsigned long cases.
         */
        FN_ROUND_UL_FIXES,

        /**
         * Support for function {@code SCALB}.
         */
        FN_SCALB,

        /**
         * Support for function DAY_NAME
         */
        FN_DAY_NAME,

        /**
         * Support for function MONTH_NAME
         */
        FN_MONTH_NAME,

        /**
         * support for MV_CONTAINS function
         * <a href="https://github.com/elastic/elasticsearch/pull/133099/">Add MV_CONTAINS function #133099</a>
         */
        FN_MV_CONTAINS_V1,

        /**
         * Fixes for multiple functions not serializing their source, and emitting warnings with wrong line number and text.
         */
        FUNCTIONS_SOURCE_SERIALIZATION_WARNINGS,

        /**
         * All functions that take TEXT should never emit TEXT, only KEYWORD. #114334
         */
        FUNCTIONS_NEVER_EMIT_TEXT,

        /**
         * Support for the {@code INLINESTATS} syntax.
         */
        INLINESTATS(),

        /**
         * Support for the expressions in grouping in {@code INLINESTATS} syntax.
         */
        INLINESTATS_V2(),

        /**
         * Support for aggregation function {@code TOP}.
         */
        AGG_TOP,

        /**
         * Support for booleans in aggregations {@code MAX} and {@code MIN}.
         */
        AGG_MAX_MIN_BOOLEAN_SUPPORT,

        /**
         * Support for ips in aggregations {@code MAX} and {@code MIN}.
         */
        AGG_MAX_MIN_IP_SUPPORT,

        /**
         * Support for strings in aggregations {@code MAX} and {@code MIN}.
         */
        AGG_MAX_MIN_STRING_SUPPORT,

        /**
         * Support for booleans in {@code TOP} aggregation.
         */
        AGG_TOP_BOOLEAN_SUPPORT,

        /**
         * Support for ips in {@code TOP} aggregation.
         */
        AGG_TOP_IP_SUPPORT,

        /**
         * Support for {@code keyword} and {@code text} fields in {@code TOP} aggregation.
         */
        AGG_TOP_STRING_SUPPORT,

        /**
         * Make optional the order field in the TOP agg command, and default it to "ASC".
         */
        AGG_TOP_WITH_OPTIONAL_ORDER_FIELD,

        /**
         * Support for the extra "map" field in {@code TOP} aggregation.
         */
        AGG_TOP_WITH_OUTPUT_FIELD,

        /**
         * Fix for a bug when surrogating a {@code TOP}  with limit 1 and output field.
         */
        FIX_AGG_TOP_WITH_OUTPUT_FIELD_SURROGATE,

        /**
         * {@code CASE} properly handling multivalue conditions.
         */
        CASE_MV,

        /**
         * Support for loading values over enrich. This is supported by all versions of ESQL but not
         * the unit test CsvTests.
         */
        ENRICH_LOAD,

        /**
         * Optimization for ST_CENTROID changed some results in cartesian data. #108713
         */
        ST_CENTROID_AGG_OPTIMIZED,

        /**
         * Support for requesting the "_ignored" metadata field.
         */
        METADATA_IGNORED_FIELD,

        /**
         * LOOKUP command with
         * - tables using syntax {@code "tables": {"type": [<values>]}}
         * - fixed variable shadowing
         * - fixed Join.references(), requiring breaking change to Join serialization
         */
        LOOKUP_V4(Build.current().isSnapshot()),

        /**
         * Support for requesting the "REPEAT" command.
         */
        REPEAT,

        /**
         * Cast string literals to datetime in addition and subtraction when the other side is a date or time interval.
         */
        STRING_LITERAL_AUTO_CASTING_TO_DATETIME_ADD_SUB,

        /**
         * Support implicit casting for union typed fields that are mixed with date and date_nanos type.
         */
        IMPLICIT_CASTING_DATE_AND_DATE_NANOS,

        /**
         * Support for named or positional parameters in EsqlQueryRequest.
         */
        NAMED_POSITIONAL_PARAMETER,

        /**
         * Support multiple field mappings if appropriate conversion function is used (union types)
         */
        UNION_TYPES,

        /**
         * Support unmapped using the INSIST keyword.
         */
        UNMAPPED_FIELDS(Build.current().isSnapshot()),

        /**
         * Support for function {@code ST_DISTANCE}. Done in #108764.
         */
        ST_DISTANCE,

        /** Support for function {@code ST_EXTENT_AGG}. */
        ST_EXTENT_AGG,

        /** Optimization of ST_EXTENT_AGG with doc-values as IntBlock. */
        ST_EXTENT_AGG_DOCVALUES,

        /**
         * Fix determination of CRS types in spatial functions when folding.
         */
        SPATIAL_FUNCTIONS_FIX_CRSTYPE_FOLDING,

        /**
         * Enable spatial predicate functions to support multi-values. Done in #112063.
         */
        SPATIAL_PREDICATES_SUPPORT_MULTIVALUES,

        /**
         * Enable spatial distance function to support multi-values. Done in #114836.
         */
        SPATIAL_DISTANCE_SUPPORTS_MULTIVALUES,

        /**
         * Support a number of fixes and enhancements to spatial distance pushdown. Done in #112938.
         */
        SPATIAL_DISTANCE_PUSHDOWN_ENHANCEMENTS,

        /**
         * Fix for spatial centroid when no records are found.
         */
        SPATIAL_CENTROID_NO_RECORDS,

        /**
         * Support ST_ENVELOPE function (and related ST_XMIN, etc.).
         */
        ST_ENVELOPE,

        /**
         * Support ST_GEOHASH, ST_GEOTILE and ST_GEOHEX functions
         */
        SPATIAL_GRID,

        /**
         * Support geohash, geotile and geohex data types. Done in #129581
         */
        SPATIAL_GRID_TYPES,

        /**
         * Support geohash, geotile and geohex in ST_INTERSECTS and ST_DISJOINT. Done in #133546
         */
        SPATIAL_GRID_INTERSECTS,

        /**
         * Fix to GROK and DISSECT that allows extracting attributes with the same name as the input
         * https://github.com/elastic/elasticsearch/issues/110184
         */
        GROK_DISSECT_MASKING,

        /**
         * Support for quoting index sources in double quotes.
         */
        DOUBLE_QUOTES_SOURCE_ENCLOSING,

        /**
         * Support for WEIGHTED_AVG function.
         */
        AGG_WEIGHTED_AVG,

        /**
         * Fix for union-types when aggregating over an inline conversion with casting operator. Done in #110476.
         */
        UNION_TYPES_AGG_CAST,

        /**
         * When pushing down {@code STATS count(field::type)} for a union type field, we wrongly used a synthetic attribute name in the
         * query instead of the actual field name. This led to 0 counts instead of the correct result.
         */
        FIX_COUNT_PUSHDOWN_FOR_UNION_TYPES,

        /**
         * Fix to GROK validation in case of multiple fields with same name and different types
         * https://github.com/elastic/elasticsearch/issues/110533
         */
        GROK_VALIDATION,

        /**
         * Fix for union-types when aggregating over an inline conversion with conversion function. Done in #110652.
         */
        UNION_TYPES_INLINE_FIX,

        /**
         * Fix for union-types when sorting a type-casted field. We changed how we remove synthetic union-types fields.
         */
        UNION_TYPES_REMOVE_FIELDS,

        /**
         * Fix for union-types when renaming unrelated columns.
         * https://github.com/elastic/elasticsearch/issues/111452
         */
        UNION_TYPES_FIX_RENAME_RESOLUTION,

        /**
         * Execute `RENAME` operations sequentially from left to right,
         * see <a href="https://github.com/elastic/elasticsearch/issues/122250"> ESQL: Align RENAME behavior with EVAL for sequential processing #122250 </a>
         */
        RENAME_SEQUENTIAL_PROCESSING,

        /**
         * Support for assignment in RENAME, besides the use of `AS` keyword.
         */
        RENAME_ALLOW_ASSIGNMENT,

        /**
         * Support for removing empty attribute in merging output.
         * See <a href="https://github.com/elastic/elasticsearch/issues/126392"> ESQL: EVAL after STATS produces an empty column #126392 </a>
         */
        REMOVE_EMPTY_ATTRIBUTE_IN_MERGING_OUTPUT,

        /**
         * Support for retain aggregate when grouping.
         * See <a href="https://github.com/elastic/elasticsearch/issues/126026"> ES|QL: columns not projected away despite KEEP #126026 </a>
         */
        RETAIN_AGGREGATE_WHEN_GROUPING,

        /**
         * Fix for union-types when some indexes are missing the required field. Done in #111932.
         */
        UNION_TYPES_MISSING_FIELD,

        /**
         * Fix for widening of short numeric types in union-types. Done in #112610
         */
        UNION_TYPES_NUMERIC_WIDENING,

        /**
         * Fix a parsing issue where numbers below Long.MIN_VALUE threw an exception instead of parsing as doubles.
         * see <a href="https://github.com/elastic/elasticsearch/issues/104323"> Parsing large numbers is inconsistent #104323 </a>
         */
        FIX_PARSING_LARGE_NEGATIVE_NUMBERS,

        /**
         * Fix precision of scaled_float field values retrieved from stored source
         * see <a href="https://github.com/elastic/elasticsearch/issues/122547"> Slight inconsistency in ESQL using scaled_float field #122547 </a>
         */
        FIX_PRECISION_OF_SCALED_FLOAT_FIELDS,

        /**
         * Fix the status code returned when trying to run count_distinct on the _source type (which is not supported).
         * see <a href="https://github.com/elastic/elasticsearch/issues/105240">count_distinct(_source) returns a 500 response</a>
         */
        FIX_COUNT_DISTINCT_SOURCE_ERROR,

        /**
         * Use RangeQuery for BinaryComparison on DateTime fields.
         */
        RANGEQUERY_FOR_DATETIME,

        /**
         * Enforce strict type checking on ENRICH range types, and warnings for KEYWORD parsing at runtime. Done in #115091.
         */
        ENRICH_STRICT_RANGE_TYPES,

        /**
         * Fix for non-unique attribute names in ROW and logical plans.
         * https://github.com/elastic/elasticsearch/issues/110541
         */
        UNIQUE_NAMES,

        /**
         * Make attributes of GROK/DISSECT adjustable and fix a shadowing bug when pushing them down past PROJECT.
         * https://github.com/elastic/elasticsearch/issues/108008
         */
        FIXED_PUSHDOWN_PAST_PROJECT,

        /**
         * When resolving renames, consider all {@code Attribute}s in the plan, not just the {@code ReferenceAttribute}s.
         */
        FIXED_PUSHDOWN_PAST_PROJECT_WITH_ATTRIBUTES_RESOLUTION,

        /**
         * Adds the {@code MV_PSERIES_WEIGHTED_SUM} function for converting sorted lists of numbers into
         * a bounded score. This is a generalization of the
         * <a href="https://en.wikipedia.org/wiki/Riemann_zeta_function">riemann zeta function</a> but we
         * don't name it that because we don't support complex numbers and don't want to make folks think
         * of mystical number theory things. This is just a weighted sum that is adjacent to magic.
         */
        MV_PSERIES_WEIGHTED_SUM,

        /**
         * Support for match operator as a colon. Previous support for match operator as MATCH has been removed
         */
        MATCH_OPERATOR_COLON,

        /**
         * Removing support for the {@code META} keyword.
         */
        NO_META,

        /**
         * Add CombineBinaryComparisons rule.
         */
        COMBINE_BINARY_COMPARISONS,

        /**
         * Support for nanosecond dates as a data type
         */
        DATE_NANOS_TYPE(),

        /**
         * Support for to_date_nanos function
         */
        TO_DATE_NANOS(),

        /**
         * Support for date nanos type in binary comparisons
         */
        DATE_NANOS_BINARY_COMPARISON(),

        /**
         * Support for mixed comparisons between nanosecond and millisecond dates
         */
        DATE_NANOS_COMPARE_TO_MILLIS(),
        /**
         * Support implicit casting of strings to date nanos
         */
        DATE_NANOS_IMPLICIT_CASTING(),
        /**
         * Support Least and Greatest functions on Date Nanos type
         */
        LEAST_GREATEST_FOR_DATENANOS(),
        /**
         * support date extract function for date nanos
         */
        DATE_NANOS_DATE_EXTRACT(),
        /**
         * Support add and subtract on date nanos
         */
        DATE_NANOS_ADD_SUBTRACT(),
        /**
         * Support for date_trunc function on date nanos type
         */
        DATE_TRUNC_DATE_NANOS(),

        /**
         * Support date nanos values as the field argument to bucket
         */
        DATE_NANOS_BUCKET(),

        /**
         * support aggregations on date nanos
         */
        DATE_NANOS_AGGREGATIONS(),

        /**
         * Support the {@link org.elasticsearch.xpack.esql.expression.predicate.operator.comparison.In} operator for date nanos
         */
        DATE_NANOS_IN_OPERATOR(),
        /**
         * Support running date format function on nanosecond dates
         */
        DATE_NANOS_DATE_FORMAT(),
        /**
         * support date diff function on date nanos type, and mixed nanos/millis
         */
        DATE_NANOS_DATE_DIFF(),
        /**
         * Indicates that https://github.com/elastic/elasticsearch/issues/125439 (incorrect lucene push down for date nanos) is fixed
         */
        FIX_DATE_NANOS_LUCENE_PUSHDOWN_BUG(),
        /**
         * Fixes a bug where dates are incorrectly formatted if a where clause compares nanoseconds to both milliseconds and nanoseconds,
         * e.g. {@code WHERE millis > to_datenanos("2023-10-23T12:15:03.360103847") AND millis < to_datetime("2023-10-23T13:53:55.832")}
         */
        FIX_DATE_NANOS_MIXED_RANGE_PUSHDOWN_BUG(),

        /**
         * Support for date nanos in lookup join. Done in #127962
         */
        DATE_NANOS_LOOKUP_JOIN,

        /**
         * DATE_PARSE supports reading timezones
         */
        DATE_PARSE_TZ(),

        /**
         * Support for datetime in least and greatest functions
         */
        LEAST_GREATEST_FOR_DATES,

        /**
         * Support CIDRMatch in CombineDisjunctions rule.
         */
        COMBINE_DISJUNCTIVE_CIDRMATCHES,

        /**
         * Support sending HTTP headers about the status of an async query.
         */
        ASYNC_QUERY_STATUS_HEADERS,

        /**
         * Fix async headers not being sent on "get" requests
         */
        ASYNC_QUERY_STATUS_HEADERS_FIX,

        /**
         * Consider the upper bound when computing the interval in BUCKET auto mode.
         */
        BUCKET_INCLUSIVE_UPPER_BOUND,

        /**
         * Enhanced DATE_TRUNC with arbitrary month and year intervals. (#120302)
         */
        DATE_TRUNC_WITH_ARBITRARY_INTERVALS,

        /**
         * Changed error messages for fields with conflicting types in different indices.
         */
        SHORT_ERROR_MESSAGES_FOR_UNSUPPORTED_FIELDS,

        /**
         * Support for the whole number spans in BUCKET function.
         */
        BUCKET_WHOLE_NUMBER_AS_SPAN,

        /**
         * Allow mixed numeric types in coalesce
         */
        MIXED_NUMERIC_TYPES_IN_COALESCE,

        /**
         * Support for requesting the "SPACE" function.
         */
        SPACE,

        /**
         * Support explicit casting from string literal to DATE_PERIOD or TIME_DURATION.
         */
        CAST_STRING_LITERAL_TO_TEMPORAL_AMOUNT,

        /**
         * Supported the text categorization function "CATEGORIZE".
         */
        CATEGORIZE_V6,

        /**
         * Support for multiple groupings in "CATEGORIZE".
         */
        CATEGORIZE_MULTIPLE_GROUPINGS,
        /**
         * QSTR function
         */
        QSTR_FUNCTION,

        /**
         * MATCH function
         */
        MATCH_FUNCTION,

        /**
         * KQL function
         */
        KQL_FUNCTION,

        /**
         * Support for optional parameters in KQL function (case_insensitive, time_zone, default_field, boost).
         */
        KQL_FUNCTION_OPTIONS,

        /**
         * Hash function
         */
        HASH_FUNCTION,
        /**
         * Hash function aliases such as MD5
         */
        HASH_FUNCTION_ALIASES_V1,

        /**
         * Don't optimize CASE IS NOT NULL function by not requiring the fields to be not null as well.
         * https://github.com/elastic/elasticsearch/issues/112704
         */
        FIXED_WRONG_IS_NOT_NULL_CHECK_ON_CASE,

        /**
         * Compute year differences in full calendar years.
         */
        DATE_DIFF_YEAR_CALENDARIAL,

        /**
         * Fix sorting not allowed on _source and counters.
         */
        SORTING_ON_SOURCE_AND_COUNTERS_FORBIDDEN,

        /**
         * Fix {@code SORT} when the {@code _source} field is not a sort key but
         * <strong>is</strong> being returned.
         */
        SORT_RETURNING_SOURCE_OK,

        /**
         * _source field mapping directives: https://www.elastic.co/guide/en/elasticsearch/reference/current/mapping-source-field.html
         */
        SOURCE_FIELD_MAPPING,

        /**
         * Allow filter per individual aggregation.
         */
        PER_AGG_FILTERING,

        /**
         * Fix {@link #PER_AGG_FILTERING} grouped by ordinals.
         */
        PER_AGG_FILTERING_ORDS,

        /**
         * Support for {@code STD_DEV} aggregation.
         */
        STD_DEV,

        /**
         * Fix for https://github.com/elastic/elasticsearch/issues/114714
         */
        FIX_STATS_BY_FOLDABLE_EXPRESSION,

        /**
         * Adding stats for functions (stack telemetry)
         */
        FUNCTION_STATS,
        /**
         * Fix for an optimization that caused wrong results
         * https://github.com/elastic/elasticsearch/issues/115281
         */
        FIX_FILTER_PUSHDOWN_PAST_STATS,

        /**
         * Send warnings on STATS alias collision
         * https://github.com/elastic/elasticsearch/issues/114970
         */
        STATS_ALIAS_COLLISION_WARNINGS,

        /**
         * This enables 60_usage.yml "Basic ESQL usage....snapshot" version test. See also the next capability.
         */
        SNAPSHOT_TEST_FOR_TELEMETRY_V2(Build.current().isSnapshot()),

        /**
         * This enables 60_usage.yml "Basic ESQL usage....non-snapshot" version test. See also the previous capability.
         */
        NON_SNAPSHOT_TEST_FOR_TELEMETRY_V2(Build.current().isSnapshot() == false),

        /**
         * Support simplified syntax for named parameters for field and function names.
         */
        NAMED_PARAMETER_FOR_FIELD_AND_FUNCTION_NAMES_SIMPLIFIED_SYNTAX(),

        /**
         * Fix pushdown of LIMIT past MV_EXPAND
         */
        ADD_LIMIT_INSIDE_MV_EXPAND,

        DELAY_DEBUG_FN(Build.current().isSnapshot()),

        /** Capability for remote metadata test */
        METADATA_FIELDS_REMOTE_TEST(false),
        /**
         * WIP on Join planning
         * - Introduce BinaryPlan and co
         * - Refactor INLINESTATS and LOOKUP as a JOIN block
         */
        JOIN_PLANNING_V1(Build.current().isSnapshot()),

        /**
         * Support implicit casting from string literal to DATE_PERIOD or TIME_DURATION.
         */
        IMPLICIT_CASTING_STRING_LITERAL_TO_TEMPORAL_AMOUNT,

        /**
         * LOOKUP JOIN
         */
        JOIN_LOOKUP_V12,

        /**
         * LOOKUP JOIN with TEXT fields on the right (right side of the join) (#119473)
         */
        LOOKUP_JOIN_TEXT(JOIN_LOOKUP_V12.isEnabled()),

        /**
         * LOOKUP JOIN skipping MVs and sending warnings (https://github.com/elastic/elasticsearch/issues/118780)
         */
        JOIN_LOOKUP_SKIP_MV_WARNINGS(JOIN_LOOKUP_V12.isEnabled()),

        /**
         * Fix for async operator sometimes completing the driver without emitting the stored warnings
         */
        ASYNC_OPERATOR_WARNINGS_FIX,

        /**
         * Fix pushing down LIMIT past LOOKUP JOIN in case of multiple matching join keys.
         */
        JOIN_LOOKUP_FIX_LIMIT_PUSHDOWN(JOIN_LOOKUP_V12.isEnabled()),

        /**
         * Fix for https://github.com/elastic/elasticsearch/issues/117054
         */
        FIX_NESTED_FIELDS_NAME_CLASH_IN_INDEXRESOLVER,

        /**
         * Fix for https://github.com/elastic/elasticsearch/issues/114714, again
         */
        FIX_STATS_BY_FOLDABLE_EXPRESSION_2,

        /**
         * Support the "METADATA _score" directive to enable _score column.
         */
        METADATA_SCORE,

        /**
         * Term function
         */
        TERM_FUNCTION(Build.current().isSnapshot()),

        /**
         * Additional types for match function and operator
         */
        MATCH_ADDITIONAL_TYPES,

        /**
         * Fix for regex folding with case-insensitive pattern https://github.com/elastic/elasticsearch/issues/118371
         */
        FIXED_REGEX_FOLD,

        /**
         * Full text functions can be used in disjunctions
         */
        FULL_TEXT_FUNCTIONS_DISJUNCTIONS,

        /**
         * Change field caps response for semantic_text fields to be reported as text
         */
        SEMANTIC_TEXT_FIELD_CAPS,

        /**
         * Support named argument for function in map format.
         */
        OPTIONAL_NAMED_ARGUMENT_MAP_FOR_FUNCTION(Build.current().isSnapshot()),

        /**
         * Disabled support for index aliases in lookup joins
         */
        LOOKUP_JOIN_NO_ALIASES(JOIN_LOOKUP_V12.isEnabled()),

        /**
         * Full text functions can be used in disjunctions as they are implemented in compute engine
         */
        FULL_TEXT_FUNCTIONS_DISJUNCTIONS_COMPUTE_ENGINE,

        /**
         * Support match options in match function
         */
        MATCH_FUNCTION_OPTIONS,

        /**
         * Support options in the query string function.
         */
        QUERY_STRING_FUNCTION_OPTIONS,

        /**
         * Enable aggregate_metric_double in non-snapshot builds
         */
        AGGREGATE_METRIC_DOUBLE_V0,

        /**
         * Support change point detection "CHANGE_POINT".
         */
        CHANGE_POINT,

        /**
         * Fix for https://github.com/elastic/elasticsearch/issues/120817
         * and https://github.com/elastic/elasticsearch/issues/120803
         * Support for queries that have multiple SORTs that cannot become TopN
         */
        REMOVE_REDUNDANT_SORT,

        /**
         * Fixes a series of issues with inlinestats which had an incomplete implementation after lookup and inlinestats
         * were refactored.
         */
        INLINESTATS_V11,

        /**
         * Renamed `INLINESTATS` to `INLINE STATS`.
         */
        INLINE_STATS,

        /**
         * Support partial_results
         */
        SUPPORT_PARTIAL_RESULTS,

        /**
         * Support for RERANK command
         */
        RERANK,

        /**
         * Support for COMPLETION command
         */
        COMPLETION,

        /**
         * Allow mixed numeric types in conditional functions - case, greatest and least
         */
        MIXED_NUMERIC_TYPES_IN_CASE_GREATEST_LEAST,

        /**
         * Lucene query pushdown to StartsWith and EndsWith functions.
         * This capability was created to avoid receiving wrong warnings from old nodes in mixed clusters
         */
        STARTS_WITH_ENDS_WITH_LUCENE_PUSHDOWN,

        /**
         * Full text functions can be scored when being part of a disjunction
         */
        FULL_TEXT_FUNCTIONS_DISJUNCTIONS_SCORE,

        /**
         * Support for multi-match function.
         */
        MULTI_MATCH_FUNCTION(Build.current().isSnapshot()),

        /**
         * Do {@code TO_LOWER} and {@code TO_UPPER} process all field values?
         */
        TO_LOWER_MV,

        /**
         * Use double parameter markers to represent field or function names.
         */
        DOUBLE_PARAMETER_MARKERS_FOR_IDENTIFIERS,

        /**
         * Non full text functions do not contribute to score
         */
        NON_FULL_TEXT_FUNCTIONS_SCORING,

        /**
         * The {@code _query} API now reports the original types.
         */
        REPORT_ORIGINAL_TYPES,

        /**
         * The metrics command
         */
        @Deprecated
        METRICS_COMMAND(Build.current().isSnapshot()),
        /**
         * Enables automatically grouping by all dimension fields in TS mode queries
         */
        METRICS_GROUP_BY_ALL(),

        /**
         * Are the {@code documents_found} and {@code values_loaded} fields available
         * in the response and profile?
         */
        DOCUMENTS_FOUND_AND_VALUES_LOADED,

        /**
         * Index component selector syntax (my-data-stream-name::failures)
         */
        INDEX_COMPONENT_SELECTORS,

        /**
         * Make numberOfChannels consistent with layout in DefaultLayout by removing duplicated ChannelSet.
         */
        MAKE_NUMBER_OF_CHANNELS_CONSISTENT_WITH_LAYOUT,

        /**
         * Supercedes {@link Cap#MAKE_NUMBER_OF_CHANNELS_CONSISTENT_WITH_LAYOUT}.
         */
        FIX_REPLACE_MISSING_FIELD_WITH_NULL_DUPLICATE_NAME_ID_IN_LAYOUT,

        /**
         * Support for filter in converted null.
         * See <a href="https://github.com/elastic/elasticsearch/issues/125832"> ESQL: Fix `NULL` handling in `IN` clause #125832 </a>
         */
        FILTER_IN_CONVERTED_NULL,

        /**
         * When creating constant null blocks in {@link ValuesSourceReaderOperator}, we also handed off
         * the ownership of that block - but didn't account for the fact that the caller might close it, leading to double releases
         * in some union type queries. C.f. https://github.com/elastic/elasticsearch/issues/125850
         */
        FIX_DOUBLY_RELEASED_NULL_BLOCKS_IN_VALUESOURCEREADER,

        /**
         * Listing queries and getting information on a specific query.
         */
        QUERY_MONITORING,

        /**
         * Support for FORK out of snapshot
         */
        FORK_V9,

        /**
         * Support for union types in FORK
         */
        FORK_UNION_TYPES,

        /**
         * Support non-correlated subqueries in the FROM clause.
         */
        SUBQUERY_IN_FROM_COMMAND(Build.current().isSnapshot()),

        /**
         * Support for the {@code leading_zeros} named parameter.
         */
        TO_IP_LEADING_ZEROS,

        /**
         * Does the usage information for ESQL contain a histogram of {@code took} values?
         */
        USAGE_CONTAINS_TOOK,

        /**
         * Support loading of ip fields if they are not indexed.
         */
        LOADING_NON_INDEXED_IP_FIELDS,

        /**
         * During resolution (pre-analysis) we have to consider that joins or enriches can override EVALuated values
         * https://github.com/elastic/elasticsearch/issues/126419
         */
        FIX_JOIN_MASKING_EVAL,

        /**
         * Support for keeping `DROP` attributes when resolving field names.
         * see <a href="https://github.com/elastic/elasticsearch/issues/126418"> ES|QL: no matches for pattern #126418 </a>
         */
        DROP_AGAIN_WITH_WILDCARD_AFTER_EVAL,

        /**
         * Correctly ask for all fields from lookup indices even when there is e.g. a {@code DROP *field} after.
         * See <a href="https://github.com/elastic/elasticsearch/issues/129561">
         *     ES|QL: missing columns for wildcard drop after lookup join  #129561</a>
         */
        DROP_WITH_WILDCARD_AFTER_LOOKUP_JOIN,

        /**
         * score function
         */
        SCORE_FUNCTION,

        /**
         * Support for the SAMPLE command
         */
        SAMPLE_V3,

        /**
         * The {@code _query} API now gives a cast recommendation if multiple types are found in certain instances.
         */
        SUGGESTED_CAST,

        /**
         * Guards a bug fix matching {@code TO_LOWER(f) == ""}.
         */
        TO_LOWER_EMPTY_STRING,

        /**
         * Support for INCREASE, DELTA timeseries aggregations.
         */
        INCREASE,
        DELTA_TS_AGG,
        CLAMP_FUNCTIONS,

        /**
         * Resolve groupings before resolving references to groupings in the aggregations.
         */
        RESOLVE_GROUPINGS_BEFORE_RESOLVING_REFERENCES_TO_GROUPINGS_IN_AGGREGATIONS,

        /**
         * Support for the SAMPLE aggregation function
         */
        AGG_SAMPLE,

        /**
         * Full text functions in STATS
         */
        FULL_TEXT_FUNCTIONS_IN_STATS_WHERE,

        /**
         * During resolution (pre-analysis) we have to consider that joins can override regex extracted values
         * see <a href="https://github.com/elastic/elasticsearch/issues/127467"> ES|QL: pruning of JOINs leads to missing fields #127467 </a>
         */
        FIX_JOIN_MASKING_REGEX_EXTRACT,

        /**
         * Allow the merging of the children to use {@code Aliase}s, instead of just {@code ReferenceAttribute}s.
         */
        FIX_JOIN_OUTPUT_MERGING,

        /**
         * Avid GROK and DISSECT attributes being removed when resolving fields.
         * see <a href="https://github.com/elastic/elasticsearch/issues/127468"> ES|QL: Grok only supports KEYWORD or TEXT values, found expression [type] type [INTEGER] #127468 </a>
         */
        KEEP_REGEX_EXTRACT_ATTRIBUTES,

        /**
         * The {@code ROUND_TO} function.
         */
        ROUND_TO,

        /**
         * Support for the {@code COPY_SIGN} function.
         */
        COPY_SIGN,

        /**
         * Allow lookup join on mixed numeric fields, among byte, short, int, long, half_float, scaled_float, float and double.
         */
        LOOKUP_JOIN_ON_MIXED_NUMERIC_FIELDS,

        /**
         * {@link org.elasticsearch.compute.lucene.LuceneQueryEvaluator} rewrites the query before executing it in Lucene. This
         * provides support for KQL in a STATS ... BY command that uses a KQL query for filter, for example.
         */
        LUCENE_QUERY_EVALUATOR_QUERY_REWRITE,

        /**
         * Support parameters for LIMIT command.
         */
        PARAMETER_FOR_LIMIT,

        /**
         * Changed and normalized the LIMIT error message.
         */
        NORMALIZED_LIMIT_ERROR_MESSAGE,

        /**
         * Dense vector field type support
         */
        DENSE_VECTOR_FIELD_TYPE_RELEASED,

        /**
         * Enable support for index aliases in lookup joins
         */
        ENABLE_LOOKUP_JOIN_ON_ALIASES,

        /**
         * Lookup error messages were updated to make them a bit easier to understand.
         */
        UPDATE_LOOKUP_JOIN_ERROR_MESSAGES,

        /**
         * Allows RLIKE to correctly handle the "empty language" flag, `#`.
         */
        RLIKE_WITH_EMPTY_LANGUAGE_PATTERN,

        /**
         * Enable support for cross-cluster lookup joins.
         */
        ENABLE_LOOKUP_JOIN_ON_REMOTE,

        /**
         * Fix the planning of {@code | ENRICH _remote:policy} when there's a preceding {@code | LOOKUP JOIN},
         * see <a href="https://github.com/elastic/elasticsearch/issues/129372">java.lang.ClassCastException when combining LOOKUP JOIN and remote ENRICH</a>
         */
        REMOTE_ENRICH_AFTER_LOOKUP_JOIN,

        /**
         * MATCH PHRASE function
         */
        MATCH_PHRASE_FUNCTION,

        /**
         * Support knn function
         */
        KNN_FUNCTION_V5,

        /**
         * Support for the {@code TEXT_EMBEDDING} function for generating dense vector embeddings.
         */
        TEXT_EMBEDDING_FUNCTION,

        /**
         * Support for the LIKE operator with a list of wildcards.
         */
        LIKE_WITH_LIST_OF_PATTERNS,

        LIKE_LIST_ON_INDEX_FIELDS,

        /**
         * Support parameters for SAMPLE command.
         */
        PARAMETER_FOR_SAMPLE,

        /**
         * From now, Literal only accepts strings as BytesRefs.
         * No java.lang.String anymore.
         *
         * https://github.com/elastic/elasticsearch/issues/129322
         */
        NO_PLAIN_STRINGS_IN_LITERALS,

        /**
         * Support for the mv_expand target attribute should be retained in its original position.
         * see <a href="https://github.com/elastic/elasticsearch/issues/129000"> ES|QL: inconsistent column order #129000 </a>
         */
        FIX_MV_EXPAND_INCONSISTENT_COLUMN_ORDER,

        /**
         * Support for the SET command.
         */
        SET_COMMAND,

        /**
         * Support timezones in DATE_TRUNC and dependent functions.
         */
        DATE_TRUNC_TIMEZONE_SUPPORT(Build.current().isSnapshot()),

        /**
         * Support timezones in DATE_DIFF.
         */
        DATE_DIFF_TIMEZONE_SUPPORT(Build.current().isSnapshot()),

        /**
         * Support timezones in KQL and QSTR.
         */
        KQL_QSTR_TIMEZONE_SUPPORT(Build.current().isSnapshot()),

        /**
         * (Re)Added EXPLAIN command
         */
        EXPLAIN(Build.current().isSnapshot()),
        /**
         * Support for the RLIKE operator with a list of regexes.
         */
        RLIKE_WITH_LIST_OF_PATTERNS,

        /**
         * FUSE command
         */
        FUSE_V6,

        /**
         * Support improved behavior for LIKE operator when used with index fields.
         */
        LIKE_ON_INDEX_FIELDS,

        /**
         * Forbid usage of brackets in unquoted index and enrich policy names
         * https://github.com/elastic/elasticsearch/issues/130378
         */
        NO_BRACKETS_IN_UNQUOTED_INDEX_NAMES,

        /**
         * Cosine vector similarity function
         */
        COSINE_VECTOR_SIMILARITY_FUNCTION(Build.current().isSnapshot()),

        /**
         * Fixed some profile serialization issues
         */
        FIXED_PROFILE_SERIALIZATION,

        /**
         * Support for lookup join on multiple fields.
         */
        LOOKUP_JOIN_ON_MULTIPLE_FIELDS,
        /**
         * Dot product vector similarity function
         */
        DOT_PRODUCT_VECTOR_SIMILARITY_FUNCTION(Build.current().isSnapshot()),

        /**
         * l1 norm vector similarity function
         */
        L1_NORM_VECTOR_SIMILARITY_FUNCTION(Build.current().isSnapshot()),

        /**
         * l2 norm vector similarity function
         */
        L2_NORM_VECTOR_SIMILARITY_FUNCTION(Build.current().isSnapshot()),

        /**
         * Support for the options field of CATEGORIZE.
         */
        CATEGORIZE_OPTIONS,

        /**
         * Decay function for custom scoring
         */
        DECAY_FUNCTION,

        /**
         * FIRST and LAST aggregate functions.
         */
        AGG_FIRST_LAST(Build.current().isSnapshot()),
        AGG_FIRST_LAST_STRING(Build.current().isSnapshot()),

        /**
         * Support correct counting of skipped shards.
         */
        CORRECT_SKIPPED_SHARDS_COUNT,

        /*
         * Support for calculating the scalar vector magnitude.
         */
        MAGNITUDE_SCALAR_VECTOR_FUNCTION(Build.current().isSnapshot()),

        /**
         * Byte elements dense vector field type support.
         */
        DENSE_VECTOR_FIELD_TYPE_BYTE_ELEMENTS,

        /**
         * Bit elements dense vector field type support.
         */
        DENSE_VECTOR_FIELD_TYPE_BIT_ELEMENTS,

        /**
         * Support null elements on vector similarity functions
         */
        VECTOR_SIMILARITY_FUNCTIONS_SUPPORT_NULL,

        /**
         * Support for vector Hamming distance.
         */
        HAMMING_VECTOR_SIMILARITY_FUNCTION(Build.current().isSnapshot()),

        /**
         * Support for tbucket function
         */
        TBUCKET,

        /**
         * Allow qualifiers in attribute names.
         */
        NAME_QUALIFIERS(Build.current().isSnapshot()),

        /**
         * URL encoding function.
         */
        URL_ENCODE(),

        /**
         * URL component encoding function.
         */
        URL_ENCODE_COMPONENT(),

        /**
         * URL decoding function.
         */
        URL_DECODE(),

        /**
         * Allow lookup join on boolean expressions
         */
        LOOKUP_JOIN_ON_BOOLEAN_EXPRESSION,
        /**
         * Lookup join with Full Text Function or other Lucene Pushable condition
         * to be applied to the lookup index used
         */
        LOOKUP_JOIN_WITH_FULL_TEXT_FUNCTION,
        /**
         * Bugfix for lookup join with Full Text Function
         */
        LOOKUP_JOIN_WITH_FULL_TEXT_FUNCTION_BUGFIX,
        /**
         * FORK with remote indices
         */
        ENABLE_FORK_FOR_REMOTE_INDICES(Build.current().isSnapshot()),

        /**
         * Support for the Present function
         */
        FN_PRESENT,

        /**
         * Bugfix for STATS {{expression}} WHERE {{condition}} when the
         * expression is replaced by something else on planning
         * e.g. STATS SUM(1) WHERE x==3 is replaced by
         *      STATS MV_SUM(const)*COUNT(*) WHERE x == 3.
         */
        STATS_WITH_FILTERED_SURROGATE_FIXED,

        /**
         * TO_DENSE_VECTOR function.
         */
        TO_DENSE_VECTOR_FUNCTION,

        /**
         * Multivalued query parameters
         */
        QUERY_PARAMS_MULTI_VALUES(),

        FIX_PERCENTILE_PRECISION(),

        /**
         * Support for the Absent function
         */
        FN_ABSENT,

        /** INLINE STATS supports remote indices */
        INLINE_STATS_SUPPORTS_REMOTE(INLINESTATS_V11.enabled),

        INLINE_STATS_WITH_UNION_TYPES_IN_STUB_RELATION(INLINE_STATS.enabled),

        /**
         * Support TS command in non-snapshot builds
         */
        TS_COMMAND_V0(),

        /**
         * Custom error for renamed timestamp
         */
        TS_RENAME_TIMESTAMP_ERROR_MESSAGE,
        /**
         * Add support for counter doubles, ints, and longs in first_ and last_over_time
         */
        FIRST_LAST_OVER_TIME_COUNTER_SUPPORT,

        FIX_ALIAS_ID_WHEN_DROP_ALL_AGGREGATES,

        /**
         * Percentile over time and other ts-aggregations
         */
        PERCENTILE_OVER_TIME,
        VARIANCE_STDDEV_OVER_TIME,
        TS_LINREG_DERIVATIVE,
        TS_RATE_DATENANOS,
<<<<<<< HEAD
        TS_RATE_DATENANOS_2,
=======
        TS_DERIV_DATENANOS,
>>>>>>> d3070e51
        /**
         * INLINE STATS fix incorrect prunning of null filtering
         * https://github.com/elastic/elasticsearch/pull/135011
         */
        INLINE_STATS_FIX_PRUNING_NULL_FILTER(INLINESTATS_V11.enabled),

        INLINE_STATS_FIX_OPTIMIZED_AS_LOCAL_RELATION(INLINESTATS_V11.enabled),

        DENSE_VECTOR_AGG_METRIC_DOUBLE_IF_FNS,

        DENSE_VECTOR_AGG_METRIC_DOUBLE_IF_VERSION,

        /**
         * FUSE L2_NORM score normalization support
         */
        FUSE_L2_NORM(Build.current().isSnapshot()),

        /**
         * Support for requesting the "_tsid" metadata field.
         */
        METADATA_TSID_FIELD,

        /**
         * Permit the data type of a field changing from TEXT to KEYWORD
         * when being grouped on in aggregations on the TS command.
         */
        TS_PERMIT_TEXT_BECOMING_KEYWORD_WHEN_GROUPED_ON,

        /**
         * Fix management of plans with no columns
         * https://github.com/elastic/elasticsearch/issues/120272
         */
        FIX_NO_COLUMNS,

        /**
         * Support for dots in FUSE attributes
         */
        DOTS_IN_FUSE,

        /**
         * Network direction function.
         */
        NETWORK_DIRECTION(Build.current().isSnapshot()),

        /**
         * Support for the literal {@code m} suffix as an alias for {@code minute} in temporal amounts.
        */
        TEMPORAL_AMOUNT_M,

        /**
         * Pack dimension values in TS command
         */
        PACK_DIMENSIONS_IN_TS,

        /**
         * Support for exponential_histogram type, before it is released into tech preview.
         * When implementing changes on this type, we'll simply increment the version suffix at the end to prevent bwc tests from running.
         * As soon as we move into tech preview, we'll replace this capability with a "EXPONENTIAL_HISTOGRAM_TECH_PREVIEW" one.
         */
        EXPONENTIAL_HISTOGRAM_PRE_TECH_PREVIEW_V7(EXPONENTIAL_HISTOGRAM_FEATURE_FLAG),

        TDIGEST_FIELD_TYPE_BASIC_FUNCTIONALITY(T_DIGEST_ESQL_SUPPORT),

        /**
         * Create new block when filtering OrdinalBytesRefBlock
         */
        FIX_FILTER_ORDINALS,

        /**
         * "time_zone" parameter in request body and in {@code SET "time_zone"="x"}
         */
        GLOBAL_TIMEZONE_PARAMETER(Build.current().isSnapshot()),

        /**
         * Optional options argument for DATE_PARSE
         */
        DATE_PARSE_OPTIONS,

        /**
         * Allow multiple patterns for GROK command
         */
        GROK_MULTI_PATTERN,

        /**
         * Fix pruning of columns when shadowed in INLINE STATS
         */
        INLINE_STATS_PRUNE_COLUMN_FIX(INLINESTATS.enabled),

        /**
         * Fix double release in inline stats when LocalRelation is reused
         */
        INLINE_STATS_DOUBLE_RELEASE_FIX(INLINESTATS_V11.enabled),

        /**
         * Support for pushing down EVAL with SCORE
         * https://github.com/elastic/elasticsearch/issues/133462
         */
        PUSHING_DOWN_EVAL_WITH_SCORE,

        /**
         * Fix for ClassCastException in STATS
         * https://github.com/elastic/elasticsearch/issues/133992
         * https://github.com/elastic/elasticsearch/issues/136598
         */
        FIX_STATS_CLASSCAST_EXCEPTION,

        /**
         * Fix attribute equality to respect the name id of the attribute.
         */
        ATTRIBUTE_EQUALS_RESPECTS_NAME_ID,

        /**
         * Fix for lookup join filter pushdown not using semantic equality.
         * This prevents duplicate filters from being pushed down when they are semantically equivalent, causing an infinite loop where
         * BooleanSimplification will simplify the original and duplicate filters, so they'll be pushed down again...
         */
        LOOKUP_JOIN_SEMANTIC_FILTER_DEDUP,

        /**
         * Temporarily forbid the use of an explicit or implicit LIMIT before INLINE STATS.
         */
        FORBID_LIMIT_BEFORE_INLINE_STATS(INLINE_STATS.enabled),

        /**
         * Catch-and-rethrow determinization complexity errors as 400s rather than 500s
         */
        HANDLE_DETERMINIZATION_COMPLEXITY,

        /**
         * Support for the TRANGE function
         */
        FN_TRANGE,

        /**
         * https://github.com/elastic/elasticsearch/issues/136851
         */
        INLINE_STATS_WITH_NO_COLUMNS(INLINE_STATS.enabled),

        FIX_MV_CONSTANT_EQUALS_FIELD,

        /**
         * {@link org.elasticsearch.xpack.esql.optimizer.rules.logical.ReplaceAliasingEvalWithProject} did not fully account for shadowing.
         * https://github.com/elastic/elasticsearch/issues/137019.
         */
        FIX_REPLACE_ALIASING_EVAL_WITH_PROJECT_SHADOWING,

        /**
         * Chunk function.
         */
        CHUNK_FUNCTION_V2(),

        /**
         * Support for vector similarity functtions pushdown
         */
        VECTOR_SIMILARITY_FUNCTIONS_PUSHDOWN(Build.current().isSnapshot()),

        FIX_MV_CONSTANT_COMPARISON_FIELD,

        FULL_TEXT_FUNCTIONS_ACCEPT_NULL_FIELD,

        /**
         * Support for the temporary work to eventually allow FIRST to work with null and multi-value fields, among other things.
         */
        ALL_FIRST(Build.current().isSnapshot()),

        ALL_LAST(Build.current().isSnapshot()),

        /**
         * Allow ST_EXTENT_AGG to gracefully handle missing spatial shapes
         */
        ST_EXTENT_AGG_NULL_SUPPORT,

        /**
         * Support grouping window in time-series for example: rate(counter, "1m") or avg_over_time(field, "5m")
         */
        TIME_SERIES_WINDOW_V1,

        /**
         * Support like/rlike parameters https://github.com/elastic/elasticsearch/issues/131356
         */
        LIKE_PARAMETER_SUPPORT,

        /**
         * PromQL support in ESQL, before it is released into tech preview.
         * When implementing new functionality or breaking changes,
         * we'll simply increment the version suffix at the end to prevent bwc tests from running.
         * As soon as we move into tech preview, we'll replace this capability with a "EXPONENTIAL_HISTOGRAM_TECH_PREVIEW" one.
         * At this point, we need to add new capabilities for any further changes.
         */
        PROMQL_PRE_TECH_PREVIEW_V4(Build.current().isSnapshot()),

        /**
         * KNN function adds support for k and visit_percentage options
         */
        KNN_FUNCTION_OPTIONS_K_VISIT_PERCENTAGE,

        /**
         * Enables automatically grouping by all dimension fields in TS mode queries and outputs the _timeseries column
         * with all the dimensions.
         */
        METRICS_GROUP_BY_ALL_WITH_TS_DIMENSIONS,

        // Last capability should still have a comma for fewer merge conflicts when adding new ones :)
        // This comment prevents the semicolon from being on the previous capability when Spotless formats the file.
        ;

        private final boolean enabled;

        Cap() {
            this.enabled = true;
        };

        Cap(boolean enabled) {
            this.enabled = enabled;
        };

        Cap(FeatureFlag featureFlag) {
            this.enabled = featureFlag.isEnabled();
        }

        public boolean isEnabled() {
            return enabled;
        }

        public String capabilityName() {
            return name().toLowerCase(Locale.ROOT);
        }
    }

    public static final Set<String> CAPABILITIES = capabilities(false);

    /**
     * Get a {@link Set} of all capabilities. If the {@code all} parameter is {@code false}
     * then only <strong>enabled</strong> capabilities are returned - otherwise <strong>all</strong>
     * known capabilities are returned.
     */
    public static Set<String> capabilities(boolean all) {
        List<String> caps = new ArrayList<>();
        for (Cap cap : Cap.values()) {
            if (all || cap.isEnabled()) {
                caps.add(cap.capabilityName());
            }
        }

        /*
         * Add all of our cluster features without the leading "esql."
         */
        for (NodeFeature feature : new EsqlFeatures().getFeatures()) {
            caps.add(cap(feature));
        }
        return Set.copyOf(caps);
    }

    /**
     * Convert a {@link NodeFeature} from {@link EsqlFeatures} into a
     * capability.
     */
    public static String cap(NodeFeature feature) {
        assert feature.id().startsWith("esql.");
        return feature.id().substring("esql.".length());
    }
}<|MERGE_RESOLUTION|>--- conflicted
+++ resolved
@@ -1520,11 +1520,8 @@
         VARIANCE_STDDEV_OVER_TIME,
         TS_LINREG_DERIVATIVE,
         TS_RATE_DATENANOS,
-<<<<<<< HEAD
         TS_RATE_DATENANOS_2,
-=======
         TS_DERIV_DATENANOS,
->>>>>>> d3070e51
         /**
          * INLINE STATS fix incorrect prunning of null filtering
          * https://github.com/elastic/elasticsearch/pull/135011

--- conflicted
+++ resolved
@@ -247,15 +247,14 @@
         SHORT_ERROR_MESSAGES_FOR_UNSUPPORTED_FIELDS,
 
         /**
-<<<<<<< HEAD
+         * Support for the whole number spans in BUCKET function.
+         */
+        BUCKET_WHOLE_NUMBER_AS_SPAN,
+
+        /**
          * Allow mixed numeric types in coalesce
          */
         MIXED_NUMERIC_TYPES_IN_COALESCE;
-=======
-         * Support for the whole number spans in BUCKET function.
-         */
-        BUCKET_WHOLE_NUMBER_AS_SPAN;
->>>>>>> 0dab4b05
 
         private final boolean snapshotOnly;
         private final FeatureFlag featureFlag;

--- conflicted
+++ resolved
@@ -786,16 +786,12 @@
         /**
          * Support for aggregate_metric_double type
          */
-<<<<<<< HEAD
-        AGGREGATE_METRIC_DOUBLE,
+        AGGREGATE_METRIC_DOUBLE(AGGREGATE_METRIC_DOUBLE_FEATURE_FLAG.isEnabled()),
 
         /**
          * Support change point detection "CHANGE_POINT".
          */
         CHANGE_POINT(Build.current().isSnapshot());
-=======
-        AGGREGATE_METRIC_DOUBLE(AGGREGATE_METRIC_DOUBLE_FEATURE_FLAG.isEnabled());
->>>>>>> a8967792
 
         private final boolean enabled;
 

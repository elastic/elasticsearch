/*
 * Copyright Elasticsearch B.V. and/or licensed to Elasticsearch B.V. under one
 * or more contributor license agreements. Licensed under the Elastic License
 * 2.0; you may not use this file except in compliance with the Elastic License
 * 2.0.
 */

package org.elasticsearch.xpack.esql.action;

import org.elasticsearch.Build;
import org.elasticsearch.common.util.FeatureFlag;
import org.elasticsearch.compute.lucene.read.ValuesSourceReaderOperator;
import org.elasticsearch.features.NodeFeature;
import org.elasticsearch.rest.action.admin.cluster.RestNodesCapabilitiesAction;
import org.elasticsearch.xpack.esql.core.plugin.EsqlCorePlugin;
import org.elasticsearch.xpack.esql.plugin.EsqlFeatures;
import org.elasticsearch.xpack.esql.plugin.EsqlPlugin;

import java.util.ArrayList;
import java.util.List;
import java.util.Locale;
import java.util.Set;

import static org.elasticsearch.xpack.esql.core.plugin.EsqlCorePlugin.AGGREGATE_METRIC_DOUBLE_FEATURE_FLAG;

/**
 * A {@link Set} of "capabilities" supported by the {@link RestEsqlQueryAction}
 * and {@link RestEsqlAsyncQueryAction} APIs. These are exposed over the
 * {@link RestNodesCapabilitiesAction} and we use them to enable tests.
 */
public class EsqlCapabilities {
    public enum Cap {
        /**
         * Introduction of {@code MV_SORT}, {@code MV_SLICE}, and {@code MV_ZIP}.
         * Added in #106095.
         */
        MV_SORT,

        /**
         * When we disabled some broken optimizations around {@code nullable}.
         * Fixed in #105691.
         */
        DISABLE_NULLABLE_OPTS,

        /**
         * Introduction of {@code ST_X} and {@code ST_Y}. Added in #105768.
         */
        ST_X_Y,

        /**
         * Changed precision of {@code geo_point} and {@code cartesian_point} fields, by loading from source into WKB. Done in #103691.
         */
        SPATIAL_POINTS_FROM_SOURCE,

        /**
         * Support for loading {@code geo_shape} and {@code cartesian_shape} fields. Done in #104269.
         */
        SPATIAL_SHAPES,

        /**
         * Do validation check on geo_point and geo_shape fields. Done in #128259.
         */
        GEO_VALIDATION,

        /**
         * Support for spatial aggregation {@code ST_CENTROID}. Done in #104269.
         */
        ST_CENTROID_AGG,

        /**
         * Support for spatial aggregation {@code ST_INTERSECTS}. Done in #104907.
         */
        ST_INTERSECTS,

        /**
         * Support for spatial aggregation {@code ST_CONTAINS} and {@code ST_WITHIN}. Done in #106503.
         */
        ST_CONTAINS_WITHIN,

        /**
         * Support for spatial aggregation {@code ST_DISJOINT}. Done in #107007.
         */
        ST_DISJOINT,

        /**
         * The introduction of the {@code VALUES} agg.
         */
        AGG_VALUES,

        /**
         * Expand the {@code VALUES} agg to cover spatial types.
         */
        AGG_VALUES_SPATIAL,

        /**
         * Accept unsigned longs on MAX and MIN aggregations.
         */
        AGG_MAX_MIN_UNSIGNED_LONG,

        /**
         * Accept unsigned longs on VALUES and SAMPLE aggregations.
         */
        AGG_VALUES_SAMPLE_UNSIGNED_LONG,

        /**
         * Does ESQL support async queries.
         */
        ASYNC_QUERY,

        /**
         * Does ESQL support FROM OPTIONS?
         */
        @Deprecated
        FROM_OPTIONS,

        /**
         * Cast string literals to a desired data type.
         */
        STRING_LITERAL_AUTO_CASTING,

        /**
         * Base64 encoding and decoding functions.
         */
        BASE64_DECODE_ENCODE,

        /**
         * Support for the :: casting operator
         */
        CASTING_OPERATOR,

        /**
         * Support for the ::date casting operator
         */
        CASTING_OPERATOR_FOR_DATE,

        /**
         * Blocks can be labelled with {@link org.elasticsearch.compute.data.Block.MvOrdering#SORTED_ASCENDING} for optimizations.
         */
        MV_ORDERING_SORTED_ASCENDING,

        /**
         * Support for metrics counter fields
         */
        METRICS_COUNTER_FIELDS,

        /**
         * Cast string literals to a desired data type for IN predicate and more types for BinaryComparison.
         */
        STRING_LITERAL_AUTO_CASTING_EXTENDED,
        /**
         * Support for metadata fields.
         */
        METADATA_FIELDS,

        /**
         * Support specifically for *just* the _index METADATA field. Used by CsvTests, since that is the only metadata field currently
         * supported.
         */
        INDEX_METADATA_FIELD,

        /**
         * Support for timespan units abbreviations
         */
        TIMESPAN_ABBREVIATIONS,

        /**
         * Support metrics counter types
         */
        COUNTER_TYPES,

        /**
         * Support for function {@code BIT_LENGTH}. Done in #115792
         */
        FN_BIT_LENGTH,

        /**
         * Support for function {@code BYTE_LENGTH}.
         */
        FN_BYTE_LENGTH,

        /**
         * Support for function {@code REVERSE}.
         */
        FN_REVERSE,

        /**
         * Support for reversing whole grapheme clusters. This is not supported
         * on JDK versions less than 20 which are not supported in ES 9.0.0+ but this
         * exists to keep the {@code 8.x} branch similar to the {@code main} branch.
         */
        FN_REVERSE_GRAPHEME_CLUSTERS,

        /**
         * Support for function {@code CONTAINS}. Done in <a href="https://github.com/elastic/elasticsearch/pull/133016">#133016.</a>
         */
        FN_CONTAINS,

        /**
         * Support for function {@code CBRT}. Done in #108574.
         */
        FN_CBRT,

        /**
         * Support for function {@code HYPOT}.
         */
        FN_HYPOT,

        /**
         * Support for {@code MV_APPEND} function. #107001
         */
        FN_MV_APPEND,

        /**
         * Support for {@code MV_MEDIAN_ABSOLUTE_DEVIATION} function.
         */
        FN_MV_MEDIAN_ABSOLUTE_DEVIATION,

        /**
         * Support for {@code MV_PERCENTILE} function.
         */
        FN_MV_PERCENTILE,

        /**
         * Support for function {@code IP_PREFIX}.
         */
        FN_IP_PREFIX,

        /**
         * Fix on function {@code SUBSTRING} that makes it not return null on empty strings.
         */
        FN_SUBSTRING_EMPTY_NULL,

        /**
         * Fixes on function {@code ROUND} that avoid it throwing exceptions on runtime for unsigned long cases.
         */
        FN_ROUND_UL_FIXES,

        /**
         * Support for function {@code SCALB}.
         */
        FN_SCALB,

        /**
         * Support for function DAY_NAME
         */
        FN_DAY_NAME,

        /**
         * Support for function MONTH_NAME
         */
        FN_MONTH_NAME,

        /**
         * support for MV_CONTAINS function
         * <a href="https://github.com/elastic/elasticsearch/pull/133099/">Add MV_CONTAINS function #133099</a>
         */
        FN_MV_CONTAINS,

        /**
         * Fixes for multiple functions not serializing their source, and emitting warnings with wrong line number and text.
         */
        FUNCTIONS_SOURCE_SERIALIZATION_WARNINGS,

        /**
         * All functions that take TEXT should never emit TEXT, only KEYWORD. #114334
         */
        FUNCTIONS_NEVER_EMIT_TEXT,

        /**
         * Support for the {@code INLINESTATS} syntax.
         */
        INLINESTATS(EsqlPlugin.INLINESTATS_FEATURE_FLAG),

        /**
         * Support for the expressions in grouping in {@code INLINESTATS} syntax.
         */
        INLINESTATS_V2(EsqlPlugin.INLINESTATS_FEATURE_FLAG),

        /**
         * Support for aggregation function {@code TOP}.
         */
        AGG_TOP,

        /**
         * Support for booleans in aggregations {@code MAX} and {@code MIN}.
         */
        AGG_MAX_MIN_BOOLEAN_SUPPORT,

        /**
         * Support for ips in aggregations {@code MAX} and {@code MIN}.
         */
        AGG_MAX_MIN_IP_SUPPORT,

        /**
         * Support for strings in aggregations {@code MAX} and {@code MIN}.
         */
        AGG_MAX_MIN_STRING_SUPPORT,

        /**
         * Support for booleans in {@code TOP} aggregation.
         */
        AGG_TOP_BOOLEAN_SUPPORT,

        /**
         * Support for ips in {@code TOP} aggregation.
         */
        AGG_TOP_IP_SUPPORT,

        /**
         * Support for {@code keyword} and {@code text} fields in {@code TOP} aggregation.
         */
        AGG_TOP_STRING_SUPPORT,

        /**
         * {@code CASE} properly handling multivalue conditions.
         */
        CASE_MV,

        /**
         * Support for loading values over enrich. This is supported by all versions of ESQL but not
         * the unit test CsvTests.
         */
        ENRICH_LOAD,

        /**
         * Optimization for ST_CENTROID changed some results in cartesian data. #108713
         */
        ST_CENTROID_AGG_OPTIMIZED,

        /**
         * Support for requesting the "_ignored" metadata field.
         */
        METADATA_IGNORED_FIELD,

        /**
         * LOOKUP command with
         * - tables using syntax {@code "tables": {"type": [<values>]}}
         * - fixed variable shadowing
         * - fixed Join.references(), requiring breaking change to Join serialization
         */
        LOOKUP_V4(Build.current().isSnapshot()),

        /**
         * Support for requesting the "REPEAT" command.
         */
        REPEAT,

        /**
         * Cast string literals to datetime in addition and subtraction when the other side is a date or time interval.
         */
        STRING_LITERAL_AUTO_CASTING_TO_DATETIME_ADD_SUB,

        /**
         * Support implicit casting for union typed fields that are mixed with date and date_nanos type.
         */
        IMPLICIT_CASTING_DATE_AND_DATE_NANOS,

        /**
         * Support for named or positional parameters in EsqlQueryRequest.
         */
        NAMED_POSITIONAL_PARAMETER,

        /**
         * Support multiple field mappings if appropriate conversion function is used (union types)
         */
        UNION_TYPES,

        /**
         * Support unmapped using the INSIST keyword.
         */
        UNMAPPED_FIELDS(Build.current().isSnapshot()),

        /**
         * Support for function {@code ST_DISTANCE}. Done in #108764.
         */
        ST_DISTANCE,

        /** Support for function {@code ST_EXTENT_AGG}. */
        ST_EXTENT_AGG,

        /** Optimization of ST_EXTENT_AGG with doc-values as IntBlock. */
        ST_EXTENT_AGG_DOCVALUES,

        /**
         * Fix determination of CRS types in spatial functions when folding.
         */
        SPATIAL_FUNCTIONS_FIX_CRSTYPE_FOLDING,

        /**
         * Enable spatial predicate functions to support multi-values. Done in #112063.
         */
        SPATIAL_PREDICATES_SUPPORT_MULTIVALUES,

        /**
         * Enable spatial distance function to support multi-values. Done in #114836.
         */
        SPATIAL_DISTANCE_SUPPORTS_MULTIVALUES,

        /**
         * Support a number of fixes and enhancements to spatial distance pushdown. Done in #112938.
         */
        SPATIAL_DISTANCE_PUSHDOWN_ENHANCEMENTS,

        /**
         * Fix for spatial centroid when no records are found.
         */
        SPATIAL_CENTROID_NO_RECORDS,

        /**
         * Support ST_ENVELOPE function (and related ST_XMIN, etc.).
         */
        ST_ENVELOPE,

        /**
         * Support ST_GEOHASH, ST_GEOTILE and ST_GEOHEX functions
         */
        SPATIAL_GRID(Build.current().isSnapshot()),

        /**
         * Support geohash, geotile and geohex data types. Done in #129581
         */
        SPATIAL_GRID_TYPES(Build.current().isSnapshot()),

        /**
         * Fix to GROK and DISSECT that allows extracting attributes with the same name as the input
         * https://github.com/elastic/elasticsearch/issues/110184
         */
        GROK_DISSECT_MASKING,

        /**
         * Support for quoting index sources in double quotes.
         */
        DOUBLE_QUOTES_SOURCE_ENCLOSING,

        /**
         * Support for WEIGHTED_AVG function.
         */
        AGG_WEIGHTED_AVG,

        /**
         * Fix for union-types when aggregating over an inline conversion with casting operator. Done in #110476.
         */
        UNION_TYPES_AGG_CAST,

        /**
         * When pushing down {@code STATS count(field::type)} for a union type field, we wrongly used a synthetic attribute name in the
         * query instead of the actual field name. This led to 0 counts instead of the correct result.
         */
        FIX_COUNT_PUSHDOWN_FOR_UNION_TYPES,

        /**
         * Fix to GROK validation in case of multiple fields with same name and different types
         * https://github.com/elastic/elasticsearch/issues/110533
         */
        GROK_VALIDATION,

        /**
         * Fix for union-types when aggregating over an inline conversion with conversion function. Done in #110652.
         */
        UNION_TYPES_INLINE_FIX,

        /**
         * Fix for union-types when sorting a type-casted field. We changed how we remove synthetic union-types fields.
         */
        UNION_TYPES_REMOVE_FIELDS,

        /**
         * Fix for union-types when renaming unrelated columns.
         * https://github.com/elastic/elasticsearch/issues/111452
         */
        UNION_TYPES_FIX_RENAME_RESOLUTION,

        /**
         * Execute `RENAME` operations sequentially from left to right,
         * see <a href="https://github.com/elastic/elasticsearch/issues/122250"> ESQL: Align RENAME behavior with EVAL for sequential processing #122250 </a>
         */
        RENAME_SEQUENTIAL_PROCESSING,

        /**
         * Support for assignment in RENAME, besides the use of `AS` keyword.
         */
        RENAME_ALLOW_ASSIGNMENT,

        /**
         * Support for removing empty attribute in merging output.
         * See <a href="https://github.com/elastic/elasticsearch/issues/126392"> ESQL: EVAL after STATS produces an empty column #126392 </a>
         */
        REMOVE_EMPTY_ATTRIBUTE_IN_MERGING_OUTPUT,

        /**
         * Support for retain aggregate when grouping.
         * See <a href="https://github.com/elastic/elasticsearch/issues/126026"> ES|QL: columns not projected away despite KEEP #126026 </a>
         */
        RETAIN_AGGREGATE_WHEN_GROUPING,

        /**
         * Fix for union-types when some indexes are missing the required field. Done in #111932.
         */
        UNION_TYPES_MISSING_FIELD,

        /**
         * Fix for widening of short numeric types in union-types. Done in #112610
         */
        UNION_TYPES_NUMERIC_WIDENING,

        /**
         * Fix a parsing issue where numbers below Long.MIN_VALUE threw an exception instead of parsing as doubles.
         * see <a href="https://github.com/elastic/elasticsearch/issues/104323"> Parsing large numbers is inconsistent #104323 </a>
         */
        FIX_PARSING_LARGE_NEGATIVE_NUMBERS,

        /**
         * Fix precision of scaled_float field values retrieved from stored source
         * see <a href="https://github.com/elastic/elasticsearch/issues/122547"> Slight inconsistency in ESQL using scaled_float field #122547 </a>
         */
        FIX_PRECISION_OF_SCALED_FLOAT_FIELDS,

        /**
         * Fix the status code returned when trying to run count_distinct on the _source type (which is not supported).
         * see <a href="https://github.com/elastic/elasticsearch/issues/105240">count_distinct(_source) returns a 500 response</a>
         */
        FIX_COUNT_DISTINCT_SOURCE_ERROR,

        /**
         * Use RangeQuery for BinaryComparison on DateTime fields.
         */
        RANGEQUERY_FOR_DATETIME,

        /**
         * Enforce strict type checking on ENRICH range types, and warnings for KEYWORD parsing at runtime. Done in #115091.
         */
        ENRICH_STRICT_RANGE_TYPES,

        /**
         * Fix for non-unique attribute names in ROW and logical plans.
         * https://github.com/elastic/elasticsearch/issues/110541
         */
        UNIQUE_NAMES,

        /**
         * Make attributes of GROK/DISSECT adjustable and fix a shadowing bug when pushing them down past PROJECT.
         * https://github.com/elastic/elasticsearch/issues/108008
         */
        FIXED_PUSHDOWN_PAST_PROJECT,

        /**
         * Adds the {@code MV_PSERIES_WEIGHTED_SUM} function for converting sorted lists of numbers into
         * a bounded score. This is a generalization of the
         * <a href="https://en.wikipedia.org/wiki/Riemann_zeta_function">riemann zeta function</a> but we
         * don't name it that because we don't support complex numbers and don't want to make folks think
         * of mystical number theory things. This is just a weighted sum that is adjacent to magic.
         */
        MV_PSERIES_WEIGHTED_SUM,

        /**
         * Support for match operator as a colon. Previous support for match operator as MATCH has been removed
         */
        MATCH_OPERATOR_COLON,

        /**
         * Removing support for the {@code META} keyword.
         */
        NO_META,

        /**
         * Add CombineBinaryComparisons rule.
         */
        COMBINE_BINARY_COMPARISONS,

        /**
         * Support for nanosecond dates as a data type
         */
        DATE_NANOS_TYPE(),

        /**
         * Support for to_date_nanos function
         */
        TO_DATE_NANOS(),

        /**
         * Support for date nanos type in binary comparisons
         */
        DATE_NANOS_BINARY_COMPARISON(),

        /**
         * Support for mixed comparisons between nanosecond and millisecond dates
         */
        DATE_NANOS_COMPARE_TO_MILLIS(),
        /**
         * Support implicit casting of strings to date nanos
         */
        DATE_NANOS_IMPLICIT_CASTING(),
        /**
         * Support Least and Greatest functions on Date Nanos type
         */
        LEAST_GREATEST_FOR_DATENANOS(),
        /**
         * support date extract function for date nanos
         */
        DATE_NANOS_DATE_EXTRACT(),
        /**
         * Support add and subtract on date nanos
         */
        DATE_NANOS_ADD_SUBTRACT(),
        /**
         * Support for date_trunc function on date nanos type
         */
        DATE_TRUNC_DATE_NANOS(),

        /**
         * Support date nanos values as the field argument to bucket
         */
        DATE_NANOS_BUCKET(),

        /**
         * support aggregations on date nanos
         */
        DATE_NANOS_AGGREGATIONS(),

        /**
         * Support the {@link org.elasticsearch.xpack.esql.expression.predicate.operator.comparison.In} operator for date nanos
         */
        DATE_NANOS_IN_OPERATOR(),
        /**
         * Support running date format function on nanosecond dates
         */
        DATE_NANOS_DATE_FORMAT(),
        /**
         * support date diff function on date nanos type, and mixed nanos/millis
         */
        DATE_NANOS_DATE_DIFF(),
        /**
         * Indicates that https://github.com/elastic/elasticsearch/issues/125439 (incorrect lucene push down for date nanos) is fixed
         */
        FIX_DATE_NANOS_LUCENE_PUSHDOWN_BUG(),
        /**
         * Fixes a bug where dates are incorrectly formatted if a where clause compares nanoseconds to both milliseconds and nanoseconds,
         * e.g. {@code WHERE millis > to_datenanos("2023-10-23T12:15:03.360103847") AND millis < to_datetime("2023-10-23T13:53:55.832")}
         */
        FIX_DATE_NANOS_MIXED_RANGE_PUSHDOWN_BUG(),

        /**
         * Support for date nanos in lookup join. Done in #127962
         */
        DATE_NANOS_LOOKUP_JOIN,

        /**
         * DATE_PARSE supports reading timezones
         */
        DATE_PARSE_TZ(),

        /**
         * Support for datetime in least and greatest functions
         */
        LEAST_GREATEST_FOR_DATES,

        /**
         * Support CIDRMatch in CombineDisjunctions rule.
         */
        COMBINE_DISJUNCTIVE_CIDRMATCHES,

        /**
         * Support sending HTTP headers about the status of an async query.
         */
        ASYNC_QUERY_STATUS_HEADERS,

        /**
         * Consider the upper bound when computing the interval in BUCKET auto mode.
         */
        BUCKET_INCLUSIVE_UPPER_BOUND,

        /**
         * Enhanced DATE_TRUNC with arbitrary month and year intervals. (#120302)
         */
        DATE_TRUNC_WITH_ARBITRARY_INTERVALS,

        /**
         * Changed error messages for fields with conflicting types in different indices.
         */
        SHORT_ERROR_MESSAGES_FOR_UNSUPPORTED_FIELDS,

        /**
         * Support for the whole number spans in BUCKET function.
         */
        BUCKET_WHOLE_NUMBER_AS_SPAN,

        /**
         * Allow mixed numeric types in coalesce
         */
        MIXED_NUMERIC_TYPES_IN_COALESCE,

        /**
         * Support for requesting the "SPACE" function.
         */
        SPACE,

        /**
         * Support explicit casting from string literal to DATE_PERIOD or TIME_DURATION.
         */
        CAST_STRING_LITERAL_TO_TEMPORAL_AMOUNT,

        /**
         * Supported the text categorization function "CATEGORIZE".
         */
        CATEGORIZE_V6,

        /**
         * Support for multiple groupings in "CATEGORIZE".
         */
        CATEGORIZE_MULTIPLE_GROUPINGS,
        /**
         * QSTR function
         */
        QSTR_FUNCTION,

        /**
         * MATCH function
         */
        MATCH_FUNCTION,

        /**
         * KQL function
         */
        KQL_FUNCTION,

        /**
         * Hash function
         */
        HASH_FUNCTION,
        /**
         * Hash function aliases such as MD5
         */
        HASH_FUNCTION_ALIASES_V1,

        /**
         * Don't optimize CASE IS NOT NULL function by not requiring the fields to be not null as well.
         * https://github.com/elastic/elasticsearch/issues/112704
         */
        FIXED_WRONG_IS_NOT_NULL_CHECK_ON_CASE,

        /**
         * Compute year differences in full calendar years.
         */
        DATE_DIFF_YEAR_CALENDARIAL,

        /**
         * Fix sorting not allowed on _source and counters.
         */
        SORTING_ON_SOURCE_AND_COUNTERS_FORBIDDEN,

        /**
         * Fix {@code SORT} when the {@code _source} field is not a sort key but
         * <strong>is</strong> being returned.
         */
        SORT_RETURNING_SOURCE_OK,

        /**
         * _source field mapping directives: https://www.elastic.co/guide/en/elasticsearch/reference/current/mapping-source-field.html
         */
        SOURCE_FIELD_MAPPING,

        /**
         * Allow filter per individual aggregation.
         */
        PER_AGG_FILTERING,

        /**
         * Fix {@link #PER_AGG_FILTERING} grouped by ordinals.
         */
        PER_AGG_FILTERING_ORDS,

        /**
         * Support for {@code STD_DEV} aggregation.
         */
        STD_DEV,

        /**
         * Fix for https://github.com/elastic/elasticsearch/issues/114714
         */
        FIX_STATS_BY_FOLDABLE_EXPRESSION,

        /**
         * Adding stats for functions (stack telemetry)
         */
        FUNCTION_STATS,
        /**
         * Fix for an optimization that caused wrong results
         * https://github.com/elastic/elasticsearch/issues/115281
         */
        FIX_FILTER_PUSHDOWN_PAST_STATS,

        /**
         * Send warnings on STATS alias collision
         * https://github.com/elastic/elasticsearch/issues/114970
         */
        STATS_ALIAS_COLLISION_WARNINGS,

        /**
         * This enables 60_usage.yml "Basic ESQL usage....snapshot" version test. See also the next capability.
         */
        SNAPSHOT_TEST_FOR_TELEMETRY_V2(Build.current().isSnapshot()),

        /**
         * This enables 60_usage.yml "Basic ESQL usage....non-snapshot" version test. See also the previous capability.
         */
        NON_SNAPSHOT_TEST_FOR_TELEMETRY_V2(Build.current().isSnapshot() == false),

        /**
         * Support simplified syntax for named parameters for field and function names.
         */
        NAMED_PARAMETER_FOR_FIELD_AND_FUNCTION_NAMES_SIMPLIFIED_SYNTAX(),

        /**
         * Fix pushdown of LIMIT past MV_EXPAND
         */
        ADD_LIMIT_INSIDE_MV_EXPAND,

        DELAY_DEBUG_FN(Build.current().isSnapshot()),

        /** Capability for remote metadata test */
        METADATA_FIELDS_REMOTE_TEST(false),
        /**
         * WIP on Join planning
         * - Introduce BinaryPlan and co
         * - Refactor INLINESTATS and LOOKUP as a JOIN block
         */
        JOIN_PLANNING_V1(Build.current().isSnapshot()),

        /**
         * Support implicit casting from string literal to DATE_PERIOD or TIME_DURATION.
         */
        IMPLICIT_CASTING_STRING_LITERAL_TO_TEMPORAL_AMOUNT,

        /**
         * LOOKUP JOIN
         */
        JOIN_LOOKUP_V12,

        /**
         * LOOKUP JOIN with TEXT fields on the right (right side of the join) (#119473)
         */
        LOOKUP_JOIN_TEXT(JOIN_LOOKUP_V12.isEnabled()),

        /**
         * LOOKUP JOIN skipping MVs and sending warnings (https://github.com/elastic/elasticsearch/issues/118780)
         */
        JOIN_LOOKUP_SKIP_MV_WARNINGS(JOIN_LOOKUP_V12.isEnabled()),

        /**
         * Fix for async operator sometimes completing the driver without emitting the stored warnings
         */
        ASYNC_OPERATOR_WARNINGS_FIX,

        /**
         * Fix pushing down LIMIT past LOOKUP JOIN in case of multiple matching join keys.
         */
        JOIN_LOOKUP_FIX_LIMIT_PUSHDOWN(JOIN_LOOKUP_V12.isEnabled()),

        /**
         * Fix for https://github.com/elastic/elasticsearch/issues/117054
         */
        FIX_NESTED_FIELDS_NAME_CLASH_IN_INDEXRESOLVER,

        /**
         * Fix for https://github.com/elastic/elasticsearch/issues/114714, again
         */
        FIX_STATS_BY_FOLDABLE_EXPRESSION_2,

        /**
         * Support the "METADATA _score" directive to enable _score column.
         */
        METADATA_SCORE,

        /**
         * Term function
         */
        TERM_FUNCTION(Build.current().isSnapshot()),

        /**
         * Additional types for match function and operator
         */
        MATCH_ADDITIONAL_TYPES,

        /**
         * Fix for regex folding with case-insensitive pattern https://github.com/elastic/elasticsearch/issues/118371
         */
        FIXED_REGEX_FOLD,

        /**
         * Full text functions can be used in disjunctions
         */
        FULL_TEXT_FUNCTIONS_DISJUNCTIONS,

        /**
         * Change field caps response for semantic_text fields to be reported as text
         */
        SEMANTIC_TEXT_FIELD_CAPS,

        /**
         * Support named argument for function in map format.
         */
        OPTIONAL_NAMED_ARGUMENT_MAP_FOR_FUNCTION(Build.current().isSnapshot()),

        /**
         * Disabled support for index aliases in lookup joins
         */
        LOOKUP_JOIN_NO_ALIASES(JOIN_LOOKUP_V12.isEnabled()),

        /**
         * Full text functions can be used in disjunctions as they are implemented in compute engine
         */
        FULL_TEXT_FUNCTIONS_DISJUNCTIONS_COMPUTE_ENGINE,

        /**
         * Support match options in match function
         */
        MATCH_FUNCTION_OPTIONS,

        /**
         * Support options in the query string function.
         */
        QUERY_STRING_FUNCTION_OPTIONS,

        /**
         * Support for aggregate_metric_double type
         */
        AGGREGATE_METRIC_DOUBLE(AGGREGATE_METRIC_DOUBLE_FEATURE_FLAG),

        /**
         * Support for partial subset of metrics in aggregate_metric_double type
         */
        AGGREGATE_METRIC_DOUBLE_PARTIAL_SUBMETRICS(AGGREGATE_METRIC_DOUBLE_FEATURE_FLAG),

        /**
         * Support for rendering aggregate_metric_double type
         */
        AGGREGATE_METRIC_DOUBLE_RENDERING(AGGREGATE_METRIC_DOUBLE_FEATURE_FLAG),

        /**
         * Support for to_aggregate_metric_double function
         */
        AGGREGATE_METRIC_DOUBLE_CONVERT_TO(AGGREGATE_METRIC_DOUBLE_FEATURE_FLAG),

        /**
         * Support for sorting when aggregate_metric_doubles are present
         */
        AGGREGATE_METRIC_DOUBLE_SORTING(AGGREGATE_METRIC_DOUBLE_FEATURE_FLAG),

        /**
         * Support avg with aggregate metric doubles
         */
        AGGREGATE_METRIC_DOUBLE_AVG(AGGREGATE_METRIC_DOUBLE_FEATURE_FLAG),

        /**
         * Support for implicit casting of aggregate metric double when run in aggregations
         */
        AGGREGATE_METRIC_DOUBLE_IMPLICIT_CASTING_IN_AGGS(AGGREGATE_METRIC_DOUBLE_FEATURE_FLAG),

        /**
         * Fixes bug when aggregate metric double is encoded as a single nul value but decoded as
         * AggregateMetricDoubleBlock (expecting 4 values) in TopN.
         */
        AGGREGATE_METRIC_DOUBLE_SORTING_FIXED(AGGREGATE_METRIC_DOUBLE_FEATURE_FLAG),

        /**
         * Stop erroring out when trying to apply MV_EXPAND on aggregate metric double.
         */
        AGGREGATE_METRIC_DOUBLE_MV_EXPAND(AGGREGATE_METRIC_DOUBLE_FEATURE_FLAG),

        /**
         * Support change point detection "CHANGE_POINT".
         */
        CHANGE_POINT,

        /**
         * Fix for https://github.com/elastic/elasticsearch/issues/120817
         * and https://github.com/elastic/elasticsearch/issues/120803
         * Support for queries that have multiple SORTs that cannot become TopN
         */
        REMOVE_REDUNDANT_SORT,

        /**
         * Fixes a series of issues with inlinestats which had an incomplete implementation after lookup and inlinestats
         * were refactored.
         */
        INLINESTATS_V11(EsqlPlugin.INLINESTATS_FEATURE_FLAG),

        /**
         * Support partial_results
         */
        SUPPORT_PARTIAL_RESULTS,

        /**
         * Support for RERANK command
         */
        RERANK,

        /**
         * Support for COMPLETION command
         */
        COMPLETION,

        /**
         * Allow mixed numeric types in conditional functions - case, greatest and least
         */
        MIXED_NUMERIC_TYPES_IN_CASE_GREATEST_LEAST,

        /**
         * Lucene query pushdown to StartsWith and EndsWith functions.
         * This capability was created to avoid receiving wrong warnings from old nodes in mixed clusters
         */
        STARTS_WITH_ENDS_WITH_LUCENE_PUSHDOWN,

        /**
         * Full text functions can be scored when being part of a disjunction
         */
        FULL_TEXT_FUNCTIONS_DISJUNCTIONS_SCORE,

        /**
         * Support for multi-match function.
         */
        MULTI_MATCH_FUNCTION(Build.current().isSnapshot()),

        /**
         * Do {@code TO_LOWER} and {@code TO_UPPER} process all field values?
         */
        TO_LOWER_MV,

        /**
         * Use double parameter markers to represent field or function names.
         */
        DOUBLE_PARAMETER_MARKERS_FOR_IDENTIFIERS,

        /**
         * Non full text functions do not contribute to score
         */
        NON_FULL_TEXT_FUNCTIONS_SCORING,

        /**
         * The {@code _query} API now reports the original types.
         */
        REPORT_ORIGINAL_TYPES,

        /**
         * The metrics command
         */
        METRICS_COMMAND(Build.current().isSnapshot()),

        /**
         * Are the {@code documents_found} and {@code values_loaded} fields available
         * in the response and profile?
         */
        DOCUMENTS_FOUND_AND_VALUES_LOADED,

        /**
         * Index component selector syntax (my-data-stream-name::failures)
         */
        INDEX_COMPONENT_SELECTORS,

        /**
         * Make numberOfChannels consistent with layout in DefaultLayout by removing duplicated ChannelSet.
         */
        MAKE_NUMBER_OF_CHANNELS_CONSISTENT_WITH_LAYOUT,

        /**
         * Supercedes {@link Cap#MAKE_NUMBER_OF_CHANNELS_CONSISTENT_WITH_LAYOUT}.
         */
        FIX_REPLACE_MISSING_FIELD_WITH_NULL_DUPLICATE_NAME_ID_IN_LAYOUT,

        /**
         * Support for filter in converted null.
         * See <a href="https://github.com/elastic/elasticsearch/issues/125832"> ESQL: Fix `NULL` handling in `IN` clause #125832 </a>
         */
        FILTER_IN_CONVERTED_NULL,

        /**
         * When creating constant null blocks in {@link ValuesSourceReaderOperator}, we also handed off
         * the ownership of that block - but didn't account for the fact that the caller might close it, leading to double releases
         * in some union type queries. C.f. https://github.com/elastic/elasticsearch/issues/125850
         */
        FIX_DOUBLY_RELEASED_NULL_BLOCKS_IN_VALUESOURCEREADER,

        /**
         * Listing queries and getting information on a specific query.
         */
        QUERY_MONITORING,

        /**
         * Support max_over_time aggregation that gets evaluated per time-series
         */
        MAX_OVER_TIME(Build.current().isSnapshot()),

        /**
         * Support for FORK out of snapshot
         */
        FORK_V9,

        /**
         * Support for the {@code leading_zeros} named parameter.
         */
        TO_IP_LEADING_ZEROS,

        /**
         * Does the usage information for ESQL contain a histogram of {@code took} values?
         */
        USAGE_CONTAINS_TOOK,

        /**
         * Support avg_over_time aggregation that gets evaluated per time-series
         */
        AVG_OVER_TIME(Build.current().isSnapshot()),

        /**
         * Support loading of ip fields if they are not indexed.
         */
        LOADING_NON_INDEXED_IP_FIELDS,

        /**
         * During resolution (pre-analysis) we have to consider that joins or enriches can override EVALuated values
         * https://github.com/elastic/elasticsearch/issues/126419
         */
        FIX_JOIN_MASKING_EVAL,

        /**
         * Support for keeping `DROP` attributes when resolving field names.
         * see <a href="https://github.com/elastic/elasticsearch/issues/126418"> ES|QL: no matches for pattern #126418 </a>
         */
        DROP_AGAIN_WITH_WILDCARD_AFTER_EVAL,

        /**
         * Correctly ask for all fields from lookup indices even when there is e.g. a {@code DROP *field} after.
         * See <a href="https://github.com/elastic/elasticsearch/issues/129561">
         *     ES|QL: missing columns for wildcard drop after lookup join  #129561</a>
         */
        DROP_WITH_WILDCARD_AFTER_LOOKUP_JOIN,

        /**
         * Support last_over_time aggregation that gets evaluated per time-series
         */
        LAST_OVER_TIME(Build.current().isSnapshot()),

        /**
         * score function
         */
        SCORE_FUNCTION(Build.current().isSnapshot()),

        /**
         * Support for the SAMPLE command
         */
        SAMPLE_V3,

        /**
         * The {@code _query} API now gives a cast recommendation if multiple types are found in certain instances.
         */
        SUGGESTED_CAST,

        /**
         * Guards a bug fix matching {@code TO_LOWER(f) == ""}.
         */
        TO_LOWER_EMPTY_STRING,

        /**
         * Support min_over_time aggregation that gets evaluated per time-series
         */
        MIN_OVER_TIME(Build.current().isSnapshot()),

        /**
         * Support first_over_time aggregation that gets evaluated per time-series
         */
        FIRST_OVER_TIME(Build.current().isSnapshot()),

        /**
         * Support sum_over_time aggregation that gets evaluated per time-series
         */
        SUM_OVER_TIME(Build.current().isSnapshot()),

        /**
         * Support count_over_time aggregation that gets evaluated per time-series
         */
        COUNT_OVER_TIME(Build.current().isSnapshot()),

        /**
         * Support for count_distinct_over_time aggregation that gets evaluated per time-series
         */
        COUNT_DISTINCT_OVER_TIME(Build.current().isSnapshot()),

        /**
         * Extra field types in the k8s.csv dataset
         */
        K8S_DATASET_ADDITIONAL_FIELDS(Build.current().isSnapshot()),

        /**
         * Geospatial field types in the k8s.csv and k8s-downsampled.csv datasets
         */
        K8S_DATASETS_GEOSPATIAL_FIELDS(Build.current().isSnapshot()),

        /**
         * Resolve groupings before resolving references to groupings in the aggregations.
         */
        RESOLVE_GROUPINGS_BEFORE_RESOLVING_REFERENCES_TO_GROUPINGS_IN_AGGREGATIONS,

        /**
         * Support for the SAMPLE aggregation function
         */
        AGG_SAMPLE,

        /**
         * Full text functions in STATS
         */
        FULL_TEXT_FUNCTIONS_IN_STATS_WHERE,

        /**
         * During resolution (pre-analysis) we have to consider that joins can override regex extracted values
         * see <a href="https://github.com/elastic/elasticsearch/issues/127467"> ES|QL: pruning of JOINs leads to missing fields #127467 </a>
         */
        FIX_JOIN_MASKING_REGEX_EXTRACT,

        /**
         * Avid GROK and DISSECT attributes being removed when resolving fields.
         * see <a href="https://github.com/elastic/elasticsearch/issues/127468"> ES|QL: Grok only supports KEYWORD or TEXT values, found expression [type] type [INTEGER] #127468 </a>
         */
        KEEP_REGEX_EXTRACT_ATTRIBUTES,

        /**
         * The {@code ROUND_TO} function.
         */
        ROUND_TO,

        /**
         * Support for the {@code COPY_SIGN} function.
         */
        COPY_SIGN,

        /**
         * Allow lookup join on mixed numeric fields, among byte, short, int, long, half_float, scaled_float, float and double.
         */
        LOOKUP_JOIN_ON_MIXED_NUMERIC_FIELDS,

        /**
         * {@link org.elasticsearch.compute.lucene.LuceneQueryEvaluator} rewrites the query before executing it in Lucene. This
         * provides support for KQL in a STATS ... BY command that uses a KQL query for filter, for example.
         */
        LUCENE_QUERY_EVALUATOR_QUERY_REWRITE,

        /**
         * Support parameters for LIMIT command.
         */
        PARAMETER_FOR_LIMIT,

        /**
         * Changed and normalized the LIMIT error message.
         */
        NORMALIZED_LIMIT_ERROR_MESSAGE,

        /**
         * Dense vector field type support
         */
        DENSE_VECTOR_FIELD_TYPE(EsqlCorePlugin.DENSE_VECTOR_FEATURE_FLAG),

        /**
         * Enable support for index aliases in lookup joins
         */
        ENABLE_LOOKUP_JOIN_ON_ALIASES,

        /**
         * Lookup error messages were updated to make them a bit easier to understand.
         */
        UPDATE_LOOKUP_JOIN_ERROR_MESSAGES,

        /**
         * Allows RLIKE to correctly handle the "empty language" flag, `#`.
         */
        RLIKE_WITH_EMPTY_LANGUAGE_PATTERN,

        /**
         * Enable support for cross-cluster lookup joins.
         */
        ENABLE_LOOKUP_JOIN_ON_REMOTE(Build.current().isSnapshot()),

        /**
         * Fix the planning of {@code | ENRICH _remote:policy} when there's a preceding {@code | LOOKUP JOIN},
         * see <a href="https://github.com/elastic/elasticsearch/issues/129372">java.lang.ClassCastException when combining LOOKUP JOIN and remote ENRICH</a>
         */
        REMOTE_ENRICH_AFTER_LOOKUP_JOIN,

        /**
         * MATCH PHRASE function
         */
        MATCH_PHRASE_FUNCTION,

        /**
         * Support knn function
         */
        KNN_FUNCTION_V5(Build.current().isSnapshot()),

        /**
         * Support for the LIKE operator with a list of wildcards.
         */
        LIKE_WITH_LIST_OF_PATTERNS,

        LIKE_LIST_ON_INDEX_FIELDS,

        /**
         * Support parameters for SAMPLE command.
         */
        PARAMETER_FOR_SAMPLE,

        /**
         * From now, Literal only accepts strings as BytesRefs.
         * No java.lang.String anymore.
         *
         * https://github.com/elastic/elasticsearch/issues/129322
         */
        NO_PLAIN_STRINGS_IN_LITERALS,

        /**
         * Support for the mv_expand target attribute should be retained in its original position.
         * see <a href="https://github.com/elastic/elasticsearch/issues/129000"> ES|QL: inconsistent column order #129000 </a>
         */
        FIX_MV_EXPAND_INCONSISTENT_COLUMN_ORDER,

        /**
         * (Re)Added EXPLAIN command
         */
        EXPLAIN(Build.current().isSnapshot()),
        /**
         * Support for the RLIKE operator with a list of regexes.
         */
        RLIKE_WITH_LIST_OF_PATTERNS,

        /**
         * FUSE command
         */
        FUSE(Build.current().isSnapshot()),

        /**
         * Support improved behavior for LIKE operator when used with index fields.
         */
        LIKE_ON_INDEX_FIELDS,

        /**
         * Forbid usage of brackets in unquoted index and enrich policy names
         * https://github.com/elastic/elasticsearch/issues/130378
         */
        NO_BRACKETS_IN_UNQUOTED_INDEX_NAMES,

        /**
         * Cosine vector similarity function
         */
        COSINE_VECTOR_SIMILARITY_FUNCTION(Build.current().isSnapshot()),

        /**
         * Fixed some profile serialization issues
         */
        FIXED_PROFILE_SERIALIZATION,

        /**
         * Support for lookup join on multiple fields.
         */
        LOOKUP_JOIN_ON_MULTIPLE_FIELDS,
        /**
         * Dot product vector similarity function
         */
        DOT_PRODUCT_VECTOR_SIMILARITY_FUNCTION(Build.current().isSnapshot()),

        /**
         * l1 norm vector similarity function
         */
        L1_NORM_VECTOR_SIMILARITY_FUNCTION(Build.current().isSnapshot()),

        /**
         * l2 norm vector similarity function
         */
        L2_NORM_VECTOR_SIMILARITY_FUNCTION(Build.current().isSnapshot()),

        /**
         * Support for the options field of CATEGORIZE.
         */
        CATEGORIZE_OPTIONS,

        /**
         * FIRST and LAST aggregate functions.
         */
        AGG_FIRST_LAST(Build.current().isSnapshot()),
        AGG_FIRST_LAST_STRING(Build.current().isSnapshot()),

        /**
         * Support correct counting of skipped shards.
         */
        CORRECT_SKIPPED_SHARDS_COUNT,

        /*
         * Support for calculating the scalar vector magnitude.
         */
        MAGNITUDE_SCALAR_VECTOR_FUNCTION(Build.current().isSnapshot()),

        /**
         * Byte elements dense vector field type support.
         */
        DENSE_VECTOR_FIELD_TYPE_BYTE_ELEMENTS(EsqlCorePlugin.DENSE_VECTOR_FEATURE_FLAG),

        /**
         * Support null elements on vector similarity functions
         */
        VECTOR_SIMILARITY_FUNCTIONS_SUPPORT_NULL,

        /**
         * Support for vector Hamming distance.
         */
        HAMMING_VECTOR_SIMILARITY_FUNCTION(Build.current().isSnapshot()),

        /**
         * Support for tbucket function
         */
        TBUCKET,

        /**
         * Allow qualifiers in attribute names.
         */
        NAME_QUALIFIERS(Build.current().isSnapshot()),

        /**
         * URL encoding function.
         */
        URL_ENCODE(Build.current().isSnapshot()),

        /**
<<<<<<< HEAD
         * TO_DENSE_VECTOR function.
         */
        TO_DENSE_VECTOR_FUNCTION(Build.current().isSnapshot());
=======
         * URL decoding function.
         */
        URL_DECODE(Build.current().isSnapshot()),

        /**
         * FORK with remote indices
         */
        ENABLE_FORK_FOR_REMOTE_INDICES;
>>>>>>> 24bd70b9

        private final boolean enabled;

        Cap() {
            this.enabled = true;
        };

        Cap(boolean enabled) {
            this.enabled = enabled;
        };

        Cap(FeatureFlag featureFlag) {
            this.enabled = featureFlag.isEnabled();
        }

        public boolean isEnabled() {
            return enabled;
        }

        public String capabilityName() {
            return name().toLowerCase(Locale.ROOT);
        }
    }

    public static final Set<String> CAPABILITIES = capabilities(false);

    /**
     * Get a {@link Set} of all capabilities. If the {@code all} parameter is {@code false}
     * then only <strong>enabled</strong> capabilities are returned - otherwise <strong>all</strong>
     * known capabilities are returned.
     */
    public static Set<String> capabilities(boolean all) {
        List<String> caps = new ArrayList<>();
        for (Cap cap : Cap.values()) {
            if (all || cap.isEnabled()) {
                caps.add(cap.capabilityName());
            }
        }

        /*
         * Add all of our cluster features without the leading "esql."
         */
        for (NodeFeature feature : new EsqlFeatures().getFeatures()) {
            caps.add(cap(feature));
        }
        return Set.copyOf(caps);
    }

    /**
     * Convert a {@link NodeFeature} from {@link EsqlFeatures} into a
     * capability.
     */
    public static String cap(NodeFeature feature) {
        assert feature.id().startsWith("esql.");
        return feature.id().substring("esql.".length());
    }
}<|MERGE_RESOLUTION|>--- conflicted
+++ resolved
@@ -1425,20 +1425,19 @@
         URL_ENCODE(Build.current().isSnapshot()),
 
         /**
-<<<<<<< HEAD
+         * URL decoding function.
+         */
+        URL_DECODE(Build.current().isSnapshot()),
+
+        /**
+         * FORK with remote indices
+         */
+        ENABLE_FORK_FOR_REMOTE_INDICES,
+
+        /**
          * TO_DENSE_VECTOR function.
          */
         TO_DENSE_VECTOR_FUNCTION(Build.current().isSnapshot());
-=======
-         * URL decoding function.
-         */
-        URL_DECODE(Build.current().isSnapshot()),
-
-        /**
-         * FORK with remote indices
-         */
-        ENABLE_FORK_FOR_REMOTE_INDICES;
->>>>>>> 24bd70b9
 
         private final boolean enabled;
 

--- conflicted
+++ resolved
@@ -1470,12 +1470,6 @@
         FN_PRESENT,
 
         /**
-<<<<<<< HEAD
-         * Fix management of plans with no columns
-         * https://github.com/elastic/elasticsearch/issues/120272
-         */
-        FIX_NO_COLUMNS;
-=======
          * Bugfix for STATS {{expression}} WHERE {{condition}} when the
          * expression is replaced by something else on planning
          * e.g. STATS SUM(1) WHERE x==3 is replaced by
@@ -1508,8 +1502,13 @@
         /**
          * Support absent_over_time aggregation that gets evaluated per time-series
          */
-        ABSENT_OVER_TIME(Build.current().isSnapshot());
->>>>>>> 5ce0c649
+        ABSENT_OVER_TIME(Build.current().isSnapshot()),
+
+        /**
+         * Fix management of plans with no columns
+         * https://github.com/elastic/elasticsearch/issues/120272
+         */
+        FIX_NO_COLUMNS;
 
         private final boolean enabled;
 

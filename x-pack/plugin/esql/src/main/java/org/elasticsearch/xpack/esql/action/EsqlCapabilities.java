--- conflicted
+++ resolved
@@ -1544,14 +1544,12 @@
          */
         TS_COMMAND_V0(),
 
-<<<<<<< HEAD
+        FIX_ALIAS_ID_WHEN_DROP_ALL_AGGREGATES,
+
         /**
          * Support for requesting the "_tsid" metadata field.
          */
         METADATA_TSID_FIELD,
-=======
-        FIX_ALIAS_ID_WHEN_DROP_ALL_AGGREGATES
->>>>>>> ee2327b5
 
         ;
 

--- conflicted
+++ resolved
@@ -1507,11 +1507,6 @@
         DOTS_IN_FUSE,
 
         /**
-<<<<<<< HEAD
-         * Support for vector similarity functtions pushdown
-         */
-        VECTOR_SIMILARITY_FUNCTIONS_PUSHDOWN(Build.current().isSnapshot())
-=======
          * Support for the literal {@code m} suffix as an alias for {@code minute} in temporal amounts.
         */
         TEMPORAL_AMOUNT_M,
@@ -1540,10 +1535,12 @@
          * Support for pushing down EVAL with SCORE
          * https://github.com/elastic/elasticsearch/issues/133462
          */
-        PUSHING_DOWN_EVAL_WITH_SCORE
-
->>>>>>> 236c9fe9
-        ;
+        PUSHING_DOWN_EVAL_WITH_SCORE,
+
+        /**
+         * Support for vector similarity functtions pushdown
+         */
+        VECTOR_SIMILARITY_FUNCTIONS_PUSHDOWN(Build.current().isSnapshot());
 
         private final boolean enabled;
 

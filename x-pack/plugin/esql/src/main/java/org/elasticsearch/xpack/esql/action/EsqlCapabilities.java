--- conflicted
+++ resolved
@@ -287,20 +287,19 @@
         MIXED_NUMERIC_TYPES_IN_COALESCE,
 
         /**
-<<<<<<< HEAD
+         * Support for requesting the "SPACE" function.
+         */
+        SPACE,
+
+        /**
+         * Support explicit casting from string literal to DATE_PERIOD or TIME_DURATION.
+         */
+        CAST_STRING_LITERAL_TO_TEMPORAL_AMOUNT,
+
+        /**
          * Qualifier syntax for ENRICH
          */
         ENRICH_WITH_QUALIFIER;
-=======
-         * Support for requesting the "SPACE" function.
-         */
-        SPACE,
-
-        /**
-         * Support explicit casting from string literal to DATE_PERIOD or TIME_DURATION.
-         */
-        CAST_STRING_LITERAL_TO_TEMPORAL_AMOUNT;
->>>>>>> b6b0d3df
 
         private final boolean snapshotOnly;
         private final FeatureFlag featureFlag;

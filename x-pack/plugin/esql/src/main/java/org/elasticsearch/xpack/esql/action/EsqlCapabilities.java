--- conflicted
+++ resolved
@@ -1521,9 +1521,6 @@
          */
         FIX_FILTER_ORDINALS,
 
-<<<<<<< HEAD
-        FORBID_LIMIT_BEFORE_INLINE_STATS(INLINE_STATS.enabled)
-=======
         /**
          * Allow multiple patterns for GROK command
          */
@@ -1538,8 +1535,9 @@
          * Support for pushing down EVAL with SCORE
          * https://github.com/elastic/elasticsearch/issues/133462
          */
-        PUSHING_DOWN_EVAL_WITH_SCORE
->>>>>>> 1f6311b1
+        PUSHING_DOWN_EVAL_WITH_SCORE,
+
+        FORBID_LIMIT_BEFORE_INLINE_STATS(INLINE_STATS.enabled)
 
         ;
 

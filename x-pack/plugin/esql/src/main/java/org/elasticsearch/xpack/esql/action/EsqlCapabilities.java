--- conflicted
+++ resolved
@@ -988,16 +988,12 @@
          * Fixes a series of issues with inlinestats which had an incomplete implementation after lookup and inlinestats
          * were refactored.
          */
-<<<<<<< HEAD
-        INLINESTATS_V12(EsqlPlugin.INLINESTATS_FEATURE_FLAG),
-=======
         INLINESTATS_V11(EsqlPlugin.INLINE_STATS_FEATURE_FLAG),
 
         /**
          * Renamed `INLINESTATS` to `INLINE STATS`.
          */
         INLINE_STATS(EsqlPlugin.INLINE_STATS_FEATURE_FLAG),
->>>>>>> 3eb512b0
 
         /**
          * Support partial_results
@@ -1519,13 +1515,8 @@
          */
         ABSENT_OVER_TIME(Build.current().isSnapshot()),
 
-<<<<<<< HEAD
-        /** INLINESTATS supports remote indices */
-        INLINESTATS_SUPPORTS_REMOTE(INLINESTATS_V12.enabled),
-=======
         /** INLINE STATS supports remote indices */
         INLINE_STATS_SUPPORTS_REMOTE(INLINESTATS_V11.enabled),
->>>>>>> 3eb512b0
 
         /**
          * Support TS command in non-snapshot builds

/*
 * Copyright Elasticsearch B.V. and/or licensed to Elasticsearch B.V. under one
 * or more contributor license agreements. Licensed under the Elastic License
 * 2.0; you may not use this file except in compliance with the Elastic License
 * 2.0.
 */

package org.elasticsearch.xpack.esql.action;

import org.elasticsearch.Build;
import org.elasticsearch.common.util.FeatureFlag;
import org.elasticsearch.features.NodeFeature;
import org.elasticsearch.rest.action.admin.cluster.RestNodesCapabilitiesAction;
import org.elasticsearch.xpack.esql.core.plugin.EsqlCorePlugin;
import org.elasticsearch.xpack.esql.plugin.EsqlFeatures;
import org.elasticsearch.xpack.esql.plugin.EsqlPlugin;

import java.util.ArrayList;
import java.util.List;
import java.util.Locale;
import java.util.Set;

import static org.elasticsearch.xpack.esql.core.plugin.EsqlCorePlugin.AGGREGATE_METRIC_DOUBLE_FEATURE_FLAG;

/**
 * A {@link Set} of "capabilities" supported by the {@link RestEsqlQueryAction}
 * and {@link RestEsqlAsyncQueryAction} APIs. These are exposed over the
 * {@link RestNodesCapabilitiesAction} and we use them to enable tests.
 */
public class EsqlCapabilities {
    public enum Cap {
        /**
         * Introduction of {@code MV_SORT}, {@code MV_SLICE}, and {@code MV_ZIP}.
         * Added in #106095.
         */
        MV_SORT,

        /**
         * When we disabled some broken optimizations around {@code nullable}.
         * Fixed in #105691.
         */
        DISABLE_NULLABLE_OPTS,

        /**
         * Introduction of {@code ST_X} and {@code ST_Y}. Added in #105768.
         */
        ST_X_Y,

        /**
         * Changed precision of {@code geo_point} and {@code cartesian_point} fields, by loading from source into WKB. Done in #103691.
         */
        SPATIAL_POINTS_FROM_SOURCE,

        /**
         * Support for loading {@code geo_shape} and {@code cartesian_shape} fields. Done in #104269.
         */
        SPATIAL_SHAPES,

        /**
         * Support for spatial aggregation {@code ST_CENTROID}. Done in #104269.
         */
        ST_CENTROID_AGG,

        /**
         * Support for spatial aggregation {@code ST_INTERSECTS}. Done in #104907.
         */
        ST_INTERSECTS,

        /**
         * Support for spatial aggregation {@code ST_CONTAINS} and {@code ST_WITHIN}. Done in #106503.
         */
        ST_CONTAINS_WITHIN,

        /**
         * Support for spatial aggregation {@code ST_DISJOINT}. Done in #107007.
         */
        ST_DISJOINT,

        /**
         * The introduction of the {@code VALUES} agg.
         */
        AGG_VALUES,

        /**
         * Does ESQL support async queries.
         */
        ASYNC_QUERY,

        /**
         * Does ESQL support FROM OPTIONS?
         */
        @Deprecated
        FROM_OPTIONS,

        /**
         * Cast string literals to a desired data type.
         */
        STRING_LITERAL_AUTO_CASTING,

        /**
         * Base64 encoding and decoding functions.
         */
        BASE64_DECODE_ENCODE,

        /**
         * Support for the :: casting operator
         */
        CASTING_OPERATOR,

        /**
         * Blocks can be labelled with {@link org.elasticsearch.compute.data.Block.MvOrdering#SORTED_ASCENDING} for optimizations.
         */
        MV_ORDERING_SORTED_ASCENDING,

        /**
         * Support for metrics counter fields
         */
        METRICS_COUNTER_FIELDS,

        /**
         * Cast string literals to a desired data type for IN predicate and more types for BinaryComparison.
         */
        STRING_LITERAL_AUTO_CASTING_EXTENDED,
        /**
         * Support for metadata fields.
         */
        METADATA_FIELDS,

        /**
         * Support specifically for *just* the _index METADATA field. Used by CsvTests, since that is the only metadata field currently
         * supported.
         */
        INDEX_METADATA_FIELD,

        /**
         * Support for timespan units abbreviations
         */
        TIMESPAN_ABBREVIATIONS,

        /**
         * Support metrics counter types
         */
        COUNTER_TYPES,

        /**
         * Support for function {@code BIT_LENGTH}. Done in #115792
         */
        FN_BIT_LENGTH,

        /**
         * Support for function {@code BYTE_LENGTH}.
         */
        FN_BYTE_LENGTH,

        /**
         * Support for function {@code REVERSE}.
         */
        FN_REVERSE,

        /**
         * Support for reversing whole grapheme clusters. This is not supported
         * on JDK versions less than 20 which are not supported in ES 9.0.0+ but this
         * exists to keep the {@code 8.x} branch similar to the {@code main} branch.
         */
        FN_REVERSE_GRAPHEME_CLUSTERS,

        /**
         * Support for function {@code CBRT}. Done in #108574.
         */
        FN_CBRT,

        /**
         * Support for function {@code HYPOT}.
         */
        FN_HYPOT,

        /**
         * Support for {@code MV_APPEND} function. #107001
         */
        FN_MV_APPEND,

        /**
         * Support for {@code MV_MEDIAN_ABSOLUTE_DEVIATION} function.
         */
        FN_MV_MEDIAN_ABSOLUTE_DEVIATION,

        /**
         * Support for {@code MV_PERCENTILE} function.
         */
        FN_MV_PERCENTILE,

        /**
         * Support for function {@code IP_PREFIX}.
         */
        FN_IP_PREFIX,

        /**
         * Fix on function {@code SUBSTRING} that makes it not return null on empty strings.
         */
        FN_SUBSTRING_EMPTY_NULL,

        /**
         * Fixes on function {@code ROUND} that avoid it throwing exceptions on runtime for unsigned long cases.
         */
        FN_ROUND_UL_FIXES,

        /**
         * All functions that take TEXT should never emit TEXT, only KEYWORD. #114334
         */
        FUNCTIONS_NEVER_EMIT_TEXT,

        /**
         * Support for the {@code INLINESTATS} syntax.
         */
        INLINESTATS(EsqlPlugin.INLINESTATS_FEATURE_FLAG),

        /**
         * Support for the expressions in grouping in {@code INLINESTATS} syntax.
         */
        INLINESTATS_V2(EsqlPlugin.INLINESTATS_FEATURE_FLAG),

        /**
         * Support for aggregation function {@code TOP}.
         */
        AGG_TOP,

        /**
         * Support for booleans in aggregations {@code MAX} and {@code MIN}.
         */
        AGG_MAX_MIN_BOOLEAN_SUPPORT,

        /**
         * Support for ips in aggregations {@code MAX} and {@code MIN}.
         */
        AGG_MAX_MIN_IP_SUPPORT,

        /**
         * Support for strings in aggregations {@code MAX} and {@code MIN}.
         */
        AGG_MAX_MIN_STRING_SUPPORT,

        /**
         * Support for booleans in {@code TOP} aggregation.
         */
        AGG_TOP_BOOLEAN_SUPPORT,

        /**
         * Support for ips in {@code TOP} aggregation.
         */
        AGG_TOP_IP_SUPPORT,

        /**
         * Support for {@code keyword} and {@code text} fields in {@code TOP} aggregation.
         */
        AGG_TOP_STRING_SUPPORT,

        /**
         * {@code CASE} properly handling multivalue conditions.
         */
        CASE_MV,

        /**
         * Support for loading values over enrich. This is supported by all versions of ESQL but not
         * the unit test CsvTests.
         */
        ENRICH_LOAD,

        /**
         * Optimization for ST_CENTROID changed some results in cartesian data. #108713
         */
        ST_CENTROID_AGG_OPTIMIZED,

        /**
         * Support for requesting the "_ignored" metadata field.
         */
        METADATA_IGNORED_FIELD,

        /**
         * LOOKUP command with
         * - tables using syntax {@code "tables": {"type": [<values>]}}
         * - fixed variable shadowing
         * - fixed Join.references(), requiring breaking change to Join serialization
         */
        LOOKUP_V4(Build.current().isSnapshot()),

        /**
         * Support for requesting the "REPEAT" command.
         */
        REPEAT,

        /**
         * Cast string literals to datetime in addition and subtraction when the other side is a date or time interval.
         */
        STRING_LITERAL_AUTO_CASTING_TO_DATETIME_ADD_SUB,

        /**
         * Support for named or positional parameters in EsqlQueryRequest.
         */
        NAMED_POSITIONAL_PARAMETER,

        /**
         * Support multiple field mappings if appropriate conversion function is used (union types)
         */
        UNION_TYPES,

        /**
         * Support unmapped using the INSIST keyword.
         */
        UNMAPPED_FIELDS(Build.current().isSnapshot()),

        /**
         * Support for function {@code ST_DISTANCE}. Done in #108764.
         */
        ST_DISTANCE,

        /** Support for function {@code ST_EXTENT_AGG}. */
        ST_EXTENT_AGG,

        /** Optimization of ST_EXTENT_AGG with doc-values as IntBlock. */
        ST_EXTENT_AGG_DOCVALUES,

        /**
         * Fix determination of CRS types in spatial functions when folding.
         */
        SPATIAL_FUNCTIONS_FIX_CRSTYPE_FOLDING,

        /**
         * Enable spatial predicate functions to support multi-values. Done in #112063.
         */
        SPATIAL_PREDICATES_SUPPORT_MULTIVALUES,

        /**
         * Enable spatial distance function to support multi-values. Done in #114836.
         */
        SPATIAL_DISTANCE_SUPPORTS_MULTIVALUES,

        /**
         * Support a number of fixes and enhancements to spatial distance pushdown. Done in #112938.
         */
        SPATIAL_DISTANCE_PUSHDOWN_ENHANCEMENTS,

        /**
         * Fix for spatial centroid when no records are found.
         */
        SPATIAL_CENTROID_NO_RECORDS,

        /**
         * Support ST_ENVELOPE function (and related ST_XMIN, etc.).
         */
        ST_ENVELOPE,

        /**
         * Fix to GROK and DISSECT that allows extracting attributes with the same name as the input
         * https://github.com/elastic/elasticsearch/issues/110184
         */
        GROK_DISSECT_MASKING,

        /**
         * Support for quoting index sources in double quotes.
         */
        DOUBLE_QUOTES_SOURCE_ENCLOSING,

        /**
         * Support for WEIGHTED_AVG function.
         */
        AGG_WEIGHTED_AVG,

        /**
         * Fix for union-types when aggregating over an inline conversion with casting operator. Done in #110476.
         */
        UNION_TYPES_AGG_CAST,

        /**
         * Fix to GROK validation in case of multiple fields with same name and different types
         * https://github.com/elastic/elasticsearch/issues/110533
         */
        GROK_VALIDATION,

        /**
         * Fix for union-types when aggregating over an inline conversion with conversion function. Done in #110652.
         */
        UNION_TYPES_INLINE_FIX,

        /**
         * Fix for union-types when sorting a type-casted field. We changed how we remove synthetic union-types fields.
         */
        UNION_TYPES_REMOVE_FIELDS,

        /**
         * Fix for union-types when renaming unrelated columns.
         * https://github.com/elastic/elasticsearch/issues/111452
         */
        UNION_TYPES_FIX_RENAME_RESOLUTION,

        /**
         * Fix for union-types when some indexes are missing the required field. Done in #111932.
         */
        UNION_TYPES_MISSING_FIELD,

        /**
         * Fix for widening of short numeric types in union-types. Done in #112610
         */
        UNION_TYPES_NUMERIC_WIDENING,

        /**
         * Fix a parsing issue where numbers below Long.MIN_VALUE threw an exception instead of parsing as doubles.
         * see <a href="https://github.com/elastic/elasticsearch/issues/104323"> Parsing large numbers is inconsistent #104323 </a>
         */
        FIX_PARSING_LARGE_NEGATIVE_NUMBERS,

        /**
         * Fix the status code returned when trying to run count_distinct on the _source type (which is not supported).
         * see <a href="https://github.com/elastic/elasticsearch/issues/105240">count_distinct(_source) returns a 500 response</a>
         */
        FIX_COUNT_DISTINCT_SOURCE_ERROR,

        /**
         * Use RangeQuery for BinaryComparison on DateTime fields.
         */
        RANGEQUERY_FOR_DATETIME,

        /**
         * Enforce strict type checking on ENRICH range types, and warnings for KEYWORD parsing at runtime. Done in #115091.
         */
        ENRICH_STRICT_RANGE_TYPES,

        /**
         * Fix for non-unique attribute names in ROW and logical plans.
         * https://github.com/elastic/elasticsearch/issues/110541
         */
        UNIQUE_NAMES,

        /**
         * Make attributes of GROK/DISSECT adjustable and fix a shadowing bug when pushing them down past PROJECT.
         * https://github.com/elastic/elasticsearch/issues/108008
         */
        FIXED_PUSHDOWN_PAST_PROJECT,

        /**
         * Adds the {@code MV_PSERIES_WEIGHTED_SUM} function for converting sorted lists of numbers into
         * a bounded score. This is a generalization of the
         * <a href="https://en.wikipedia.org/wiki/Riemann_zeta_function">riemann zeta function</a> but we
         * don't name it that because we don't support complex numbers and don't want to make folks think
         * of mystical number theory things. This is just a weighted sum that is adjacent to magic.
         */
        MV_PSERIES_WEIGHTED_SUM,

        /**
         * Support for match operator as a colon. Previous support for match operator as MATCH has been removed
         */
        MATCH_OPERATOR_COLON,

        /**
         * Removing support for the {@code META} keyword.
         */
        NO_META,

        /**
         * Add CombineBinaryComparisons rule.
         */
        COMBINE_BINARY_COMPARISONS,

        /**
         * Support for nanosecond dates as a data type
         */
        DATE_NANOS_TYPE(),

        /**
         * Support for to_date_nanos function
         */
        TO_DATE_NANOS(),

        /**
         * Support for date nanos type in binary comparisons
         */
        DATE_NANOS_BINARY_COMPARISON(),

        /**
         * Support for mixed comparisons between nanosecond and millisecond dates
         */
        DATE_NANOS_COMPARE_TO_MILLIS(),
        /**
         * Support implicit casting of strings to date nanos
         */
        DATE_NANOS_IMPLICIT_CASTING(),
        /**
         * Support Least and Greatest functions on Date Nanos type
         */
        LEAST_GREATEST_FOR_DATENANOS(),
        /**
         * support date extract function for date nanos
         */
        DATE_NANOS_DATE_EXTRACT(),
        /**
         * Support add and subtract on date nanos
         */
        DATE_NANOS_ADD_SUBTRACT(),
        /**
         * Support for date_trunc function on date nanos type
         */
        DATE_TRUNC_DATE_NANOS(),

        /**
         * Support date nanos values as the field argument to bucket
         */
        DATE_NANOS_BUCKET(),

        /**
         * support aggregations on date nanos
         */
        DATE_NANOS_AGGREGATIONS(),

        /**
         * Support the {@link org.elasticsearch.xpack.esql.expression.predicate.operator.comparison.In} operator for date nanos
         */
        DATE_NANOS_IN_OPERATOR(),
        /**
         * Support running date format function on nanosecond dates
         */
        DATE_NANOS_DATE_FORMAT(),
        /**
         * support date diff function on date nanos type, and mixed nanos/millis
         */
        DATE_NANOS_DATE_DIFF(),
        /**
         * DATE_PARSE supports reading timezones
         */
        DATE_PARSE_TZ(),

        /**
         * Support for datetime in least and greatest functions
         */
        LEAST_GREATEST_FOR_DATES,

        /**
         * Support CIDRMatch in CombineDisjunctions rule.
         */
        COMBINE_DISJUNCTIVE_CIDRMATCHES,

        /**
         * Support sending HTTP headers about the status of an async query.
         */
        ASYNC_QUERY_STATUS_HEADERS,

        /**
         * Consider the upper bound when computing the interval in BUCKET auto mode.
         */
        BUCKET_INCLUSIVE_UPPER_BOUND,

        /**
         * Changed error messages for fields with conflicting types in different indices.
         */
        SHORT_ERROR_MESSAGES_FOR_UNSUPPORTED_FIELDS,

        /**
         * Support for the whole number spans in BUCKET function.
         */
        BUCKET_WHOLE_NUMBER_AS_SPAN,

        /**
         * Allow mixed numeric types in coalesce
         */
        MIXED_NUMERIC_TYPES_IN_COALESCE,

        /**
         * Support for requesting the "SPACE" function.
         */
        SPACE,

        /**
         * Support explicit casting from string literal to DATE_PERIOD or TIME_DURATION.
         */
        CAST_STRING_LITERAL_TO_TEMPORAL_AMOUNT,

        /**
         * Supported the text categorization function "CATEGORIZE".
         */
        CATEGORIZE_V5,

        /**
         * Support for multiple groupings in "CATEGORIZE".
         */
        CATEGORIZE_MULTIPLE_GROUPINGS,
        /**
         * QSTR function
         */
        QSTR_FUNCTION,

        /**
         * MATCH function
         */
        MATCH_FUNCTION,

        /**
         * KQL function
         */
        KQL_FUNCTION,

        /**
         * Hash function
         */
        HASH_FUNCTION,
        /**
         * Hash function aliases such as MD5
         */
        HASH_FUNCTION_ALIASES_V1,

        /**
         * Don't optimize CASE IS NOT NULL function by not requiring the fields to be not null as well.
         * https://github.com/elastic/elasticsearch/issues/112704
         */
        FIXED_WRONG_IS_NOT_NULL_CHECK_ON_CASE,

        /**
         * Compute year differences in full calendar years.
         */
        DATE_DIFF_YEAR_CALENDARIAL,

        /**
         * Fix sorting not allowed on _source and counters.
         */
        SORTING_ON_SOURCE_AND_COUNTERS_FORBIDDEN,

        /**
         * Fix {@code SORT} when the {@code _source} field is not a sort key but
         * <strong>is</strong> being returned.
         */
        SORT_RETURNING_SOURCE_OK,

        /**
         * _source field mapping directives: https://www.elastic.co/guide/en/elasticsearch/reference/current/mapping-source-field.html
         */
        SOURCE_FIELD_MAPPING,

        /**
         * Allow filter per individual aggregation.
         */
        PER_AGG_FILTERING,

        /**
         * Fix {@link #PER_AGG_FILTERING} grouped by ordinals.
         */
        PER_AGG_FILTERING_ORDS,

        /**
         * Support for {@code STD_DEV} aggregation.
         */
        STD_DEV,

        /**
         * Fix for https://github.com/elastic/elasticsearch/issues/114714
         */
        FIX_STATS_BY_FOLDABLE_EXPRESSION,

        /**
         * Adding stats for functions (stack telemetry)
         */
        FUNCTION_STATS,
        /**
         * Support for semantic_text field mapping
         */
        SEMANTIC_TEXT_TYPE(EsqlCorePlugin.SEMANTIC_TEXT_FEATURE_FLAG),
        /**
         * Fix for an optimization that caused wrong results
         * https://github.com/elastic/elasticsearch/issues/115281
         */
        FIX_FILTER_PUSHDOWN_PAST_STATS,

        /**
         * Send warnings on STATS alias collision
         * https://github.com/elastic/elasticsearch/issues/114970
         */
        STATS_ALIAS_COLLISION_WARNINGS,

        /**
         * This enables 60_usage.yml "Basic ESQL usage....snapshot" version test. See also the next capability.
         */
        SNAPSHOT_TEST_FOR_TELEMETRY(Build.current().isSnapshot()),

        /**
         * This enables 60_usage.yml "Basic ESQL usage....non-snapshot" version test. See also the previous capability.
         */
        NON_SNAPSHOT_TEST_FOR_TELEMETRY(Build.current().isSnapshot() == false),

        /**
         * Support simplified syntax for named parameters for field and function names.
         */
        NAMED_PARAMETER_FOR_FIELD_AND_FUNCTION_NAMES_SIMPLIFIED_SYNTAX(),

        /**
         * Fix pushdown of LIMIT past MV_EXPAND
         */
        ADD_LIMIT_INSIDE_MV_EXPAND,

        DELAY_DEBUG_FN(Build.current().isSnapshot()),

        /** Capability for remote metadata test */
        METADATA_FIELDS_REMOTE_TEST(false),
        /**
         * WIP on Join planning
         * - Introduce BinaryPlan and co
         * - Refactor INLINESTATS and LOOKUP as a JOIN block
         */
        JOIN_PLANNING_V1(Build.current().isSnapshot()),

        /**
         * Support implicit casting from string literal to DATE_PERIOD or TIME_DURATION.
         */
        IMPLICIT_CASTING_STRING_LITERAL_TO_TEMPORAL_AMOUNT,

        /**
         * LOOKUP JOIN
         */
        JOIN_LOOKUP_V12,

        /**
         * LOOKUP JOIN with TEXT fields on the right (right side of the join) (#119473)
         */
        LOOKUP_JOIN_TEXT(JOIN_LOOKUP_V12.isEnabled()),

        /**
         * LOOKUP JOIN skipping MVs and sending warnings (https://github.com/elastic/elasticsearch/issues/118780)
         */
        JOIN_LOOKUP_SKIP_MV_WARNINGS(JOIN_LOOKUP_V12.isEnabled()),

        /**
         * Fix pushing down LIMIT past LOOKUP JOIN in case of multiple matching join keys.
         */
        JOIN_LOOKUP_FIX_LIMIT_PUSHDOWN(JOIN_LOOKUP_V12.isEnabled()),

        /**
         * Fix for https://github.com/elastic/elasticsearch/issues/117054
         */
        FIX_NESTED_FIELDS_NAME_CLASH_IN_INDEXRESOLVER,

        /**
         * support for aggregations on semantic_text
         */
        SEMANTIC_TEXT_AGGREGATIONS(EsqlCorePlugin.SEMANTIC_TEXT_FEATURE_FLAG),

        /**
         * Fix for https://github.com/elastic/elasticsearch/issues/114714, again
         */
        FIX_STATS_BY_FOLDABLE_EXPRESSION_2,

        /**
         * Support the "METADATA _score" directive to enable _score column.
         */
        METADATA_SCORE,

        /**
         * Term function
         */
        TERM_FUNCTION(Build.current().isSnapshot()),

        /**
         * Additional types for match function and operator
         */
        MATCH_ADDITIONAL_TYPES,

        /**
         * Fix for regex folding with case-insensitive pattern https://github.com/elastic/elasticsearch/issues/118371
         */
        FIXED_REGEX_FOLD,

        /**
         * Full text functions can be used in disjunctions
         */
        FULL_TEXT_FUNCTIONS_DISJUNCTIONS,

        /**
         * Change field caps response for semantic_text fields to be reported as text
         */
        SEMANTIC_TEXT_FIELD_CAPS,

        /**
         * Support named argument for function in map format.
         */
        OPTIONAL_NAMED_ARGUMENT_MAP_FOR_FUNCTION(Build.current().isSnapshot()),

        /**
         * Disabled support for index aliases in lookup joins
         */
        LOOKUP_JOIN_NO_ALIASES(JOIN_LOOKUP_V12.isEnabled()),

        /**
         * Full text functions can be used in disjunctions as they are implemented in compute engine
         */
        FULL_TEXT_FUNCTIONS_DISJUNCTIONS_COMPUTE_ENGINE,

        /**
         * Support match options in match function
         */
        MATCH_FUNCTION_OPTIONS,

        /**
         * Support for aggregate_metric_double type
         */
        AGGREGATE_METRIC_DOUBLE(AGGREGATE_METRIC_DOUBLE_FEATURE_FLAG),

        /**
         * Support for partial subset of metrics in aggregate_metric_double type
         */
        AGGREGATE_METRIC_DOUBLE_PARTIAL_SUBMETRICS(AGGREGATE_METRIC_DOUBLE_FEATURE_FLAG),

        /**
         * Support change point detection "CHANGE_POINT".
         */
        CHANGE_POINT(Build.current().isSnapshot()),

        /**
         * Fix for https://github.com/elastic/elasticsearch/issues/120817
         * and https://github.com/elastic/elasticsearch/issues/120803
         * Support for queries that have multiple SORTs that cannot become TopN
         */
        REMOVE_REDUNDANT_SORT,

        /**
<<<<<<< HEAD
         * Support for FORK command
         */
        FORK(Build.current().isSnapshot());
=======
         * Fixes a series of issues with inlinestats which had an incomplete implementation after lookup and inlinestats
         * were refactored.
         */
        INLINESTATS_V3(EsqlPlugin.INLINESTATS_FEATURE_FLAG),

        /**
         * Support partial_results
         */
        SUPPORT_PARTIAL_RESULTS;
>>>>>>> 2ae80c79

        private final boolean enabled;

        Cap() {
            this.enabled = true;
        };

        Cap(boolean enabled) {
            this.enabled = enabled;
        };

        Cap(FeatureFlag featureFlag) {
            this.enabled = featureFlag.isEnabled();
        }

        public boolean isEnabled() {
            return enabled;
        }

        public String capabilityName() {
            return name().toLowerCase(Locale.ROOT);
        }
    }

    public static final Set<String> CAPABILITIES = capabilities(false);

    /**
     * Get a {@link Set} of all capabilities. If the {@code all} parameter is {@code false}
     * then only <strong>enabled</strong> capabilities are returned - otherwise <strong>all</strong>
     * known capabilities are returned.
     */
    public static Set<String> capabilities(boolean all) {
        List<String> caps = new ArrayList<>();
        for (Cap cap : Cap.values()) {
            if (all || cap.isEnabled()) {
                caps.add(cap.capabilityName());
            }
        }

        /*
         * Add all of our cluster features without the leading "esql."
         */
        for (NodeFeature feature : new EsqlFeatures().getFeatures()) {
            caps.add(cap(feature));
        }
        return Set.copyOf(caps);
    }

    /**
     * Convert a {@link NodeFeature} from {@link EsqlFeatures} into a
     * capability.
     */
    public static String cap(NodeFeature feature) {
        assert feature.id().startsWith("esql.");
        return feature.id().substring("esql.".length());
    }
}<|MERGE_RESOLUTION|>--- conflicted
+++ resolved
@@ -816,11 +816,6 @@
         REMOVE_REDUNDANT_SORT,
 
         /**
-<<<<<<< HEAD
-         * Support for FORK command
-         */
-        FORK(Build.current().isSnapshot());
-=======
          * Fixes a series of issues with inlinestats which had an incomplete implementation after lookup and inlinestats
          * were refactored.
          */
@@ -829,8 +824,12 @@
         /**
          * Support partial_results
          */
-        SUPPORT_PARTIAL_RESULTS;
->>>>>>> 2ae80c79
+        SUPPORT_PARTIAL_RESULTS,
+
+        /**
+         * Support for FORK command
+         */
+        FORK(Build.current().isSnapshot());
 
         private final boolean enabled;
 

/*
 * Copyright Elasticsearch B.V. and/or licensed to Elasticsearch B.V. under one
 * or more contributor license agreements. Licensed under the Elastic License
 * 2.0; you may not use this file except in compliance with the Elastic License
 * 2.0.
 */

package org.elasticsearch.xpack.esql.action;

import org.elasticsearch.Build;
import org.elasticsearch.common.util.FeatureFlag;
import org.elasticsearch.compute.lucene.read.ValuesSourceReaderOperator;
import org.elasticsearch.features.NodeFeature;
import org.elasticsearch.rest.action.admin.cluster.RestNodesCapabilitiesAction;
import org.elasticsearch.xpack.esql.plugin.EsqlFeatures;

import java.util.ArrayList;
import java.util.List;
import java.util.Locale;
import java.util.Set;

import static org.elasticsearch.xpack.esql.core.plugin.EsqlCorePlugin.EXPONENTIAL_HISTOGRAM_FEATURE_FLAG;

/**
 * A {@link Set} of "capabilities" supported by the {@link RestEsqlQueryAction}
 * and {@link RestEsqlAsyncQueryAction} APIs. These are exposed over the
 * {@link RestNodesCapabilitiesAction} and we use them to enable tests.
 */
public class EsqlCapabilities {
    public enum Cap {
        /**
         * Introduction of {@code MV_SORT}, {@code MV_SLICE}, and {@code MV_ZIP}.
         * Added in #106095.
         */
        MV_SORT,

        /**
         * When we disabled some broken optimizations around {@code nullable}.
         * Fixed in #105691.
         */
        DISABLE_NULLABLE_OPTS,

        /**
         * Introduction of {@code ST_X} and {@code ST_Y}. Added in #105768.
         */
        ST_X_Y,

        /**
         * Changed precision of {@code geo_point} and {@code cartesian_point} fields, by loading from source into WKB. Done in #103691.
         */
        SPATIAL_POINTS_FROM_SOURCE,

        /**
         * Support for loading {@code geo_shape} and {@code cartesian_shape} fields. Done in #104269.
         */
        SPATIAL_SHAPES,

        /**
         * Do validation check on geo_point and geo_shape fields. Done in #128259.
         */
        GEO_VALIDATION,

        /**
         * Support for spatial aggregation {@code ST_CENTROID}. Done in #104269.
         */
        ST_CENTROID_AGG,

        /**
         * Support for spatial aggregation {@code ST_INTERSECTS}. Done in #104907.
         */
        ST_INTERSECTS,

        /**
         * Support for spatial aggregation {@code ST_CONTAINS} and {@code ST_WITHIN}. Done in #106503.
         */
        ST_CONTAINS_WITHIN,

        /**
         * Support for spatial aggregation {@code ST_DISJOINT}. Done in #107007.
         */
        ST_DISJOINT,

        /**
         * The introduction of the {@code VALUES} agg.
         */
        AGG_VALUES,

        /**
         * Expand the {@code VALUES} agg to cover spatial types.
         */
        AGG_VALUES_SPATIAL,

        /**
         * Accept unsigned longs on MAX and MIN aggregations.
         */
        AGG_MAX_MIN_UNSIGNED_LONG,

        /**
         * Accept unsigned longs on VALUES and SAMPLE aggregations.
         */
        AGG_VALUES_SAMPLE_UNSIGNED_LONG,

        /**
         * Does ESQL support async queries.
         */
        ASYNC_QUERY,

        /**
         * Does ESQL support FROM OPTIONS?
         */
        @Deprecated
        FROM_OPTIONS,

        /**
         * Cast string literals to a desired data type.
         */
        STRING_LITERAL_AUTO_CASTING,

        /**
         * Base64 encoding and decoding functions.
         */
        BASE64_DECODE_ENCODE,

        /**
         * Support for the :: casting operator
         */
        CASTING_OPERATOR,

        /**
         * Support for the ::date casting operator
         */
        CASTING_OPERATOR_FOR_DATE,

        /**
         * Blocks can be labelled with {@link org.elasticsearch.compute.data.Block.MvOrdering#SORTED_ASCENDING} for optimizations.
         */
        MV_ORDERING_SORTED_ASCENDING,

        /**
         * Support for metrics counter fields
         */
        METRICS_COUNTER_FIELDS,

        /**
         * Cast string literals to a desired data type for IN predicate and more types for BinaryComparison.
         */
        STRING_LITERAL_AUTO_CASTING_EXTENDED,
        /**
         * Support for metadata fields.
         */
        METADATA_FIELDS,

        /**
         * Support specifically for *just* the _index METADATA field. Used by CsvTests, since that is the only metadata field currently
         * supported.
         */
        INDEX_METADATA_FIELD,

        /**
         * Support for timespan units abbreviations
         */
        TIMESPAN_ABBREVIATIONS,

        /**
         * Support metrics counter types
         */
        COUNTER_TYPES,

        /**
         * Support for function {@code BIT_LENGTH}. Done in #115792
         */
        FN_BIT_LENGTH,

        /**
         * Support for function {@code BYTE_LENGTH}.
         */
        FN_BYTE_LENGTH,

        /**
         * Support for function {@code REVERSE}.
         */
        FN_REVERSE,

        /**
         * Support for reversing whole grapheme clusters. This is not supported
         * on JDK versions less than 20 which are not supported in ES 9.0.0+ but this
         * exists to keep the {@code 8.x} branch similar to the {@code main} branch.
         */
        FN_REVERSE_GRAPHEME_CLUSTERS,

        /**
         * Support for function {@code CONTAINS}. Done in <a href="https://github.com/elastic/elasticsearch/pull/133016">#133016.</a>
         */
        FN_CONTAINS,

        /**
         * Support for function {@code CBRT}. Done in #108574.
         */
        FN_CBRT,

        /**
         * Support for function {@code HYPOT}.
         */
        FN_HYPOT,

        /**
         * Support for {@code MV_APPEND} function. #107001
         */
        FN_MV_APPEND,

        /**
         * Support for {@code MV_MEDIAN_ABSOLUTE_DEVIATION} function.
         */
        FN_MV_MEDIAN_ABSOLUTE_DEVIATION,

        /**
         * Support for {@code MV_PERCENTILE} function.
         */
        FN_MV_PERCENTILE,

        /**
         * Support for function {@code IP_PREFIX}.
         */
        FN_IP_PREFIX,

        /**
         * Fix on function {@code SUBSTRING} that makes it not return null on empty strings.
         */
        FN_SUBSTRING_EMPTY_NULL,

        /**
         * Fixes on function {@code ROUND} that avoid it throwing exceptions on runtime for unsigned long cases.
         */
        FN_ROUND_UL_FIXES,

        /**
         * Support for function {@code SCALB}.
         */
        FN_SCALB,

        /**
         * Support for function DAY_NAME
         */
        FN_DAY_NAME,

        /**
         * Support for function MONTH_NAME
         */
        FN_MONTH_NAME,

        /**
         * support for MV_CONTAINS function
         * <a href="https://github.com/elastic/elasticsearch/pull/133099/">Add MV_CONTAINS function #133099</a>
         */
        FN_MV_CONTAINS_V1,

        /**
         * Fixes for multiple functions not serializing their source, and emitting warnings with wrong line number and text.
         */
        FUNCTIONS_SOURCE_SERIALIZATION_WARNINGS,

        /**
         * All functions that take TEXT should never emit TEXT, only KEYWORD. #114334
         */
        FUNCTIONS_NEVER_EMIT_TEXT,

        /**
         * Support for the {@code INLINESTATS} syntax.
         */
        INLINESTATS(),

        /**
         * Support for the expressions in grouping in {@code INLINESTATS} syntax.
         */
        INLINESTATS_V2(),

        /**
         * Support for aggregation function {@code TOP}.
         */
        AGG_TOP,

        /**
         * Support for booleans in aggregations {@code MAX} and {@code MIN}.
         */
        AGG_MAX_MIN_BOOLEAN_SUPPORT,

        /**
         * Support for ips in aggregations {@code MAX} and {@code MIN}.
         */
        AGG_MAX_MIN_IP_SUPPORT,

        /**
         * Support for strings in aggregations {@code MAX} and {@code MIN}.
         */
        AGG_MAX_MIN_STRING_SUPPORT,

        /**
         * Support for booleans in {@code TOP} aggregation.
         */
        AGG_TOP_BOOLEAN_SUPPORT,

        /**
         * Support for ips in {@code TOP} aggregation.
         */
        AGG_TOP_IP_SUPPORT,

        /**
         * Support for {@code keyword} and {@code text} fields in {@code TOP} aggregation.
         */
        AGG_TOP_STRING_SUPPORT,

        /**
         * Make optional the order field in the TOP agg command, and default it to "ASC".
         */
        AGG_TOP_WITH_OPTIONAL_ORDER_FIELD,

        /**
         * {@code CASE} properly handling multivalue conditions.
         */
        CASE_MV,

        /**
         * Support for loading values over enrich. This is supported by all versions of ESQL but not
         * the unit test CsvTests.
         */
        ENRICH_LOAD,

        /**
         * Optimization for ST_CENTROID changed some results in cartesian data. #108713
         */
        ST_CENTROID_AGG_OPTIMIZED,

        /**
         * Support for requesting the "_ignored" metadata field.
         */
        METADATA_IGNORED_FIELD,

        /**
         * LOOKUP command with
         * - tables using syntax {@code "tables": {"type": [<values>]}}
         * - fixed variable shadowing
         * - fixed Join.references(), requiring breaking change to Join serialization
         */
        LOOKUP_V4(Build.current().isSnapshot()),

        /**
         * Support for requesting the "REPEAT" command.
         */
        REPEAT,

        /**
         * Cast string literals to datetime in addition and subtraction when the other side is a date or time interval.
         */
        STRING_LITERAL_AUTO_CASTING_TO_DATETIME_ADD_SUB,

        /**
         * Support implicit casting for union typed fields that are mixed with date and date_nanos type.
         */
        IMPLICIT_CASTING_DATE_AND_DATE_NANOS,

        /**
         * Support for named or positional parameters in EsqlQueryRequest.
         */
        NAMED_POSITIONAL_PARAMETER,

        /**
         * Support multiple field mappings if appropriate conversion function is used (union types)
         */
        UNION_TYPES,

        /**
         * Support unmapped using the INSIST keyword.
         */
        UNMAPPED_FIELDS(Build.current().isSnapshot()),

        /**
         * Support for function {@code ST_DISTANCE}. Done in #108764.
         */
        ST_DISTANCE,

        /** Support for function {@code ST_EXTENT_AGG}. */
        ST_EXTENT_AGG,

        /** Optimization of ST_EXTENT_AGG with doc-values as IntBlock. */
        ST_EXTENT_AGG_DOCVALUES,

        /**
         * Fix determination of CRS types in spatial functions when folding.
         */
        SPATIAL_FUNCTIONS_FIX_CRSTYPE_FOLDING,

        /**
         * Enable spatial predicate functions to support multi-values. Done in #112063.
         */
        SPATIAL_PREDICATES_SUPPORT_MULTIVALUES,

        /**
         * Enable spatial distance function to support multi-values. Done in #114836.
         */
        SPATIAL_DISTANCE_SUPPORTS_MULTIVALUES,

        /**
         * Support a number of fixes and enhancements to spatial distance pushdown. Done in #112938.
         */
        SPATIAL_DISTANCE_PUSHDOWN_ENHANCEMENTS,

        /**
         * Fix for spatial centroid when no records are found.
         */
        SPATIAL_CENTROID_NO_RECORDS,

        /**
         * Support ST_ENVELOPE function (and related ST_XMIN, etc.).
         */
        ST_ENVELOPE,

        /**
         * Support ST_GEOHASH, ST_GEOTILE and ST_GEOHEX functions
         */
        SPATIAL_GRID,

        /**
         * Support geohash, geotile and geohex data types. Done in #129581
         */
        SPATIAL_GRID_TYPES,

        /**
         * Support geohash, geotile and geohex in ST_INTERSECTS and ST_DISJOINT. Done in #133546
         */
        SPATIAL_GRID_INTERSECTS,

        /**
         * Fix to GROK and DISSECT that allows extracting attributes with the same name as the input
         * https://github.com/elastic/elasticsearch/issues/110184
         */
        GROK_DISSECT_MASKING,

        /**
         * Support for quoting index sources in double quotes.
         */
        DOUBLE_QUOTES_SOURCE_ENCLOSING,

        /**
         * Support for WEIGHTED_AVG function.
         */
        AGG_WEIGHTED_AVG,

        /**
         * Fix for union-types when aggregating over an inline conversion with casting operator. Done in #110476.
         */
        UNION_TYPES_AGG_CAST,

        /**
         * When pushing down {@code STATS count(field::type)} for a union type field, we wrongly used a synthetic attribute name in the
         * query instead of the actual field name. This led to 0 counts instead of the correct result.
         */
        FIX_COUNT_PUSHDOWN_FOR_UNION_TYPES,

        /**
         * Fix to GROK validation in case of multiple fields with same name and different types
         * https://github.com/elastic/elasticsearch/issues/110533
         */
        GROK_VALIDATION,

        /**
         * Fix for union-types when aggregating over an inline conversion with conversion function. Done in #110652.
         */
        UNION_TYPES_INLINE_FIX,

        /**
         * Fix for union-types when sorting a type-casted field. We changed how we remove synthetic union-types fields.
         */
        UNION_TYPES_REMOVE_FIELDS,

        /**
         * Fix for union-types when renaming unrelated columns.
         * https://github.com/elastic/elasticsearch/issues/111452
         */
        UNION_TYPES_FIX_RENAME_RESOLUTION,

        /**
         * Execute `RENAME` operations sequentially from left to right,
         * see <a href="https://github.com/elastic/elasticsearch/issues/122250"> ESQL: Align RENAME behavior with EVAL for sequential processing #122250 </a>
         */
        RENAME_SEQUENTIAL_PROCESSING,

        /**
         * Support for assignment in RENAME, besides the use of `AS` keyword.
         */
        RENAME_ALLOW_ASSIGNMENT,

        /**
         * Support for removing empty attribute in merging output.
         * See <a href="https://github.com/elastic/elasticsearch/issues/126392"> ESQL: EVAL after STATS produces an empty column #126392 </a>
         */
        REMOVE_EMPTY_ATTRIBUTE_IN_MERGING_OUTPUT,

        /**
         * Support for retain aggregate when grouping.
         * See <a href="https://github.com/elastic/elasticsearch/issues/126026"> ES|QL: columns not projected away despite KEEP #126026 </a>
         */
        RETAIN_AGGREGATE_WHEN_GROUPING,

        /**
         * Fix for union-types when some indexes are missing the required field. Done in #111932.
         */
        UNION_TYPES_MISSING_FIELD,

        /**
         * Fix for widening of short numeric types in union-types. Done in #112610
         */
        UNION_TYPES_NUMERIC_WIDENING,

        /**
         * Fix a parsing issue where numbers below Long.MIN_VALUE threw an exception instead of parsing as doubles.
         * see <a href="https://github.com/elastic/elasticsearch/issues/104323"> Parsing large numbers is inconsistent #104323 </a>
         */
        FIX_PARSING_LARGE_NEGATIVE_NUMBERS,

        /**
         * Fix precision of scaled_float field values retrieved from stored source
         * see <a href="https://github.com/elastic/elasticsearch/issues/122547"> Slight inconsistency in ESQL using scaled_float field #122547 </a>
         */
        FIX_PRECISION_OF_SCALED_FLOAT_FIELDS,

        /**
         * Fix the status code returned when trying to run count_distinct on the _source type (which is not supported).
         * see <a href="https://github.com/elastic/elasticsearch/issues/105240">count_distinct(_source) returns a 500 response</a>
         */
        FIX_COUNT_DISTINCT_SOURCE_ERROR,

        /**
         * Use RangeQuery for BinaryComparison on DateTime fields.
         */
        RANGEQUERY_FOR_DATETIME,

        /**
         * Enforce strict type checking on ENRICH range types, and warnings for KEYWORD parsing at runtime. Done in #115091.
         */
        ENRICH_STRICT_RANGE_TYPES,

        /**
         * Fix for non-unique attribute names in ROW and logical plans.
         * https://github.com/elastic/elasticsearch/issues/110541
         */
        UNIQUE_NAMES,

        /**
         * Make attributes of GROK/DISSECT adjustable and fix a shadowing bug when pushing them down past PROJECT.
         * https://github.com/elastic/elasticsearch/issues/108008
         */
        FIXED_PUSHDOWN_PAST_PROJECT,

        /**
         * When resolving renames, consider all {@code Attribute}s in the plan, not just the {@code ReferenceAttribute}s.
         */
        FIXED_PUSHDOWN_PAST_PROJECT_WITH_ATTRIBUTES_RESOLUTION,

        /**
         * Adds the {@code MV_PSERIES_WEIGHTED_SUM} function for converting sorted lists of numbers into
         * a bounded score. This is a generalization of the
         * <a href="https://en.wikipedia.org/wiki/Riemann_zeta_function">riemann zeta function</a> but we
         * don't name it that because we don't support complex numbers and don't want to make folks think
         * of mystical number theory things. This is just a weighted sum that is adjacent to magic.
         */
        MV_PSERIES_WEIGHTED_SUM,

        /**
         * Support for match operator as a colon. Previous support for match operator as MATCH has been removed
         */
        MATCH_OPERATOR_COLON,

        /**
         * Removing support for the {@code META} keyword.
         */
        NO_META,

        /**
         * Add CombineBinaryComparisons rule.
         */
        COMBINE_BINARY_COMPARISONS,

        /**
         * Support for nanosecond dates as a data type
         */
        DATE_NANOS_TYPE(),

        /**
         * Support for to_date_nanos function
         */
        TO_DATE_NANOS(),

        /**
         * Support for date nanos type in binary comparisons
         */
        DATE_NANOS_BINARY_COMPARISON(),

        /**
         * Support for mixed comparisons between nanosecond and millisecond dates
         */
        DATE_NANOS_COMPARE_TO_MILLIS(),
        /**
         * Support implicit casting of strings to date nanos
         */
        DATE_NANOS_IMPLICIT_CASTING(),
        /**
         * Support Least and Greatest functions on Date Nanos type
         */
        LEAST_GREATEST_FOR_DATENANOS(),
        /**
         * support date extract function for date nanos
         */
        DATE_NANOS_DATE_EXTRACT(),
        /**
         * Support add and subtract on date nanos
         */
        DATE_NANOS_ADD_SUBTRACT(),
        /**
         * Support for date_trunc function on date nanos type
         */
        DATE_TRUNC_DATE_NANOS(),

        /**
         * Support date nanos values as the field argument to bucket
         */
        DATE_NANOS_BUCKET(),

        /**
         * support aggregations on date nanos
         */
        DATE_NANOS_AGGREGATIONS(),

        /**
         * Support the {@link org.elasticsearch.xpack.esql.expression.predicate.operator.comparison.In} operator for date nanos
         */
        DATE_NANOS_IN_OPERATOR(),
        /**
         * Support running date format function on nanosecond dates
         */
        DATE_NANOS_DATE_FORMAT(),
        /**
         * support date diff function on date nanos type, and mixed nanos/millis
         */
        DATE_NANOS_DATE_DIFF(),
        /**
         * Indicates that https://github.com/elastic/elasticsearch/issues/125439 (incorrect lucene push down for date nanos) is fixed
         */
        FIX_DATE_NANOS_LUCENE_PUSHDOWN_BUG(),
        /**
         * Fixes a bug where dates are incorrectly formatted if a where clause compares nanoseconds to both milliseconds and nanoseconds,
         * e.g. {@code WHERE millis > to_datenanos("2023-10-23T12:15:03.360103847") AND millis < to_datetime("2023-10-23T13:53:55.832")}
         */
        FIX_DATE_NANOS_MIXED_RANGE_PUSHDOWN_BUG(),

        /**
         * Support for date nanos in lookup join. Done in #127962
         */
        DATE_NANOS_LOOKUP_JOIN,

        /**
         * DATE_PARSE supports reading timezones
         */
        DATE_PARSE_TZ(),

        /**
         * Support for datetime in least and greatest functions
         */
        LEAST_GREATEST_FOR_DATES,

        /**
         * Support CIDRMatch in CombineDisjunctions rule.
         */
        COMBINE_DISJUNCTIVE_CIDRMATCHES,

        /**
         * Support sending HTTP headers about the status of an async query.
         */
        ASYNC_QUERY_STATUS_HEADERS,

        /**
         * Fix async headers not being sent on "get" requests
         */
        ASYNC_QUERY_STATUS_HEADERS_FIX,

        /**
         * Consider the upper bound when computing the interval in BUCKET auto mode.
         */
        BUCKET_INCLUSIVE_UPPER_BOUND,

        /**
         * Enhanced DATE_TRUNC with arbitrary month and year intervals. (#120302)
         */
        DATE_TRUNC_WITH_ARBITRARY_INTERVALS,

        /**
         * Changed error messages for fields with conflicting types in different indices.
         */
        SHORT_ERROR_MESSAGES_FOR_UNSUPPORTED_FIELDS,

        /**
         * Support for the whole number spans in BUCKET function.
         */
        BUCKET_WHOLE_NUMBER_AS_SPAN,

        /**
         * Allow mixed numeric types in coalesce
         */
        MIXED_NUMERIC_TYPES_IN_COALESCE,

        /**
         * Support for requesting the "SPACE" function.
         */
        SPACE,

        /**
         * Support explicit casting from string literal to DATE_PERIOD or TIME_DURATION.
         */
        CAST_STRING_LITERAL_TO_TEMPORAL_AMOUNT,

        /**
         * Supported the text categorization function "CATEGORIZE".
         */
        CATEGORIZE_V6,

        /**
         * Support for multiple groupings in "CATEGORIZE".
         */
        CATEGORIZE_MULTIPLE_GROUPINGS,
        /**
         * QSTR function
         */
        QSTR_FUNCTION,

        /**
         * MATCH function
         */
        MATCH_FUNCTION,

        /**
         * KQL function
         */
        KQL_FUNCTION,

        /**
         * Support for optional parameters in KQL function (case_insensitive, time_zone, default_field, boost).
         */
        KQL_FUNCTION_OPTIONS,

        /**
         * Hash function
         */
        HASH_FUNCTION,
        /**
         * Hash function aliases such as MD5
         */
        HASH_FUNCTION_ALIASES_V1,

        /**
         * Don't optimize CASE IS NOT NULL function by not requiring the fields to be not null as well.
         * https://github.com/elastic/elasticsearch/issues/112704
         */
        FIXED_WRONG_IS_NOT_NULL_CHECK_ON_CASE,

        /**
         * Compute year differences in full calendar years.
         */
        DATE_DIFF_YEAR_CALENDARIAL,

        /**
         * Fix sorting not allowed on _source and counters.
         */
        SORTING_ON_SOURCE_AND_COUNTERS_FORBIDDEN,

        /**
         * Fix {@code SORT} when the {@code _source} field is not a sort key but
         * <strong>is</strong> being returned.
         */
        SORT_RETURNING_SOURCE_OK,

        /**
         * _source field mapping directives: https://www.elastic.co/guide/en/elasticsearch/reference/current/mapping-source-field.html
         */
        SOURCE_FIELD_MAPPING,

        /**
         * Allow filter per individual aggregation.
         */
        PER_AGG_FILTERING,

        /**
         * Fix {@link #PER_AGG_FILTERING} grouped by ordinals.
         */
        PER_AGG_FILTERING_ORDS,

        /**
         * Support for {@code STD_DEV} aggregation.
         */
        STD_DEV,

        /**
         * Fix for https://github.com/elastic/elasticsearch/issues/114714
         */
        FIX_STATS_BY_FOLDABLE_EXPRESSION,

        /**
         * Adding stats for functions (stack telemetry)
         */
        FUNCTION_STATS,
        /**
         * Fix for an optimization that caused wrong results
         * https://github.com/elastic/elasticsearch/issues/115281
         */
        FIX_FILTER_PUSHDOWN_PAST_STATS,

        /**
         * Send warnings on STATS alias collision
         * https://github.com/elastic/elasticsearch/issues/114970
         */
        STATS_ALIAS_COLLISION_WARNINGS,

        /**
         * This enables 60_usage.yml "Basic ESQL usage....snapshot" version test. See also the next capability.
         */
        SNAPSHOT_TEST_FOR_TELEMETRY_V2(Build.current().isSnapshot()),

        /**
         * This enables 60_usage.yml "Basic ESQL usage....non-snapshot" version test. See also the previous capability.
         */
        NON_SNAPSHOT_TEST_FOR_TELEMETRY_V2(Build.current().isSnapshot() == false),

        /**
         * Support simplified syntax for named parameters for field and function names.
         */
        NAMED_PARAMETER_FOR_FIELD_AND_FUNCTION_NAMES_SIMPLIFIED_SYNTAX(),

        /**
         * Fix pushdown of LIMIT past MV_EXPAND
         */
        ADD_LIMIT_INSIDE_MV_EXPAND,

        DELAY_DEBUG_FN(Build.current().isSnapshot()),

        /** Capability for remote metadata test */
        METADATA_FIELDS_REMOTE_TEST(false),
        /**
         * WIP on Join planning
         * - Introduce BinaryPlan and co
         * - Refactor INLINESTATS and LOOKUP as a JOIN block
         */
        JOIN_PLANNING_V1(Build.current().isSnapshot()),

        /**
         * Support implicit casting from string literal to DATE_PERIOD or TIME_DURATION.
         */
        IMPLICIT_CASTING_STRING_LITERAL_TO_TEMPORAL_AMOUNT,

        /**
         * LOOKUP JOIN
         */
        JOIN_LOOKUP_V12,

        /**
         * LOOKUP JOIN with TEXT fields on the right (right side of the join) (#119473)
         */
        LOOKUP_JOIN_TEXT(JOIN_LOOKUP_V12.isEnabled()),

        /**
         * LOOKUP JOIN skipping MVs and sending warnings (https://github.com/elastic/elasticsearch/issues/118780)
         */
        JOIN_LOOKUP_SKIP_MV_WARNINGS(JOIN_LOOKUP_V12.isEnabled()),

        /**
         * Fix for async operator sometimes completing the driver without emitting the stored warnings
         */
        ASYNC_OPERATOR_WARNINGS_FIX,

        /**
         * Fix pushing down LIMIT past LOOKUP JOIN in case of multiple matching join keys.
         */
        JOIN_LOOKUP_FIX_LIMIT_PUSHDOWN(JOIN_LOOKUP_V12.isEnabled()),

        /**
         * Fix for https://github.com/elastic/elasticsearch/issues/117054
         */
        FIX_NESTED_FIELDS_NAME_CLASH_IN_INDEXRESOLVER,

        /**
         * Fix for https://github.com/elastic/elasticsearch/issues/114714, again
         */
        FIX_STATS_BY_FOLDABLE_EXPRESSION_2,

        /**
         * Support the "METADATA _score" directive to enable _score column.
         */
        METADATA_SCORE,

        /**
         * Term function
         */
        TERM_FUNCTION(Build.current().isSnapshot()),

        /**
         * Additional types for match function and operator
         */
        MATCH_ADDITIONAL_TYPES,

        /**
         * Fix for regex folding with case-insensitive pattern https://github.com/elastic/elasticsearch/issues/118371
         */
        FIXED_REGEX_FOLD,

        /**
         * Full text functions can be used in disjunctions
         */
        FULL_TEXT_FUNCTIONS_DISJUNCTIONS,

        /**
         * Change field caps response for semantic_text fields to be reported as text
         */
        SEMANTIC_TEXT_FIELD_CAPS,

        /**
         * Support named argument for function in map format.
         */
        OPTIONAL_NAMED_ARGUMENT_MAP_FOR_FUNCTION(Build.current().isSnapshot()),

        /**
         * Disabled support for index aliases in lookup joins
         */
        LOOKUP_JOIN_NO_ALIASES(JOIN_LOOKUP_V12.isEnabled()),

        /**
         * Full text functions can be used in disjunctions as they are implemented in compute engine
         */
        FULL_TEXT_FUNCTIONS_DISJUNCTIONS_COMPUTE_ENGINE,

        /**
         * Support match options in match function
         */
        MATCH_FUNCTION_OPTIONS,

        /**
         * Support options in the query string function.
         */
        QUERY_STRING_FUNCTION_OPTIONS,

        /**
         * Enable aggregate_metric_double in non-snapshot builds
         */
        AGGREGATE_METRIC_DOUBLE_V0,

        /**
         * Support change point detection "CHANGE_POINT".
         */
        CHANGE_POINT,

        /**
         * Fix for https://github.com/elastic/elasticsearch/issues/120817
         * and https://github.com/elastic/elasticsearch/issues/120803
         * Support for queries that have multiple SORTs that cannot become TopN
         */
        REMOVE_REDUNDANT_SORT,

        /**
         * Fixes a series of issues with inlinestats which had an incomplete implementation after lookup and inlinestats
         * were refactored.
         */
        INLINESTATS_V11,

        /**
         * Renamed `INLINESTATS` to `INLINE STATS`.
         */
        INLINE_STATS,

        /**
         * Support partial_results
         */
        SUPPORT_PARTIAL_RESULTS,

        /**
         * Support for RERANK command
         */
        RERANK,

        /**
         * Support for COMPLETION command
         */
        COMPLETION,

        /**
         * Allow mixed numeric types in conditional functions - case, greatest and least
         */
        MIXED_NUMERIC_TYPES_IN_CASE_GREATEST_LEAST,

        /**
         * Lucene query pushdown to StartsWith and EndsWith functions.
         * This capability was created to avoid receiving wrong warnings from old nodes in mixed clusters
         */
        STARTS_WITH_ENDS_WITH_LUCENE_PUSHDOWN,

        /**
         * Full text functions can be scored when being part of a disjunction
         */
        FULL_TEXT_FUNCTIONS_DISJUNCTIONS_SCORE,

        /**
         * Support for multi-match function.
         */
        MULTI_MATCH_FUNCTION(Build.current().isSnapshot()),

        /**
         * Do {@code TO_LOWER} and {@code TO_UPPER} process all field values?
         */
        TO_LOWER_MV,

        /**
         * Use double parameter markers to represent field or function names.
         */
        DOUBLE_PARAMETER_MARKERS_FOR_IDENTIFIERS,

        /**
         * Non full text functions do not contribute to score
         */
        NON_FULL_TEXT_FUNCTIONS_SCORING,

        /**
         * The {@code _query} API now reports the original types.
         */
        REPORT_ORIGINAL_TYPES,

        /**
         * The metrics command
         */
        @Deprecated
        METRICS_COMMAND(Build.current().isSnapshot()),

        /**
         * Are the {@code documents_found} and {@code values_loaded} fields available
         * in the response and profile?
         */
        DOCUMENTS_FOUND_AND_VALUES_LOADED,

        /**
         * Index component selector syntax (my-data-stream-name::failures)
         */
        INDEX_COMPONENT_SELECTORS,

        /**
         * Make numberOfChannels consistent with layout in DefaultLayout by removing duplicated ChannelSet.
         */
        MAKE_NUMBER_OF_CHANNELS_CONSISTENT_WITH_LAYOUT,

        /**
         * Supercedes {@link Cap#MAKE_NUMBER_OF_CHANNELS_CONSISTENT_WITH_LAYOUT}.
         */
        FIX_REPLACE_MISSING_FIELD_WITH_NULL_DUPLICATE_NAME_ID_IN_LAYOUT,

        /**
         * Support for filter in converted null.
         * See <a href="https://github.com/elastic/elasticsearch/issues/125832"> ESQL: Fix `NULL` handling in `IN` clause #125832 </a>
         */
        FILTER_IN_CONVERTED_NULL,

        /**
         * When creating constant null blocks in {@link ValuesSourceReaderOperator}, we also handed off
         * the ownership of that block - but didn't account for the fact that the caller might close it, leading to double releases
         * in some union type queries. C.f. https://github.com/elastic/elasticsearch/issues/125850
         */
        FIX_DOUBLY_RELEASED_NULL_BLOCKS_IN_VALUESOURCEREADER,

        /**
         * Listing queries and getting information on a specific query.
         */
        QUERY_MONITORING,

        /**
         * Support for FORK out of snapshot
         */
        FORK_V9,

        /**
         * Support for union types in FORK
         */
        FORK_UNION_TYPES,

        /**
         * Support non-correlated subqueries in the FROM clause.
         */
        SUBQUERY_IN_FROM_COMMAND(Build.current().isSnapshot()),

        /**
         * Support for the {@code leading_zeros} named parameter.
         */
        TO_IP_LEADING_ZEROS,

        /**
         * Does the usage information for ESQL contain a histogram of {@code took} values?
         */
        USAGE_CONTAINS_TOOK,

        /**
         * Support loading of ip fields if they are not indexed.
         */
        LOADING_NON_INDEXED_IP_FIELDS,

        /**
         * During resolution (pre-analysis) we have to consider that joins or enriches can override EVALuated values
         * https://github.com/elastic/elasticsearch/issues/126419
         */
        FIX_JOIN_MASKING_EVAL,

        /**
         * Support for keeping `DROP` attributes when resolving field names.
         * see <a href="https://github.com/elastic/elasticsearch/issues/126418"> ES|QL: no matches for pattern #126418 </a>
         */
        DROP_AGAIN_WITH_WILDCARD_AFTER_EVAL,

        /**
         * Correctly ask for all fields from lookup indices even when there is e.g. a {@code DROP *field} after.
         * See <a href="https://github.com/elastic/elasticsearch/issues/129561">
         *     ES|QL: missing columns for wildcard drop after lookup join  #129561</a>
         */
        DROP_WITH_WILDCARD_AFTER_LOOKUP_JOIN,

        /**
         * score function
         */
        SCORE_FUNCTION,

        /**
         * Support for the SAMPLE command
         */
        SAMPLE_V3,

        /**
         * The {@code _query} API now gives a cast recommendation if multiple types are found in certain instances.
         */
        SUGGESTED_CAST,

        /**
         * Guards a bug fix matching {@code TO_LOWER(f) == ""}.
         */
        TO_LOWER_EMPTY_STRING,

        /**
         * Support for INCREASE, DELTA timeseries aggregations.
         */
        INCREASE,
        DELTA_TS_AGG,
        CLAMP_FUNCTIONS,

        /**
         * Resolve groupings before resolving references to groupings in the aggregations.
         */
        RESOLVE_GROUPINGS_BEFORE_RESOLVING_REFERENCES_TO_GROUPINGS_IN_AGGREGATIONS,

        /**
         * Support for the SAMPLE aggregation function
         */
        AGG_SAMPLE,

        /**
         * Full text functions in STATS
         */
        FULL_TEXT_FUNCTIONS_IN_STATS_WHERE,

        /**
         * During resolution (pre-analysis) we have to consider that joins can override regex extracted values
         * see <a href="https://github.com/elastic/elasticsearch/issues/127467"> ES|QL: pruning of JOINs leads to missing fields #127467 </a>
         */
        FIX_JOIN_MASKING_REGEX_EXTRACT,

        /**
         * Allow the merging of the children to use {@code Aliase}s, instead of just {@code ReferenceAttribute}s.
         */
        FIX_JOIN_OUTPUT_MERGING,

        /**
         * Avid GROK and DISSECT attributes being removed when resolving fields.
         * see <a href="https://github.com/elastic/elasticsearch/issues/127468"> ES|QL: Grok only supports KEYWORD or TEXT values, found expression [type] type [INTEGER] #127468 </a>
         */
        KEEP_REGEX_EXTRACT_ATTRIBUTES,

        /**
         * The {@code ROUND_TO} function.
         */
        ROUND_TO,

        /**
         * Support for the {@code COPY_SIGN} function.
         */
        COPY_SIGN,

        /**
         * Allow lookup join on mixed numeric fields, among byte, short, int, long, half_float, scaled_float, float and double.
         */
        LOOKUP_JOIN_ON_MIXED_NUMERIC_FIELDS,

        /**
         * {@link org.elasticsearch.compute.lucene.LuceneQueryEvaluator} rewrites the query before executing it in Lucene. This
         * provides support for KQL in a STATS ... BY command that uses a KQL query for filter, for example.
         */
        LUCENE_QUERY_EVALUATOR_QUERY_REWRITE,

        /**
         * Support parameters for LIMIT command.
         */
        PARAMETER_FOR_LIMIT,

        /**
         * Changed and normalized the LIMIT error message.
         */
        NORMALIZED_LIMIT_ERROR_MESSAGE,

        /**
         * Dense vector field type support
         */
        DENSE_VECTOR_FIELD_TYPE_RELEASED,

        /**
         * Enable support for index aliases in lookup joins
         */
        ENABLE_LOOKUP_JOIN_ON_ALIASES,

        /**
         * Lookup error messages were updated to make them a bit easier to understand.
         */
        UPDATE_LOOKUP_JOIN_ERROR_MESSAGES,

        /**
         * Allows RLIKE to correctly handle the "empty language" flag, `#`.
         */
        RLIKE_WITH_EMPTY_LANGUAGE_PATTERN,

        /**
         * Enable support for cross-cluster lookup joins.
         */
        ENABLE_LOOKUP_JOIN_ON_REMOTE,

        /**
         * Fix the planning of {@code | ENRICH _remote:policy} when there's a preceding {@code | LOOKUP JOIN},
         * see <a href="https://github.com/elastic/elasticsearch/issues/129372">java.lang.ClassCastException when combining LOOKUP JOIN and remote ENRICH</a>
         */
        REMOTE_ENRICH_AFTER_LOOKUP_JOIN,

        /**
         * MATCH PHRASE function
         */
        MATCH_PHRASE_FUNCTION,

        /**
         * Support knn function
         */
        KNN_FUNCTION_V5,

        /**
         * Support for the {@code TEXT_EMBEDDING} function for generating dense vector embeddings.
         */
        TEXT_EMBEDDING_FUNCTION,

        /**
         * Support for the LIKE operator with a list of wildcards.
         */
        LIKE_WITH_LIST_OF_PATTERNS,

        LIKE_LIST_ON_INDEX_FIELDS,

        /**
         * Support parameters for SAMPLE command.
         */
        PARAMETER_FOR_SAMPLE,

        /**
         * From now, Literal only accepts strings as BytesRefs.
         * No java.lang.String anymore.
         *
         * https://github.com/elastic/elasticsearch/issues/129322
         */
        NO_PLAIN_STRINGS_IN_LITERALS,

        /**
         * Support for the mv_expand target attribute should be retained in its original position.
         * see <a href="https://github.com/elastic/elasticsearch/issues/129000"> ES|QL: inconsistent column order #129000 </a>
         */
        FIX_MV_EXPAND_INCONSISTENT_COLUMN_ORDER,

        /**
         * Support for the SET command.
         */
        SET_COMMAND,

        /**
         * (Re)Added EXPLAIN command
         */
        EXPLAIN(Build.current().isSnapshot()),
        /**
         * Support for the RLIKE operator with a list of regexes.
         */
        RLIKE_WITH_LIST_OF_PATTERNS,

        /**
         * FUSE command
         */
        FUSE_V6,

        /**
         * Support improved behavior for LIKE operator when used with index fields.
         */
        LIKE_ON_INDEX_FIELDS,

        /**
         * Forbid usage of brackets in unquoted index and enrich policy names
         * https://github.com/elastic/elasticsearch/issues/130378
         */
        NO_BRACKETS_IN_UNQUOTED_INDEX_NAMES,

        /**
         * Cosine vector similarity function
         */
        COSINE_VECTOR_SIMILARITY_FUNCTION(Build.current().isSnapshot()),

        /**
         * Fixed some profile serialization issues
         */
        FIXED_PROFILE_SERIALIZATION,

        /**
         * Support for lookup join on multiple fields.
         */
        LOOKUP_JOIN_ON_MULTIPLE_FIELDS,
        /**
         * Dot product vector similarity function
         */
        DOT_PRODUCT_VECTOR_SIMILARITY_FUNCTION(Build.current().isSnapshot()),

        /**
         * l1 norm vector similarity function
         */
        L1_NORM_VECTOR_SIMILARITY_FUNCTION(Build.current().isSnapshot()),

        /**
         * l2 norm vector similarity function
         */
        L2_NORM_VECTOR_SIMILARITY_FUNCTION(Build.current().isSnapshot()),

        /**
         * Support for the options field of CATEGORIZE.
         */
        CATEGORIZE_OPTIONS,

        /**
         * Decay function for custom scoring
         */
        DECAY_FUNCTION(Build.current().isSnapshot()),

        /**
         * FIRST and LAST aggregate functions.
         */
        AGG_FIRST_LAST(Build.current().isSnapshot()),
        AGG_FIRST_LAST_STRING(Build.current().isSnapshot()),

        /**
         * Support correct counting of skipped shards.
         */
        CORRECT_SKIPPED_SHARDS_COUNT,

        /*
         * Support for calculating the scalar vector magnitude.
         */
        MAGNITUDE_SCALAR_VECTOR_FUNCTION(Build.current().isSnapshot()),

        /**
         * Byte elements dense vector field type support.
         */
        DENSE_VECTOR_FIELD_TYPE_BYTE_ELEMENTS,

        /**
         * Bit elements dense vector field type support.
         */
        DENSE_VECTOR_FIELD_TYPE_BIT_ELEMENTS,

        /**
         * Support null elements on vector similarity functions
         */
        VECTOR_SIMILARITY_FUNCTIONS_SUPPORT_NULL,

        /**
         * Support for vector Hamming distance.
         */
        HAMMING_VECTOR_SIMILARITY_FUNCTION(Build.current().isSnapshot()),

        /**
         * Support for tbucket function
         */
        TBUCKET,

        /**
         * Allow qualifiers in attribute names.
         */
        NAME_QUALIFIERS(Build.current().isSnapshot()),

        /**
         * URL encoding function.
         */
        URL_ENCODE(),

        /**
         * URL component encoding function.
         */
        URL_ENCODE_COMPONENT(),

        /**
         * URL decoding function.
         */
        URL_DECODE(),

        /**
         * Allow lookup join on boolean expressions
         */
        LOOKUP_JOIN_ON_BOOLEAN_EXPRESSION,
        /**
         * Lookup join with Full Text Function or other Lucene Pushable condition
         * to be applied to the lookup index used
         */
        LOOKUP_JOIN_WITH_FULL_TEXT_FUNCTION,
        /**
         * FORK with remote indices
         */
        ENABLE_FORK_FOR_REMOTE_INDICES(Build.current().isSnapshot()),

        /**
         * Support for the Present function
         */
        FN_PRESENT,

        /**
         * Bugfix for STATS {{expression}} WHERE {{condition}} when the
         * expression is replaced by something else on planning
         * e.g. STATS SUM(1) WHERE x==3 is replaced by
         *      STATS MV_SUM(const)*COUNT(*) WHERE x == 3.
         */
        STATS_WITH_FILTERED_SURROGATE_FIXED,

        /**
         * TO_DENSE_VECTOR function.
         */
        TO_DENSE_VECTOR_FUNCTION,

        /**
         * Multivalued query parameters
         */
        QUERY_PARAMS_MULTI_VALUES(),

        FIX_PERCENTILE_PRECISION(),

        /**
         * Support for the Absent function
         */
        FN_ABSENT,

        /** INLINE STATS supports remote indices */
        INLINE_STATS_SUPPORTS_REMOTE(INLINESTATS_V11.enabled),

        INLINE_STATS_WITH_UNION_TYPES_IN_STUB_RELATION(INLINE_STATS.enabled),

        /**
         * Support TS command in non-snapshot builds
         */
        TS_COMMAND_V0(),

        /**
         * Custom error for renamed timestamp
         */
        TS_RENAME_TIMESTAMP_ERROR_MESSAGE,
        /**
         * Add support for counter doubles, ints, and longs in first_ and last_over_time
         */
        FIRST_LAST_OVER_TIME_COUNTER_SUPPORT,

        FIX_ALIAS_ID_WHEN_DROP_ALL_AGGREGATES,

        /**
         * Percentile over time and other ts-aggregations
         */
        PERCENTILE_OVER_TIME,
        VARIANCE_STDDEV_OVER_TIME,
        /**
         * INLINE STATS fix incorrect prunning of null filtering
         * https://github.com/elastic/elasticsearch/pull/135011
         */
        INLINE_STATS_FIX_PRUNING_NULL_FILTER(INLINESTATS_V11.enabled),

        INLINE_STATS_FIX_OPTIMIZED_AS_LOCAL_RELATION(INLINESTATS_V11.enabled),

        DENSE_VECTOR_AGG_METRIC_DOUBLE_IF_FNS,

        DENSE_VECTOR_AGG_METRIC_DOUBLE_IF_VERSION,

        /**
         * FUSE L2_NORM score normalization support
         */
        FUSE_L2_NORM(Build.current().isSnapshot()),

        /**
         * Support for requesting the "_tsid" metadata field.
         */
        METADATA_TSID_FIELD,

        /**
         * Permit the data type of a field changing from TEXT to KEYWORD
         * when being grouped on in aggregations on the TS command.
         */
        TS_PERMIT_TEXT_BECOMING_KEYWORD_WHEN_GROUPED_ON,

        /**
         * Fix management of plans with no columns
         * https://github.com/elastic/elasticsearch/issues/120272
         */
        FIX_NO_COLUMNS,

        /**
         * Support for dots in FUSE attributes
         */
        DOTS_IN_FUSE,

        /**
         * Network direction function.
         */
        NETWORK_DIRECTION(Build.current().isSnapshot()),

        /**
         * Support for the literal {@code m} suffix as an alias for {@code minute} in temporal amounts.
        */
        TEMPORAL_AMOUNT_M,

        /**
         * Pack dimension values in TS command
         */
        PACK_DIMENSIONS_IN_TS,

        /**
         * Support for exponential_histogram type
         */
        EXPONENTIAL_HISTOGRAM(EXPONENTIAL_HISTOGRAM_FEATURE_FLAG),

        /**
         * Create new block when filtering OrdinalBytesRefBlock
         */
        FIX_FILTER_ORDINALS,

        /**
         * "time_zone" parameter in request body and in {@code SET "time_zone"="x"}
         */
        GLOBAL_TIMEZONE_PARAMETER(Build.current().isSnapshot()),

        /**
         * Optional options argument for DATE_PARSE
         */
        DATE_PARSE_OPTIONS,

        /**
         * Allow multiple patterns for GROK command
         */
        GROK_MULTI_PATTERN,

        /**
         * Fix pruning of columns when shadowed in INLINE STATS
         */
        INLINE_STATS_PRUNE_COLUMN_FIX(INLINESTATS.enabled),

        /**
         * Fix double release in inline stats when LocalRelation is reused
         */
        INLINE_STATS_DOUBLE_RELEASE_FIX(INLINESTATS_V11.enabled),

        /**
         * Support for pushing down EVAL with SCORE
         * https://github.com/elastic/elasticsearch/issues/133462
         */
        PUSHING_DOWN_EVAL_WITH_SCORE,

        /**
         * Fix attribute equality to respect the name id of the attribute.
         */
        ATTRIBUTE_EQUALS_RESPECTS_NAME_ID,

        /**
         * Fix for lookup join filter pushdown not using semantic equality.
         * This prevents duplicate filters from being pushed down when they are semantically equivalent, causing an infinite loop where
         * BooleanSimplification will simplify the original and duplicate filters, so they'll be pushed down again...
         */
        LOOKUP_JOIN_SEMANTIC_FILTER_DEDUP,

        /**
         * Temporarily forbid the use of an explicit or implicit LIMIT before INLINE STATS.
         */
        FORBID_LIMIT_BEFORE_INLINE_STATS(INLINE_STATS.enabled),

        /**
         * Catch-and-rethrow determinization complexity errors as 400s rather than 500s
         */
        HANDLE_DETERMINIZATION_COMPLEXITY,

        /**
         * Support for the TRANGE function
         */
        FN_TRANGE,

        /**
         * https://github.com/elastic/elasticsearch/issues/136851
         */
        INLINE_STATS_WITH_NO_COLUMNS(INLINE_STATS.enabled),

        FIX_MV_CONSTANT_EQUALS_FIELD,

        /**
<<<<<<< HEAD
         * Chunk function.
         */
        CHUNK_FUNCTION(Build.current().isSnapshot())
=======
         * {@link org.elasticsearch.xpack.esql.optimizer.rules.logical.ReplaceAliasingEvalWithProject} did not fully account for shadowing.
         * https://github.com/elastic/elasticsearch/issues/137019.
         */
        FIX_REPLACE_ALIASING_EVAL_WITH_PROJECT_SHADOWING,
>>>>>>> 663f24bf

        // Last capability should still have a comma for fewer merge conflicts when adding new ones :)
        // This comment prevents the semicolon from being on the previous capability when Spotless formats the file.
        ;

        private final boolean enabled;

        Cap() {
            this.enabled = true;
        };

        Cap(boolean enabled) {
            this.enabled = enabled;
        };

        Cap(FeatureFlag featureFlag) {
            this.enabled = featureFlag.isEnabled();
        }

        public boolean isEnabled() {
            return enabled;
        }

        public String capabilityName() {
            return name().toLowerCase(Locale.ROOT);
        }
    }

    public static final Set<String> CAPABILITIES = capabilities(false);

    /**
     * Get a {@link Set} of all capabilities. If the {@code all} parameter is {@code false}
     * then only <strong>enabled</strong> capabilities are returned - otherwise <strong>all</strong>
     * known capabilities are returned.
     */
    public static Set<String> capabilities(boolean all) {
        List<String> caps = new ArrayList<>();
        for (Cap cap : Cap.values()) {
            if (all || cap.isEnabled()) {
                caps.add(cap.capabilityName());
            }
        }

        /*
         * Add all of our cluster features without the leading "esql."
         */
        for (NodeFeature feature : new EsqlFeatures().getFeatures()) {
            caps.add(cap(feature));
        }
        return Set.copyOf(caps);
    }

    /**
     * Convert a {@link NodeFeature} from {@link EsqlFeatures} into a
     * capability.
     */
    public static String cap(NodeFeature feature) {
        assert feature.id().startsWith("esql.");
        return feature.id().substring("esql.".length());
    }
}<|MERGE_RESOLUTION|>--- conflicted
+++ resolved
@@ -1614,16 +1614,16 @@
         FIX_MV_CONSTANT_EQUALS_FIELD,
 
         /**
-<<<<<<< HEAD
-         * Chunk function.
-         */
-        CHUNK_FUNCTION(Build.current().isSnapshot())
-=======
          * {@link org.elasticsearch.xpack.esql.optimizer.rules.logical.ReplaceAliasingEvalWithProject} did not fully account for shadowing.
          * https://github.com/elastic/elasticsearch/issues/137019.
          */
         FIX_REPLACE_ALIASING_EVAL_WITH_PROJECT_SHADOWING,
->>>>>>> 663f24bf
+
+
+        /**
+         * Chunk function.
+         */
+        CHUNK_FUNCTION(Build.current().isSnapshot()),
 
         // Last capability should still have a comma for fewer merge conflicts when adding new ones :)
         // This comment prevents the semicolon from being on the previous capability when Spotless formats the file.

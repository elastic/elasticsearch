/*
 * Copyright Elasticsearch B.V. and/or licensed to Elasticsearch B.V. under one
 * or more contributor license agreements. Licensed under the Elastic License
 * 2.0; you may not use this file except in compliance with the Elastic License
 * 2.0.
 */

package org.elasticsearch.xpack.esql.action;

import org.elasticsearch.Build;
import org.elasticsearch.features.NodeFeature;
import org.elasticsearch.rest.action.admin.cluster.RestNodesCapabilitiesAction;
import org.elasticsearch.xpack.esql.plugin.EsqlFeatures;

import java.util.ArrayList;
import java.util.List;
import java.util.Locale;
import java.util.Set;

/**
 * A {@link Set} of "capabilities" supported by the {@link RestEsqlQueryAction}
 * and {@link RestEsqlAsyncQueryAction} APIs. These are exposed over the
 * {@link RestNodesCapabilitiesAction} and we use them to enable tests.
 */
public class EsqlCapabilities {
    public enum Cap {
        /**
         * Support for function {@code CBRT}. Done in #108574.
         */
        FN_CBRT,

        /**
         * Support for {@code MV_APPEND} function. #107001
         */
        FN_MV_APPEND,

        /**
         * Support for function {@code IP_PREFIX}.
         */
        FN_IP_PREFIX,

        /**
         * Fix on function {@code SUBSTRING} that makes it not return null on empty strings.
         */
        FN_SUBSTRING_EMPTY_NULL,

        /**
         * Support for aggregation function {@code TOP}.
         */
        AGG_TOP,

        /**
         * Support for booleans in aggregations {@code MAX} and {@code MIN}.
         */
        AGG_MAX_MIN_BOOLEAN_SUPPORT,

        /**
         * Support for booleans in {@code TOP} aggregation.
         */
        AGG_TOP_BOOLEAN_SUPPORT,

        /**
         * Optimization for ST_CENTROID changed some results in cartesian data. #108713
         */
        ST_CENTROID_AGG_OPTIMIZED,

        /**
         * Support for requesting the "_ignored" metadata field.
         */
        METADATA_IGNORED_FIELD,

        /**
         * LOOKUP command with
         * - tables using syntax {@code "tables": {"type": [<values>]}}
         * - fixed variable shadowing
         * - fixed Join.references(), requiring breaking change to Join serialization
         */
        LOOKUP_V4(true),

        /**
         * Support for requesting the "REPEAT" command.
         */
        REPEAT,

        /**
         * Cast string literals to datetime in addition and subtraction when the other side is a date or time interval.
         */
        STRING_LITERAL_AUTO_CASTING_TO_DATETIME_ADD_SUB,

        /**
         * Support for named or positional parameters in EsqlQueryRequest.
         */
        NAMED_POSITIONAL_PARAMETER,

        /**
         * Support multiple field mappings if appropriate conversion function is used (union types)
         */
        UNION_TYPES,

        /**
         * Support for function {@code ST_DISTANCE}. Done in #108764.
         */
        ST_DISTANCE,

        /**
         * Fix to GROK and DISSECT that allows extracting attributes with the same name as the input
         * https://github.com/elastic/elasticsearch/issues/110184
         */
        GROK_DISSECT_MASKING,

        /**
         * Support for quoting index sources in double quotes.
         */
        DOUBLE_QUOTES_SOURCE_ENCLOSING,

        /**
         * Support for WEIGHTED_AVG function.
         */
        AGG_WEIGHTED_AVG,

        /**
         * Fix for union-types when aggregating over an inline conversion with casting operator. Done in #110476.
         */
        UNION_TYPES_AGG_CAST,

        /**
         * Fix to GROK validation in case of multiple fields with same name and different types
         * https://github.com/elastic/elasticsearch/issues/110533
         */
        GROK_VALIDATION,

        /**
         * Fix for union-types when aggregating over an inline conversion with conversion function. Done in #110652.
         */
        UNION_TYPES_INLINE_FIX,

        /**
         * Fix for union-types when sorting a type-casted field. We changed how we remove synthetic union-types fields.
         */
        UNION_TYPES_REMOVE_FIELDS,

        /**
         * Fix a parsing issue where numbers below Long.MIN_VALUE threw an exception instead of parsing as doubles.
         * see <a href="https://github.com/elastic/elasticsearch/issues/104323"> Parsing large numbers is inconsistent #104323 </a>
         */
        FIX_PARSING_LARGE_NEGATIVE_NUMBERS,

        /**
         * Fix the status code returned when trying to run count_distinct on the _source type (which is not supported).
         * see <a href="https://github.com/elastic/elasticsearch/issues/105240">count_distinct(_source) returns a 500 response</a>
         */
        FIX_COUNT_DISTINCT_SOURCE_ERROR,

        /**
<<<<<<< HEAD
        * Use RangeQuery for BinaryComparison on DateTime fields.
        * */
        RANGEQUERY_FOR_DATETIME,
=======
         * Use RangeQuery for BinaryComparison on DateTime fields.
         */
        RANGEQUERY_FOR_DATETIME,

        /**
         * Add tests for #105383, STATS BY constant.
         */
        STATS_BY_CONSTANT,

        /**
         * Fix for non-unique attribute names in ROW and logical plans.
         * https://github.com/elastic/elasticsearch/issues/110541
         */
        UNIQUE_NAMES;
>>>>>>> db8bd66a

        /**
         * Support for nanosecond dates as a data type
         */
        DATE_NANOS_TYPE;

        private final boolean snapshotOnly;
        Cap() {
            snapshotOnly = false;
        };

        Cap(boolean snapshotOnly) {
            this.snapshotOnly = snapshotOnly;
        };

        public String capabilityName() {
            return name().toLowerCase(Locale.ROOT);
        }

        public boolean snapshotOnly() {
            return snapshotOnly;
        }
    }

    public static final Set<String> CAPABILITIES = capabilities();

    private static Set<String> capabilities() {
        List<String> caps = new ArrayList<>();
        for (Cap cap : Cap.values()) {
            if (Build.current().isSnapshot() || cap.snapshotOnly == false) {
                caps.add(cap.capabilityName());
            }
        }

        /*
         * Add all of our cluster features without the leading "esql."
         */
        for (NodeFeature feature : new EsqlFeatures().getFeatures()) {
            caps.add(cap(feature));
        }
        for (NodeFeature feature : new EsqlFeatures().getHistoricalFeatures().keySet()) {
            caps.add(cap(feature));
        }
        return Set.copyOf(caps);
    }

    /**
     * Convert a {@link NodeFeature} from {@link EsqlFeatures} into a
     * capability.
     */
    public static String cap(NodeFeature feature) {
        assert feature.id().startsWith("esql.");
        return feature.id().substring("esql.".length());
    }
}<|MERGE_RESOLUTION|>--- conflicted
+++ resolved
@@ -152,11 +152,6 @@
         FIX_COUNT_DISTINCT_SOURCE_ERROR,
 
         /**
-<<<<<<< HEAD
-        * Use RangeQuery for BinaryComparison on DateTime fields.
-        * */
-        RANGEQUERY_FOR_DATETIME,
-=======
          * Use RangeQuery for BinaryComparison on DateTime fields.
          */
         RANGEQUERY_FOR_DATETIME,
@@ -170,8 +165,7 @@
          * Fix for non-unique attribute names in ROW and logical plans.
          * https://github.com/elastic/elasticsearch/issues/110541
          */
-        UNIQUE_NAMES;
->>>>>>> db8bd66a
+        UNIQUE_NAMES,
 
         /**
          * Support for nanosecond dates as a data type

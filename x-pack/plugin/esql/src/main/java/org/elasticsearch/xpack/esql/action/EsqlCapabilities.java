/*
 * Copyright Elasticsearch B.V. and/or licensed to Elasticsearch B.V. under one
 * or more contributor license agreements. Licensed under the Elastic License
 * 2.0; you may not use this file except in compliance with the Elastic License
 * 2.0.
 */

package org.elasticsearch.xpack.esql.action;

import org.elasticsearch.Build;
import org.elasticsearch.common.util.FeatureFlag;
import org.elasticsearch.compute.lucene.read.ValuesSourceReaderOperator;
import org.elasticsearch.features.NodeFeature;
import org.elasticsearch.rest.action.admin.cluster.RestNodesCapabilitiesAction;
import org.elasticsearch.xpack.esql.plugin.EsqlFeatures;

import java.util.ArrayList;
import java.util.List;
import java.util.Locale;
import java.util.Set;

/**
 * A {@link Set} of "capabilities" supported by the {@link RestEsqlQueryAction}
 * and {@link RestEsqlAsyncQueryAction} APIs. These are exposed over the
 * {@link RestNodesCapabilitiesAction} and we use them to enable tests.
 */
public class EsqlCapabilities {
    public enum Cap {
        /**
         * Introduction of {@code MV_SORT}, {@code MV_SLICE}, and {@code MV_ZIP}.
         * Added in #106095.
         */
        MV_SORT,

        /**
         * When we disabled some broken optimizations around {@code nullable}.
         * Fixed in #105691.
         */
        DISABLE_NULLABLE_OPTS,

        /**
         * Introduction of {@code ST_X} and {@code ST_Y}. Added in #105768.
         */
        ST_X_Y,

        /**
         * Changed precision of {@code geo_point} and {@code cartesian_point} fields, by loading from source into WKB. Done in #103691.
         */
        SPATIAL_POINTS_FROM_SOURCE,

        /**
         * Support for loading {@code geo_shape} and {@code cartesian_shape} fields. Done in #104269.
         */
        SPATIAL_SHAPES,

        /**
         * Do validation check on geo_point and geo_shape fields. Done in #128259.
         */
        GEO_VALIDATION,

        /**
         * Support for spatial aggregation {@code ST_CENTROID}. Done in #104269.
         */
        ST_CENTROID_AGG,

        /**
         * Support for spatial aggregation {@code ST_INTERSECTS}. Done in #104907.
         */
        ST_INTERSECTS,

        /**
         * Support for spatial aggregation {@code ST_CONTAINS} and {@code ST_WITHIN}. Done in #106503.
         */
        ST_CONTAINS_WITHIN,

        /**
         * Support for spatial aggregation {@code ST_DISJOINT}. Done in #107007.
         */
        ST_DISJOINT,

        /**
         * The introduction of the {@code VALUES} agg.
         */
        AGG_VALUES,

        /**
         * Expand the {@code VALUES} agg to cover spatial types.
         */
        AGG_VALUES_SPATIAL,

        /**
         * Accept unsigned longs on MAX and MIN aggregations.
         */
        AGG_MAX_MIN_UNSIGNED_LONG,

        /**
         * Accept unsigned longs on VALUES and SAMPLE aggregations.
         */
        AGG_VALUES_SAMPLE_UNSIGNED_LONG,

        /**
         * Does ESQL support async queries.
         */
        ASYNC_QUERY,

        /**
         * Does ESQL support FROM OPTIONS?
         */
        @Deprecated
        FROM_OPTIONS,

        /**
         * Cast string literals to a desired data type.
         */
        STRING_LITERAL_AUTO_CASTING,

        /**
         * Base64 encoding and decoding functions.
         */
        BASE64_DECODE_ENCODE,

        /**
         * Support for the :: casting operator
         */
        CASTING_OPERATOR,

        /**
         * Support for the ::date casting operator
         */
        CASTING_OPERATOR_FOR_DATE,

        /**
         * Blocks can be labelled with {@link org.elasticsearch.compute.data.Block.MvOrdering#SORTED_ASCENDING} for optimizations.
         */
        MV_ORDERING_SORTED_ASCENDING,

        /**
         * Support for metrics counter fields
         */
        METRICS_COUNTER_FIELDS,

        /**
         * Cast string literals to a desired data type for IN predicate and more types for BinaryComparison.
         */
        STRING_LITERAL_AUTO_CASTING_EXTENDED,
        /**
         * Support for metadata fields.
         */
        METADATA_FIELDS,

        /**
         * Support specifically for *just* the _index METADATA field. Used by CsvTests, since that is the only metadata field currently
         * supported.
         */
        INDEX_METADATA_FIELD,

        /**
         * Support for timespan units abbreviations
         */
        TIMESPAN_ABBREVIATIONS,

        /**
         * Support metrics counter types
         */
        COUNTER_TYPES,

        /**
         * Support for function {@code BIT_LENGTH}. Done in #115792
         */
        FN_BIT_LENGTH,

        /**
         * Support for function {@code BYTE_LENGTH}.
         */
        FN_BYTE_LENGTH,

        /**
         * Support for function {@code REVERSE}.
         */
        FN_REVERSE,

        /**
         * Support for reversing whole grapheme clusters. This is not supported
         * on JDK versions less than 20 which are not supported in ES 9.0.0+ but this
         * exists to keep the {@code 8.x} branch similar to the {@code main} branch.
         */
        FN_REVERSE_GRAPHEME_CLUSTERS,

        /**
         * Support for function {@code CONTAINS}. Done in <a href="https://github.com/elastic/elasticsearch/pull/133016">#133016.</a>
         */
        FN_CONTAINS,

        /**
         * Support for function {@code CBRT}. Done in #108574.
         */
        FN_CBRT,

        /**
         * Support for function {@code HYPOT}.
         */
        FN_HYPOT,

        /**
         * Support for {@code MV_APPEND} function. #107001
         */
        FN_MV_APPEND,

        /**
         * Support for {@code MV_MEDIAN_ABSOLUTE_DEVIATION} function.
         */
        FN_MV_MEDIAN_ABSOLUTE_DEVIATION,

        /**
         * Support for {@code MV_PERCENTILE} function.
         */
        FN_MV_PERCENTILE,

        /**
         * Support for function {@code IP_PREFIX}.
         */
        FN_IP_PREFIX,

        /**
         * Fix on function {@code SUBSTRING} that makes it not return null on empty strings.
         */
        FN_SUBSTRING_EMPTY_NULL,

        /**
         * Fixes on function {@code ROUND} that avoid it throwing exceptions on runtime for unsigned long cases.
         */
        FN_ROUND_UL_FIXES,

        /**
         * Support for function {@code SCALB}.
         */
        FN_SCALB,

        /**
         * Support for function DAY_NAME
         */
        FN_DAY_NAME,

        /**
         * Support for function MONTH_NAME
         */
        FN_MONTH_NAME,

        /**
         * support for MV_CONTAINS function
         * <a href="https://github.com/elastic/elasticsearch/pull/133099/">Add MV_CONTAINS function #133099</a>
         */
        FN_MV_CONTAINS_V1,

        /**
         * Fixes for multiple functions not serializing their source, and emitting warnings with wrong line number and text.
         */
        FUNCTIONS_SOURCE_SERIALIZATION_WARNINGS,

        /**
         * All functions that take TEXT should never emit TEXT, only KEYWORD. #114334
         */
        FUNCTIONS_NEVER_EMIT_TEXT,

        /**
         * Support for the {@code INLINESTATS} syntax.
         */
        INLINESTATS(),

        /**
         * Support for the expressions in grouping in {@code INLINESTATS} syntax.
         */
        INLINESTATS_V2(),

        /**
         * Support for aggregation function {@code TOP}.
         */
        AGG_TOP,

        /**
         * Support for booleans in aggregations {@code MAX} and {@code MIN}.
         */
        AGG_MAX_MIN_BOOLEAN_SUPPORT,

        /**
         * Support for ips in aggregations {@code MAX} and {@code MIN}.
         */
        AGG_MAX_MIN_IP_SUPPORT,

        /**
         * Support for strings in aggregations {@code MAX} and {@code MIN}.
         */
        AGG_MAX_MIN_STRING_SUPPORT,

        /**
         * Support for booleans in {@code TOP} aggregation.
         */
        AGG_TOP_BOOLEAN_SUPPORT,

        /**
         * Support for ips in {@code TOP} aggregation.
         */
        AGG_TOP_IP_SUPPORT,

        /**
         * Support for {@code keyword} and {@code text} fields in {@code TOP} aggregation.
         */
        AGG_TOP_STRING_SUPPORT,

        /**
         * Make optional the order field in the TOP agg command, and default it to "ASC".
         */
        AGG_TOP_WITH_OPTIONAL_ORDER_FIELD,

        /**
         * Support for the extra "map" field in {@code TOP} aggregation.
         */
        AGG_TOP_WITH_OUTPUT_FIELD,

        /**
         * Fix for a bug when surrogating a {@code TOP}  with limit 1 and output field.
         */
        FIX_AGG_TOP_WITH_OUTPUT_FIELD_SURROGATE,

        /**
         * {@code CASE} properly handling multivalue conditions.
         */
        CASE_MV,

        /**
         * Support for loading values over enrich. This is supported by all versions of ESQL but not
         * the unit test CsvTests.
         */
        ENRICH_LOAD,

        /**
         * Optimization for ST_CENTROID changed some results in cartesian data. #108713
         */
        ST_CENTROID_AGG_OPTIMIZED,

        /**
         * Support for requesting the "_ignored" metadata field.
         */
        METADATA_IGNORED_FIELD,

        /**
         * LOOKUP command with
         * - tables using syntax {@code "tables": {"type": [<values>]}}
         * - fixed variable shadowing
         * - fixed Join.references(), requiring breaking change to Join serialization
         */
        LOOKUP_V4(Build.current().isSnapshot()),

        /**
         * Support for requesting the "REPEAT" command.
         */
        REPEAT,

        /**
         * Cast string literals to datetime in addition and subtraction when the other side is a date or time interval.
         */
        STRING_LITERAL_AUTO_CASTING_TO_DATETIME_ADD_SUB,

        /**
         * Support implicit casting for union typed fields that are mixed with date and date_nanos type.
         */
        IMPLICIT_CASTING_DATE_AND_DATE_NANOS,

        /**
         * Support for named or positional parameters in EsqlQueryRequest.
         */
        NAMED_POSITIONAL_PARAMETER,

        /**
         * Support multiple field mappings if appropriate conversion function is used (union types)
         */
        UNION_TYPES,

        /**
         * Support unmapped using the INSIST keyword.
         */
        UNMAPPED_FIELDS(Build.current().isSnapshot()),

        /**
         * Support for function {@code ST_DISTANCE}. Done in #108764.
         */
        ST_DISTANCE,

        /** Support for function {@code ST_EXTENT_AGG}. */
        ST_EXTENT_AGG,

        /** Optimization of ST_EXTENT_AGG with doc-values as IntBlock. */
        ST_EXTENT_AGG_DOCVALUES,

        /**
         * Fix determination of CRS types in spatial functions when folding.
         */
        SPATIAL_FUNCTIONS_FIX_CRSTYPE_FOLDING,

        /**
         * Enable spatial predicate functions to support multi-values. Done in #112063.
         */
        SPATIAL_PREDICATES_SUPPORT_MULTIVALUES,

        /**
         * Enable spatial distance function to support multi-values. Done in #114836.
         */
        SPATIAL_DISTANCE_SUPPORTS_MULTIVALUES,

        /**
         * Support a number of fixes and enhancements to spatial distance pushdown. Done in #112938.
         */
        SPATIAL_DISTANCE_PUSHDOWN_ENHANCEMENTS,

        /**
         * Fix for spatial centroid when no records are found.
         */
        SPATIAL_CENTROID_NO_RECORDS,

        /**
         * Support ST_ENVELOPE function (and related ST_XMIN, etc.).
         */
        ST_ENVELOPE,

        /**
         * Support ST_GEOHASH, ST_GEOTILE and ST_GEOHEX functions
         */
        SPATIAL_GRID,

        /**
         * Support geohash, geotile and geohex data types. Done in #129581
         */
        SPATIAL_GRID_TYPES,

        /**
         * Support geohash, geotile and geohex in ST_INTERSECTS and ST_DISJOINT. Done in #133546
         */
        SPATIAL_GRID_INTERSECTS,

        /**
         * Fix to GROK and DISSECT that allows extracting attributes with the same name as the input
         * https://github.com/elastic/elasticsearch/issues/110184
         */
        GROK_DISSECT_MASKING,

        /**
         * Support for quoting index sources in double quotes.
         */
        DOUBLE_QUOTES_SOURCE_ENCLOSING,

        /**
         * Support for WEIGHTED_AVG function.
         */
        AGG_WEIGHTED_AVG,

        /**
         * Fix for union-types when aggregating over an inline conversion with casting operator. Done in #110476.
         */
        UNION_TYPES_AGG_CAST,

        /**
         * When pushing down {@code STATS count(field::type)} for a union type field, we wrongly used a synthetic attribute name in the
         * query instead of the actual field name. This led to 0 counts instead of the correct result.
         */
        FIX_COUNT_PUSHDOWN_FOR_UNION_TYPES,

        /**
         * Fix to GROK validation in case of multiple fields with same name and different types
         * https://github.com/elastic/elasticsearch/issues/110533
         */
        GROK_VALIDATION,

        /**
         * Fix for union-types when aggregating over an inline conversion with conversion function. Done in #110652.
         */
        UNION_TYPES_INLINE_FIX,

        /**
         * Fix for union-types when sorting a type-casted field. We changed how we remove synthetic union-types fields.
         */
        UNION_TYPES_REMOVE_FIELDS,

        /**
         * Fix for union-types when renaming unrelated columns.
         * https://github.com/elastic/elasticsearch/issues/111452
         */
        UNION_TYPES_FIX_RENAME_RESOLUTION,

        /**
         * Execute `RENAME` operations sequentially from left to right,
         * see <a href="https://github.com/elastic/elasticsearch/issues/122250"> ESQL: Align RENAME behavior with EVAL for sequential processing #122250 </a>
         */
        RENAME_SEQUENTIAL_PROCESSING,

        /**
         * Support for assignment in RENAME, besides the use of `AS` keyword.
         */
        RENAME_ALLOW_ASSIGNMENT,

        /**
         * Support for removing empty attribute in merging output.
         * See <a href="https://github.com/elastic/elasticsearch/issues/126392"> ESQL: EVAL after STATS produces an empty column #126392 </a>
         */
        REMOVE_EMPTY_ATTRIBUTE_IN_MERGING_OUTPUT,

        /**
         * Support for retain aggregate when grouping.
         * See <a href="https://github.com/elastic/elasticsearch/issues/126026"> ES|QL: columns not projected away despite KEEP #126026 </a>
         */
        RETAIN_AGGREGATE_WHEN_GROUPING,

        /**
         * Fix for union-types when some indexes are missing the required field. Done in #111932.
         */
        UNION_TYPES_MISSING_FIELD,

        /**
         * Fix for widening of short numeric types in union-types. Done in #112610
         */
        UNION_TYPES_NUMERIC_WIDENING,

        /**
         * Fix a parsing issue where numbers below Long.MIN_VALUE threw an exception instead of parsing as doubles.
         * see <a href="https://github.com/elastic/elasticsearch/issues/104323"> Parsing large numbers is inconsistent #104323 </a>
         */
        FIX_PARSING_LARGE_NEGATIVE_NUMBERS,

        /**
         * Fix precision of scaled_float field values retrieved from stored source
         * see <a href="https://github.com/elastic/elasticsearch/issues/122547"> Slight inconsistency in ESQL using scaled_float field #122547 </a>
         */
        FIX_PRECISION_OF_SCALED_FLOAT_FIELDS,

        /**
         * Fix the status code returned when trying to run count_distinct on the _source type (which is not supported).
         * see <a href="https://github.com/elastic/elasticsearch/issues/105240">count_distinct(_source) returns a 500 response</a>
         */
        FIX_COUNT_DISTINCT_SOURCE_ERROR,

        /**
         * Use RangeQuery for BinaryComparison on DateTime fields.
         */
        RANGEQUERY_FOR_DATETIME,

        /**
         * Enforce strict type checking on ENRICH range types, and warnings for KEYWORD parsing at runtime. Done in #115091.
         */
        ENRICH_STRICT_RANGE_TYPES,

        /**
         * Fix for non-unique attribute names in ROW and logical plans.
         * https://github.com/elastic/elasticsearch/issues/110541
         */
        UNIQUE_NAMES,

        /**
         * Make attributes of GROK/DISSECT adjustable and fix a shadowing bug when pushing them down past PROJECT.
         * https://github.com/elastic/elasticsearch/issues/108008
         */
        FIXED_PUSHDOWN_PAST_PROJECT,

        /**
         * When resolving renames, consider all {@code Attribute}s in the plan, not just the {@code ReferenceAttribute}s.
         */
        FIXED_PUSHDOWN_PAST_PROJECT_WITH_ATTRIBUTES_RESOLUTION,

        /**
         * Adds the {@code MV_PSERIES_WEIGHTED_SUM} function for converting sorted lists of numbers into
         * a bounded score. This is a generalization of the
         * <a href="https://en.wikipedia.org/wiki/Riemann_zeta_function">riemann zeta function</a> but we
         * don't name it that because we don't support complex numbers and don't want to make folks think
         * of mystical number theory things. This is just a weighted sum that is adjacent to magic.
         */
        MV_PSERIES_WEIGHTED_SUM,

        /**
         * Support for match operator as a colon. Previous support for match operator as MATCH has been removed
         */
        MATCH_OPERATOR_COLON,

        /**
         * Removing support for the {@code META} keyword.
         */
        NO_META,

        /**
         * Add CombineBinaryComparisons rule.
         */
        COMBINE_BINARY_COMPARISONS,

        /**
         * Support for nanosecond dates as a data type
         */
        DATE_NANOS_TYPE(),

        /**
         * Support for to_date_nanos function
         */
        TO_DATE_NANOS(),

        /**
         * Support for date nanos type in binary comparisons
         */
        DATE_NANOS_BINARY_COMPARISON(),

        /**
         * Support for mixed comparisons between nanosecond and millisecond dates
         */
        DATE_NANOS_COMPARE_TO_MILLIS(),
        /**
         * Support implicit casting of strings to date nanos
         */
        DATE_NANOS_IMPLICIT_CASTING(),
        /**
         * Support Least and Greatest functions on Date Nanos type
         */
        LEAST_GREATEST_FOR_DATENANOS(),
        /**
         * support date extract function for date nanos
         */
        DATE_NANOS_DATE_EXTRACT(),
        /**
         * Support add and subtract on date nanos
         */
        DATE_NANOS_ADD_SUBTRACT(),
        /**
         * Support for date_trunc function on date nanos type
         */
        DATE_TRUNC_DATE_NANOS(),

        /**
         * Support date nanos values as the field argument to bucket
         */
        DATE_NANOS_BUCKET(),

        /**
         * support aggregations on date nanos
         */
        DATE_NANOS_AGGREGATIONS(),

        /**
         * Support the {@link org.elasticsearch.xpack.esql.expression.predicate.operator.comparison.In} operator for date nanos
         */
        DATE_NANOS_IN_OPERATOR(),
        /**
         * Support running date format function on nanosecond dates
         */
        DATE_NANOS_DATE_FORMAT(),
        /**
         * support date diff function on date nanos type, and mixed nanos/millis
         */
        DATE_NANOS_DATE_DIFF(),
        /**
         * Indicates that https://github.com/elastic/elasticsearch/issues/125439 (incorrect lucene push down for date nanos) is fixed
         */
        FIX_DATE_NANOS_LUCENE_PUSHDOWN_BUG(),
        /**
         * Fixes a bug where dates are incorrectly formatted if a where clause compares nanoseconds to both milliseconds and nanoseconds,
         * e.g. {@code WHERE millis > to_datenanos("2023-10-23T12:15:03.360103847") AND millis < to_datetime("2023-10-23T13:53:55.832")}
         */
        FIX_DATE_NANOS_MIXED_RANGE_PUSHDOWN_BUG(),

        /**
         * Support for date nanos in lookup join. Done in #127962
         */
        DATE_NANOS_LOOKUP_JOIN,

        /**
         * DATE_PARSE supports reading timezones
         */
        DATE_PARSE_TZ(),

        /**
         * Support for datetime in least and greatest functions
         */
        LEAST_GREATEST_FOR_DATES,

        /**
         * Support CIDRMatch in CombineDisjunctions rule.
         */
        COMBINE_DISJUNCTIVE_CIDRMATCHES,

        /**
         * Support sending HTTP headers about the status of an async query.
         */
        ASYNC_QUERY_STATUS_HEADERS,

        /**
         * Fix async headers not being sent on "get" requests
         */
        ASYNC_QUERY_STATUS_HEADERS_FIX,

        /**
         * Consider the upper bound when computing the interval in BUCKET auto mode.
         */
        BUCKET_INCLUSIVE_UPPER_BOUND,

        /**
         * Enhanced DATE_TRUNC with arbitrary month and year intervals. (#120302)
         */
        DATE_TRUNC_WITH_ARBITRARY_INTERVALS,

        /**
         * Changed error messages for fields with conflicting types in different indices.
         */
        SHORT_ERROR_MESSAGES_FOR_UNSUPPORTED_FIELDS,

        /**
         * Support for the whole number spans in BUCKET function.
         */
        BUCKET_WHOLE_NUMBER_AS_SPAN,

        /**
         * Allow mixed numeric types in coalesce
         */
        MIXED_NUMERIC_TYPES_IN_COALESCE,

        /**
         * Support for requesting the "SPACE" function.
         */
        SPACE,

        /**
         * Support explicit casting from string literal to DATE_PERIOD or TIME_DURATION.
         */
        CAST_STRING_LITERAL_TO_TEMPORAL_AMOUNT,

        /**
         * Supported the text categorization function "CATEGORIZE".
         */
        CATEGORIZE_V6,

        /**
         * Support for multiple groupings in "CATEGORIZE".
         */
        CATEGORIZE_MULTIPLE_GROUPINGS,
        /**
         * QSTR function
         */
        QSTR_FUNCTION,

        /**
         * MATCH function
         */
        MATCH_FUNCTION,

        /**
         * KQL function
         */
        KQL_FUNCTION,

        /**
         * Support for optional parameters in KQL function (case_insensitive, time_zone, default_field, boost).
         */
        KQL_FUNCTION_OPTIONS,

        /**
         * Hash function
         */
        HASH_FUNCTION,
        /**
         * Hash function aliases such as MD5
         */
        HASH_FUNCTION_ALIASES_V1,

        /**
         * Don't optimize CASE IS NOT NULL function by not requiring the fields to be not null as well.
         * https://github.com/elastic/elasticsearch/issues/112704
         */
        FIXED_WRONG_IS_NOT_NULL_CHECK_ON_CASE,

        /**
         * Compute year differences in full calendar years.
         */
        DATE_DIFF_YEAR_CALENDARIAL,

        /**
         * Fix sorting not allowed on _source and counters.
         */
        SORTING_ON_SOURCE_AND_COUNTERS_FORBIDDEN,

        /**
         * Fix {@code SORT} when the {@code _source} field is not a sort key but
         * <strong>is</strong> being returned.
         */
        SORT_RETURNING_SOURCE_OK,

        /**
         * _source field mapping directives: https://www.elastic.co/guide/en/elasticsearch/reference/current/mapping-source-field.html
         */
        SOURCE_FIELD_MAPPING,

        /**
         * Allow filter per individual aggregation.
         */
        PER_AGG_FILTERING,

        /**
         * Fix {@link #PER_AGG_FILTERING} grouped by ordinals.
         */
        PER_AGG_FILTERING_ORDS,

        /**
         * Support for {@code STD_DEV} aggregation.
         */
        STD_DEV,

        /**
         * Fix for https://github.com/elastic/elasticsearch/issues/114714
         */
        FIX_STATS_BY_FOLDABLE_EXPRESSION,

        /**
         * Adding stats for functions (stack telemetry)
         */
        FUNCTION_STATS,
        /**
         * Fix for an optimization that caused wrong results
         * https://github.com/elastic/elasticsearch/issues/115281
         */
        FIX_FILTER_PUSHDOWN_PAST_STATS,

        /**
         * Send warnings on STATS alias collision
         * https://github.com/elastic/elasticsearch/issues/114970
         */
        STATS_ALIAS_COLLISION_WARNINGS,

        /**
         * This enables 60_usage.yml "Basic ESQL usage....snapshot" version test. See also the next capability.
         */
        SNAPSHOT_TEST_FOR_TELEMETRY_V2(Build.current().isSnapshot()),

        /**
         * This enables 60_usage.yml "Basic ESQL usage....non-snapshot" version test. See also the previous capability.
         */
        NON_SNAPSHOT_TEST_FOR_TELEMETRY_V2(Build.current().isSnapshot() == false),

        /**
         * Support simplified syntax for named parameters for field and function names.
         */
        NAMED_PARAMETER_FOR_FIELD_AND_FUNCTION_NAMES_SIMPLIFIED_SYNTAX(),

        /**
         * Fix pushdown of LIMIT past MV_EXPAND
         */
        ADD_LIMIT_INSIDE_MV_EXPAND,

        DELAY_DEBUG_FN(Build.current().isSnapshot()),

        /** Capability for remote metadata test */
        METADATA_FIELDS_REMOTE_TEST(false),
        /**
         * WIP on Join planning
         * - Introduce BinaryPlan and co
         * - Refactor INLINESTATS and LOOKUP as a JOIN block
         */
        JOIN_PLANNING_V1(Build.current().isSnapshot()),

        /**
         * Support implicit casting from string literal to DATE_PERIOD or TIME_DURATION.
         */
        IMPLICIT_CASTING_STRING_LITERAL_TO_TEMPORAL_AMOUNT,

        /**
         * LOOKUP JOIN
         */
        JOIN_LOOKUP_V12,

        /**
         * LOOKUP JOIN with TEXT fields on the right (right side of the join) (#119473)
         */
        LOOKUP_JOIN_TEXT(JOIN_LOOKUP_V12.isEnabled()),

        /**
         * LOOKUP JOIN skipping MVs and sending warnings (https://github.com/elastic/elasticsearch/issues/118780)
         */
        JOIN_LOOKUP_SKIP_MV_WARNINGS(JOIN_LOOKUP_V12.isEnabled()),

        /**
         * Fix for async operator sometimes completing the driver without emitting the stored warnings
         */
        ASYNC_OPERATOR_WARNINGS_FIX,

        /**
         * Fix pushing down LIMIT past LOOKUP JOIN in case of multiple matching join keys.
         */
        JOIN_LOOKUP_FIX_LIMIT_PUSHDOWN(JOIN_LOOKUP_V12.isEnabled()),

        /**
         * Fix for https://github.com/elastic/elasticsearch/issues/117054
         */
        FIX_NESTED_FIELDS_NAME_CLASH_IN_INDEXRESOLVER,

        /**
         * Fix for https://github.com/elastic/elasticsearch/issues/114714, again
         */
        FIX_STATS_BY_FOLDABLE_EXPRESSION_2,

        /**
         * Support the "METADATA _score" directive to enable _score column.
         */
        METADATA_SCORE,

        /**
         * Term function
         */
        TERM_FUNCTION(Build.current().isSnapshot()),

        /**
         * Additional types for match function and operator
         */
        MATCH_ADDITIONAL_TYPES,

        /**
         * Fix for regex folding with case-insensitive pattern https://github.com/elastic/elasticsearch/issues/118371
         */
        FIXED_REGEX_FOLD,

        /**
         * Full text functions can be used in disjunctions
         */
        FULL_TEXT_FUNCTIONS_DISJUNCTIONS,

        /**
         * Change field caps response for semantic_text fields to be reported as text
         */
        SEMANTIC_TEXT_FIELD_CAPS,

        /**
         * Support named argument for function in map format.
         */
        OPTIONAL_NAMED_ARGUMENT_MAP_FOR_FUNCTION(Build.current().isSnapshot()),

        /**
         * Disabled support for index aliases in lookup joins
         */
        LOOKUP_JOIN_NO_ALIASES(JOIN_LOOKUP_V12.isEnabled()),

        /**
         * Full text functions can be used in disjunctions as they are implemented in compute engine
         */
        FULL_TEXT_FUNCTIONS_DISJUNCTIONS_COMPUTE_ENGINE,

        /**
         * Support match options in match function
         */
        MATCH_FUNCTION_OPTIONS,

        /**
         * Support options in the query string function.
         */
        QUERY_STRING_FUNCTION_OPTIONS,

        /**
         * Enable aggregate_metric_double in non-snapshot builds
         */
        AGGREGATE_METRIC_DOUBLE_V0,

        /**
         * Support running all aggregations on aggregate_metric_double using the default metric
         */
        AGGREGATE_METRIC_DOUBLE_DEFAULT_METRIC,

        /**
         * Support change point detection "CHANGE_POINT".
         */
        CHANGE_POINT,

        /**
         * Fix for https://github.com/elastic/elasticsearch/issues/120817
         * and https://github.com/elastic/elasticsearch/issues/120803
         * Support for queries that have multiple SORTs that cannot become TopN
         */
        REMOVE_REDUNDANT_SORT,

        /**
         * Fixes a series of issues with inlinestats which had an incomplete implementation after lookup and inlinestats
         * were refactored.
         */
        INLINESTATS_V11,

        /**
         * Renamed `INLINESTATS` to `INLINE STATS`.
         */
        INLINE_STATS,

        /**
         * Added support for having INLINE STATS preceded by a SORT clause, now executable in certain cases.
         */
        INLINE_STATS_PRECEEDED_BY_SORT,

        /**
         * Support partial_results
         */
        SUPPORT_PARTIAL_RESULTS,

        /**
         * Support for RERANK command
         */
        RERANK,

        /**
         * Support for COMPLETION command
         */
        COMPLETION,

        /**
         * Allow mixed numeric types in conditional functions - case, greatest and least
         */
        MIXED_NUMERIC_TYPES_IN_CASE_GREATEST_LEAST,

        /**
         * Lucene query pushdown to StartsWith and EndsWith functions.
         * This capability was created to avoid receiving wrong warnings from old nodes in mixed clusters
         */
        STARTS_WITH_ENDS_WITH_LUCENE_PUSHDOWN,

        /**
         * Full text functions can be scored when being part of a disjunction
         */
        FULL_TEXT_FUNCTIONS_DISJUNCTIONS_SCORE,

        /**
         * Support for multi-match function.
         */
        MULTI_MATCH_FUNCTION(Build.current().isSnapshot()),

        /**
         * Do {@code TO_LOWER} and {@code TO_UPPER} process all field values?
         */
        TO_LOWER_MV,

        /**
         * Use double parameter markers to represent field or function names.
         */
        DOUBLE_PARAMETER_MARKERS_FOR_IDENTIFIERS,

        /**
         * Non full text functions do not contribute to score
         */
        NON_FULL_TEXT_FUNCTIONS_SCORING,

        /**
         * The {@code _query} API now reports the original types.
         */
        REPORT_ORIGINAL_TYPES,

        /**
         * The metrics command
         */
        @Deprecated
        METRICS_COMMAND(Build.current().isSnapshot()),
        /**
         * Enables automatically grouping by all dimension fields in TS mode queries
         */
        METRICS_GROUP_BY_ALL(),

        /**
         * Are the {@code documents_found} and {@code values_loaded} fields available
         * in the response and profile?
         */
        DOCUMENTS_FOUND_AND_VALUES_LOADED,

        /**
         * Index component selector syntax (my-data-stream-name::failures)
         */
        INDEX_COMPONENT_SELECTORS,

        /**
         * Make numberOfChannels consistent with layout in DefaultLayout by removing duplicated ChannelSet.
         */
        MAKE_NUMBER_OF_CHANNELS_CONSISTENT_WITH_LAYOUT,

        /**
         * Supercedes {@link Cap#MAKE_NUMBER_OF_CHANNELS_CONSISTENT_WITH_LAYOUT}.
         */
        FIX_REPLACE_MISSING_FIELD_WITH_NULL_DUPLICATE_NAME_ID_IN_LAYOUT,

        /**
         * Support for filter in converted null.
         * See <a href="https://github.com/elastic/elasticsearch/issues/125832"> ESQL: Fix `NULL` handling in `IN` clause #125832 </a>
         */
        FILTER_IN_CONVERTED_NULL,

        /**
         * When creating constant null blocks in {@link ValuesSourceReaderOperator}, we also handed off
         * the ownership of that block - but didn't account for the fact that the caller might close it, leading to double releases
         * in some union type queries. C.f. https://github.com/elastic/elasticsearch/issues/125850
         */
        FIX_DOUBLY_RELEASED_NULL_BLOCKS_IN_VALUESOURCEREADER,

        /**
         * Listing queries and getting information on a specific query.
         */
        QUERY_MONITORING,

        /**
         * Support for FORK out of snapshot
         */
        FORK_V9,

        /**
         * Support for union types in FORK
         */
        FORK_UNION_TYPES,

        /**
         * Support non-correlated subqueries in the FROM clause.
         */
        SUBQUERY_IN_FROM_COMMAND(Build.current().isSnapshot()),

        /**
         * Support for views in cluster state (and REST API).
         */
        VIEWS_IN_CLUSTER_STATE(EsqlFeatures.ESQL_VIEWS_FEATURE_FLAG.isEnabled()),

        /**
         * Support for the {@code leading_zeros} named parameter.
         */
        TO_IP_LEADING_ZEROS,

        /**
         * Does the usage information for ESQL contain a histogram of {@code took} values?
         */
        USAGE_CONTAINS_TOOK,

        /**
         * Support loading of ip fields if they are not indexed.
         */
        LOADING_NON_INDEXED_IP_FIELDS,

        /**
         * During resolution (pre-analysis) we have to consider that joins or enriches can override EVALuated values
         * https://github.com/elastic/elasticsearch/issues/126419
         */
        FIX_JOIN_MASKING_EVAL,

        /**
         * Support for keeping `DROP` attributes when resolving field names.
         * see <a href="https://github.com/elastic/elasticsearch/issues/126418"> ES|QL: no matches for pattern #126418 </a>
         */
        DROP_AGAIN_WITH_WILDCARD_AFTER_EVAL,

        /**
         * Correctly ask for all fields from lookup indices even when there is e.g. a {@code DROP *field} after.
         * See <a href="https://github.com/elastic/elasticsearch/issues/129561">
         *     ES|QL: missing columns for wildcard drop after lookup join  #129561</a>
         */
        DROP_WITH_WILDCARD_AFTER_LOOKUP_JOIN,

        /**
         * score function
         */
        SCORE_FUNCTION,

        /**
         * Support for the SAMPLE command
         */
        SAMPLE_V3,

        /**
         * The {@code _query} API now gives a cast recommendation if multiple types are found in certain instances.
         */
        SUGGESTED_CAST,

        /**
         * Guards a bug fix matching {@code TO_LOWER(f) == ""}.
         */
        TO_LOWER_EMPTY_STRING,

        /**
         * Support for INCREASE, DELTA timeseries aggregations.
         */
        INCREASE,
        DELTA_TS_AGG,
        CLAMP_FUNCTIONS,

        /**
         * Resolve groupings before resolving references to groupings in the aggregations.
         */
        RESOLVE_GROUPINGS_BEFORE_RESOLVING_REFERENCES_TO_GROUPINGS_IN_AGGREGATIONS,

        /**
         * Support for the SAMPLE aggregation function
         */
        AGG_SAMPLE,

        /**
         * Full text functions in STATS
         */
        FULL_TEXT_FUNCTIONS_IN_STATS_WHERE,

        /**
         * During resolution (pre-analysis) we have to consider that joins can override regex extracted values
         * see <a href="https://github.com/elastic/elasticsearch/issues/127467"> ES|QL: pruning of JOINs leads to missing fields #127467 </a>
         */
        FIX_JOIN_MASKING_REGEX_EXTRACT,

        /**
         * Allow the merging of the children to use {@code Aliase}s, instead of just {@code ReferenceAttribute}s.
         */
        FIX_JOIN_OUTPUT_MERGING,

        /**
         * Avid GROK and DISSECT attributes being removed when resolving fields.
         * see <a href="https://github.com/elastic/elasticsearch/issues/127468"> ES|QL: Grok only supports KEYWORD or TEXT values, found expression [type] type [INTEGER] #127468 </a>
         */
        KEEP_REGEX_EXTRACT_ATTRIBUTES,

        /**
         * The {@code ROUND_TO} function.
         */
        ROUND_TO,

        /**
         * Support for the {@code COPY_SIGN} function.
         */
        COPY_SIGN,

        /**
         * Allow lookup join on mixed numeric fields, among byte, short, int, long, half_float, scaled_float, float and double.
         */
        LOOKUP_JOIN_ON_MIXED_NUMERIC_FIELDS,

        /**
         * {@link org.elasticsearch.compute.lucene.LuceneQueryEvaluator} rewrites the query before executing it in Lucene. This
         * provides support for KQL in a STATS ... BY command that uses a KQL query for filter, for example.
         */
        LUCENE_QUERY_EVALUATOR_QUERY_REWRITE,

        /**
         * Support parameters for LIMIT command.
         */
        PARAMETER_FOR_LIMIT,

        /**
         * Changed and normalized the LIMIT error message.
         */
        NORMALIZED_LIMIT_ERROR_MESSAGE,

        /**
         * Dense vector field type support
         */
        DENSE_VECTOR_FIELD_TYPE_RELEASED,

        /**
         * Enable support for index aliases in lookup joins
         */
        ENABLE_LOOKUP_JOIN_ON_ALIASES,

        /**
         * Lookup error messages were updated to make them a bit easier to understand.
         */
        UPDATE_LOOKUP_JOIN_ERROR_MESSAGES,

        /**
         * Allows RLIKE to correctly handle the "empty language" flag, `#`.
         */
        RLIKE_WITH_EMPTY_LANGUAGE_PATTERN,

        /**
         * Enable support for cross-cluster lookup joins.
         */
        ENABLE_LOOKUP_JOIN_ON_REMOTE,

        /**
         * Fix the planning of {@code | ENRICH _remote:policy} when there's a preceding {@code | LOOKUP JOIN},
         * see <a href="https://github.com/elastic/elasticsearch/issues/129372">java.lang.ClassCastException when combining LOOKUP JOIN and remote ENRICH</a>
         */
        REMOTE_ENRICH_AFTER_LOOKUP_JOIN,

        /**
         * MATCH PHRASE function
         */
        MATCH_PHRASE_FUNCTION,

        /**
         * Support knn function
         */
        KNN_FUNCTION_V5,

        /**
         * Support for the {@code TEXT_EMBEDDING} function for generating dense vector embeddings.
         */
        TEXT_EMBEDDING_FUNCTION,

        /**
         * Support for the LIKE operator with a list of wildcards.
         */
        LIKE_WITH_LIST_OF_PATTERNS,

        LIKE_LIST_ON_INDEX_FIELDS,

        /**
         * Support parameters for SAMPLE command.
         */
        PARAMETER_FOR_SAMPLE,

        /**
         * From now, Literal only accepts strings as BytesRefs.
         * No java.lang.String anymore.
         *
         * https://github.com/elastic/elasticsearch/issues/129322
         */
        NO_PLAIN_STRINGS_IN_LITERALS,

        /**
         * Support for the mv_expand target attribute should be retained in its original position.
         * see <a href="https://github.com/elastic/elasticsearch/issues/129000"> ES|QL: inconsistent column order #129000 </a>
         */
        FIX_MV_EXPAND_INCONSISTENT_COLUMN_ORDER,

        /**
         * Support for the SET command.
         */
        SET_COMMAND,

        /**
         * Support timezones in DATE_TRUNC and dependent functions.
         */
        DATE_TRUNC_TIMEZONE_SUPPORT(Build.current().isSnapshot()),

        /**
         * Support timezones in DATE_DIFF.
         */
        DATE_DIFF_TIMEZONE_SUPPORT(Build.current().isSnapshot()),

        /**
         * Support timezones in KQL and QSTR.
         */
        KQL_QSTR_TIMEZONE_SUPPORT(Build.current().isSnapshot()),

        /**
         * (Re)Added EXPLAIN command
         */
        EXPLAIN(Build.current().isSnapshot()),
        /**
         * Support for the RLIKE operator with a list of regexes.
         */
        RLIKE_WITH_LIST_OF_PATTERNS,

        /**
         * FUSE command
         */
        FUSE_V6,

        /**
         * Support improved behavior for LIKE operator when used with index fields.
         */
        LIKE_ON_INDEX_FIELDS,

        /**
         * Forbid usage of brackets in unquoted index and enrich policy names
         * https://github.com/elastic/elasticsearch/issues/130378
         */
        NO_BRACKETS_IN_UNQUOTED_INDEX_NAMES,

        /**
         * Cosine vector similarity function
         */
        COSINE_VECTOR_SIMILARITY_FUNCTION,

        /**
         * Fixed some profile serialization issues
         */
        FIXED_PROFILE_SERIALIZATION,

        /**
         * Support for lookup join on multiple fields.
         */
        LOOKUP_JOIN_ON_MULTIPLE_FIELDS,
        /**
         * Dot product vector similarity function
         */
        DOT_PRODUCT_VECTOR_SIMILARITY_FUNCTION,

        /**
         * l1 norm vector similarity function
         */
        L1_NORM_VECTOR_SIMILARITY_FUNCTION,

        /**
         * l2 norm vector similarity function
         */
        L2_NORM_VECTOR_SIMILARITY_FUNCTION,

        /**
         * Support for the options field of CATEGORIZE.
         */
        CATEGORIZE_OPTIONS,

        /**
         * Decay function for custom scoring
         */
        DECAY_FUNCTION,

        /**
         * FIRST and LAST aggregate functions.
         */
        AGG_FIRST_LAST(Build.current().isSnapshot()),
        AGG_FIRST_LAST_STRING(Build.current().isSnapshot()),

        /**
         * Support correct counting of skipped shards.
         */
        CORRECT_SKIPPED_SHARDS_COUNT,

        /*
         * Support for calculating the scalar vector magnitude.
         */
        MAGNITUDE_SCALAR_VECTOR_FUNCTION(Build.current().isSnapshot()),

        /**
         * Byte elements dense vector field type support.
         */
        DENSE_VECTOR_FIELD_TYPE_BYTE_ELEMENTS,

        /**
         * Bit elements dense vector field type support.
         */
        DENSE_VECTOR_FIELD_TYPE_BIT_ELEMENTS,

        /**
         * Support directIO rescoring and `bfloat16` for `bbq_hnsw` and `bbq_disk`, and `bfloat16` for `hnsw` ans `bbq_flat` index types.
         */
        GENERIC_VECTOR_FORMAT,

        /**
         * Support null elements on vector similarity functions
         */
        VECTOR_SIMILARITY_FUNCTIONS_SUPPORT_NULL,

        /**
         * Support for vector Hamming distance.
         */
        HAMMING_VECTOR_SIMILARITY_FUNCTION,

        /**
         * Support for tbucket function
         */
        TBUCKET,

        /**
         * Allow qualifiers in attribute names.
         */
        NAME_QUALIFIERS(Build.current().isSnapshot()),

        /**
         * URL encoding function.
         */
        URL_ENCODE(),

        /**
         * URL component encoding function.
         */
        URL_ENCODE_COMPONENT(),

        /**
         * URL decoding function.
         */
        URL_DECODE(),

        /**
         * Allow lookup join on boolean expressions
         */
        LOOKUP_JOIN_ON_BOOLEAN_EXPRESSION,
        /**
         * Lookup join with Full Text Function or other Lucene Pushable condition
         * to be applied to the lookup index used
         */
        LOOKUP_JOIN_WITH_FULL_TEXT_FUNCTION,
        /**
         * Bugfix for lookup join with Full Text Function
         */
        LOOKUP_JOIN_WITH_FULL_TEXT_FUNCTION_BUGFIX,
        /**
         * FORK with remote indices
         */
        ENABLE_FORK_FOR_REMOTE_INDICES_V2,

        /**
         * Support for the Present function
         */
        FN_PRESENT,

        /**
         * Bugfix for STATS {{expression}} WHERE {{condition}} when the
         * expression is replaced by something else on planning
         * e.g. STATS SUM(1) WHERE x==3 is replaced by
         *      STATS MV_SUM(const)*COUNT(*) WHERE x == 3.
         */
        STATS_WITH_FILTERED_SURROGATE_FIXED,

        /**
         * TO_DENSE_VECTOR function.
         */
        TO_DENSE_VECTOR_FUNCTION,

        /**
         * Multivalued query parameters
         */
        QUERY_PARAMS_MULTI_VALUES(),

        FIX_PERCENTILE_PRECISION(),

        /**
         * Support for the Absent function
         */
        FN_ABSENT,

        /** INLINE STATS supports remote indices */
        INLINE_STATS_SUPPORTS_REMOTE(INLINESTATS_V11.enabled),

        INLINE_STATS_WITH_UNION_TYPES_IN_STUB_RELATION(INLINE_STATS.enabled),

        /**
         * Support TS command in non-snapshot builds
         */
        TS_COMMAND_V0(),

        /**
         * Custom error for renamed timestamp
         */
        TS_RENAME_TIMESTAMP_ERROR_MESSAGE,
        /**
         * Add support for counter doubles, ints, and longs in first_ and last_over_time
         */
        FIRST_LAST_OVER_TIME_COUNTER_SUPPORT,

        FIX_ALIAS_ID_WHEN_DROP_ALL_AGGREGATES,

        /**
         * Percentile over time and other ts-aggregations
         */
        PERCENTILE_OVER_TIME,
        VARIANCE_STDDEV_OVER_TIME,
        TS_LINREG_DERIVATIVE,
        TS_RATE_DATENANOS,
        TS_RATE_DATENANOS_2,
        TS_DERIV_DATENANOS,

        /**
         * Rate and increase calculations use interpolation at the boundaries between time buckets
         */
        RATE_WITH_INTERPOLATION,

        /**
         * INLINE STATS fix incorrect prunning of null filtering
         * https://github.com/elastic/elasticsearch/pull/135011
         */
        INLINE_STATS_FIX_PRUNING_NULL_FILTER(INLINESTATS_V11.enabled),

        INLINE_STATS_FIX_OPTIMIZED_AS_LOCAL_RELATION(INLINESTATS_V11.enabled),

        DENSE_VECTOR_AGG_METRIC_DOUBLE_IF_FNS,

        DENSE_VECTOR_AGG_METRIC_DOUBLE_IF_VERSION,

        /**
         * FUSE L2_NORM score normalization support
         */
        FUSE_L2_NORM(Build.current().isSnapshot()),

        /**
         * Support for requesting the "_tsid" metadata field.
         */
        METADATA_TSID_FIELD,

        /**
         * Permit the data type of a field changing from TEXT to KEYWORD
         * when being grouped on in aggregations on the TS command.
         */
        TS_PERMIT_TEXT_BECOMING_KEYWORD_WHEN_GROUPED_ON,

        /**
         * Fix management of plans with no columns
         * https://github.com/elastic/elasticsearch/issues/120272
         */
        FIX_NO_COLUMNS,

        /**
         * Support for dots in FUSE attributes
         */
        DOTS_IN_FUSE,

        /**
         * Network direction function.
         */
        NETWORK_DIRECTION(Build.current().isSnapshot()),

        /**
         * Support for the literal {@code m} suffix as an alias for {@code minute} in temporal amounts.
        */
        TEMPORAL_AMOUNT_M,

        /**
         * Pack dimension values in TS command
         */
        PACK_DIMENSIONS_IN_TS,

        /**
         * Support for exponential_histogram fields in the state of when it first was released into tech preview.
         */
        EXPONENTIAL_HISTOGRAM_TECH_PREVIEW,

        /**
         * Support for the T-Digest elasticsearch field mapper and ES|QL type when they were released into tech preview.
         */
        TDIGEST_TECH_PREVIEW,

        /**
         * Development capability for the histogram field integration
         */
        HISTOGRAM_FIELD_SUPPORT_V0,

        /**
         * histogram to tdigest conversion function
         */
        HISTOGRAM_TO_TDIGEST_CAST,
        /**
         * Create new block when filtering OrdinalBytesRefBlock
         */
        FIX_FILTER_ORDINALS,

        /**
         * "time_zone" parameter in request body and in {@code SET "time_zone"="x"}
         */
        GLOBAL_TIMEZONE_PARAMETER(Build.current().isSnapshot()),

        /**
         * Optional options argument for DATE_PARSE
         */
        DATE_PARSE_OPTIONS,

        /**
         * Allow multiple patterns for GROK command
         */
        GROK_MULTI_PATTERN,

        /**
         * Fix pruning of columns when shadowed in INLINE STATS
         */
        INLINE_STATS_PRUNE_COLUMN_FIX(INLINESTATS.enabled),

        /**
         * Fix double release in inline stats when LocalRelation is reused
         */
        INLINE_STATS_DOUBLE_RELEASE_FIX(INLINESTATS_V11.enabled),

        /**
         * Support for pushing down EVAL with SCORE
         * https://github.com/elastic/elasticsearch/issues/133462
         */
        PUSHING_DOWN_EVAL_WITH_SCORE,

        /**
         * Fix for ClassCastException in STATS
         * https://github.com/elastic/elasticsearch/issues/133992
         * https://github.com/elastic/elasticsearch/issues/136598
         */
        FIX_STATS_CLASSCAST_EXCEPTION,

        /**
         * Fix attribute equality to respect the name id of the attribute.
         */
        ATTRIBUTE_EQUALS_RESPECTS_NAME_ID,

        /**
         * Fix for lookup join filter pushdown not using semantic equality.
         * This prevents duplicate filters from being pushed down when they are semantically equivalent, causing an infinite loop where
         * BooleanSimplification will simplify the original and duplicate filters, so they'll be pushed down again...
         */
        LOOKUP_JOIN_SEMANTIC_FILTER_DEDUP,

        /**
         * Temporarily forbid the use of an explicit or implicit LIMIT before INLINE STATS.
         */
        FORBID_LIMIT_BEFORE_INLINE_STATS(INLINE_STATS.enabled),

        /**
         * Catch-and-rethrow determinization complexity errors as 400s rather than 500s
         */
        HANDLE_DETERMINIZATION_COMPLEXITY,

        /**
         * Support for the TRANGE function
         */
        FN_TRANGE,

        /**
         * https://github.com/elastic/elasticsearch/issues/136851
         */
        INLINE_STATS_WITH_NO_COLUMNS(INLINE_STATS.enabled),

        FIX_MV_CONSTANT_EQUALS_FIELD,

        /**
         * Support for base conversion in TO_LONG and TO_INTEGER
         */
        BASE_CONVERSION,

        /**
         * {@link org.elasticsearch.xpack.esql.optimizer.rules.logical.ReplaceAliasingEvalWithProject} did not fully account for shadowing.
         * https://github.com/elastic/elasticsearch/issues/137019.
         */
        FIX_REPLACE_ALIASING_EVAL_WITH_PROJECT_SHADOWING,

        /**
         * Chunk function.
         */
        CHUNK_FUNCTION_V2(),

        /**
         * Support for vector similarity functtions pushdown
         */
        VECTOR_SIMILARITY_FUNCTIONS_PUSHDOWN,

        FIX_MV_CONSTANT_COMPARISON_FIELD,

        FULL_TEXT_FUNCTIONS_ACCEPT_NULL_FIELD,

        /**
         * Support for the temporary work to eventually allow FIRST to work with null and multi-value fields, among other things.
         */
        ALL_FIRST(Build.current().isSnapshot()),

        ALL_LAST(Build.current().isSnapshot()),

        /**
         * Allow ST_EXTENT_AGG to gracefully handle missing spatial shapes
         */
        ST_EXTENT_AGG_NULL_SUPPORT,

        /**
         * Support grouping window in time-series for example: rate(counter, "1m") or avg_over_time(field, "5m")
         */
        TIME_SERIES_WINDOW_V1,

        /**
         * Support like/rlike parameters https://github.com/elastic/elasticsearch/issues/131356
         */
        LIKE_PARAMETER_SUPPORT,

        /**
         * PromQL support in ESQL, before it is released into tech preview.
         * When implementing new functionality or breaking changes,
         * we'll simply increment the version suffix at the end to prevent bwc tests from running.
         * As soon as we move into tech preview, we'll replace this capability with a "EXPONENTIAL_HISTOGRAM_TECH_PREVIEW" one.
         * At this point, we need to add new capabilities for any further changes.
         */
        PROMQL_PRE_TECH_PREVIEW_V7(Build.current().isSnapshot()),

        /**
         * KNN function adds support for k and visit_percentage options
         */
        KNN_FUNCTION_OPTIONS_K_VISIT_PERCENTAGE,

        /**
         * Enables automatically grouping by all dimension fields in TS mode queries and outputs the _timeseries column
         * with all the dimensions.
         */
        METRICS_GROUP_BY_ALL_WITH_TS_DIMENSIONS,

        /**
         * Fix for circular reference in alias chains during PushDownEnrich and aggregate deduplication.
         * Prevents "Potential cycle detected" errors when aliases reference each other.
         * https://github.com/elastic/elasticsearch/issues/138346
         */
        FIX_ENRICH_ALIAS_CYCLE_IN_DEDUPLICATE_AGGS,

        /**
         * Returns the top snippets for given text content and associated query.
         */
        TOP_SNIPPETS_FUNCTION,

        /**
         * https://github.com/elastic/elasticsearch/issues/138283
         */
        FIX_INLINE_STATS_INCORRECT_PRUNNING(INLINE_STATS.enabled),

        /**
         * {@link org.elasticsearch.xpack.esql.optimizer.rules.logical.ReplaceStatsFilteredAggWithEval} replaced a stats
         * with false filter with null with {@link org.elasticsearch.xpack.esql.expression.function.aggregate.Present} or
         * {@link org.elasticsearch.xpack.esql.expression.function.aggregate.Absent}
         */
        FIX_PRESENT_AND_ABSENT_ON_STATS_WITH_FALSE_FILTER,

        /**
<<<<<<< HEAD
         * Marks the move to the hash(doc) % shard_count routing function. Added in #137062.
         */
        ROUTING_FUNCTION_UPDATE,
=======
         * Support for the MV_INTERSECTION function which returns the set intersection of two multivalued fields
         */
        FN_MV_INTERSECTION,
>>>>>>> 7b9e7fad

        // Last capability should still have a comma for fewer merge conflicts when adding new ones :)
        // This comment prevents the semicolon from being on the previous capability when Spotless formats the file.
        ;

        private final boolean enabled;

        Cap() {
            this.enabled = true;
        };

        Cap(boolean enabled) {
            this.enabled = enabled;
        };

        Cap(FeatureFlag featureFlag) {
            this.enabled = featureFlag.isEnabled();
        }

        public boolean isEnabled() {
            return enabled;
        }

        public String capabilityName() {
            return name().toLowerCase(Locale.ROOT);
        }
    }

    public static final Set<String> CAPABILITIES = capabilities(false);

    /**
     * Get a {@link Set} of all capabilities. If the {@code all} parameter is {@code false}
     * then only <strong>enabled</strong> capabilities are returned - otherwise <strong>all</strong>
     * known capabilities are returned.
     */
    public static Set<String> capabilities(boolean all) {
        List<String> caps = new ArrayList<>();
        for (Cap cap : Cap.values()) {
            if (all || cap.isEnabled()) {
                caps.add(cap.capabilityName());
            }
        }

        /*
         * Add all of our cluster features without the leading "esql."
         */
        for (NodeFeature feature : new EsqlFeatures().getFeatures()) {
            caps.add(cap(feature));
        }
        return Set.copyOf(caps);
    }

    /**
     * Convert a {@link NodeFeature} from {@link EsqlFeatures} into a
     * capability.
     */
    public static String cap(NodeFeature feature) {
        assert feature.id().startsWith("esql.") : "node feature must start with 'esql.' but was " + feature.id();
        return feature.id().substring("esql.".length());
    }
}<|MERGE_RESOLUTION|>--- conflicted
+++ resolved
@@ -18,6 +18,8 @@
 import java.util.List;
 import java.util.Locale;
 import java.util.Set;
+
+import static org.elasticsearch.xpack.esql.core.plugin.EsqlCorePlugin.T_DIGEST_ESQL_SUPPORT;
 
 /**
  * A {@link Set} of "capabilities" supported by the {@link RestEsqlQueryAction}
@@ -958,11 +960,6 @@
         AGGREGATE_METRIC_DOUBLE_V0,
 
         /**
-         * Support running all aggregations on aggregate_metric_double using the default metric
-         */
-        AGGREGATE_METRIC_DOUBLE_DEFAULT_METRIC,
-
-        /**
          * Support change point detection "CHANGE_POINT".
          */
         CHANGE_POINT,
@@ -1787,15 +1784,15 @@
         FIX_PRESENT_AND_ABSENT_ON_STATS_WITH_FALSE_FILTER,
 
         /**
-<<<<<<< HEAD
+         * Support for the MV_INTERSECTION function which returns the set intersection of two multivalued fields
+         */
+        FN_MV_INTERSECTION,
+
+
+        /**
          * Marks the move to the hash(doc) % shard_count routing function. Added in #137062.
          */
         ROUTING_FUNCTION_UPDATE,
-=======
-         * Support for the MV_INTERSECTION function which returns the set intersection of two multivalued fields
-         */
-        FN_MV_INTERSECTION,
->>>>>>> 7b9e7fad
 
         // Last capability should still have a comma for fewer merge conflicts when adding new ones :)
         // This comment prevents the semicolon from being on the previous capability when Spotless formats the file.

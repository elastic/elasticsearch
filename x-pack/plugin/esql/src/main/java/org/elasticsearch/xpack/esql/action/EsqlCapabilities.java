--- conflicted
+++ resolved
@@ -1218,20 +1218,19 @@
         EXPLAIN(Build.current().isSnapshot()),
 
         /**
-<<<<<<< HEAD
+         * FUSE command
+         */
+        FUSE(Build.current().isSnapshot()),
+
+        /**
+         * Support avg with aggregate metric doubles
+         */
+        AGGREGATE_METRIC_DOUBLE_AVG(AGGREGATE_METRIC_DOUBLE_FEATURE_FLAG),
+
+        /**
          * Support for implicit casting of aggregate metric double when run in aggregations
          */
         AGGREGATE_METRIC_DOUBLE_IMPLICIT_CASTING_IN_AGGS(AGGREGATE_METRIC_DOUBLE_FEATURE_FLAG);
-=======
-         * FUSE command
-         */
-        FUSE(Build.current().isSnapshot()),
-
-        /**
-         * Support avg with aggregate metric doubles
-         */
-        AGGREGATE_METRIC_DOUBLE_AVG(AGGREGATE_METRIC_DOUBLE_FEATURE_FLAG);
->>>>>>> ee0b69b9
 
         private final boolean enabled;
 

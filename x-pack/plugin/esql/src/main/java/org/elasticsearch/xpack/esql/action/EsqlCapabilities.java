/*
 * Copyright Elasticsearch B.V. and/or licensed to Elasticsearch B.V. under one
 * or more contributor license agreements. Licensed under the Elastic License
 * 2.0; you may not use this file except in compliance with the Elastic License
 * 2.0.
 */

package org.elasticsearch.xpack.esql.action;

import org.elasticsearch.Build;
import org.elasticsearch.common.util.FeatureFlag;
import org.elasticsearch.compute.lucene.read.ValuesSourceReaderOperator;
import org.elasticsearch.features.NodeFeature;
import org.elasticsearch.rest.action.admin.cluster.RestNodesCapabilitiesAction;
import org.elasticsearch.xpack.esql.plugin.EsqlFeatures;

import java.util.ArrayList;
import java.util.List;
import java.util.Locale;
import java.util.Set;

/**
 * A {@link Set} of "capabilities" supported by the {@link RestEsqlQueryAction}
 * and {@link RestEsqlAsyncQueryAction} APIs. These are exposed over the
 * {@link RestNodesCapabilitiesAction} and we use them to enable tests.
 */
public class EsqlCapabilities {
    public enum Cap {
        /**
         * Introduction of {@code MV_SORT}, {@code MV_SLICE}, and {@code MV_ZIP}.
         * Added in #106095.
         */
        MV_SORT,

        /**
         * When we disabled some broken optimizations around {@code nullable}.
         * Fixed in #105691.
         */
        DISABLE_NULLABLE_OPTS,

        /**
         * Introduction of {@code ST_X} and {@code ST_Y}. Added in #105768.
         */
        ST_X_Y,

        /**
         * Changed precision of {@code geo_point} and {@code cartesian_point} fields, by loading from source into WKB. Done in #103691.
         */
        SPATIAL_POINTS_FROM_SOURCE,

        /**
         * Support for loading {@code geo_shape} and {@code cartesian_shape} fields. Done in #104269.
         */
        SPATIAL_SHAPES,

        /**
         * Do validation check on geo_point and geo_shape fields. Done in #128259.
         */
        GEO_VALIDATION,

        /**
         * Support for spatial aggregation {@code ST_CENTROID}. Done in #104269.
         */
        ST_CENTROID_AGG,

        /**
         * Support for spatial aggregation {@code ST_INTERSECTS}. Done in #104907.
         */
        ST_INTERSECTS,

        /**
         * Support for spatial aggregation {@code ST_CONTAINS} and {@code ST_WITHIN}. Done in #106503.
         */
        ST_CONTAINS_WITHIN,

        /**
         * Support for spatial aggregation {@code ST_DISJOINT}. Done in #107007.
         */
        ST_DISJOINT,

        /**
         * The introduction of the {@code VALUES} agg.
         */
        AGG_VALUES,

        /**
         * Expand the {@code VALUES} agg to cover spatial types.
         */
        AGG_VALUES_SPATIAL,

        /**
         * Accept unsigned longs on MAX and MIN aggregations.
         */
        AGG_MAX_MIN_UNSIGNED_LONG,

        /**
         * Accept unsigned longs on VALUES and SAMPLE aggregations.
         */
        AGG_VALUES_SAMPLE_UNSIGNED_LONG,

        /**
         * Does ESQL support async queries.
         */
        ASYNC_QUERY,

        /**
         * Does ESQL support FROM OPTIONS?
         */
        @Deprecated
        FROM_OPTIONS,

        /**
         * Cast string literals to a desired data type.
         */
        STRING_LITERAL_AUTO_CASTING,

        /**
         * Base64 encoding and decoding functions.
         */
        BASE64_DECODE_ENCODE,

        /**
         * Support for the :: casting operator
         */
        CASTING_OPERATOR,

        /**
         * Support for the ::date casting operator
         */
        CASTING_OPERATOR_FOR_DATE,

        /**
         * Blocks can be labelled with {@link org.elasticsearch.compute.data.Block.MvOrdering#SORTED_ASCENDING} for optimizations.
         */
        MV_ORDERING_SORTED_ASCENDING,

        /**
         * Support for metrics counter fields
         */
        METRICS_COUNTER_FIELDS,

        /**
         * Cast string literals to a desired data type for IN predicate and more types for BinaryComparison.
         */
        STRING_LITERAL_AUTO_CASTING_EXTENDED,
        /**
         * Support for metadata fields.
         */
        METADATA_FIELDS,

        /**
         * Support specifically for *just* the _index METADATA field. Used by CsvTests, since that is the only metadata field currently
         * supported.
         */
        INDEX_METADATA_FIELD,

        /**
         * Support for timespan units abbreviations
         */
        TIMESPAN_ABBREVIATIONS,

        /**
         * Support metrics counter types
         */
        COUNTER_TYPES,

        /**
         * Support for function {@code BIT_LENGTH}. Done in #115792
         */
        FN_BIT_LENGTH,

        /**
         * Support for function {@code BYTE_LENGTH}.
         */
        FN_BYTE_LENGTH,

        /**
         * Support for function {@code REVERSE}.
         */
        FN_REVERSE,

        /**
         * Support for reversing whole grapheme clusters. This is not supported
         * on JDK versions less than 20 which are not supported in ES 9.0.0+ but this
         * exists to keep the {@code 8.x} branch similar to the {@code main} branch.
         */
        FN_REVERSE_GRAPHEME_CLUSTERS,

        /**
         * Support for function {@code CONTAINS}. Done in <a href="https://github.com/elastic/elasticsearch/pull/133016">#133016.</a>
         */
        FN_CONTAINS,

        /**
         * Support for function {@code CBRT}. Done in #108574.
         */
        FN_CBRT,

        /**
         * Support for function {@code HYPOT}.
         */
        FN_HYPOT,

        /**
         * Support for {@code MV_APPEND} function. #107001
         */
        FN_MV_APPEND,

        /**
         * Support for {@code MV_MEDIAN_ABSOLUTE_DEVIATION} function.
         */
        FN_MV_MEDIAN_ABSOLUTE_DEVIATION,

        /**
         * Support for {@code MV_PERCENTILE} function.
         */
        FN_MV_PERCENTILE,

        /**
         * Support for function {@code IP_PREFIX}.
         */
        FN_IP_PREFIX,

        /**
         * Fix on function {@code SUBSTRING} that makes it not return null on empty strings.
         */
        FN_SUBSTRING_EMPTY_NULL,

        /**
         * Fixes on function {@code ROUND} that avoid it throwing exceptions on runtime for unsigned long cases.
         */
        FN_ROUND_UL_FIXES,

        /**
         * Support for function {@code SCALB}.
         */
        FN_SCALB,

        /**
         * Support for function DAY_NAME
         */
        FN_DAY_NAME,

        /**
         * Support for function MONTH_NAME
         */
        FN_MONTH_NAME,

        /**
         * support for MV_CONTAINS function
         * <a href="https://github.com/elastic/elasticsearch/pull/133099/">Add MV_CONTAINS function #133099</a>
         */
        FN_MV_CONTAINS_V1,

        /**
         * Fixes for multiple functions not serializing their source, and emitting warnings with wrong line number and text.
         */
        FUNCTIONS_SOURCE_SERIALIZATION_WARNINGS,

        /**
         * All functions that take TEXT should never emit TEXT, only KEYWORD. #114334
         */
        FUNCTIONS_NEVER_EMIT_TEXT,

        /**
         * Support for the {@code INLINESTATS} syntax.
         */
        INLINESTATS(),

        /**
         * Support for the expressions in grouping in {@code INLINESTATS} syntax.
         */
        INLINESTATS_V2(),

        /**
         * Support for aggregation function {@code TOP}.
         */
        AGG_TOP,

        /**
         * Support for booleans in aggregations {@code MAX} and {@code MIN}.
         */
        AGG_MAX_MIN_BOOLEAN_SUPPORT,

        /**
         * Support for ips in aggregations {@code MAX} and {@code MIN}.
         */
        AGG_MAX_MIN_IP_SUPPORT,

        /**
         * Support for strings in aggregations {@code MAX} and {@code MIN}.
         */
        AGG_MAX_MIN_STRING_SUPPORT,

        /**
         * Support for booleans in {@code TOP} aggregation.
         */
        AGG_TOP_BOOLEAN_SUPPORT,

        /**
         * Support for ips in {@code TOP} aggregation.
         */
        AGG_TOP_IP_SUPPORT,

        /**
         * Support for {@code keyword} and {@code text} fields in {@code TOP} aggregation.
         */
        AGG_TOP_STRING_SUPPORT,

        /**
         * Make optional the order field in the TOP agg command, and default it to "ASC".
         */
        AGG_TOP_WITH_OPTIONAL_ORDER_FIELD,

        /**
         * {@code CASE} properly handling multivalue conditions.
         */
        CASE_MV,

        /**
         * Support for loading values over enrich. This is supported by all versions of ESQL but not
         * the unit test CsvTests.
         */
        ENRICH_LOAD,

        /**
         * Optimization for ST_CENTROID changed some results in cartesian data. #108713
         */
        ST_CENTROID_AGG_OPTIMIZED,

        /**
         * Support for requesting the "_ignored" metadata field.
         */
        METADATA_IGNORED_FIELD,

        /**
         * LOOKUP command with
         * - tables using syntax {@code "tables": {"type": [<values>]}}
         * - fixed variable shadowing
         * - fixed Join.references(), requiring breaking change to Join serialization
         */
        LOOKUP_V4(Build.current().isSnapshot()),

        /**
         * Support for requesting the "REPEAT" command.
         */
        REPEAT,

        /**
         * Cast string literals to datetime in addition and subtraction when the other side is a date or time interval.
         */
        STRING_LITERAL_AUTO_CASTING_TO_DATETIME_ADD_SUB,

        /**
         * Support implicit casting for union typed fields that are mixed with date and date_nanos type.
         */
        IMPLICIT_CASTING_DATE_AND_DATE_NANOS,

        /**
         * Support for named or positional parameters in EsqlQueryRequest.
         */
        NAMED_POSITIONAL_PARAMETER,

        /**
         * Support multiple field mappings if appropriate conversion function is used (union types)
         */
        UNION_TYPES,

        /**
         * Support unmapped using the INSIST keyword.
         */
        UNMAPPED_FIELDS(Build.current().isSnapshot()),

        /**
         * Support for function {@code ST_DISTANCE}. Done in #108764.
         */
        ST_DISTANCE,

        /** Support for function {@code ST_EXTENT_AGG}. */
        ST_EXTENT_AGG,

        /** Optimization of ST_EXTENT_AGG with doc-values as IntBlock. */
        ST_EXTENT_AGG_DOCVALUES,

        /**
         * Fix determination of CRS types in spatial functions when folding.
         */
        SPATIAL_FUNCTIONS_FIX_CRSTYPE_FOLDING,

        /**
         * Enable spatial predicate functions to support multi-values. Done in #112063.
         */
        SPATIAL_PREDICATES_SUPPORT_MULTIVALUES,

        /**
         * Enable spatial distance function to support multi-values. Done in #114836.
         */
        SPATIAL_DISTANCE_SUPPORTS_MULTIVALUES,

        /**
         * Support a number of fixes and enhancements to spatial distance pushdown. Done in #112938.
         */
        SPATIAL_DISTANCE_PUSHDOWN_ENHANCEMENTS,

        /**
         * Fix for spatial centroid when no records are found.
         */
        SPATIAL_CENTROID_NO_RECORDS,

        /**
         * Support ST_ENVELOPE function (and related ST_XMIN, etc.).
         */
        ST_ENVELOPE,

        /**
         * Support ST_GEOHASH, ST_GEOTILE and ST_GEOHEX functions
         */
        SPATIAL_GRID,

        /**
         * Support geohash, geotile and geohex data types. Done in #129581
         */
        SPATIAL_GRID_TYPES,

        /**
         * Support geohash, geotile and geohex in ST_INTERSECTS and ST_DISJOINT. Done in #133546
         */
        SPATIAL_GRID_INTERSECTS,

        /**
         * Fix to GROK and DISSECT that allows extracting attributes with the same name as the input
         * https://github.com/elastic/elasticsearch/issues/110184
         */
        GROK_DISSECT_MASKING,

        /**
         * Support for quoting index sources in double quotes.
         */
        DOUBLE_QUOTES_SOURCE_ENCLOSING,

        /**
         * Support for WEIGHTED_AVG function.
         */
        AGG_WEIGHTED_AVG,

        /**
         * Fix for union-types when aggregating over an inline conversion with casting operator. Done in #110476.
         */
        UNION_TYPES_AGG_CAST,

        /**
         * When pushing down {@code STATS count(field::type)} for a union type field, we wrongly used a synthetic attribute name in the
         * query instead of the actual field name. This led to 0 counts instead of the correct result.
         */
        FIX_COUNT_PUSHDOWN_FOR_UNION_TYPES,

        /**
         * Fix to GROK validation in case of multiple fields with same name and different types
         * https://github.com/elastic/elasticsearch/issues/110533
         */
        GROK_VALIDATION,

        /**
         * Fix for union-types when aggregating over an inline conversion with conversion function. Done in #110652.
         */
        UNION_TYPES_INLINE_FIX,

        /**
         * Fix for union-types when sorting a type-casted field. We changed how we remove synthetic union-types fields.
         */
        UNION_TYPES_REMOVE_FIELDS,

        /**
         * Fix for union-types when renaming unrelated columns.
         * https://github.com/elastic/elasticsearch/issues/111452
         */
        UNION_TYPES_FIX_RENAME_RESOLUTION,

        /**
         * Execute `RENAME` operations sequentially from left to right,
         * see <a href="https://github.com/elastic/elasticsearch/issues/122250"> ESQL: Align RENAME behavior with EVAL for sequential processing #122250 </a>
         */
        RENAME_SEQUENTIAL_PROCESSING,

        /**
         * Support for assignment in RENAME, besides the use of `AS` keyword.
         */
        RENAME_ALLOW_ASSIGNMENT,

        /**
         * Support for removing empty attribute in merging output.
         * See <a href="https://github.com/elastic/elasticsearch/issues/126392"> ESQL: EVAL after STATS produces an empty column #126392 </a>
         */
        REMOVE_EMPTY_ATTRIBUTE_IN_MERGING_OUTPUT,

        /**
         * Support for retain aggregate when grouping.
         * See <a href="https://github.com/elastic/elasticsearch/issues/126026"> ES|QL: columns not projected away despite KEEP #126026 </a>
         */
        RETAIN_AGGREGATE_WHEN_GROUPING,

        /**
         * Fix for union-types when some indexes are missing the required field. Done in #111932.
         */
        UNION_TYPES_MISSING_FIELD,

        /**
         * Fix for widening of short numeric types in union-types. Done in #112610
         */
        UNION_TYPES_NUMERIC_WIDENING,

        /**
         * Fix a parsing issue where numbers below Long.MIN_VALUE threw an exception instead of parsing as doubles.
         * see <a href="https://github.com/elastic/elasticsearch/issues/104323"> Parsing large numbers is inconsistent #104323 </a>
         */
        FIX_PARSING_LARGE_NEGATIVE_NUMBERS,

        /**
         * Fix precision of scaled_float field values retrieved from stored source
         * see <a href="https://github.com/elastic/elasticsearch/issues/122547"> Slight inconsistency in ESQL using scaled_float field #122547 </a>
         */
        FIX_PRECISION_OF_SCALED_FLOAT_FIELDS,

        /**
         * Fix the status code returned when trying to run count_distinct on the _source type (which is not supported).
         * see <a href="https://github.com/elastic/elasticsearch/issues/105240">count_distinct(_source) returns a 500 response</a>
         */
        FIX_COUNT_DISTINCT_SOURCE_ERROR,

        /**
         * Use RangeQuery for BinaryComparison on DateTime fields.
         */
        RANGEQUERY_FOR_DATETIME,

        /**
         * Enforce strict type checking on ENRICH range types, and warnings for KEYWORD parsing at runtime. Done in #115091.
         */
        ENRICH_STRICT_RANGE_TYPES,

        /**
         * Fix for non-unique attribute names in ROW and logical plans.
         * https://github.com/elastic/elasticsearch/issues/110541
         */
        UNIQUE_NAMES,

        /**
         * Make attributes of GROK/DISSECT adjustable and fix a shadowing bug when pushing them down past PROJECT.
         * https://github.com/elastic/elasticsearch/issues/108008
         */
        FIXED_PUSHDOWN_PAST_PROJECT,

        /**
         * When resolving renames, consider all {@code Attribute}s in the plan, not just the {@code ReferenceAttribute}s.
         */
        FIXED_PUSHDOWN_PAST_PROJECT_WITH_ATTRIBUTES_RESOLUTION,

        /**
         * Adds the {@code MV_PSERIES_WEIGHTED_SUM} function for converting sorted lists of numbers into
         * a bounded score. This is a generalization of the
         * <a href="https://en.wikipedia.org/wiki/Riemann_zeta_function">riemann zeta function</a> but we
         * don't name it that because we don't support complex numbers and don't want to make folks think
         * of mystical number theory things. This is just a weighted sum that is adjacent to magic.
         */
        MV_PSERIES_WEIGHTED_SUM,

        /**
         * Support for match operator as a colon. Previous support for match operator as MATCH has been removed
         */
        MATCH_OPERATOR_COLON,

        /**
         * Removing support for the {@code META} keyword.
         */
        NO_META,

        /**
         * Add CombineBinaryComparisons rule.
         */
        COMBINE_BINARY_COMPARISONS,

        /**
         * Support for nanosecond dates as a data type
         */
        DATE_NANOS_TYPE(),

        /**
         * Support for to_date_nanos function
         */
        TO_DATE_NANOS(),

        /**
         * Support for date nanos type in binary comparisons
         */
        DATE_NANOS_BINARY_COMPARISON(),

        /**
         * Support for mixed comparisons between nanosecond and millisecond dates
         */
        DATE_NANOS_COMPARE_TO_MILLIS(),
        /**
         * Support implicit casting of strings to date nanos
         */
        DATE_NANOS_IMPLICIT_CASTING(),
        /**
         * Support Least and Greatest functions on Date Nanos type
         */
        LEAST_GREATEST_FOR_DATENANOS(),
        /**
         * support date extract function for date nanos
         */
        DATE_NANOS_DATE_EXTRACT(),
        /**
         * Support add and subtract on date nanos
         */
        DATE_NANOS_ADD_SUBTRACT(),
        /**
         * Support for date_trunc function on date nanos type
         */
        DATE_TRUNC_DATE_NANOS(),

        /**
         * Support date nanos values as the field argument to bucket
         */
        DATE_NANOS_BUCKET(),

        /**
         * support aggregations on date nanos
         */
        DATE_NANOS_AGGREGATIONS(),

        /**
         * Support the {@link org.elasticsearch.xpack.esql.expression.predicate.operator.comparison.In} operator for date nanos
         */
        DATE_NANOS_IN_OPERATOR(),
        /**
         * Support running date format function on nanosecond dates
         */
        DATE_NANOS_DATE_FORMAT(),
        /**
         * support date diff function on date nanos type, and mixed nanos/millis
         */
        DATE_NANOS_DATE_DIFF(),
        /**
         * Indicates that https://github.com/elastic/elasticsearch/issues/125439 (incorrect lucene push down for date nanos) is fixed
         */
        FIX_DATE_NANOS_LUCENE_PUSHDOWN_BUG(),
        /**
         * Fixes a bug where dates are incorrectly formatted if a where clause compares nanoseconds to both milliseconds and nanoseconds,
         * e.g. {@code WHERE millis > to_datenanos("2023-10-23T12:15:03.360103847") AND millis < to_datetime("2023-10-23T13:53:55.832")}
         */
        FIX_DATE_NANOS_MIXED_RANGE_PUSHDOWN_BUG(),

        /**
         * Support for date nanos in lookup join. Done in #127962
         */
        DATE_NANOS_LOOKUP_JOIN,

        /**
         * DATE_PARSE supports reading timezones
         */
        DATE_PARSE_TZ(),

        /**
         * Support for datetime in least and greatest functions
         */
        LEAST_GREATEST_FOR_DATES,

        /**
         * Support CIDRMatch in CombineDisjunctions rule.
         */
        COMBINE_DISJUNCTIVE_CIDRMATCHES,

        /**
         * Support sending HTTP headers about the status of an async query.
         */
        ASYNC_QUERY_STATUS_HEADERS,

        /**
         * Fix async headers not being sent on "get" requests
         */
        ASYNC_QUERY_STATUS_HEADERS_FIX,

        /**
         * Consider the upper bound when computing the interval in BUCKET auto mode.
         */
        BUCKET_INCLUSIVE_UPPER_BOUND,

        /**
         * Enhanced DATE_TRUNC with arbitrary month and year intervals. (#120302)
         */
        DATE_TRUNC_WITH_ARBITRARY_INTERVALS,

        /**
         * Changed error messages for fields with conflicting types in different indices.
         */
        SHORT_ERROR_MESSAGES_FOR_UNSUPPORTED_FIELDS,

        /**
         * Support for the whole number spans in BUCKET function.
         */
        BUCKET_WHOLE_NUMBER_AS_SPAN,

        /**
         * Allow mixed numeric types in coalesce
         */
        MIXED_NUMERIC_TYPES_IN_COALESCE,

        /**
         * Support for requesting the "SPACE" function.
         */
        SPACE,

        /**
         * Support explicit casting from string literal to DATE_PERIOD or TIME_DURATION.
         */
        CAST_STRING_LITERAL_TO_TEMPORAL_AMOUNT,

        /**
         * Supported the text categorization function "CATEGORIZE".
         */
        CATEGORIZE_V6,

        /**
         * Support for multiple groupings in "CATEGORIZE".
         */
        CATEGORIZE_MULTIPLE_GROUPINGS,
        /**
         * QSTR function
         */
        QSTR_FUNCTION,

        /**
         * MATCH function
         */
        MATCH_FUNCTION,

        /**
         * KQL function
         */
        KQL_FUNCTION,

        /**
         * Support for optional parameters in KQL function (case_insensitive, time_zone, default_field, boost).
         */
        KQL_FUNCTION_OPTIONS,

        /**
         * Hash function
         */
        HASH_FUNCTION,
        /**
         * Hash function aliases such as MD5
         */
        HASH_FUNCTION_ALIASES_V1,

        /**
         * Don't optimize CASE IS NOT NULL function by not requiring the fields to be not null as well.
         * https://github.com/elastic/elasticsearch/issues/112704
         */
        FIXED_WRONG_IS_NOT_NULL_CHECK_ON_CASE,

        /**
         * Compute year differences in full calendar years.
         */
        DATE_DIFF_YEAR_CALENDARIAL,

        /**
         * Fix sorting not allowed on _source and counters.
         */
        SORTING_ON_SOURCE_AND_COUNTERS_FORBIDDEN,

        /**
         * Fix {@code SORT} when the {@code _source} field is not a sort key but
         * <strong>is</strong> being returned.
         */
        SORT_RETURNING_SOURCE_OK,

        /**
         * _source field mapping directives: https://www.elastic.co/guide/en/elasticsearch/reference/current/mapping-source-field.html
         */
        SOURCE_FIELD_MAPPING,

        /**
         * Allow filter per individual aggregation.
         */
        PER_AGG_FILTERING,

        /**
         * Fix {@link #PER_AGG_FILTERING} grouped by ordinals.
         */
        PER_AGG_FILTERING_ORDS,

        /**
         * Support for {@code STD_DEV} aggregation.
         */
        STD_DEV,

        /**
         * Fix for https://github.com/elastic/elasticsearch/issues/114714
         */
        FIX_STATS_BY_FOLDABLE_EXPRESSION,

        /**
         * Adding stats for functions (stack telemetry)
         */
        FUNCTION_STATS,
        /**
         * Fix for an optimization that caused wrong results
         * https://github.com/elastic/elasticsearch/issues/115281
         */
        FIX_FILTER_PUSHDOWN_PAST_STATS,

        /**
         * Send warnings on STATS alias collision
         * https://github.com/elastic/elasticsearch/issues/114970
         */
        STATS_ALIAS_COLLISION_WARNINGS,

        /**
         * This enables 60_usage.yml "Basic ESQL usage....snapshot" version test. See also the next capability.
         */
        SNAPSHOT_TEST_FOR_TELEMETRY_V2(Build.current().isSnapshot()),

        /**
         * This enables 60_usage.yml "Basic ESQL usage....non-snapshot" version test. See also the previous capability.
         */
        NON_SNAPSHOT_TEST_FOR_TELEMETRY_V2(Build.current().isSnapshot() == false),

        /**
         * Support simplified syntax for named parameters for field and function names.
         */
        NAMED_PARAMETER_FOR_FIELD_AND_FUNCTION_NAMES_SIMPLIFIED_SYNTAX(),

        /**
         * Fix pushdown of LIMIT past MV_EXPAND
         */
        ADD_LIMIT_INSIDE_MV_EXPAND,

        DELAY_DEBUG_FN(Build.current().isSnapshot()),

        /** Capability for remote metadata test */
        METADATA_FIELDS_REMOTE_TEST(false),
        /**
         * WIP on Join planning
         * - Introduce BinaryPlan and co
         * - Refactor INLINESTATS and LOOKUP as a JOIN block
         */
        JOIN_PLANNING_V1(Build.current().isSnapshot()),

        /**
         * Support implicit casting from string literal to DATE_PERIOD or TIME_DURATION.
         */
        IMPLICIT_CASTING_STRING_LITERAL_TO_TEMPORAL_AMOUNT,

        /**
         * LOOKUP JOIN
         */
        JOIN_LOOKUP_V12,

        /**
         * LOOKUP JOIN with TEXT fields on the right (right side of the join) (#119473)
         */
        LOOKUP_JOIN_TEXT(JOIN_LOOKUP_V12.isEnabled()),

        /**
         * LOOKUP JOIN skipping MVs and sending warnings (https://github.com/elastic/elasticsearch/issues/118780)
         */
        JOIN_LOOKUP_SKIP_MV_WARNINGS(JOIN_LOOKUP_V12.isEnabled()),

        /**
         * Fix for async operator sometimes completing the driver without emitting the stored warnings
         */
        ASYNC_OPERATOR_WARNINGS_FIX,

        /**
         * Fix pushing down LIMIT past LOOKUP JOIN in case of multiple matching join keys.
         */
        JOIN_LOOKUP_FIX_LIMIT_PUSHDOWN(JOIN_LOOKUP_V12.isEnabled()),

        /**
         * Fix for https://github.com/elastic/elasticsearch/issues/117054
         */
        FIX_NESTED_FIELDS_NAME_CLASH_IN_INDEXRESOLVER,

        /**
         * Fix for https://github.com/elastic/elasticsearch/issues/114714, again
         */
        FIX_STATS_BY_FOLDABLE_EXPRESSION_2,

        /**
         * Support the "METADATA _score" directive to enable _score column.
         */
        METADATA_SCORE,

        /**
         * Term function
         */
        TERM_FUNCTION(Build.current().isSnapshot()),

        /**
         * Additional types for match function and operator
         */
        MATCH_ADDITIONAL_TYPES,

        /**
         * Fix for regex folding with case-insensitive pattern https://github.com/elastic/elasticsearch/issues/118371
         */
        FIXED_REGEX_FOLD,

        /**
         * Full text functions can be used in disjunctions
         */
        FULL_TEXT_FUNCTIONS_DISJUNCTIONS,

        /**
         * Change field caps response for semantic_text fields to be reported as text
         */
        SEMANTIC_TEXT_FIELD_CAPS,

        /**
         * Support named argument for function in map format.
         */
        OPTIONAL_NAMED_ARGUMENT_MAP_FOR_FUNCTION(Build.current().isSnapshot()),

        /**
         * Disabled support for index aliases in lookup joins
         */
        LOOKUP_JOIN_NO_ALIASES(JOIN_LOOKUP_V12.isEnabled()),

        /**
         * Full text functions can be used in disjunctions as they are implemented in compute engine
         */
        FULL_TEXT_FUNCTIONS_DISJUNCTIONS_COMPUTE_ENGINE,

        /**
         * Support match options in match function
         */
        MATCH_FUNCTION_OPTIONS,

        /**
         * Support options in the query string function.
         */
        QUERY_STRING_FUNCTION_OPTIONS,

        /**
         * Enable aggregate_metric_double in non-snapshot builds
         */
        AGGREGATE_METRIC_DOUBLE_V0,

        /**
         * Support change point detection "CHANGE_POINT".
         */
        CHANGE_POINT,

        /**
         * Fix for https://github.com/elastic/elasticsearch/issues/120817
         * and https://github.com/elastic/elasticsearch/issues/120803
         * Support for queries that have multiple SORTs that cannot become TopN
         */
        REMOVE_REDUNDANT_SORT,

        /**
         * Fixes a series of issues with inlinestats which had an incomplete implementation after lookup and inlinestats
         * were refactored.
         */
        INLINESTATS_V11,

        /**
         * Renamed `INLINESTATS` to `INLINE STATS`.
         */
        INLINE_STATS,

        /**
         * Support partial_results
         */
        SUPPORT_PARTIAL_RESULTS,

        /**
         * Support for RERANK command
         */
        RERANK,

        /**
         * Support for COMPLETION command
         */
        COMPLETION,

        /**
         * Allow mixed numeric types in conditional functions - case, greatest and least
         */
        MIXED_NUMERIC_TYPES_IN_CASE_GREATEST_LEAST,

        /**
         * Lucene query pushdown to StartsWith and EndsWith functions.
         * This capability was created to avoid receiving wrong warnings from old nodes in mixed clusters
         */
        STARTS_WITH_ENDS_WITH_LUCENE_PUSHDOWN,

        /**
         * Full text functions can be scored when being part of a disjunction
         */
        FULL_TEXT_FUNCTIONS_DISJUNCTIONS_SCORE,

        /**
         * Support for multi-match function.
         */
        MULTI_MATCH_FUNCTION(Build.current().isSnapshot()),

        /**
         * Do {@code TO_LOWER} and {@code TO_UPPER} process all field values?
         */
        TO_LOWER_MV,

        /**
         * Use double parameter markers to represent field or function names.
         */
        DOUBLE_PARAMETER_MARKERS_FOR_IDENTIFIERS,

        /**
         * Non full text functions do not contribute to score
         */
        NON_FULL_TEXT_FUNCTIONS_SCORING,

        /**
         * The {@code _query} API now reports the original types.
         */
        REPORT_ORIGINAL_TYPES,

        /**
         * The metrics command
         */
        @Deprecated
        METRICS_COMMAND(Build.current().isSnapshot()),

        /**
         * Are the {@code documents_found} and {@code values_loaded} fields available
         * in the response and profile?
         */
        DOCUMENTS_FOUND_AND_VALUES_LOADED,

        /**
         * Index component selector syntax (my-data-stream-name::failures)
         */
        INDEX_COMPONENT_SELECTORS,

        /**
         * Make numberOfChannels consistent with layout in DefaultLayout by removing duplicated ChannelSet.
         */
        MAKE_NUMBER_OF_CHANNELS_CONSISTENT_WITH_LAYOUT,

        /**
         * Supercedes {@link Cap#MAKE_NUMBER_OF_CHANNELS_CONSISTENT_WITH_LAYOUT}.
         */
        FIX_REPLACE_MISSING_FIELD_WITH_NULL_DUPLICATE_NAME_ID_IN_LAYOUT,

        /**
         * Support for filter in converted null.
         * See <a href="https://github.com/elastic/elasticsearch/issues/125832"> ESQL: Fix `NULL` handling in `IN` clause #125832 </a>
         */
        FILTER_IN_CONVERTED_NULL,

        /**
         * When creating constant null blocks in {@link ValuesSourceReaderOperator}, we also handed off
         * the ownership of that block - but didn't account for the fact that the caller might close it, leading to double releases
         * in some union type queries. C.f. https://github.com/elastic/elasticsearch/issues/125850
         */
        FIX_DOUBLY_RELEASED_NULL_BLOCKS_IN_VALUESOURCEREADER,

        /**
         * Listing queries and getting information on a specific query.
         */
        QUERY_MONITORING,

        /**
         * Support for FORK out of snapshot
         */
        FORK_V9,

        /**
         * Support for union types in FORK
         */
        FORK_UNION_TYPES,

        /**
         * Support for the {@code leading_zeros} named parameter.
         */
        TO_IP_LEADING_ZEROS,

        /**
         * Does the usage information for ESQL contain a histogram of {@code took} values?
         */
        USAGE_CONTAINS_TOOK,

        /**
         * Support loading of ip fields if they are not indexed.
         */
        LOADING_NON_INDEXED_IP_FIELDS,

        /**
         * During resolution (pre-analysis) we have to consider that joins or enriches can override EVALuated values
         * https://github.com/elastic/elasticsearch/issues/126419
         */
        FIX_JOIN_MASKING_EVAL,

        /**
         * Support for keeping `DROP` attributes when resolving field names.
         * see <a href="https://github.com/elastic/elasticsearch/issues/126418"> ES|QL: no matches for pattern #126418 </a>
         */
        DROP_AGAIN_WITH_WILDCARD_AFTER_EVAL,

        /**
         * Correctly ask for all fields from lookup indices even when there is e.g. a {@code DROP *field} after.
         * See <a href="https://github.com/elastic/elasticsearch/issues/129561">
         *     ES|QL: missing columns for wildcard drop after lookup join  #129561</a>
         */
        DROP_WITH_WILDCARD_AFTER_LOOKUP_JOIN,

        /**
         * score function
         */
        SCORE_FUNCTION(Build.current().isSnapshot()),

        /**
         * Support for the SAMPLE command
         */
        SAMPLE_V3,

        /**
         * The {@code _query} API now gives a cast recommendation if multiple types are found in certain instances.
         */
        SUGGESTED_CAST,

        /**
         * Guards a bug fix matching {@code TO_LOWER(f) == ""}.
         */
        TO_LOWER_EMPTY_STRING,

        /**
         * Support for INCREASE, DELTA timeseries aggregations.
         */
        INCREASE,
        DELTA_TS_AGG,
        CLAMP_FUNCTIONS,

        /**
         * Resolve groupings before resolving references to groupings in the aggregations.
         */
        RESOLVE_GROUPINGS_BEFORE_RESOLVING_REFERENCES_TO_GROUPINGS_IN_AGGREGATIONS,

        /**
         * Support for the SAMPLE aggregation function
         */
        AGG_SAMPLE,

        /**
         * Full text functions in STATS
         */
        FULL_TEXT_FUNCTIONS_IN_STATS_WHERE,

        /**
         * During resolution (pre-analysis) we have to consider that joins can override regex extracted values
         * see <a href="https://github.com/elastic/elasticsearch/issues/127467"> ES|QL: pruning of JOINs leads to missing fields #127467 </a>
         */
        FIX_JOIN_MASKING_REGEX_EXTRACT,

        /**
         * Allow the merging of the children to use {@code Aliase}s, instead of just {@code ReferenceAttribute}s.
         */
        FIX_JOIN_OUTPUT_MERGING,

        /**
         * Avid GROK and DISSECT attributes being removed when resolving fields.
         * see <a href="https://github.com/elastic/elasticsearch/issues/127468"> ES|QL: Grok only supports KEYWORD or TEXT values, found expression [type] type [INTEGER] #127468 </a>
         */
        KEEP_REGEX_EXTRACT_ATTRIBUTES,

        /**
         * The {@code ROUND_TO} function.
         */
        ROUND_TO,

        /**
         * Support for the {@code COPY_SIGN} function.
         */
        COPY_SIGN,

        /**
         * Allow lookup join on mixed numeric fields, among byte, short, int, long, half_float, scaled_float, float and double.
         */
        LOOKUP_JOIN_ON_MIXED_NUMERIC_FIELDS,

        /**
         * {@link org.elasticsearch.compute.lucene.LuceneQueryEvaluator} rewrites the query before executing it in Lucene. This
         * provides support for KQL in a STATS ... BY command that uses a KQL query for filter, for example.
         */
        LUCENE_QUERY_EVALUATOR_QUERY_REWRITE,

        /**
         * Support parameters for LIMIT command.
         */
        PARAMETER_FOR_LIMIT,

        /**
         * Changed and normalized the LIMIT error message.
         */
        NORMALIZED_LIMIT_ERROR_MESSAGE,

        /**
         * Dense vector field type support
         */
        DENSE_VECTOR_FIELD_TYPE_RELEASED,

        /**
         * Enable support for index aliases in lookup joins
         */
        ENABLE_LOOKUP_JOIN_ON_ALIASES,

        /**
         * Lookup error messages were updated to make them a bit easier to understand.
         */
        UPDATE_LOOKUP_JOIN_ERROR_MESSAGES,

        /**
         * Allows RLIKE to correctly handle the "empty language" flag, `#`.
         */
        RLIKE_WITH_EMPTY_LANGUAGE_PATTERN,

        /**
         * Enable support for cross-cluster lookup joins.
         */
        ENABLE_LOOKUP_JOIN_ON_REMOTE,

        /**
         * Fix the planning of {@code | ENRICH _remote:policy} when there's a preceding {@code | LOOKUP JOIN},
         * see <a href="https://github.com/elastic/elasticsearch/issues/129372">java.lang.ClassCastException when combining LOOKUP JOIN and remote ENRICH</a>
         */
        REMOTE_ENRICH_AFTER_LOOKUP_JOIN,

        /**
         * MATCH PHRASE function
         */
        MATCH_PHRASE_FUNCTION,

        /**
         * Support knn function
         */
        KNN_FUNCTION_V5,

        /**
         * Support for the {@code TEXT_EMBEDDING} function for generating dense vector embeddings.
         */
        TEXT_EMBEDDING_FUNCTION,

        /**
         * Support for the LIKE operator with a list of wildcards.
         */
        LIKE_WITH_LIST_OF_PATTERNS,

        LIKE_LIST_ON_INDEX_FIELDS,

        /**
         * Support parameters for SAMPLE command.
         */
        PARAMETER_FOR_SAMPLE,

        /**
         * From now, Literal only accepts strings as BytesRefs.
         * No java.lang.String anymore.
         *
         * https://github.com/elastic/elasticsearch/issues/129322
         */
        NO_PLAIN_STRINGS_IN_LITERALS,

        /**
         * Support for the mv_expand target attribute should be retained in its original position.
         * see <a href="https://github.com/elastic/elasticsearch/issues/129000"> ES|QL: inconsistent column order #129000 </a>
         */
        FIX_MV_EXPAND_INCONSISTENT_COLUMN_ORDER,

        /**
         * Support for the SET command.
         */
        SET_COMMAND(Build.current().isSnapshot()),

        /**
         * (Re)Added EXPLAIN command
         */
        EXPLAIN(Build.current().isSnapshot()),
        /**
         * Support for the RLIKE operator with a list of regexes.
         */
        RLIKE_WITH_LIST_OF_PATTERNS,

        /**
         * FUSE command
         */
        FUSE_V6,

        /**
         * Support improved behavior for LIKE operator when used with index fields.
         */
        LIKE_ON_INDEX_FIELDS,

        /**
         * Forbid usage of brackets in unquoted index and enrich policy names
         * https://github.com/elastic/elasticsearch/issues/130378
         */
        NO_BRACKETS_IN_UNQUOTED_INDEX_NAMES,

        /**
         * Cosine vector similarity function
         */
        COSINE_VECTOR_SIMILARITY_FUNCTION(Build.current().isSnapshot()),

        /**
         * Fixed some profile serialization issues
         */
        FIXED_PROFILE_SERIALIZATION,

        /**
         * Support for lookup join on multiple fields.
         */
        LOOKUP_JOIN_ON_MULTIPLE_FIELDS,
        /**
         * Dot product vector similarity function
         */
        DOT_PRODUCT_VECTOR_SIMILARITY_FUNCTION(Build.current().isSnapshot()),

        /**
         * l1 norm vector similarity function
         */
        L1_NORM_VECTOR_SIMILARITY_FUNCTION(Build.current().isSnapshot()),

        /**
         * l2 norm vector similarity function
         */
        L2_NORM_VECTOR_SIMILARITY_FUNCTION(Build.current().isSnapshot()),

        /**
         * Support for the options field of CATEGORIZE.
         */
        CATEGORIZE_OPTIONS,

        /**
         * Decay function for custom scoring
         */
        DECAY_FUNCTION(Build.current().isSnapshot()),

        /**
         * FIRST and LAST aggregate functions.
         */
        AGG_FIRST_LAST(Build.current().isSnapshot()),
        AGG_FIRST_LAST_STRING(Build.current().isSnapshot()),

        /**
         * Support correct counting of skipped shards.
         */
        CORRECT_SKIPPED_SHARDS_COUNT,

        /*
         * Support for calculating the scalar vector magnitude.
         */
        MAGNITUDE_SCALAR_VECTOR_FUNCTION(Build.current().isSnapshot()),

        /**
         * Byte elements dense vector field type support.
         */
        DENSE_VECTOR_FIELD_TYPE_BYTE_ELEMENTS,

        /**
         * Bit elements dense vector field type support.
         */
        DENSE_VECTOR_FIELD_TYPE_BIT_ELEMENTS,

        /**
         * Support null elements on vector similarity functions
         */
        VECTOR_SIMILARITY_FUNCTIONS_SUPPORT_NULL,

        /**
         * Support for vector Hamming distance.
         */
        HAMMING_VECTOR_SIMILARITY_FUNCTION(Build.current().isSnapshot()),

        /**
         * Support for tbucket function
         */
        TBUCKET,

        /**
         * Allow qualifiers in attribute names.
         */
        NAME_QUALIFIERS(Build.current().isSnapshot()),

        /**
         * URL encoding function.
         */
        URL_ENCODE(),

        /**
         * URL component encoding function.
         */
        URL_ENCODE_COMPONENT(),

        /**
         * URL decoding function.
         */
        URL_DECODE(),

        /**
         * Allow lookup join on boolean expressions
         */
        LOOKUP_JOIN_ON_BOOLEAN_EXPRESSION,

        /**
         * FORK with remote indices
         */
        ENABLE_FORK_FOR_REMOTE_INDICES(Build.current().isSnapshot()),

        /**
         * Support for the Present function
         */
        FN_PRESENT,

        /**
         * Bugfix for STATS {{expression}} WHERE {{condition}} when the
         * expression is replaced by something else on planning
         * e.g. STATS SUM(1) WHERE x==3 is replaced by
         *      STATS MV_SUM(const)*COUNT(*) WHERE x == 3.
         */
        STATS_WITH_FILTERED_SURROGATE_FIXED,

        /**
         * TO_DENSE_VECTOR function.
         */
        TO_DENSE_VECTOR_FUNCTION,

        /**
         * Multivalued query parameters
         */
        QUERY_PARAMS_MULTI_VALUES(),

        FIX_PERCENTILE_PRECISION(),

        /**
         * Support for the Absent function
         */
        FN_ABSENT,

        /** INLINE STATS supports remote indices */
        INLINE_STATS_SUPPORTS_REMOTE(INLINESTATS_V11.enabled),

        INLINE_STATS_WITH_UNION_TYPES_IN_STUB_RELATION(INLINE_STATS.enabled),

        /**
         * Support TS command in non-snapshot builds
         */
        TS_COMMAND_V0(),

        /**
         * Add support for counter doubles, ints, and longs in first_ and last_over_time
         */
        FIRST_LAST_OVER_TIME_COUNTER_SUPPORT,

        FIX_ALIAS_ID_WHEN_DROP_ALL_AGGREGATES,

        /**
         * Percentile over time and other ts-aggregations
         */
        PERCENTILE_OVER_TIME,

        /**
         * INLINE STATS fix incorrect prunning of null filtering
         * https://github.com/elastic/elasticsearch/pull/135011
         */
        INLINE_STATS_FIX_PRUNING_NULL_FILTER(INLINESTATS_V11.enabled),

        INLINE_STATS_FIX_OPTIMIZED_AS_LOCAL_RELATION(INLINESTATS_V11.enabled),

        DENSE_VECTOR_AGG_METRIC_DOUBLE_IF_FNS,

        /**
         * FUSE L2_NORM score normalization support
         */
        FUSE_L2_NORM(Build.current().isSnapshot()),

        /**
         * Support for requesting the "_tsid" metadata field.
         */
        METADATA_TSID_FIELD,

        /**
         * Permit the data type of a field changing from TEXT to KEYWORD
         * when being grouped on in aggregations on the TS command.
         */
        TS_PERMIT_TEXT_BECOMING_KEYWORD_WHEN_GROUPED_ON,

        /**
         * Fix management of plans with no columns
         * https://github.com/elastic/elasticsearch/issues/120272
         */
        FIX_NO_COLUMNS,

        /**
         * Support for dots in FUSE attributes
         */
        DOTS_IN_FUSE,

        /**
         * Network direction function.
         */
        NETWORK_DIRECTION(Build.current().isSnapshot()),

        /**
         * Support for the literal {@code m} suffix as an alias for {@code minute} in temporal amounts.
        */
        TEMPORAL_AMOUNT_M,

        /**
         * Pack dimension values in TS command
         */
        PACK_DIMENSIONS_IN_TS,

        /**
         * Create new block when filtering OrdinalBytesRefBlock
         */
        FIX_FILTER_ORDINALS,

        /**
         * Allow multiple patterns for GROK command
         */
        GROK_MULTI_PATTERN,

        /**
         * Fix pruning of columns when shadowed in INLINE STATS
         */
        INLINE_STATS_PRUNE_COLUMN_FIX(INLINESTATS.enabled),

        /**
         * Fix double release in inline stats when LocalRelation is reused
         */
        INLINE_STATS_DOUBLE_RELEASE_FIX(INLINESTATS_V11.enabled),

        /**
         * Support for pushing down EVAL with SCORE
         * https://github.com/elastic/elasticsearch/issues/133462
         */
        PUSHING_DOWN_EVAL_WITH_SCORE,

        /**
         * Fix attribute equality to respect the name id of the attribute.
         */
        ATTRIBUTE_EQUALS_RESPECTS_NAME_ID,

        /**
         * Fix for lookup join filter pushdown not using semantic equality.
         * This prevents duplicate filters from being pushed down when they are semantically equivalent, causing an infinite loop where
         * BooleanSimplification will simplify the original and duplicate filters, so they'll be pushed down again...
         */
        LOOKUP_JOIN_SEMANTIC_FILTER_DEDUP,

        /**
         * Temporarily forbid the use of an explicit or implicit LIMIT before INLINE STATS.
         */
        FORBID_LIMIT_BEFORE_INLINE_STATS(INLINE_STATS.enabled),
<<<<<<< HEAD

        /**
         * https://github.com/elastic/elasticsearch/issues/136851
         */
        INLINE_STATS_WITH_NO_COLUMNS(INLINE_STATS.enabled),
=======
        /**
         * Support for the TRANGE function
         */
        FN_TRANGE,
>>>>>>> 93d08aaf

        // Last capability should still have a comma for fewer merge conflicts when adding new ones :)
        // This comment prevents the semicolon from being on the previous capability when Spotless formats the file.
        ;

        private final boolean enabled;

        Cap() {
            this.enabled = true;
        };

        Cap(boolean enabled) {
            this.enabled = enabled;
        };

        Cap(FeatureFlag featureFlag) {
            this.enabled = featureFlag.isEnabled();
        }

        public boolean isEnabled() {
            return enabled;
        }

        public String capabilityName() {
            return name().toLowerCase(Locale.ROOT);
        }
    }

    public static final Set<String> CAPABILITIES = capabilities(false);

    /**
     * Get a {@link Set} of all capabilities. If the {@code all} parameter is {@code false}
     * then only <strong>enabled</strong> capabilities are returned - otherwise <strong>all</strong>
     * known capabilities are returned.
     */
    public static Set<String> capabilities(boolean all) {
        List<String> caps = new ArrayList<>();
        for (Cap cap : Cap.values()) {
            if (all || cap.isEnabled()) {
                caps.add(cap.capabilityName());
            }
        }

        /*
         * Add all of our cluster features without the leading "esql."
         */
        for (NodeFeature feature : new EsqlFeatures().getFeatures()) {
            caps.add(cap(feature));
        }
        return Set.copyOf(caps);
    }

    /**
     * Convert a {@link NodeFeature} from {@link EsqlFeatures} into a
     * capability.
     */
    public static String cap(NodeFeature feature) {
        assert feature.id().startsWith("esql.");
        return feature.id().substring("esql.".length());
    }
}<|MERGE_RESOLUTION|>--- conflicted
+++ resolved
@@ -1563,18 +1563,16 @@
          * Temporarily forbid the use of an explicit or implicit LIMIT before INLINE STATS.
          */
         FORBID_LIMIT_BEFORE_INLINE_STATS(INLINE_STATS.enabled),
-<<<<<<< HEAD
+
+        /**
+         * Support for the TRANGE function
+         */
+        FN_TRANGE,
 
         /**
          * https://github.com/elastic/elasticsearch/issues/136851
          */
         INLINE_STATS_WITH_NO_COLUMNS(INLINE_STATS.enabled),
-=======
-        /**
-         * Support for the TRANGE function
-         */
-        FN_TRANGE,
->>>>>>> 93d08aaf
 
         // Last capability should still have a comma for fewer merge conflicts when adding new ones :)
         // This comment prevents the semicolon from being on the previous capability when Spotless formats the file.

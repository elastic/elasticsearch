/*
 * Copyright Elasticsearch B.V. and/or licensed to Elasticsearch B.V. under one
 * or more contributor license agreements. Licensed under the Elastic License
 * 2.0; you may not use this file except in compliance with the Elastic License
 * 2.0.
 */

package org.elasticsearch.xpack.esql.action;

import org.elasticsearch.Build;
import org.elasticsearch.common.util.FeatureFlag;
import org.elasticsearch.features.NodeFeature;
import org.elasticsearch.rest.action.admin.cluster.RestNodesCapabilitiesAction;
import org.elasticsearch.xpack.esql.plugin.EsqlFeatures;
import org.elasticsearch.xpack.esql.plugin.EsqlPlugin;

import java.util.ArrayList;
import java.util.List;
import java.util.Locale;
import java.util.Set;

import static org.elasticsearch.xpack.esql.core.plugin.EsqlCorePlugin.AGGREGATE_METRIC_DOUBLE_FEATURE_FLAG;

/**
 * A {@link Set} of "capabilities" supported by the {@link RestEsqlQueryAction}
 * and {@link RestEsqlAsyncQueryAction} APIs. These are exposed over the
 * {@link RestNodesCapabilitiesAction} and we use them to enable tests.
 */
public class EsqlCapabilities {
    public enum Cap {
        /**
         * Introduction of {@code MV_SORT}, {@code MV_SLICE}, and {@code MV_ZIP}.
         * Added in #106095.
         */
        MV_SORT,

        /**
         * When we disabled some broken optimizations around {@code nullable}.
         * Fixed in #105691.
         */
        DISABLE_NULLABLE_OPTS,

        /**
         * Introduction of {@code ST_X} and {@code ST_Y}. Added in #105768.
         */
        ST_X_Y,

        /**
         * Changed precision of {@code geo_point} and {@code cartesian_point} fields, by loading from source into WKB. Done in #103691.
         */
        SPATIAL_POINTS_FROM_SOURCE,

        /**
         * Support for loading {@code geo_shape} and {@code cartesian_shape} fields. Done in #104269.
         */
        SPATIAL_SHAPES,

        /**
         * Support for spatial aggregation {@code ST_CENTROID}. Done in #104269.
         */
        ST_CENTROID_AGG,

        /**
         * Support for spatial aggregation {@code ST_INTERSECTS}. Done in #104907.
         */
        ST_INTERSECTS,

        /**
         * Support for spatial aggregation {@code ST_CONTAINS} and {@code ST_WITHIN}. Done in #106503.
         */
        ST_CONTAINS_WITHIN,

        /**
         * Support for spatial aggregation {@code ST_DISJOINT}. Done in #107007.
         */
        ST_DISJOINT,

        /**
         * The introduction of the {@code VALUES} agg.
         */
        AGG_VALUES,

        /**
         * Expand the {@code VALUES} agg to cover spatial types.
         */
        AGG_VALUES_SPATIAL,

        /**
         * Does ESQL support async queries.
         */
        ASYNC_QUERY,

        /**
         * Does ESQL support FROM OPTIONS?
         */
        @Deprecated
        FROM_OPTIONS,

        /**
         * Cast string literals to a desired data type.
         */
        STRING_LITERAL_AUTO_CASTING,

        /**
         * Base64 encoding and decoding functions.
         */
        BASE64_DECODE_ENCODE,

        /**
         * Support for the :: casting operator
         */
        CASTING_OPERATOR,

        /**
         * Support for the ::date casting operator
         */
        CASTING_OPERATOR_FOR_DATE,

        /**
         * Blocks can be labelled with {@link org.elasticsearch.compute.data.Block.MvOrdering#SORTED_ASCENDING} for optimizations.
         */
        MV_ORDERING_SORTED_ASCENDING,

        /**
         * Support for metrics counter fields
         */
        METRICS_COUNTER_FIELDS,

        /**
         * Cast string literals to a desired data type for IN predicate and more types for BinaryComparison.
         */
        STRING_LITERAL_AUTO_CASTING_EXTENDED,
        /**
         * Support for metadata fields.
         */
        METADATA_FIELDS,

        /**
         * Support specifically for *just* the _index METADATA field. Used by CsvTests, since that is the only metadata field currently
         * supported.
         */
        INDEX_METADATA_FIELD,

        /**
         * Support for timespan units abbreviations
         */
        TIMESPAN_ABBREVIATIONS,

        /**
         * Support metrics counter types
         */
        COUNTER_TYPES,

        /**
         * Support for function {@code BIT_LENGTH}. Done in #115792
         */
        FN_BIT_LENGTH,

        /**
         * Support for function {@code BYTE_LENGTH}.
         */
        FN_BYTE_LENGTH,

        /**
         * Support for function {@code REVERSE}.
         */
        FN_REVERSE,

        /**
         * Support for reversing whole grapheme clusters. This is not supported
         * on JDK versions less than 20 which are not supported in ES 9.0.0+ but this
         * exists to keep the {@code 8.x} branch similar to the {@code main} branch.
         */
        FN_REVERSE_GRAPHEME_CLUSTERS,

        /**
         * Support for function {@code CBRT}. Done in #108574.
         */
        FN_CBRT,

        /**
         * Support for function {@code HYPOT}.
         */
        FN_HYPOT,

        /**
         * Support for {@code MV_APPEND} function. #107001
         */
        FN_MV_APPEND,

        /**
         * Support for {@code MV_MEDIAN_ABSOLUTE_DEVIATION} function.
         */
        FN_MV_MEDIAN_ABSOLUTE_DEVIATION,

        /**
         * Support for {@code MV_PERCENTILE} function.
         */
        FN_MV_PERCENTILE,

        /**
         * Support for function {@code IP_PREFIX}.
         */
        FN_IP_PREFIX,

        /**
         * Fix on function {@code SUBSTRING} that makes it not return null on empty strings.
         */
        FN_SUBSTRING_EMPTY_NULL,

        /**
         * Fixes on function {@code ROUND} that avoid it throwing exceptions on runtime for unsigned long cases.
         */
        FN_ROUND_UL_FIXES,

        /**
         * Fixes for multiple functions not serializing their source, and emitting warnings with wrong line number and text.
         */
        FUNCTIONS_SOURCE_SERIALIZATION_WARNINGS,

        /**
         * All functions that take TEXT should never emit TEXT, only KEYWORD. #114334
         */
        FUNCTIONS_NEVER_EMIT_TEXT,

        /**
         * Support for the {@code INLINESTATS} syntax.
         */
        INLINESTATS(EsqlPlugin.INLINESTATS_FEATURE_FLAG),

        /**
         * Support for the expressions in grouping in {@code INLINESTATS} syntax.
         */
        INLINESTATS_V2(EsqlPlugin.INLINESTATS_FEATURE_FLAG),

        /**
         * Support for aggregation function {@code TOP}.
         */
        AGG_TOP,

        /**
         * Support for booleans in aggregations {@code MAX} and {@code MIN}.
         */
        AGG_MAX_MIN_BOOLEAN_SUPPORT,

        /**
         * Support for ips in aggregations {@code MAX} and {@code MIN}.
         */
        AGG_MAX_MIN_IP_SUPPORT,

        /**
         * Support for strings in aggregations {@code MAX} and {@code MIN}.
         */
        AGG_MAX_MIN_STRING_SUPPORT,

        /**
         * Support for booleans in {@code TOP} aggregation.
         */
        AGG_TOP_BOOLEAN_SUPPORT,

        /**
         * Support for ips in {@code TOP} aggregation.
         */
        AGG_TOP_IP_SUPPORT,

        /**
         * Support for {@code keyword} and {@code text} fields in {@code TOP} aggregation.
         */
        AGG_TOP_STRING_SUPPORT,

        /**
         * {@code CASE} properly handling multivalue conditions.
         */
        CASE_MV,

        /**
         * Support for loading values over enrich. This is supported by all versions of ESQL but not
         * the unit test CsvTests.
         */
        ENRICH_LOAD,

        /**
         * Optimization for ST_CENTROID changed some results in cartesian data. #108713
         */
        ST_CENTROID_AGG_OPTIMIZED,

        /**
         * Support for requesting the "_ignored" metadata field.
         */
        METADATA_IGNORED_FIELD,

        /**
         * LOOKUP command with
         * - tables using syntax {@code "tables": {"type": [<values>]}}
         * - fixed variable shadowing
         * - fixed Join.references(), requiring breaking change to Join serialization
         */
        LOOKUP_V4(Build.current().isSnapshot()),

        /**
         * Support for requesting the "REPEAT" command.
         */
        REPEAT,

        /**
         * Cast string literals to datetime in addition and subtraction when the other side is a date or time interval.
         */
        STRING_LITERAL_AUTO_CASTING_TO_DATETIME_ADD_SUB,

        /**
         * Support for named or positional parameters in EsqlQueryRequest.
         */
        NAMED_POSITIONAL_PARAMETER,

        /**
         * Support multiple field mappings if appropriate conversion function is used (union types)
         */
        UNION_TYPES,

        /**
         * Support unmapped using the INSIST keyword.
         */
        UNMAPPED_FIELDS(Build.current().isSnapshot()),

        /**
         * Support for function {@code ST_DISTANCE}. Done in #108764.
         */
        ST_DISTANCE,

        /** Support for function {@code ST_EXTENT_AGG}. */
        ST_EXTENT_AGG,

        /** Optimization of ST_EXTENT_AGG with doc-values as IntBlock. */
        ST_EXTENT_AGG_DOCVALUES,

        /**
         * Fix determination of CRS types in spatial functions when folding.
         */
        SPATIAL_FUNCTIONS_FIX_CRSTYPE_FOLDING,

        /**
         * Enable spatial predicate functions to support multi-values. Done in #112063.
         */
        SPATIAL_PREDICATES_SUPPORT_MULTIVALUES,

        /**
         * Enable spatial distance function to support multi-values. Done in #114836.
         */
        SPATIAL_DISTANCE_SUPPORTS_MULTIVALUES,

        /**
         * Support a number of fixes and enhancements to spatial distance pushdown. Done in #112938.
         */
        SPATIAL_DISTANCE_PUSHDOWN_ENHANCEMENTS,

        /**
         * Fix for spatial centroid when no records are found.
         */
        SPATIAL_CENTROID_NO_RECORDS,

        /**
         * Support ST_ENVELOPE function (and related ST_XMIN, etc.).
         */
        ST_ENVELOPE,

        /**
         * Fix to GROK and DISSECT that allows extracting attributes with the same name as the input
         * https://github.com/elastic/elasticsearch/issues/110184
         */
        GROK_DISSECT_MASKING,

        /**
         * Support for quoting index sources in double quotes.
         */
        DOUBLE_QUOTES_SOURCE_ENCLOSING,

        /**
         * Support for WEIGHTED_AVG function.
         */
        AGG_WEIGHTED_AVG,

        /**
         * Fix for union-types when aggregating over an inline conversion with casting operator. Done in #110476.
         */
        UNION_TYPES_AGG_CAST,

        /**
         * Fix to GROK validation in case of multiple fields with same name and different types
         * https://github.com/elastic/elasticsearch/issues/110533
         */
        GROK_VALIDATION,

        /**
         * Fix for union-types when aggregating over an inline conversion with conversion function. Done in #110652.
         */
        UNION_TYPES_INLINE_FIX,

        /**
         * Fix for union-types when sorting a type-casted field. We changed how we remove synthetic union-types fields.
         */
        UNION_TYPES_REMOVE_FIELDS,

        /**
         * Fix for union-types when renaming unrelated columns.
         * https://github.com/elastic/elasticsearch/issues/111452
         */
        UNION_TYPES_FIX_RENAME_RESOLUTION,

        /**
         * Execute `RENAME` operations sequentially from left to right,
         * see <a href="https://github.com/elastic/elasticsearch/issues/122250"> ESQL: Align RENAME behavior with EVAL for sequential processing #122250 </a>
         */
        RENAME_SEQUENTIAL_PROCESSING,

        /**
         * Support for removing empty attribute in merging output.
         * See <a href="https://github.com/elastic/elasticsearch/issues/126392"> ESQL: EVAL after STATS produces an empty column #126392 </a>
         */
        REMOVE_EMPTY_ATTRIBUTE_IN_MERGING_OUTPUT,

        /**
         * Support for retain aggregate when grouping.
         * See <a href="https://github.com/elastic/elasticsearch/issues/126026"> ES|QL: columns not projected away despite KEEP #126026 </a>
         */
        RETAIN_AGGREGATE_WHEN_GROUPING,

        /**
         * Fix for union-types when some indexes are missing the required field. Done in #111932.
         */
        UNION_TYPES_MISSING_FIELD,

        /**
         * Fix for widening of short numeric types in union-types. Done in #112610
         */
        UNION_TYPES_NUMERIC_WIDENING,

        /**
         * Fix a parsing issue where numbers below Long.MIN_VALUE threw an exception instead of parsing as doubles.
         * see <a href="https://github.com/elastic/elasticsearch/issues/104323"> Parsing large numbers is inconsistent #104323 </a>
         */
        FIX_PARSING_LARGE_NEGATIVE_NUMBERS,

        /**
         * Fix precision of scaled_float field values retrieved from stored source
         * see <a href="https://github.com/elastic/elasticsearch/issues/122547"> Slight inconsistency in ESQL using scaled_float field #122547 </a>
         */
        FIX_PRECISION_OF_SCALED_FLOAT_FIELDS,

        /**
         * Fix the status code returned when trying to run count_distinct on the _source type (which is not supported).
         * see <a href="https://github.com/elastic/elasticsearch/issues/105240">count_distinct(_source) returns a 500 response</a>
         */
        FIX_COUNT_DISTINCT_SOURCE_ERROR,

        /**
         * Use RangeQuery for BinaryComparison on DateTime fields.
         */
        RANGEQUERY_FOR_DATETIME,

        /**
         * Enforce strict type checking on ENRICH range types, and warnings for KEYWORD parsing at runtime. Done in #115091.
         */
        ENRICH_STRICT_RANGE_TYPES,

        /**
         * Fix for non-unique attribute names in ROW and logical plans.
         * https://github.com/elastic/elasticsearch/issues/110541
         */
        UNIQUE_NAMES,

        /**
         * Make attributes of GROK/DISSECT adjustable and fix a shadowing bug when pushing them down past PROJECT.
         * https://github.com/elastic/elasticsearch/issues/108008
         */
        FIXED_PUSHDOWN_PAST_PROJECT,

        /**
         * Adds the {@code MV_PSERIES_WEIGHTED_SUM} function for converting sorted lists of numbers into
         * a bounded score. This is a generalization of the
         * <a href="https://en.wikipedia.org/wiki/Riemann_zeta_function">riemann zeta function</a> but we
         * don't name it that because we don't support complex numbers and don't want to make folks think
         * of mystical number theory things. This is just a weighted sum that is adjacent to magic.
         */
        MV_PSERIES_WEIGHTED_SUM,

        /**
         * Support for match operator as a colon. Previous support for match operator as MATCH has been removed
         */
        MATCH_OPERATOR_COLON,

        /**
         * Removing support for the {@code META} keyword.
         */
        NO_META,

        /**
         * Add CombineBinaryComparisons rule.
         */
        COMBINE_BINARY_COMPARISONS,

        /**
         * Support for nanosecond dates as a data type
         */
        DATE_NANOS_TYPE(),

        /**
         * Support for to_date_nanos function
         */
        TO_DATE_NANOS(),

        /**
         * Support for date nanos type in binary comparisons
         */
        DATE_NANOS_BINARY_COMPARISON(),

        /**
         * Support for mixed comparisons between nanosecond and millisecond dates
         */
        DATE_NANOS_COMPARE_TO_MILLIS(),
        /**
         * Support implicit casting of strings to date nanos
         */
        DATE_NANOS_IMPLICIT_CASTING(),
        /**
         * Support Least and Greatest functions on Date Nanos type
         */
        LEAST_GREATEST_FOR_DATENANOS(),
        /**
         * support date extract function for date nanos
         */
        DATE_NANOS_DATE_EXTRACT(),
        /**
         * Support add and subtract on date nanos
         */
        DATE_NANOS_ADD_SUBTRACT(),
        /**
         * Support for date_trunc function on date nanos type
         */
        DATE_TRUNC_DATE_NANOS(),

        /**
         * Support date nanos values as the field argument to bucket
         */
        DATE_NANOS_BUCKET(),

        /**
         * support aggregations on date nanos
         */
        DATE_NANOS_AGGREGATIONS(),

        /**
         * Support the {@link org.elasticsearch.xpack.esql.expression.predicate.operator.comparison.In} operator for date nanos
         */
        DATE_NANOS_IN_OPERATOR(),
        /**
         * Support running date format function on nanosecond dates
         */
        DATE_NANOS_DATE_FORMAT(),
        /**
         * support date diff function on date nanos type, and mixed nanos/millis
         */
        DATE_NANOS_DATE_DIFF(),
        /**
         * Indicates that https://github.com/elastic/elasticsearch/issues/125439 (incorrect lucene push down for date nanos) is fixed
         */
        FIX_DATE_NANOS_LUCENE_PUSHDOWN_BUG(),
        /**
         * Fixes a bug where dates are incorrectly formatted if a where clause compares nanoseconds to both milliseconds and nanoseconds,
         * e.g. {@code WHERE millis > to_datenanos("2023-10-23T12:15:03.360103847") AND millis < to_datetime("2023-10-23T13:53:55.832")}
         */
        FIX_DATE_NANOS_MIXED_RANGE_PUSHDOWN_BUG(),
        /**
         * DATE_PARSE supports reading timezones
         */
        DATE_PARSE_TZ(),

        /**
         * Support for datetime in least and greatest functions
         */
        LEAST_GREATEST_FOR_DATES,

        /**
         * Support CIDRMatch in CombineDisjunctions rule.
         */
        COMBINE_DISJUNCTIVE_CIDRMATCHES,

        /**
         * Support sending HTTP headers about the status of an async query.
         */
        ASYNC_QUERY_STATUS_HEADERS,

        /**
         * Consider the upper bound when computing the interval in BUCKET auto mode.
         */
        BUCKET_INCLUSIVE_UPPER_BOUND,

        /**
         * Enhanced DATE_TRUNC with arbitrary month and year intervals. (#120302)
         */
        DATE_TRUNC_WITH_ARBITRARY_INTERVALS,

        /**
         * Changed error messages for fields with conflicting types in different indices.
         */
        SHORT_ERROR_MESSAGES_FOR_UNSUPPORTED_FIELDS,

        /**
         * Support for the whole number spans in BUCKET function.
         */
        BUCKET_WHOLE_NUMBER_AS_SPAN,

        /**
         * Allow mixed numeric types in coalesce
         */
        MIXED_NUMERIC_TYPES_IN_COALESCE,

        /**
         * Support for requesting the "SPACE" function.
         */
        SPACE,

        /**
         * Support explicit casting from string literal to DATE_PERIOD or TIME_DURATION.
         */
        CAST_STRING_LITERAL_TO_TEMPORAL_AMOUNT,

        /**
         * Supported the text categorization function "CATEGORIZE".
         */
        CATEGORIZE_V5,

        /**
         * Support for multiple groupings in "CATEGORIZE".
         */
        CATEGORIZE_MULTIPLE_GROUPINGS,
        /**
         * QSTR function
         */
        QSTR_FUNCTION,

        /**
         * MATCH function
         */
        MATCH_FUNCTION,

        /**
         * KQL function
         */
        KQL_FUNCTION,

        /**
         * Hash function
         */
        HASH_FUNCTION,
        /**
         * Hash function aliases such as MD5
         */
        HASH_FUNCTION_ALIASES_V1,

        /**
         * Don't optimize CASE IS NOT NULL function by not requiring the fields to be not null as well.
         * https://github.com/elastic/elasticsearch/issues/112704
         */
        FIXED_WRONG_IS_NOT_NULL_CHECK_ON_CASE,

        /**
         * Compute year differences in full calendar years.
         */
        DATE_DIFF_YEAR_CALENDARIAL,

        /**
         * Fix sorting not allowed on _source and counters.
         */
        SORTING_ON_SOURCE_AND_COUNTERS_FORBIDDEN,

        /**
         * Fix {@code SORT} when the {@code _source} field is not a sort key but
         * <strong>is</strong> being returned.
         */
        SORT_RETURNING_SOURCE_OK,

        /**
         * _source field mapping directives: https://www.elastic.co/guide/en/elasticsearch/reference/current/mapping-source-field.html
         */
        SOURCE_FIELD_MAPPING,

        /**
         * Allow filter per individual aggregation.
         */
        PER_AGG_FILTERING,

        /**
         * Fix {@link #PER_AGG_FILTERING} grouped by ordinals.
         */
        PER_AGG_FILTERING_ORDS,

        /**
         * Support for {@code STD_DEV} aggregation.
         */
        STD_DEV,

        /**
         * Fix for https://github.com/elastic/elasticsearch/issues/114714
         */
        FIX_STATS_BY_FOLDABLE_EXPRESSION,

        /**
         * Adding stats for functions (stack telemetry)
         */
        FUNCTION_STATS,
        /**
         * Fix for an optimization that caused wrong results
         * https://github.com/elastic/elasticsearch/issues/115281
         */
        FIX_FILTER_PUSHDOWN_PAST_STATS,

        /**
         * Send warnings on STATS alias collision
         * https://github.com/elastic/elasticsearch/issues/114970
         */
        STATS_ALIAS_COLLISION_WARNINGS,

        /**
         * This enables 60_usage.yml "Basic ESQL usage....snapshot" version test. See also the next capability.
         */
        SNAPSHOT_TEST_FOR_TELEMETRY(Build.current().isSnapshot()),

        /**
         * This enables 60_usage.yml "Basic ESQL usage....non-snapshot" version test. See also the previous capability.
         */
        NON_SNAPSHOT_TEST_FOR_TELEMETRY(Build.current().isSnapshot() == false),

        /**
         * Support simplified syntax for named parameters for field and function names.
         */
        NAMED_PARAMETER_FOR_FIELD_AND_FUNCTION_NAMES_SIMPLIFIED_SYNTAX(),

        /**
         * Fix pushdown of LIMIT past MV_EXPAND
         */
        ADD_LIMIT_INSIDE_MV_EXPAND,

        DELAY_DEBUG_FN(Build.current().isSnapshot()),

        /** Capability for remote metadata test */
        METADATA_FIELDS_REMOTE_TEST(false),
        /**
         * WIP on Join planning
         * - Introduce BinaryPlan and co
         * - Refactor INLINESTATS and LOOKUP as a JOIN block
         */
        JOIN_PLANNING_V1(Build.current().isSnapshot()),

        /**
         * Support implicit casting from string literal to DATE_PERIOD or TIME_DURATION.
         */
        IMPLICIT_CASTING_STRING_LITERAL_TO_TEMPORAL_AMOUNT,

        /**
         * LOOKUP JOIN
         */
        JOIN_LOOKUP_V12,

        /**
         * LOOKUP JOIN with TEXT fields on the right (right side of the join) (#119473)
         */
        LOOKUP_JOIN_TEXT(JOIN_LOOKUP_V12.isEnabled()),

        /**
         * LOOKUP JOIN skipping MVs and sending warnings (https://github.com/elastic/elasticsearch/issues/118780)
         */
        JOIN_LOOKUP_SKIP_MV_WARNINGS(JOIN_LOOKUP_V12.isEnabled()),

        /**
         * Fix pushing down LIMIT past LOOKUP JOIN in case of multiple matching join keys.
         */
        JOIN_LOOKUP_FIX_LIMIT_PUSHDOWN(JOIN_LOOKUP_V12.isEnabled()),

        /**
         * Fix for https://github.com/elastic/elasticsearch/issues/117054
         */
        FIX_NESTED_FIELDS_NAME_CLASH_IN_INDEXRESOLVER,

        /**
         * Fix for https://github.com/elastic/elasticsearch/issues/114714, again
         */
        FIX_STATS_BY_FOLDABLE_EXPRESSION_2,

        /**
         * Support the "METADATA _score" directive to enable _score column.
         */
        METADATA_SCORE,

        /**
         * Term function
         */
        TERM_FUNCTION(Build.current().isSnapshot()),

        /**
         * Additional types for match function and operator
         */
        MATCH_ADDITIONAL_TYPES,

        /**
         * Fix for regex folding with case-insensitive pattern https://github.com/elastic/elasticsearch/issues/118371
         */
        FIXED_REGEX_FOLD,

        /**
         * Full text functions can be used in disjunctions
         */
        FULL_TEXT_FUNCTIONS_DISJUNCTIONS,

        /**
         * Change field caps response for semantic_text fields to be reported as text
         */
        SEMANTIC_TEXT_FIELD_CAPS,

        /**
         * Support named argument for function in map format.
         */
        OPTIONAL_NAMED_ARGUMENT_MAP_FOR_FUNCTION(Build.current().isSnapshot()),

        /**
         * Disabled support for index aliases in lookup joins
         */
        LOOKUP_JOIN_NO_ALIASES(JOIN_LOOKUP_V12.isEnabled()),

        /**
         * Full text functions can be used in disjunctions as they are implemented in compute engine
         */
        FULL_TEXT_FUNCTIONS_DISJUNCTIONS_COMPUTE_ENGINE,

        /**
         * Support match options in match function
         */
        MATCH_FUNCTION_OPTIONS,

        /**
         * Support options in the query string function.
         */
        QUERY_STRING_FUNCTION_OPTIONS,

        /**
         * Support for aggregate_metric_double type
         */
        AGGREGATE_METRIC_DOUBLE(AGGREGATE_METRIC_DOUBLE_FEATURE_FLAG),

        /**
         * Support for partial subset of metrics in aggregate_metric_double type
         */
        AGGREGATE_METRIC_DOUBLE_PARTIAL_SUBMETRICS(AGGREGATE_METRIC_DOUBLE_FEATURE_FLAG),

        /**
         * Support change point detection "CHANGE_POINT".
         */
        CHANGE_POINT,

        /**
         * Fix for https://github.com/elastic/elasticsearch/issues/120817
         * and https://github.com/elastic/elasticsearch/issues/120803
         * Support for queries that have multiple SORTs that cannot become TopN
         */
        REMOVE_REDUNDANT_SORT,

        /**
         * Fixes a series of issues with inlinestats which had an incomplete implementation after lookup and inlinestats
         * were refactored.
         */
        INLINESTATS_V5(EsqlPlugin.INLINESTATS_FEATURE_FLAG),

        /**
         * Support partial_results
         */
        SUPPORT_PARTIAL_RESULTS,

        /**
         * Support for rendering aggregate_metric_double type
         */
        AGGREGATE_METRIC_DOUBLE_RENDERING(AGGREGATE_METRIC_DOUBLE_FEATURE_FLAG),

        /**
         * Support for FORK command
         */
        FORK(Build.current().isSnapshot()),

        /**
         * Support for RERANK command
         */
        RERANK(Build.current().isSnapshot()),

        /**
         * Support for COMPLETION command
         */
        COMPLETION(Build.current().isSnapshot()),

        /**
         * Allow mixed numeric types in conditional functions - case, greatest and least
         */
        MIXED_NUMERIC_TYPES_IN_CASE_GREATEST_LEAST,

        /**
         * Support for RRF command
         */
        RRF(Build.current().isSnapshot()),

        /**
         * Lucene query pushdown to StartsWith and EndsWith functions.
         * This capability was created to avoid receiving wrong warnings from old nodes in mixed clusters
         */
        STARTS_WITH_ENDS_WITH_LUCENE_PUSHDOWN,

        /**
         * Full text functions can be scored when being part of a disjunction
         */
        FULL_TEXT_FUNCTIONS_DISJUNCTIONS_SCORE,

        /**
         * Support for multi-match function.
         */
        MULTI_MATCH_FUNCTION(Build.current().isSnapshot()),

        /**
         * Do {@code TO_LOWER} and {@code TO_UPPER} process all field values?
         */
        TO_LOWER_MV,

        /**
         * Use double parameter markers to represent field or function names.
         */
        DOUBLE_PARAMETER_MARKERS_FOR_IDENTIFIERS,

        /**
         * Non full text functions do not contribute to score
         */
        NON_FULL_TEXT_FUNCTIONS_SCORING,

        /**
         * Support for to_aggregate_metric_double function
         */
        AGGREGATE_METRIC_DOUBLE_CONVERT_TO(AGGREGATE_METRIC_DOUBLE_FEATURE_FLAG),

        /**
         * The {@code _query} API now reports the original types.
         */
        REPORT_ORIGINAL_TYPES,

        /**
         * The metrics command
         */
        METRICS_COMMAND(Build.current().isSnapshot()),

        /**
         * Are the {@code documents_found} and {@code values_loaded} fields available
         * in the response and profile?
         */
        DOCUMENTS_FOUND_AND_VALUES_LOADED,

        /**
         * Index component selector syntax (my-data-stream-name::failures)
         */
<<<<<<< HEAD
        INDEX_COMPONENT_SELECTORS(DataStream.isFailureStoreFeatureFlagEnabled()),

        /**
         * Full text functions in STATS ... WHERE
         */
        FULL_TEXT_FUNCTIONS_IN_STATS_WHERE;
=======
        INDEX_COMPONENT_SELECTORS,

        /**
         * Make numberOfChannels consistent with layout in DefaultLayout by removing duplicated ChannelSet.
         */
        MAKE_NUMBER_OF_CHANNELS_CONSISTENT_WITH_LAYOUT,

        /**
         * Support for sorting when aggregate_metric_doubles are present
         */
        AGGREGATE_METRIC_DOUBLE_SORTING(AGGREGATE_METRIC_DOUBLE_FEATURE_FLAG),

        /**
         * Supercedes {@link Cap#MAKE_NUMBER_OF_CHANNELS_CONSISTENT_WITH_LAYOUT}.
         */
        FIX_REPLACE_MISSING_FIELD_WITH_NULL_DUPLICATE_NAME_ID_IN_LAYOUT,

        /**
         * Support for filter in converted null.
         * See <a href="https://github.com/elastic/elasticsearch/issues/125832"> ESQL: Fix `NULL` handling in `IN` clause #125832 </a>
         */
        FILTER_IN_CONVERTED_NULL,

        /**
         * When creating constant null blocks in {@link org.elasticsearch.compute.lucene.ValuesSourceReaderOperator}, we also handed off
         * the ownership of that block - but didn't account for the fact that the caller might close it, leading to double releases
         * in some union type queries. C.f. https://github.com/elastic/elasticsearch/issues/125850
         */
        FIX_DOUBLY_RELEASED_NULL_BLOCKS_IN_VALUESOURCEREADER,

        /**
         * Listing queries and getting information on a specific query.
         */
        QUERY_MONITORING,

        /**
         * Support max_over_time aggregation that gets evaluated per time-series
         */
        MAX_OVER_TIME(Build.current().isSnapshot()),

        /**
         * Support streaming of sub plan results
         */
        FORK_V3(Build.current().isSnapshot()),

        /**
         * Support for the {@code leading_zeros} named parameter.
         */
        TO_IP_LEADING_ZEROS,

        /**
         * Does the usage information for ESQL contain a histogram of {@code took} values?
         */
        USAGE_CONTAINS_TOOK,

        /**
         * Support avg_over_time aggregation that gets evaluated per time-series
         */
        AVG_OVER_TIME(Build.current().isSnapshot()),

        /**
         * Support loading of ip fields if they are not indexed.
         */
        LOADING_NON_INDEXED_IP_FIELDS,

        /**
         * During resolution (pre-analysis) we have to consider that joins or enriches can override EVALuated values
         * https://github.com/elastic/elasticsearch/issues/126419
         */
        FIX_JOIN_MASKING_EVAL,

        /**
         * Support last_over_time aggregation that gets evaluated per time-series
         */
        LAST_OVER_TIME(Build.current().isSnapshot()),

        /**
         * Support for the SAMPLE command
         */
        SAMPLE(Build.current().isSnapshot());
>>>>>>> 49a91373

        private final boolean enabled;

        Cap() {
            this.enabled = true;
        };

        Cap(boolean enabled) {
            this.enabled = enabled;
        };

        Cap(FeatureFlag featureFlag) {
            this.enabled = featureFlag.isEnabled();
        }

        public boolean isEnabled() {
            return enabled;
        }

        public String capabilityName() {
            return name().toLowerCase(Locale.ROOT);
        }
    }

    public static final Set<String> CAPABILITIES = capabilities(false);

    /**
     * Get a {@link Set} of all capabilities. If the {@code all} parameter is {@code false}
     * then only <strong>enabled</strong> capabilities are returned - otherwise <strong>all</strong>
     * known capabilities are returned.
     */
    public static Set<String> capabilities(boolean all) {
        List<String> caps = new ArrayList<>();
        for (Cap cap : Cap.values()) {
            if (all || cap.isEnabled()) {
                caps.add(cap.capabilityName());
            }
        }

        /*
         * Add all of our cluster features without the leading "esql."
         */
        for (NodeFeature feature : new EsqlFeatures().getFeatures()) {
            caps.add(cap(feature));
        }
        return Set.copyOf(caps);
    }

    /**
     * Convert a {@link NodeFeature} from {@link EsqlFeatures} into a
     * capability.
     */
    public static String cap(NodeFeature feature) {
        assert feature.id().startsWith("esql.");
        return feature.id().substring("esql.".length());
    }
}<|MERGE_RESOLUTION|>--- conflicted
+++ resolved
@@ -959,14 +959,6 @@
         /**
          * Index component selector syntax (my-data-stream-name::failures)
          */
-<<<<<<< HEAD
-        INDEX_COMPONENT_SELECTORS(DataStream.isFailureStoreFeatureFlagEnabled()),
-
-        /**
-         * Full text functions in STATS ... WHERE
-         */
-        FULL_TEXT_FUNCTIONS_IN_STATS_WHERE;
-=======
         INDEX_COMPONENT_SELECTORS,
 
         /**
@@ -1046,8 +1038,12 @@
         /**
          * Support for the SAMPLE command
          */
-        SAMPLE(Build.current().isSnapshot());
->>>>>>> 49a91373
+        SAMPLE(Build.current().isSnapshot()),
+
+        /**
+         * Full text functions in STATS ... WHERE
+         */
+        FULL_TEXT_FUNCTIONS_IN_STATS_WHERE;
 
         private final boolean enabled;
 

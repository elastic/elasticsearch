/*
 * Copyright Elasticsearch B.V. and/or licensed to Elasticsearch B.V. under one
 * or more contributor license agreements. Licensed under the Elastic License
 * 2.0; you may not use this file except in compliance with the Elastic License
 * 2.0.
 */

package org.elasticsearch.xpack.esql.action;

import org.elasticsearch.Build;
import org.elasticsearch.common.util.FeatureFlag;
import org.elasticsearch.features.NodeFeature;
import org.elasticsearch.rest.action.admin.cluster.RestNodesCapabilitiesAction;
import org.elasticsearch.xpack.esql.plugin.EsqlFeatures;
import org.elasticsearch.xpack.esql.plugin.EsqlPlugin;

import java.util.ArrayList;
import java.util.List;
import java.util.Locale;
import java.util.Set;

import static org.elasticsearch.xpack.esql.core.plugin.EsqlCorePlugin.AGGREGATE_METRIC_DOUBLE_FEATURE_FLAG;

/**
 * A {@link Set} of "capabilities" supported by the {@link RestEsqlQueryAction}
 * and {@link RestEsqlAsyncQueryAction} APIs. These are exposed over the
 * {@link RestNodesCapabilitiesAction} and we use them to enable tests.
 */
public class EsqlCapabilities {
    public enum Cap {
        /**
         * Introduction of {@code MV_SORT}, {@code MV_SLICE}, and {@code MV_ZIP}.
         * Added in #106095.
         */
        MV_SORT,

        /**
         * When we disabled some broken optimizations around {@code nullable}.
         * Fixed in #105691.
         */
        DISABLE_NULLABLE_OPTS,

        /**
         * Introduction of {@code ST_X} and {@code ST_Y}. Added in #105768.
         */
        ST_X_Y,

        /**
         * Changed precision of {@code geo_point} and {@code cartesian_point} fields, by loading from source into WKB. Done in #103691.
         */
        SPATIAL_POINTS_FROM_SOURCE,

        /**
         * Support for loading {@code geo_shape} and {@code cartesian_shape} fields. Done in #104269.
         */
        SPATIAL_SHAPES,

        /**
         * Support for spatial aggregation {@code ST_CENTROID}. Done in #104269.
         */
        ST_CENTROID_AGG,

        /**
         * Support for spatial aggregation {@code ST_INTERSECTS}. Done in #104907.
         */
        ST_INTERSECTS,

        /**
         * Support for spatial aggregation {@code ST_CONTAINS} and {@code ST_WITHIN}. Done in #106503.
         */
        ST_CONTAINS_WITHIN,

        /**
         * Support for spatial aggregation {@code ST_DISJOINT}. Done in #107007.
         */
        ST_DISJOINT,

        /**
         * The introduction of the {@code VALUES} agg.
         */
        AGG_VALUES,

        /**
         * Expand the {@code VALUES} agg to cover spatial types.
         */
        AGG_VALUES_SPATIAL,

        /**
         * Does ESQL support async queries.
         */
        ASYNC_QUERY,

        /**
         * Does ESQL support FROM OPTIONS?
         */
        @Deprecated
        FROM_OPTIONS,

        /**
         * Cast string literals to a desired data type.
         */
        STRING_LITERAL_AUTO_CASTING,

        /**
         * Base64 encoding and decoding functions.
         */
        BASE64_DECODE_ENCODE,

        /**
         * Support for the :: casting operator
         */
        CASTING_OPERATOR,

        /**
         * Support for the ::date casting operator
         */
        CASTING_OPERATOR_FOR_DATE,

        /**
         * Blocks can be labelled with {@link org.elasticsearch.compute.data.Block.MvOrdering#SORTED_ASCENDING} for optimizations.
         */
        MV_ORDERING_SORTED_ASCENDING,

        /**
         * Support for metrics counter fields
         */
        METRICS_COUNTER_FIELDS,

        /**
         * Cast string literals to a desired data type for IN predicate and more types for BinaryComparison.
         */
        STRING_LITERAL_AUTO_CASTING_EXTENDED,
        /**
         * Support for metadata fields.
         */
        METADATA_FIELDS,

        /**
         * Support specifically for *just* the _index METADATA field. Used by CsvTests, since that is the only metadata field currently
         * supported.
         */
        INDEX_METADATA_FIELD,

        /**
         * Support for timespan units abbreviations
         */
        TIMESPAN_ABBREVIATIONS,

        /**
         * Support metrics counter types
         */
        COUNTER_TYPES,

        /**
         * Support for function {@code BIT_LENGTH}. Done in #115792
         */
        FN_BIT_LENGTH,

        /**
         * Support for function {@code BYTE_LENGTH}.
         */
        FN_BYTE_LENGTH,

        /**
         * Support for function {@code REVERSE}.
         */
        FN_REVERSE,

        /**
         * Support for reversing whole grapheme clusters. This is not supported
         * on JDK versions less than 20 which are not supported in ES 9.0.0+ but this
         * exists to keep the {@code 8.x} branch similar to the {@code main} branch.
         */
        FN_REVERSE_GRAPHEME_CLUSTERS,

        /**
         * Support for function {@code CBRT}. Done in #108574.
         */
        FN_CBRT,

        /**
         * Support for function {@code HYPOT}.
         */
        FN_HYPOT,

        /**
         * Support for {@code MV_APPEND} function. #107001
         */
        FN_MV_APPEND,

        /**
         * Support for {@code MV_MEDIAN_ABSOLUTE_DEVIATION} function.
         */
        FN_MV_MEDIAN_ABSOLUTE_DEVIATION,

        /**
         * Support for {@code MV_PERCENTILE} function.
         */
        FN_MV_PERCENTILE,

        /**
         * Support for function {@code IP_PREFIX}.
         */
        FN_IP_PREFIX,

        /**
         * Fix on function {@code SUBSTRING} that makes it not return null on empty strings.
         */
        FN_SUBSTRING_EMPTY_NULL,

        /**
         * Fixes on function {@code ROUND} that avoid it throwing exceptions on runtime for unsigned long cases.
         */
        FN_ROUND_UL_FIXES,

        /**
         * Fixes for multiple functions not serializing their source, and emitting warnings with wrong line number and text.
         */
        FUNCTIONS_SOURCE_SERIALIZATION_WARNINGS,

        /**
         * All functions that take TEXT should never emit TEXT, only KEYWORD. #114334
         */
        FUNCTIONS_NEVER_EMIT_TEXT,

        /**
         * Support for the {@code INLINESTATS} syntax.
         */
        INLINESTATS(EsqlPlugin.INLINESTATS_FEATURE_FLAG),

        /**
         * Support for the expressions in grouping in {@code INLINESTATS} syntax.
         */
        INLINESTATS_V2(EsqlPlugin.INLINESTATS_FEATURE_FLAG),

        /**
         * Support for aggregation function {@code TOP}.
         */
        AGG_TOP,

        /**
         * Support for booleans in aggregations {@code MAX} and {@code MIN}.
         */
        AGG_MAX_MIN_BOOLEAN_SUPPORT,

        /**
         * Support for ips in aggregations {@code MAX} and {@code MIN}.
         */
        AGG_MAX_MIN_IP_SUPPORT,

        /**
         * Support for strings in aggregations {@code MAX} and {@code MIN}.
         */
        AGG_MAX_MIN_STRING_SUPPORT,

        /**
         * Support for booleans in {@code TOP} aggregation.
         */
        AGG_TOP_BOOLEAN_SUPPORT,

        /**
         * Support for ips in {@code TOP} aggregation.
         */
        AGG_TOP_IP_SUPPORT,

        /**
         * Support for {@code keyword} and {@code text} fields in {@code TOP} aggregation.
         */
        AGG_TOP_STRING_SUPPORT,

        /**
         * {@code CASE} properly handling multivalue conditions.
         */
        CASE_MV,

        /**
         * Support for loading values over enrich. This is supported by all versions of ESQL but not
         * the unit test CsvTests.
         */
        ENRICH_LOAD,

        /**
         * Optimization for ST_CENTROID changed some results in cartesian data. #108713
         */
        ST_CENTROID_AGG_OPTIMIZED,

        /**
         * Support for requesting the "_ignored" metadata field.
         */
        METADATA_IGNORED_FIELD,

        /**
         * LOOKUP command with
         * - tables using syntax {@code "tables": {"type": [<values>]}}
         * - fixed variable shadowing
         * - fixed Join.references(), requiring breaking change to Join serialization
         */
        LOOKUP_V4(Build.current().isSnapshot()),

        /**
         * Support for requesting the "REPEAT" command.
         */
        REPEAT,

        /**
         * Cast string literals to datetime in addition and subtraction when the other side is a date or time interval.
         */
        STRING_LITERAL_AUTO_CASTING_TO_DATETIME_ADD_SUB,

        /**
         * Support for named or positional parameters in EsqlQueryRequest.
         */
        NAMED_POSITIONAL_PARAMETER,

        /**
         * Support multiple field mappings if appropriate conversion function is used (union types)
         */
        UNION_TYPES,

        /**
         * Support unmapped using the INSIST keyword.
         */
        UNMAPPED_FIELDS(Build.current().isSnapshot()),

        /**
         * Support for function {@code ST_DISTANCE}. Done in #108764.
         */
        ST_DISTANCE,

        /** Support for function {@code ST_EXTENT_AGG}. */
        ST_EXTENT_AGG,

        /** Optimization of ST_EXTENT_AGG with doc-values as IntBlock. */
        ST_EXTENT_AGG_DOCVALUES,

        /**
         * Fix determination of CRS types in spatial functions when folding.
         */
        SPATIAL_FUNCTIONS_FIX_CRSTYPE_FOLDING,

        /**
         * Enable spatial predicate functions to support multi-values. Done in #112063.
         */
        SPATIAL_PREDICATES_SUPPORT_MULTIVALUES,

        /**
         * Enable spatial distance function to support multi-values. Done in #114836.
         */
        SPATIAL_DISTANCE_SUPPORTS_MULTIVALUES,

        /**
         * Support a number of fixes and enhancements to spatial distance pushdown. Done in #112938.
         */
        SPATIAL_DISTANCE_PUSHDOWN_ENHANCEMENTS,

        /**
         * Fix for spatial centroid when no records are found.
         */
        SPATIAL_CENTROID_NO_RECORDS,

        /**
         * Support ST_ENVELOPE function (and related ST_XMIN, etc.).
         */
        ST_ENVELOPE,

        /**
         * Fix to GROK and DISSECT that allows extracting attributes with the same name as the input
         * https://github.com/elastic/elasticsearch/issues/110184
         */
        GROK_DISSECT_MASKING,

        /**
         * Support for quoting index sources in double quotes.
         */
        DOUBLE_QUOTES_SOURCE_ENCLOSING,

        /**
         * Support for WEIGHTED_AVG function.
         */
        AGG_WEIGHTED_AVG,

        /**
         * Fix for union-types when aggregating over an inline conversion with casting operator. Done in #110476.
         */
        UNION_TYPES_AGG_CAST,

        /**
         * When pushing down {@code STATS count(field::type)} for a union type field, we wrongly used a synthetic attribute name in the
         * query instead of the actual field name. This led to 0 counts instead of the correct result.
         */
        FIX_COUNT_PUSHDOWN_FOR_UNION_TYPES,

        /**
         * Fix to GROK validation in case of multiple fields with same name and different types
         * https://github.com/elastic/elasticsearch/issues/110533
         */
        GROK_VALIDATION,

        /**
         * Fix for union-types when aggregating over an inline conversion with conversion function. Done in #110652.
         */
        UNION_TYPES_INLINE_FIX,

        /**
         * Fix for union-types when sorting a type-casted field. We changed how we remove synthetic union-types fields.
         */
        UNION_TYPES_REMOVE_FIELDS,

        /**
         * Fix for union-types when renaming unrelated columns.
         * https://github.com/elastic/elasticsearch/issues/111452
         */
        UNION_TYPES_FIX_RENAME_RESOLUTION,

        /**
         * Execute `RENAME` operations sequentially from left to right,
         * see <a href="https://github.com/elastic/elasticsearch/issues/122250"> ESQL: Align RENAME behavior with EVAL for sequential processing #122250 </a>
         */
        RENAME_SEQUENTIAL_PROCESSING,

        /**
         * Support for removing empty attribute in merging output.
         * See <a href="https://github.com/elastic/elasticsearch/issues/126392"> ESQL: EVAL after STATS produces an empty column #126392 </a>
         */
        REMOVE_EMPTY_ATTRIBUTE_IN_MERGING_OUTPUT,

        /**
         * Support for retain aggregate when grouping.
         * See <a href="https://github.com/elastic/elasticsearch/issues/126026"> ES|QL: columns not projected away despite KEEP #126026 </a>
         */
        RETAIN_AGGREGATE_WHEN_GROUPING,

        /**
         * Fix for union-types when some indexes are missing the required field. Done in #111932.
         */
        UNION_TYPES_MISSING_FIELD,

        /**
         * Fix for widening of short numeric types in union-types. Done in #112610
         */
        UNION_TYPES_NUMERIC_WIDENING,

        /**
         * Fix a parsing issue where numbers below Long.MIN_VALUE threw an exception instead of parsing as doubles.
         * see <a href="https://github.com/elastic/elasticsearch/issues/104323"> Parsing large numbers is inconsistent #104323 </a>
         */
        FIX_PARSING_LARGE_NEGATIVE_NUMBERS,

        /**
         * Fix precision of scaled_float field values retrieved from stored source
         * see <a href="https://github.com/elastic/elasticsearch/issues/122547"> Slight inconsistency in ESQL using scaled_float field #122547 </a>
         */
        FIX_PRECISION_OF_SCALED_FLOAT_FIELDS,

        /**
         * Fix the status code returned when trying to run count_distinct on the _source type (which is not supported).
         * see <a href="https://github.com/elastic/elasticsearch/issues/105240">count_distinct(_source) returns a 500 response</a>
         */
        FIX_COUNT_DISTINCT_SOURCE_ERROR,

        /**
         * Use RangeQuery for BinaryComparison on DateTime fields.
         */
        RANGEQUERY_FOR_DATETIME,

        /**
         * Enforce strict type checking on ENRICH range types, and warnings for KEYWORD parsing at runtime. Done in #115091.
         */
        ENRICH_STRICT_RANGE_TYPES,

        /**
         * Fix for non-unique attribute names in ROW and logical plans.
         * https://github.com/elastic/elasticsearch/issues/110541
         */
        UNIQUE_NAMES,

        /**
         * Make attributes of GROK/DISSECT adjustable and fix a shadowing bug when pushing them down past PROJECT.
         * https://github.com/elastic/elasticsearch/issues/108008
         */
        FIXED_PUSHDOWN_PAST_PROJECT,

        /**
         * Adds the {@code MV_PSERIES_WEIGHTED_SUM} function for converting sorted lists of numbers into
         * a bounded score. This is a generalization of the
         * <a href="https://en.wikipedia.org/wiki/Riemann_zeta_function">riemann zeta function</a> but we
         * don't name it that because we don't support complex numbers and don't want to make folks think
         * of mystical number theory things. This is just a weighted sum that is adjacent to magic.
         */
        MV_PSERIES_WEIGHTED_SUM,

        /**
         * Support for match operator as a colon. Previous support for match operator as MATCH has been removed
         */
        MATCH_OPERATOR_COLON,

        /**
         * Removing support for the {@code META} keyword.
         */
        NO_META,

        /**
         * Add CombineBinaryComparisons rule.
         */
        COMBINE_BINARY_COMPARISONS,

        /**
         * Support for nanosecond dates as a data type
         */
        DATE_NANOS_TYPE(),

        /**
         * Support for to_date_nanos function
         */
        TO_DATE_NANOS(),

        /**
         * Support for date nanos type in binary comparisons
         */
        DATE_NANOS_BINARY_COMPARISON(),

        /**
         * Support for mixed comparisons between nanosecond and millisecond dates
         */
        DATE_NANOS_COMPARE_TO_MILLIS(),
        /**
         * Support implicit casting of strings to date nanos
         */
        DATE_NANOS_IMPLICIT_CASTING(),
        /**
         * Support Least and Greatest functions on Date Nanos type
         */
        LEAST_GREATEST_FOR_DATENANOS(),
        /**
         * support date extract function for date nanos
         */
        DATE_NANOS_DATE_EXTRACT(),
        /**
         * Support add and subtract on date nanos
         */
        DATE_NANOS_ADD_SUBTRACT(),
        /**
         * Support for date_trunc function on date nanos type
         */
        DATE_TRUNC_DATE_NANOS(),

        /**
         * Support date nanos values as the field argument to bucket
         */
        DATE_NANOS_BUCKET(),

        /**
         * support aggregations on date nanos
         */
        DATE_NANOS_AGGREGATIONS(),

        /**
         * Support the {@link org.elasticsearch.xpack.esql.expression.predicate.operator.comparison.In} operator for date nanos
         */
        DATE_NANOS_IN_OPERATOR(),
        /**
         * Support running date format function on nanosecond dates
         */
        DATE_NANOS_DATE_FORMAT(),
        /**
         * support date diff function on date nanos type, and mixed nanos/millis
         */
        DATE_NANOS_DATE_DIFF(),
        /**
         * Indicates that https://github.com/elastic/elasticsearch/issues/125439 (incorrect lucene push down for date nanos) is fixed
         */
        FIX_DATE_NANOS_LUCENE_PUSHDOWN_BUG(),
        /**
         * Fixes a bug where dates are incorrectly formatted if a where clause compares nanoseconds to both milliseconds and nanoseconds,
         * e.g. {@code WHERE millis > to_datenanos("2023-10-23T12:15:03.360103847") AND millis < to_datetime("2023-10-23T13:53:55.832")}
         */
        FIX_DATE_NANOS_MIXED_RANGE_PUSHDOWN_BUG(),
        /**
         * DATE_PARSE supports reading timezones
         */
        DATE_PARSE_TZ(),

        /**
         * Support for datetime in least and greatest functions
         */
        LEAST_GREATEST_FOR_DATES,

        /**
         * Support CIDRMatch in CombineDisjunctions rule.
         */
        COMBINE_DISJUNCTIVE_CIDRMATCHES,

        /**
         * Support sending HTTP headers about the status of an async query.
         */
        ASYNC_QUERY_STATUS_HEADERS,

        /**
         * Consider the upper bound when computing the interval in BUCKET auto mode.
         */
        BUCKET_INCLUSIVE_UPPER_BOUND,

        /**
         * Enhanced DATE_TRUNC with arbitrary month and year intervals. (#120302)
         */
        DATE_TRUNC_WITH_ARBITRARY_INTERVALS,

        /**
         * Changed error messages for fields with conflicting types in different indices.
         */
        SHORT_ERROR_MESSAGES_FOR_UNSUPPORTED_FIELDS,

        /**
         * Support for the whole number spans in BUCKET function.
         */
        BUCKET_WHOLE_NUMBER_AS_SPAN,

        /**
         * Allow mixed numeric types in coalesce
         */
        MIXED_NUMERIC_TYPES_IN_COALESCE,

        /**
         * Support for requesting the "SPACE" function.
         */
        SPACE,

        /**
         * Support explicit casting from string literal to DATE_PERIOD or TIME_DURATION.
         */
        CAST_STRING_LITERAL_TO_TEMPORAL_AMOUNT,

        /**
         * Supported the text categorization function "CATEGORIZE".
         */
        CATEGORIZE_V5,

        /**
         * Support for multiple groupings in "CATEGORIZE".
         */
        CATEGORIZE_MULTIPLE_GROUPINGS,
        /**
         * QSTR function
         */
        QSTR_FUNCTION,

        /**
         * MATCH function
         */
        MATCH_FUNCTION,

        /**
         * KQL function
         */
        KQL_FUNCTION,

        /**
         * Hash function
         */
        HASH_FUNCTION,
        /**
         * Hash function aliases such as MD5
         */
        HASH_FUNCTION_ALIASES_V1,

        /**
         * Don't optimize CASE IS NOT NULL function by not requiring the fields to be not null as well.
         * https://github.com/elastic/elasticsearch/issues/112704
         */
        FIXED_WRONG_IS_NOT_NULL_CHECK_ON_CASE,

        /**
         * Compute year differences in full calendar years.
         */
        DATE_DIFF_YEAR_CALENDARIAL,

        /**
         * Fix sorting not allowed on _source and counters.
         */
        SORTING_ON_SOURCE_AND_COUNTERS_FORBIDDEN,

        /**
         * Fix {@code SORT} when the {@code _source} field is not a sort key but
         * <strong>is</strong> being returned.
         */
        SORT_RETURNING_SOURCE_OK,

        /**
         * _source field mapping directives: https://www.elastic.co/guide/en/elasticsearch/reference/current/mapping-source-field.html
         */
        SOURCE_FIELD_MAPPING,

        /**
         * Allow filter per individual aggregation.
         */
        PER_AGG_FILTERING,

        /**
         * Fix {@link #PER_AGG_FILTERING} grouped by ordinals.
         */
        PER_AGG_FILTERING_ORDS,

        /**
         * Support for {@code STD_DEV} aggregation.
         */
        STD_DEV,

        /**
         * Fix for https://github.com/elastic/elasticsearch/issues/114714
         */
        FIX_STATS_BY_FOLDABLE_EXPRESSION,

        /**
         * Adding stats for functions (stack telemetry)
         */
        FUNCTION_STATS,
        /**
         * Fix for an optimization that caused wrong results
         * https://github.com/elastic/elasticsearch/issues/115281
         */
        FIX_FILTER_PUSHDOWN_PAST_STATS,

        /**
         * Send warnings on STATS alias collision
         * https://github.com/elastic/elasticsearch/issues/114970
         */
        STATS_ALIAS_COLLISION_WARNINGS,

        /**
         * This enables 60_usage.yml "Basic ESQL usage....snapshot" version test. See also the next capability.
         */
        SNAPSHOT_TEST_FOR_TELEMETRY(Build.current().isSnapshot()),

        /**
         * This enables 60_usage.yml "Basic ESQL usage....non-snapshot" version test. See also the previous capability.
         */
        NON_SNAPSHOT_TEST_FOR_TELEMETRY(Build.current().isSnapshot() == false),

        /**
         * Support simplified syntax for named parameters for field and function names.
         */
        NAMED_PARAMETER_FOR_FIELD_AND_FUNCTION_NAMES_SIMPLIFIED_SYNTAX(),

        /**
         * Fix pushdown of LIMIT past MV_EXPAND
         */
        ADD_LIMIT_INSIDE_MV_EXPAND,

        DELAY_DEBUG_FN(Build.current().isSnapshot()),

        /** Capability for remote metadata test */
        METADATA_FIELDS_REMOTE_TEST(false),
        /**
         * WIP on Join planning
         * - Introduce BinaryPlan and co
         * - Refactor INLINESTATS and LOOKUP as a JOIN block
         */
        JOIN_PLANNING_V1(Build.current().isSnapshot()),

        /**
         * Support implicit casting from string literal to DATE_PERIOD or TIME_DURATION.
         */
        IMPLICIT_CASTING_STRING_LITERAL_TO_TEMPORAL_AMOUNT,

        /**
         * LOOKUP JOIN
         */
        JOIN_LOOKUP_V12,

        /**
         * LOOKUP JOIN with TEXT fields on the right (right side of the join) (#119473)
         */
        LOOKUP_JOIN_TEXT(JOIN_LOOKUP_V12.isEnabled()),

        /**
         * LOOKUP JOIN skipping MVs and sending warnings (https://github.com/elastic/elasticsearch/issues/118780)
         */
        JOIN_LOOKUP_SKIP_MV_WARNINGS(JOIN_LOOKUP_V12.isEnabled()),

        /**
         * Fix pushing down LIMIT past LOOKUP JOIN in case of multiple matching join keys.
         */
        JOIN_LOOKUP_FIX_LIMIT_PUSHDOWN(JOIN_LOOKUP_V12.isEnabled()),

        /**
         * Fix for https://github.com/elastic/elasticsearch/issues/117054
         */
        FIX_NESTED_FIELDS_NAME_CLASH_IN_INDEXRESOLVER,

        /**
         * Fix for https://github.com/elastic/elasticsearch/issues/114714, again
         */
        FIX_STATS_BY_FOLDABLE_EXPRESSION_2,

        /**
         * Support the "METADATA _score" directive to enable _score column.
         */
        METADATA_SCORE,

        /**
         * Term function
         */
        TERM_FUNCTION(Build.current().isSnapshot()),

        /**
         * Additional types for match function and operator
         */
        MATCH_ADDITIONAL_TYPES,

        /**
         * Fix for regex folding with case-insensitive pattern https://github.com/elastic/elasticsearch/issues/118371
         */
        FIXED_REGEX_FOLD,

        /**
         * Full text functions can be used in disjunctions
         */
        FULL_TEXT_FUNCTIONS_DISJUNCTIONS,

        /**
         * Change field caps response for semantic_text fields to be reported as text
         */
        SEMANTIC_TEXT_FIELD_CAPS,

        /**
         * Support named argument for function in map format.
         */
        OPTIONAL_NAMED_ARGUMENT_MAP_FOR_FUNCTION(Build.current().isSnapshot()),

        /**
         * Disabled support for index aliases in lookup joins
         */
        LOOKUP_JOIN_NO_ALIASES(JOIN_LOOKUP_V12.isEnabled()),

        /**
         * Full text functions can be used in disjunctions as they are implemented in compute engine
         */
        FULL_TEXT_FUNCTIONS_DISJUNCTIONS_COMPUTE_ENGINE,

        /**
         * Support match options in match function
         */
        MATCH_FUNCTION_OPTIONS,

        /**
         * Support options in the query string function.
         */
        QUERY_STRING_FUNCTION_OPTIONS,

        /**
         * Support for aggregate_metric_double type
         */
        AGGREGATE_METRIC_DOUBLE(AGGREGATE_METRIC_DOUBLE_FEATURE_FLAG),

        /**
         * Support for partial subset of metrics in aggregate_metric_double type
         */
        AGGREGATE_METRIC_DOUBLE_PARTIAL_SUBMETRICS(AGGREGATE_METRIC_DOUBLE_FEATURE_FLAG),

        /**
         * Support change point detection "CHANGE_POINT".
         */
        CHANGE_POINT,

        /**
         * Fix for https://github.com/elastic/elasticsearch/issues/120817
         * and https://github.com/elastic/elasticsearch/issues/120803
         * Support for queries that have multiple SORTs that cannot become TopN
         */
        REMOVE_REDUNDANT_SORT,

        /**
         * Fixes a series of issues with inlinestats which had an incomplete implementation after lookup and inlinestats
         * were refactored.
         */
        INLINESTATS_V6(EsqlPlugin.INLINESTATS_FEATURE_FLAG),

        /**
         * Support partial_results
         */
        SUPPORT_PARTIAL_RESULTS,

        /**
         * Support for rendering aggregate_metric_double type
         */
        AGGREGATE_METRIC_DOUBLE_RENDERING(AGGREGATE_METRIC_DOUBLE_FEATURE_FLAG),

        /**
         * Support for FORK command
         */
        FORK(Build.current().isSnapshot()),

        /**
         * Support for RERANK command
         */
        RERANK(Build.current().isSnapshot()),

        /**
         * Support for COMPLETION command
         */
        COMPLETION(Build.current().isSnapshot()),

        /**
         * Allow mixed numeric types in conditional functions - case, greatest and least
         */
        MIXED_NUMERIC_TYPES_IN_CASE_GREATEST_LEAST,

        /**
         * Support for RRF command
         */
        RRF(Build.current().isSnapshot()),

        /**
         * Lucene query pushdown to StartsWith and EndsWith functions.
         * This capability was created to avoid receiving wrong warnings from old nodes in mixed clusters
         */
        STARTS_WITH_ENDS_WITH_LUCENE_PUSHDOWN,

        /**
         * Full text functions can be scored when being part of a disjunction
         */
        FULL_TEXT_FUNCTIONS_DISJUNCTIONS_SCORE,

        /**
         * Support for multi-match function.
         */
        MULTI_MATCH_FUNCTION(Build.current().isSnapshot()),

        /**
         * Do {@code TO_LOWER} and {@code TO_UPPER} process all field values?
         */
        TO_LOWER_MV,

        /**
         * Use double parameter markers to represent field or function names.
         */
        DOUBLE_PARAMETER_MARKERS_FOR_IDENTIFIERS,

        /**
         * Non full text functions do not contribute to score
         */
        NON_FULL_TEXT_FUNCTIONS_SCORING,

        /**
         * Support for to_aggregate_metric_double function
         */
        AGGREGATE_METRIC_DOUBLE_CONVERT_TO(AGGREGATE_METRIC_DOUBLE_FEATURE_FLAG),

        /**
         * The {@code _query} API now reports the original types.
         */
        REPORT_ORIGINAL_TYPES,

        /**
         * The metrics command
         */
        METRICS_COMMAND(Build.current().isSnapshot()),

        /**
         * Are the {@code documents_found} and {@code values_loaded} fields available
         * in the response and profile?
         */
        DOCUMENTS_FOUND_AND_VALUES_LOADED,

        /**
         * Index component selector syntax (my-data-stream-name::failures)
         */
        INDEX_COMPONENT_SELECTORS,

        /**
         * Make numberOfChannels consistent with layout in DefaultLayout by removing duplicated ChannelSet.
         */
        MAKE_NUMBER_OF_CHANNELS_CONSISTENT_WITH_LAYOUT,

        /**
         * Support for sorting when aggregate_metric_doubles are present
         */
        AGGREGATE_METRIC_DOUBLE_SORTING(AGGREGATE_METRIC_DOUBLE_FEATURE_FLAG),

        /**
         * Supercedes {@link Cap#MAKE_NUMBER_OF_CHANNELS_CONSISTENT_WITH_LAYOUT}.
         */
        FIX_REPLACE_MISSING_FIELD_WITH_NULL_DUPLICATE_NAME_ID_IN_LAYOUT,

        /**
         * Support for filter in converted null.
         * See <a href="https://github.com/elastic/elasticsearch/issues/125832"> ESQL: Fix `NULL` handling in `IN` clause #125832 </a>
         */
        FILTER_IN_CONVERTED_NULL,

        /**
         * When creating constant null blocks in {@link org.elasticsearch.compute.lucene.ValuesSourceReaderOperator}, we also handed off
         * the ownership of that block - but didn't account for the fact that the caller might close it, leading to double releases
         * in some union type queries. C.f. https://github.com/elastic/elasticsearch/issues/125850
         */
        FIX_DOUBLY_RELEASED_NULL_BLOCKS_IN_VALUESOURCEREADER,

        /**
         * Listing queries and getting information on a specific query.
         */
        QUERY_MONITORING,

        /**
         * Support max_over_time aggregation that gets evaluated per time-series
         */
        MAX_OVER_TIME(Build.current().isSnapshot()),

        /**
         * Support streaming of sub plan results
         */
        FORK_V3(Build.current().isSnapshot()),

        /**
         * Support for the {@code leading_zeros} named parameter.
         */
        TO_IP_LEADING_ZEROS,

        /**
         * Does the usage information for ESQL contain a histogram of {@code took} values?
         */
        USAGE_CONTAINS_TOOK,

        /**
         * Support avg_over_time aggregation that gets evaluated per time-series
         */
        AVG_OVER_TIME(Build.current().isSnapshot()),

        /**
         * Support loading of ip fields if they are not indexed.
         */
        LOADING_NON_INDEXED_IP_FIELDS,

        /**
         * During resolution (pre-analysis) we have to consider that joins or enriches can override EVALuated values
         * https://github.com/elastic/elasticsearch/issues/126419
         */
        FIX_JOIN_MASKING_EVAL,

        /**
<<<<<<< HEAD
         * During resolution (pre-analysis) we have to consider that joins can override regex extracted values
         * see <a href="https://github.com/elastic/elasticsearch/issues/127467"> ES|QL: pruning of JOINs leads to missing fields #127467 </a>
         */
        FIX_JOIN_MASKING_REGEX_EXTRACT,
=======
         * Support for keeping `DROP` attributes when resolving field names.
         * see <a href="https://github.com/elastic/elasticsearch/issues/126418"> ES|QL: no matches for pattern #126418 </a>
         */
        DROP_AGAIN_WITH_WILDCARD_AFTER_EVAL,
>>>>>>> e38bbc00

        /**
         * Support last_over_time aggregation that gets evaluated per time-series
         */
        LAST_OVER_TIME(Build.current().isSnapshot()),

        /**
         * Support for the SAMPLE command
         */
        SAMPLE(Build.current().isSnapshot()),

        /**
         * The {@code _query} API now gives a cast recommendation if multiple types are found in certain instances.
         */
        SUGGESTED_CAST,

        /**
         * Guards a bug fix matching {@code TO_LOWER(f) == ""}.
         */
        TO_LOWER_EMPTY_STRING,

        /**
         * Support min_over_time aggregation that gets evaluated per time-series
         */
        MIN_OVER_TIME(Build.current().isSnapshot()),

        /**
         * Support first_over_time aggregation that gets evaluated per time-series
         */
        FIRST_OVER_TIME(Build.current().isSnapshot()),

        /**
         * Resolve groupings before resolving references to groupings in the aggregations.
         */
        RESOLVE_GROUPINGS_BEFORE_RESOLVING_REFERENCES_TO_GROUPINGS_IN_AGGREGATIONS,

        /**
         * Support for the SAMPLE aggregation function
         */
        AGG_SAMPLE,

        /**
         * Full text functions in STATS
         */
        FULL_TEXT_FUNCTIONS_IN_STATS_WHERE;

        private final boolean enabled;

        Cap() {
            this.enabled = true;
        };

        Cap(boolean enabled) {
            this.enabled = enabled;
        };

        Cap(FeatureFlag featureFlag) {
            this.enabled = featureFlag.isEnabled();
        }

        public boolean isEnabled() {
            return enabled;
        }

        public String capabilityName() {
            return name().toLowerCase(Locale.ROOT);
        }
    }

    public static final Set<String> CAPABILITIES = capabilities(false);

    /**
     * Get a {@link Set} of all capabilities. If the {@code all} parameter is {@code false}
     * then only <strong>enabled</strong> capabilities are returned - otherwise <strong>all</strong>
     * known capabilities are returned.
     */
    public static Set<String> capabilities(boolean all) {
        List<String> caps = new ArrayList<>();
        for (Cap cap : Cap.values()) {
            if (all || cap.isEnabled()) {
                caps.add(cap.capabilityName());
            }
        }

        /*
         * Add all of our cluster features without the leading "esql."
         */
        for (NodeFeature feature : new EsqlFeatures().getFeatures()) {
            caps.add(cap(feature));
        }
        return Set.copyOf(caps);
    }

    /**
     * Convert a {@link NodeFeature} from {@link EsqlFeatures} into a
     * capability.
     */
    public static String cap(NodeFeature feature) {
        assert feature.id().startsWith("esql.");
        return feature.id().substring("esql.".length());
    }
}<|MERGE_RESOLUTION|>--- conflicted
+++ resolved
@@ -1037,17 +1037,16 @@
         FIX_JOIN_MASKING_EVAL,
 
         /**
-<<<<<<< HEAD
+         * Support for keeping `DROP` attributes when resolving field names.
+         * see <a href="https://github.com/elastic/elasticsearch/issues/126418"> ES|QL: no matches for pattern #126418 </a>
+         */
+        DROP_AGAIN_WITH_WILDCARD_AFTER_EVAL,
+
+        /**
          * During resolution (pre-analysis) we have to consider that joins can override regex extracted values
          * see <a href="https://github.com/elastic/elasticsearch/issues/127467"> ES|QL: pruning of JOINs leads to missing fields #127467 </a>
          */
         FIX_JOIN_MASKING_REGEX_EXTRACT,
-=======
-         * Support for keeping `DROP` attributes when resolving field names.
-         * see <a href="https://github.com/elastic/elasticsearch/issues/126418"> ES|QL: no matches for pattern #126418 </a>
-         */
-        DROP_AGAIN_WITH_WILDCARD_AFTER_EVAL,
->>>>>>> e38bbc00
 
         /**
          * Support last_over_time aggregation that gets evaluated per time-series

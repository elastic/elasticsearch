--- conflicted
+++ resolved
@@ -822,15 +822,14 @@
         INLINESTATS_V3(EsqlPlugin.INLINESTATS_FEATURE_FLAG),
 
         /**
-<<<<<<< HEAD
+         * Support partial_results
+         */
+        SUPPORT_PARTIAL_RESULTS,
+
+        /**
          * Allow mixed numeric types in conditional functions - case, greatest and least
          */
         MIXED_NUMERIC_TYPES_IN_CASE_GREATEST_LEAST;
-=======
-         * Support partial_results
-         */
-        SUPPORT_PARTIAL_RESULTS;
->>>>>>> befc6a03
 
         private final boolean enabled;
 

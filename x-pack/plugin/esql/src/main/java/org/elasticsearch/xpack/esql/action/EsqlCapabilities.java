--- conflicted
+++ resolved
@@ -19,12 +19,8 @@
 import java.util.Locale;
 import java.util.Set;
 
-<<<<<<< HEAD
-import static org.elasticsearch.xpack.esql.core.plugin.EsqlCorePlugin.AGGREGATE_METRIC_DOUBLE_FEATURE_FLAG;
 import static org.elasticsearch.xpack.esql.core.plugin.EsqlCorePlugin.EXPONENTIAL_HISTOGRAM_FEATURE_FLAG;
 
-=======
->>>>>>> bd6f6fdd
 /**
  * A {@link Set} of "capabilities" supported by the {@link RestEsqlQueryAction}
  * and {@link RestEsqlAsyncQueryAction} APIs. These are exposed over the
@@ -1569,13 +1565,6 @@
         TS_COMMAND_V0(),
 
         /**
-<<<<<<< HEAD
-         * Support for exponential_histogram type
-         */
-        EXPONENTIAL_HISTOGRAM(EXPONENTIAL_HISTOGRAM_FEATURE_FLAG),
-
-        ;
-=======
          * Add support for counter doubles, ints, and longs in first_ and last_over_time
          */
         FIRST_LAST_OVER_TIME_COUNTER_SUPPORT,
@@ -1600,8 +1589,12 @@
         /**
          * Support for requesting the "_tsid" metadata field.
          */
-        METADATA_TSID_FIELD;
->>>>>>> bd6f6fdd
+        METADATA_TSID_FIELD,
+
+        /**
+         * Support for exponential_histogram type
+         */
+        EXPONENTIAL_HISTOGRAM(EXPONENTIAL_HISTOGRAM_FEATURE_FLAG);
 
         private final boolean enabled;
 

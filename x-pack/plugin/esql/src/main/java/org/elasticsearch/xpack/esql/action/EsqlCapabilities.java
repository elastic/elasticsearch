/*
 * Copyright Elasticsearch B.V. and/or licensed to Elasticsearch B.V. under one
 * or more contributor license agreements. Licensed under the Elastic License
 * 2.0; you may not use this file except in compliance with the Elastic License
 * 2.0.
 */

package org.elasticsearch.xpack.esql.action;

import org.elasticsearch.Build;
import org.elasticsearch.common.util.FeatureFlag;
import org.elasticsearch.compute.lucene.read.ValuesSourceReaderOperator;
import org.elasticsearch.features.NodeFeature;
import org.elasticsearch.rest.action.admin.cluster.RestNodesCapabilitiesAction;
import org.elasticsearch.xpack.esql.core.plugin.EsqlCorePlugin;
import org.elasticsearch.xpack.esql.plugin.EsqlFeatures;
import org.elasticsearch.xpack.esql.plugin.EsqlPlugin;

import java.util.ArrayList;
import java.util.List;
import java.util.Locale;
import java.util.Set;

import static org.elasticsearch.xpack.esql.core.plugin.EsqlCorePlugin.AGGREGATE_METRIC_DOUBLE_FEATURE_FLAG;

/**
 * A {@link Set} of "capabilities" supported by the {@link RestEsqlQueryAction}
 * and {@link RestEsqlAsyncQueryAction} APIs. These are exposed over the
 * {@link RestNodesCapabilitiesAction} and we use them to enable tests.
 */
public class EsqlCapabilities {
    public enum Cap {
        /**
         * Introduction of {@code MV_SORT}, {@code MV_SLICE}, and {@code MV_ZIP}.
         * Added in #106095.
         */
        MV_SORT,

        /**
         * When we disabled some broken optimizations around {@code nullable}.
         * Fixed in #105691.
         */
        DISABLE_NULLABLE_OPTS,

        /**
         * Introduction of {@code ST_X} and {@code ST_Y}. Added in #105768.
         */
        ST_X_Y,

        /**
         * Changed precision of {@code geo_point} and {@code cartesian_point} fields, by loading from source into WKB. Done in #103691.
         */
        SPATIAL_POINTS_FROM_SOURCE,

        /**
         * Support for loading {@code geo_shape} and {@code cartesian_shape} fields. Done in #104269.
         */
        SPATIAL_SHAPES,

        /**
         * Do validation check on geo_point and geo_shape fields. Done in #128259.
         */
        GEO_VALIDATION,

        /**
         * Support for spatial aggregation {@code ST_CENTROID}. Done in #104269.
         */
        ST_CENTROID_AGG,

        /**
         * Support for spatial aggregation {@code ST_INTERSECTS}. Done in #104907.
         */
        ST_INTERSECTS,

        /**
         * Support for spatial aggregation {@code ST_CONTAINS} and {@code ST_WITHIN}. Done in #106503.
         */
        ST_CONTAINS_WITHIN,

        /**
         * Support for spatial aggregation {@code ST_DISJOINT}. Done in #107007.
         */
        ST_DISJOINT,

        /**
         * The introduction of the {@code VALUES} agg.
         */
        AGG_VALUES,

        /**
         * Expand the {@code VALUES} agg to cover spatial types.
         */
        AGG_VALUES_SPATIAL,

        /**
         * Accept unsigned longs on MAX and MIN aggregations.
         */
        AGG_MAX_MIN_UNSIGNED_LONG,

        /**
         * Accept unsigned longs on VALUES and SAMPLE aggregations.
         */
        AGG_VALUES_SAMPLE_UNSIGNED_LONG,

        /**
         * Does ESQL support async queries.
         */
        ASYNC_QUERY,

        /**
         * Does ESQL support FROM OPTIONS?
         */
        @Deprecated
        FROM_OPTIONS,

        /**
         * Cast string literals to a desired data type.
         */
        STRING_LITERAL_AUTO_CASTING,

        /**
         * Base64 encoding and decoding functions.
         */
        BASE64_DECODE_ENCODE,

        /**
         * Support for the :: casting operator
         */
        CASTING_OPERATOR,

        /**
         * Support for the ::date casting operator
         */
        CASTING_OPERATOR_FOR_DATE,

        /**
         * Blocks can be labelled with {@link org.elasticsearch.compute.data.Block.MvOrdering#SORTED_ASCENDING} for optimizations.
         */
        MV_ORDERING_SORTED_ASCENDING,

        /**
         * Support for metrics counter fields
         */
        METRICS_COUNTER_FIELDS,

        /**
         * Cast string literals to a desired data type for IN predicate and more types for BinaryComparison.
         */
        STRING_LITERAL_AUTO_CASTING_EXTENDED,
        /**
         * Support for metadata fields.
         */
        METADATA_FIELDS,

        /**
         * Support specifically for *just* the _index METADATA field. Used by CsvTests, since that is the only metadata field currently
         * supported.
         */
        INDEX_METADATA_FIELD,

        /**
         * Support for timespan units abbreviations
         */
        TIMESPAN_ABBREVIATIONS,

        /**
         * Support metrics counter types
         */
        COUNTER_TYPES,

        /**
         * Support for function {@code BIT_LENGTH}. Done in #115792
         */
        FN_BIT_LENGTH,

        /**
         * Support for function {@code BYTE_LENGTH}.
         */
        FN_BYTE_LENGTH,

        /**
         * Support for function {@code REVERSE}.
         */
        FN_REVERSE,

        /**
         * Support for reversing whole grapheme clusters. This is not supported
         * on JDK versions less than 20 which are not supported in ES 9.0.0+ but this
         * exists to keep the {@code 8.x} branch similar to the {@code main} branch.
         */
        FN_REVERSE_GRAPHEME_CLUSTERS,

        /**
         * Support for function {@code CONTAINS}. Done in <a href="https://github.com/elastic/elasticsearch/pull/133016">#133016.</a>
         */
        FN_CONTAINS,

        /**
         * Support for function {@code CBRT}. Done in #108574.
         */
        FN_CBRT,

        /**
         * Support for function {@code HYPOT}.
         */
        FN_HYPOT,

        /**
         * Support for {@code MV_APPEND} function. #107001
         */
        FN_MV_APPEND,

        /**
         * Support for {@code MV_MEDIAN_ABSOLUTE_DEVIATION} function.
         */
        FN_MV_MEDIAN_ABSOLUTE_DEVIATION,

        /**
         * Support for {@code MV_PERCENTILE} function.
         */
        FN_MV_PERCENTILE,

        /**
         * Support for function {@code IP_PREFIX}.
         */
        FN_IP_PREFIX,

        /**
         * Fix on function {@code SUBSTRING} that makes it not return null on empty strings.
         */
        FN_SUBSTRING_EMPTY_NULL,

        /**
         * Fixes on function {@code ROUND} that avoid it throwing exceptions on runtime for unsigned long cases.
         */
        FN_ROUND_UL_FIXES,

        /**
         * Support for function {@code SCALB}.
         */
        FN_SCALB,

        /**
         * Support for function DAY_NAME
         */
        FN_DAY_NAME,

        /**
         * Support for function MONTH_NAME
         */
        FN_MONTH_NAME,

        /**
         * Fixes for multiple functions not serializing their source, and emitting warnings with wrong line number and text.
         */
        FUNCTIONS_SOURCE_SERIALIZATION_WARNINGS,

        /**
         * All functions that take TEXT should never emit TEXT, only KEYWORD. #114334
         */
        FUNCTIONS_NEVER_EMIT_TEXT,

        /**
         * Support for the {@code INLINESTATS} syntax.
         */
        INLINESTATS(EsqlPlugin.INLINESTATS_FEATURE_FLAG),

        /**
         * Support for the expressions in grouping in {@code INLINESTATS} syntax.
         */
        INLINESTATS_V2(EsqlPlugin.INLINESTATS_FEATURE_FLAG),

        /**
         * Support for aggregation function {@code TOP}.
         */
        AGG_TOP,

        /**
         * Support for booleans in aggregations {@code MAX} and {@code MIN}.
         */
        AGG_MAX_MIN_BOOLEAN_SUPPORT,

        /**
         * Support for ips in aggregations {@code MAX} and {@code MIN}.
         */
        AGG_MAX_MIN_IP_SUPPORT,

        /**
         * Support for strings in aggregations {@code MAX} and {@code MIN}.
         */
        AGG_MAX_MIN_STRING_SUPPORT,

        /**
         * Support for booleans in {@code TOP} aggregation.
         */
        AGG_TOP_BOOLEAN_SUPPORT,

        /**
         * Support for ips in {@code TOP} aggregation.
         */
        AGG_TOP_IP_SUPPORT,

        /**
         * Support for {@code keyword} and {@code text} fields in {@code TOP} aggregation.
         */
        AGG_TOP_STRING_SUPPORT,

        /**
         * {@code CASE} properly handling multivalue conditions.
         */
        CASE_MV,

        /**
         * Support for loading values over enrich. This is supported by all versions of ESQL but not
         * the unit test CsvTests.
         */
        ENRICH_LOAD,

        /**
         * Optimization for ST_CENTROID changed some results in cartesian data. #108713
         */
        ST_CENTROID_AGG_OPTIMIZED,

        /**
         * Support for requesting the "_ignored" metadata field.
         */
        METADATA_IGNORED_FIELD,

        /**
         * LOOKUP command with
         * - tables using syntax {@code "tables": {"type": [<values>]}}
         * - fixed variable shadowing
         * - fixed Join.references(), requiring breaking change to Join serialization
         */
        LOOKUP_V4(Build.current().isSnapshot()),

        /**
         * Support for requesting the "REPEAT" command.
         */
        REPEAT,

        /**
         * Cast string literals to datetime in addition and subtraction when the other side is a date or time interval.
         */
        STRING_LITERAL_AUTO_CASTING_TO_DATETIME_ADD_SUB,

        /**
         * Support implicit casting for union typed fields that are mixed with date and date_nanos type.
         */
        IMPLICIT_CASTING_DATE_AND_DATE_NANOS(Build.current().isSnapshot()),

        /**
         * Support for named or positional parameters in EsqlQueryRequest.
         */
        NAMED_POSITIONAL_PARAMETER,

        /**
         * Support multiple field mappings if appropriate conversion function is used (union types)
         */
        UNION_TYPES,

        /**
         * Support unmapped using the INSIST keyword.
         */
        UNMAPPED_FIELDS(Build.current().isSnapshot()),

        /**
         * Support for function {@code ST_DISTANCE}. Done in #108764.
         */
        ST_DISTANCE,

        /** Support for function {@code ST_EXTENT_AGG}. */
        ST_EXTENT_AGG,

        /** Optimization of ST_EXTENT_AGG with doc-values as IntBlock. */
        ST_EXTENT_AGG_DOCVALUES,

        /**
         * Fix determination of CRS types in spatial functions when folding.
         */
        SPATIAL_FUNCTIONS_FIX_CRSTYPE_FOLDING,

        /**
         * Enable spatial predicate functions to support multi-values. Done in #112063.
         */
        SPATIAL_PREDICATES_SUPPORT_MULTIVALUES,

        /**
         * Enable spatial distance function to support multi-values. Done in #114836.
         */
        SPATIAL_DISTANCE_SUPPORTS_MULTIVALUES,

        /**
         * Support a number of fixes and enhancements to spatial distance pushdown. Done in #112938.
         */
        SPATIAL_DISTANCE_PUSHDOWN_ENHANCEMENTS,

        /**
         * Fix for spatial centroid when no records are found.
         */
        SPATIAL_CENTROID_NO_RECORDS,

        /**
         * Support ST_ENVELOPE function (and related ST_XMIN, etc.).
         */
        ST_ENVELOPE,

        /**
         * Support ST_GEOHASH, ST_GEOTILE and ST_GEOHEX functions
         */
        SPATIAL_GRID(Build.current().isSnapshot()),

        /**
         * Fix to GROK and DISSECT that allows extracting attributes with the same name as the input
         * https://github.com/elastic/elasticsearch/issues/110184
         */
        GROK_DISSECT_MASKING,

        /**
         * Support for quoting index sources in double quotes.
         */
        DOUBLE_QUOTES_SOURCE_ENCLOSING,

        /**
         * Support for WEIGHTED_AVG function.
         */
        AGG_WEIGHTED_AVG,

        /**
         * Fix for union-types when aggregating over an inline conversion with casting operator. Done in #110476.
         */
        UNION_TYPES_AGG_CAST,

        /**
         * When pushing down {@code STATS count(field::type)} for a union type field, we wrongly used a synthetic attribute name in the
         * query instead of the actual field name. This led to 0 counts instead of the correct result.
         */
        FIX_COUNT_PUSHDOWN_FOR_UNION_TYPES,

        /**
         * Fix to GROK validation in case of multiple fields with same name and different types
         * https://github.com/elastic/elasticsearch/issues/110533
         */
        GROK_VALIDATION,

        /**
         * Fix for union-types when aggregating over an inline conversion with conversion function. Done in #110652.
         */
        UNION_TYPES_INLINE_FIX,

        /**
         * Fix for union-types when sorting a type-casted field. We changed how we remove synthetic union-types fields.
         */
        UNION_TYPES_REMOVE_FIELDS,

        /**
         * Fix for union-types when renaming unrelated columns.
         * https://github.com/elastic/elasticsearch/issues/111452
         */
        UNION_TYPES_FIX_RENAME_RESOLUTION,

        /**
         * Execute `RENAME` operations sequentially from left to right,
         * see <a href="https://github.com/elastic/elasticsearch/issues/122250"> ESQL: Align RENAME behavior with EVAL for sequential processing #122250 </a>
         */
        RENAME_SEQUENTIAL_PROCESSING,

        /**
         * Support for assignment in RENAME, besides the use of `AS` keyword.
         */
        RENAME_ALLOW_ASSIGNMENT,

        /**
         * Support for removing empty attribute in merging output.
         * See <a href="https://github.com/elastic/elasticsearch/issues/126392"> ESQL: EVAL after STATS produces an empty column #126392 </a>
         */
        REMOVE_EMPTY_ATTRIBUTE_IN_MERGING_OUTPUT,

        /**
         * Support for retain aggregate when grouping.
         * See <a href="https://github.com/elastic/elasticsearch/issues/126026"> ES|QL: columns not projected away despite KEEP #126026 </a>
         */
        RETAIN_AGGREGATE_WHEN_GROUPING,

        /**
         * Fix for union-types when some indexes are missing the required field. Done in #111932.
         */
        UNION_TYPES_MISSING_FIELD,

        /**
         * Fix for widening of short numeric types in union-types. Done in #112610
         */
        UNION_TYPES_NUMERIC_WIDENING,

        /**
         * Fix a parsing issue where numbers below Long.MIN_VALUE threw an exception instead of parsing as doubles.
         * see <a href="https://github.com/elastic/elasticsearch/issues/104323"> Parsing large numbers is inconsistent #104323 </a>
         */
        FIX_PARSING_LARGE_NEGATIVE_NUMBERS,

        /**
         * Fix precision of scaled_float field values retrieved from stored source
         * see <a href="https://github.com/elastic/elasticsearch/issues/122547"> Slight inconsistency in ESQL using scaled_float field #122547 </a>
         */
        FIX_PRECISION_OF_SCALED_FLOAT_FIELDS,

        /**
         * Fix the status code returned when trying to run count_distinct on the _source type (which is not supported).
         * see <a href="https://github.com/elastic/elasticsearch/issues/105240">count_distinct(_source) returns a 500 response</a>
         */
        FIX_COUNT_DISTINCT_SOURCE_ERROR,

        /**
         * Use RangeQuery for BinaryComparison on DateTime fields.
         */
        RANGEQUERY_FOR_DATETIME,

        /**
         * Enforce strict type checking on ENRICH range types, and warnings for KEYWORD parsing at runtime. Done in #115091.
         */
        ENRICH_STRICT_RANGE_TYPES,

        /**
         * Fix for non-unique attribute names in ROW and logical plans.
         * https://github.com/elastic/elasticsearch/issues/110541
         */
        UNIQUE_NAMES,

        /**
         * Make attributes of GROK/DISSECT adjustable and fix a shadowing bug when pushing them down past PROJECT.
         * https://github.com/elastic/elasticsearch/issues/108008
         */
        FIXED_PUSHDOWN_PAST_PROJECT,

        /**
         * Adds the {@code MV_PSERIES_WEIGHTED_SUM} function for converting sorted lists of numbers into
         * a bounded score. This is a generalization of the
         * <a href="https://en.wikipedia.org/wiki/Riemann_zeta_function">riemann zeta function</a> but we
         * don't name it that because we don't support complex numbers and don't want to make folks think
         * of mystical number theory things. This is just a weighted sum that is adjacent to magic.
         */
        MV_PSERIES_WEIGHTED_SUM,

        /**
         * Support for match operator as a colon. Previous support for match operator as MATCH has been removed
         */
        MATCH_OPERATOR_COLON,

        /**
         * Removing support for the {@code META} keyword.
         */
        NO_META,

        /**
         * Add CombineBinaryComparisons rule.
         */
        COMBINE_BINARY_COMPARISONS,

        /**
         * Support for nanosecond dates as a data type
         */
        DATE_NANOS_TYPE(),

        /**
         * Support for to_date_nanos function
         */
        TO_DATE_NANOS(),

        /**
         * Support for date nanos type in binary comparisons
         */
        DATE_NANOS_BINARY_COMPARISON(),

        /**
         * Support for mixed comparisons between nanosecond and millisecond dates
         */
        DATE_NANOS_COMPARE_TO_MILLIS(),
        /**
         * Support implicit casting of strings to date nanos
         */
        DATE_NANOS_IMPLICIT_CASTING(),
        /**
         * Support Least and Greatest functions on Date Nanos type
         */
        LEAST_GREATEST_FOR_DATENANOS(),
        /**
         * support date extract function for date nanos
         */
        DATE_NANOS_DATE_EXTRACT(),
        /**
         * Support add and subtract on date nanos
         */
        DATE_NANOS_ADD_SUBTRACT(),
        /**
         * Support for date_trunc function on date nanos type
         */
        DATE_TRUNC_DATE_NANOS(),

        /**
         * Support date nanos values as the field argument to bucket
         */
        DATE_NANOS_BUCKET(),

        /**
         * support aggregations on date nanos
         */
        DATE_NANOS_AGGREGATIONS(),

        /**
         * Support the {@link org.elasticsearch.xpack.esql.expression.predicate.operator.comparison.In} operator for date nanos
         */
        DATE_NANOS_IN_OPERATOR(),
        /**
         * Support running date format function on nanosecond dates
         */
        DATE_NANOS_DATE_FORMAT(),
        /**
         * support date diff function on date nanos type, and mixed nanos/millis
         */
        DATE_NANOS_DATE_DIFF(),
        /**
         * Indicates that https://github.com/elastic/elasticsearch/issues/125439 (incorrect lucene push down for date nanos) is fixed
         */
        FIX_DATE_NANOS_LUCENE_PUSHDOWN_BUG(),
        /**
         * Fixes a bug where dates are incorrectly formatted if a where clause compares nanoseconds to both milliseconds and nanoseconds,
         * e.g. {@code WHERE millis > to_datenanos("2023-10-23T12:15:03.360103847") AND millis < to_datetime("2023-10-23T13:53:55.832")}
         */
        FIX_DATE_NANOS_MIXED_RANGE_PUSHDOWN_BUG(),

        /**
         * Support for date nanos in lookup join. Done in #127962
         */
        DATE_NANOS_LOOKUP_JOIN,

        /**
         * DATE_PARSE supports reading timezones
         */
        DATE_PARSE_TZ(),

        /**
         * Support for datetime in least and greatest functions
         */
        LEAST_GREATEST_FOR_DATES,

        /**
         * Support CIDRMatch in CombineDisjunctions rule.
         */
        COMBINE_DISJUNCTIVE_CIDRMATCHES,

        /**
         * Support sending HTTP headers about the status of an async query.
         */
        ASYNC_QUERY_STATUS_HEADERS,

        /**
         * Consider the upper bound when computing the interval in BUCKET auto mode.
         */
        BUCKET_INCLUSIVE_UPPER_BOUND,

        /**
         * Enhanced DATE_TRUNC with arbitrary month and year intervals. (#120302)
         */
        DATE_TRUNC_WITH_ARBITRARY_INTERVALS,

        /**
         * Changed error messages for fields with conflicting types in different indices.
         */
        SHORT_ERROR_MESSAGES_FOR_UNSUPPORTED_FIELDS,

        /**
         * Support for the whole number spans in BUCKET function.
         */
        BUCKET_WHOLE_NUMBER_AS_SPAN,

        /**
         * Allow mixed numeric types in coalesce
         */
        MIXED_NUMERIC_TYPES_IN_COALESCE,

        /**
         * Support for requesting the "SPACE" function.
         */
        SPACE,

        /**
         * Support explicit casting from string literal to DATE_PERIOD or TIME_DURATION.
         */
        CAST_STRING_LITERAL_TO_TEMPORAL_AMOUNT,

        /**
         * Supported the text categorization function "CATEGORIZE".
         */
        CATEGORIZE_V6,

        /**
         * Support for multiple groupings in "CATEGORIZE".
         */
        CATEGORIZE_MULTIPLE_GROUPINGS,
        /**
         * QSTR function
         */
        QSTR_FUNCTION,

        /**
         * MATCH function
         */
        MATCH_FUNCTION,

        /**
         * KQL function
         */
        KQL_FUNCTION,

        /**
         * Hash function
         */
        HASH_FUNCTION,
        /**
         * Hash function aliases such as MD5
         */
        HASH_FUNCTION_ALIASES_V1,

        /**
         * Don't optimize CASE IS NOT NULL function by not requiring the fields to be not null as well.
         * https://github.com/elastic/elasticsearch/issues/112704
         */
        FIXED_WRONG_IS_NOT_NULL_CHECK_ON_CASE,

        /**
         * Compute year differences in full calendar years.
         */
        DATE_DIFF_YEAR_CALENDARIAL,

        /**
         * Fix sorting not allowed on _source and counters.
         */
        SORTING_ON_SOURCE_AND_COUNTERS_FORBIDDEN,

        /**
         * Fix {@code SORT} when the {@code _source} field is not a sort key but
         * <strong>is</strong> being returned.
         */
        SORT_RETURNING_SOURCE_OK,

        /**
         * _source field mapping directives: https://www.elastic.co/guide/en/elasticsearch/reference/current/mapping-source-field.html
         */
        SOURCE_FIELD_MAPPING,

        /**
         * Allow filter per individual aggregation.
         */
        PER_AGG_FILTERING,

        /**
         * Fix {@link #PER_AGG_FILTERING} grouped by ordinals.
         */
        PER_AGG_FILTERING_ORDS,

        /**
         * Support for {@code STD_DEV} aggregation.
         */
        STD_DEV,

        /**
         * Fix for https://github.com/elastic/elasticsearch/issues/114714
         */
        FIX_STATS_BY_FOLDABLE_EXPRESSION,

        /**
         * Adding stats for functions (stack telemetry)
         */
        FUNCTION_STATS,
        /**
         * Fix for an optimization that caused wrong results
         * https://github.com/elastic/elasticsearch/issues/115281
         */
        FIX_FILTER_PUSHDOWN_PAST_STATS,

        /**
         * Send warnings on STATS alias collision
         * https://github.com/elastic/elasticsearch/issues/114970
         */
        STATS_ALIAS_COLLISION_WARNINGS,

        /**
         * This enables 60_usage.yml "Basic ESQL usage....snapshot" version test. See also the next capability.
         */
        SNAPSHOT_TEST_FOR_TELEMETRY(Build.current().isSnapshot()),

        /**
         * This enables 60_usage.yml "Basic ESQL usage....non-snapshot" version test. See also the previous capability.
         */
        NON_SNAPSHOT_TEST_FOR_TELEMETRY(Build.current().isSnapshot() == false),

        /**
         * Support simplified syntax for named parameters for field and function names.
         */
        NAMED_PARAMETER_FOR_FIELD_AND_FUNCTION_NAMES_SIMPLIFIED_SYNTAX(),

        /**
         * Fix pushdown of LIMIT past MV_EXPAND
         */
        ADD_LIMIT_INSIDE_MV_EXPAND,

        DELAY_DEBUG_FN(Build.current().isSnapshot()),

        /** Capability for remote metadata test */
        METADATA_FIELDS_REMOTE_TEST(false),
        /**
         * WIP on Join planning
         * - Introduce BinaryPlan and co
         * - Refactor INLINESTATS and LOOKUP as a JOIN block
         */
        JOIN_PLANNING_V1(Build.current().isSnapshot()),

        /**
         * Support implicit casting from string literal to DATE_PERIOD or TIME_DURATION.
         */
        IMPLICIT_CASTING_STRING_LITERAL_TO_TEMPORAL_AMOUNT,

        /**
         * LOOKUP JOIN
         */
        JOIN_LOOKUP_V12,

        /**
         * LOOKUP JOIN with TEXT fields on the right (right side of the join) (#119473)
         */
        LOOKUP_JOIN_TEXT(JOIN_LOOKUP_V12.isEnabled()),

        /**
         * LOOKUP JOIN skipping MVs and sending warnings (https://github.com/elastic/elasticsearch/issues/118780)
         */
        JOIN_LOOKUP_SKIP_MV_WARNINGS(JOIN_LOOKUP_V12.isEnabled()),

        /**
         * Fix for async operator sometimes completing the driver without emitting the stored warnings
         */
        ASYNC_OPERATOR_WARNINGS_FIX,

        /**
         * Fix pushing down LIMIT past LOOKUP JOIN in case of multiple matching join keys.
         */
        JOIN_LOOKUP_FIX_LIMIT_PUSHDOWN(JOIN_LOOKUP_V12.isEnabled()),

        /**
         * Fix for https://github.com/elastic/elasticsearch/issues/117054
         */
        FIX_NESTED_FIELDS_NAME_CLASH_IN_INDEXRESOLVER,

        /**
         * Fix for https://github.com/elastic/elasticsearch/issues/114714, again
         */
        FIX_STATS_BY_FOLDABLE_EXPRESSION_2,

        /**
         * Support the "METADATA _score" directive to enable _score column.
         */
        METADATA_SCORE,

        /**
         * Term function
         */
        TERM_FUNCTION(Build.current().isSnapshot()),

        /**
         * Additional types for match function and operator
         */
        MATCH_ADDITIONAL_TYPES,

        /**
         * Fix for regex folding with case-insensitive pattern https://github.com/elastic/elasticsearch/issues/118371
         */
        FIXED_REGEX_FOLD,

        /**
         * Full text functions can be used in disjunctions
         */
        FULL_TEXT_FUNCTIONS_DISJUNCTIONS,

        /**
         * Change field caps response for semantic_text fields to be reported as text
         */
        SEMANTIC_TEXT_FIELD_CAPS,

        /**
         * Support named argument for function in map format.
         */
        OPTIONAL_NAMED_ARGUMENT_MAP_FOR_FUNCTION(Build.current().isSnapshot()),

        /**
         * Disabled support for index aliases in lookup joins
         */
        LOOKUP_JOIN_NO_ALIASES(JOIN_LOOKUP_V12.isEnabled()),

        /**
         * Full text functions can be used in disjunctions as they are implemented in compute engine
         */
        FULL_TEXT_FUNCTIONS_DISJUNCTIONS_COMPUTE_ENGINE,

        /**
         * Support match options in match function
         */
        MATCH_FUNCTION_OPTIONS,

        /**
         * Support options in the query string function.
         */
        QUERY_STRING_FUNCTION_OPTIONS,

        /**
         * Support for aggregate_metric_double type
         */
        AGGREGATE_METRIC_DOUBLE(AGGREGATE_METRIC_DOUBLE_FEATURE_FLAG),

        /**
         * Support for partial subset of metrics in aggregate_metric_double type
         */
        AGGREGATE_METRIC_DOUBLE_PARTIAL_SUBMETRICS(AGGREGATE_METRIC_DOUBLE_FEATURE_FLAG),

        /**
         * Support for rendering aggregate_metric_double type
         */
        AGGREGATE_METRIC_DOUBLE_RENDERING(AGGREGATE_METRIC_DOUBLE_FEATURE_FLAG),

        /**
         * Support for to_aggregate_metric_double function
         */
        AGGREGATE_METRIC_DOUBLE_CONVERT_TO(AGGREGATE_METRIC_DOUBLE_FEATURE_FLAG),

        /**
         * Support for sorting when aggregate_metric_doubles are present
         */
        AGGREGATE_METRIC_DOUBLE_SORTING(AGGREGATE_METRIC_DOUBLE_FEATURE_FLAG),

        /**
         * Support avg with aggregate metric doubles
         */
        AGGREGATE_METRIC_DOUBLE_AVG(AGGREGATE_METRIC_DOUBLE_FEATURE_FLAG),

        /**
         * Support for implicit casting of aggregate metric double when run in aggregations
         */
        AGGREGATE_METRIC_DOUBLE_IMPLICIT_CASTING_IN_AGGS(AGGREGATE_METRIC_DOUBLE_FEATURE_FLAG),

        /**
         * Fixes bug when aggregate metric double is encoded as a single nul value but decoded as
         * AggregateMetricDoubleBlock (expecting 4 values) in TopN.
         */
        AGGREGATE_METRIC_DOUBLE_SORTING_FIXED(AGGREGATE_METRIC_DOUBLE_FEATURE_FLAG),

        /**
         * Stop erroring out when trying to apply MV_EXPAND on aggregate metric double.
         */
        AGGREGATE_METRIC_DOUBLE_MV_EXPAND(AGGREGATE_METRIC_DOUBLE_FEATURE_FLAG),

        /**
         * Support change point detection "CHANGE_POINT".
         */
        CHANGE_POINT,

        /**
         * Fix for https://github.com/elastic/elasticsearch/issues/120817
         * and https://github.com/elastic/elasticsearch/issues/120803
         * Support for queries that have multiple SORTs that cannot become TopN
         */
        REMOVE_REDUNDANT_SORT,

        /**
         * Fixes a series of issues with inlinestats which had an incomplete implementation after lookup and inlinestats
         * were refactored.
         */
        INLINESTATS_V10(EsqlPlugin.INLINESTATS_FEATURE_FLAG),

        /**
         * Support partial_results
         */
        SUPPORT_PARTIAL_RESULTS,

        /**
         * Support for RERANK command
         */
        RERANK,

        /**
         * Support for COMPLETION command
         */
        COMPLETION,

        /**
         * Allow mixed numeric types in conditional functions - case, greatest and least
         */
        MIXED_NUMERIC_TYPES_IN_CASE_GREATEST_LEAST,

        /**
         * Lucene query pushdown to StartsWith and EndsWith functions.
         * This capability was created to avoid receiving wrong warnings from old nodes in mixed clusters
         */
        STARTS_WITH_ENDS_WITH_LUCENE_PUSHDOWN,

        /**
         * Full text functions can be scored when being part of a disjunction
         */
        FULL_TEXT_FUNCTIONS_DISJUNCTIONS_SCORE,

        /**
         * Support for multi-match function.
         */
        MULTI_MATCH_FUNCTION(Build.current().isSnapshot()),

        /**
         * Do {@code TO_LOWER} and {@code TO_UPPER} process all field values?
         */
        TO_LOWER_MV,

        /**
         * Use double parameter markers to represent field or function names.
         */
        DOUBLE_PARAMETER_MARKERS_FOR_IDENTIFIERS,

        /**
         * Non full text functions do not contribute to score
         */
        NON_FULL_TEXT_FUNCTIONS_SCORING,

        /**
         * The {@code _query} API now reports the original types.
         */
        REPORT_ORIGINAL_TYPES,

        /**
         * The metrics command
         */
        METRICS_COMMAND(Build.current().isSnapshot()),

        /**
         * Are the {@code documents_found} and {@code values_loaded} fields available
         * in the response and profile?
         */
        DOCUMENTS_FOUND_AND_VALUES_LOADED,

        /**
         * Index component selector syntax (my-data-stream-name::failures)
         */
        INDEX_COMPONENT_SELECTORS,

        /**
         * Make numberOfChannels consistent with layout in DefaultLayout by removing duplicated ChannelSet.
         */
        MAKE_NUMBER_OF_CHANNELS_CONSISTENT_WITH_LAYOUT,

        /**
         * Supercedes {@link Cap#MAKE_NUMBER_OF_CHANNELS_CONSISTENT_WITH_LAYOUT}.
         */
        FIX_REPLACE_MISSING_FIELD_WITH_NULL_DUPLICATE_NAME_ID_IN_LAYOUT,

        /**
         * Support for filter in converted null.
         * See <a href="https://github.com/elastic/elasticsearch/issues/125832"> ESQL: Fix `NULL` handling in `IN` clause #125832 </a>
         */
        FILTER_IN_CONVERTED_NULL,

        /**
         * When creating constant null blocks in {@link ValuesSourceReaderOperator}, we also handed off
         * the ownership of that block - but didn't account for the fact that the caller might close it, leading to double releases
         * in some union type queries. C.f. https://github.com/elastic/elasticsearch/issues/125850
         */
        FIX_DOUBLY_RELEASED_NULL_BLOCKS_IN_VALUESOURCEREADER,

        /**
         * Listing queries and getting information on a specific query.
         */
        QUERY_MONITORING,

        /**
         * Support max_over_time aggregation that gets evaluated per time-series
         */
        MAX_OVER_TIME(Build.current().isSnapshot()),

        /**
         * Support for FORK out of snapshot
         */
        FORK_V9,

        /**
         * Support for the {@code leading_zeros} named parameter.
         */
        TO_IP_LEADING_ZEROS,

        /**
         * Does the usage information for ESQL contain a histogram of {@code took} values?
         */
        USAGE_CONTAINS_TOOK,

        /**
         * Support avg_over_time aggregation that gets evaluated per time-series
         */
        AVG_OVER_TIME(Build.current().isSnapshot()),

        /**
         * Support loading of ip fields if they are not indexed.
         */
        LOADING_NON_INDEXED_IP_FIELDS,

        /**
         * During resolution (pre-analysis) we have to consider that joins or enriches can override EVALuated values
         * https://github.com/elastic/elasticsearch/issues/126419
         */
        FIX_JOIN_MASKING_EVAL,

        /**
         * Support for keeping `DROP` attributes when resolving field names.
         * see <a href="https://github.com/elastic/elasticsearch/issues/126418"> ES|QL: no matches for pattern #126418 </a>
         */
        DROP_AGAIN_WITH_WILDCARD_AFTER_EVAL,

        /**
         * Correctly ask for all fields from lookup indices even when there is e.g. a {@code DROP *field} after.
         * See <a href="https://github.com/elastic/elasticsearch/issues/129561">
         *     ES|QL: missing columns for wildcard drop after lookup join  #129561</a>
         */
        DROP_WITH_WILDCARD_AFTER_LOOKUP_JOIN,

        /**
         * Support last_over_time aggregation that gets evaluated per time-series
         */
        LAST_OVER_TIME(Build.current().isSnapshot()),

        /**
         * score function
         */
        SCORE_FUNCTION(Build.current().isSnapshot()),

        /**
         * Support for the SAMPLE command
         */
        SAMPLE_V3,

        /**
         * The {@code _query} API now gives a cast recommendation if multiple types are found in certain instances.
         */
        SUGGESTED_CAST,

        /**
         * Guards a bug fix matching {@code TO_LOWER(f) == ""}.
         */
        TO_LOWER_EMPTY_STRING,

        /**
         * Support min_over_time aggregation that gets evaluated per time-series
         */
        MIN_OVER_TIME(Build.current().isSnapshot()),

        /**
         * Support first_over_time aggregation that gets evaluated per time-series
         */
        FIRST_OVER_TIME(Build.current().isSnapshot()),

        /**
         * Support sum_over_time aggregation that gets evaluated per time-series
         */
        SUM_OVER_TIME(Build.current().isSnapshot()),

        /**
         * Support count_over_time aggregation that gets evaluated per time-series
         */
        COUNT_OVER_TIME(Build.current().isSnapshot()),

        /**
         * Support for count_distinct_over_time aggregation that gets evaluated per time-series
         */
        COUNT_DISTINCT_OVER_TIME(Build.current().isSnapshot()),

        /**
         * Extra field types in the k8s.csv dataset
         */
        K8S_DATASET_ADDITIONAL_FIELDS(Build.current().isSnapshot()),

        /**
         * Geospatial field types in the k8s.csv and k8s-downsampled.csv datasets
         */
        K8S_DATASETS_GEOSPATIAL_FIELDS(Build.current().isSnapshot()),

        /**
         * Resolve groupings before resolving references to groupings in the aggregations.
         */
        RESOLVE_GROUPINGS_BEFORE_RESOLVING_REFERENCES_TO_GROUPINGS_IN_AGGREGATIONS,

        /**
         * Support for the SAMPLE aggregation function
         */
        AGG_SAMPLE,

        /**
         * Full text functions in STATS
         */
        FULL_TEXT_FUNCTIONS_IN_STATS_WHERE,

        /**
         * During resolution (pre-analysis) we have to consider that joins can override regex extracted values
         * see <a href="https://github.com/elastic/elasticsearch/issues/127467"> ES|QL: pruning of JOINs leads to missing fields #127467 </a>
         */
        FIX_JOIN_MASKING_REGEX_EXTRACT,

        /**
         * Avid GROK and DISSECT attributes being removed when resolving fields.
         * see <a href="https://github.com/elastic/elasticsearch/issues/127468"> ES|QL: Grok only supports KEYWORD or TEXT values, found expression [type] type [INTEGER] #127468 </a>
         */
        KEEP_REGEX_EXTRACT_ATTRIBUTES,

        /**
         * The {@code ROUND_TO} function.
         */
        ROUND_TO,

        /**
         * Support for the {@code COPY_SIGN} function.
         */
        COPY_SIGN,

        /**
         * Allow lookup join on mixed numeric fields, among byte, short, int, long, half_float, scaled_float, float and double.
         */
        LOOKUP_JOIN_ON_MIXED_NUMERIC_FIELDS,

        /**
         * {@link org.elasticsearch.compute.lucene.LuceneQueryEvaluator} rewrites the query before executing it in Lucene. This
         * provides support for KQL in a STATS ... BY command that uses a KQL query for filter, for example.
         */
        LUCENE_QUERY_EVALUATOR_QUERY_REWRITE,

        /**
         * Support parameters for LIMIT command.
         */
        PARAMETER_FOR_LIMIT,

        /**
         * Changed and normalized the LIMIT error message.
         */
        NORMALIZED_LIMIT_ERROR_MESSAGE,

        /**
         * Dense vector field type support
         */
        DENSE_VECTOR_FIELD_TYPE(EsqlCorePlugin.DENSE_VECTOR_FEATURE_FLAG),

        /**
         * Enable support for index aliases in lookup joins
         */
        ENABLE_LOOKUP_JOIN_ON_ALIASES,

        /**
         * Lookup error messages were updated to make them a bit easier to understand.
         */
        UPDATE_LOOKUP_JOIN_ERROR_MESSAGES,

        /**
         * Allows RLIKE to correctly handle the "empty language" flag, `#`.
         */
        RLIKE_WITH_EMPTY_LANGUAGE_PATTERN,

        /**
         * Enable support for cross-cluster lookup joins.
         */
        ENABLE_LOOKUP_JOIN_ON_REMOTE(Build.current().isSnapshot()),

        /**
         * MATCH PHRASE function
         */
        MATCH_PHRASE_FUNCTION,

        /**
         * Support knn function
         */
        KNN_FUNCTION_V3(Build.current().isSnapshot()),

        /**
         * Support for the LIKE operator with a list of wildcards.
         */
        LIKE_WITH_LIST_OF_PATTERNS,

        LIKE_LIST_ON_INDEX_FIELDS,

        /**
         * Support parameters for SAMPLE command.
         */
        PARAMETER_FOR_SAMPLE,

        /**
         * From now, Literal only accepts strings as BytesRefs.
         * No java.lang.String anymore.
         *
         * https://github.com/elastic/elasticsearch/issues/129322
         */
        NO_PLAIN_STRINGS_IN_LITERALS,

        /**
         * Support for the mv_expand target attribute should be retained in its original position.
         * see <a href="https://github.com/elastic/elasticsearch/issues/129000"> ES|QL: inconsistent column order #129000 </a>
         */
        FIX_MV_EXPAND_INCONSISTENT_COLUMN_ORDER,

        /**
         * (Re)Added EXPLAIN command
         */
        EXPLAIN(Build.current().isSnapshot()),
        /**
         * Support for the RLIKE operator with a list of regexes.
         */
        RLIKE_WITH_LIST_OF_PATTERNS,

        /**
         * FUSE command
         */
        FUSE(Build.current().isSnapshot()),

        /**
         * Support improved behavior for LIKE operator when used with index fields.
         */
        LIKE_ON_INDEX_FIELDS,

        /**
         * Forbid usage of brackets in unquoted index and enrich policy names
         * https://github.com/elastic/elasticsearch/issues/130378
         */
        NO_BRACKETS_IN_UNQUOTED_INDEX_NAMES,

        /**
         * Cosine vector similarity function
         */
        COSINE_VECTOR_SIMILARITY_FUNCTION(Build.current().isSnapshot()),

        /**
         * Fixed some profile serialization issues
         */
        FIXED_PROFILE_SERIALIZATION,

        /**
         * Support for lookup join on multiple fields.
         */
        LOOKUP_JOIN_ON_MULTIPLE_FIELDS,
        /**
         * Dot product vector similarity function
         */
        DOT_PRODUCT_VECTOR_SIMILARITY_FUNCTION(Build.current().isSnapshot()),

        /**
         * l1 norm vector similarity function
         */
        L1_NORM_VECTOR_SIMILARITY_FUNCTION(Build.current().isSnapshot()),

        /**
         * l2 norm vector similarity function
         */
        L2_NORM_VECTOR_SIMILARITY_FUNCTION(Build.current().isSnapshot()),

        /**
         * Support for the options field of CATEGORIZE.
         */
        CATEGORIZE_OPTIONS,

        /**
         * FIRST and LAST aggregate functions.
         */
        AGG_FIRST_LAST(Build.current().isSnapshot()),

        /**
         * Support correct counting of skipped shards.
         */
        CORRECT_SKIPPED_SHARDS_COUNT,

        /*
         * Support for calculating the scalar vector magnitude.
         */
        MAGNITUDE_SCALAR_VECTOR_FUNCTION(Build.current().isSnapshot()),

        /**
         * Byte elements dense vector field type support.
         */
        DENSE_VECTOR_FIELD_TYPE_BYTE_ELEMENTS(EsqlCorePlugin.DENSE_VECTOR_FEATURE_FLAG),

        /**
         * Support null elements on vector similarity functions
         */
        VECTOR_SIMILARITY_FUNCTIONS_SUPPORT_NULL,

        /**
         * Support for vector Hamming distance.
         */
        HAMMING_VECTOR_SIMILARITY_FUNCTION(Build.current().isSnapshot()),

        /**
         * Support for tbucket function
         */
        TBUCKET,

        /**
<<<<<<< HEAD
         * Fix management of plans with no columns
         * https://github.com/elastic/elasticsearch/issues/120272
         */
        FIX_NO_COLUMNS;
=======
         * Allow qualifiers in attribute names.
         */
        NAME_QUALIFIERS(Build.current().isSnapshot());
>>>>>>> feb99ea5

        private final boolean enabled;

        Cap() {
            this.enabled = true;
        };

        Cap(boolean enabled) {
            this.enabled = enabled;
        };

        Cap(FeatureFlag featureFlag) {
            this.enabled = featureFlag.isEnabled();
        }

        public boolean isEnabled() {
            return enabled;
        }

        public String capabilityName() {
            return name().toLowerCase(Locale.ROOT);
        }
    }

    public static final Set<String> CAPABILITIES = capabilities(false);

    /**
     * Get a {@link Set} of all capabilities. If the {@code all} parameter is {@code false}
     * then only <strong>enabled</strong> capabilities are returned - otherwise <strong>all</strong>
     * known capabilities are returned.
     */
    public static Set<String> capabilities(boolean all) {
        List<String> caps = new ArrayList<>();
        for (Cap cap : Cap.values()) {
            if (all || cap.isEnabled()) {
                caps.add(cap.capabilityName());
            }
        }

        /*
         * Add all of our cluster features without the leading "esql."
         */
        for (NodeFeature feature : new EsqlFeatures().getFeatures()) {
            caps.add(cap(feature));
        }
        return Set.copyOf(caps);
    }

    /**
     * Convert a {@link NodeFeature} from {@link EsqlFeatures} into a
     * capability.
     */
    public static String cap(NodeFeature feature) {
        assert feature.id().startsWith("esql.");
        return feature.id().substring("esql.".length());
    }
}<|MERGE_RESOLUTION|>--- conflicted
+++ resolved
@@ -1397,16 +1397,15 @@
         TBUCKET,
 
         /**
-<<<<<<< HEAD
+         * Allow qualifiers in attribute names.
+         */
+        NAME_QUALIFIERS(Build.current().isSnapshot()),
+
+        /**
          * Fix management of plans with no columns
          * https://github.com/elastic/elasticsearch/issues/120272
          */
         FIX_NO_COLUMNS;
-=======
-         * Allow qualifiers in attribute names.
-         */
-        NAME_QUALIFIERS(Build.current().isSnapshot());
->>>>>>> feb99ea5
 
         private final boolean enabled;
 

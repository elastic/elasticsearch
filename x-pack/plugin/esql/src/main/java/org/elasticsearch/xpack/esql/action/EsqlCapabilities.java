/*
 * Copyright Elasticsearch B.V. and/or licensed to Elasticsearch B.V. under one
 * or more contributor license agreements. Licensed under the Elastic License
 * 2.0; you may not use this file except in compliance with the Elastic License
 * 2.0.
 */

package org.elasticsearch.xpack.esql.action;

import org.elasticsearch.Build;
import org.elasticsearch.common.util.FeatureFlag;
import org.elasticsearch.compute.lucene.read.ValuesSourceReaderOperator;
import org.elasticsearch.features.NodeFeature;
import org.elasticsearch.rest.action.admin.cluster.RestNodesCapabilitiesAction;
import org.elasticsearch.xpack.esql.core.plugin.EsqlCorePlugin;
import org.elasticsearch.xpack.esql.plugin.EsqlFeatures;
import org.elasticsearch.xpack.esql.plugin.EsqlPlugin;

import java.util.ArrayList;
import java.util.List;
import java.util.Locale;
import java.util.Set;

import static org.elasticsearch.xpack.esql.core.plugin.EsqlCorePlugin.AGGREGATE_METRIC_DOUBLE_FEATURE_FLAG;

/**
 * A {@link Set} of "capabilities" supported by the {@link RestEsqlQueryAction}
 * and {@link RestEsqlAsyncQueryAction} APIs. These are exposed over the
 * {@link RestNodesCapabilitiesAction} and we use them to enable tests.
 */
public class EsqlCapabilities {
    public enum Cap {
        /**
         * Introduction of {@code MV_SORT}, {@code MV_SLICE}, and {@code MV_ZIP}.
         * Added in #106095.
         */
        MV_SORT,

        /**
         * When we disabled some broken optimizations around {@code nullable}.
         * Fixed in #105691.
         */
        DISABLE_NULLABLE_OPTS,

        /**
         * Introduction of {@code ST_X} and {@code ST_Y}. Added in #105768.
         */
        ST_X_Y,

        /**
         * Changed precision of {@code geo_point} and {@code cartesian_point} fields, by loading from source into WKB. Done in #103691.
         */
        SPATIAL_POINTS_FROM_SOURCE,

        /**
         * Support for loading {@code geo_shape} and {@code cartesian_shape} fields. Done in #104269.
         */
        SPATIAL_SHAPES,

        /**
         * Do validation check on geo_point and geo_shape fields. Done in #128259.
         */
        GEO_VALIDATION,

        /**
         * Support for spatial aggregation {@code ST_CENTROID}. Done in #104269.
         */
        ST_CENTROID_AGG,

        /**
         * Support for spatial aggregation {@code ST_INTERSECTS}. Done in #104907.
         */
        ST_INTERSECTS,

        /**
         * Support for spatial aggregation {@code ST_CONTAINS} and {@code ST_WITHIN}. Done in #106503.
         */
        ST_CONTAINS_WITHIN,

        /**
         * Support for spatial aggregation {@code ST_DISJOINT}. Done in #107007.
         */
        ST_DISJOINT,

        /**
         * The introduction of the {@code VALUES} agg.
         */
        AGG_VALUES,

        /**
         * Expand the {@code VALUES} agg to cover spatial types.
         */
        AGG_VALUES_SPATIAL,

        /**
         * Accept unsigned longs on MAX and MIN aggregations.
         */
        AGG_MAX_MIN_UNSIGNED_LONG,

        /**
         * Accept unsigned longs on VALUES and SAMPLE aggregations.
         */
        AGG_VALUES_SAMPLE_UNSIGNED_LONG,

        /**
         * Does ESQL support async queries.
         */
        ASYNC_QUERY,

        /**
         * Does ESQL support FROM OPTIONS?
         */
        @Deprecated
        FROM_OPTIONS,

        /**
         * Cast string literals to a desired data type.
         */
        STRING_LITERAL_AUTO_CASTING,

        /**
         * Base64 encoding and decoding functions.
         */
        BASE64_DECODE_ENCODE,

        /**
         * Support for the :: casting operator
         */
        CASTING_OPERATOR,

        /**
         * Support for the ::date casting operator
         */
        CASTING_OPERATOR_FOR_DATE,

        /**
         * Blocks can be labelled with {@link org.elasticsearch.compute.data.Block.MvOrdering#SORTED_ASCENDING} for optimizations.
         */
        MV_ORDERING_SORTED_ASCENDING,

        /**
         * Support for metrics counter fields
         */
        METRICS_COUNTER_FIELDS,

        /**
         * Cast string literals to a desired data type for IN predicate and more types for BinaryComparison.
         */
        STRING_LITERAL_AUTO_CASTING_EXTENDED,
        /**
         * Support for metadata fields.
         */
        METADATA_FIELDS,

        /**
         * Support specifically for *just* the _index METADATA field. Used by CsvTests, since that is the only metadata field currently
         * supported.
         */
        INDEX_METADATA_FIELD,

        /**
         * Support for timespan units abbreviations
         */
        TIMESPAN_ABBREVIATIONS,

        /**
         * Support metrics counter types
         */
        COUNTER_TYPES,

        /**
         * Support for function {@code BIT_LENGTH}. Done in #115792
         */
        FN_BIT_LENGTH,

        /**
         * Support for function {@code BYTE_LENGTH}.
         */
        FN_BYTE_LENGTH,

        /**
         * Support for function {@code REVERSE}.
         */
        FN_REVERSE,

        /**
         * Support for reversing whole grapheme clusters. This is not supported
         * on JDK versions less than 20 which are not supported in ES 9.0.0+ but this
         * exists to keep the {@code 8.x} branch similar to the {@code main} branch.
         */
        FN_REVERSE_GRAPHEME_CLUSTERS,

        /**
         * Support for function {@code CBRT}. Done in #108574.
         */
        FN_CBRT,

        /**
         * Support for function {@code HYPOT}.
         */
        FN_HYPOT,

        /**
         * Support for {@code MV_APPEND} function. #107001
         */
        FN_MV_APPEND,

        /**
         * Support for {@code MV_MEDIAN_ABSOLUTE_DEVIATION} function.
         */
        FN_MV_MEDIAN_ABSOLUTE_DEVIATION,

        /**
         * Support for {@code MV_PERCENTILE} function.
         */
        FN_MV_PERCENTILE,

        /**
         * Support for function {@code IP_PREFIX}.
         */
        FN_IP_PREFIX,

        /**
         * Fix on function {@code SUBSTRING} that makes it not return null on empty strings.
         */
        FN_SUBSTRING_EMPTY_NULL,

        /**
         * Fixes on function {@code ROUND} that avoid it throwing exceptions on runtime for unsigned long cases.
         */
        FN_ROUND_UL_FIXES,

        /**
         * Support for function {@code SCALB}.
         */
        FN_SCALB,

        /**
         * Support for function DAY_NAME
         */
        FN_DAY_NAME,

        /**
         * Support for function MONTH_NAME
         */
        FN_MONTH_NAME,

        /**
         * Fixes for multiple functions not serializing their source, and emitting warnings with wrong line number and text.
         */
        FUNCTIONS_SOURCE_SERIALIZATION_WARNINGS,

        /**
         * All functions that take TEXT should never emit TEXT, only KEYWORD. #114334
         */
        FUNCTIONS_NEVER_EMIT_TEXT,

        /**
         * Support for the {@code INLINESTATS} syntax.
         */
        INLINESTATS(EsqlPlugin.INLINESTATS_FEATURE_FLAG),

        /**
         * Support for the expressions in grouping in {@code INLINESTATS} syntax.
         */
        INLINESTATS_V2(EsqlPlugin.INLINESTATS_FEATURE_FLAG),

        /**
         * Support for aggregation function {@code TOP}.
         */
        AGG_TOP,

        /**
         * Support for booleans in aggregations {@code MAX} and {@code MIN}.
         */
        AGG_MAX_MIN_BOOLEAN_SUPPORT,

        /**
         * Support for ips in aggregations {@code MAX} and {@code MIN}.
         */
        AGG_MAX_MIN_IP_SUPPORT,

        /**
         * Support for strings in aggregations {@code MAX} and {@code MIN}.
         */
        AGG_MAX_MIN_STRING_SUPPORT,

        /**
         * Support for booleans in {@code TOP} aggregation.
         */
        AGG_TOP_BOOLEAN_SUPPORT,

        /**
         * Support for ips in {@code TOP} aggregation.
         */
        AGG_TOP_IP_SUPPORT,

        /**
         * Support for {@code keyword} and {@code text} fields in {@code TOP} aggregation.
         */
        AGG_TOP_STRING_SUPPORT,

        /**
         * {@code CASE} properly handling multivalue conditions.
         */
        CASE_MV,

        /**
         * Support for loading values over enrich. This is supported by all versions of ESQL but not
         * the unit test CsvTests.
         */
        ENRICH_LOAD,

        /**
         * Optimization for ST_CENTROID changed some results in cartesian data. #108713
         */
        ST_CENTROID_AGG_OPTIMIZED,

        /**
         * Support for requesting the "_ignored" metadata field.
         */
        METADATA_IGNORED_FIELD,

        /**
         * LOOKUP command with
         * - tables using syntax {@code "tables": {"type": [<values>]}}
         * - fixed variable shadowing
         * - fixed Join.references(), requiring breaking change to Join serialization
         */
        LOOKUP_V4(Build.current().isSnapshot()),

        /**
         * Support for requesting the "REPEAT" command.
         */
        REPEAT,

        /**
         * Cast string literals to datetime in addition and subtraction when the other side is a date or time interval.
         */
        STRING_LITERAL_AUTO_CASTING_TO_DATETIME_ADD_SUB,

        /**
         * Support implicit casting for union typed fields that are mixed with date and date_nanos type.
         */
        IMPLICIT_CASTING_DATE_AND_DATE_NANOS(Build.current().isSnapshot()),

        /**
         * Support for named or positional parameters in EsqlQueryRequest.
         */
        NAMED_POSITIONAL_PARAMETER,

        /**
         * Support multiple field mappings if appropriate conversion function is used (union types)
         */
        UNION_TYPES,

        /**
         * Support unmapped using the INSIST keyword.
         */
        UNMAPPED_FIELDS(Build.current().isSnapshot()),

        /**
         * Support for function {@code ST_DISTANCE}. Done in #108764.
         */
        ST_DISTANCE,

        /** Support for function {@code ST_EXTENT_AGG}. */
        ST_EXTENT_AGG,

        /** Optimization of ST_EXTENT_AGG with doc-values as IntBlock. */
        ST_EXTENT_AGG_DOCVALUES,

        /**
         * Fix determination of CRS types in spatial functions when folding.
         */
        SPATIAL_FUNCTIONS_FIX_CRSTYPE_FOLDING,

        /**
         * Enable spatial predicate functions to support multi-values. Done in #112063.
         */
        SPATIAL_PREDICATES_SUPPORT_MULTIVALUES,

        /**
         * Enable spatial distance function to support multi-values. Done in #114836.
         */
        SPATIAL_DISTANCE_SUPPORTS_MULTIVALUES,

        /**
         * Support a number of fixes and enhancements to spatial distance pushdown. Done in #112938.
         */
        SPATIAL_DISTANCE_PUSHDOWN_ENHANCEMENTS,

        /**
         * Fix for spatial centroid when no records are found.
         */
        SPATIAL_CENTROID_NO_RECORDS,

        /**
         * Support ST_ENVELOPE function (and related ST_XMIN, etc.).
         */
        ST_ENVELOPE,

        /**
         * Support ST_GEOHASH, ST_GEOTILE and ST_GEOHEX functions
         */
        SPATIAL_GRID(Build.current().isSnapshot()),

        /**
         * Fix to GROK and DISSECT that allows extracting attributes with the same name as the input
         * https://github.com/elastic/elasticsearch/issues/110184
         */
        GROK_DISSECT_MASKING,

        /**
         * Support for quoting index sources in double quotes.
         */
        DOUBLE_QUOTES_SOURCE_ENCLOSING,

        /**
         * Support for WEIGHTED_AVG function.
         */
        AGG_WEIGHTED_AVG,

        /**
         * Fix for union-types when aggregating over an inline conversion with casting operator. Done in #110476.
         */
        UNION_TYPES_AGG_CAST,

        /**
         * When pushing down {@code STATS count(field::type)} for a union type field, we wrongly used a synthetic attribute name in the
         * query instead of the actual field name. This led to 0 counts instead of the correct result.
         */
        FIX_COUNT_PUSHDOWN_FOR_UNION_TYPES,

        /**
         * Fix to GROK validation in case of multiple fields with same name and different types
         * https://github.com/elastic/elasticsearch/issues/110533
         */
        GROK_VALIDATION,

        /**
         * Fix for union-types when aggregating over an inline conversion with conversion function. Done in #110652.
         */
        UNION_TYPES_INLINE_FIX,

        /**
         * Fix for union-types when sorting a type-casted field. We changed how we remove synthetic union-types fields.
         */
        UNION_TYPES_REMOVE_FIELDS,

        /**
         * Fix for union-types when renaming unrelated columns.
         * https://github.com/elastic/elasticsearch/issues/111452
         */
        UNION_TYPES_FIX_RENAME_RESOLUTION,

        /**
         * Execute `RENAME` operations sequentially from left to right,
         * see <a href="https://github.com/elastic/elasticsearch/issues/122250"> ESQL: Align RENAME behavior with EVAL for sequential processing #122250 </a>
         */
        RENAME_SEQUENTIAL_PROCESSING,

        /**
         * Support for assignment in RENAME, besides the use of `AS` keyword.
         */
        RENAME_ALLOW_ASSIGNMENT,

        /**
         * Support for removing empty attribute in merging output.
         * See <a href="https://github.com/elastic/elasticsearch/issues/126392"> ESQL: EVAL after STATS produces an empty column #126392 </a>
         */
        REMOVE_EMPTY_ATTRIBUTE_IN_MERGING_OUTPUT,

        /**
         * Support for retain aggregate when grouping.
         * See <a href="https://github.com/elastic/elasticsearch/issues/126026"> ES|QL: columns not projected away despite KEEP #126026 </a>
         */
        RETAIN_AGGREGATE_WHEN_GROUPING,

        /**
         * Fix for union-types when some indexes are missing the required field. Done in #111932.
         */
        UNION_TYPES_MISSING_FIELD,

        /**
         * Fix for widening of short numeric types in union-types. Done in #112610
         */
        UNION_TYPES_NUMERIC_WIDENING,

        /**
         * Fix a parsing issue where numbers below Long.MIN_VALUE threw an exception instead of parsing as doubles.
         * see <a href="https://github.com/elastic/elasticsearch/issues/104323"> Parsing large numbers is inconsistent #104323 </a>
         */
        FIX_PARSING_LARGE_NEGATIVE_NUMBERS,

        /**
         * Fix precision of scaled_float field values retrieved from stored source
         * see <a href="https://github.com/elastic/elasticsearch/issues/122547"> Slight inconsistency in ESQL using scaled_float field #122547 </a>
         */
        FIX_PRECISION_OF_SCALED_FLOAT_FIELDS,

        /**
         * Fix the status code returned when trying to run count_distinct on the _source type (which is not supported).
         * see <a href="https://github.com/elastic/elasticsearch/issues/105240">count_distinct(_source) returns a 500 response</a>
         */
        FIX_COUNT_DISTINCT_SOURCE_ERROR,

        /**
         * Use RangeQuery for BinaryComparison on DateTime fields.
         */
        RANGEQUERY_FOR_DATETIME,

        /**
         * Enforce strict type checking on ENRICH range types, and warnings for KEYWORD parsing at runtime. Done in #115091.
         */
        ENRICH_STRICT_RANGE_TYPES,

        /**
         * Fix for non-unique attribute names in ROW and logical plans.
         * https://github.com/elastic/elasticsearch/issues/110541
         */
        UNIQUE_NAMES,

        /**
         * Make attributes of GROK/DISSECT adjustable and fix a shadowing bug when pushing them down past PROJECT.
         * https://github.com/elastic/elasticsearch/issues/108008
         */
        FIXED_PUSHDOWN_PAST_PROJECT,

        /**
         * Adds the {@code MV_PSERIES_WEIGHTED_SUM} function for converting sorted lists of numbers into
         * a bounded score. This is a generalization of the
         * <a href="https://en.wikipedia.org/wiki/Riemann_zeta_function">riemann zeta function</a> but we
         * don't name it that because we don't support complex numbers and don't want to make folks think
         * of mystical number theory things. This is just a weighted sum that is adjacent to magic.
         */
        MV_PSERIES_WEIGHTED_SUM,

        /**
         * Support for match operator as a colon. Previous support for match operator as MATCH has been removed
         */
        MATCH_OPERATOR_COLON,

        /**
         * Removing support for the {@code META} keyword.
         */
        NO_META,

        /**
         * Add CombineBinaryComparisons rule.
         */
        COMBINE_BINARY_COMPARISONS,

        /**
         * Support for nanosecond dates as a data type
         */
        DATE_NANOS_TYPE(),

        /**
         * Support for to_date_nanos function
         */
        TO_DATE_NANOS(),

        /**
         * Support for date nanos type in binary comparisons
         */
        DATE_NANOS_BINARY_COMPARISON(),

        /**
         * Support for mixed comparisons between nanosecond and millisecond dates
         */
        DATE_NANOS_COMPARE_TO_MILLIS(),
        /**
         * Support implicit casting of strings to date nanos
         */
        DATE_NANOS_IMPLICIT_CASTING(),
        /**
         * Support Least and Greatest functions on Date Nanos type
         */
        LEAST_GREATEST_FOR_DATENANOS(),
        /**
         * support date extract function for date nanos
         */
        DATE_NANOS_DATE_EXTRACT(),
        /**
         * Support add and subtract on date nanos
         */
        DATE_NANOS_ADD_SUBTRACT(),
        /**
         * Support for date_trunc function on date nanos type
         */
        DATE_TRUNC_DATE_NANOS(),

        /**
         * Support date nanos values as the field argument to bucket
         */
        DATE_NANOS_BUCKET(),

        /**
         * support aggregations on date nanos
         */
        DATE_NANOS_AGGREGATIONS(),

        /**
         * Support the {@link org.elasticsearch.xpack.esql.expression.predicate.operator.comparison.In} operator for date nanos
         */
        DATE_NANOS_IN_OPERATOR(),
        /**
         * Support running date format function on nanosecond dates
         */
        DATE_NANOS_DATE_FORMAT(),
        /**
         * support date diff function on date nanos type, and mixed nanos/millis
         */
        DATE_NANOS_DATE_DIFF(),
        /**
         * Indicates that https://github.com/elastic/elasticsearch/issues/125439 (incorrect lucene push down for date nanos) is fixed
         */
        FIX_DATE_NANOS_LUCENE_PUSHDOWN_BUG(),
        /**
         * Fixes a bug where dates are incorrectly formatted if a where clause compares nanoseconds to both milliseconds and nanoseconds,
         * e.g. {@code WHERE millis > to_datenanos("2023-10-23T12:15:03.360103847") AND millis < to_datetime("2023-10-23T13:53:55.832")}
         */
        FIX_DATE_NANOS_MIXED_RANGE_PUSHDOWN_BUG(),

        /**
         * Support for date nanos in lookup join. Done in #127962
         */
        DATE_NANOS_LOOKUP_JOIN,

        /**
         * DATE_PARSE supports reading timezones
         */
        DATE_PARSE_TZ(),

        /**
         * Support for datetime in least and greatest functions
         */
        LEAST_GREATEST_FOR_DATES,

        /**
         * Support CIDRMatch in CombineDisjunctions rule.
         */
        COMBINE_DISJUNCTIVE_CIDRMATCHES,

        /**
         * Support sending HTTP headers about the status of an async query.
         */
        ASYNC_QUERY_STATUS_HEADERS,

        /**
         * Consider the upper bound when computing the interval in BUCKET auto mode.
         */
        BUCKET_INCLUSIVE_UPPER_BOUND,

        /**
         * Enhanced DATE_TRUNC with arbitrary month and year intervals. (#120302)
         */
        DATE_TRUNC_WITH_ARBITRARY_INTERVALS,

        /**
         * Changed error messages for fields with conflicting types in different indices.
         */
        SHORT_ERROR_MESSAGES_FOR_UNSUPPORTED_FIELDS,

        /**
         * Support for the whole number spans in BUCKET function.
         */
        BUCKET_WHOLE_NUMBER_AS_SPAN,

        /**
         * Allow mixed numeric types in coalesce
         */
        MIXED_NUMERIC_TYPES_IN_COALESCE,

        /**
         * Support for requesting the "SPACE" function.
         */
        SPACE,

        /**
         * Support explicit casting from string literal to DATE_PERIOD or TIME_DURATION.
         */
        CAST_STRING_LITERAL_TO_TEMPORAL_AMOUNT,

        /**
         * Supported the text categorization function "CATEGORIZE".
         */
        CATEGORIZE_V6,

        /**
         * Support for multiple groupings in "CATEGORIZE".
         */
        CATEGORIZE_MULTIPLE_GROUPINGS,
        /**
         * QSTR function
         */
        QSTR_FUNCTION,

        /**
         * MATCH function
         */
        MATCH_FUNCTION,

        /**
         * KQL function
         */
        KQL_FUNCTION,

        /**
         * Hash function
         */
        HASH_FUNCTION,
        /**
         * Hash function aliases such as MD5
         */
        HASH_FUNCTION_ALIASES_V1,

        /**
         * Don't optimize CASE IS NOT NULL function by not requiring the fields to be not null as well.
         * https://github.com/elastic/elasticsearch/issues/112704
         */
        FIXED_WRONG_IS_NOT_NULL_CHECK_ON_CASE,

        /**
         * Compute year differences in full calendar years.
         */
        DATE_DIFF_YEAR_CALENDARIAL,

        /**
         * Fix sorting not allowed on _source and counters.
         */
        SORTING_ON_SOURCE_AND_COUNTERS_FORBIDDEN,

        /**
         * Fix {@code SORT} when the {@code _source} field is not a sort key but
         * <strong>is</strong> being returned.
         */
        SORT_RETURNING_SOURCE_OK,

        /**
         * _source field mapping directives: https://www.elastic.co/guide/en/elasticsearch/reference/current/mapping-source-field.html
         */
        SOURCE_FIELD_MAPPING,

        /**
         * Allow filter per individual aggregation.
         */
        PER_AGG_FILTERING,

        /**
         * Fix {@link #PER_AGG_FILTERING} grouped by ordinals.
         */
        PER_AGG_FILTERING_ORDS,

        /**
         * Support for {@code STD_DEV} aggregation.
         */
        STD_DEV,

        /**
         * Fix for https://github.com/elastic/elasticsearch/issues/114714
         */
        FIX_STATS_BY_FOLDABLE_EXPRESSION,

        /**
         * Adding stats for functions (stack telemetry)
         */
        FUNCTION_STATS,
        /**
         * Fix for an optimization that caused wrong results
         * https://github.com/elastic/elasticsearch/issues/115281
         */
        FIX_FILTER_PUSHDOWN_PAST_STATS,

        /**
         * Send warnings on STATS alias collision
         * https://github.com/elastic/elasticsearch/issues/114970
         */
        STATS_ALIAS_COLLISION_WARNINGS,

        /**
         * This enables 60_usage.yml "Basic ESQL usage....snapshot" version test. See also the next capability.
         */
        SNAPSHOT_TEST_FOR_TELEMETRY(Build.current().isSnapshot()),

        /**
         * This enables 60_usage.yml "Basic ESQL usage....non-snapshot" version test. See also the previous capability.
         */
        NON_SNAPSHOT_TEST_FOR_TELEMETRY(Build.current().isSnapshot() == false),

        /**
         * Support simplified syntax for named parameters for field and function names.
         */
        NAMED_PARAMETER_FOR_FIELD_AND_FUNCTION_NAMES_SIMPLIFIED_SYNTAX(),

        /**
         * Fix pushdown of LIMIT past MV_EXPAND
         */
        ADD_LIMIT_INSIDE_MV_EXPAND,

        DELAY_DEBUG_FN(Build.current().isSnapshot()),

        /** Capability for remote metadata test */
        METADATA_FIELDS_REMOTE_TEST(false),
        /**
         * WIP on Join planning
         * - Introduce BinaryPlan and co
         * - Refactor INLINESTATS and LOOKUP as a JOIN block
         */
        JOIN_PLANNING_V1(Build.current().isSnapshot()),

        /**
         * Support implicit casting from string literal to DATE_PERIOD or TIME_DURATION.
         */
        IMPLICIT_CASTING_STRING_LITERAL_TO_TEMPORAL_AMOUNT,

        /**
         * LOOKUP JOIN
         */
        JOIN_LOOKUP_V12,

        /**
         * LOOKUP JOIN with TEXT fields on the right (right side of the join) (#119473)
         */
        LOOKUP_JOIN_TEXT(JOIN_LOOKUP_V12.isEnabled()),

        /**
         * LOOKUP JOIN skipping MVs and sending warnings (https://github.com/elastic/elasticsearch/issues/118780)
         */
        JOIN_LOOKUP_SKIP_MV_WARNINGS(JOIN_LOOKUP_V12.isEnabled()),

        /**
         * Fix for async operator sometimes completing the driver without emitting the stored warnings
         */
        ASYNC_OPERATOR_WARNINGS_FIX,

        /**
         * Fix pushing down LIMIT past LOOKUP JOIN in case of multiple matching join keys.
         */
        JOIN_LOOKUP_FIX_LIMIT_PUSHDOWN(JOIN_LOOKUP_V12.isEnabled()),

        /**
         * Fix for https://github.com/elastic/elasticsearch/issues/117054
         */
        FIX_NESTED_FIELDS_NAME_CLASH_IN_INDEXRESOLVER,

        /**
         * Fix for https://github.com/elastic/elasticsearch/issues/114714, again
         */
        FIX_STATS_BY_FOLDABLE_EXPRESSION_2,

        /**
         * Support the "METADATA _score" directive to enable _score column.
         */
        METADATA_SCORE,

        /**
         * Term function
         */
        TERM_FUNCTION(Build.current().isSnapshot()),

        /**
         * Additional types for match function and operator
         */
        MATCH_ADDITIONAL_TYPES,

        /**
         * Fix for regex folding with case-insensitive pattern https://github.com/elastic/elasticsearch/issues/118371
         */
        FIXED_REGEX_FOLD,

        /**
         * Full text functions can be used in disjunctions
         */
        FULL_TEXT_FUNCTIONS_DISJUNCTIONS,

        /**
         * Change field caps response for semantic_text fields to be reported as text
         */
        SEMANTIC_TEXT_FIELD_CAPS,

        /**
         * Support named argument for function in map format.
         */
        OPTIONAL_NAMED_ARGUMENT_MAP_FOR_FUNCTION(Build.current().isSnapshot()),

        /**
         * Disabled support for index aliases in lookup joins
         */
        LOOKUP_JOIN_NO_ALIASES(JOIN_LOOKUP_V12.isEnabled()),

        /**
         * Full text functions can be used in disjunctions as they are implemented in compute engine
         */
        FULL_TEXT_FUNCTIONS_DISJUNCTIONS_COMPUTE_ENGINE,

        /**
         * Support match options in match function
         */
        MATCH_FUNCTION_OPTIONS,

        /**
         * Support options in the query string function.
         */
        QUERY_STRING_FUNCTION_OPTIONS,

        /**
         * Support for aggregate_metric_double type
         */
        AGGREGATE_METRIC_DOUBLE(AGGREGATE_METRIC_DOUBLE_FEATURE_FLAG),

        /**
         * Support for partial subset of metrics in aggregate_metric_double type
         */
        AGGREGATE_METRIC_DOUBLE_PARTIAL_SUBMETRICS(AGGREGATE_METRIC_DOUBLE_FEATURE_FLAG),

        /**
         * Support for rendering aggregate_metric_double type
         */
        AGGREGATE_METRIC_DOUBLE_RENDERING(AGGREGATE_METRIC_DOUBLE_FEATURE_FLAG),

        /**
         * Support for to_aggregate_metric_double function
         */
        AGGREGATE_METRIC_DOUBLE_CONVERT_TO(AGGREGATE_METRIC_DOUBLE_FEATURE_FLAG),

        /**
         * Support for sorting when aggregate_metric_doubles are present
         */
        AGGREGATE_METRIC_DOUBLE_SORTING(AGGREGATE_METRIC_DOUBLE_FEATURE_FLAG),

        /**
         * Support avg with aggregate metric doubles
         */
        AGGREGATE_METRIC_DOUBLE_AVG(AGGREGATE_METRIC_DOUBLE_FEATURE_FLAG),

        /**
         * Support for implicit casting of aggregate metric double when run in aggregations
         */
        AGGREGATE_METRIC_DOUBLE_IMPLICIT_CASTING_IN_AGGS(AGGREGATE_METRIC_DOUBLE_FEATURE_FLAG),

        /**
         * Fixes bug when aggregate metric double is encoded as a single nul value but decoded as
         * AggregateMetricDoubleBlock (expecting 4 values) in TopN.
         */
        AGGREGATE_METRIC_DOUBLE_SORTING_FIXED(AGGREGATE_METRIC_DOUBLE_FEATURE_FLAG),

        /**
         * Stop erroring out when trying to apply MV_EXPAND on aggregate metric double.
         */
        AGGREGATE_METRIC_DOUBLE_MV_EXPAND(AGGREGATE_METRIC_DOUBLE_FEATURE_FLAG),

        /**
         * Support change point detection "CHANGE_POINT".
         */
        CHANGE_POINT,

        /**
         * Fix for https://github.com/elastic/elasticsearch/issues/120817
         * and https://github.com/elastic/elasticsearch/issues/120803
         * Support for queries that have multiple SORTs that cannot become TopN
         */
        REMOVE_REDUNDANT_SORT,

        /**
         * Fixes a series of issues with inlinestats which had an incomplete implementation after lookup and inlinestats
         * were refactored.
         */
        INLINESTATS_V9(EsqlPlugin.INLINESTATS_FEATURE_FLAG),

        /**
         * Support partial_results
         */
        SUPPORT_PARTIAL_RESULTS,

        /**
         * Support for RERANK command
         */
        RERANK,

        /**
         * Support for COMPLETION command
         */
        COMPLETION,

        /**
         * Allow mixed numeric types in conditional functions - case, greatest and least
         */
        MIXED_NUMERIC_TYPES_IN_CASE_GREATEST_LEAST,

        /**
         * Lucene query pushdown to StartsWith and EndsWith functions.
         * This capability was created to avoid receiving wrong warnings from old nodes in mixed clusters
         */
        STARTS_WITH_ENDS_WITH_LUCENE_PUSHDOWN,

        /**
         * Full text functions can be scored when being part of a disjunction
         */
        FULL_TEXT_FUNCTIONS_DISJUNCTIONS_SCORE,

        /**
         * Support for multi-match function.
         */
        MULTI_MATCH_FUNCTION(Build.current().isSnapshot()),

        /**
         * Do {@code TO_LOWER} and {@code TO_UPPER} process all field values?
         */
        TO_LOWER_MV,

        /**
         * Use double parameter markers to represent field or function names.
         */
        DOUBLE_PARAMETER_MARKERS_FOR_IDENTIFIERS,

        /**
         * Non full text functions do not contribute to score
         */
        NON_FULL_TEXT_FUNCTIONS_SCORING,

        /**
         * The {@code _query} API now reports the original types.
         */
        REPORT_ORIGINAL_TYPES,

        /**
         * The metrics command
         */
        METRICS_COMMAND(Build.current().isSnapshot()),

        /**
         * Are the {@code documents_found} and {@code values_loaded} fields available
         * in the response and profile?
         */
        DOCUMENTS_FOUND_AND_VALUES_LOADED,

        /**
         * Index component selector syntax (my-data-stream-name::failures)
         */
        INDEX_COMPONENT_SELECTORS,

        /**
         * Make numberOfChannels consistent with layout in DefaultLayout by removing duplicated ChannelSet.
         */
        MAKE_NUMBER_OF_CHANNELS_CONSISTENT_WITH_LAYOUT,

        /**
         * Supercedes {@link Cap#MAKE_NUMBER_OF_CHANNELS_CONSISTENT_WITH_LAYOUT}.
         */
        FIX_REPLACE_MISSING_FIELD_WITH_NULL_DUPLICATE_NAME_ID_IN_LAYOUT,

        /**
         * Support for filter in converted null.
         * See <a href="https://github.com/elastic/elasticsearch/issues/125832"> ESQL: Fix `NULL` handling in `IN` clause #125832 </a>
         */
        FILTER_IN_CONVERTED_NULL,

        /**
         * When creating constant null blocks in {@link ValuesSourceReaderOperator}, we also handed off
         * the ownership of that block - but didn't account for the fact that the caller might close it, leading to double releases
         * in some union type queries. C.f. https://github.com/elastic/elasticsearch/issues/125850
         */
        FIX_DOUBLY_RELEASED_NULL_BLOCKS_IN_VALUESOURCEREADER,

        /**
         * Listing queries and getting information on a specific query.
         */
        QUERY_MONITORING,

        /**
         * Support max_over_time aggregation that gets evaluated per time-series
         */
        MAX_OVER_TIME(Build.current().isSnapshot()),

        /**
         * Support for FORK out of snapshot
         */
        FORK_V9,

        /**
         * Support for the {@code leading_zeros} named parameter.
         */
        TO_IP_LEADING_ZEROS,

        /**
         * Does the usage information for ESQL contain a histogram of {@code took} values?
         */
        USAGE_CONTAINS_TOOK,

        /**
         * Support avg_over_time aggregation that gets evaluated per time-series
         */
        AVG_OVER_TIME(Build.current().isSnapshot()),

        /**
         * Support loading of ip fields if they are not indexed.
         */
        LOADING_NON_INDEXED_IP_FIELDS,

        /**
         * During resolution (pre-analysis) we have to consider that joins or enriches can override EVALuated values
         * https://github.com/elastic/elasticsearch/issues/126419
         */
        FIX_JOIN_MASKING_EVAL,

        /**
         * Support for keeping `DROP` attributes when resolving field names.
         * see <a href="https://github.com/elastic/elasticsearch/issues/126418"> ES|QL: no matches for pattern #126418 </a>
         */
        DROP_AGAIN_WITH_WILDCARD_AFTER_EVAL,

        /**
         * Correctly ask for all fields from lookup indices even when there is e.g. a {@code DROP *field} after.
         * See <a href="https://github.com/elastic/elasticsearch/issues/129561">
         *     ES|QL: missing columns for wildcard drop after lookup join  #129561</a>
         */
        DROP_WITH_WILDCARD_AFTER_LOOKUP_JOIN,

        /**
         * Support last_over_time aggregation that gets evaluated per time-series
         */
        LAST_OVER_TIME(Build.current().isSnapshot()),

        /**
         * score function
         */
        SCORE_FUNCTION(Build.current().isSnapshot()),

        /**
         * Support for the SAMPLE command
         */
        SAMPLE_V3,

        /**
         * The {@code _query} API now gives a cast recommendation if multiple types are found in certain instances.
         */
        SUGGESTED_CAST,

        /**
         * Guards a bug fix matching {@code TO_LOWER(f) == ""}.
         */
        TO_LOWER_EMPTY_STRING,

        /**
         * Support min_over_time aggregation that gets evaluated per time-series
         */
        MIN_OVER_TIME(Build.current().isSnapshot()),

        /**
         * Support first_over_time aggregation that gets evaluated per time-series
         */
        FIRST_OVER_TIME(Build.current().isSnapshot()),

        /**
         * Support sum_over_time aggregation that gets evaluated per time-series
         */
        SUM_OVER_TIME(Build.current().isSnapshot()),

        /**
         * Support count_over_time aggregation that gets evaluated per time-series
         */
        COUNT_OVER_TIME(Build.current().isSnapshot()),

        /**
         * Support for count_distinct_over_time aggregation that gets evaluated per time-series
         */
        COUNT_DISTINCT_OVER_TIME(Build.current().isSnapshot()),

        /**
         * Extra field types in the k8s.csv dataset
         */
        K8S_DATASET_ADDITIONAL_FIELDS(Build.current().isSnapshot()),

        /**
         * Geospatial field types in the k8s.csv and k8s-downsampled.csv datasets
         */
        K8S_DATASETS_GEOSPATIAL_FIELDS(Build.current().isSnapshot()),

        /**
         * Resolve groupings before resolving references to groupings in the aggregations.
         */
        RESOLVE_GROUPINGS_BEFORE_RESOLVING_REFERENCES_TO_GROUPINGS_IN_AGGREGATIONS,

        /**
         * Support for the SAMPLE aggregation function
         */
        AGG_SAMPLE,

        /**
         * Full text functions in STATS
         */
        FULL_TEXT_FUNCTIONS_IN_STATS_WHERE,

        /**
         * During resolution (pre-analysis) we have to consider that joins can override regex extracted values
         * see <a href="https://github.com/elastic/elasticsearch/issues/127467"> ES|QL: pruning of JOINs leads to missing fields #127467 </a>
         */
        FIX_JOIN_MASKING_REGEX_EXTRACT,

        /**
         * Avid GROK and DISSECT attributes being removed when resolving fields.
         * see <a href="https://github.com/elastic/elasticsearch/issues/127468"> ES|QL: Grok only supports KEYWORD or TEXT values, found expression [type] type [INTEGER] #127468 </a>
         */
        KEEP_REGEX_EXTRACT_ATTRIBUTES,

        /**
         * The {@code ROUND_TO} function.
         */
        ROUND_TO,

        /**
         * Support for the {@code COPY_SIGN} function.
         */
        COPY_SIGN,

        /**
         * Allow lookup join on mixed numeric fields, among byte, short, int, long, half_float, scaled_float, float and double.
         */
        LOOKUP_JOIN_ON_MIXED_NUMERIC_FIELDS,

        /**
         * {@link org.elasticsearch.compute.lucene.LuceneQueryEvaluator} rewrites the query before executing it in Lucene. This
         * provides support for KQL in a STATS ... BY command that uses a KQL query for filter, for example.
         */
        LUCENE_QUERY_EVALUATOR_QUERY_REWRITE,

        /**
         * Support parameters for LIMIT command.
         */
        PARAMETER_FOR_LIMIT,

        /**
         * Changed and normalized the LIMIT error message.
         */
        NORMALIZED_LIMIT_ERROR_MESSAGE,

        /**
         * Dense vector field type support
         */
        DENSE_VECTOR_FIELD_TYPE(EsqlCorePlugin.DENSE_VECTOR_FEATURE_FLAG),

        /**
         * Enable support for index aliases in lookup joins
         */
        ENABLE_LOOKUP_JOIN_ON_ALIASES,

        /**
         * Lookup error messages were updated to make them a bit easier to understand.
         */
        UPDATE_LOOKUP_JOIN_ERROR_MESSAGES,

        /**
         * Allows RLIKE to correctly handle the "empty language" flag, `#`.
         */
        RLIKE_WITH_EMPTY_LANGUAGE_PATTERN,

        /**
         * Enable support for cross-cluster lookup joins.
         */
        ENABLE_LOOKUP_JOIN_ON_REMOTE(Build.current().isSnapshot()),

        /**
         * MATCH PHRASE function
         */
        MATCH_PHRASE_FUNCTION,

        /**
         * Support knn function
         */
        KNN_FUNCTION_V3(Build.current().isSnapshot()),

        /**
         * Support for the LIKE operator with a list of wildcards.
         */
        LIKE_WITH_LIST_OF_PATTERNS,

        LIKE_LIST_ON_INDEX_FIELDS,

        /**
         * Support parameters for SAMPLE command.
         */
        PARAMETER_FOR_SAMPLE,

        /**
         * From now, Literal only accepts strings as BytesRefs.
         * No java.lang.String anymore.
         *
         * https://github.com/elastic/elasticsearch/issues/129322
         */
        NO_PLAIN_STRINGS_IN_LITERALS,

        /**
         * Support for the mv_expand target attribute should be retained in its original position.
         * see <a href="https://github.com/elastic/elasticsearch/issues/129000"> ES|QL: inconsistent column order #129000 </a>
         */
        FIX_MV_EXPAND_INCONSISTENT_COLUMN_ORDER,

        /**
         * (Re)Added EXPLAIN command
         */
        EXPLAIN(Build.current().isSnapshot()),
        /**
         * Support for the RLIKE operator with a list of regexes.
         */
        RLIKE_WITH_LIST_OF_PATTERNS,

        /**
         * FUSE command
         */
        FUSE(Build.current().isSnapshot()),

        /**
         * Support improved behavior for LIKE operator when used with index fields.
         */
        LIKE_ON_INDEX_FIELDS,

        /**
         * Forbid usage of brackets in unquoted index and enrich policy names
         * https://github.com/elastic/elasticsearch/issues/130378
         */
        NO_BRACKETS_IN_UNQUOTED_INDEX_NAMES,

        /**
         * Cosine vector similarity function
         */
        COSINE_VECTOR_SIMILARITY_FUNCTION(Build.current().isSnapshot()),

        /**
         * Fixed some profile serialization issues
         */
        FIXED_PROFILE_SERIALIZATION,

        /**
         * Support for lookup join on multiple fields.
         */
        LOOKUP_JOIN_ON_MULTIPLE_FIELDS,
        /**
         * Dot product vector similarity function
         */
        DOT_PRODUCT_VECTOR_SIMILARITY_FUNCTION(Build.current().isSnapshot()),

        /**
         * l1 norm vector similarity function
         */
        L1_NORM_VECTOR_SIMILARITY_FUNCTION(Build.current().isSnapshot()),

        /**
         * l2 norm vector similarity function
         */
        L2_NORM_VECTOR_SIMILARITY_FUNCTION(Build.current().isSnapshot()),

        /**
         * Support for the options field of CATEGORIZE.
         */
        CATEGORIZE_OPTIONS,

        /**
         * FIRST and LAST aggregate functions.
         */
        AGG_FIRST_LAST(Build.current().isSnapshot()),

        /**
         * Support correct counting of skipped shards.
         */
        CORRECT_SKIPPED_SHARDS_COUNT,

        /*
         * Support for calculating the scalar vector magnitude.
         */
        MAGNITUDE_SCALAR_VECTOR_FUNCTION(Build.current().isSnapshot()),

        /**
         * Byte elements dense vector field type support.
         */
        DENSE_VECTOR_FIELD_TYPE_BYTE_ELEMENTS(EsqlCorePlugin.DENSE_VECTOR_FEATURE_FLAG),

        /**
         * Support null elements on vector similarity functions
         */
        VECTOR_SIMILARITY_FUNCTIONS_SUPPORT_NULL,

        /**
<<<<<<< HEAD
         * Allow qualifiers in attribute names.
         */
        NAME_QUALIFIERS(Build.current().isSnapshot());
=======
         * Support for vector Hamming distance.
         */
        HAMMING_VECTOR_SIMILARITY_FUNCTION(Build.current().isSnapshot());
>>>>>>> f973aa22

        private final boolean enabled;

        Cap() {
            this.enabled = true;
        };

        Cap(boolean enabled) {
            this.enabled = enabled;
        };

        Cap(FeatureFlag featureFlag) {
            this.enabled = featureFlag.isEnabled();
        }

        public boolean isEnabled() {
            return enabled;
        }

        public String capabilityName() {
            return name().toLowerCase(Locale.ROOT);
        }
    }

    public static final Set<String> CAPABILITIES = capabilities(false);

    /**
     * Get a {@link Set} of all capabilities. If the {@code all} parameter is {@code false}
     * then only <strong>enabled</strong> capabilities are returned - otherwise <strong>all</strong>
     * known capabilities are returned.
     */
    public static Set<String> capabilities(boolean all) {
        List<String> caps = new ArrayList<>();
        for (Cap cap : Cap.values()) {
            if (all || cap.isEnabled()) {
                caps.add(cap.capabilityName());
            }
        }

        /*
         * Add all of our cluster features without the leading "esql."
         */
        for (NodeFeature feature : new EsqlFeatures().getFeatures()) {
            caps.add(cap(feature));
        }
        return Set.copyOf(caps);
    }

    /**
     * Convert a {@link NodeFeature} from {@link EsqlFeatures} into a
     * capability.
     */
    public static String cap(NodeFeature feature) {
        assert feature.id().startsWith("esql.");
        return feature.id().substring("esql.".length());
    }
}<|MERGE_RESOLUTION|>--- conflicted
+++ resolved
@@ -1382,15 +1382,14 @@
         VECTOR_SIMILARITY_FUNCTIONS_SUPPORT_NULL,
 
         /**
-<<<<<<< HEAD
+         * Support for vector Hamming distance.
+         */
+        HAMMING_VECTOR_SIMILARITY_FUNCTION(Build.current().isSnapshot()),
+
+        /**
          * Allow qualifiers in attribute names.
          */
         NAME_QUALIFIERS(Build.current().isSnapshot());
-=======
-         * Support for vector Hamming distance.
-         */
-        HAMMING_VECTOR_SIMILARITY_FUNCTION(Build.current().isSnapshot());
->>>>>>> f973aa22
 
         private final boolean enabled;
 

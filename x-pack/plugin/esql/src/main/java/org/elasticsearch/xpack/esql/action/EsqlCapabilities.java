/*
 * Copyright Elasticsearch B.V. and/or licensed to Elasticsearch B.V. under one
 * or more contributor license agreements. Licensed under the Elastic License
 * 2.0; you may not use this file except in compliance with the Elastic License
 * 2.0.
 */

package org.elasticsearch.xpack.esql.action;

import org.elasticsearch.Build;
import org.elasticsearch.common.util.FeatureFlag;
import org.elasticsearch.compute.lucene.read.ValuesSourceReaderOperator;
import org.elasticsearch.features.NodeFeature;
import org.elasticsearch.rest.action.admin.cluster.RestNodesCapabilitiesAction;
import org.elasticsearch.xpack.esql.plugin.EsqlFeatures;

import java.util.ArrayList;
import java.util.List;
import java.util.Locale;
import java.util.Set;

import static org.elasticsearch.xpack.esql.core.plugin.EsqlCorePlugin.T_DIGEST_ESQL_SUPPORT;

/**
 * A {@link Set} of "capabilities" supported by the {@link RestEsqlQueryAction}
 * and {@link RestEsqlAsyncQueryAction} APIs. These are exposed over the
 * {@link RestNodesCapabilitiesAction} and we use them to enable tests.
 */
public class EsqlCapabilities {
    public enum Cap {
        /**
         * Introduction of {@code MV_SORT}, {@code MV_SLICE}, and {@code MV_ZIP}.
         * Added in #106095.
         */
        MV_SORT,

        /**
         * When we disabled some broken optimizations around {@code nullable}.
         * Fixed in #105691.
         */
        DISABLE_NULLABLE_OPTS,

        /**
         * Introduction of {@code ST_X} and {@code ST_Y}. Added in #105768.
         */
        ST_X_Y,

        /**
         * Changed precision of {@code geo_point} and {@code cartesian_point} fields, by loading from source into WKB. Done in #103691.
         */
        SPATIAL_POINTS_FROM_SOURCE,

        /**
         * Support for loading {@code geo_shape} and {@code cartesian_shape} fields. Done in #104269.
         */
        SPATIAL_SHAPES,

        /**
         * Do validation check on geo_point and geo_shape fields. Done in #128259.
         */
        GEO_VALIDATION,

        /**
         * Support for spatial aggregation {@code ST_CENTROID}. Done in #104269.
         */
        ST_CENTROID_AGG,

        /**
         * Support for spatial aggregation {@code ST_INTERSECTS}. Done in #104907.
         */
        ST_INTERSECTS,

        /**
         * Support for spatial aggregation {@code ST_CONTAINS} and {@code ST_WITHIN}. Done in #106503.
         */
        ST_CONTAINS_WITHIN,

        /**
         * Support for spatial aggregation {@code ST_DISJOINT}. Done in #107007.
         */
        ST_DISJOINT,

        /**
         * The introduction of the {@code VALUES} agg.
         */
        AGG_VALUES,

        /**
         * Expand the {@code VALUES} agg to cover spatial types.
         */
        AGG_VALUES_SPATIAL,

        /**
         * Accept unsigned longs on MAX and MIN aggregations.
         */
        AGG_MAX_MIN_UNSIGNED_LONG,

        /**
         * Accept unsigned longs on VALUES and SAMPLE aggregations.
         */
        AGG_VALUES_SAMPLE_UNSIGNED_LONG,

        /**
         * Does ESQL support async queries.
         */
        ASYNC_QUERY,

        /**
         * Does ESQL support FROM OPTIONS?
         */
        @Deprecated
        FROM_OPTIONS,

        /**
         * Cast string literals to a desired data type.
         */
        STRING_LITERAL_AUTO_CASTING,

        /**
         * Base64 encoding and decoding functions.
         */
        BASE64_DECODE_ENCODE,

        /**
         * Support for the :: casting operator
         */
        CASTING_OPERATOR,

        /**
         * Support for the ::date casting operator
         */
        CASTING_OPERATOR_FOR_DATE,

        /**
         * Blocks can be labelled with {@link org.elasticsearch.compute.data.Block.MvOrdering#SORTED_ASCENDING} for optimizations.
         */
        MV_ORDERING_SORTED_ASCENDING,

        /**
         * Support for metrics counter fields
         */
        METRICS_COUNTER_FIELDS,

        /**
         * Cast string literals to a desired data type for IN predicate and more types for BinaryComparison.
         */
        STRING_LITERAL_AUTO_CASTING_EXTENDED,
        /**
         * Support for metadata fields.
         */
        METADATA_FIELDS,

        /**
         * Support specifically for *just* the _index METADATA field. Used by CsvTests, since that is the only metadata field currently
         * supported.
         */
        INDEX_METADATA_FIELD,

        /**
         * Support for timespan units abbreviations
         */
        TIMESPAN_ABBREVIATIONS,

        /**
         * Support metrics counter types
         */
        COUNTER_TYPES,

        /**
         * Support for function {@code BIT_LENGTH}. Done in #115792
         */
        FN_BIT_LENGTH,

        /**
         * Support for function {@code BYTE_LENGTH}.
         */
        FN_BYTE_LENGTH,

        /**
         * Support for function {@code REVERSE}.
         */
        FN_REVERSE,

        /**
         * Support for reversing whole grapheme clusters. This is not supported
         * on JDK versions less than 20 which are not supported in ES 9.0.0+ but this
         * exists to keep the {@code 8.x} branch similar to the {@code main} branch.
         */
        FN_REVERSE_GRAPHEME_CLUSTERS,

        /**
         * Support for function {@code CONTAINS}. Done in <a href="https://github.com/elastic/elasticsearch/pull/133016">#133016.</a>
         */
        FN_CONTAINS,

        /**
         * Support for function {@code CBRT}. Done in #108574.
         */
        FN_CBRT,

        /**
         * Support for function {@code HYPOT}.
         */
        FN_HYPOT,

        /**
         * Support for {@code MV_APPEND} function. #107001
         */
        FN_MV_APPEND,

        /**
         * Support for {@code MV_MEDIAN_ABSOLUTE_DEVIATION} function.
         */
        FN_MV_MEDIAN_ABSOLUTE_DEVIATION,

        /**
         * Support for {@code MV_PERCENTILE} function.
         */
        FN_MV_PERCENTILE,

        /**
         * Support for function {@code IP_PREFIX}.
         */
        FN_IP_PREFIX,

        /**
         * Fix on function {@code SUBSTRING} that makes it not return null on empty strings.
         */
        FN_SUBSTRING_EMPTY_NULL,

        /**
         * Fixes on function {@code ROUND} that avoid it throwing exceptions on runtime for unsigned long cases.
         */
        FN_ROUND_UL_FIXES,

        /**
         * Support for function {@code SCALB}.
         */
        FN_SCALB,

        /**
         * Support for function DAY_NAME
         */
        FN_DAY_NAME,

        /**
         * Support for function MONTH_NAME
         */
        FN_MONTH_NAME,

        /**
         * support for MV_CONTAINS function
         * <a href="https://github.com/elastic/elasticsearch/pull/133099/">Add MV_CONTAINS function #133099</a>
         */
        FN_MV_CONTAINS_V1,

        /**
         * Fixes for multiple functions not serializing their source, and emitting warnings with wrong line number and text.
         */
        FUNCTIONS_SOURCE_SERIALIZATION_WARNINGS,

        /**
         * All functions that take TEXT should never emit TEXT, only KEYWORD. #114334
         */
        FUNCTIONS_NEVER_EMIT_TEXT,

        /**
         * Support for the {@code INLINESTATS} syntax.
         */
        INLINESTATS(),

        /**
         * Support for the expressions in grouping in {@code INLINESTATS} syntax.
         */
        INLINESTATS_V2(),

        /**
         * Support for aggregation function {@code TOP}.
         */
        AGG_TOP,

        /**
         * Support for booleans in aggregations {@code MAX} and {@code MIN}.
         */
        AGG_MAX_MIN_BOOLEAN_SUPPORT,

        /**
         * Support for ips in aggregations {@code MAX} and {@code MIN}.
         */
        AGG_MAX_MIN_IP_SUPPORT,

        /**
         * Support for strings in aggregations {@code MAX} and {@code MIN}.
         */
        AGG_MAX_MIN_STRING_SUPPORT,

        /**
         * Support for booleans in {@code TOP} aggregation.
         */
        AGG_TOP_BOOLEAN_SUPPORT,

        /**
         * Support for ips in {@code TOP} aggregation.
         */
        AGG_TOP_IP_SUPPORT,

        /**
         * Support for {@code keyword} and {@code text} fields in {@code TOP} aggregation.
         */
        AGG_TOP_STRING_SUPPORT,

        /**
         * Make optional the order field in the TOP agg command, and default it to "ASC".
         */
        AGG_TOP_WITH_OPTIONAL_ORDER_FIELD,

        /**
         * Support for the extra "map" field in {@code TOP} aggregation.
         */
        AGG_TOP_WITH_OUTPUT_FIELD,

        /**
         * Fix for a bug when surrogating a {@code TOP}  with limit 1 and output field.
         */
        FIX_AGG_TOP_WITH_OUTPUT_FIELD_SURROGATE,

        /**
         * {@code CASE} properly handling multivalue conditions.
         */
        CASE_MV,

        /**
         * Support for loading values over enrich. This is supported by all versions of ESQL but not
         * the unit test CsvTests.
         */
        ENRICH_LOAD,

        /**
         * Optimization for ST_CENTROID changed some results in cartesian data. #108713
         */
        ST_CENTROID_AGG_OPTIMIZED,

        /**
         * Support for requesting the "_ignored" metadata field.
         */
        METADATA_IGNORED_FIELD,

        /**
         * LOOKUP command with
         * - tables using syntax {@code "tables": {"type": [<values>]}}
         * - fixed variable shadowing
         * - fixed Join.references(), requiring breaking change to Join serialization
         */
        LOOKUP_V4(Build.current().isSnapshot()),

        /**
         * Support for requesting the "REPEAT" command.
         */
        REPEAT,

        /**
         * Cast string literals to datetime in addition and subtraction when the other side is a date or time interval.
         */
        STRING_LITERAL_AUTO_CASTING_TO_DATETIME_ADD_SUB,

        /**
         * Support implicit casting for union typed fields that are mixed with date and date_nanos type.
         */
        IMPLICIT_CASTING_DATE_AND_DATE_NANOS,

        /**
         * Support for named or positional parameters in EsqlQueryRequest.
         */
        NAMED_POSITIONAL_PARAMETER,

        /**
         * Support multiple field mappings if appropriate conversion function is used (union types)
         */
        UNION_TYPES,

        /**
         * Support unmapped using the INSIST keyword.
         */
        UNMAPPED_FIELDS(Build.current().isSnapshot()),

        /**
         * Support for function {@code ST_DISTANCE}. Done in #108764.
         */
        ST_DISTANCE,

        /** Support for function {@code ST_EXTENT_AGG}. */
        ST_EXTENT_AGG,

        /** Optimization of ST_EXTENT_AGG with doc-values as IntBlock. */
        ST_EXTENT_AGG_DOCVALUES,

        /**
         * Fix determination of CRS types in spatial functions when folding.
         */
        SPATIAL_FUNCTIONS_FIX_CRSTYPE_FOLDING,

        /**
         * Enable spatial predicate functions to support multi-values. Done in #112063.
         */
        SPATIAL_PREDICATES_SUPPORT_MULTIVALUES,

        /**
         * Enable spatial distance function to support multi-values. Done in #114836.
         */
        SPATIAL_DISTANCE_SUPPORTS_MULTIVALUES,

        /**
         * Support a number of fixes and enhancements to spatial distance pushdown. Done in #112938.
         */
        SPATIAL_DISTANCE_PUSHDOWN_ENHANCEMENTS,

        /**
         * Fix for spatial centroid when no records are found.
         */
        SPATIAL_CENTROID_NO_RECORDS,

        /**
         * Support ST_ENVELOPE function (and related ST_XMIN, etc.).
         */
        ST_ENVELOPE,

        /**
         * Support ST_GEOHASH, ST_GEOTILE and ST_GEOHEX functions
         */
        SPATIAL_GRID,

        /**
         * Support geohash, geotile and geohex data types. Done in #129581
         */
        SPATIAL_GRID_TYPES,

        /**
         * Support geohash, geotile and geohex in ST_INTERSECTS and ST_DISJOINT. Done in #133546
         */
        SPATIAL_GRID_INTERSECTS,

        /**
         * Fix to GROK and DISSECT that allows extracting attributes with the same name as the input
         * https://github.com/elastic/elasticsearch/issues/110184
         */
        GROK_DISSECT_MASKING,

        /**
         * Support for quoting index sources in double quotes.
         */
        DOUBLE_QUOTES_SOURCE_ENCLOSING,

        /**
         * Support for WEIGHTED_AVG function.
         */
        AGG_WEIGHTED_AVG,

        /**
         * Fix for union-types when aggregating over an inline conversion with casting operator. Done in #110476.
         */
        UNION_TYPES_AGG_CAST,

        /**
         * When pushing down {@code STATS count(field::type)} for a union type field, we wrongly used a synthetic attribute name in the
         * query instead of the actual field name. This led to 0 counts instead of the correct result.
         */
        FIX_COUNT_PUSHDOWN_FOR_UNION_TYPES,

        /**
         * Fix to GROK validation in case of multiple fields with same name and different types
         * https://github.com/elastic/elasticsearch/issues/110533
         */
        GROK_VALIDATION,

        /**
         * Fix for union-types when aggregating over an inline conversion with conversion function. Done in #110652.
         */
        UNION_TYPES_INLINE_FIX,

        /**
         * Fix for union-types when sorting a type-casted field. We changed how we remove synthetic union-types fields.
         */
        UNION_TYPES_REMOVE_FIELDS,

        /**
         * Fix for union-types when renaming unrelated columns.
         * https://github.com/elastic/elasticsearch/issues/111452
         */
        UNION_TYPES_FIX_RENAME_RESOLUTION,

        /**
         * Execute `RENAME` operations sequentially from left to right,
         * see <a href="https://github.com/elastic/elasticsearch/issues/122250"> ESQL: Align RENAME behavior with EVAL for sequential processing #122250 </a>
         */
        RENAME_SEQUENTIAL_PROCESSING,

        /**
         * Support for assignment in RENAME, besides the use of `AS` keyword.
         */
        RENAME_ALLOW_ASSIGNMENT,

        /**
         * Support for removing empty attribute in merging output.
         * See <a href="https://github.com/elastic/elasticsearch/issues/126392"> ESQL: EVAL after STATS produces an empty column #126392 </a>
         */
        REMOVE_EMPTY_ATTRIBUTE_IN_MERGING_OUTPUT,

        /**
         * Support for retain aggregate when grouping.
         * See <a href="https://github.com/elastic/elasticsearch/issues/126026"> ES|QL: columns not projected away despite KEEP #126026 </a>
         */
        RETAIN_AGGREGATE_WHEN_GROUPING,

        /**
         * Fix for union-types when some indexes are missing the required field. Done in #111932.
         */
        UNION_TYPES_MISSING_FIELD,

        /**
         * Fix for widening of short numeric types in union-types. Done in #112610
         */
        UNION_TYPES_NUMERIC_WIDENING,

        /**
         * Fix a parsing issue where numbers below Long.MIN_VALUE threw an exception instead of parsing as doubles.
         * see <a href="https://github.com/elastic/elasticsearch/issues/104323"> Parsing large numbers is inconsistent #104323 </a>
         */
        FIX_PARSING_LARGE_NEGATIVE_NUMBERS,

        /**
         * Fix precision of scaled_float field values retrieved from stored source
         * see <a href="https://github.com/elastic/elasticsearch/issues/122547"> Slight inconsistency in ESQL using scaled_float field #122547 </a>
         */
        FIX_PRECISION_OF_SCALED_FLOAT_FIELDS,

        /**
         * Fix the status code returned when trying to run count_distinct on the _source type (which is not supported).
         * see <a href="https://github.com/elastic/elasticsearch/issues/105240">count_distinct(_source) returns a 500 response</a>
         */
        FIX_COUNT_DISTINCT_SOURCE_ERROR,

        /**
         * Use RangeQuery for BinaryComparison on DateTime fields.
         */
        RANGEQUERY_FOR_DATETIME,

        /**
         * Enforce strict type checking on ENRICH range types, and warnings for KEYWORD parsing at runtime. Done in #115091.
         */
        ENRICH_STRICT_RANGE_TYPES,

        /**
         * Fix for non-unique attribute names in ROW and logical plans.
         * https://github.com/elastic/elasticsearch/issues/110541
         */
        UNIQUE_NAMES,

        /**
         * Make attributes of GROK/DISSECT adjustable and fix a shadowing bug when pushing them down past PROJECT.
         * https://github.com/elastic/elasticsearch/issues/108008
         */
        FIXED_PUSHDOWN_PAST_PROJECT,

        /**
         * When resolving renames, consider all {@code Attribute}s in the plan, not just the {@code ReferenceAttribute}s.
         */
        FIXED_PUSHDOWN_PAST_PROJECT_WITH_ATTRIBUTES_RESOLUTION,

        /**
         * Adds the {@code MV_PSERIES_WEIGHTED_SUM} function for converting sorted lists of numbers into
         * a bounded score. This is a generalization of the
         * <a href="https://en.wikipedia.org/wiki/Riemann_zeta_function">riemann zeta function</a> but we
         * don't name it that because we don't support complex numbers and don't want to make folks think
         * of mystical number theory things. This is just a weighted sum that is adjacent to magic.
         */
        MV_PSERIES_WEIGHTED_SUM,

        /**
         * Support for match operator as a colon. Previous support for match operator as MATCH has been removed
         */
        MATCH_OPERATOR_COLON,

        /**
         * Removing support for the {@code META} keyword.
         */
        NO_META,

        /**
         * Add CombineBinaryComparisons rule.
         */
        COMBINE_BINARY_COMPARISONS,

        /**
         * Support for nanosecond dates as a data type
         */
        DATE_NANOS_TYPE(),

        /**
         * Support for to_date_nanos function
         */
        TO_DATE_NANOS(),

        /**
         * Support for date nanos type in binary comparisons
         */
        DATE_NANOS_BINARY_COMPARISON(),

        /**
         * Support for mixed comparisons between nanosecond and millisecond dates
         */
        DATE_NANOS_COMPARE_TO_MILLIS(),
        /**
         * Support implicit casting of strings to date nanos
         */
        DATE_NANOS_IMPLICIT_CASTING(),
        /**
         * Support Least and Greatest functions on Date Nanos type
         */
        LEAST_GREATEST_FOR_DATENANOS(),
        /**
         * support date extract function for date nanos
         */
        DATE_NANOS_DATE_EXTRACT(),
        /**
         * Support add and subtract on date nanos
         */
        DATE_NANOS_ADD_SUBTRACT(),
        /**
         * Support for date_trunc function on date nanos type
         */
        DATE_TRUNC_DATE_NANOS(),

        /**
         * Support date nanos values as the field argument to bucket
         */
        DATE_NANOS_BUCKET(),

        /**
         * support aggregations on date nanos
         */
        DATE_NANOS_AGGREGATIONS(),

        /**
         * Support the {@link org.elasticsearch.xpack.esql.expression.predicate.operator.comparison.In} operator for date nanos
         */
        DATE_NANOS_IN_OPERATOR(),
        /**
         * Support running date format function on nanosecond dates
         */
        DATE_NANOS_DATE_FORMAT(),
        /**
         * support date diff function on date nanos type, and mixed nanos/millis
         */
        DATE_NANOS_DATE_DIFF(),
        /**
         * Indicates that https://github.com/elastic/elasticsearch/issues/125439 (incorrect lucene push down for date nanos) is fixed
         */
        FIX_DATE_NANOS_LUCENE_PUSHDOWN_BUG(),
        /**
         * Fixes a bug where dates are incorrectly formatted if a where clause compares nanoseconds to both milliseconds and nanoseconds,
         * e.g. {@code WHERE millis > to_datenanos("2023-10-23T12:15:03.360103847") AND millis < to_datetime("2023-10-23T13:53:55.832")}
         */
        FIX_DATE_NANOS_MIXED_RANGE_PUSHDOWN_BUG(),

        /**
         * Support for date nanos in lookup join. Done in #127962
         */
        DATE_NANOS_LOOKUP_JOIN,

        /**
         * DATE_PARSE supports reading timezones
         */
        DATE_PARSE_TZ(),

        /**
         * Support for datetime in least and greatest functions
         */
        LEAST_GREATEST_FOR_DATES,

        /**
         * Support CIDRMatch in CombineDisjunctions rule.
         */
        COMBINE_DISJUNCTIVE_CIDRMATCHES,

        /**
         * Support sending HTTP headers about the status of an async query.
         */
        ASYNC_QUERY_STATUS_HEADERS,

        /**
         * Fix async headers not being sent on "get" requests
         */
        ASYNC_QUERY_STATUS_HEADERS_FIX,

        /**
         * Consider the upper bound when computing the interval in BUCKET auto mode.
         */
        BUCKET_INCLUSIVE_UPPER_BOUND,

        /**
         * Enhanced DATE_TRUNC with arbitrary month and year intervals. (#120302)
         */
        DATE_TRUNC_WITH_ARBITRARY_INTERVALS,

        /**
         * Changed error messages for fields with conflicting types in different indices.
         */
        SHORT_ERROR_MESSAGES_FOR_UNSUPPORTED_FIELDS,

        /**
         * Support for the whole number spans in BUCKET function.
         */
        BUCKET_WHOLE_NUMBER_AS_SPAN,

        /**
         * Allow mixed numeric types in coalesce
         */
        MIXED_NUMERIC_TYPES_IN_COALESCE,

        /**
         * Support for requesting the "SPACE" function.
         */
        SPACE,

        /**
         * Support explicit casting from string literal to DATE_PERIOD or TIME_DURATION.
         */
        CAST_STRING_LITERAL_TO_TEMPORAL_AMOUNT,

        /**
         * Supported the text categorization function "CATEGORIZE".
         */
        CATEGORIZE_V6,

        /**
         * Support for multiple groupings in "CATEGORIZE".
         */
        CATEGORIZE_MULTIPLE_GROUPINGS,
        /**
         * QSTR function
         */
        QSTR_FUNCTION,

        /**
         * MATCH function
         */
        MATCH_FUNCTION,

        /**
         * KQL function
         */
        KQL_FUNCTION,

        /**
         * Support for optional parameters in KQL function (case_insensitive, time_zone, default_field, boost).
         */
        KQL_FUNCTION_OPTIONS,

        /**
         * Hash function
         */
        HASH_FUNCTION,
        /**
         * Hash function aliases such as MD5
         */
        HASH_FUNCTION_ALIASES_V1,

        /**
         * Don't optimize CASE IS NOT NULL function by not requiring the fields to be not null as well.
         * https://github.com/elastic/elasticsearch/issues/112704
         */
        FIXED_WRONG_IS_NOT_NULL_CHECK_ON_CASE,

        /**
         * Compute year differences in full calendar years.
         */
        DATE_DIFF_YEAR_CALENDARIAL,

        /**
         * Fix sorting not allowed on _source and counters.
         */
        SORTING_ON_SOURCE_AND_COUNTERS_FORBIDDEN,

        /**
         * Fix {@code SORT} when the {@code _source} field is not a sort key but
         * <strong>is</strong> being returned.
         */
        SORT_RETURNING_SOURCE_OK,

        /**
         * _source field mapping directives: https://www.elastic.co/guide/en/elasticsearch/reference/current/mapping-source-field.html
         */
        SOURCE_FIELD_MAPPING,

        /**
         * Allow filter per individual aggregation.
         */
        PER_AGG_FILTERING,

        /**
         * Fix {@link #PER_AGG_FILTERING} grouped by ordinals.
         */
        PER_AGG_FILTERING_ORDS,

        /**
         * Support for {@code STD_DEV} aggregation.
         */
        STD_DEV,

        /**
         * Fix for https://github.com/elastic/elasticsearch/issues/114714
         */
        FIX_STATS_BY_FOLDABLE_EXPRESSION,

        /**
         * Adding stats for functions (stack telemetry)
         */
        FUNCTION_STATS,
        /**
         * Fix for an optimization that caused wrong results
         * https://github.com/elastic/elasticsearch/issues/115281
         */
        FIX_FILTER_PUSHDOWN_PAST_STATS,

        /**
         * Send warnings on STATS alias collision
         * https://github.com/elastic/elasticsearch/issues/114970
         */
        STATS_ALIAS_COLLISION_WARNINGS,

        /**
         * This enables 60_usage.yml "Basic ESQL usage....snapshot" version test. See also the next capability.
         */
        SNAPSHOT_TEST_FOR_TELEMETRY_V2(Build.current().isSnapshot()),

        /**
         * This enables 60_usage.yml "Basic ESQL usage....non-snapshot" version test. See also the previous capability.
         */
        NON_SNAPSHOT_TEST_FOR_TELEMETRY_V2(Build.current().isSnapshot() == false),

        /**
         * Support simplified syntax for named parameters for field and function names.
         */
        NAMED_PARAMETER_FOR_FIELD_AND_FUNCTION_NAMES_SIMPLIFIED_SYNTAX(),

        /**
         * Fix pushdown of LIMIT past MV_EXPAND
         */
        ADD_LIMIT_INSIDE_MV_EXPAND,

        DELAY_DEBUG_FN(Build.current().isSnapshot()),

        /** Capability for remote metadata test */
        METADATA_FIELDS_REMOTE_TEST(false),
        /**
         * WIP on Join planning
         * - Introduce BinaryPlan and co
         * - Refactor INLINESTATS and LOOKUP as a JOIN block
         */
        JOIN_PLANNING_V1(Build.current().isSnapshot()),

        /**
         * Support implicit casting from string literal to DATE_PERIOD or TIME_DURATION.
         */
        IMPLICIT_CASTING_STRING_LITERAL_TO_TEMPORAL_AMOUNT,

        /**
         * LOOKUP JOIN
         */
        JOIN_LOOKUP_V12,

        /**
         * LOOKUP JOIN with TEXT fields on the right (right side of the join) (#119473)
         */
        LOOKUP_JOIN_TEXT(JOIN_LOOKUP_V12.isEnabled()),

        /**
         * LOOKUP JOIN skipping MVs and sending warnings (https://github.com/elastic/elasticsearch/issues/118780)
         */
        JOIN_LOOKUP_SKIP_MV_WARNINGS(JOIN_LOOKUP_V12.isEnabled()),

        /**
         * Fix for async operator sometimes completing the driver without emitting the stored warnings
         */
        ASYNC_OPERATOR_WARNINGS_FIX,

        /**
         * Fix pushing down LIMIT past LOOKUP JOIN in case of multiple matching join keys.
         */
        JOIN_LOOKUP_FIX_LIMIT_PUSHDOWN(JOIN_LOOKUP_V12.isEnabled()),

        /**
         * Fix for https://github.com/elastic/elasticsearch/issues/117054
         */
        FIX_NESTED_FIELDS_NAME_CLASH_IN_INDEXRESOLVER,

        /**
         * Fix for https://github.com/elastic/elasticsearch/issues/114714, again
         */
        FIX_STATS_BY_FOLDABLE_EXPRESSION_2,

        /**
         * Support the "METADATA _score" directive to enable _score column.
         */
        METADATA_SCORE,

        /**
         * Term function
         */
        TERM_FUNCTION(Build.current().isSnapshot()),

        /**
         * Additional types for match function and operator
         */
        MATCH_ADDITIONAL_TYPES,

        /**
         * Fix for regex folding with case-insensitive pattern https://github.com/elastic/elasticsearch/issues/118371
         */
        FIXED_REGEX_FOLD,

        /**
         * Full text functions can be used in disjunctions
         */
        FULL_TEXT_FUNCTIONS_DISJUNCTIONS,

        /**
         * Change field caps response for semantic_text fields to be reported as text
         */
        SEMANTIC_TEXT_FIELD_CAPS,

        /**
         * Support named argument for function in map format.
         */
        OPTIONAL_NAMED_ARGUMENT_MAP_FOR_FUNCTION(Build.current().isSnapshot()),

        /**
         * Disabled support for index aliases in lookup joins
         */
        LOOKUP_JOIN_NO_ALIASES(JOIN_LOOKUP_V12.isEnabled()),

        /**
         * Full text functions can be used in disjunctions as they are implemented in compute engine
         */
        FULL_TEXT_FUNCTIONS_DISJUNCTIONS_COMPUTE_ENGINE,

        /**
         * Support match options in match function
         */
        MATCH_FUNCTION_OPTIONS,

        /**
         * Support options in the query string function.
         */
        QUERY_STRING_FUNCTION_OPTIONS,

        /**
         * Enable aggregate_metric_double in non-snapshot builds
         */
        AGGREGATE_METRIC_DOUBLE_V0,

        /**
         * Support change point detection "CHANGE_POINT".
         */
        CHANGE_POINT,

        /**
         * Fix for https://github.com/elastic/elasticsearch/issues/120817
         * and https://github.com/elastic/elasticsearch/issues/120803
         * Support for queries that have multiple SORTs that cannot become TopN
         */
        REMOVE_REDUNDANT_SORT,

        /**
         * Fixes a series of issues with inlinestats which had an incomplete implementation after lookup and inlinestats
         * were refactored.
         */
        INLINESTATS_V11,

        /**
         * Renamed `INLINESTATS` to `INLINE STATS`.
         */
        INLINE_STATS,

        /**
         * Added support for having INLINE STATS preceded by a SORT clause, now executable in certain cases.
         */
        INLINE_STATS_PRECEEDED_BY_SORT,

        /**
         * Support partial_results
         */
        SUPPORT_PARTIAL_RESULTS,

        /**
         * Support for RERANK command
         */
        RERANK,

        /**
         * Support for COMPLETION command
         */
        COMPLETION,

        /**
         * Allow mixed numeric types in conditional functions - case, greatest and least
         */
        MIXED_NUMERIC_TYPES_IN_CASE_GREATEST_LEAST,

        /**
         * Lucene query pushdown to StartsWith and EndsWith functions.
         * This capability was created to avoid receiving wrong warnings from old nodes in mixed clusters
         */
        STARTS_WITH_ENDS_WITH_LUCENE_PUSHDOWN,

        /**
         * Full text functions can be scored when being part of a disjunction
         */
        FULL_TEXT_FUNCTIONS_DISJUNCTIONS_SCORE,

        /**
         * Support for multi-match function.
         */
        MULTI_MATCH_FUNCTION(Build.current().isSnapshot()),

        /**
         * Do {@code TO_LOWER} and {@code TO_UPPER} process all field values?
         */
        TO_LOWER_MV,

        /**
         * Use double parameter markers to represent field or function names.
         */
        DOUBLE_PARAMETER_MARKERS_FOR_IDENTIFIERS,

        /**
         * Non full text functions do not contribute to score
         */
        NON_FULL_TEXT_FUNCTIONS_SCORING,

        /**
         * The {@code _query} API now reports the original types.
         */
        REPORT_ORIGINAL_TYPES,

        /**
         * The metrics command
         */
        @Deprecated
        METRICS_COMMAND(Build.current().isSnapshot()),
        /**
         * Enables automatically grouping by all dimension fields in TS mode queries
         */
        METRICS_GROUP_BY_ALL(),

        /**
         * Are the {@code documents_found} and {@code values_loaded} fields available
         * in the response and profile?
         */
        DOCUMENTS_FOUND_AND_VALUES_LOADED,

        /**
         * Index component selector syntax (my-data-stream-name::failures)
         */
        INDEX_COMPONENT_SELECTORS,

        /**
         * Make numberOfChannels consistent with layout in DefaultLayout by removing duplicated ChannelSet.
         */
        MAKE_NUMBER_OF_CHANNELS_CONSISTENT_WITH_LAYOUT,

        /**
         * Supercedes {@link Cap#MAKE_NUMBER_OF_CHANNELS_CONSISTENT_WITH_LAYOUT}.
         */
        FIX_REPLACE_MISSING_FIELD_WITH_NULL_DUPLICATE_NAME_ID_IN_LAYOUT,

        /**
         * Support for filter in converted null.
         * See <a href="https://github.com/elastic/elasticsearch/issues/125832"> ESQL: Fix `NULL` handling in `IN` clause #125832 </a>
         */
        FILTER_IN_CONVERTED_NULL,

        /**
         * When creating constant null blocks in {@link ValuesSourceReaderOperator}, we also handed off
         * the ownership of that block - but didn't account for the fact that the caller might close it, leading to double releases
         * in some union type queries. C.f. https://github.com/elastic/elasticsearch/issues/125850
         */
        FIX_DOUBLY_RELEASED_NULL_BLOCKS_IN_VALUESOURCEREADER,

        /**
         * Listing queries and getting information on a specific query.
         */
        QUERY_MONITORING,

        /**
         * Support for FORK out of snapshot
         */
        FORK_V9,

        /**
         * Support for union types in FORK
         */
        FORK_UNION_TYPES,

        /**
         * Support non-correlated subqueries in the FROM clause.
         */
        SUBQUERY_IN_FROM_COMMAND(Build.current().isSnapshot()),

        /**
         * Support for views in cluster state (and REST API).
         */
        VIEWS_IN_CLUSTER_STATE(EsqlFeatures.ESQL_VIEWS_FEATURE_FLAG.isEnabled()),

        /**
         * Support for the {@code leading_zeros} named parameter.
         */
        TO_IP_LEADING_ZEROS,

        /**
         * Does the usage information for ESQL contain a histogram of {@code took} values?
         */
        USAGE_CONTAINS_TOOK,

        /**
         * Support loading of ip fields if they are not indexed.
         */
        LOADING_NON_INDEXED_IP_FIELDS,

        /**
         * During resolution (pre-analysis) we have to consider that joins or enriches can override EVALuated values
         * https://github.com/elastic/elasticsearch/issues/126419
         */
        FIX_JOIN_MASKING_EVAL,

        /**
         * Support for keeping `DROP` attributes when resolving field names.
         * see <a href="https://github.com/elastic/elasticsearch/issues/126418"> ES|QL: no matches for pattern #126418 </a>
         */
        DROP_AGAIN_WITH_WILDCARD_AFTER_EVAL,

        /**
         * Correctly ask for all fields from lookup indices even when there is e.g. a {@code DROP *field} after.
         * See <a href="https://github.com/elastic/elasticsearch/issues/129561">
         *     ES|QL: missing columns for wildcard drop after lookup join  #129561</a>
         */
        DROP_WITH_WILDCARD_AFTER_LOOKUP_JOIN,

        /**
         * score function
         */
        SCORE_FUNCTION,

        /**
         * Support for the SAMPLE command
         */
        SAMPLE_V3,

        /**
         * The {@code _query} API now gives a cast recommendation if multiple types are found in certain instances.
         */
        SUGGESTED_CAST,

        /**
         * Guards a bug fix matching {@code TO_LOWER(f) == ""}.
         */
        TO_LOWER_EMPTY_STRING,

        /**
         * Support for INCREASE, DELTA timeseries aggregations.
         */
        INCREASE,
        DELTA_TS_AGG,
        CLAMP_FUNCTIONS,

        /**
         * Resolve groupings before resolving references to groupings in the aggregations.
         */
        RESOLVE_GROUPINGS_BEFORE_RESOLVING_REFERENCES_TO_GROUPINGS_IN_AGGREGATIONS,

        /**
         * Support for the SAMPLE aggregation function
         */
        AGG_SAMPLE,

        /**
         * Full text functions in STATS
         */
        FULL_TEXT_FUNCTIONS_IN_STATS_WHERE,

        /**
         * During resolution (pre-analysis) we have to consider that joins can override regex extracted values
         * see <a href="https://github.com/elastic/elasticsearch/issues/127467"> ES|QL: pruning of JOINs leads to missing fields #127467 </a>
         */
        FIX_JOIN_MASKING_REGEX_EXTRACT,

        /**
         * Allow the merging of the children to use {@code Aliase}s, instead of just {@code ReferenceAttribute}s.
         */
        FIX_JOIN_OUTPUT_MERGING,

        /**
         * Avid GROK and DISSECT attributes being removed when resolving fields.
         * see <a href="https://github.com/elastic/elasticsearch/issues/127468"> ES|QL: Grok only supports KEYWORD or TEXT values, found expression [type] type [INTEGER] #127468 </a>
         */
        KEEP_REGEX_EXTRACT_ATTRIBUTES,

        /**
         * The {@code ROUND_TO} function.
         */
        ROUND_TO,

        /**
         * Support for the {@code COPY_SIGN} function.
         */
        COPY_SIGN,

        /**
         * Allow lookup join on mixed numeric fields, among byte, short, int, long, half_float, scaled_float, float and double.
         */
        LOOKUP_JOIN_ON_MIXED_NUMERIC_FIELDS,

        /**
         * {@link org.elasticsearch.compute.lucene.LuceneQueryEvaluator} rewrites the query before executing it in Lucene. This
         * provides support for KQL in a STATS ... BY command that uses a KQL query for filter, for example.
         */
        LUCENE_QUERY_EVALUATOR_QUERY_REWRITE,

        /**
         * Support parameters for LIMIT command.
         */
        PARAMETER_FOR_LIMIT,

        /**
         * Changed and normalized the LIMIT error message.
         */
        NORMALIZED_LIMIT_ERROR_MESSAGE,

        /**
         * Dense vector field type support
         */
        DENSE_VECTOR_FIELD_TYPE_RELEASED,

        /**
         * Enable support for index aliases in lookup joins
         */
        ENABLE_LOOKUP_JOIN_ON_ALIASES,

        /**
         * Lookup error messages were updated to make them a bit easier to understand.
         */
        UPDATE_LOOKUP_JOIN_ERROR_MESSAGES,

        /**
         * Allows RLIKE to correctly handle the "empty language" flag, `#`.
         */
        RLIKE_WITH_EMPTY_LANGUAGE_PATTERN,

        /**
         * Enable support for cross-cluster lookup joins.
         */
        ENABLE_LOOKUP_JOIN_ON_REMOTE,

        /**
         * Fix the planning of {@code | ENRICH _remote:policy} when there's a preceding {@code | LOOKUP JOIN},
         * see <a href="https://github.com/elastic/elasticsearch/issues/129372">java.lang.ClassCastException when combining LOOKUP JOIN and remote ENRICH</a>
         */
        REMOTE_ENRICH_AFTER_LOOKUP_JOIN,

        /**
         * MATCH PHRASE function
         */
        MATCH_PHRASE_FUNCTION,

        /**
         * Support knn function
         */
        KNN_FUNCTION_V5,

        /**
         * Support for the {@code TEXT_EMBEDDING} function for generating dense vector embeddings.
         */
        TEXT_EMBEDDING_FUNCTION,

        /**
         * Support for the LIKE operator with a list of wildcards.
         */
        LIKE_WITH_LIST_OF_PATTERNS,

        LIKE_LIST_ON_INDEX_FIELDS,

        /**
         * Support parameters for SAMPLE command.
         */
        PARAMETER_FOR_SAMPLE,

        /**
         * From now, Literal only accepts strings as BytesRefs.
         * No java.lang.String anymore.
         *
         * https://github.com/elastic/elasticsearch/issues/129322
         */
        NO_PLAIN_STRINGS_IN_LITERALS,

        /**
         * Support for the mv_expand target attribute should be retained in its original position.
         * see <a href="https://github.com/elastic/elasticsearch/issues/129000"> ES|QL: inconsistent column order #129000 </a>
         */
        FIX_MV_EXPAND_INCONSISTENT_COLUMN_ORDER,

        /**
         * Support for the SET command.
         */
        SET_COMMAND,

        /**
         * Support timezones in DATE_TRUNC and dependent functions.
         */
        DATE_TRUNC_TIMEZONE_SUPPORT(Build.current().isSnapshot()),

        /**
         * Support timezones in DATE_DIFF.
         */
        DATE_DIFF_TIMEZONE_SUPPORT(Build.current().isSnapshot()),

        /**
         * Support timezones in KQL and QSTR.
         */
        KQL_QSTR_TIMEZONE_SUPPORT(Build.current().isSnapshot()),

        /**
         * (Re)Added EXPLAIN command
         */
        EXPLAIN(Build.current().isSnapshot()),
        /**
         * Support for the RLIKE operator with a list of regexes.
         */
        RLIKE_WITH_LIST_OF_PATTERNS,

        /**
         * FUSE command
         */
        FUSE_V6,

        /**
         * Support improved behavior for LIKE operator when used with index fields.
         */
        LIKE_ON_INDEX_FIELDS,

        /**
         * Forbid usage of brackets in unquoted index and enrich policy names
         * https://github.com/elastic/elasticsearch/issues/130378
         */
        NO_BRACKETS_IN_UNQUOTED_INDEX_NAMES,

        /**
         * Cosine vector similarity function
         */
        COSINE_VECTOR_SIMILARITY_FUNCTION(Build.current().isSnapshot()),

        /**
         * Fixed some profile serialization issues
         */
        FIXED_PROFILE_SERIALIZATION,

        /**
         * Support for lookup join on multiple fields.
         */
        LOOKUP_JOIN_ON_MULTIPLE_FIELDS,
        /**
         * Dot product vector similarity function
         */
        DOT_PRODUCT_VECTOR_SIMILARITY_FUNCTION(Build.current().isSnapshot()),

        /**
         * l1 norm vector similarity function
         */
        L1_NORM_VECTOR_SIMILARITY_FUNCTION(Build.current().isSnapshot()),

        /**
         * l2 norm vector similarity function
         */
        L2_NORM_VECTOR_SIMILARITY_FUNCTION(Build.current().isSnapshot()),

        /**
         * Support for the options field of CATEGORIZE.
         */
        CATEGORIZE_OPTIONS,

        /**
         * Decay function for custom scoring
         */
        DECAY_FUNCTION,

        /**
         * FIRST and LAST aggregate functions.
         */
        AGG_FIRST_LAST(Build.current().isSnapshot()),
        AGG_FIRST_LAST_STRING(Build.current().isSnapshot()),

        /**
         * Support correct counting of skipped shards.
         */
        CORRECT_SKIPPED_SHARDS_COUNT,

        /*
         * Support for calculating the scalar vector magnitude.
         */
        MAGNITUDE_SCALAR_VECTOR_FUNCTION(Build.current().isSnapshot()),

        /**
         * Byte elements dense vector field type support.
         */
        DENSE_VECTOR_FIELD_TYPE_BYTE_ELEMENTS,

        /**
         * Bit elements dense vector field type support.
         */
        DENSE_VECTOR_FIELD_TYPE_BIT_ELEMENTS,

        /**
         * Support null elements on vector similarity functions
         */
        VECTOR_SIMILARITY_FUNCTIONS_SUPPORT_NULL,

        /**
         * Support for vector Hamming distance.
         */
        HAMMING_VECTOR_SIMILARITY_FUNCTION(Build.current().isSnapshot()),

        /**
         * Support for tbucket function
         */
        TBUCKET,

        /**
         * Allow qualifiers in attribute names.
         */
        NAME_QUALIFIERS(Build.current().isSnapshot()),

        /**
         * URL encoding function.
         */
        URL_ENCODE(),

        /**
         * URL component encoding function.
         */
        URL_ENCODE_COMPONENT(),

        /**
         * URL decoding function.
         */
        URL_DECODE(),

        /**
         * Allow lookup join on boolean expressions
         */
        LOOKUP_JOIN_ON_BOOLEAN_EXPRESSION,
        /**
         * Lookup join with Full Text Function or other Lucene Pushable condition
         * to be applied to the lookup index used
         */
        LOOKUP_JOIN_WITH_FULL_TEXT_FUNCTION,
        /**
         * Bugfix for lookup join with Full Text Function
         */
        LOOKUP_JOIN_WITH_FULL_TEXT_FUNCTION_BUGFIX,
        /**
         * FORK with remote indices
         */
        ENABLE_FORK_FOR_REMOTE_INDICES_V2(Build.current().isSnapshot()),

        /**
         * Support for the Present function
         */
        FN_PRESENT,

        /**
         * Bugfix for STATS {{expression}} WHERE {{condition}} when the
         * expression is replaced by something else on planning
         * e.g. STATS SUM(1) WHERE x==3 is replaced by
         *      STATS MV_SUM(const)*COUNT(*) WHERE x == 3.
         */
        STATS_WITH_FILTERED_SURROGATE_FIXED,

        /**
         * TO_DENSE_VECTOR function.
         */
        TO_DENSE_VECTOR_FUNCTION,

        /**
         * Multivalued query parameters
         */
        QUERY_PARAMS_MULTI_VALUES(),

        FIX_PERCENTILE_PRECISION(),

        /**
         * Support for the Absent function
         */
        FN_ABSENT,

        /** INLINE STATS supports remote indices */
        INLINE_STATS_SUPPORTS_REMOTE(INLINESTATS_V11.enabled),

        INLINE_STATS_WITH_UNION_TYPES_IN_STUB_RELATION(INLINE_STATS.enabled),

        /**
         * Support TS command in non-snapshot builds
         */
        TS_COMMAND_V0(),

        /**
         * Custom error for renamed timestamp
         */
        TS_RENAME_TIMESTAMP_ERROR_MESSAGE,
        /**
         * Add support for counter doubles, ints, and longs in first_ and last_over_time
         */
        FIRST_LAST_OVER_TIME_COUNTER_SUPPORT,

        FIX_ALIAS_ID_WHEN_DROP_ALL_AGGREGATES,

        /**
         * Percentile over time and other ts-aggregations
         */
        PERCENTILE_OVER_TIME,
        VARIANCE_STDDEV_OVER_TIME,
        TS_LINREG_DERIVATIVE,
        TS_RATE_DATENANOS,
        TS_RATE_DATENANOS_2,
        TS_DERIV_DATENANOS,
        /**
         * INLINE STATS fix incorrect prunning of null filtering
         * https://github.com/elastic/elasticsearch/pull/135011
         */
        INLINE_STATS_FIX_PRUNING_NULL_FILTER(INLINESTATS_V11.enabled),

        INLINE_STATS_FIX_OPTIMIZED_AS_LOCAL_RELATION(INLINESTATS_V11.enabled),

        DENSE_VECTOR_AGG_METRIC_DOUBLE_IF_FNS,

        DENSE_VECTOR_AGG_METRIC_DOUBLE_IF_VERSION,

        /**
         * FUSE L2_NORM score normalization support
         */
        FUSE_L2_NORM(Build.current().isSnapshot()),

        /**
         * Support for requesting the "_tsid" metadata field.
         */
        METADATA_TSID_FIELD,

        /**
         * Permit the data type of a field changing from TEXT to KEYWORD
         * when being grouped on in aggregations on the TS command.
         */
        TS_PERMIT_TEXT_BECOMING_KEYWORD_WHEN_GROUPED_ON,

        /**
         * Fix management of plans with no columns
         * https://github.com/elastic/elasticsearch/issues/120272
         */
        FIX_NO_COLUMNS,

        /**
         * Support for dots in FUSE attributes
         */
        DOTS_IN_FUSE,

        /**
         * Network direction function.
         */
        NETWORK_DIRECTION(Build.current().isSnapshot()),

        /**
         * Support for the literal {@code m} suffix as an alias for {@code minute} in temporal amounts.
        */
        TEMPORAL_AMOUNT_M,

        /**
         * Pack dimension values in TS command
         */
        PACK_DIMENSIONS_IN_TS,

        /**
         * Support for exponential_histogram fields in the state of when it first was released into tech preview.
         */
        EXPONENTIAL_HISTOGRAM_TECH_PREVIEW,

        TDIGEST_FIELD_TYPE_SUPPORT_V1(T_DIGEST_ESQL_SUPPORT),

        /**
         * Create new block when filtering OrdinalBytesRefBlock
         */
        FIX_FILTER_ORDINALS,

        /**
         * "time_zone" parameter in request body and in {@code SET "time_zone"="x"}
         */
        GLOBAL_TIMEZONE_PARAMETER(Build.current().isSnapshot()),

        /**
         * Optional options argument for DATE_PARSE
         */
        DATE_PARSE_OPTIONS,

        /**
         * Allow multiple patterns for GROK command
         */
        GROK_MULTI_PATTERN,

        /**
         * Fix pruning of columns when shadowed in INLINE STATS
         */
        INLINE_STATS_PRUNE_COLUMN_FIX(INLINESTATS.enabled),

        /**
         * Fix double release in inline stats when LocalRelation is reused
         */
        INLINE_STATS_DOUBLE_RELEASE_FIX(INLINESTATS_V11.enabled),

        /**
         * Support for pushing down EVAL with SCORE
         * https://github.com/elastic/elasticsearch/issues/133462
         */
        PUSHING_DOWN_EVAL_WITH_SCORE,

        /**
         * Fix for ClassCastException in STATS
         * https://github.com/elastic/elasticsearch/issues/133992
         * https://github.com/elastic/elasticsearch/issues/136598
         */
        FIX_STATS_CLASSCAST_EXCEPTION,

        /**
         * Fix attribute equality to respect the name id of the attribute.
         */
        ATTRIBUTE_EQUALS_RESPECTS_NAME_ID,

        /**
         * Fix for lookup join filter pushdown not using semantic equality.
         * This prevents duplicate filters from being pushed down when they are semantically equivalent, causing an infinite loop where
         * BooleanSimplification will simplify the original and duplicate filters, so they'll be pushed down again...
         */
        LOOKUP_JOIN_SEMANTIC_FILTER_DEDUP,

        /**
         * Temporarily forbid the use of an explicit or implicit LIMIT before INLINE STATS.
         */
        FORBID_LIMIT_BEFORE_INLINE_STATS(INLINE_STATS.enabled),

        /**
         * Catch-and-rethrow determinization complexity errors as 400s rather than 500s
         */
        HANDLE_DETERMINIZATION_COMPLEXITY,

        /**
         * Support for the TRANGE function
         */
        FN_TRANGE,

        /**
         * https://github.com/elastic/elasticsearch/issues/136851
         */
        INLINE_STATS_WITH_NO_COLUMNS(INLINE_STATS.enabled),

        FIX_MV_CONSTANT_EQUALS_FIELD,

        /**
         * Support for base conversion in TO_LONG and TO_INTEGER
         */
        BASE_CONVERSION,

        /**
         * {@link org.elasticsearch.xpack.esql.optimizer.rules.logical.ReplaceAliasingEvalWithProject} did not fully account for shadowing.
         * https://github.com/elastic/elasticsearch/issues/137019.
         */
        FIX_REPLACE_ALIASING_EVAL_WITH_PROJECT_SHADOWING,

        /**
         * Chunk function.
         */
        CHUNK_FUNCTION_V2(),

        /**
         * Support for vector similarity functtions pushdown
         */
        VECTOR_SIMILARITY_FUNCTIONS_PUSHDOWN(Build.current().isSnapshot()),

        FIX_MV_CONSTANT_COMPARISON_FIELD,

        FULL_TEXT_FUNCTIONS_ACCEPT_NULL_FIELD,

        /**
         * Support for the temporary work to eventually allow FIRST to work with null and multi-value fields, among other things.
         */
        ALL_FIRST(Build.current().isSnapshot()),

        ALL_LAST(Build.current().isSnapshot()),

        /**
         * Allow ST_EXTENT_AGG to gracefully handle missing spatial shapes
         */
        ST_EXTENT_AGG_NULL_SUPPORT,

        /**
         * Support grouping window in time-series for example: rate(counter, "1m") or avg_over_time(field, "5m")
         */
        TIME_SERIES_WINDOW_V1,

        /**
         * Support like/rlike parameters https://github.com/elastic/elasticsearch/issues/131356
         */
        LIKE_PARAMETER_SUPPORT,

        /**
         * PromQL support in ESQL, before it is released into tech preview.
         * When implementing new functionality or breaking changes,
         * we'll simply increment the version suffix at the end to prevent bwc tests from running.
         * As soon as we move into tech preview, we'll replace this capability with a "EXPONENTIAL_HISTOGRAM_TECH_PREVIEW" one.
         * At this point, we need to add new capabilities for any further changes.
         */
        PROMQL_PRE_TECH_PREVIEW_V7(Build.current().isSnapshot()),

        /**
         * KNN function adds support for k and visit_percentage options
         */
        KNN_FUNCTION_OPTIONS_K_VISIT_PERCENTAGE,

        /**
         * Enables automatically grouping by all dimension fields in TS mode queries and outputs the _timeseries column
         * with all the dimensions.
         */
        METRICS_GROUP_BY_ALL_WITH_TS_DIMENSIONS,

        /**
<<<<<<< HEAD
         * Support IP_LOOKUP command to get geo information from IP address.
         */
        IP_LOOKUP(Build.current().isSnapshot()),
=======
         * Returns the top snippets for given text content and associated query.
         */
        TOP_SNIPPETS_FUNCTION,
>>>>>>> ad268e01

        // Last capability should still have a comma for fewer merge conflicts when adding new ones :)
        // This comment prevents the semicolon from being on the previous capability when Spotless formats the file.
        ;

        private final boolean enabled;

        Cap() {
            this.enabled = true;
        };

        Cap(boolean enabled) {
            this.enabled = enabled;
        };

        Cap(FeatureFlag featureFlag) {
            this.enabled = featureFlag.isEnabled();
        }

        public boolean isEnabled() {
            return enabled;
        }

        public String capabilityName() {
            return name().toLowerCase(Locale.ROOT);
        }
    }

    public static final Set<String> CAPABILITIES = capabilities(false);

    /**
     * Get a {@link Set} of all capabilities. If the {@code all} parameter is {@code false}
     * then only <strong>enabled</strong> capabilities are returned - otherwise <strong>all</strong>
     * known capabilities are returned.
     */
    public static Set<String> capabilities(boolean all) {
        List<String> caps = new ArrayList<>();
        for (Cap cap : Cap.values()) {
            if (all || cap.isEnabled()) {
                caps.add(cap.capabilityName());
            }
        }

        /*
         * Add all of our cluster features without the leading "esql."
         */
        for (NodeFeature feature : new EsqlFeatures().getFeatures()) {
            caps.add(cap(feature));
        }
        return Set.copyOf(caps);
    }

    /**
     * Convert a {@link NodeFeature} from {@link EsqlFeatures} into a
     * capability.
     */
    public static String cap(NodeFeature feature) {
        assert feature.id().startsWith("esql.") : "node feature must start with 'esql.' but was " + feature.id();
        return feature.id().substring("esql.".length());
    }
}<|MERGE_RESOLUTION|>--- conflicted
+++ resolved
@@ -1737,15 +1737,9 @@
         METRICS_GROUP_BY_ALL_WITH_TS_DIMENSIONS,
 
         /**
-<<<<<<< HEAD
-         * Support IP_LOOKUP command to get geo information from IP address.
-         */
-        IP_LOOKUP(Build.current().isSnapshot()),
-=======
          * Returns the top snippets for given text content and associated query.
          */
         TOP_SNIPPETS_FUNCTION,
->>>>>>> ad268e01
 
         // Last capability should still have a comma for fewer merge conflicts when adding new ones :)
         // This comment prevents the semicolon from being on the previous capability when Spotless formats the file.

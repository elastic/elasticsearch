/*
 * Copyright Elasticsearch B.V. and/or licensed to Elasticsearch B.V. under one
 * or more contributor license agreements. Licensed under the Elastic License
 * 2.0; you may not use this file except in compliance with the Elastic License
 * 2.0.
 */

package org.elasticsearch.xpack.esql.action;

import org.elasticsearch.Build;
import org.elasticsearch.common.util.FeatureFlag;
import org.elasticsearch.features.NodeFeature;
import org.elasticsearch.rest.action.admin.cluster.RestNodesCapabilitiesAction;
import org.elasticsearch.xpack.esql.core.plugin.EsqlCorePlugin;
import org.elasticsearch.xpack.esql.plugin.EsqlFeatures;
import org.elasticsearch.xpack.esql.plugin.EsqlPlugin;

import java.util.ArrayList;
import java.util.List;
import java.util.Locale;
import java.util.Set;

import static org.elasticsearch.xpack.esql.core.plugin.EsqlCorePlugin.AGGREGATE_METRIC_DOUBLE_FEATURE_FLAG;

/**
 * A {@link Set} of "capabilities" supported by the {@link RestEsqlQueryAction}
 * and {@link RestEsqlAsyncQueryAction} APIs. These are exposed over the
 * {@link RestNodesCapabilitiesAction} and we use them to enable tests.
 */
public class EsqlCapabilities {
    public enum Cap {
        /**
         * Introduction of {@code MV_SORT}, {@code MV_SLICE}, and {@code MV_ZIP}.
         * Added in #106095.
         */
        MV_SORT,

        /**
         * When we disabled some broken optimizations around {@code nullable}.
         * Fixed in #105691.
         */
        DISABLE_NULLABLE_OPTS,

        /**
         * Introduction of {@code ST_X} and {@code ST_Y}. Added in #105768.
         */
        ST_X_Y,

        /**
         * Changed precision of {@code geo_point} and {@code cartesian_point} fields, by loading from source into WKB. Done in #103691.
         */
        SPATIAL_POINTS_FROM_SOURCE,

        /**
         * Support for loading {@code geo_shape} and {@code cartesian_shape} fields. Done in #104269.
         */
        SPATIAL_SHAPES,

        /**
         * Do validation check on geo_point and geo_shape fields. Done in #128259.
         */
        GEO_VALIDATION,

        /**
         * Support for spatial aggregation {@code ST_CENTROID}. Done in #104269.
         */
        ST_CENTROID_AGG,

        /**
         * Support for spatial aggregation {@code ST_INTERSECTS}. Done in #104907.
         */
        ST_INTERSECTS,

        /**
         * Support for spatial aggregation {@code ST_CONTAINS} and {@code ST_WITHIN}. Done in #106503.
         */
        ST_CONTAINS_WITHIN,

        /**
         * Support for spatial aggregation {@code ST_DISJOINT}. Done in #107007.
         */
        ST_DISJOINT,

        /**
         * The introduction of the {@code VALUES} agg.
         */
        AGG_VALUES,

        /**
         * Expand the {@code VALUES} agg to cover spatial types.
         */
        AGG_VALUES_SPATIAL,

        /**
         * Does ESQL support async queries.
         */
        ASYNC_QUERY,

        /**
         * Does ESQL support FROM OPTIONS?
         */
        @Deprecated
        FROM_OPTIONS,

        /**
         * Cast string literals to a desired data type.
         */
        STRING_LITERAL_AUTO_CASTING,

        /**
         * Base64 encoding and decoding functions.
         */
        BASE64_DECODE_ENCODE,

        /**
         * Support for the :: casting operator
         */
        CASTING_OPERATOR,

        /**
         * Support for the ::date casting operator
         */
        CASTING_OPERATOR_FOR_DATE,

        /**
         * Blocks can be labelled with {@link org.elasticsearch.compute.data.Block.MvOrdering#SORTED_ASCENDING} for optimizations.
         */
        MV_ORDERING_SORTED_ASCENDING,

        /**
         * Support for metrics counter fields
         */
        METRICS_COUNTER_FIELDS,

        /**
         * Cast string literals to a desired data type for IN predicate and more types for BinaryComparison.
         */
        STRING_LITERAL_AUTO_CASTING_EXTENDED,
        /**
         * Support for metadata fields.
         */
        METADATA_FIELDS,

        /**
         * Support specifically for *just* the _index METADATA field. Used by CsvTests, since that is the only metadata field currently
         * supported.
         */
        INDEX_METADATA_FIELD,

        /**
         * Support for timespan units abbreviations
         */
        TIMESPAN_ABBREVIATIONS,

        /**
         * Support metrics counter types
         */
        COUNTER_TYPES,

        /**
         * Support for function {@code BIT_LENGTH}. Done in #115792
         */
        FN_BIT_LENGTH,

        /**
         * Support for function {@code BYTE_LENGTH}.
         */
        FN_BYTE_LENGTH,

        /**
         * Support for function {@code REVERSE}.
         */
        FN_REVERSE,

        /**
         * Support for reversing whole grapheme clusters. This is not supported
         * on JDK versions less than 20 which are not supported in ES 9.0.0+ but this
         * exists to keep the {@code 8.x} branch similar to the {@code main} branch.
         */
        FN_REVERSE_GRAPHEME_CLUSTERS,

        /**
         * Support for function {@code CBRT}. Done in #108574.
         */
        FN_CBRT,

        /**
         * Support for function {@code HYPOT}.
         */
        FN_HYPOT,

        /**
         * Support for {@code MV_APPEND} function. #107001
         */
        FN_MV_APPEND,

        /**
         * Support for {@code MV_MEDIAN_ABSOLUTE_DEVIATION} function.
         */
        FN_MV_MEDIAN_ABSOLUTE_DEVIATION,

        /**
         * Support for {@code MV_PERCENTILE} function.
         */
        FN_MV_PERCENTILE,

        /**
         * Support for function {@code IP_PREFIX}.
         */
        FN_IP_PREFIX,

        /**
         * Fix on function {@code SUBSTRING} that makes it not return null on empty strings.
         */
        FN_SUBSTRING_EMPTY_NULL,

        /**
         * Fixes on function {@code ROUND} that avoid it throwing exceptions on runtime for unsigned long cases.
         */
        FN_ROUND_UL_FIXES,

        /**
         * Support for function {@code SCALB}.
         */
        FN_SCALB,

        /**
         * Fixes for multiple functions not serializing their source, and emitting warnings with wrong line number and text.
         */
        FUNCTIONS_SOURCE_SERIALIZATION_WARNINGS,

        /**
         * All functions that take TEXT should never emit TEXT, only KEYWORD. #114334
         */
        FUNCTIONS_NEVER_EMIT_TEXT,

        /**
         * Support for the {@code INLINESTATS} syntax.
         */
        INLINESTATS(EsqlPlugin.INLINESTATS_FEATURE_FLAG),

        /**
         * Support for the expressions in grouping in {@code INLINESTATS} syntax.
         */
        INLINESTATS_V2(EsqlPlugin.INLINESTATS_FEATURE_FLAG),

        /**
         * Support for aggregation function {@code TOP}.
         */
        AGG_TOP,

        /**
         * Support for booleans in aggregations {@code MAX} and {@code MIN}.
         */
        AGG_MAX_MIN_BOOLEAN_SUPPORT,

        /**
         * Support for ips in aggregations {@code MAX} and {@code MIN}.
         */
        AGG_MAX_MIN_IP_SUPPORT,

        /**
         * Support for strings in aggregations {@code MAX} and {@code MIN}.
         */
        AGG_MAX_MIN_STRING_SUPPORT,

        /**
         * Support for booleans in {@code TOP} aggregation.
         */
        AGG_TOP_BOOLEAN_SUPPORT,

        /**
         * Support for ips in {@code TOP} aggregation.
         */
        AGG_TOP_IP_SUPPORT,

        /**
         * Support for {@code keyword} and {@code text} fields in {@code TOP} aggregation.
         */
        AGG_TOP_STRING_SUPPORT,

        /**
         * {@code CASE} properly handling multivalue conditions.
         */
        CASE_MV,

        /**
         * Support for loading values over enrich. This is supported by all versions of ESQL but not
         * the unit test CsvTests.
         */
        ENRICH_LOAD,

        /**
         * Optimization for ST_CENTROID changed some results in cartesian data. #108713
         */
        ST_CENTROID_AGG_OPTIMIZED,

        /**
         * Support for requesting the "_ignored" metadata field.
         */
        METADATA_IGNORED_FIELD,

        /**
         * LOOKUP command with
         * - tables using syntax {@code "tables": {"type": [<values>]}}
         * - fixed variable shadowing
         * - fixed Join.references(), requiring breaking change to Join serialization
         */
        LOOKUP_V4(Build.current().isSnapshot()),

        /**
         * Support for requesting the "REPEAT" command.
         */
        REPEAT,

        /**
         * Cast string literals to datetime in addition and subtraction when the other side is a date or time interval.
         */
        STRING_LITERAL_AUTO_CASTING_TO_DATETIME_ADD_SUB,

        /**
         * Support implicit casting for union typed fields that are mixed with date and date_nanos type.
         */
        IMPLICIT_CASTING_DATE_AND_DATE_NANOS(Build.current().isSnapshot()),

        /**
         * Support for named or positional parameters in EsqlQueryRequest.
         */
        NAMED_POSITIONAL_PARAMETER,

        /**
         * Support multiple field mappings if appropriate conversion function is used (union types)
         */
        UNION_TYPES,

        /**
         * Support unmapped using the INSIST keyword.
         */
        UNMAPPED_FIELDS(Build.current().isSnapshot()),

        /**
         * Support for function {@code ST_DISTANCE}. Done in #108764.
         */
        ST_DISTANCE,

        /** Support for function {@code ST_EXTENT_AGG}. */
        ST_EXTENT_AGG,

        /** Optimization of ST_EXTENT_AGG with doc-values as IntBlock. */
        ST_EXTENT_AGG_DOCVALUES,

        /**
         * Fix determination of CRS types in spatial functions when folding.
         */
        SPATIAL_FUNCTIONS_FIX_CRSTYPE_FOLDING,

        /**
         * Enable spatial predicate functions to support multi-values. Done in #112063.
         */
        SPATIAL_PREDICATES_SUPPORT_MULTIVALUES,

        /**
         * Enable spatial distance function to support multi-values. Done in #114836.
         */
        SPATIAL_DISTANCE_SUPPORTS_MULTIVALUES,

        /**
         * Support a number of fixes and enhancements to spatial distance pushdown. Done in #112938.
         */
        SPATIAL_DISTANCE_PUSHDOWN_ENHANCEMENTS,

        /**
         * Fix for spatial centroid when no records are found.
         */
        SPATIAL_CENTROID_NO_RECORDS,

        /**
         * Support ST_ENVELOPE function (and related ST_XMIN, etc.).
         */
        ST_ENVELOPE,

        /**
         * Support ST_GEOHASH, ST_GEOTILE and ST_GEOHEX functions
         */
        SPATIAL_GRID,

        /**
         * Fix to GROK and DISSECT that allows extracting attributes with the same name as the input
         * https://github.com/elastic/elasticsearch/issues/110184
         */
        GROK_DISSECT_MASKING,

        /**
         * Support for quoting index sources in double quotes.
         */
        DOUBLE_QUOTES_SOURCE_ENCLOSING,

        /**
         * Support for WEIGHTED_AVG function.
         */
        AGG_WEIGHTED_AVG,

        /**
         * Fix for union-types when aggregating over an inline conversion with casting operator. Done in #110476.
         */
        UNION_TYPES_AGG_CAST,

        /**
         * When pushing down {@code STATS count(field::type)} for a union type field, we wrongly used a synthetic attribute name in the
         * query instead of the actual field name. This led to 0 counts instead of the correct result.
         */
        FIX_COUNT_PUSHDOWN_FOR_UNION_TYPES,

        /**
         * Fix to GROK validation in case of multiple fields with same name and different types
         * https://github.com/elastic/elasticsearch/issues/110533
         */
        GROK_VALIDATION,

        /**
         * Fix for union-types when aggregating over an inline conversion with conversion function. Done in #110652.
         */
        UNION_TYPES_INLINE_FIX,

        /**
         * Fix for union-types when sorting a type-casted field. We changed how we remove synthetic union-types fields.
         */
        UNION_TYPES_REMOVE_FIELDS,

        /**
         * Fix for union-types when renaming unrelated columns.
         * https://github.com/elastic/elasticsearch/issues/111452
         */
        UNION_TYPES_FIX_RENAME_RESOLUTION,

        /**
         * Execute `RENAME` operations sequentially from left to right,
         * see <a href="https://github.com/elastic/elasticsearch/issues/122250"> ESQL: Align RENAME behavior with EVAL for sequential processing #122250 </a>
         */
        RENAME_SEQUENTIAL_PROCESSING,

        /**
         * Support for assignment in RENAME, besides the use of `AS` keyword.
         */
        RENAME_ALLOW_ASSIGNMENT,

        /**
         * Support for removing empty attribute in merging output.
         * See <a href="https://github.com/elastic/elasticsearch/issues/126392"> ESQL: EVAL after STATS produces an empty column #126392 </a>
         */
        REMOVE_EMPTY_ATTRIBUTE_IN_MERGING_OUTPUT,

        /**
         * Support for retain aggregate when grouping.
         * See <a href="https://github.com/elastic/elasticsearch/issues/126026"> ES|QL: columns not projected away despite KEEP #126026 </a>
         */
        RETAIN_AGGREGATE_WHEN_GROUPING,

        /**
         * Fix for union-types when some indexes are missing the required field. Done in #111932.
         */
        UNION_TYPES_MISSING_FIELD,

        /**
         * Fix for widening of short numeric types in union-types. Done in #112610
         */
        UNION_TYPES_NUMERIC_WIDENING,

        /**
         * Fix a parsing issue where numbers below Long.MIN_VALUE threw an exception instead of parsing as doubles.
         * see <a href="https://github.com/elastic/elasticsearch/issues/104323"> Parsing large numbers is inconsistent #104323 </a>
         */
        FIX_PARSING_LARGE_NEGATIVE_NUMBERS,

        /**
         * Fix precision of scaled_float field values retrieved from stored source
         * see <a href="https://github.com/elastic/elasticsearch/issues/122547"> Slight inconsistency in ESQL using scaled_float field #122547 </a>
         */
        FIX_PRECISION_OF_SCALED_FLOAT_FIELDS,

        /**
         * Fix the status code returned when trying to run count_distinct on the _source type (which is not supported).
         * see <a href="https://github.com/elastic/elasticsearch/issues/105240">count_distinct(_source) returns a 500 response</a>
         */
        FIX_COUNT_DISTINCT_SOURCE_ERROR,

        /**
         * Use RangeQuery for BinaryComparison on DateTime fields.
         */
        RANGEQUERY_FOR_DATETIME,

        /**
         * Enforce strict type checking on ENRICH range types, and warnings for KEYWORD parsing at runtime. Done in #115091.
         */
        ENRICH_STRICT_RANGE_TYPES,

        /**
         * Fix for non-unique attribute names in ROW and logical plans.
         * https://github.com/elastic/elasticsearch/issues/110541
         */
        UNIQUE_NAMES,

        /**
         * Make attributes of GROK/DISSECT adjustable and fix a shadowing bug when pushing them down past PROJECT.
         * https://github.com/elastic/elasticsearch/issues/108008
         */
        FIXED_PUSHDOWN_PAST_PROJECT,

        /**
         * Adds the {@code MV_PSERIES_WEIGHTED_SUM} function for converting sorted lists of numbers into
         * a bounded score. This is a generalization of the
         * <a href="https://en.wikipedia.org/wiki/Riemann_zeta_function">riemann zeta function</a> but we
         * don't name it that because we don't support complex numbers and don't want to make folks think
         * of mystical number theory things. This is just a weighted sum that is adjacent to magic.
         */
        MV_PSERIES_WEIGHTED_SUM,

        /**
         * Support for match operator as a colon. Previous support for match operator as MATCH has been removed
         */
        MATCH_OPERATOR_COLON,

        /**
         * Removing support for the {@code META} keyword.
         */
        NO_META,

        /**
         * Add CombineBinaryComparisons rule.
         */
        COMBINE_BINARY_COMPARISONS,

        /**
         * Support for nanosecond dates as a data type
         */
        DATE_NANOS_TYPE(),

        /**
         * Support for to_date_nanos function
         */
        TO_DATE_NANOS(),

        /**
         * Support for date nanos type in binary comparisons
         */
        DATE_NANOS_BINARY_COMPARISON(),

        /**
         * Support for mixed comparisons between nanosecond and millisecond dates
         */
        DATE_NANOS_COMPARE_TO_MILLIS(),
        /**
         * Support implicit casting of strings to date nanos
         */
        DATE_NANOS_IMPLICIT_CASTING(),
        /**
         * Support Least and Greatest functions on Date Nanos type
         */
        LEAST_GREATEST_FOR_DATENANOS(),
        /**
         * support date extract function for date nanos
         */
        DATE_NANOS_DATE_EXTRACT(),
        /**
         * Support add and subtract on date nanos
         */
        DATE_NANOS_ADD_SUBTRACT(),
        /**
         * Support for date_trunc function on date nanos type
         */
        DATE_TRUNC_DATE_NANOS(),

        /**
         * Support date nanos values as the field argument to bucket
         */
        DATE_NANOS_BUCKET(),

        /**
         * support aggregations on date nanos
         */
        DATE_NANOS_AGGREGATIONS(),

        /**
         * Support the {@link org.elasticsearch.xpack.esql.expression.predicate.operator.comparison.In} operator for date nanos
         */
        DATE_NANOS_IN_OPERATOR(),
        /**
         * Support running date format function on nanosecond dates
         */
        DATE_NANOS_DATE_FORMAT(),
        /**
         * support date diff function on date nanos type, and mixed nanos/millis
         */
        DATE_NANOS_DATE_DIFF(),
        /**
         * Indicates that https://github.com/elastic/elasticsearch/issues/125439 (incorrect lucene push down for date nanos) is fixed
         */
        FIX_DATE_NANOS_LUCENE_PUSHDOWN_BUG(),
        /**
         * Fixes a bug where dates are incorrectly formatted if a where clause compares nanoseconds to both milliseconds and nanoseconds,
         * e.g. {@code WHERE millis > to_datenanos("2023-10-23T12:15:03.360103847") AND millis < to_datetime("2023-10-23T13:53:55.832")}
         */
        FIX_DATE_NANOS_MIXED_RANGE_PUSHDOWN_BUG(),

        /**
         * Support for date nanos in lookup join. Done in #127962
         */
        DATE_NANOS_LOOKUP_JOIN,

        /**
         * DATE_PARSE supports reading timezones
         */
        DATE_PARSE_TZ(),

        /**
         * Support for datetime in least and greatest functions
         */
        LEAST_GREATEST_FOR_DATES,

        /**
         * Support CIDRMatch in CombineDisjunctions rule.
         */
        COMBINE_DISJUNCTIVE_CIDRMATCHES,

        /**
         * Support sending HTTP headers about the status of an async query.
         */
        ASYNC_QUERY_STATUS_HEADERS,

        /**
         * Consider the upper bound when computing the interval in BUCKET auto mode.
         */
        BUCKET_INCLUSIVE_UPPER_BOUND,

        /**
         * Enhanced DATE_TRUNC with arbitrary month and year intervals. (#120302)
         */
        DATE_TRUNC_WITH_ARBITRARY_INTERVALS,

        /**
         * Changed error messages for fields with conflicting types in different indices.
         */
        SHORT_ERROR_MESSAGES_FOR_UNSUPPORTED_FIELDS,

        /**
         * Support for the whole number spans in BUCKET function.
         */
        BUCKET_WHOLE_NUMBER_AS_SPAN,

        /**
         * Allow mixed numeric types in coalesce
         */
        MIXED_NUMERIC_TYPES_IN_COALESCE,

        /**
         * Support for requesting the "SPACE" function.
         */
        SPACE,

        /**
         * Support explicit casting from string literal to DATE_PERIOD or TIME_DURATION.
         */
        CAST_STRING_LITERAL_TO_TEMPORAL_AMOUNT,

        /**
         * Supported the text categorization function "CATEGORIZE".
         */
        CATEGORIZE_V5,

        /**
         * Support for multiple groupings in "CATEGORIZE".
         */
        CATEGORIZE_MULTIPLE_GROUPINGS,
        /**
         * QSTR function
         */
        QSTR_FUNCTION,

        /**
         * MATCH function
         */
        MATCH_FUNCTION,

        /**
         * KQL function
         */
        KQL_FUNCTION,

        /**
         * Hash function
         */
        HASH_FUNCTION,
        /**
         * Hash function aliases such as MD5
         */
        HASH_FUNCTION_ALIASES_V1,

        /**
         * Don't optimize CASE IS NOT NULL function by not requiring the fields to be not null as well.
         * https://github.com/elastic/elasticsearch/issues/112704
         */
        FIXED_WRONG_IS_NOT_NULL_CHECK_ON_CASE,

        /**
         * Compute year differences in full calendar years.
         */
        DATE_DIFF_YEAR_CALENDARIAL,

        /**
         * Fix sorting not allowed on _source and counters.
         */
        SORTING_ON_SOURCE_AND_COUNTERS_FORBIDDEN,

        /**
         * Fix {@code SORT} when the {@code _source} field is not a sort key but
         * <strong>is</strong> being returned.
         */
        SORT_RETURNING_SOURCE_OK,

        /**
         * _source field mapping directives: https://www.elastic.co/guide/en/elasticsearch/reference/current/mapping-source-field.html
         */
        SOURCE_FIELD_MAPPING,

        /**
         * Allow filter per individual aggregation.
         */
        PER_AGG_FILTERING,

        /**
         * Fix {@link #PER_AGG_FILTERING} grouped by ordinals.
         */
        PER_AGG_FILTERING_ORDS,

        /**
         * Support for {@code STD_DEV} aggregation.
         */
        STD_DEV,

        /**
         * Fix for https://github.com/elastic/elasticsearch/issues/114714
         */
        FIX_STATS_BY_FOLDABLE_EXPRESSION,

        /**
         * Adding stats for functions (stack telemetry)
         */
        FUNCTION_STATS,
        /**
         * Fix for an optimization that caused wrong results
         * https://github.com/elastic/elasticsearch/issues/115281
         */
        FIX_FILTER_PUSHDOWN_PAST_STATS,

        /**
         * Send warnings on STATS alias collision
         * https://github.com/elastic/elasticsearch/issues/114970
         */
        STATS_ALIAS_COLLISION_WARNINGS,

        /**
         * This enables 60_usage.yml "Basic ESQL usage....snapshot" version test. See also the next capability.
         */
        SNAPSHOT_TEST_FOR_TELEMETRY(Build.current().isSnapshot()),

        /**
         * This enables 60_usage.yml "Basic ESQL usage....non-snapshot" version test. See also the previous capability.
         */
        NON_SNAPSHOT_TEST_FOR_TELEMETRY(Build.current().isSnapshot() == false),

        /**
         * Support simplified syntax for named parameters for field and function names.
         */
        NAMED_PARAMETER_FOR_FIELD_AND_FUNCTION_NAMES_SIMPLIFIED_SYNTAX(),

        /**
         * Fix pushdown of LIMIT past MV_EXPAND
         */
        ADD_LIMIT_INSIDE_MV_EXPAND,

        DELAY_DEBUG_FN(Build.current().isSnapshot()),

        /** Capability for remote metadata test */
        METADATA_FIELDS_REMOTE_TEST(false),
        /**
         * WIP on Join planning
         * - Introduce BinaryPlan and co
         * - Refactor INLINESTATS and LOOKUP as a JOIN block
         */
        JOIN_PLANNING_V1(Build.current().isSnapshot()),

        /**
         * Support implicit casting from string literal to DATE_PERIOD or TIME_DURATION.
         */
        IMPLICIT_CASTING_STRING_LITERAL_TO_TEMPORAL_AMOUNT,

        /**
         * LOOKUP JOIN
         */
        JOIN_LOOKUP_V12,

        /**
         * LOOKUP JOIN with TEXT fields on the right (right side of the join) (#119473)
         */
        LOOKUP_JOIN_TEXT(JOIN_LOOKUP_V12.isEnabled()),

        /**
         * LOOKUP JOIN skipping MVs and sending warnings (https://github.com/elastic/elasticsearch/issues/118780)
         */
        JOIN_LOOKUP_SKIP_MV_WARNINGS(JOIN_LOOKUP_V12.isEnabled()),

        /**
         * Fix pushing down LIMIT past LOOKUP JOIN in case of multiple matching join keys.
         */
        JOIN_LOOKUP_FIX_LIMIT_PUSHDOWN(JOIN_LOOKUP_V12.isEnabled()),

        /**
         * Fix for https://github.com/elastic/elasticsearch/issues/117054
         */
        FIX_NESTED_FIELDS_NAME_CLASH_IN_INDEXRESOLVER,

        /**
         * Fix for https://github.com/elastic/elasticsearch/issues/114714, again
         */
        FIX_STATS_BY_FOLDABLE_EXPRESSION_2,

        /**
         * Support the "METADATA _score" directive to enable _score column.
         */
        METADATA_SCORE,

        /**
         * Term function
         */
        TERM_FUNCTION(Build.current().isSnapshot()),

        /**
         * Additional types for match function and operator
         */
        MATCH_ADDITIONAL_TYPES,

        /**
         * Fix for regex folding with case-insensitive pattern https://github.com/elastic/elasticsearch/issues/118371
         */
        FIXED_REGEX_FOLD,

        /**
         * Full text functions can be used in disjunctions
         */
        FULL_TEXT_FUNCTIONS_DISJUNCTIONS,

        /**
         * Change field caps response for semantic_text fields to be reported as text
         */
        SEMANTIC_TEXT_FIELD_CAPS,

        /**
         * Support named argument for function in map format.
         */
        OPTIONAL_NAMED_ARGUMENT_MAP_FOR_FUNCTION(Build.current().isSnapshot()),

        /**
         * Disabled support for index aliases in lookup joins
         */
        LOOKUP_JOIN_NO_ALIASES(JOIN_LOOKUP_V12.isEnabled()),

        /**
         * Full text functions can be used in disjunctions as they are implemented in compute engine
         */
        FULL_TEXT_FUNCTIONS_DISJUNCTIONS_COMPUTE_ENGINE,

        /**
         * Support match options in match function
         */
        MATCH_FUNCTION_OPTIONS,

        /**
         * Support options in the query string function.
         */
        QUERY_STRING_FUNCTION_OPTIONS,

        /**
         * Support for aggregate_metric_double type
         */
        AGGREGATE_METRIC_DOUBLE(AGGREGATE_METRIC_DOUBLE_FEATURE_FLAG),

        /**
         * Support for partial subset of metrics in aggregate_metric_double type
         */
        AGGREGATE_METRIC_DOUBLE_PARTIAL_SUBMETRICS(AGGREGATE_METRIC_DOUBLE_FEATURE_FLAG),

        /**
         * Support change point detection "CHANGE_POINT".
         */
        CHANGE_POINT,

        /**
         * Fix for https://github.com/elastic/elasticsearch/issues/120817
         * and https://github.com/elastic/elasticsearch/issues/120803
         * Support for queries that have multiple SORTs that cannot become TopN
         */
        REMOVE_REDUNDANT_SORT,

        /**
         * Fixes a series of issues with inlinestats which had an incomplete implementation after lookup and inlinestats
         * were refactored.
         */
        INLINESTATS_V7(EsqlPlugin.INLINESTATS_FEATURE_FLAG),

        /**
         * Support partial_results
         */
        SUPPORT_PARTIAL_RESULTS,

        /**
         * Support for rendering aggregate_metric_double type
         */
        AGGREGATE_METRIC_DOUBLE_RENDERING(AGGREGATE_METRIC_DOUBLE_FEATURE_FLAG),

        /**
         * Support for FORK command
         */
        FORK(Build.current().isSnapshot()),

        /**
         * Support for RERANK command
         */
        RERANK(Build.current().isSnapshot()),

        /**
         * Support for COMPLETION command
         */
        COMPLETION,

        /**
         * Allow mixed numeric types in conditional functions - case, greatest and least
         */
        MIXED_NUMERIC_TYPES_IN_CASE_GREATEST_LEAST,

        /**
         * Support for RRF command
         */
        RRF(Build.current().isSnapshot()),

        /**
         * Lucene query pushdown to StartsWith and EndsWith functions.
         * This capability was created to avoid receiving wrong warnings from old nodes in mixed clusters
         */
        STARTS_WITH_ENDS_WITH_LUCENE_PUSHDOWN,

        /**
         * Full text functions can be scored when being part of a disjunction
         */
        FULL_TEXT_FUNCTIONS_DISJUNCTIONS_SCORE,

        /**
         * Support for multi-match function.
         */
        MULTI_MATCH_FUNCTION(Build.current().isSnapshot()),

        /**
         * Do {@code TO_LOWER} and {@code TO_UPPER} process all field values?
         */
        TO_LOWER_MV,

        /**
         * Use double parameter markers to represent field or function names.
         */
        DOUBLE_PARAMETER_MARKERS_FOR_IDENTIFIERS,

        /**
         * Non full text functions do not contribute to score
         */
        NON_FULL_TEXT_FUNCTIONS_SCORING,

        /**
         * Support for to_aggregate_metric_double function
         */
        AGGREGATE_METRIC_DOUBLE_CONVERT_TO(AGGREGATE_METRIC_DOUBLE_FEATURE_FLAG),

        /**
         * The {@code _query} API now reports the original types.
         */
        REPORT_ORIGINAL_TYPES,

        /**
         * The metrics command
         */
        METRICS_COMMAND(Build.current().isSnapshot()),

        /**
         * Are the {@code documents_found} and {@code values_loaded} fields available
         * in the response and profile?
         */
        DOCUMENTS_FOUND_AND_VALUES_LOADED,

        /**
         * Index component selector syntax (my-data-stream-name::failures)
         */
        INDEX_COMPONENT_SELECTORS,

        /**
         * Make numberOfChannels consistent with layout in DefaultLayout by removing duplicated ChannelSet.
         */
        MAKE_NUMBER_OF_CHANNELS_CONSISTENT_WITH_LAYOUT,

        /**
         * Support for sorting when aggregate_metric_doubles are present
         */
        AGGREGATE_METRIC_DOUBLE_SORTING(AGGREGATE_METRIC_DOUBLE_FEATURE_FLAG),

        /**
         * Supercedes {@link Cap#MAKE_NUMBER_OF_CHANNELS_CONSISTENT_WITH_LAYOUT}.
         */
        FIX_REPLACE_MISSING_FIELD_WITH_NULL_DUPLICATE_NAME_ID_IN_LAYOUT,

        /**
         * Support for filter in converted null.
         * See <a href="https://github.com/elastic/elasticsearch/issues/125832"> ESQL: Fix `NULL` handling in `IN` clause #125832 </a>
         */
        FILTER_IN_CONVERTED_NULL,

        /**
         * When creating constant null blocks in {@link org.elasticsearch.compute.lucene.ValuesSourceReaderOperator}, we also handed off
         * the ownership of that block - but didn't account for the fact that the caller might close it, leading to double releases
         * in some union type queries. C.f. https://github.com/elastic/elasticsearch/issues/125850
         */
        FIX_DOUBLY_RELEASED_NULL_BLOCKS_IN_VALUESOURCEREADER,

        /**
         * Listing queries and getting information on a specific query.
         */
        QUERY_MONITORING,

        /**
         * Support max_over_time aggregation that gets evaluated per time-series
         */
        MAX_OVER_TIME(Build.current().isSnapshot()),

        /**
         * Support streaming of sub plan results
         */
        FORK_V8(Build.current().isSnapshot()),

        /**
         * Support for the {@code leading_zeros} named parameter.
         */
        TO_IP_LEADING_ZEROS,

        /**
         * Does the usage information for ESQL contain a histogram of {@code took} values?
         */
        USAGE_CONTAINS_TOOK,

        /**
         * Support avg_over_time aggregation that gets evaluated per time-series
         */
        AVG_OVER_TIME(Build.current().isSnapshot()),

        /**
         * Support loading of ip fields if they are not indexed.
         */
        LOADING_NON_INDEXED_IP_FIELDS,

        /**
         * During resolution (pre-analysis) we have to consider that joins or enriches can override EVALuated values
         * https://github.com/elastic/elasticsearch/issues/126419
         */
        FIX_JOIN_MASKING_EVAL,

        /**
         * Support for keeping `DROP` attributes when resolving field names.
         * see <a href="https://github.com/elastic/elasticsearch/issues/126418"> ES|QL: no matches for pattern #126418 </a>
         */
        DROP_AGAIN_WITH_WILDCARD_AFTER_EVAL,

        /**
         * Support last_over_time aggregation that gets evaluated per time-series
         */
        LAST_OVER_TIME(Build.current().isSnapshot()),

        /**
         * Support for the SAMPLE command
         */
        SAMPLE_V3(Build.current().isSnapshot()),

        /**
         * The {@code _query} API now gives a cast recommendation if multiple types are found in certain instances.
         */
        SUGGESTED_CAST,

        /**
         * Guards a bug fix matching {@code TO_LOWER(f) == ""}.
         */
        TO_LOWER_EMPTY_STRING,

        /**
         * Support min_over_time aggregation that gets evaluated per time-series
         */
        MIN_OVER_TIME(Build.current().isSnapshot()),

        /**
         * Support first_over_time aggregation that gets evaluated per time-series
         */
        FIRST_OVER_TIME(Build.current().isSnapshot()),

        /**
         * Support sum_over_time aggregation that gets evaluated per time-series
         */
        SUM_OVER_TIME(Build.current().isSnapshot()),

        /**
         * Support count_over_time aggregation that gets evaluated per time-series
         */
        COUNT_OVER_TIME(Build.current().isSnapshot()),

        /**
         * Support for count_distinct_over_time aggregation that gets evaluated per time-series
         */
        COUNT_DISTINCT_OVER_TIME(Build.current().isSnapshot()),

        /**
         * Resolve groupings before resolving references to groupings in the aggregations.
         */
        RESOLVE_GROUPINGS_BEFORE_RESOLVING_REFERENCES_TO_GROUPINGS_IN_AGGREGATIONS,

        /**
         * Support for the SAMPLE aggregation function
         */
        AGG_SAMPLE,

        /**
         * Full text functions in STATS
         */
        FULL_TEXT_FUNCTIONS_IN_STATS_WHERE,

        /**
         * During resolution (pre-analysis) we have to consider that joins can override regex extracted values
         * see <a href="https://github.com/elastic/elasticsearch/issues/127467"> ES|QL: pruning of JOINs leads to missing fields #127467 </a>
         */
        FIX_JOIN_MASKING_REGEX_EXTRACT,

        /**
         * Avid GROK and DISSECT attributes being removed when resolving fields.
         * see <a href="https://github.com/elastic/elasticsearch/issues/127468"> ES|QL: Grok only supports KEYWORD or TEXT values, found expression [type] type [INTEGER] #127468 </a>
         */
        KEEP_REGEX_EXTRACT_ATTRIBUTES,

        /**
         * The {@code ROUND_TO} function.
         */
        ROUND_TO,

        /**
         * Support for the {@code COPY_SIGN} function.
         */
        COPY_SIGN,

        /**
         * Allow lookup join on mixed numeric fields, among byte, short, int, long, half_float, scaled_float, float and double.
         */
        LOOKUP_JOIN_ON_MIXED_NUMERIC_FIELDS,

        /**
         * {@link org.elasticsearch.compute.lucene.LuceneQueryEvaluator} rewrites the query before executing it in Lucene. This
         * provides support for KQL in a STATS ... BY command that uses a KQL query for filter, for example.
         */
        LUCENE_QUERY_EVALUATOR_QUERY_REWRITE,

        /**
         * Support parameters for LIMIT command.
         */
        PARAMETER_FOR_LIMIT,

        /**
         * Dense vector field type support
         */
        DENSE_VECTOR_FIELD_TYPE(EsqlCorePlugin.DENSE_VECTOR_FEATURE_FLAG),

        /**
         * Enable support for index aliases in lookup joins
         */
        ENABLE_LOOKUP_JOIN_ON_ALIASES,

        /**
         * Lookup error messages were updated to make them a bit easier to understand.
         */
        UPDATE_LOOKUP_JOIN_ERROR_MESSAGES,

        /**
         * Allows RLIKE to correctly handle the "empty language" flag, `#`.
         */
        RLIKE_WITH_EMPTY_LANGUAGE_PATTERN,

        /**
         * MATCH PHRASE function
         */
        MATCH_PHRASE_FUNCTION,

        /**
         * Support knn function
         */
        KNN_FUNCTION(Build.current().isSnapshot()),

        LIKE_WITH_LIST_OF_PATTERNS,

        /**
<<<<<<< HEAD
         * From now, Literal only accepts strings as BytesRefs.
         * No java.lang.String anymore.
         *
         * https://github.com/elastic/elasticsearch/issues/129322
         */
        NO_PLAIN_STRINGS_IN_LITERALS;
=======
         * Support parameters for SAMPLE command.
         */
        PARAMETER_FOR_SAMPLE(Build.current().isSnapshot());
>>>>>>> d3d10c2e

        private final boolean enabled;

        Cap() {
            this.enabled = true;
        };

        Cap(boolean enabled) {
            this.enabled = enabled;
        };

        Cap(FeatureFlag featureFlag) {
            this.enabled = featureFlag.isEnabled();
        }

        public boolean isEnabled() {
            return enabled;
        }

        public String capabilityName() {
            return name().toLowerCase(Locale.ROOT);
        }
    }

    public static final Set<String> CAPABILITIES = capabilities(false);

    /**
     * Get a {@link Set} of all capabilities. If the {@code all} parameter is {@code false}
     * then only <strong>enabled</strong> capabilities are returned - otherwise <strong>all</strong>
     * known capabilities are returned.
     */
    public static Set<String> capabilities(boolean all) {
        List<String> caps = new ArrayList<>();
        for (Cap cap : Cap.values()) {
            if (all || cap.isEnabled()) {
                caps.add(cap.capabilityName());
            }
        }

        /*
         * Add all of our cluster features without the leading "esql."
         */
        for (NodeFeature feature : new EsqlFeatures().getFeatures()) {
            caps.add(cap(feature));
        }
        return Set.copyOf(caps);
    }

    /**
     * Convert a {@link NodeFeature} from {@link EsqlFeatures} into a
     * capability.
     */
    public static String cap(NodeFeature feature) {
        assert feature.id().startsWith("esql.");
        return feature.id().substring("esql.".length());
    }
}<|MERGE_RESOLUTION|>--- conflicted
+++ resolved
@@ -1205,18 +1205,17 @@
         LIKE_WITH_LIST_OF_PATTERNS,
 
         /**
-<<<<<<< HEAD
+         * Support parameters for SAMPLE command.
+         */
+        PARAMETER_FOR_SAMPLE(Build.current().isSnapshot()),
+
+        /**
          * From now, Literal only accepts strings as BytesRefs.
          * No java.lang.String anymore.
          *
          * https://github.com/elastic/elasticsearch/issues/129322
          */
         NO_PLAIN_STRINGS_IN_LITERALS;
-=======
-         * Support parameters for SAMPLE command.
-         */
-        PARAMETER_FOR_SAMPLE(Build.current().isSnapshot());
->>>>>>> d3d10c2e
 
         private final boolean enabled;
 

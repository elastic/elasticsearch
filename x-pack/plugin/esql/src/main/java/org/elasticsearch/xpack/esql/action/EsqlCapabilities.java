--- conflicted
+++ resolved
@@ -799,15 +799,14 @@
         AGGREGATE_METRIC_DOUBLE_PARTIAL_SUBMETRICS(AGGREGATE_METRIC_DOUBLE_FEATURE_FLAG),
 
         /**
-<<<<<<< HEAD
+         * Support change point detection "CHANGE_POINT".
+         */
+        CHANGE_POINT(Build.current().isSnapshot()),
+
+        /**
          * Support for FORK command
          */
         FORK(Build.current().isSnapshot());
-=======
-         * Support change point detection "CHANGE_POINT".
-         */
-        CHANGE_POINT(Build.current().isSnapshot());
->>>>>>> aaa5ce85
 
         private final boolean enabled;
 

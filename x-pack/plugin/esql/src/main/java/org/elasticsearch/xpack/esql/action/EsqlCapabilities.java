--- conflicted
+++ resolved
@@ -799,17 +799,16 @@
         AGGREGATE_METRIC_DOUBLE_PARTIAL_SUBMETRICS(AGGREGATE_METRIC_DOUBLE_FEATURE_FLAG),
 
         /**
-<<<<<<< HEAD
+         * Support change point detection "CHANGE_POINT".
+         */
+        CHANGE_POINT(Build.current().isSnapshot()),
+
+        /**
          * Fix for https://github.com/elastic/elasticsearch/issues/120817
          * and https://github.com/elastic/elasticsearch/issues/120803
          * Support for queries that have multiple SORTs that cannot become TopN
          */
         REMOVE_REDUNDANT_SORT;
-=======
-         * Support change point detection "CHANGE_POINT".
-         */
-        CHANGE_POINT(Build.current().isSnapshot());
->>>>>>> aaa5ce85
 
         private final boolean enabled;
 

/*
 * Copyright Elasticsearch B.V. and/or licensed to Elasticsearch B.V. under one
 * or more contributor license agreements. Licensed under the Elastic License
 * 2.0; you may not use this file except in compliance with the Elastic License
 * 2.0.
 */

package org.elasticsearch.xpack.esql.action;

import org.elasticsearch.Build;
import org.elasticsearch.common.util.FeatureFlag;
import org.elasticsearch.features.NodeFeature;
import org.elasticsearch.rest.action.admin.cluster.RestNodesCapabilitiesAction;
import org.elasticsearch.xpack.esql.core.plugin.EsqlCorePlugin;
import org.elasticsearch.xpack.esql.plugin.EsqlFeatures;
import org.elasticsearch.xpack.esql.plugin.EsqlPlugin;

import java.util.ArrayList;
import java.util.List;
import java.util.Locale;
import java.util.Set;

/**
 * A {@link Set} of "capabilities" supported by the {@link RestEsqlQueryAction}
 * and {@link RestEsqlAsyncQueryAction} APIs. These are exposed over the
 * {@link RestNodesCapabilitiesAction} and we use them to enable tests.
 */
public class EsqlCapabilities {
    public enum Cap {
        /**
         * Support for function {@code REVERSE}.
         */
        FN_REVERSE,

        /**
         * Support for function {@code CBRT}. Done in #108574.
         */
        FN_CBRT,

        /**
         * Support for function {@code HYPOT}.
         */
        FN_HYPOT,

        /**
         * Support for {@code MV_APPEND} function. #107001
         */
        FN_MV_APPEND,

        /**
         * Support for {@code MV_MEDIAN_ABSOLUTE_DEVIATION} function.
         */
        FN_MV_MEDIAN_ABSOLUTE_DEVIATION,

        /**
         * Support for {@code MV_PERCENTILE} function.
         */
        FN_MV_PERCENTILE,

        /**
         * Support for function {@code IP_PREFIX}.
         */
        FN_IP_PREFIX,

        /**
         * Fix on function {@code SUBSTRING} that makes it not return null on empty strings.
         */
        FN_SUBSTRING_EMPTY_NULL,

        /**
         * Support for the {@code INLINESTATS} syntax.
         */
        INLINESTATS(EsqlPlugin.INLINESTATS_FEATURE_FLAG),

        /**
         * Support for the expressions in grouping in {@code INLINESTATS} syntax.
         */
        INLINESTATS_V2(EsqlPlugin.INLINESTATS_FEATURE_FLAG),

        /**
         * Support for aggregation function {@code TOP}.
         */
        AGG_TOP,

        /**
         * Support for booleans in aggregations {@code MAX} and {@code MIN}.
         */
        AGG_MAX_MIN_BOOLEAN_SUPPORT,

        /**
         * Support for ips in aggregations {@code MAX} and {@code MIN}.
         */
        AGG_MAX_MIN_IP_SUPPORT,

        /**
         * Support for strings in aggregations {@code MAX} and {@code MIN}.
         */
        AGG_MAX_MIN_STRING_SUPPORT,

        /**
         * Support for booleans in {@code TOP} aggregation.
         */
        AGG_TOP_BOOLEAN_SUPPORT,

        /**
         * Support for ips in {@code TOP} aggregation.
         */
        AGG_TOP_IP_SUPPORT,

        /**
         * Support for {@code keyword} and {@code text} fields in {@code TOP} aggregation.
         */
        AGG_TOP_STRING_SUPPORT,

        /**
         * {@code CASE} properly handling multivalue conditions.
         */
        CASE_MV,

        /**
         * Optimization for ST_CENTROID changed some results in cartesian data. #108713
         */
        ST_CENTROID_AGG_OPTIMIZED,

        /**
         * Support for requesting the "_ignored" metadata field.
         */
        METADATA_IGNORED_FIELD,

        /**
         * LOOKUP command with
         * - tables using syntax {@code "tables": {"type": [<values>]}}
         * - fixed variable shadowing
         * - fixed Join.references(), requiring breaking change to Join serialization
         */
        LOOKUP_V4(true),

        /**
         * Support for requesting the "REPEAT" command.
         */
        REPEAT,

        /**
         * Cast string literals to datetime in addition and subtraction when the other side is a date or time interval.
         */
        STRING_LITERAL_AUTO_CASTING_TO_DATETIME_ADD_SUB,

        /**
         * Support for named or positional parameters in EsqlQueryRequest.
         */
        NAMED_POSITIONAL_PARAMETER,

        /**
         * Support multiple field mappings if appropriate conversion function is used (union types)
         */
        UNION_TYPES,

        /**
         * Support for function {@code ST_DISTANCE}. Done in #108764.
         */
        ST_DISTANCE,

        /**
         * Fix determination of CRS types in spatial functions when folding.
         */
        SPATIAL_FUNCTIONS_FIX_CRSTYPE_FOLDING,

        /**
         * Enable spatial predicate functions to support multi-values. Done in #112063.
         */
        SPATIAL_PREDICATES_SUPPORT_MULTIVALUES,

        /**
         * Support a number of fixes and enhancements to spatial distance pushdown. Done in #112938.
         */
        SPATIAL_DISTANCE_PUSHDOWN_ENHANCEMENTS,

        /**
         * Fix to GROK and DISSECT that allows extracting attributes with the same name as the input
         * https://github.com/elastic/elasticsearch/issues/110184
         */
        GROK_DISSECT_MASKING,

        /**
         * Support for quoting index sources in double quotes.
         */
        DOUBLE_QUOTES_SOURCE_ENCLOSING,

        /**
         * Support for WEIGHTED_AVG function.
         */
        AGG_WEIGHTED_AVG,

        /**
         * Fix for union-types when aggregating over an inline conversion with casting operator. Done in #110476.
         */
        UNION_TYPES_AGG_CAST,

        /**
         * Fix to GROK validation in case of multiple fields with same name and different types
         * https://github.com/elastic/elasticsearch/issues/110533
         */
        GROK_VALIDATION,

        /**
         * Fix for union-types when aggregating over an inline conversion with conversion function. Done in #110652.
         */
        UNION_TYPES_INLINE_FIX,

        /**
         * Fix for union-types when sorting a type-casted field. We changed how we remove synthetic union-types fields.
         */
        UNION_TYPES_REMOVE_FIELDS,

        /**
         * Fix for union-types when renaming unrelated columns.
         * https://github.com/elastic/elasticsearch/issues/111452
         */
        UNION_TYPES_FIX_RENAME_RESOLUTION,

        /**
         * Fix for union-types when some indexes are missing the required field. Done in #111932.
         */
        UNION_TYPES_MISSING_FIELD,

        /**
         * Fix for widening of short numeric types in union-types. Done in #112610
         */
        UNION_TYPES_NUMERIC_WIDENING,

        /**
         * Fix a parsing issue where numbers below Long.MIN_VALUE threw an exception instead of parsing as doubles.
         * see <a href="https://github.com/elastic/elasticsearch/issues/104323"> Parsing large numbers is inconsistent #104323 </a>
         */
        FIX_PARSING_LARGE_NEGATIVE_NUMBERS,

        /**
         * Fix the status code returned when trying to run count_distinct on the _source type (which is not supported).
         * see <a href="https://github.com/elastic/elasticsearch/issues/105240">count_distinct(_source) returns a 500 response</a>
         */
        FIX_COUNT_DISTINCT_SOURCE_ERROR,

        /**
         * Use RangeQuery for BinaryComparison on DateTime fields.
         */
        RANGEQUERY_FOR_DATETIME,

        /**
         * Fix for non-unique attribute names in ROW and logical plans.
         * https://github.com/elastic/elasticsearch/issues/110541
         */
        UNIQUE_NAMES,

        /**
         * Make attributes of GROK/DISSECT adjustable and fix a shadowing bug when pushing them down past PROJECT.
         * https://github.com/elastic/elasticsearch/issues/108008
         */
        FIXED_PUSHDOWN_PAST_PROJECT,

        /**
         * Adds the {@code MV_PSERIES_WEIGHTED_SUM} function for converting sorted lists of numbers into
         * a bounded score. This is a generalization of the
         * <a href="https://en.wikipedia.org/wiki/Riemann_zeta_function">riemann zeta function</a> but we
         * don't name it that because we don't support complex numbers and don't want to make folks think
         * of mystical number theory things. This is just a weighted sum that is adjacent to magic.
         */
        MV_PSERIES_WEIGHTED_SUM,

        /**
         * Support for match operator
         */
        MATCH_OPERATOR(true),

        /**
         * Removing support for the {@code META} keyword.
         */
        NO_META,

        /**
         * Add CombineBinaryComparisons rule.
         */
        COMBINE_BINARY_COMPARISONS,

        /**
         * Support for nanosecond dates as a data type
         */
        DATE_NANOS_TYPE(EsqlCorePlugin.DATE_NANOS_FEATURE_FLAG),

        /**
         * Support for to_date_nanos function
         */
        TO_DATE_NANOS(EsqlCorePlugin.DATE_NANOS_FEATURE_FLAG),

        /**
         * Support for datetime in least and greatest functions
         */
        LEAST_GREATEST_FOR_DATES,

        /**
         * Support CIDRMatch in CombineDisjunctions rule.
         */
        COMBINE_DISJUNCTIVE_CIDRMATCHES,

        /**
         * Support sending HTTP headers about the status of an async query.
         */
        ASYNC_QUERY_STATUS_HEADERS,

        /**
         * Consider the upper bound when computing the interval in BUCKET auto mode.
         */
        BUCKET_INCLUSIVE_UPPER_BOUND,

        /**
         * Changed error messages for fields with conflicting types in different indices.
         */
        SHORT_ERROR_MESSAGES_FOR_UNSUPPORTED_FIELDS,

        /**
         * Support for the whole number spans in BUCKET function.
         */
        BUCKET_WHOLE_NUMBER_AS_SPAN,

        /**
         * Allow mixed numeric types in coalesce
         */
        MIXED_NUMERIC_TYPES_IN_COALESCE,

        /**
         * Support for requesting the "SPACE" function.
         */
        SPACE,

        /**
         * Support explicit casting from string literal to DATE_PERIOD or TIME_DURATION.
         */
        CAST_STRING_LITERAL_TO_TEMPORAL_AMOUNT,

        /**
         * Supported the text categorization function "CATEGORIZE".
         */
        CATEGORIZE(true),

        /**
         * QSTR function
         */
        QSTR_FUNCTION,

        /**
         * MATCH function
         */
        MATCH_FUNCTION,

        /**
         * Don't optimize CASE IS NOT NULL function by not requiring the fields to be not null as well.
         * https://github.com/elastic/elasticsearch/issues/112704
         */
        FIXED_WRONG_IS_NOT_NULL_CHECK_ON_CASE,

        /**
         * Compute year differences in full calendar years.
         */
        DATE_DIFF_YEAR_CALENDARIAL,

        /**
         * Support named parameters for field names.
         */
        NAMED_PARAMETER_FOR_FIELD_AND_FUNCTION_NAMES,

        /**
         * Fix sorting not allowed on _source and counters.
         */
        SORTING_ON_SOURCE_AND_COUNTERS_FORBIDDEN,

        /**
<<<<<<< HEAD
         * Support for semantic_text field mapping
         */
        SEMANTIC_TEXT_TYPE(EsqlCorePlugin.SEMANTIC_TEXT_FEATURE_FLAG);
=======
         * Allow filter per individual aggregation.
         */
        PER_AGG_FILTERING;
>>>>>>> 5e59ab50

        private final boolean snapshotOnly;
        private final FeatureFlag featureFlag;

        Cap() {
            this(false, null);
        };

        Cap(boolean snapshotOnly) {
            this(snapshotOnly, null);
        };

        Cap(FeatureFlag featureFlag) {
            this(false, featureFlag);
        }

        Cap(boolean snapshotOnly, FeatureFlag featureFlag) {
            assert featureFlag == null || snapshotOnly == false;
            this.snapshotOnly = snapshotOnly;
            this.featureFlag = featureFlag;
        }

        public boolean isEnabled() {
            if (featureFlag == null) {
                return Build.current().isSnapshot() || this.snapshotOnly == false;
            }
            return featureFlag.isEnabled();
        }

        public String capabilityName() {
            return name().toLowerCase(Locale.ROOT);
        }
    }

    public static final Set<String> CAPABILITIES = capabilities();

    private static Set<String> capabilities() {
        List<String> caps = new ArrayList<>();
        for (Cap cap : Cap.values()) {
            if (cap.isEnabled()) {
                caps.add(cap.capabilityName());
            }
        }

        /*
         * Add all of our cluster features without the leading "esql."
         */
        for (NodeFeature feature : new EsqlFeatures().getFeatures()) {
            caps.add(cap(feature));
        }
        for (NodeFeature feature : new EsqlFeatures().getHistoricalFeatures().keySet()) {
            caps.add(cap(feature));
        }
        return Set.copyOf(caps);
    }

    /**
     * Convert a {@link NodeFeature} from {@link EsqlFeatures} into a
     * capability.
     */
    public static String cap(NodeFeature feature) {
        assert feature.id().startsWith("esql.");
        return feature.id().substring("esql.".length());
    }
}<|MERGE_RESOLUTION|>--- conflicted
+++ resolved
@@ -373,15 +373,14 @@
         SORTING_ON_SOURCE_AND_COUNTERS_FORBIDDEN,
 
         /**
-<<<<<<< HEAD
+         * Allow filter per individual aggregation.
+         */
+        PER_AGG_FILTERING,
+
+        /**
          * Support for semantic_text field mapping
          */
         SEMANTIC_TEXT_TYPE(EsqlCorePlugin.SEMANTIC_TEXT_FEATURE_FLAG);
-=======
-         * Allow filter per individual aggregation.
-         */
-        PER_AGG_FILTERING;
->>>>>>> 5e59ab50
 
         private final boolean snapshotOnly;
         private final FeatureFlag featureFlag;

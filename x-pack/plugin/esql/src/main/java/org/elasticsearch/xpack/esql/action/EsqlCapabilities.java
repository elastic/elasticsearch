--- conflicted
+++ resolved
@@ -1419,15 +1419,14 @@
         URL_ENCODE(Build.current().isSnapshot()),
 
         /**
-<<<<<<< HEAD
+         * URL decoding function.
+         */
+        URL_DECODE(Build.current().isSnapshot()),
+
+        /**
          * FORK with remote indices
          */
         ENABLE_FORK_FOR_REMOTE_INDICES;
-=======
-         * URL decoding function.
-         */
-        URL_DECODE(Build.current().isSnapshot());
->>>>>>> b229c65a
 
         private final boolean enabled;
 

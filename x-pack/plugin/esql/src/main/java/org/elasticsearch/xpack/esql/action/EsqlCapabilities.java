--- conflicted
+++ resolved
@@ -1543,17 +1543,16 @@
         ATTRIBUTE_EQUALS_RESPECTS_NAME_ID,
 
         /**
-<<<<<<< HEAD
-         * Support for the TRANGE function
-         */
-        FN_TRANGE,
-=======
          * Fix for lookup join filter pushdown not using semantic equality.
          * This prevents duplicate filters from being pushed down when they are semantically equivalent, causing an infinite loop where
          * BooleanSimplification will simplify the original and duplicate filters, so they'll be pushed down again...
          */
         LOOKUP_JOIN_SEMANTIC_FILTER_DEDUP,
->>>>>>> f54987f9
+
+        /**
+         * Support for the TRANGE function
+         */
+        FN_TRANGE,
 
         // Last capability should still have a comma for fewer merge conflicts when adding new ones :)
         // This comment prevents the semicolon from being on the previous capability when Spotless formats the file.

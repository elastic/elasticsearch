/*
 * Copyright Elasticsearch B.V. and/or licensed to Elasticsearch B.V. under one
 * or more contributor license agreements. Licensed under the Elastic License
 * 2.0; you may not use this file except in compliance with the Elastic License
 * 2.0.
 */

package org.elasticsearch.xpack.esql.action;

import org.elasticsearch.Build;
import org.elasticsearch.common.util.FeatureFlag;
import org.elasticsearch.compute.lucene.read.ValuesSourceReaderOperator;
import org.elasticsearch.features.NodeFeature;
import org.elasticsearch.rest.action.admin.cluster.RestNodesCapabilitiesAction;
import org.elasticsearch.xpack.esql.plugin.EsqlFeatures;

import java.util.ArrayList;
import java.util.List;
import java.util.Locale;
import java.util.Set;

/**
 * A {@link Set} of "capabilities" supported by the {@link RestEsqlQueryAction}
 * and {@link RestEsqlAsyncQueryAction} APIs. These are exposed over the
 * {@link RestNodesCapabilitiesAction} and we use them to enable tests.
 */
public class EsqlCapabilities {
    public enum Cap {
        /**
         * Introduction of {@code MV_SORT}, {@code MV_SLICE}, and {@code MV_ZIP}.
         * Added in #106095.
         */
        MV_SORT,

        /**
         * When we disabled some broken optimizations around {@code nullable}.
         * Fixed in #105691.
         */
        DISABLE_NULLABLE_OPTS,

        /**
         * Introduction of {@code ST_X} and {@code ST_Y}. Added in #105768.
         */
        ST_X_Y,

        /**
         * Changed precision of {@code geo_point} and {@code cartesian_point} fields, by loading from source into WKB. Done in #103691.
         */
        SPATIAL_POINTS_FROM_SOURCE,

        /**
         * Support for loading {@code geo_shape} and {@code cartesian_shape} fields. Done in #104269.
         */
        SPATIAL_SHAPES,

        /**
         * Do validation check on geo_point and geo_shape fields. Done in #128259.
         */
        GEO_VALIDATION,

        /**
         * Support for spatial aggregation {@code ST_CENTROID}. Done in #104269.
         */
        ST_CENTROID_AGG,

        /**
         * Support for spatial aggregation {@code ST_INTERSECTS}. Done in #104907.
         */
        ST_INTERSECTS,

        /**
         * Support for spatial aggregation {@code ST_CONTAINS} and {@code ST_WITHIN}. Done in #106503.
         */
        ST_CONTAINS_WITHIN,

        /**
         * Support for spatial aggregation {@code ST_DISJOINT}. Done in #107007.
         */
        ST_DISJOINT,

        /**
         * The introduction of the {@code VALUES} agg.
         */
        AGG_VALUES,

        /**
         * Expand the {@code VALUES} agg to cover spatial types.
         */
        AGG_VALUES_SPATIAL,

        /**
         * Accept unsigned longs on MAX and MIN aggregations.
         */
        AGG_MAX_MIN_UNSIGNED_LONG,

        /**
         * Accept unsigned longs on VALUES and SAMPLE aggregations.
         */
        AGG_VALUES_SAMPLE_UNSIGNED_LONG,

        /**
         * Does ESQL support async queries.
         */
        ASYNC_QUERY,

        /**
         * Does ESQL support FROM OPTIONS?
         */
        @Deprecated
        FROM_OPTIONS,

        /**
         * Cast string literals to a desired data type.
         */
        STRING_LITERAL_AUTO_CASTING,

        /**
         * Base64 encoding and decoding functions.
         */
        BASE64_DECODE_ENCODE,

        /**
         * Support for the :: casting operator
         */
        CASTING_OPERATOR,

        /**
         * Support for the ::date casting operator
         */
        CASTING_OPERATOR_FOR_DATE,

        /**
         * Blocks can be labelled with {@link org.elasticsearch.compute.data.Block.MvOrdering#SORTED_ASCENDING} for optimizations.
         */
        MV_ORDERING_SORTED_ASCENDING,

        /**
         * Support for metrics counter fields
         */
        METRICS_COUNTER_FIELDS,

        /**
         * Cast string literals to a desired data type for IN predicate and more types for BinaryComparison.
         */
        STRING_LITERAL_AUTO_CASTING_EXTENDED,
        /**
         * Support for metadata fields.
         */
        METADATA_FIELDS,

        /**
         * Support specifically for *just* the _index METADATA field. Used by CsvTests, since that is the only metadata field currently
         * supported.
         */
        INDEX_METADATA_FIELD,

        /**
         * Support for timespan units abbreviations
         */
        TIMESPAN_ABBREVIATIONS,

        /**
         * Support metrics counter types
         */
        COUNTER_TYPES,

        /**
         * Support for function {@code BIT_LENGTH}. Done in #115792
         */
        FN_BIT_LENGTH,

        /**
         * Support for function {@code BYTE_LENGTH}.
         */
        FN_BYTE_LENGTH,

        /**
         * Support for function {@code REVERSE}.
         */
        FN_REVERSE,

        /**
         * Support for reversing whole grapheme clusters. This is not supported
         * on JDK versions less than 20 which are not supported in ES 9.0.0+ but this
         * exists to keep the {@code 8.x} branch similar to the {@code main} branch.
         */
        FN_REVERSE_GRAPHEME_CLUSTERS,

        /**
         * Support for function {@code CONTAINS}. Done in <a href="https://github.com/elastic/elasticsearch/pull/133016">#133016.</a>
         */
        FN_CONTAINS,

        /**
         * Support for function {@code CBRT}. Done in #108574.
         */
        FN_CBRT,

        /**
         * Support for function {@code HYPOT}.
         */
        FN_HYPOT,

        /**
         * Support for {@code MV_APPEND} function. #107001
         */
        FN_MV_APPEND,

        /**
         * Support for {@code MV_MEDIAN_ABSOLUTE_DEVIATION} function.
         */
        FN_MV_MEDIAN_ABSOLUTE_DEVIATION,

        /**
         * Support for {@code MV_PERCENTILE} function.
         */
        FN_MV_PERCENTILE,

        /**
         * Support for function {@code IP_PREFIX}.
         */
        FN_IP_PREFIX,

        /**
         * Fix on function {@code SUBSTRING} that makes it not return null on empty strings.
         */
        FN_SUBSTRING_EMPTY_NULL,

        /**
         * Fixes on function {@code ROUND} that avoid it throwing exceptions on runtime for unsigned long cases.
         */
        FN_ROUND_UL_FIXES,

        /**
         * Support for function {@code SCALB}.
         */
        FN_SCALB,

        /**
         * Support for function DAY_NAME
         */
        FN_DAY_NAME,

        /**
         * Support for function MONTH_NAME
         */
        FN_MONTH_NAME,

        /**
         * support for MV_CONTAINS function
         * <a href="https://github.com/elastic/elasticsearch/pull/133099/">Add MV_CONTAINS function #133099</a>
         */
        FN_MV_CONTAINS,

        /**
         * Fixes for multiple functions not serializing their source, and emitting warnings with wrong line number and text.
         */
        FUNCTIONS_SOURCE_SERIALIZATION_WARNINGS,

        /**
         * All functions that take TEXT should never emit TEXT, only KEYWORD. #114334
         */
        FUNCTIONS_NEVER_EMIT_TEXT,

        /**
         * Support for the {@code INLINESTATS} syntax.
         */
        INLINESTATS(),

        /**
         * Support for the expressions in grouping in {@code INLINESTATS} syntax.
         */
        INLINESTATS_V2(),

        /**
         * Support for aggregation function {@code TOP}.
         */
        AGG_TOP,

        /**
         * Support for booleans in aggregations {@code MAX} and {@code MIN}.
         */
        AGG_MAX_MIN_BOOLEAN_SUPPORT,

        /**
         * Support for ips in aggregations {@code MAX} and {@code MIN}.
         */
        AGG_MAX_MIN_IP_SUPPORT,

        /**
         * Support for strings in aggregations {@code MAX} and {@code MIN}.
         */
        AGG_MAX_MIN_STRING_SUPPORT,

        /**
         * Support for booleans in {@code TOP} aggregation.
         */
        AGG_TOP_BOOLEAN_SUPPORT,

        /**
         * Support for ips in {@code TOP} aggregation.
         */
        AGG_TOP_IP_SUPPORT,

        /**
         * Support for {@code keyword} and {@code text} fields in {@code TOP} aggregation.
         */
        AGG_TOP_STRING_SUPPORT,

        /**
         * {@code CASE} properly handling multivalue conditions.
         */
        CASE_MV,

        /**
         * Support for loading values over enrich. This is supported by all versions of ESQL but not
         * the unit test CsvTests.
         */
        ENRICH_LOAD,

        /**
         * Optimization for ST_CENTROID changed some results in cartesian data. #108713
         */
        ST_CENTROID_AGG_OPTIMIZED,

        /**
         * Support for requesting the "_ignored" metadata field.
         */
        METADATA_IGNORED_FIELD,

        /**
         * LOOKUP command with
         * - tables using syntax {@code "tables": {"type": [<values>]}}
         * - fixed variable shadowing
         * - fixed Join.references(), requiring breaking change to Join serialization
         */
        LOOKUP_V4(Build.current().isSnapshot()),

        /**
         * Support for requesting the "REPEAT" command.
         */
        REPEAT,

        /**
         * Cast string literals to datetime in addition and subtraction when the other side is a date or time interval.
         */
        STRING_LITERAL_AUTO_CASTING_TO_DATETIME_ADD_SUB,

        /**
         * Support implicit casting for union typed fields that are mixed with date and date_nanos type.
         */
        IMPLICIT_CASTING_DATE_AND_DATE_NANOS,

        /**
         * Support for named or positional parameters in EsqlQueryRequest.
         */
        NAMED_POSITIONAL_PARAMETER,

        /**
         * Support multiple field mappings if appropriate conversion function is used (union types)
         */
        UNION_TYPES,

        /**
         * Support unmapped using the INSIST keyword.
         */
        UNMAPPED_FIELDS(Build.current().isSnapshot()),

        /**
         * Support for function {@code ST_DISTANCE}. Done in #108764.
         */
        ST_DISTANCE,

        /** Support for function {@code ST_EXTENT_AGG}. */
        ST_EXTENT_AGG,

        /** Optimization of ST_EXTENT_AGG with doc-values as IntBlock. */
        ST_EXTENT_AGG_DOCVALUES,

        /**
         * Fix determination of CRS types in spatial functions when folding.
         */
        SPATIAL_FUNCTIONS_FIX_CRSTYPE_FOLDING,

        /**
         * Enable spatial predicate functions to support multi-values. Done in #112063.
         */
        SPATIAL_PREDICATES_SUPPORT_MULTIVALUES,

        /**
         * Enable spatial distance function to support multi-values. Done in #114836.
         */
        SPATIAL_DISTANCE_SUPPORTS_MULTIVALUES,

        /**
         * Support a number of fixes and enhancements to spatial distance pushdown. Done in #112938.
         */
        SPATIAL_DISTANCE_PUSHDOWN_ENHANCEMENTS,

        /**
         * Fix for spatial centroid when no records are found.
         */
        SPATIAL_CENTROID_NO_RECORDS,

        /**
         * Support ST_ENVELOPE function (and related ST_XMIN, etc.).
         */
        ST_ENVELOPE,

        /**
         * Support ST_GEOHASH, ST_GEOTILE and ST_GEOHEX functions
         */
        SPATIAL_GRID,

        /**
         * Support geohash, geotile and geohex data types. Done in #129581
         */
        SPATIAL_GRID_TYPES,

        /**
         * Support geohash, geotile and geohex in ST_INTERSECTS and ST_DISJOINT. Done in #133546
         */
        SPATIAL_GRID_INTERSECTS,

        /**
         * Fix to GROK and DISSECT that allows extracting attributes with the same name as the input
         * https://github.com/elastic/elasticsearch/issues/110184
         */
        GROK_DISSECT_MASKING,

        /**
         * Support for quoting index sources in double quotes.
         */
        DOUBLE_QUOTES_SOURCE_ENCLOSING,

        /**
         * Support for WEIGHTED_AVG function.
         */
        AGG_WEIGHTED_AVG,

        /**
         * Fix for union-types when aggregating over an inline conversion with casting operator. Done in #110476.
         */
        UNION_TYPES_AGG_CAST,

        /**
         * When pushing down {@code STATS count(field::type)} for a union type field, we wrongly used a synthetic attribute name in the
         * query instead of the actual field name. This led to 0 counts instead of the correct result.
         */
        FIX_COUNT_PUSHDOWN_FOR_UNION_TYPES,

        /**
         * Fix to GROK validation in case of multiple fields with same name and different types
         * https://github.com/elastic/elasticsearch/issues/110533
         */
        GROK_VALIDATION,

        /**
         * Fix for union-types when aggregating over an inline conversion with conversion function. Done in #110652.
         */
        UNION_TYPES_INLINE_FIX,

        /**
         * Fix for union-types when sorting a type-casted field. We changed how we remove synthetic union-types fields.
         */
        UNION_TYPES_REMOVE_FIELDS,

        /**
         * Fix for union-types when renaming unrelated columns.
         * https://github.com/elastic/elasticsearch/issues/111452
         */
        UNION_TYPES_FIX_RENAME_RESOLUTION,

        /**
         * Execute `RENAME` operations sequentially from left to right,
         * see <a href="https://github.com/elastic/elasticsearch/issues/122250"> ESQL: Align RENAME behavior with EVAL for sequential processing #122250 </a>
         */
        RENAME_SEQUENTIAL_PROCESSING,

        /**
         * Support for assignment in RENAME, besides the use of `AS` keyword.
         */
        RENAME_ALLOW_ASSIGNMENT,

        /**
         * Support for removing empty attribute in merging output.
         * See <a href="https://github.com/elastic/elasticsearch/issues/126392"> ESQL: EVAL after STATS produces an empty column #126392 </a>
         */
        REMOVE_EMPTY_ATTRIBUTE_IN_MERGING_OUTPUT,

        /**
         * Support for retain aggregate when grouping.
         * See <a href="https://github.com/elastic/elasticsearch/issues/126026"> ES|QL: columns not projected away despite KEEP #126026 </a>
         */
        RETAIN_AGGREGATE_WHEN_GROUPING,

        /**
         * Fix for union-types when some indexes are missing the required field. Done in #111932.
         */
        UNION_TYPES_MISSING_FIELD,

        /**
         * Fix for widening of short numeric types in union-types. Done in #112610
         */
        UNION_TYPES_NUMERIC_WIDENING,

        /**
         * Fix a parsing issue where numbers below Long.MIN_VALUE threw an exception instead of parsing as doubles.
         * see <a href="https://github.com/elastic/elasticsearch/issues/104323"> Parsing large numbers is inconsistent #104323 </a>
         */
        FIX_PARSING_LARGE_NEGATIVE_NUMBERS,

        /**
         * Fix precision of scaled_float field values retrieved from stored source
         * see <a href="https://github.com/elastic/elasticsearch/issues/122547"> Slight inconsistency in ESQL using scaled_float field #122547 </a>
         */
        FIX_PRECISION_OF_SCALED_FLOAT_FIELDS,

        /**
         * Fix the status code returned when trying to run count_distinct on the _source type (which is not supported).
         * see <a href="https://github.com/elastic/elasticsearch/issues/105240">count_distinct(_source) returns a 500 response</a>
         */
        FIX_COUNT_DISTINCT_SOURCE_ERROR,

        /**
         * Use RangeQuery for BinaryComparison on DateTime fields.
         */
        RANGEQUERY_FOR_DATETIME,

        /**
         * Enforce strict type checking on ENRICH range types, and warnings for KEYWORD parsing at runtime. Done in #115091.
         */
        ENRICH_STRICT_RANGE_TYPES,

        /**
         * Fix for non-unique attribute names in ROW and logical plans.
         * https://github.com/elastic/elasticsearch/issues/110541
         */
        UNIQUE_NAMES,

        /**
         * Make attributes of GROK/DISSECT adjustable and fix a shadowing bug when pushing them down past PROJECT.
         * https://github.com/elastic/elasticsearch/issues/108008
         */
        FIXED_PUSHDOWN_PAST_PROJECT,

        /**
         * Adds the {@code MV_PSERIES_WEIGHTED_SUM} function for converting sorted lists of numbers into
         * a bounded score. This is a generalization of the
         * <a href="https://en.wikipedia.org/wiki/Riemann_zeta_function">riemann zeta function</a> but we
         * don't name it that because we don't support complex numbers and don't want to make folks think
         * of mystical number theory things. This is just a weighted sum that is adjacent to magic.
         */
        MV_PSERIES_WEIGHTED_SUM,

        /**
         * Support for match operator as a colon. Previous support for match operator as MATCH has been removed
         */
        MATCH_OPERATOR_COLON,

        /**
         * Removing support for the {@code META} keyword.
         */
        NO_META,

        /**
         * Add CombineBinaryComparisons rule.
         */
        COMBINE_BINARY_COMPARISONS,

        /**
         * Support for nanosecond dates as a data type
         */
        DATE_NANOS_TYPE(),

        /**
         * Support for to_date_nanos function
         */
        TO_DATE_NANOS(),

        /**
         * Support for date nanos type in binary comparisons
         */
        DATE_NANOS_BINARY_COMPARISON(),

        /**
         * Support for mixed comparisons between nanosecond and millisecond dates
         */
        DATE_NANOS_COMPARE_TO_MILLIS(),
        /**
         * Support implicit casting of strings to date nanos
         */
        DATE_NANOS_IMPLICIT_CASTING(),
        /**
         * Support Least and Greatest functions on Date Nanos type
         */
        LEAST_GREATEST_FOR_DATENANOS(),
        /**
         * support date extract function for date nanos
         */
        DATE_NANOS_DATE_EXTRACT(),
        /**
         * Support add and subtract on date nanos
         */
        DATE_NANOS_ADD_SUBTRACT(),
        /**
         * Support for date_trunc function on date nanos type
         */
        DATE_TRUNC_DATE_NANOS(),

        /**
         * Support date nanos values as the field argument to bucket
         */
        DATE_NANOS_BUCKET(),

        /**
         * support aggregations on date nanos
         */
        DATE_NANOS_AGGREGATIONS(),

        /**
         * Support the {@link org.elasticsearch.xpack.esql.expression.predicate.operator.comparison.In} operator for date nanos
         */
        DATE_NANOS_IN_OPERATOR(),
        /**
         * Support running date format function on nanosecond dates
         */
        DATE_NANOS_DATE_FORMAT(),
        /**
         * support date diff function on date nanos type, and mixed nanos/millis
         */
        DATE_NANOS_DATE_DIFF(),
        /**
         * Indicates that https://github.com/elastic/elasticsearch/issues/125439 (incorrect lucene push down for date nanos) is fixed
         */
        FIX_DATE_NANOS_LUCENE_PUSHDOWN_BUG(),
        /**
         * Fixes a bug where dates are incorrectly formatted if a where clause compares nanoseconds to both milliseconds and nanoseconds,
         * e.g. {@code WHERE millis > to_datenanos("2023-10-23T12:15:03.360103847") AND millis < to_datetime("2023-10-23T13:53:55.832")}
         */
        FIX_DATE_NANOS_MIXED_RANGE_PUSHDOWN_BUG(),

        /**
         * Support for date nanos in lookup join. Done in #127962
         */
        DATE_NANOS_LOOKUP_JOIN,

        /**
         * DATE_PARSE supports reading timezones
         */
        DATE_PARSE_TZ(),

        /**
         * Support for datetime in least and greatest functions
         */
        LEAST_GREATEST_FOR_DATES,

        /**
         * Support CIDRMatch in CombineDisjunctions rule.
         */
        COMBINE_DISJUNCTIVE_CIDRMATCHES,

        /**
         * Support sending HTTP headers about the status of an async query.
         */
        ASYNC_QUERY_STATUS_HEADERS,

        /**
         * Fix async headers not being sent on "get" requests
         */
        ASYNC_QUERY_STATUS_HEADERS_FIX,

        /**
         * Consider the upper bound when computing the interval in BUCKET auto mode.
         */
        BUCKET_INCLUSIVE_UPPER_BOUND,

        /**
         * Enhanced DATE_TRUNC with arbitrary month and year intervals. (#120302)
         */
        DATE_TRUNC_WITH_ARBITRARY_INTERVALS,

        /**
         * Changed error messages for fields with conflicting types in different indices.
         */
        SHORT_ERROR_MESSAGES_FOR_UNSUPPORTED_FIELDS,

        /**
         * Support for the whole number spans in BUCKET function.
         */
        BUCKET_WHOLE_NUMBER_AS_SPAN,

        /**
         * Allow mixed numeric types in coalesce
         */
        MIXED_NUMERIC_TYPES_IN_COALESCE,

        /**
         * Support for requesting the "SPACE" function.
         */
        SPACE,

        /**
         * Support explicit casting from string literal to DATE_PERIOD or TIME_DURATION.
         */
        CAST_STRING_LITERAL_TO_TEMPORAL_AMOUNT,

        /**
         * Supported the text categorization function "CATEGORIZE".
         */
        CATEGORIZE_V6,

        /**
         * Support for multiple groupings in "CATEGORIZE".
         */
        CATEGORIZE_MULTIPLE_GROUPINGS,
        /**
         * QSTR function
         */
        QSTR_FUNCTION,

        /**
         * MATCH function
         */
        MATCH_FUNCTION,

        /**
         * KQL function
         */
        KQL_FUNCTION,

        /**
         * Hash function
         */
        HASH_FUNCTION,
        /**
         * Hash function aliases such as MD5
         */
        HASH_FUNCTION_ALIASES_V1,

        /**
         * Don't optimize CASE IS NOT NULL function by not requiring the fields to be not null as well.
         * https://github.com/elastic/elasticsearch/issues/112704
         */
        FIXED_WRONG_IS_NOT_NULL_CHECK_ON_CASE,

        /**
         * Compute year differences in full calendar years.
         */
        DATE_DIFF_YEAR_CALENDARIAL,

        /**
         * Fix sorting not allowed on _source and counters.
         */
        SORTING_ON_SOURCE_AND_COUNTERS_FORBIDDEN,

        /**
         * Fix {@code SORT} when the {@code _source} field is not a sort key but
         * <strong>is</strong> being returned.
         */
        SORT_RETURNING_SOURCE_OK,

        /**
         * _source field mapping directives: https://www.elastic.co/guide/en/elasticsearch/reference/current/mapping-source-field.html
         */
        SOURCE_FIELD_MAPPING,

        /**
         * Allow filter per individual aggregation.
         */
        PER_AGG_FILTERING,

        /**
         * Fix {@link #PER_AGG_FILTERING} grouped by ordinals.
         */
        PER_AGG_FILTERING_ORDS,

        /**
         * Support for {@code STD_DEV} aggregation.
         */
        STD_DEV,

        /**
         * Fix for https://github.com/elastic/elasticsearch/issues/114714
         */
        FIX_STATS_BY_FOLDABLE_EXPRESSION,

        /**
         * Adding stats for functions (stack telemetry)
         */
        FUNCTION_STATS,
        /**
         * Fix for an optimization that caused wrong results
         * https://github.com/elastic/elasticsearch/issues/115281
         */
        FIX_FILTER_PUSHDOWN_PAST_STATS,

        /**
         * Send warnings on STATS alias collision
         * https://github.com/elastic/elasticsearch/issues/114970
         */
        STATS_ALIAS_COLLISION_WARNINGS,

        /**
         * This enables 60_usage.yml "Basic ESQL usage....snapshot" version test. See also the next capability.
         */
        SNAPSHOT_TEST_FOR_TELEMETRY_V2(Build.current().isSnapshot()),

        /**
         * This enables 60_usage.yml "Basic ESQL usage....non-snapshot" version test. See also the previous capability.
         */
        NON_SNAPSHOT_TEST_FOR_TELEMETRY_V2(Build.current().isSnapshot() == false),

        /**
         * Support simplified syntax for named parameters for field and function names.
         */
        NAMED_PARAMETER_FOR_FIELD_AND_FUNCTION_NAMES_SIMPLIFIED_SYNTAX(),

        /**
         * Fix pushdown of LIMIT past MV_EXPAND
         */
        ADD_LIMIT_INSIDE_MV_EXPAND,

        DELAY_DEBUG_FN(Build.current().isSnapshot()),

        /** Capability for remote metadata test */
        METADATA_FIELDS_REMOTE_TEST(false),
        /**
         * WIP on Join planning
         * - Introduce BinaryPlan and co
         * - Refactor INLINESTATS and LOOKUP as a JOIN block
         */
        JOIN_PLANNING_V1(Build.current().isSnapshot()),

        /**
         * Support implicit casting from string literal to DATE_PERIOD or TIME_DURATION.
         */
        IMPLICIT_CASTING_STRING_LITERAL_TO_TEMPORAL_AMOUNT,

        /**
         * LOOKUP JOIN
         */
        JOIN_LOOKUP_V12,

        /**
         * LOOKUP JOIN with TEXT fields on the right (right side of the join) (#119473)
         */
        LOOKUP_JOIN_TEXT(JOIN_LOOKUP_V12.isEnabled()),

        /**
         * LOOKUP JOIN skipping MVs and sending warnings (https://github.com/elastic/elasticsearch/issues/118780)
         */
        JOIN_LOOKUP_SKIP_MV_WARNINGS(JOIN_LOOKUP_V12.isEnabled()),

        /**
         * Fix for async operator sometimes completing the driver without emitting the stored warnings
         */
        ASYNC_OPERATOR_WARNINGS_FIX,

        /**
         * Fix pushing down LIMIT past LOOKUP JOIN in case of multiple matching join keys.
         */
        JOIN_LOOKUP_FIX_LIMIT_PUSHDOWN(JOIN_LOOKUP_V12.isEnabled()),

        /**
         * Fix for https://github.com/elastic/elasticsearch/issues/117054
         */
        FIX_NESTED_FIELDS_NAME_CLASH_IN_INDEXRESOLVER,

        /**
         * Fix for https://github.com/elastic/elasticsearch/issues/114714, again
         */
        FIX_STATS_BY_FOLDABLE_EXPRESSION_2,

        /**
         * Support the "METADATA _score" directive to enable _score column.
         */
        METADATA_SCORE,

        /**
         * Term function
         */
        TERM_FUNCTION(Build.current().isSnapshot()),

        /**
         * Additional types for match function and operator
         */
        MATCH_ADDITIONAL_TYPES,

        /**
         * Fix for regex folding with case-insensitive pattern https://github.com/elastic/elasticsearch/issues/118371
         */
        FIXED_REGEX_FOLD,

        /**
         * Full text functions can be used in disjunctions
         */
        FULL_TEXT_FUNCTIONS_DISJUNCTIONS,

        /**
         * Change field caps response for semantic_text fields to be reported as text
         */
        SEMANTIC_TEXT_FIELD_CAPS,

        /**
         * Support named argument for function in map format.
         */
        OPTIONAL_NAMED_ARGUMENT_MAP_FOR_FUNCTION(Build.current().isSnapshot()),

        /**
         * Disabled support for index aliases in lookup joins
         */
        LOOKUP_JOIN_NO_ALIASES(JOIN_LOOKUP_V12.isEnabled()),

        /**
         * Full text functions can be used in disjunctions as they are implemented in compute engine
         */
        FULL_TEXT_FUNCTIONS_DISJUNCTIONS_COMPUTE_ENGINE,

        /**
         * Support match options in match function
         */
        MATCH_FUNCTION_OPTIONS,

        /**
         * Support options in the query string function.
         */
        QUERY_STRING_FUNCTION_OPTIONS,

        /**
         * Support for aggregate_metric_double type
         */
        @Deprecated
        AGGREGATE_METRIC_DOUBLE,

        /**
         * Support for partial subset of metrics in aggregate_metric_double type
         */
        @Deprecated
        AGGREGATE_METRIC_DOUBLE_PARTIAL_SUBMETRICS,

        /**
         * Support for rendering aggregate_metric_double type
         */
        @Deprecated
        AGGREGATE_METRIC_DOUBLE_RENDERING,

        /**
         * Support for to_aggregate_metric_double function
         */
        @Deprecated
        AGGREGATE_METRIC_DOUBLE_CONVERT_TO,

        /**
         * Support for sorting when aggregate_metric_doubles are present
         */
        @Deprecated
        AGGREGATE_METRIC_DOUBLE_SORTING,

        /**
         * Support avg with aggregate metric doubles
         */
        @Deprecated
        AGGREGATE_METRIC_DOUBLE_AVG,

        /**
         * Support for implicit casting of aggregate metric double when run in aggregations
         */
        @Deprecated
        AGGREGATE_METRIC_DOUBLE_IMPLICIT_CASTING_IN_AGGS,

        /**
         * Fixes bug when aggregate metric double is encoded as a single nul value but decoded as
         * AggregateMetricDoubleBlock (expecting 4 values) in TopN.
         */
        @Deprecated
        AGGREGATE_METRIC_DOUBLE_SORTING_FIXED,

        /**
         * Stop erroring out when trying to apply MV_EXPAND on aggregate metric double.
         */
        @Deprecated
        AGGREGATE_METRIC_DOUBLE_MV_EXPAND,

        /**
         * Registering AggregateMetricDoubleLiteral as a NamedWritable.
         */
        @Deprecated
        AGGREGATE_METRIC_DOUBLE_LITERAL_REGISTERED,

        /**
         * Enable aggregate_metric_double in non-snapshot builds
         */
        AGGREGATE_METRIC_DOUBLE_V0,

        /**
         * Support change point detection "CHANGE_POINT".
         */
        CHANGE_POINT,

        /**
         * Fix for https://github.com/elastic/elasticsearch/issues/120817
         * and https://github.com/elastic/elasticsearch/issues/120803
         * Support for queries that have multiple SORTs that cannot become TopN
         */
        REMOVE_REDUNDANT_SORT,

        /**
         * Fixes a series of issues with inlinestats which had an incomplete implementation after lookup and inlinestats
         * were refactored.
         */
        INLINESTATS_V11,

        /**
         * Renamed `INLINESTATS` to `INLINE STATS`.
         */
        INLINE_STATS,

        /**
         * Support partial_results
         */
        SUPPORT_PARTIAL_RESULTS,

        /**
         * Support for RERANK command
         */
        RERANK,

        /**
         * Support for COMPLETION command
         */
        COMPLETION,

        /**
         * Allow mixed numeric types in conditional functions - case, greatest and least
         */
        MIXED_NUMERIC_TYPES_IN_CASE_GREATEST_LEAST,

        /**
         * Lucene query pushdown to StartsWith and EndsWith functions.
         * This capability was created to avoid receiving wrong warnings from old nodes in mixed clusters
         */
        STARTS_WITH_ENDS_WITH_LUCENE_PUSHDOWN,

        /**
         * Full text functions can be scored when being part of a disjunction
         */
        FULL_TEXT_FUNCTIONS_DISJUNCTIONS_SCORE,

        /**
         * Support for multi-match function.
         */
        MULTI_MATCH_FUNCTION(Build.current().isSnapshot()),

        /**
         * Do {@code TO_LOWER} and {@code TO_UPPER} process all field values?
         */
        TO_LOWER_MV,

        /**
         * Use double parameter markers to represent field or function names.
         */
        DOUBLE_PARAMETER_MARKERS_FOR_IDENTIFIERS,

        /**
         * Non full text functions do not contribute to score
         */
        NON_FULL_TEXT_FUNCTIONS_SCORING,

        /**
         * The {@code _query} API now reports the original types.
         */
        REPORT_ORIGINAL_TYPES,

        /**
         * The metrics command
         */
        @Deprecated
        METRICS_COMMAND(Build.current().isSnapshot()),

        /**
         * Are the {@code documents_found} and {@code values_loaded} fields available
         * in the response and profile?
         */
        DOCUMENTS_FOUND_AND_VALUES_LOADED,

        /**
         * Index component selector syntax (my-data-stream-name::failures)
         */
        INDEX_COMPONENT_SELECTORS,

        /**
         * Make numberOfChannels consistent with layout in DefaultLayout by removing duplicated ChannelSet.
         */
        MAKE_NUMBER_OF_CHANNELS_CONSISTENT_WITH_LAYOUT,

        /**
         * Supercedes {@link Cap#MAKE_NUMBER_OF_CHANNELS_CONSISTENT_WITH_LAYOUT}.
         */
        FIX_REPLACE_MISSING_FIELD_WITH_NULL_DUPLICATE_NAME_ID_IN_LAYOUT,

        /**
         * Support for filter in converted null.
         * See <a href="https://github.com/elastic/elasticsearch/issues/125832"> ESQL: Fix `NULL` handling in `IN` clause #125832 </a>
         */
        FILTER_IN_CONVERTED_NULL,

        /**
         * When creating constant null blocks in {@link ValuesSourceReaderOperator}, we also handed off
         * the ownership of that block - but didn't account for the fact that the caller might close it, leading to double releases
         * in some union type queries. C.f. https://github.com/elastic/elasticsearch/issues/125850
         */
        FIX_DOUBLY_RELEASED_NULL_BLOCKS_IN_VALUESOURCEREADER,

        /**
         * Listing queries and getting information on a specific query.
         */
        QUERY_MONITORING,

        /**
         * Support max_over_time aggregation that gets evaluated per time-series
         */
        MAX_OVER_TIME(Build.current().isSnapshot()),

        /**
         * Support for FORK out of snapshot
         */
        FORK_V9,

        /**
         * Support for union types in FORK
         */
        FORK_UNION_TYPES,

        /**
         * Support for the {@code leading_zeros} named parameter.
         */
        TO_IP_LEADING_ZEROS,

        /**
         * Does the usage information for ESQL contain a histogram of {@code took} values?
         */
        USAGE_CONTAINS_TOOK,

        /**
         * Support avg_over_time aggregation that gets evaluated per time-series
         */
        AVG_OVER_TIME(Build.current().isSnapshot()),

        /**
         * Support loading of ip fields if they are not indexed.
         */
        LOADING_NON_INDEXED_IP_FIELDS,

        /**
         * During resolution (pre-analysis) we have to consider that joins or enriches can override EVALuated values
         * https://github.com/elastic/elasticsearch/issues/126419
         */
        FIX_JOIN_MASKING_EVAL,

        /**
         * Support for keeping `DROP` attributes when resolving field names.
         * see <a href="https://github.com/elastic/elasticsearch/issues/126418"> ES|QL: no matches for pattern #126418 </a>
         */
        DROP_AGAIN_WITH_WILDCARD_AFTER_EVAL,

        /**
         * Correctly ask for all fields from lookup indices even when there is e.g. a {@code DROP *field} after.
         * See <a href="https://github.com/elastic/elasticsearch/issues/129561">
         *     ES|QL: missing columns for wildcard drop after lookup join  #129561</a>
         */
        DROP_WITH_WILDCARD_AFTER_LOOKUP_JOIN,

        /**
         * Support last_over_time aggregation that gets evaluated per time-series
         */
        LAST_OVER_TIME(Build.current().isSnapshot()),

        /**
         * score function
         */
        SCORE_FUNCTION(Build.current().isSnapshot()),

        /**
         * Support for the SAMPLE command
         */
        SAMPLE_V3,

        /**
         * The {@code _query} API now gives a cast recommendation if multiple types are found in certain instances.
         */
        SUGGESTED_CAST,

        /**
         * Guards a bug fix matching {@code TO_LOWER(f) == ""}.
         */
        TO_LOWER_EMPTY_STRING,

        /**
         * Support min_over_time aggregation that gets evaluated per time-series
         */
        MIN_OVER_TIME(Build.current().isSnapshot()),

        /**
         * Support first_over_time aggregation that gets evaluated per time-series
         */
        FIRST_OVER_TIME(Build.current().isSnapshot()),

        /**
         * Support sum_over_time aggregation that gets evaluated per time-series
         */
        SUM_OVER_TIME(Build.current().isSnapshot()),

        /**
         * Support count_over_time aggregation that gets evaluated per time-series
         */
        COUNT_OVER_TIME(Build.current().isSnapshot()),

        /**
         * Support for count_distinct_over_time aggregation that gets evaluated per time-series
         */
        COUNT_DISTINCT_OVER_TIME(Build.current().isSnapshot()),

        /**
         * Support for INCREASE, DELTA timeseries aggregations.
         */
        INCREASE,
        DELTA_TS_AGG,

        /**
         * Extra field types in the k8s.csv dataset
         */
        K8S_DATASET_ADDITIONAL_FIELDS(Build.current().isSnapshot()),

        /**
         * Geospatial field types in the k8s.csv and k8s-downsampled.csv datasets
         */
        K8S_DATASETS_GEOSPATIAL_FIELDS(Build.current().isSnapshot()),

        /**
         * Resolve groupings before resolving references to groupings in the aggregations.
         */
        RESOLVE_GROUPINGS_BEFORE_RESOLVING_REFERENCES_TO_GROUPINGS_IN_AGGREGATIONS,

        /**
         * Support for the SAMPLE aggregation function
         */
        AGG_SAMPLE,

        /**
         * Full text functions in STATS
         */
        FULL_TEXT_FUNCTIONS_IN_STATS_WHERE,

        /**
         * During resolution (pre-analysis) we have to consider that joins can override regex extracted values
         * see <a href="https://github.com/elastic/elasticsearch/issues/127467"> ES|QL: pruning of JOINs leads to missing fields #127467 </a>
         */
        FIX_JOIN_MASKING_REGEX_EXTRACT,

        /**
         * Avid GROK and DISSECT attributes being removed when resolving fields.
         * see <a href="https://github.com/elastic/elasticsearch/issues/127468"> ES|QL: Grok only supports KEYWORD or TEXT values, found expression [type] type [INTEGER] #127468 </a>
         */
        KEEP_REGEX_EXTRACT_ATTRIBUTES,

        /**
         * The {@code ROUND_TO} function.
         */
        ROUND_TO,

        /**
         * Support for the {@code COPY_SIGN} function.
         */
        COPY_SIGN,

        /**
         * Allow lookup join on mixed numeric fields, among byte, short, int, long, half_float, scaled_float, float and double.
         */
        LOOKUP_JOIN_ON_MIXED_NUMERIC_FIELDS,

        /**
         * {@link org.elasticsearch.compute.lucene.LuceneQueryEvaluator} rewrites the query before executing it in Lucene. This
         * provides support for KQL in a STATS ... BY command that uses a KQL query for filter, for example.
         */
        LUCENE_QUERY_EVALUATOR_QUERY_REWRITE,

        /**
         * Support parameters for LIMIT command.
         */
        PARAMETER_FOR_LIMIT,

        /**
         * Changed and normalized the LIMIT error message.
         */
        NORMALIZED_LIMIT_ERROR_MESSAGE,

        /**
         * Dense vector field type support
         */
        DENSE_VECTOR_FIELD_TYPE_RELEASED,

        /**
         * Enable support for index aliases in lookup joins
         */
        ENABLE_LOOKUP_JOIN_ON_ALIASES,

        /**
         * Lookup error messages were updated to make them a bit easier to understand.
         */
        UPDATE_LOOKUP_JOIN_ERROR_MESSAGES,

        /**
         * Allows RLIKE to correctly handle the "empty language" flag, `#`.
         */
        RLIKE_WITH_EMPTY_LANGUAGE_PATTERN,

        /**
         * Enable support for cross-cluster lookup joins.
         */
        ENABLE_LOOKUP_JOIN_ON_REMOTE,

        /**
         * Fix the planning of {@code | ENRICH _remote:policy} when there's a preceding {@code | LOOKUP JOIN},
         * see <a href="https://github.com/elastic/elasticsearch/issues/129372">java.lang.ClassCastException when combining LOOKUP JOIN and remote ENRICH</a>
         */
        REMOTE_ENRICH_AFTER_LOOKUP_JOIN,

        /**
         * MATCH PHRASE function
         */
        MATCH_PHRASE_FUNCTION,

        /**
         * Support knn function
         */
        KNN_FUNCTION_V5,

        /**
         * Support for the {@code TEXT_EMBEDDING} function for generating dense vector embeddings.
         */
        TEXT_EMBEDDING_FUNCTION(Build.current().isSnapshot()),

        /**
         * Support for the LIKE operator with a list of wildcards.
         */
        LIKE_WITH_LIST_OF_PATTERNS,

        LIKE_LIST_ON_INDEX_FIELDS,

        /**
         * Support parameters for SAMPLE command.
         */
        PARAMETER_FOR_SAMPLE,

        /**
         * From now, Literal only accepts strings as BytesRefs.
         * No java.lang.String anymore.
         *
         * https://github.com/elastic/elasticsearch/issues/129322
         */
        NO_PLAIN_STRINGS_IN_LITERALS,

        /**
         * Support for the mv_expand target attribute should be retained in its original position.
         * see <a href="https://github.com/elastic/elasticsearch/issues/129000"> ES|QL: inconsistent column order #129000 </a>
         */
        FIX_MV_EXPAND_INCONSISTENT_COLUMN_ORDER,

        /**
         * Support for the SET command.
         */
        SET_COMMAND(Build.current().isSnapshot()),

        /**
         * (Re)Added EXPLAIN command
         */
        EXPLAIN(Build.current().isSnapshot()),
        /**
         * Support for the RLIKE operator with a list of regexes.
         */
        RLIKE_WITH_LIST_OF_PATTERNS,

        /**
         * FUSE command
         */
        FUSE_V6,

        /**
         * Support improved behavior for LIKE operator when used with index fields.
         */
        LIKE_ON_INDEX_FIELDS,

        /**
         * Forbid usage of brackets in unquoted index and enrich policy names
         * https://github.com/elastic/elasticsearch/issues/130378
         */
        NO_BRACKETS_IN_UNQUOTED_INDEX_NAMES,

        /**
         * Cosine vector similarity function
         */
        COSINE_VECTOR_SIMILARITY_FUNCTION(Build.current().isSnapshot()),

        /**
         * Fixed some profile serialization issues
         */
        FIXED_PROFILE_SERIALIZATION,

        /**
         * Support for lookup join on multiple fields.
         */
        LOOKUP_JOIN_ON_MULTIPLE_FIELDS,
        /**
         * Dot product vector similarity function
         */
        DOT_PRODUCT_VECTOR_SIMILARITY_FUNCTION(Build.current().isSnapshot()),

        /**
         * l1 norm vector similarity function
         */
        L1_NORM_VECTOR_SIMILARITY_FUNCTION(Build.current().isSnapshot()),

        /**
         * l2 norm vector similarity function
         */
        L2_NORM_VECTOR_SIMILARITY_FUNCTION(Build.current().isSnapshot()),

        /**
         * Support for the options field of CATEGORIZE.
         */
        CATEGORIZE_OPTIONS,

        /**
         * Decay function for custom scoring
         */
        DECAY_FUNCTION(Build.current().isSnapshot()),

        /**
         * FIRST and LAST aggregate functions.
         */
        AGG_FIRST_LAST(Build.current().isSnapshot()),
        AGG_FIRST_LAST_STRING(Build.current().isSnapshot()),

        /**
         * Support correct counting of skipped shards.
         */
        CORRECT_SKIPPED_SHARDS_COUNT,

        /*
         * Support for calculating the scalar vector magnitude.
         */
        MAGNITUDE_SCALAR_VECTOR_FUNCTION(Build.current().isSnapshot()),

        /**
         * Byte elements dense vector field type support.
         */
        DENSE_VECTOR_FIELD_TYPE_BYTE_ELEMENTS,

        /**
         * Bit elements dense vector field type support.
         */
        DENSE_VECTOR_FIELD_TYPE_BIT_ELEMENTS,

        /**
         * Support null elements on vector similarity functions
         */
        VECTOR_SIMILARITY_FUNCTIONS_SUPPORT_NULL,

        /**
         * Support for vector Hamming distance.
         */
        HAMMING_VECTOR_SIMILARITY_FUNCTION(Build.current().isSnapshot()),

        /**
         * Support for tbucket function
         */
        TBUCKET,

        /**
         * Allow qualifiers in attribute names.
         */
        NAME_QUALIFIERS(Build.current().isSnapshot()),

        /**
         * URL encoding function.
         */
        URL_ENCODE(),

        /**
         * URL component encoding function.
         */
        URL_ENCODE_COMPONENT(),

        /**
         * URL decoding function.
         */
        URL_DECODE(),

        /**
         * Allow lookup join on boolean expressions
         */
        LOOKUP_JOIN_ON_BOOLEAN_EXPRESSION,

        /**
         * FORK with remote indices
         */
        ENABLE_FORK_FOR_REMOTE_INDICES(Build.current().isSnapshot()),

        /**
         * Implicitly applies last_over_time in time-series aggregations when no specific over_time function is provided.
         */
        IMPLICIT_LAST_OVER_TIME(Build.current().isSnapshot()),

        /**
         * Support for the Present function
         */
        FN_PRESENT,

        /**
         * Bugfix for STATS {{expression}} WHERE {{condition}} when the
         * expression is replaced by something else on planning
         * e.g. STATS SUM(1) WHERE x==3 is replaced by
         *      STATS MV_SUM(const)*COUNT(*) WHERE x == 3.
         */
        STATS_WITH_FILTERED_SURROGATE_FIXED,

        /**
         * TO_DENSE_VECTOR function.
         */
        TO_DENSE_VECTOR_FUNCTION,

        /**
         * Support present_over_time aggregation that gets evaluated per time-series
         */
        PRESENT_OVER_TIME(Build.current().isSnapshot()),

        /**
         * Multivalued query parameters
         */
        QUERY_PARAMS_MULTI_VALUES(),

        FIX_PERCENTILE_PRECISION(),

        /**
         * Support for the Absent function
         */
        FN_ABSENT,

        /**
         * Support absent_over_time aggregation that gets evaluated per time-series
         */
        ABSENT_OVER_TIME(Build.current().isSnapshot()),

        /** INLINE STATS supports remote indices */
        INLINE_STATS_SUPPORTS_REMOTE(INLINESTATS_V11.enabled),

        INLINE_STATS_WITH_UNION_TYPES_IN_STUB_RELATION(INLINE_STATS.enabled),

        /**
         * Support TS command in non-snapshot builds
         */
        TS_COMMAND_V0(),

        /**
         * Add support for counter doubles, ints, and longs in first_ and last_over_time
         */
        FIRST_LAST_OVER_TIME_COUNTER_SUPPORT,

        FIX_ALIAS_ID_WHEN_DROP_ALL_AGGREGATES,

        /**
         * INLINE STATS fix incorrect prunning of null filtering
         * https://github.com/elastic/elasticsearch/pull/135011
         */
        INLINE_STATS_FIX_PRUNING_NULL_FILTER(INLINESTATS_V11.enabled),

        INLINE_STATS_FIX_OPTIMIZED_AS_LOCAL_RELATION(INLINESTATS_V11.enabled),

        DENSE_VECTOR_AGG_METRIC_DOUBLE_IF_FNS,

        /**
         * FUSE L2_NORM score normalization support
         */
        FUSE_L2_NORM(Build.current().isSnapshot()),

        /**
         * Support for requesting the "_tsid" metadata field.
         */
        METADATA_TSID_FIELD,

        /**
         * Fix management of plans with no columns
         * https://github.com/elastic/elasticsearch/issues/120272
         */
        FIX_NO_COLUMNS,

        /**
<<<<<<< HEAD
         * Fix attribute equality to respect the name id of the attribute.
         */
        ATTRIBUTE_EQUALS_RESPECTS_NAME_ID,

        // Last capability should still have a comma for fewer merge conflicts when adding new ones :)
        // Also, this comment prevents the semicolon from being on the previous capability when Spotless formats the file.
        ;
=======
         * Support for dots in FUSE attributes
         */
        DOTS_IN_FUSE;
>>>>>>> f3b28fcb

        private final boolean enabled;

        Cap() {
            this.enabled = true;
        };

        Cap(boolean enabled) {
            this.enabled = enabled;
        };

        Cap(FeatureFlag featureFlag) {
            this.enabled = featureFlag.isEnabled();
        }

        public boolean isEnabled() {
            return enabled;
        }

        public String capabilityName() {
            return name().toLowerCase(Locale.ROOT);
        }
    }

    public static final Set<String> CAPABILITIES = capabilities(false);

    /**
     * Get a {@link Set} of all capabilities. If the {@code all} parameter is {@code false}
     * then only <strong>enabled</strong> capabilities are returned - otherwise <strong>all</strong>
     * known capabilities are returned.
     */
    public static Set<String> capabilities(boolean all) {
        List<String> caps = new ArrayList<>();
        for (Cap cap : Cap.values()) {
            if (all || cap.isEnabled()) {
                caps.add(cap.capabilityName());
            }
        }

        /*
         * Add all of our cluster features without the leading "esql."
         */
        for (NodeFeature feature : new EsqlFeatures().getFeatures()) {
            caps.add(cap(feature));
        }
        return Set.copyOf(caps);
    }

    /**
     * Convert a {@link NodeFeature} from {@link EsqlFeatures} into a
     * capability.
     */
    public static String cap(NodeFeature feature) {
        assert feature.id().startsWith("esql.");
        return feature.id().substring("esql.".length());
    }
}<|MERGE_RESOLUTION|>--- conflicted
+++ resolved
@@ -1596,19 +1596,18 @@
         FIX_NO_COLUMNS,
 
         /**
-<<<<<<< HEAD
+         * Support for dots in FUSE attributes
+         */
+        DOTS_IN_FUSE,
+
+        /**
          * Fix attribute equality to respect the name id of the attribute.
          */
         ATTRIBUTE_EQUALS_RESPECTS_NAME_ID,
 
         // Last capability should still have a comma for fewer merge conflicts when adding new ones :)
-        // Also, this comment prevents the semicolon from being on the previous capability when Spotless formats the file.
+        // This comment prevents the semicolon from being on the previous capability when Spotless formats the file.
         ;
-=======
-         * Support for dots in FUSE attributes
-         */
-        DOTS_IN_FUSE;
->>>>>>> f3b28fcb
 
         private final boolean enabled;
 

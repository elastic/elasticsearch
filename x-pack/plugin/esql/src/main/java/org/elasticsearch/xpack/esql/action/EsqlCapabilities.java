--- conflicted
+++ resolved
@@ -1735,17 +1735,16 @@
         METRICS_GROUP_BY_ALL_WITH_TS_DIMENSIONS,
 
         /**
-<<<<<<< HEAD
          * Fix for circular reference in alias chains during PushDownEnrich and aggregate deduplication.
          * Prevents "Potential cycle detected" errors when aliases reference each other.
-         * https://github.com/elastic/elasticsearch/issues/XXXXX
+         * https://github.com/elastic/elasticsearch/issues/138346
          */
         FIX_ENRICH_ALIAS_CYCLE_IN_DEDUPLICATE_AGGS,
-=======
+
+        /**
          * Returns the top snippets for given text content and associated query.
          */
         TOP_SNIPPETS_FUNCTION(Build.current().isSnapshot()),
->>>>>>> 3bf4df1d
 
         // Last capability should still have a comma for fewer merge conflicts when adding new ones :)
         // This comment prevents the semicolon from being on the previous capability when Spotless formats the file.

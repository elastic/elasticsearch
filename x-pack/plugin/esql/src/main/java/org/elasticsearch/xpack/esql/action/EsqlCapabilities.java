/*
 * Copyright Elasticsearch B.V. and/or licensed to Elasticsearch B.V. under one
 * or more contributor license agreements. Licensed under the Elastic License
 * 2.0; you may not use this file except in compliance with the Elastic License
 * 2.0.
 */

package org.elasticsearch.xpack.esql.action;

import org.elasticsearch.Build;
import org.elasticsearch.cluster.metadata.DataStream;
import org.elasticsearch.common.util.FeatureFlag;
import org.elasticsearch.features.NodeFeature;
import org.elasticsearch.rest.action.admin.cluster.RestNodesCapabilitiesAction;
import org.elasticsearch.xpack.esql.plugin.EsqlFeatures;
import org.elasticsearch.xpack.esql.plugin.EsqlPlugin;

import java.util.ArrayList;
import java.util.List;
import java.util.Locale;
import java.util.Set;

import static org.elasticsearch.xpack.esql.core.plugin.EsqlCorePlugin.AGGREGATE_METRIC_DOUBLE_FEATURE_FLAG;

/**
 * A {@link Set} of "capabilities" supported by the {@link RestEsqlQueryAction}
 * and {@link RestEsqlAsyncQueryAction} APIs. These are exposed over the
 * {@link RestNodesCapabilitiesAction} and we use them to enable tests.
 */
public class EsqlCapabilities {
    public enum Cap {
        /**
         * Introduction of {@code MV_SORT}, {@code MV_SLICE}, and {@code MV_ZIP}.
         * Added in #106095.
         */
        MV_SORT,

        /**
         * When we disabled some broken optimizations around {@code nullable}.
         * Fixed in #105691.
         */
        DISABLE_NULLABLE_OPTS,

        /**
         * Introduction of {@code ST_X} and {@code ST_Y}. Added in #105768.
         */
        ST_X_Y,

        /**
         * Changed precision of {@code geo_point} and {@code cartesian_point} fields, by loading from source into WKB. Done in #103691.
         */
        SPATIAL_POINTS_FROM_SOURCE,

        /**
         * Support for loading {@code geo_shape} and {@code cartesian_shape} fields. Done in #104269.
         */
        SPATIAL_SHAPES,

        /**
         * Support for spatial aggregation {@code ST_CENTROID}. Done in #104269.
         */
        ST_CENTROID_AGG,

        /**
         * Support for spatial aggregation {@code ST_INTERSECTS}. Done in #104907.
         */
        ST_INTERSECTS,

        /**
         * Support for spatial aggregation {@code ST_CONTAINS} and {@code ST_WITHIN}. Done in #106503.
         */
        ST_CONTAINS_WITHIN,

        /**
         * Support for spatial aggregation {@code ST_DISJOINT}. Done in #107007.
         */
        ST_DISJOINT,

        /**
         * The introduction of the {@code VALUES} agg.
         */
        AGG_VALUES,

        /**
         * Expand the {@code VALUES} agg to cover spatial types.
         */
        AGG_VALUES_SPATIAL,

        /**
         * Does ESQL support async queries.
         */
        ASYNC_QUERY,

        /**
         * Does ESQL support FROM OPTIONS?
         */
        @Deprecated
        FROM_OPTIONS,

        /**
         * Cast string literals to a desired data type.
         */
        STRING_LITERAL_AUTO_CASTING,

        /**
         * Base64 encoding and decoding functions.
         */
        BASE64_DECODE_ENCODE,

        /**
         * Support for the :: casting operator
         */
        CASTING_OPERATOR,

        /**
         * Support for the ::date casting operator
         */
        CASTING_OPERATOR_FOR_DATE,

        /**
         * Blocks can be labelled with {@link org.elasticsearch.compute.data.Block.MvOrdering#SORTED_ASCENDING} for optimizations.
         */
        MV_ORDERING_SORTED_ASCENDING,

        /**
         * Support for metrics counter fields
         */
        METRICS_COUNTER_FIELDS,

        /**
         * Cast string literals to a desired data type for IN predicate and more types for BinaryComparison.
         */
        STRING_LITERAL_AUTO_CASTING_EXTENDED,
        /**
         * Support for metadata fields.
         */
        METADATA_FIELDS,

        /**
         * Support specifically for *just* the _index METADATA field. Used by CsvTests, since that is the only metadata field currently
         * supported.
         */
        INDEX_METADATA_FIELD,

        /**
         * Support for timespan units abbreviations
         */
        TIMESPAN_ABBREVIATIONS,

        /**
         * Support metrics counter types
         */
        COUNTER_TYPES,

        /**
         * Support for function {@code BIT_LENGTH}. Done in #115792
         */
        FN_BIT_LENGTH,

        /**
         * Support for function {@code BYTE_LENGTH}.
         */
        FN_BYTE_LENGTH,

        /**
         * Support for function {@code REVERSE}.
         */
        FN_REVERSE,

        /**
         * Support for reversing whole grapheme clusters. This is not supported
         * on JDK versions less than 20 which are not supported in ES 9.0.0+ but this
         * exists to keep the {@code 8.x} branch similar to the {@code main} branch.
         */
        FN_REVERSE_GRAPHEME_CLUSTERS,

        /**
         * Support for function {@code CBRT}. Done in #108574.
         */
        FN_CBRT,

        /**
         * Support for function {@code HYPOT}.
         */
        FN_HYPOT,

        /**
         * Support for {@code MV_APPEND} function. #107001
         */
        FN_MV_APPEND,

        /**
         * Support for {@code MV_MEDIAN_ABSOLUTE_DEVIATION} function.
         */
        FN_MV_MEDIAN_ABSOLUTE_DEVIATION,

        /**
         * Support for {@code MV_PERCENTILE} function.
         */
        FN_MV_PERCENTILE,

        /**
         * Support for function {@code IP_PREFIX}.
         */
        FN_IP_PREFIX,

        /**
         * Fix on function {@code SUBSTRING} that makes it not return null on empty strings.
         */
        FN_SUBSTRING_EMPTY_NULL,

        /**
         * Fixes on function {@code ROUND} that avoid it throwing exceptions on runtime for unsigned long cases.
         */
        FN_ROUND_UL_FIXES,

        /**
         * Fixes for multiple functions not serializing their source, and emitting warnings with wrong line number and text.
         */
        FUNCTIONS_SOURCE_SERIALIZATION_WARNINGS,

        /**
         * All functions that take TEXT should never emit TEXT, only KEYWORD. #114334
         */
        FUNCTIONS_NEVER_EMIT_TEXT,

        /**
         * Support for the {@code INLINESTATS} syntax.
         */
        INLINESTATS(EsqlPlugin.INLINESTATS_FEATURE_FLAG),

        /**
         * Support for the expressions in grouping in {@code INLINESTATS} syntax.
         */
        INLINESTATS_V2(EsqlPlugin.INLINESTATS_FEATURE_FLAG),

        /**
         * Support for aggregation function {@code TOP}.
         */
        AGG_TOP,

        /**
         * Support for booleans in aggregations {@code MAX} and {@code MIN}.
         */
        AGG_MAX_MIN_BOOLEAN_SUPPORT,

        /**
         * Support for ips in aggregations {@code MAX} and {@code MIN}.
         */
        AGG_MAX_MIN_IP_SUPPORT,

        /**
         * Support for strings in aggregations {@code MAX} and {@code MIN}.
         */
        AGG_MAX_MIN_STRING_SUPPORT,

        /**
         * Support for booleans in {@code TOP} aggregation.
         */
        AGG_TOP_BOOLEAN_SUPPORT,

        /**
         * Support for ips in {@code TOP} aggregation.
         */
        AGG_TOP_IP_SUPPORT,

        /**
         * Support for {@code keyword} and {@code text} fields in {@code TOP} aggregation.
         */
        AGG_TOP_STRING_SUPPORT,

        /**
         * {@code CASE} properly handling multivalue conditions.
         */
        CASE_MV,

        /**
         * Support for loading values over enrich. This is supported by all versions of ESQL but not
         * the unit test CsvTests.
         */
        ENRICH_LOAD,

        /**
         * Optimization for ST_CENTROID changed some results in cartesian data. #108713
         */
        ST_CENTROID_AGG_OPTIMIZED,

        /**
         * Support for requesting the "_ignored" metadata field.
         */
        METADATA_IGNORED_FIELD,

        /**
         * LOOKUP command with
         * - tables using syntax {@code "tables": {"type": [<values>]}}
         * - fixed variable shadowing
         * - fixed Join.references(), requiring breaking change to Join serialization
         */
        LOOKUP_V4(Build.current().isSnapshot()),

        /**
         * Support for requesting the "REPEAT" command.
         */
        REPEAT,

        /**
         * Cast string literals to datetime in addition and subtraction when the other side is a date or time interval.
         */
        STRING_LITERAL_AUTO_CASTING_TO_DATETIME_ADD_SUB,

        /**
         * Support for named or positional parameters in EsqlQueryRequest.
         */
        NAMED_POSITIONAL_PARAMETER,

        /**
         * Support multiple field mappings if appropriate conversion function is used (union types)
         */
        UNION_TYPES,

        /**
         * Support unmapped using the INSIST keyword.
         */
        UNMAPPED_FIELDS(Build.current().isSnapshot()),

        /**
         * Support for function {@code ST_DISTANCE}. Done in #108764.
         */
        ST_DISTANCE,

        /** Support for function {@code ST_EXTENT_AGG}. */
        ST_EXTENT_AGG,

        /** Optimization of ST_EXTENT_AGG with doc-values as IntBlock. */
        ST_EXTENT_AGG_DOCVALUES,

        /**
         * Fix determination of CRS types in spatial functions when folding.
         */
        SPATIAL_FUNCTIONS_FIX_CRSTYPE_FOLDING,

        /**
         * Enable spatial predicate functions to support multi-values. Done in #112063.
         */
        SPATIAL_PREDICATES_SUPPORT_MULTIVALUES,

        /**
         * Enable spatial distance function to support multi-values. Done in #114836.
         */
        SPATIAL_DISTANCE_SUPPORTS_MULTIVALUES,

        /**
         * Support a number of fixes and enhancements to spatial distance pushdown. Done in #112938.
         */
        SPATIAL_DISTANCE_PUSHDOWN_ENHANCEMENTS,

        /**
         * Fix for spatial centroid when no records are found.
         */
        SPATIAL_CENTROID_NO_RECORDS,

        /**
         * Support ST_ENVELOPE function (and related ST_XMIN, etc.).
         */
        ST_ENVELOPE,

        /**
         * Fix to GROK and DISSECT that allows extracting attributes with the same name as the input
         * https://github.com/elastic/elasticsearch/issues/110184
         */
        GROK_DISSECT_MASKING,

        /**
         * Support for quoting index sources in double quotes.
         */
        DOUBLE_QUOTES_SOURCE_ENCLOSING,

        /**
         * Support for WEIGHTED_AVG function.
         */
        AGG_WEIGHTED_AVG,

        /**
         * Fix for union-types when aggregating over an inline conversion with casting operator. Done in #110476.
         */
        UNION_TYPES_AGG_CAST,

        /**
         * Fix to GROK validation in case of multiple fields with same name and different types
         * https://github.com/elastic/elasticsearch/issues/110533
         */
        GROK_VALIDATION,

        /**
         * Fix for union-types when aggregating over an inline conversion with conversion function. Done in #110652.
         */
        UNION_TYPES_INLINE_FIX,

        /**
         * Fix for union-types when sorting a type-casted field. We changed how we remove synthetic union-types fields.
         */
        UNION_TYPES_REMOVE_FIELDS,

        /**
         * Fix for union-types when renaming unrelated columns.
         * https://github.com/elastic/elasticsearch/issues/111452
         */
        UNION_TYPES_FIX_RENAME_RESOLUTION,

        /**
         * Execute `RENAME` operations sequentially from left to right,
         * see <a href="https://github.com/elastic/elasticsearch/issues/122250"> ESQL: Align RENAME behavior with EVAL for sequential processing #122250 </a>
         */
        RENAME_SEQUENTIAL_PROCESSING,

        /**
         * Fix for union-types when some indexes are missing the required field. Done in #111932.
         */
        UNION_TYPES_MISSING_FIELD,

        /**
         * Fix for widening of short numeric types in union-types. Done in #112610
         */
        UNION_TYPES_NUMERIC_WIDENING,

        /**
         * Fix a parsing issue where numbers below Long.MIN_VALUE threw an exception instead of parsing as doubles.
         * see <a href="https://github.com/elastic/elasticsearch/issues/104323"> Parsing large numbers is inconsistent #104323 </a>
         */
        FIX_PARSING_LARGE_NEGATIVE_NUMBERS,

        /**
         * Fix precision of scaled_float field values retrieved from stored source
         * see <a href="https://github.com/elastic/elasticsearch/issues/122547"> Slight inconsistency in ESQL using scaled_float field #122547 </a>
         */
        FIX_PRECISION_OF_SCALED_FLOAT_FIELDS,

        /**
         * Fix the status code returned when trying to run count_distinct on the _source type (which is not supported).
         * see <a href="https://github.com/elastic/elasticsearch/issues/105240">count_distinct(_source) returns a 500 response</a>
         */
        FIX_COUNT_DISTINCT_SOURCE_ERROR,

        /**
         * Use RangeQuery for BinaryComparison on DateTime fields.
         */
        RANGEQUERY_FOR_DATETIME,

        /**
         * Enforce strict type checking on ENRICH range types, and warnings for KEYWORD parsing at runtime. Done in #115091.
         */
        ENRICH_STRICT_RANGE_TYPES,

        /**
         * Fix for non-unique attribute names in ROW and logical plans.
         * https://github.com/elastic/elasticsearch/issues/110541
         */
        UNIQUE_NAMES,

        /**
         * Make attributes of GROK/DISSECT adjustable and fix a shadowing bug when pushing them down past PROJECT.
         * https://github.com/elastic/elasticsearch/issues/108008
         */
        FIXED_PUSHDOWN_PAST_PROJECT,

        /**
         * Adds the {@code MV_PSERIES_WEIGHTED_SUM} function for converting sorted lists of numbers into
         * a bounded score. This is a generalization of the
         * <a href="https://en.wikipedia.org/wiki/Riemann_zeta_function">riemann zeta function</a> but we
         * don't name it that because we don't support complex numbers and don't want to make folks think
         * of mystical number theory things. This is just a weighted sum that is adjacent to magic.
         */
        MV_PSERIES_WEIGHTED_SUM,

        /**
         * Support for match operator as a colon. Previous support for match operator as MATCH has been removed
         */
        MATCH_OPERATOR_COLON,

        /**
         * Removing support for the {@code META} keyword.
         */
        NO_META,

        /**
         * Add CombineBinaryComparisons rule.
         */
        COMBINE_BINARY_COMPARISONS,

        /**
         * Support for nanosecond dates as a data type
         */
        DATE_NANOS_TYPE(),

        /**
         * Support for to_date_nanos function
         */
        TO_DATE_NANOS(),

        /**
         * Support for date nanos type in binary comparisons
         */
        DATE_NANOS_BINARY_COMPARISON(),

        /**
         * Support for mixed comparisons between nanosecond and millisecond dates
         */
        DATE_NANOS_COMPARE_TO_MILLIS(),
        /**
         * Support implicit casting of strings to date nanos
         */
        DATE_NANOS_IMPLICIT_CASTING(),
        /**
         * Support Least and Greatest functions on Date Nanos type
         */
        LEAST_GREATEST_FOR_DATENANOS(),
        /**
         * support date extract function for date nanos
         */
        DATE_NANOS_DATE_EXTRACT(),
        /**
         * Support add and subtract on date nanos
         */
        DATE_NANOS_ADD_SUBTRACT(),
        /**
         * Support for date_trunc function on date nanos type
         */
        DATE_TRUNC_DATE_NANOS(),

        /**
         * Support date nanos values as the field argument to bucket
         */
        DATE_NANOS_BUCKET(),

        /**
         * support aggregations on date nanos
         */
        DATE_NANOS_AGGREGATIONS(),

        /**
         * Support the {@link org.elasticsearch.xpack.esql.expression.predicate.operator.comparison.In} operator for date nanos
         */
        DATE_NANOS_IN_OPERATOR(),
        /**
         * Support running date format function on nanosecond dates
         */
        DATE_NANOS_DATE_FORMAT(),
        /**
         * support date diff function on date nanos type, and mixed nanos/millis
         */
        DATE_NANOS_DATE_DIFF(),
        /**
         * Indicates that https://github.com/elastic/elasticsearch/issues/125439 (incorrect lucene push down for date nanos) is fixed
         */
        FIX_DATE_NANOS_LUCENE_PUSHDOWN_BUG(),
        /**
         * Fixes a bug where dates are incorrectly formatted if a where clause compares nanoseconds to both milliseconds and nanoseconds,
         * e.g. {@code WHERE millis > to_datenanos("2023-10-23T12:15:03.360103847") AND millis < to_datetime("2023-10-23T13:53:55.832")}
         */
        FIX_DATE_NANOS_MIXED_RANGE_PUSHDOWN_BUG(),
        /**
         * DATE_PARSE supports reading timezones
         */
        DATE_PARSE_TZ(),

        /**
         * Support for datetime in least and greatest functions
         */
        LEAST_GREATEST_FOR_DATES,

        /**
         * Support CIDRMatch in CombineDisjunctions rule.
         */
        COMBINE_DISJUNCTIVE_CIDRMATCHES,

        /**
         * Support sending HTTP headers about the status of an async query.
         */
        ASYNC_QUERY_STATUS_HEADERS,

        /**
         * Consider the upper bound when computing the interval in BUCKET auto mode.
         */
        BUCKET_INCLUSIVE_UPPER_BOUND,

        /**
         * Changed error messages for fields with conflicting types in different indices.
         */
        SHORT_ERROR_MESSAGES_FOR_UNSUPPORTED_FIELDS,

        /**
         * Support for the whole number spans in BUCKET function.
         */
        BUCKET_WHOLE_NUMBER_AS_SPAN,

        /**
         * Allow mixed numeric types in coalesce
         */
        MIXED_NUMERIC_TYPES_IN_COALESCE,

        /**
         * Support for requesting the "SPACE" function.
         */
        SPACE,

        /**
         * Support explicit casting from string literal to DATE_PERIOD or TIME_DURATION.
         */
        CAST_STRING_LITERAL_TO_TEMPORAL_AMOUNT,

        /**
         * Supported the text categorization function "CATEGORIZE".
         */
        CATEGORIZE_V5,

        /**
         * Support for multiple groupings in "CATEGORIZE".
         */
        CATEGORIZE_MULTIPLE_GROUPINGS,
        /**
         * QSTR function
         */
        QSTR_FUNCTION,

        /**
         * MATCH function
         */
        MATCH_FUNCTION,

        /**
         * KQL function
         */
        KQL_FUNCTION,

        /**
         * Hash function
         */
        HASH_FUNCTION,
        /**
         * Hash function aliases such as MD5
         */
        HASH_FUNCTION_ALIASES_V1,

        /**
         * Don't optimize CASE IS NOT NULL function by not requiring the fields to be not null as well.
         * https://github.com/elastic/elasticsearch/issues/112704
         */
        FIXED_WRONG_IS_NOT_NULL_CHECK_ON_CASE,

        /**
         * Compute year differences in full calendar years.
         */
        DATE_DIFF_YEAR_CALENDARIAL,

        /**
         * Fix sorting not allowed on _source and counters.
         */
        SORTING_ON_SOURCE_AND_COUNTERS_FORBIDDEN,

        /**
         * Fix {@code SORT} when the {@code _source} field is not a sort key but
         * <strong>is</strong> being returned.
         */
        SORT_RETURNING_SOURCE_OK,

        /**
         * _source field mapping directives: https://www.elastic.co/guide/en/elasticsearch/reference/current/mapping-source-field.html
         */
        SOURCE_FIELD_MAPPING,

        /**
         * Allow filter per individual aggregation.
         */
        PER_AGG_FILTERING,

        /**
         * Fix {@link #PER_AGG_FILTERING} grouped by ordinals.
         */
        PER_AGG_FILTERING_ORDS,

        /**
         * Support for {@code STD_DEV} aggregation.
         */
        STD_DEV,

        /**
         * Fix for https://github.com/elastic/elasticsearch/issues/114714
         */
        FIX_STATS_BY_FOLDABLE_EXPRESSION,

        /**
         * Adding stats for functions (stack telemetry)
         */
        FUNCTION_STATS,
        /**
         * Fix for an optimization that caused wrong results
         * https://github.com/elastic/elasticsearch/issues/115281
         */
        FIX_FILTER_PUSHDOWN_PAST_STATS,

        /**
         * Send warnings on STATS alias collision
         * https://github.com/elastic/elasticsearch/issues/114970
         */
        STATS_ALIAS_COLLISION_WARNINGS,

        /**
         * This enables 60_usage.yml "Basic ESQL usage....snapshot" version test. See also the next capability.
         */
        SNAPSHOT_TEST_FOR_TELEMETRY(Build.current().isSnapshot()),

        /**
         * This enables 60_usage.yml "Basic ESQL usage....non-snapshot" version test. See also the previous capability.
         */
        NON_SNAPSHOT_TEST_FOR_TELEMETRY(Build.current().isSnapshot() == false),

        /**
         * Support simplified syntax for named parameters for field and function names.
         */
        NAMED_PARAMETER_FOR_FIELD_AND_FUNCTION_NAMES_SIMPLIFIED_SYNTAX(),

        /**
         * Fix pushdown of LIMIT past MV_EXPAND
         */
        ADD_LIMIT_INSIDE_MV_EXPAND,

        DELAY_DEBUG_FN(Build.current().isSnapshot()),

        /** Capability for remote metadata test */
        METADATA_FIELDS_REMOTE_TEST(false),
        /**
         * WIP on Join planning
         * - Introduce BinaryPlan and co
         * - Refactor INLINESTATS and LOOKUP as a JOIN block
         */
        JOIN_PLANNING_V1(Build.current().isSnapshot()),

        /**
         * Support implicit casting from string literal to DATE_PERIOD or TIME_DURATION.
         */
        IMPLICIT_CASTING_STRING_LITERAL_TO_TEMPORAL_AMOUNT,

        /**
         * LOOKUP JOIN
         */
        JOIN_LOOKUP_V12,

        /**
         * LOOKUP JOIN with TEXT fields on the right (right side of the join) (#119473)
         */
        LOOKUP_JOIN_TEXT(JOIN_LOOKUP_V12.isEnabled()),

        /**
         * LOOKUP JOIN skipping MVs and sending warnings (https://github.com/elastic/elasticsearch/issues/118780)
         */
        JOIN_LOOKUP_SKIP_MV_WARNINGS(JOIN_LOOKUP_V12.isEnabled()),

        /**
         * Fix pushing down LIMIT past LOOKUP JOIN in case of multiple matching join keys.
         */
        JOIN_LOOKUP_FIX_LIMIT_PUSHDOWN(JOIN_LOOKUP_V12.isEnabled()),

        /**
         * Fix for https://github.com/elastic/elasticsearch/issues/117054
         */
        FIX_NESTED_FIELDS_NAME_CLASH_IN_INDEXRESOLVER,

        /**
         * Fix for https://github.com/elastic/elasticsearch/issues/114714, again
         */
        FIX_STATS_BY_FOLDABLE_EXPRESSION_2,

        /**
         * Support the "METADATA _score" directive to enable _score column.
         */
        METADATA_SCORE,

        /**
         * Term function
         */
        TERM_FUNCTION(Build.current().isSnapshot()),

        /**
         * Additional types for match function and operator
         */
        MATCH_ADDITIONAL_TYPES,

        /**
         * Fix for regex folding with case-insensitive pattern https://github.com/elastic/elasticsearch/issues/118371
         */
        FIXED_REGEX_FOLD,

        /**
         * Full text functions can be used in disjunctions
         */
        FULL_TEXT_FUNCTIONS_DISJUNCTIONS,

        /**
         * Change field caps response for semantic_text fields to be reported as text
         */
        SEMANTIC_TEXT_FIELD_CAPS,

        /**
         * Support named argument for function in map format.
         */
        OPTIONAL_NAMED_ARGUMENT_MAP_FOR_FUNCTION(Build.current().isSnapshot()),

        /**
         * Disabled support for index aliases in lookup joins
         */
        LOOKUP_JOIN_NO_ALIASES(JOIN_LOOKUP_V12.isEnabled()),

        /**
         * Full text functions can be used in disjunctions as they are implemented in compute engine
         */
        FULL_TEXT_FUNCTIONS_DISJUNCTIONS_COMPUTE_ENGINE,

        /**
         * Support match options in match function
         */
        MATCH_FUNCTION_OPTIONS,

        /**
         * Support options in the query string function.
         */
        QUERY_STRING_FUNCTION_OPTIONS,

        /**
         * Support for aggregate_metric_double type
         */
        AGGREGATE_METRIC_DOUBLE(AGGREGATE_METRIC_DOUBLE_FEATURE_FLAG),

        /**
         * Support for partial subset of metrics in aggregate_metric_double type
         */
        AGGREGATE_METRIC_DOUBLE_PARTIAL_SUBMETRICS(AGGREGATE_METRIC_DOUBLE_FEATURE_FLAG),

        /**
         * Support change point detection "CHANGE_POINT".
         */
        CHANGE_POINT(Build.current().isSnapshot()),

        /**
         * Fix for https://github.com/elastic/elasticsearch/issues/120817
         * and https://github.com/elastic/elasticsearch/issues/120803
         * Support for queries that have multiple SORTs that cannot become TopN
         */
        REMOVE_REDUNDANT_SORT,

        /**
         * Fixes a series of issues with inlinestats which had an incomplete implementation after lookup and inlinestats
         * were refactored.
         */
        INLINESTATS_V5(EsqlPlugin.INLINESTATS_FEATURE_FLAG),

        /**
         * Support partial_results
         */
        SUPPORT_PARTIAL_RESULTS,

        /**
         * Support for rendering aggregate_metric_double type
         */
        AGGREGATE_METRIC_DOUBLE_RENDERING(AGGREGATE_METRIC_DOUBLE_FEATURE_FLAG),

        /**
         * Support for FORK command
         */
        FORK(Build.current().isSnapshot()),

        /**
         * Allow mixed numeric types in conditional functions - case, greatest and least
         */
        MIXED_NUMERIC_TYPES_IN_CASE_GREATEST_LEAST,

        /**
         * Support for RRF command
         */
        RRF(Build.current().isSnapshot()),

        /**
         * Lucene query pushdown to StartsWith and EndsWith functions.
         * This capability was created to avoid receiving wrong warnings from old nodes in mixed clusters
         */
        STARTS_WITH_ENDS_WITH_LUCENE_PUSHDOWN,

        /**
         * Full text functions can be scored when being part of a disjunction
         */
        FULL_TEXT_FUNCTIONS_DISJUNCTIONS_SCORE,

        /**
         * Do {@code TO_LOWER} and {@code TO_UPPER} process all field values?
         */
        TO_LOWER_MV,

        /**
         * Use double parameter markers to represent field or function names.
         */
        DOUBLE_PARAMETER_MARKERS_FOR_IDENTIFIERS,

        /**
         * Non full text functions do not contribute to score
         */
        NON_FULL_TEXT_FUNCTIONS_SCORING,

        /**
         * Support for to_aggregate_metric_double function
         */
        AGGREGATE_METRIC_DOUBLE_CONVERT_TO(AGGREGATE_METRIC_DOUBLE_FEATURE_FLAG),

        /**
         * The {@code _query} API now reports the original types.
         */
        REPORT_ORIGINAL_TYPES,

        /**
         * The metrics command
         */
        METRICS_COMMAND(Build.current().isSnapshot()),

        /**
         * Index component selector syntax (my-data-stream-name::failures)
         */
        INDEX_COMPONENT_SELECTORS(DataStream.isFailureStoreFeatureFlagEnabled()),

        /**
         * Make numberOfChannels consistent with layout in DefaultLayout by removing duplicated ChannelSet.
         */
        MAKE_NUMBER_OF_CHANNELS_CONSISTENT_WITH_LAYOUT,

        /**
<<<<<<< HEAD
         * Support implicit casting for union typed numeric and date/date_nanos fields
         */
        IMPLICIT_CASTING_UNION_TYPED_NUMERIC_AND_DATE;
=======
         * Support for sorting when aggregate_metric_doubles are present
         */
        AGGREGATE_METRIC_DOUBLE_SORTING(AGGREGATE_METRIC_DOUBLE_FEATURE_FLAG);
>>>>>>> 01a1f454

        private final boolean enabled;

        Cap() {
            this.enabled = true;
        };

        Cap(boolean enabled) {
            this.enabled = enabled;
        };

        Cap(FeatureFlag featureFlag) {
            this.enabled = featureFlag.isEnabled();
        }

        public boolean isEnabled() {
            return enabled;
        }

        public String capabilityName() {
            return name().toLowerCase(Locale.ROOT);
        }
    }

    public static final Set<String> CAPABILITIES = capabilities(false);

    /**
     * Get a {@link Set} of all capabilities. If the {@code all} parameter is {@code false}
     * then only <strong>enabled</strong> capabilities are returned - otherwise <strong>all</strong>
     * known capabilities are returned.
     */
    public static Set<String> capabilities(boolean all) {
        List<String> caps = new ArrayList<>();
        for (Cap cap : Cap.values()) {
            if (all || cap.isEnabled()) {
                caps.add(cap.capabilityName());
            }
        }

        /*
         * Add all of our cluster features without the leading "esql."
         */
        for (NodeFeature feature : new EsqlFeatures().getFeatures()) {
            caps.add(cap(feature));
        }
        return Set.copyOf(caps);
    }

    /**
     * Convert a {@link NodeFeature} from {@link EsqlFeatures} into a
     * capability.
     */
    public static String cap(NodeFeature feature) {
        assert feature.id().startsWith("esql.");
        return feature.id().substring("esql.".length());
    }
}<|MERGE_RESOLUTION|>--- conflicted
+++ resolved
@@ -930,15 +930,14 @@
         MAKE_NUMBER_OF_CHANNELS_CONSISTENT_WITH_LAYOUT,
 
         /**
-<<<<<<< HEAD
+         * Support for sorting when aggregate_metric_doubles are present
+         */
+        AGGREGATE_METRIC_DOUBLE_SORTING(AGGREGATE_METRIC_DOUBLE_FEATURE_FLAG),
+
+        /**
          * Support implicit casting for union typed numeric and date/date_nanos fields
          */
         IMPLICIT_CASTING_UNION_TYPED_NUMERIC_AND_DATE;
-=======
-         * Support for sorting when aggregate_metric_doubles are present
-         */
-        AGGREGATE_METRIC_DOUBLE_SORTING(AGGREGATE_METRIC_DOUBLE_FEATURE_FLAG);
->>>>>>> 01a1f454
 
         private final boolean enabled;
 

--- conflicted
+++ resolved
@@ -309,15 +309,14 @@
         TO_DATE_NANOS(EsqlCorePlugin.DATE_NANOS_FEATURE_FLAG),
 
         /**
-<<<<<<< HEAD
+         * Support Least and Greatest functions on Date Nanos type
+         */
+        LEAST_GREATEST_FOR_DATENANOS(EsqlCorePlugin.DATE_NANOS_FEATURE_FLAG),
+
+        /**
          * support aggregations on date nanos
          */
         DATE_NANOS_AGGREGATIONS(EsqlCorePlugin.DATE_NANOS_FEATURE_FLAG),
-=======
-         * Support Least and Greatest functions on Date Nanos type
-         */
-        LEAST_GREATEST_FOR_DATENANOS(EsqlCorePlugin.DATE_NANOS_FEATURE_FLAG),
->>>>>>> d65a0309
 
         /**
          * Support for datetime in least and greatest functions

--- conflicted
+++ resolved
@@ -934,11 +934,6 @@
         MIXED_NUMERIC_TYPES_IN_CASE_GREATEST_LEAST,
 
         /**
-<<<<<<< HEAD
-         * UNPIVOT command
-         */
-        UNPIVOT;
-=======
          * Lucene query pushdown to StartsWith and EndsWith functions.
          * This capability was created to avoid receiving wrong warnings from old nodes in mixed clusters
          */
@@ -1254,8 +1249,12 @@
          * Forbid usage of brackets in unquoted index and enrich policy names
          * https://github.com/elastic/elasticsearch/issues/130378
          */
-        NO_BRACKETS_IN_UNQUOTED_INDEX_NAMES;
->>>>>>> 1196ccbd
+        NO_BRACKETS_IN_UNQUOTED_INDEX_NAMES,
+
+        /**
+         * UNPIVOT command
+         */
+        UNPIVOT(Build.current().isSnapshot());
 
         private final boolean enabled;
 

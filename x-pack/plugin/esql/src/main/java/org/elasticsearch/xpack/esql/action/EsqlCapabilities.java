--- conflicted
+++ resolved
@@ -760,15 +760,14 @@
         NON_FULL_TEXT_FUNCTIONS_SCORING,
 
         /**
-<<<<<<< HEAD
+         * Make numberOfChannels consistent with layout in DefaultLayout by removing duplicated ChannelSet.
+         */
+        MAKE_NUMBER_OF_CHANNELS_CONSISTENT_WITH_LAYOUT,
+
+        /**
          * Index component selector syntax (my-data-stream-name::failures)
          */
         INDEX_COMPONENT_SELECTORS(DataStream.isFailureStoreFeatureFlagEnabled());
-=======
-         * Make numberOfChannels consistent with layout in DefaultLayout by removing duplicated ChannelSet.
-         */
-        MAKE_NUMBER_OF_CHANNELS_CONSISTENT_WITH_LAYOUT;
->>>>>>> 3536c6d1
 
         private final boolean enabled;
 

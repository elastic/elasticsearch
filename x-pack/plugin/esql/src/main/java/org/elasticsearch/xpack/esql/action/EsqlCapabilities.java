/*
 * Copyright Elasticsearch B.V. and/or licensed to Elasticsearch B.V. under one
 * or more contributor license agreements. Licensed under the Elastic License
 * 2.0; you may not use this file except in compliance with the Elastic License
 * 2.0.
 */

package org.elasticsearch.xpack.esql.action;

import org.elasticsearch.Build;
import org.elasticsearch.common.util.FeatureFlag;
import org.elasticsearch.compute.lucene.read.ValuesSourceReaderOperator;
import org.elasticsearch.features.NodeFeature;
import org.elasticsearch.rest.action.admin.cluster.RestNodesCapabilitiesAction;
import org.elasticsearch.xpack.esql.core.plugin.EsqlCorePlugin;
import org.elasticsearch.xpack.esql.plugin.EsqlFeatures;

import java.util.ArrayList;
import java.util.List;
import java.util.Locale;
import java.util.Set;

import static org.elasticsearch.xpack.esql.core.plugin.EsqlCorePlugin.AGGREGATE_METRIC_DOUBLE_FEATURE_FLAG;

/**
 * A {@link Set} of "capabilities" supported by the {@link RestEsqlQueryAction}
 * and {@link RestEsqlAsyncQueryAction} APIs. These are exposed over the
 * {@link RestNodesCapabilitiesAction} and we use them to enable tests.
 */
public class EsqlCapabilities {
    public enum Cap {
        /**
         * Introduction of {@code MV_SORT}, {@code MV_SLICE}, and {@code MV_ZIP}.
         * Added in #106095.
         */
        MV_SORT,

        /**
         * When we disabled some broken optimizations around {@code nullable}.
         * Fixed in #105691.
         */
        DISABLE_NULLABLE_OPTS,

        /**
         * Introduction of {@code ST_X} and {@code ST_Y}. Added in #105768.
         */
        ST_X_Y,

        /**
         * Changed precision of {@code geo_point} and {@code cartesian_point} fields, by loading from source into WKB. Done in #103691.
         */
        SPATIAL_POINTS_FROM_SOURCE,

        /**
         * Support for loading {@code geo_shape} and {@code cartesian_shape} fields. Done in #104269.
         */
        SPATIAL_SHAPES,

        /**
         * Do validation check on geo_point and geo_shape fields. Done in #128259.
         */
        GEO_VALIDATION,

        /**
         * Support for spatial aggregation {@code ST_CENTROID}. Done in #104269.
         */
        ST_CENTROID_AGG,

        /**
         * Support for spatial aggregation {@code ST_INTERSECTS}. Done in #104907.
         */
        ST_INTERSECTS,

        /**
         * Support for spatial aggregation {@code ST_CONTAINS} and {@code ST_WITHIN}. Done in #106503.
         */
        ST_CONTAINS_WITHIN,

        /**
         * Support for spatial aggregation {@code ST_DISJOINT}. Done in #107007.
         */
        ST_DISJOINT,

        /**
         * The introduction of the {@code VALUES} agg.
         */
        AGG_VALUES,

        /**
         * Expand the {@code VALUES} agg to cover spatial types.
         */
        AGG_VALUES_SPATIAL,

        /**
         * Accept unsigned longs on MAX and MIN aggregations.
         */
        AGG_MAX_MIN_UNSIGNED_LONG,

        /**
         * Accept unsigned longs on VALUES and SAMPLE aggregations.
         */
        AGG_VALUES_SAMPLE_UNSIGNED_LONG,

        /**
         * Does ESQL support async queries.
         */
        ASYNC_QUERY,

        /**
         * Does ESQL support FROM OPTIONS?
         */
        @Deprecated
        FROM_OPTIONS,

        /**
         * Cast string literals to a desired data type.
         */
        STRING_LITERAL_AUTO_CASTING,

        /**
         * Base64 encoding and decoding functions.
         */
        BASE64_DECODE_ENCODE,

        /**
         * Support for the :: casting operator
         */
        CASTING_OPERATOR,

        /**
         * Support for the ::date casting operator
         */
        CASTING_OPERATOR_FOR_DATE,

        /**
         * Blocks can be labelled with {@link org.elasticsearch.compute.data.Block.MvOrdering#SORTED_ASCENDING} for optimizations.
         */
        MV_ORDERING_SORTED_ASCENDING,

        /**
         * Support for metrics counter fields
         */
        METRICS_COUNTER_FIELDS,

        /**
         * Cast string literals to a desired data type for IN predicate and more types for BinaryComparison.
         */
        STRING_LITERAL_AUTO_CASTING_EXTENDED,
        /**
         * Support for metadata fields.
         */
        METADATA_FIELDS,

        /**
         * Support specifically for *just* the _index METADATA field. Used by CsvTests, since that is the only metadata field currently
         * supported.
         */
        INDEX_METADATA_FIELD,

        /**
         * Support for timespan units abbreviations
         */
        TIMESPAN_ABBREVIATIONS,

        /**
         * Support metrics counter types
         */
        COUNTER_TYPES,

        /**
         * Support for function {@code BIT_LENGTH}. Done in #115792
         */
        FN_BIT_LENGTH,

        /**
         * Support for function {@code BYTE_LENGTH}.
         */
        FN_BYTE_LENGTH,

        /**
         * Support for function {@code REVERSE}.
         */
        FN_REVERSE,

        /**
         * Support for reversing whole grapheme clusters. This is not supported
         * on JDK versions less than 20 which are not supported in ES 9.0.0+ but this
         * exists to keep the {@code 8.x} branch similar to the {@code main} branch.
         */
        FN_REVERSE_GRAPHEME_CLUSTERS,

        /**
         * Support for function {@code CONTAINS}. Done in <a href="https://github.com/elastic/elasticsearch/pull/133016">#133016.</a>
         */
        FN_CONTAINS,

        /**
         * Support for function {@code CBRT}. Done in #108574.
         */
        FN_CBRT,

        /**
         * Support for function {@code HYPOT}.
         */
        FN_HYPOT,

        /**
         * Support for {@code MV_APPEND} function. #107001
         */
        FN_MV_APPEND,

        /**
         * Support for {@code MV_MEDIAN_ABSOLUTE_DEVIATION} function.
         */
        FN_MV_MEDIAN_ABSOLUTE_DEVIATION,

        /**
         * Support for {@code MV_PERCENTILE} function.
         */
        FN_MV_PERCENTILE,

        /**
         * Support for function {@code IP_PREFIX}.
         */
        FN_IP_PREFIX,

        /**
         * Fix on function {@code SUBSTRING} that makes it not return null on empty strings.
         */
        FN_SUBSTRING_EMPTY_NULL,

        /**
         * Fixes on function {@code ROUND} that avoid it throwing exceptions on runtime for unsigned long cases.
         */
        FN_ROUND_UL_FIXES,

        /**
         * Support for function {@code SCALB}.
         */
        FN_SCALB,

        /**
         * Support for function DAY_NAME
         */
        FN_DAY_NAME,

        /**
         * Support for function MONTH_NAME
         */
        FN_MONTH_NAME,

        /**
         * support for MV_CONTAINS function
         * <a href="https://github.com/elastic/elasticsearch/pull/133099/">Add MV_CONTAINS function #133099</a>
         */
        FN_MV_CONTAINS,

        /**
         * Fixes for multiple functions not serializing their source, and emitting warnings with wrong line number and text.
         */
        FUNCTIONS_SOURCE_SERIALIZATION_WARNINGS,

        /**
         * All functions that take TEXT should never emit TEXT, only KEYWORD. #114334
         */
        FUNCTIONS_NEVER_EMIT_TEXT,

        /**
         * Support for the {@code INLINESTATS} syntax.
         */
        INLINESTATS(),

        /**
         * Support for the expressions in grouping in {@code INLINESTATS} syntax.
         */
        INLINESTATS_V2(),

        /**
         * Support for aggregation function {@code TOP}.
         */
        AGG_TOP,

        /**
         * Support for booleans in aggregations {@code MAX} and {@code MIN}.
         */
        AGG_MAX_MIN_BOOLEAN_SUPPORT,

        /**
         * Support for ips in aggregations {@code MAX} and {@code MIN}.
         */
        AGG_MAX_MIN_IP_SUPPORT,

        /**
         * Support for strings in aggregations {@code MAX} and {@code MIN}.
         */
        AGG_MAX_MIN_STRING_SUPPORT,

        /**
         * Support for booleans in {@code TOP} aggregation.
         */
        AGG_TOP_BOOLEAN_SUPPORT,

        /**
         * Support for ips in {@code TOP} aggregation.
         */
        AGG_TOP_IP_SUPPORT,

        /**
         * Support for {@code keyword} and {@code text} fields in {@code TOP} aggregation.
         */
        AGG_TOP_STRING_SUPPORT,

        /**
         * {@code CASE} properly handling multivalue conditions.
         */
        CASE_MV,

        /**
         * Support for loading values over enrich. This is supported by all versions of ESQL but not
         * the unit test CsvTests.
         */
        ENRICH_LOAD,

        /**
         * Optimization for ST_CENTROID changed some results in cartesian data. #108713
         */
        ST_CENTROID_AGG_OPTIMIZED,

        /**
         * Support for requesting the "_ignored" metadata field.
         */
        METADATA_IGNORED_FIELD,

        /**
         * LOOKUP command with
         * - tables using syntax {@code "tables": {"type": [<values>]}}
         * - fixed variable shadowing
         * - fixed Join.references(), requiring breaking change to Join serialization
         */
        LOOKUP_V4(Build.current().isSnapshot()),

        /**
         * Support for requesting the "REPEAT" command.
         */
        REPEAT,

        /**
         * Cast string literals to datetime in addition and subtraction when the other side is a date or time interval.
         */
        STRING_LITERAL_AUTO_CASTING_TO_DATETIME_ADD_SUB,

        /**
         * Support implicit casting for union typed fields that are mixed with date and date_nanos type.
         */
        IMPLICIT_CASTING_DATE_AND_DATE_NANOS,

        /**
         * Support for named or positional parameters in EsqlQueryRequest.
         */
        NAMED_POSITIONAL_PARAMETER,

        /**
         * Support multiple field mappings if appropriate conversion function is used (union types)
         */
        UNION_TYPES,

        /**
         * Support unmapped using the INSIST keyword.
         */
        UNMAPPED_FIELDS(Build.current().isSnapshot()),

        /**
         * Support for function {@code ST_DISTANCE}. Done in #108764.
         */
        ST_DISTANCE,

        /** Support for function {@code ST_EXTENT_AGG}. */
        ST_EXTENT_AGG,

        /** Optimization of ST_EXTENT_AGG with doc-values as IntBlock. */
        ST_EXTENT_AGG_DOCVALUES,

        /**
         * Fix determination of CRS types in spatial functions when folding.
         */
        SPATIAL_FUNCTIONS_FIX_CRSTYPE_FOLDING,

        /**
         * Enable spatial predicate functions to support multi-values. Done in #112063.
         */
        SPATIAL_PREDICATES_SUPPORT_MULTIVALUES,

        /**
         * Enable spatial distance function to support multi-values. Done in #114836.
         */
        SPATIAL_DISTANCE_SUPPORTS_MULTIVALUES,

        /**
         * Support a number of fixes and enhancements to spatial distance pushdown. Done in #112938.
         */
        SPATIAL_DISTANCE_PUSHDOWN_ENHANCEMENTS,

        /**
         * Fix for spatial centroid when no records are found.
         */
        SPATIAL_CENTROID_NO_RECORDS,

        /**
         * Support ST_ENVELOPE function (and related ST_XMIN, etc.).
         */
        ST_ENVELOPE,

        /**
         * Support ST_GEOHASH, ST_GEOTILE and ST_GEOHEX functions
         */
        SPATIAL_GRID,

        /**
         * Support geohash, geotile and geohex data types. Done in #129581
         */
        SPATIAL_GRID_TYPES,

        /**
         * Support geohash, geotile and geohex in ST_INTERSECTS and ST_DISJOINT. Done in #133546
         */
        SPATIAL_GRID_INTERSECTS,

        /**
         * Fix to GROK and DISSECT that allows extracting attributes with the same name as the input
         * https://github.com/elastic/elasticsearch/issues/110184
         */
        GROK_DISSECT_MASKING,

        /**
         * Support for quoting index sources in double quotes.
         */
        DOUBLE_QUOTES_SOURCE_ENCLOSING,

        /**
         * Support for WEIGHTED_AVG function.
         */
        AGG_WEIGHTED_AVG,

        /**
         * Fix for union-types when aggregating over an inline conversion with casting operator. Done in #110476.
         */
        UNION_TYPES_AGG_CAST,

        /**
         * When pushing down {@code STATS count(field::type)} for a union type field, we wrongly used a synthetic attribute name in the
         * query instead of the actual field name. This led to 0 counts instead of the correct result.
         */
        FIX_COUNT_PUSHDOWN_FOR_UNION_TYPES,

        /**
         * Fix to GROK validation in case of multiple fields with same name and different types
         * https://github.com/elastic/elasticsearch/issues/110533
         */
        GROK_VALIDATION,

        /**
         * Fix for union-types when aggregating over an inline conversion with conversion function. Done in #110652.
         */
        UNION_TYPES_INLINE_FIX,

        /**
         * Fix for union-types when sorting a type-casted field. We changed how we remove synthetic union-types fields.
         */
        UNION_TYPES_REMOVE_FIELDS,

        /**
         * Fix for union-types when renaming unrelated columns.
         * https://github.com/elastic/elasticsearch/issues/111452
         */
        UNION_TYPES_FIX_RENAME_RESOLUTION,

        /**
         * Execute `RENAME` operations sequentially from left to right,
         * see <a href="https://github.com/elastic/elasticsearch/issues/122250"> ESQL: Align RENAME behavior with EVAL for sequential processing #122250 </a>
         */
        RENAME_SEQUENTIAL_PROCESSING,

        /**
         * Support for assignment in RENAME, besides the use of `AS` keyword.
         */
        RENAME_ALLOW_ASSIGNMENT,

        /**
         * Support for removing empty attribute in merging output.
         * See <a href="https://github.com/elastic/elasticsearch/issues/126392"> ESQL: EVAL after STATS produces an empty column #126392 </a>
         */
        REMOVE_EMPTY_ATTRIBUTE_IN_MERGING_OUTPUT,

        /**
         * Support for retain aggregate when grouping.
         * See <a href="https://github.com/elastic/elasticsearch/issues/126026"> ES|QL: columns not projected away despite KEEP #126026 </a>
         */
        RETAIN_AGGREGATE_WHEN_GROUPING,

        /**
         * Fix for union-types when some indexes are missing the required field. Done in #111932.
         */
        UNION_TYPES_MISSING_FIELD,

        /**
         * Fix for widening of short numeric types in union-types. Done in #112610
         */
        UNION_TYPES_NUMERIC_WIDENING,

        /**
         * Fix a parsing issue where numbers below Long.MIN_VALUE threw an exception instead of parsing as doubles.
         * see <a href="https://github.com/elastic/elasticsearch/issues/104323"> Parsing large numbers is inconsistent #104323 </a>
         */
        FIX_PARSING_LARGE_NEGATIVE_NUMBERS,

        /**
         * Fix precision of scaled_float field values retrieved from stored source
         * see <a href="https://github.com/elastic/elasticsearch/issues/122547"> Slight inconsistency in ESQL using scaled_float field #122547 </a>
         */
        FIX_PRECISION_OF_SCALED_FLOAT_FIELDS,

        /**
         * Fix the status code returned when trying to run count_distinct on the _source type (which is not supported).
         * see <a href="https://github.com/elastic/elasticsearch/issues/105240">count_distinct(_source) returns a 500 response</a>
         */
        FIX_COUNT_DISTINCT_SOURCE_ERROR,

        /**
         * Use RangeQuery for BinaryComparison on DateTime fields.
         */
        RANGEQUERY_FOR_DATETIME,

        /**
         * Enforce strict type checking on ENRICH range types, and warnings for KEYWORD parsing at runtime. Done in #115091.
         */
        ENRICH_STRICT_RANGE_TYPES,

        /**
         * Fix for non-unique attribute names in ROW and logical plans.
         * https://github.com/elastic/elasticsearch/issues/110541
         */
        UNIQUE_NAMES,

        /**
         * Make attributes of GROK/DISSECT adjustable and fix a shadowing bug when pushing them down past PROJECT.
         * https://github.com/elastic/elasticsearch/issues/108008
         */
        FIXED_PUSHDOWN_PAST_PROJECT,

        /**
         * Adds the {@code MV_PSERIES_WEIGHTED_SUM} function for converting sorted lists of numbers into
         * a bounded score. This is a generalization of the
         * <a href="https://en.wikipedia.org/wiki/Riemann_zeta_function">riemann zeta function</a> but we
         * don't name it that because we don't support complex numbers and don't want to make folks think
         * of mystical number theory things. This is just a weighted sum that is adjacent to magic.
         */
        MV_PSERIES_WEIGHTED_SUM,

        /**
         * Support for match operator as a colon. Previous support for match operator as MATCH has been removed
         */
        MATCH_OPERATOR_COLON,

        /**
         * Removing support for the {@code META} keyword.
         */
        NO_META,

        /**
         * Add CombineBinaryComparisons rule.
         */
        COMBINE_BINARY_COMPARISONS,

        /**
         * Support for nanosecond dates as a data type
         */
        DATE_NANOS_TYPE(),

        /**
         * Support for to_date_nanos function
         */
        TO_DATE_NANOS(),

        /**
         * Support for date nanos type in binary comparisons
         */
        DATE_NANOS_BINARY_COMPARISON(),

        /**
         * Support for mixed comparisons between nanosecond and millisecond dates
         */
        DATE_NANOS_COMPARE_TO_MILLIS(),
        /**
         * Support implicit casting of strings to date nanos
         */
        DATE_NANOS_IMPLICIT_CASTING(),
        /**
         * Support Least and Greatest functions on Date Nanos type
         */
        LEAST_GREATEST_FOR_DATENANOS(),
        /**
         * support date extract function for date nanos
         */
        DATE_NANOS_DATE_EXTRACT(),
        /**
         * Support add and subtract on date nanos
         */
        DATE_NANOS_ADD_SUBTRACT(),
        /**
         * Support for date_trunc function on date nanos type
         */
        DATE_TRUNC_DATE_NANOS(),

        /**
         * Support date nanos values as the field argument to bucket
         */
        DATE_NANOS_BUCKET(),

        /**
         * support aggregations on date nanos
         */
        DATE_NANOS_AGGREGATIONS(),

        /**
         * Support the {@link org.elasticsearch.xpack.esql.expression.predicate.operator.comparison.In} operator for date nanos
         */
        DATE_NANOS_IN_OPERATOR(),
        /**
         * Support running date format function on nanosecond dates
         */
        DATE_NANOS_DATE_FORMAT(),
        /**
         * support date diff function on date nanos type, and mixed nanos/millis
         */
        DATE_NANOS_DATE_DIFF(),
        /**
         * Indicates that https://github.com/elastic/elasticsearch/issues/125439 (incorrect lucene push down for date nanos) is fixed
         */
        FIX_DATE_NANOS_LUCENE_PUSHDOWN_BUG(),
        /**
         * Fixes a bug where dates are incorrectly formatted if a where clause compares nanoseconds to both milliseconds and nanoseconds,
         * e.g. {@code WHERE millis > to_datenanos("2023-10-23T12:15:03.360103847") AND millis < to_datetime("2023-10-23T13:53:55.832")}
         */
        FIX_DATE_NANOS_MIXED_RANGE_PUSHDOWN_BUG(),

        /**
         * Support for date nanos in lookup join. Done in #127962
         */
        DATE_NANOS_LOOKUP_JOIN,

        /**
         * DATE_PARSE supports reading timezones
         */
        DATE_PARSE_TZ(),

        /**
         * Support for datetime in least and greatest functions
         */
        LEAST_GREATEST_FOR_DATES,

        /**
         * Support CIDRMatch in CombineDisjunctions rule.
         */
        COMBINE_DISJUNCTIVE_CIDRMATCHES,

        /**
         * Support sending HTTP headers about the status of an async query.
         */
        ASYNC_QUERY_STATUS_HEADERS,

        /**
         * Fix async headers not being sent on "get" requests
         */
        ASYNC_QUERY_STATUS_HEADERS_FIX,

        /**
         * Consider the upper bound when computing the interval in BUCKET auto mode.
         */
        BUCKET_INCLUSIVE_UPPER_BOUND,

        /**
         * Enhanced DATE_TRUNC with arbitrary month and year intervals. (#120302)
         */
        DATE_TRUNC_WITH_ARBITRARY_INTERVALS,

        /**
         * Changed error messages for fields with conflicting types in different indices.
         */
        SHORT_ERROR_MESSAGES_FOR_UNSUPPORTED_FIELDS,

        /**
         * Support for the whole number spans in BUCKET function.
         */
        BUCKET_WHOLE_NUMBER_AS_SPAN,

        /**
         * Allow mixed numeric types in coalesce
         */
        MIXED_NUMERIC_TYPES_IN_COALESCE,

        /**
         * Support for requesting the "SPACE" function.
         */
        SPACE,

        /**
         * Support explicit casting from string literal to DATE_PERIOD or TIME_DURATION.
         */
        CAST_STRING_LITERAL_TO_TEMPORAL_AMOUNT,

        /**
         * Supported the text categorization function "CATEGORIZE".
         */
        CATEGORIZE_V6,

        /**
         * Support for multiple groupings in "CATEGORIZE".
         */
        CATEGORIZE_MULTIPLE_GROUPINGS,
        /**
         * QSTR function
         */
        QSTR_FUNCTION,

        /**
         * MATCH function
         */
        MATCH_FUNCTION,

        /**
         * KQL function
         */
        KQL_FUNCTION,

        /**
         * Hash function
         */
        HASH_FUNCTION,
        /**
         * Hash function aliases such as MD5
         */
        HASH_FUNCTION_ALIASES_V1,

        /**
         * Don't optimize CASE IS NOT NULL function by not requiring the fields to be not null as well.
         * https://github.com/elastic/elasticsearch/issues/112704
         */
        FIXED_WRONG_IS_NOT_NULL_CHECK_ON_CASE,

        /**
         * Compute year differences in full calendar years.
         */
        DATE_DIFF_YEAR_CALENDARIAL,

        /**
         * Fix sorting not allowed on _source and counters.
         */
        SORTING_ON_SOURCE_AND_COUNTERS_FORBIDDEN,

        /**
         * Fix {@code SORT} when the {@code _source} field is not a sort key but
         * <strong>is</strong> being returned.
         */
        SORT_RETURNING_SOURCE_OK,

        /**
         * _source field mapping directives: https://www.elastic.co/guide/en/elasticsearch/reference/current/mapping-source-field.html
         */
        SOURCE_FIELD_MAPPING,

        /**
         * Allow filter per individual aggregation.
         */
        PER_AGG_FILTERING,

        /**
         * Fix {@link #PER_AGG_FILTERING} grouped by ordinals.
         */
        PER_AGG_FILTERING_ORDS,

        /**
         * Support for {@code STD_DEV} aggregation.
         */
        STD_DEV,

        /**
         * Fix for https://github.com/elastic/elasticsearch/issues/114714
         */
        FIX_STATS_BY_FOLDABLE_EXPRESSION,

        /**
         * Adding stats for functions (stack telemetry)
         */
        FUNCTION_STATS,
        /**
         * Fix for an optimization that caused wrong results
         * https://github.com/elastic/elasticsearch/issues/115281
         */
        FIX_FILTER_PUSHDOWN_PAST_STATS,

        /**
         * Send warnings on STATS alias collision
         * https://github.com/elastic/elasticsearch/issues/114970
         */
        STATS_ALIAS_COLLISION_WARNINGS,

        /**
         * This enables 60_usage.yml "Basic ESQL usage....snapshot" version test. See also the next capability.
         */
        SNAPSHOT_TEST_FOR_TELEMETRY_V2(Build.current().isSnapshot()),

        /**
         * This enables 60_usage.yml "Basic ESQL usage....non-snapshot" version test. See also the previous capability.
         */
        NON_SNAPSHOT_TEST_FOR_TELEMETRY_V2(Build.current().isSnapshot() == false),

        /**
         * Support simplified syntax for named parameters for field and function names.
         */
        NAMED_PARAMETER_FOR_FIELD_AND_FUNCTION_NAMES_SIMPLIFIED_SYNTAX(),

        /**
         * Fix pushdown of LIMIT past MV_EXPAND
         */
        ADD_LIMIT_INSIDE_MV_EXPAND,

        DELAY_DEBUG_FN(Build.current().isSnapshot()),

        /** Capability for remote metadata test */
        METADATA_FIELDS_REMOTE_TEST(false),
        /**
         * WIP on Join planning
         * - Introduce BinaryPlan and co
         * - Refactor INLINESTATS and LOOKUP as a JOIN block
         */
        JOIN_PLANNING_V1(Build.current().isSnapshot()),

        /**
         * Support implicit casting from string literal to DATE_PERIOD or TIME_DURATION.
         */
        IMPLICIT_CASTING_STRING_LITERAL_TO_TEMPORAL_AMOUNT,

        /**
         * LOOKUP JOIN
         */
        JOIN_LOOKUP_V12,

        /**
         * LOOKUP JOIN with TEXT fields on the right (right side of the join) (#119473)
         */
        LOOKUP_JOIN_TEXT(JOIN_LOOKUP_V12.isEnabled()),

        /**
         * LOOKUP JOIN skipping MVs and sending warnings (https://github.com/elastic/elasticsearch/issues/118780)
         */
        JOIN_LOOKUP_SKIP_MV_WARNINGS(JOIN_LOOKUP_V12.isEnabled()),

        /**
         * Fix for async operator sometimes completing the driver without emitting the stored warnings
         */
        ASYNC_OPERATOR_WARNINGS_FIX,

        /**
         * Fix pushing down LIMIT past LOOKUP JOIN in case of multiple matching join keys.
         */
        JOIN_LOOKUP_FIX_LIMIT_PUSHDOWN(JOIN_LOOKUP_V12.isEnabled()),

        /**
         * Fix for https://github.com/elastic/elasticsearch/issues/117054
         */
        FIX_NESTED_FIELDS_NAME_CLASH_IN_INDEXRESOLVER,

        /**
         * Fix for https://github.com/elastic/elasticsearch/issues/114714, again
         */
        FIX_STATS_BY_FOLDABLE_EXPRESSION_2,

        /**
         * Support the "METADATA _score" directive to enable _score column.
         */
        METADATA_SCORE,

        /**
         * Term function
         */
        TERM_FUNCTION(Build.current().isSnapshot()),

        /**
         * Additional types for match function and operator
         */
        MATCH_ADDITIONAL_TYPES,

        /**
         * Fix for regex folding with case-insensitive pattern https://github.com/elastic/elasticsearch/issues/118371
         */
        FIXED_REGEX_FOLD,

        /**
         * Full text functions can be used in disjunctions
         */
        FULL_TEXT_FUNCTIONS_DISJUNCTIONS,

        /**
         * Change field caps response for semantic_text fields to be reported as text
         */
        SEMANTIC_TEXT_FIELD_CAPS,

        /**
         * Support named argument for function in map format.
         */
        OPTIONAL_NAMED_ARGUMENT_MAP_FOR_FUNCTION(Build.current().isSnapshot()),

        /**
         * Disabled support for index aliases in lookup joins
         */
        LOOKUP_JOIN_NO_ALIASES(JOIN_LOOKUP_V12.isEnabled()),

        /**
         * Full text functions can be used in disjunctions as they are implemented in compute engine
         */
        FULL_TEXT_FUNCTIONS_DISJUNCTIONS_COMPUTE_ENGINE,

        /**
         * Support match options in match function
         */
        MATCH_FUNCTION_OPTIONS,

        /**
         * Support options in the query string function.
         */
        QUERY_STRING_FUNCTION_OPTIONS,

        /**
         * Support for aggregate_metric_double type
         */
        AGGREGATE_METRIC_DOUBLE(AGGREGATE_METRIC_DOUBLE_FEATURE_FLAG),

        /**
         * Support for partial subset of metrics in aggregate_metric_double type
         */
        AGGREGATE_METRIC_DOUBLE_PARTIAL_SUBMETRICS(AGGREGATE_METRIC_DOUBLE_FEATURE_FLAG),

        /**
         * Support for rendering aggregate_metric_double type
         */
        AGGREGATE_METRIC_DOUBLE_RENDERING(AGGREGATE_METRIC_DOUBLE_FEATURE_FLAG),

        /**
         * Support for to_aggregate_metric_double function
         */
        AGGREGATE_METRIC_DOUBLE_CONVERT_TO(AGGREGATE_METRIC_DOUBLE_FEATURE_FLAG),

        /**
         * Support for sorting when aggregate_metric_doubles are present
         */
        AGGREGATE_METRIC_DOUBLE_SORTING(AGGREGATE_METRIC_DOUBLE_FEATURE_FLAG),

        /**
         * Support avg with aggregate metric doubles
         */
        AGGREGATE_METRIC_DOUBLE_AVG(AGGREGATE_METRIC_DOUBLE_FEATURE_FLAG),

        /**
         * Support for implicit casting of aggregate metric double when run in aggregations
         */
        AGGREGATE_METRIC_DOUBLE_IMPLICIT_CASTING_IN_AGGS(AGGREGATE_METRIC_DOUBLE_FEATURE_FLAG),

        /**
         * Fixes bug when aggregate metric double is encoded as a single nul value but decoded as
         * AggregateMetricDoubleBlock (expecting 4 values) in TopN.
         */
        AGGREGATE_METRIC_DOUBLE_SORTING_FIXED(AGGREGATE_METRIC_DOUBLE_FEATURE_FLAG),

        /**
         * Stop erroring out when trying to apply MV_EXPAND on aggregate metric double.
         */
        AGGREGATE_METRIC_DOUBLE_MV_EXPAND(AGGREGATE_METRIC_DOUBLE_FEATURE_FLAG),

        /**
         * Registering AggregateMetricDoubleLiteral as a NamedWritable.
         */
        AGGREGATE_METRIC_DOUBLE_LITERAL_REGISTERED(AGGREGATE_METRIC_DOUBLE_FEATURE_FLAG),

        /**
         * Support change point detection "CHANGE_POINT".
         */
        CHANGE_POINT,

        /**
         * Fix for https://github.com/elastic/elasticsearch/issues/120817
         * and https://github.com/elastic/elasticsearch/issues/120803
         * Support for queries that have multiple SORTs that cannot become TopN
         */
        REMOVE_REDUNDANT_SORT,

        /**
         * Fixes a series of issues with inlinestats which had an incomplete implementation after lookup and inlinestats
         * were refactored.
         */
        INLINESTATS_V11,

        /**
         * Renamed `INLINESTATS` to `INLINE STATS`.
         */
        INLINE_STATS,

        /**
         * Support partial_results
         */
        SUPPORT_PARTIAL_RESULTS,

        /**
         * Support for RERANK command
         */
        RERANK,

        /**
         * Support for COMPLETION command
         */
        COMPLETION,

        /**
         * Allow mixed numeric types in conditional functions - case, greatest and least
         */
        MIXED_NUMERIC_TYPES_IN_CASE_GREATEST_LEAST,

        /**
         * Lucene query pushdown to StartsWith and EndsWith functions.
         * This capability was created to avoid receiving wrong warnings from old nodes in mixed clusters
         */
        STARTS_WITH_ENDS_WITH_LUCENE_PUSHDOWN,

        /**
         * Full text functions can be scored when being part of a disjunction
         */
        FULL_TEXT_FUNCTIONS_DISJUNCTIONS_SCORE,

        /**
         * Support for multi-match function.
         */
        MULTI_MATCH_FUNCTION(Build.current().isSnapshot()),

        /**
         * Do {@code TO_LOWER} and {@code TO_UPPER} process all field values?
         */
        TO_LOWER_MV,

        /**
         * Use double parameter markers to represent field or function names.
         */
        DOUBLE_PARAMETER_MARKERS_FOR_IDENTIFIERS,

        /**
         * Non full text functions do not contribute to score
         */
        NON_FULL_TEXT_FUNCTIONS_SCORING,

        /**
         * The {@code _query} API now reports the original types.
         */
        REPORT_ORIGINAL_TYPES,

        /**
         * The metrics command
         */
        @Deprecated
        METRICS_COMMAND(Build.current().isSnapshot()),

        /**
         * Are the {@code documents_found} and {@code values_loaded} fields available
         * in the response and profile?
         */
        DOCUMENTS_FOUND_AND_VALUES_LOADED,

        /**
         * Index component selector syntax (my-data-stream-name::failures)
         */
        INDEX_COMPONENT_SELECTORS,

        /**
         * Make numberOfChannels consistent with layout in DefaultLayout by removing duplicated ChannelSet.
         */
        MAKE_NUMBER_OF_CHANNELS_CONSISTENT_WITH_LAYOUT,

        /**
         * Supercedes {@link Cap#MAKE_NUMBER_OF_CHANNELS_CONSISTENT_WITH_LAYOUT}.
         */
        FIX_REPLACE_MISSING_FIELD_WITH_NULL_DUPLICATE_NAME_ID_IN_LAYOUT,

        /**
         * Support for filter in converted null.
         * See <a href="https://github.com/elastic/elasticsearch/issues/125832"> ESQL: Fix `NULL` handling in `IN` clause #125832 </a>
         */
        FILTER_IN_CONVERTED_NULL,

        /**
         * When creating constant null blocks in {@link ValuesSourceReaderOperator}, we also handed off
         * the ownership of that block - but didn't account for the fact that the caller might close it, leading to double releases
         * in some union type queries. C.f. https://github.com/elastic/elasticsearch/issues/125850
         */
        FIX_DOUBLY_RELEASED_NULL_BLOCKS_IN_VALUESOURCEREADER,

        /**
         * Listing queries and getting information on a specific query.
         */
        QUERY_MONITORING,

        /**
         * Support max_over_time aggregation that gets evaluated per time-series
         */
        MAX_OVER_TIME(Build.current().isSnapshot()),

        /**
         * Support for FORK out of snapshot
         */
        FORK_V9,

        /**
         * Support for union types in FORK
         */
        FORK_UNION_TYPES,

        /**
         * Support for the {@code leading_zeros} named parameter.
         */
        TO_IP_LEADING_ZEROS,

        /**
         * Does the usage information for ESQL contain a histogram of {@code took} values?
         */
        USAGE_CONTAINS_TOOK,

        /**
         * Support avg_over_time aggregation that gets evaluated per time-series
         */
        AVG_OVER_TIME(Build.current().isSnapshot()),

        /**
         * Support loading of ip fields if they are not indexed.
         */
        LOADING_NON_INDEXED_IP_FIELDS,

        /**
         * During resolution (pre-analysis) we have to consider that joins or enriches can override EVALuated values
         * https://github.com/elastic/elasticsearch/issues/126419
         */
        FIX_JOIN_MASKING_EVAL,

        /**
         * Support for keeping `DROP` attributes when resolving field names.
         * see <a href="https://github.com/elastic/elasticsearch/issues/126418"> ES|QL: no matches for pattern #126418 </a>
         */
        DROP_AGAIN_WITH_WILDCARD_AFTER_EVAL,

        /**
         * Correctly ask for all fields from lookup indices even when there is e.g. a {@code DROP *field} after.
         * See <a href="https://github.com/elastic/elasticsearch/issues/129561">
         *     ES|QL: missing columns for wildcard drop after lookup join  #129561</a>
         */
        DROP_WITH_WILDCARD_AFTER_LOOKUP_JOIN,

        /**
         * Support last_over_time aggregation that gets evaluated per time-series
         */
        LAST_OVER_TIME(Build.current().isSnapshot()),

        /**
         * score function
         */
        SCORE_FUNCTION(Build.current().isSnapshot()),

        /**
         * Support for the SAMPLE command
         */
        SAMPLE_V3,

        /**
         * The {@code _query} API now gives a cast recommendation if multiple types are found in certain instances.
         */
        SUGGESTED_CAST,

        /**
         * Guards a bug fix matching {@code TO_LOWER(f) == ""}.
         */
        TO_LOWER_EMPTY_STRING,

        /**
         * Support min_over_time aggregation that gets evaluated per time-series
         */
        MIN_OVER_TIME(Build.current().isSnapshot()),

        /**
         * Support first_over_time aggregation that gets evaluated per time-series
         */
        FIRST_OVER_TIME(Build.current().isSnapshot()),

        /**
         * Support sum_over_time aggregation that gets evaluated per time-series
         */
        SUM_OVER_TIME(Build.current().isSnapshot()),

        /**
         * Support count_over_time aggregation that gets evaluated per time-series
         */
        COUNT_OVER_TIME(Build.current().isSnapshot()),

        /**
         * Support for count_distinct_over_time aggregation that gets evaluated per time-series
         */
        COUNT_DISTINCT_OVER_TIME(Build.current().isSnapshot()),

        /**
         * Support for INCREASE, DELTA timeseries aggregations.
         */
        INCREASE,
        DELTA_TS_AGG,

        /**
         * Extra field types in the k8s.csv dataset
         */
        K8S_DATASET_ADDITIONAL_FIELDS(Build.current().isSnapshot()),

        /**
         * Geospatial field types in the k8s.csv and k8s-downsampled.csv datasets
         */
        K8S_DATASETS_GEOSPATIAL_FIELDS(Build.current().isSnapshot()),

        /**
         * Resolve groupings before resolving references to groupings in the aggregations.
         */
        RESOLVE_GROUPINGS_BEFORE_RESOLVING_REFERENCES_TO_GROUPINGS_IN_AGGREGATIONS,

        /**
         * Support for the SAMPLE aggregation function
         */
        AGG_SAMPLE,

        /**
         * Full text functions in STATS
         */
        FULL_TEXT_FUNCTIONS_IN_STATS_WHERE,

        /**
         * During resolution (pre-analysis) we have to consider that joins can override regex extracted values
         * see <a href="https://github.com/elastic/elasticsearch/issues/127467"> ES|QL: pruning of JOINs leads to missing fields #127467 </a>
         */
        FIX_JOIN_MASKING_REGEX_EXTRACT,

        /**
         * Avid GROK and DISSECT attributes being removed when resolving fields.
         * see <a href="https://github.com/elastic/elasticsearch/issues/127468"> ES|QL: Grok only supports KEYWORD or TEXT values, found expression [type] type [INTEGER] #127468 </a>
         */
        KEEP_REGEX_EXTRACT_ATTRIBUTES,

        /**
         * The {@code ROUND_TO} function.
         */
        ROUND_TO,

        /**
         * Support for the {@code COPY_SIGN} function.
         */
        COPY_SIGN,

        /**
         * Allow lookup join on mixed numeric fields, among byte, short, int, long, half_float, scaled_float, float and double.
         */
        LOOKUP_JOIN_ON_MIXED_NUMERIC_FIELDS,

        /**
         * {@link org.elasticsearch.compute.lucene.LuceneQueryEvaluator} rewrites the query before executing it in Lucene. This
         * provides support for KQL in a STATS ... BY command that uses a KQL query for filter, for example.
         */
        LUCENE_QUERY_EVALUATOR_QUERY_REWRITE,

        /**
         * Support parameters for LIMIT command.
         */
        PARAMETER_FOR_LIMIT,

        /**
         * Changed and normalized the LIMIT error message.
         */
        NORMALIZED_LIMIT_ERROR_MESSAGE,

        /**
         * Dense vector field type support
         */
        DENSE_VECTOR_FIELD_TYPE(EsqlCorePlugin.DENSE_VECTOR_FEATURE_FLAG),

        /**
         * Enable support for index aliases in lookup joins
         */
        ENABLE_LOOKUP_JOIN_ON_ALIASES,

        /**
         * Lookup error messages were updated to make them a bit easier to understand.
         */
        UPDATE_LOOKUP_JOIN_ERROR_MESSAGES,

        /**
         * Allows RLIKE to correctly handle the "empty language" flag, `#`.
         */
        RLIKE_WITH_EMPTY_LANGUAGE_PATTERN,

        /**
         * Enable support for cross-cluster lookup joins.
         */
        ENABLE_LOOKUP_JOIN_ON_REMOTE,

        /**
         * Fix the planning of {@code | ENRICH _remote:policy} when there's a preceding {@code | LOOKUP JOIN},
         * see <a href="https://github.com/elastic/elasticsearch/issues/129372">java.lang.ClassCastException when combining LOOKUP JOIN and remote ENRICH</a>
         */
        REMOTE_ENRICH_AFTER_LOOKUP_JOIN,

        /**
         * MATCH PHRASE function
         */
        MATCH_PHRASE_FUNCTION,

        /**
         * Support knn function
         */
        KNN_FUNCTION_V5(Build.current().isSnapshot()),

        /**
         * Support for the {@code TEXT_EMBEDDING} function for generating dense vector embeddings.
         */
        TEXT_EMBEDDING_FUNCTION(Build.current().isSnapshot()),

        /**
         * Support for the LIKE operator with a list of wildcards.
         */
        LIKE_WITH_LIST_OF_PATTERNS,

        LIKE_LIST_ON_INDEX_FIELDS,

        /**
         * Support parameters for SAMPLE command.
         */
        PARAMETER_FOR_SAMPLE,

        /**
         * From now, Literal only accepts strings as BytesRefs.
         * No java.lang.String anymore.
         *
         * https://github.com/elastic/elasticsearch/issues/129322
         */
        NO_PLAIN_STRINGS_IN_LITERALS,

        /**
         * Support for the mv_expand target attribute should be retained in its original position.
         * see <a href="https://github.com/elastic/elasticsearch/issues/129000"> ES|QL: inconsistent column order #129000 </a>
         */
        FIX_MV_EXPAND_INCONSISTENT_COLUMN_ORDER,

        /**
         * Support for the SET command.
         */
        SET_COMMAND(Build.current().isSnapshot()),

        /**
         * (Re)Added EXPLAIN command
         */
        EXPLAIN(Build.current().isSnapshot()),
        /**
         * Support for the RLIKE operator with a list of regexes.
         */
        RLIKE_WITH_LIST_OF_PATTERNS,

        /**
         * FUSE command
         */
        FUSE_V6,

        /**
         * Support improved behavior for LIKE operator when used with index fields.
         */
        LIKE_ON_INDEX_FIELDS,

        /**
         * Forbid usage of brackets in unquoted index and enrich policy names
         * https://github.com/elastic/elasticsearch/issues/130378
         */
        NO_BRACKETS_IN_UNQUOTED_INDEX_NAMES,

        /**
         * Cosine vector similarity function
         */
        COSINE_VECTOR_SIMILARITY_FUNCTION(Build.current().isSnapshot()),

        /**
         * Fixed some profile serialization issues
         */
        FIXED_PROFILE_SERIALIZATION,

        /**
         * Support for lookup join on multiple fields.
         */
        LOOKUP_JOIN_ON_MULTIPLE_FIELDS,
        /**
         * Dot product vector similarity function
         */
        DOT_PRODUCT_VECTOR_SIMILARITY_FUNCTION(Build.current().isSnapshot()),

        /**
         * l1 norm vector similarity function
         */
        L1_NORM_VECTOR_SIMILARITY_FUNCTION(Build.current().isSnapshot()),

        /**
         * l2 norm vector similarity function
         */
        L2_NORM_VECTOR_SIMILARITY_FUNCTION(Build.current().isSnapshot()),

        /**
         * Support for the options field of CATEGORIZE.
         */
        CATEGORIZE_OPTIONS,

        /**
         * Decay function for custom scoring
         */
        DECAY_FUNCTION(Build.current().isSnapshot()),

        /**
         * FIRST and LAST aggregate functions.
         */
        AGG_FIRST_LAST(Build.current().isSnapshot()),
        AGG_FIRST_LAST_STRING(Build.current().isSnapshot()),

        /**
         * Support correct counting of skipped shards.
         */
        CORRECT_SKIPPED_SHARDS_COUNT,

        /*
         * Support for calculating the scalar vector magnitude.
         */
        MAGNITUDE_SCALAR_VECTOR_FUNCTION(Build.current().isSnapshot()),

        /**
         * Byte elements dense vector field type support.
         */
        DENSE_VECTOR_FIELD_TYPE_BYTE_ELEMENTS(EsqlCorePlugin.DENSE_VECTOR_FEATURE_FLAG),

        /**
         * Bit elements dense vector field type support.
         */
        DENSE_VECTOR_FIELD_TYPE_BIT_ELEMENTS(EsqlCorePlugin.DENSE_VECTOR_FEATURE_FLAG),

        /**
         * Support null elements on vector similarity functions
         */
        VECTOR_SIMILARITY_FUNCTIONS_SUPPORT_NULL,

        /**
         * Support for vector Hamming distance.
         */
        HAMMING_VECTOR_SIMILARITY_FUNCTION(Build.current().isSnapshot()),

        /**
         * Support for tbucket function
         */
        TBUCKET,

        /**
         * Allow qualifiers in attribute names.
         */
        NAME_QUALIFIERS(Build.current().isSnapshot()),

        /**
         * URL encoding function.
         */
        URL_ENCODE(),

        /**
         * URL component encoding function.
         */
        URL_ENCODE_COMPONENT(),

        /**
         * URL decoding function.
         */
        URL_DECODE(),

        /**
         * Allow lookup join on boolean expressions
         */
        LOOKUP_JOIN_ON_BOOLEAN_EXPRESSION,

        /**
         * FORK with remote indices
         */
        ENABLE_FORK_FOR_REMOTE_INDICES(Build.current().isSnapshot()),

        /**
         * Implicitly applies last_over_time in time-series aggregations when no specific over_time function is provided.
         */
        IMPLICIT_LAST_OVER_TIME(Build.current().isSnapshot()),

        /**
         * Support for the Present function
         */
        FN_PRESENT,

        /**
         * Bugfix for STATS {{expression}} WHERE {{condition}} when the
         * expression is replaced by something else on planning
         * e.g. STATS SUM(1) WHERE x==3 is replaced by
         *      STATS MV_SUM(const)*COUNT(*) WHERE x == 3.
         */
        STATS_WITH_FILTERED_SURROGATE_FIXED,

        /**
         * TO_DENSE_VECTOR function.
         */
        TO_DENSE_VECTOR_FUNCTION(Build.current().isSnapshot()),

        /**
         * Support present_over_time aggregation that gets evaluated per time-series
         */
        PRESENT_OVER_TIME(Build.current().isSnapshot()),

        /**
         * Multivalued query parameters
         */
        QUERY_PARAMS_MULTI_VALUES(),

        FIX_PERCENTILE_PRECISION(),

        /**
         * Support for the Absent function
         */
        FN_ABSENT,

        /**
         * Support absent_over_time aggregation that gets evaluated per time-series
         */
        ABSENT_OVER_TIME(Build.current().isSnapshot()),

<<<<<<< HEAD
        /**
         * Fix management of plans with no columns
         * https://github.com/elastic/elasticsearch/issues/120272
         */
        FIX_NO_COLUMNS;
=======
        /** INLINE STATS supports remote indices */
        INLINE_STATS_SUPPORTS_REMOTE(INLINESTATS_V11.enabled),

        /**
         * Support TS command in non-snapshot builds
         */
        TS_COMMAND_V0(),

        FIX_ALIAS_ID_WHEN_DROP_ALL_AGGREGATES,

        /**
         * INLINE STATS fix incorrect prunning of null filtering
         * https://github.com/elastic/elasticsearch/pull/135011
         */
        INLINE_STATS_FIX_PRUNING_NULL_FILTER(INLINESTATS_V11.enabled),

        INLINE_STATS_FIX_OPTIMIZED_AS_LOCAL_RELATION(INLINESTATS_V11.enabled),

        DENSE_VECTOR_AGG_METRIC_DOUBLE_IF_FNS,

        /**
         * FUSE L2_NORM score normalization support
         */
        FUSE_L2_NORM(Build.current().isSnapshot()),

        /**
         * Support for requesting the "_tsid" metadata field.
         */
        METADATA_TSID_FIELD;
>>>>>>> 1eeab39d

        private final boolean enabled;

        Cap() {
            this.enabled = true;
        };

        Cap(boolean enabled) {
            this.enabled = enabled;
        };

        Cap(FeatureFlag featureFlag) {
            this.enabled = featureFlag.isEnabled();
        }

        public boolean isEnabled() {
            return enabled;
        }

        public String capabilityName() {
            return name().toLowerCase(Locale.ROOT);
        }
    }

    public static final Set<String> CAPABILITIES = capabilities(false);

    /**
     * Get a {@link Set} of all capabilities. If the {@code all} parameter is {@code false}
     * then only <strong>enabled</strong> capabilities are returned - otherwise <strong>all</strong>
     * known capabilities are returned.
     */
    public static Set<String> capabilities(boolean all) {
        List<String> caps = new ArrayList<>();
        for (Cap cap : Cap.values()) {
            if (all || cap.isEnabled()) {
                caps.add(cap.capabilityName());
            }
        }

        /*
         * Add all of our cluster features without the leading "esql."
         */
        for (NodeFeature feature : new EsqlFeatures().getFeatures()) {
            caps.add(cap(feature));
        }
        return Set.copyOf(caps);
    }

    /**
     * Convert a {@link NodeFeature} from {@link EsqlFeatures} into a
     * capability.
     */
    public static String cap(NodeFeature feature) {
        assert feature.id().startsWith("esql.");
        return feature.id().substring("esql.".length());
    }
}<|MERGE_RESOLUTION|>--- conflicted
+++ resolved
@@ -1540,43 +1540,41 @@
          */
         ABSENT_OVER_TIME(Build.current().isSnapshot()),
 
-<<<<<<< HEAD
+        /** INLINE STATS supports remote indices */
+        INLINE_STATS_SUPPORTS_REMOTE(INLINESTATS_V11.enabled),
+
+        /**
+         * Support TS command in non-snapshot builds
+         */
+        TS_COMMAND_V0(),
+
+        FIX_ALIAS_ID_WHEN_DROP_ALL_AGGREGATES,
+
+        /**
+         * INLINE STATS fix incorrect prunning of null filtering
+         * https://github.com/elastic/elasticsearch/pull/135011
+         */
+        INLINE_STATS_FIX_PRUNING_NULL_FILTER(INLINESTATS_V11.enabled),
+
+        INLINE_STATS_FIX_OPTIMIZED_AS_LOCAL_RELATION(INLINESTATS_V11.enabled),
+
+        DENSE_VECTOR_AGG_METRIC_DOUBLE_IF_FNS,
+
+        /**
+         * FUSE L2_NORM score normalization support
+         */
+        FUSE_L2_NORM(Build.current().isSnapshot()),
+
+        /**
+         * Support for requesting the "_tsid" metadata field.
+         */
+        METADATA_TSID_FIELD,
+
         /**
          * Fix management of plans with no columns
          * https://github.com/elastic/elasticsearch/issues/120272
          */
         FIX_NO_COLUMNS;
-=======
-        /** INLINE STATS supports remote indices */
-        INLINE_STATS_SUPPORTS_REMOTE(INLINESTATS_V11.enabled),
-
-        /**
-         * Support TS command in non-snapshot builds
-         */
-        TS_COMMAND_V0(),
-
-        FIX_ALIAS_ID_WHEN_DROP_ALL_AGGREGATES,
-
-        /**
-         * INLINE STATS fix incorrect prunning of null filtering
-         * https://github.com/elastic/elasticsearch/pull/135011
-         */
-        INLINE_STATS_FIX_PRUNING_NULL_FILTER(INLINESTATS_V11.enabled),
-
-        INLINE_STATS_FIX_OPTIMIZED_AS_LOCAL_RELATION(INLINESTATS_V11.enabled),
-
-        DENSE_VECTOR_AGG_METRIC_DOUBLE_IF_FNS,
-
-        /**
-         * FUSE L2_NORM score normalization support
-         */
-        FUSE_L2_NORM(Build.current().isSnapshot()),
-
-        /**
-         * Support for requesting the "_tsid" metadata field.
-         */
-        METADATA_TSID_FIELD;
->>>>>>> 1eeab39d
 
         private final boolean enabled;
 

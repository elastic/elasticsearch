/*
 * Copyright Elasticsearch B.V. and/or licensed to Elasticsearch B.V. under one
 * or more contributor license agreements. Licensed under the Elastic License
 * 2.0; you may not use this file except in compliance with the Elastic License
 * 2.0.
 */

package org.elasticsearch.xpack.esql.action;

import org.elasticsearch.Build;
import org.elasticsearch.common.util.FeatureFlag;
import org.elasticsearch.compute.lucene.read.ValuesSourceReaderOperator;
import org.elasticsearch.features.NodeFeature;
import org.elasticsearch.rest.action.admin.cluster.RestNodesCapabilitiesAction;
import org.elasticsearch.xpack.esql.plugin.EsqlFeatures;

import java.util.ArrayList;
import java.util.List;
import java.util.Locale;
import java.util.Set;

import static org.elasticsearch.xpack.esql.core.plugin.EsqlCorePlugin.EXPONENTIAL_HISTOGRAM_FEATURE_FLAG;

/**
 * A {@link Set} of "capabilities" supported by the {@link RestEsqlQueryAction}
 * and {@link RestEsqlAsyncQueryAction} APIs. These are exposed over the
 * {@link RestNodesCapabilitiesAction} and we use them to enable tests.
 */
public class EsqlCapabilities {
    public enum Cap {
        /**
         * Introduction of {@code MV_SORT}, {@code MV_SLICE}, and {@code MV_ZIP}.
         * Added in #106095.
         */
        MV_SORT,

        /**
         * When we disabled some broken optimizations around {@code nullable}.
         * Fixed in #105691.
         */
        DISABLE_NULLABLE_OPTS,

        /**
         * Introduction of {@code ST_X} and {@code ST_Y}. Added in #105768.
         */
        ST_X_Y,

        /**
         * Changed precision of {@code geo_point} and {@code cartesian_point} fields, by loading from source into WKB. Done in #103691.
         */
        SPATIAL_POINTS_FROM_SOURCE,

        /**
         * Support for loading {@code geo_shape} and {@code cartesian_shape} fields. Done in #104269.
         */
        SPATIAL_SHAPES,

        /**
         * Do validation check on geo_point and geo_shape fields. Done in #128259.
         */
        GEO_VALIDATION,

        /**
         * Support for spatial aggregation {@code ST_CENTROID}. Done in #104269.
         */
        ST_CENTROID_AGG,

        /**
         * Support for spatial aggregation {@code ST_INTERSECTS}. Done in #104907.
         */
        ST_INTERSECTS,

        /**
         * Support for spatial aggregation {@code ST_CONTAINS} and {@code ST_WITHIN}. Done in #106503.
         */
        ST_CONTAINS_WITHIN,

        /**
         * Support for spatial aggregation {@code ST_DISJOINT}. Done in #107007.
         */
        ST_DISJOINT,

        /**
         * The introduction of the {@code VALUES} agg.
         */
        AGG_VALUES,

        /**
         * Expand the {@code VALUES} agg to cover spatial types.
         */
        AGG_VALUES_SPATIAL,

        /**
         * Accept unsigned longs on MAX and MIN aggregations.
         */
        AGG_MAX_MIN_UNSIGNED_LONG,

        /**
         * Accept unsigned longs on VALUES and SAMPLE aggregations.
         */
        AGG_VALUES_SAMPLE_UNSIGNED_LONG,

        /**
         * Does ESQL support async queries.
         */
        ASYNC_QUERY,

        /**
         * Does ESQL support FROM OPTIONS?
         */
        @Deprecated
        FROM_OPTIONS,

        /**
         * Cast string literals to a desired data type.
         */
        STRING_LITERAL_AUTO_CASTING,

        /**
         * Base64 encoding and decoding functions.
         */
        BASE64_DECODE_ENCODE,

        /**
         * Support for the :: casting operator
         */
        CASTING_OPERATOR,

        /**
         * Support for the ::date casting operator
         */
        CASTING_OPERATOR_FOR_DATE,

        /**
         * Blocks can be labelled with {@link org.elasticsearch.compute.data.Block.MvOrdering#SORTED_ASCENDING} for optimizations.
         */
        MV_ORDERING_SORTED_ASCENDING,

        /**
         * Support for metrics counter fields
         */
        METRICS_COUNTER_FIELDS,

        /**
         * Cast string literals to a desired data type for IN predicate and more types for BinaryComparison.
         */
        STRING_LITERAL_AUTO_CASTING_EXTENDED,
        /**
         * Support for metadata fields.
         */
        METADATA_FIELDS,

        /**
         * Support specifically for *just* the _index METADATA field. Used by CsvTests, since that is the only metadata field currently
         * supported.
         */
        INDEX_METADATA_FIELD,

        /**
         * Support for timespan units abbreviations
         */
        TIMESPAN_ABBREVIATIONS,

        /**
         * Support metrics counter types
         */
        COUNTER_TYPES,

        /**
         * Support for function {@code BIT_LENGTH}. Done in #115792
         */
        FN_BIT_LENGTH,

        /**
         * Support for function {@code BYTE_LENGTH}.
         */
        FN_BYTE_LENGTH,

        /**
         * Support for function {@code REVERSE}.
         */
        FN_REVERSE,

        /**
         * Support for reversing whole grapheme clusters. This is not supported
         * on JDK versions less than 20 which are not supported in ES 9.0.0+ but this
         * exists to keep the {@code 8.x} branch similar to the {@code main} branch.
         */
        FN_REVERSE_GRAPHEME_CLUSTERS,

        /**
         * Support for function {@code CONTAINS}. Done in <a href="https://github.com/elastic/elasticsearch/pull/133016">#133016.</a>
         */
        FN_CONTAINS,

        /**
         * Support for function {@code CBRT}. Done in #108574.
         */
        FN_CBRT,

        /**
         * Support for function {@code HYPOT}.
         */
        FN_HYPOT,

        /**
         * Support for {@code MV_APPEND} function. #107001
         */
        FN_MV_APPEND,

        /**
         * Support for {@code MV_MEDIAN_ABSOLUTE_DEVIATION} function.
         */
        FN_MV_MEDIAN_ABSOLUTE_DEVIATION,

        /**
         * Support for {@code MV_PERCENTILE} function.
         */
        FN_MV_PERCENTILE,

        /**
         * Support for function {@code IP_PREFIX}.
         */
        FN_IP_PREFIX,

        /**
         * Fix on function {@code SUBSTRING} that makes it not return null on empty strings.
         */
        FN_SUBSTRING_EMPTY_NULL,

        /**
         * Fixes on function {@code ROUND} that avoid it throwing exceptions on runtime for unsigned long cases.
         */
        FN_ROUND_UL_FIXES,

        /**
         * Support for function {@code SCALB}.
         */
        FN_SCALB,

        /**
         * Support for function DAY_NAME
         */
        FN_DAY_NAME,

        /**
         * Support for function MONTH_NAME
         */
        FN_MONTH_NAME,

        /**
         * support for MV_CONTAINS function
         * <a href="https://github.com/elastic/elasticsearch/pull/133099/">Add MV_CONTAINS function #133099</a>
         */
        FN_MV_CONTAINS_V1,

        /**
         * Fixes for multiple functions not serializing their source, and emitting warnings with wrong line number and text.
         */
        FUNCTIONS_SOURCE_SERIALIZATION_WARNINGS,

        /**
         * All functions that take TEXT should never emit TEXT, only KEYWORD. #114334
         */
        FUNCTIONS_NEVER_EMIT_TEXT,

        /**
         * Support for the {@code INLINESTATS} syntax.
         */
        INLINESTATS(),

        /**
         * Support for the expressions in grouping in {@code INLINESTATS} syntax.
         */
        INLINESTATS_V2(),

        /**
         * Support for aggregation function {@code TOP}.
         */
        AGG_TOP,

        /**
         * Support for booleans in aggregations {@code MAX} and {@code MIN}.
         */
        AGG_MAX_MIN_BOOLEAN_SUPPORT,

        /**
         * Support for ips in aggregations {@code MAX} and {@code MIN}.
         */
        AGG_MAX_MIN_IP_SUPPORT,

        /**
         * Support for strings in aggregations {@code MAX} and {@code MIN}.
         */
        AGG_MAX_MIN_STRING_SUPPORT,

        /**
         * Support for booleans in {@code TOP} aggregation.
         */
        AGG_TOP_BOOLEAN_SUPPORT,

        /**
         * Support for ips in {@code TOP} aggregation.
         */
        AGG_TOP_IP_SUPPORT,

        /**
         * Support for {@code keyword} and {@code text} fields in {@code TOP} aggregation.
         */
        AGG_TOP_STRING_SUPPORT,

        /**
         * Make optional the order field in the TOP agg command, and default it to "ASC".
         */
        AGG_TOP_WITH_OPTIONAL_ORDER_FIELD,

        /**
         * {@code CASE} properly handling multivalue conditions.
         */
        CASE_MV,

        /**
         * Support for loading values over enrich. This is supported by all versions of ESQL but not
         * the unit test CsvTests.
         */
        ENRICH_LOAD,

        /**
         * Optimization for ST_CENTROID changed some results in cartesian data. #108713
         */
        ST_CENTROID_AGG_OPTIMIZED,

        /**
         * Support for requesting the "_ignored" metadata field.
         */
        METADATA_IGNORED_FIELD,

        /**
         * LOOKUP command with
         * - tables using syntax {@code "tables": {"type": [<values>]}}
         * - fixed variable shadowing
         * - fixed Join.references(), requiring breaking change to Join serialization
         */
        LOOKUP_V4(Build.current().isSnapshot()),

        /**
         * Support for requesting the "REPEAT" command.
         */
        REPEAT,

        /**
         * Cast string literals to datetime in addition and subtraction when the other side is a date or time interval.
         */
        STRING_LITERAL_AUTO_CASTING_TO_DATETIME_ADD_SUB,

        /**
         * Support implicit casting for union typed fields that are mixed with date and date_nanos type.
         */
        IMPLICIT_CASTING_DATE_AND_DATE_NANOS,

        /**
         * Support for named or positional parameters in EsqlQueryRequest.
         */
        NAMED_POSITIONAL_PARAMETER,

        /**
         * Support multiple field mappings if appropriate conversion function is used (union types)
         */
        UNION_TYPES,

        /**
         * Support unmapped using the INSIST keyword.
         */
        UNMAPPED_FIELDS(Build.current().isSnapshot()),

        /**
         * Support for function {@code ST_DISTANCE}. Done in #108764.
         */
        ST_DISTANCE,

        /** Support for function {@code ST_EXTENT_AGG}. */
        ST_EXTENT_AGG,

        /** Optimization of ST_EXTENT_AGG with doc-values as IntBlock. */
        ST_EXTENT_AGG_DOCVALUES,

        /**
         * Fix determination of CRS types in spatial functions when folding.
         */
        SPATIAL_FUNCTIONS_FIX_CRSTYPE_FOLDING,

        /**
         * Enable spatial predicate functions to support multi-values. Done in #112063.
         */
        SPATIAL_PREDICATES_SUPPORT_MULTIVALUES,

        /**
         * Enable spatial distance function to support multi-values. Done in #114836.
         */
        SPATIAL_DISTANCE_SUPPORTS_MULTIVALUES,

        /**
         * Support a number of fixes and enhancements to spatial distance pushdown. Done in #112938.
         */
        SPATIAL_DISTANCE_PUSHDOWN_ENHANCEMENTS,

        /**
         * Fix for spatial centroid when no records are found.
         */
        SPATIAL_CENTROID_NO_RECORDS,

        /**
         * Support ST_ENVELOPE function (and related ST_XMIN, etc.).
         */
        ST_ENVELOPE,

        /**
         * Support ST_GEOHASH, ST_GEOTILE and ST_GEOHEX functions
         */
        SPATIAL_GRID,

        /**
         * Support geohash, geotile and geohex data types. Done in #129581
         */
        SPATIAL_GRID_TYPES,

        /**
         * Support geohash, geotile and geohex in ST_INTERSECTS and ST_DISJOINT. Done in #133546
         */
        SPATIAL_GRID_INTERSECTS,

        /**
         * Fix to GROK and DISSECT that allows extracting attributes with the same name as the input
         * https://github.com/elastic/elasticsearch/issues/110184
         */
        GROK_DISSECT_MASKING,

        /**
         * Support for quoting index sources in double quotes.
         */
        DOUBLE_QUOTES_SOURCE_ENCLOSING,

        /**
         * Support for WEIGHTED_AVG function.
         */
        AGG_WEIGHTED_AVG,

        /**
         * Fix for union-types when aggregating over an inline conversion with casting operator. Done in #110476.
         */
        UNION_TYPES_AGG_CAST,

        /**
         * When pushing down {@code STATS count(field::type)} for a union type field, we wrongly used a synthetic attribute name in the
         * query instead of the actual field name. This led to 0 counts instead of the correct result.
         */
        FIX_COUNT_PUSHDOWN_FOR_UNION_TYPES,

        /**
         * Fix to GROK validation in case of multiple fields with same name and different types
         * https://github.com/elastic/elasticsearch/issues/110533
         */
        GROK_VALIDATION,

        /**
         * Fix for union-types when aggregating over an inline conversion with conversion function. Done in #110652.
         */
        UNION_TYPES_INLINE_FIX,

        /**
         * Fix for union-types when sorting a type-casted field. We changed how we remove synthetic union-types fields.
         */
        UNION_TYPES_REMOVE_FIELDS,

        /**
         * Fix for union-types when renaming unrelated columns.
         * https://github.com/elastic/elasticsearch/issues/111452
         */
        UNION_TYPES_FIX_RENAME_RESOLUTION,

        /**
         * Execute `RENAME` operations sequentially from left to right,
         * see <a href="https://github.com/elastic/elasticsearch/issues/122250"> ESQL: Align RENAME behavior with EVAL for sequential processing #122250 </a>
         */
        RENAME_SEQUENTIAL_PROCESSING,

        /**
         * Support for assignment in RENAME, besides the use of `AS` keyword.
         */
        RENAME_ALLOW_ASSIGNMENT,

        /**
         * Support for removing empty attribute in merging output.
         * See <a href="https://github.com/elastic/elasticsearch/issues/126392"> ESQL: EVAL after STATS produces an empty column #126392 </a>
         */
        REMOVE_EMPTY_ATTRIBUTE_IN_MERGING_OUTPUT,

        /**
         * Support for retain aggregate when grouping.
         * See <a href="https://github.com/elastic/elasticsearch/issues/126026"> ES|QL: columns not projected away despite KEEP #126026 </a>
         */
        RETAIN_AGGREGATE_WHEN_GROUPING,

        /**
         * Fix for union-types when some indexes are missing the required field. Done in #111932.
         */
        UNION_TYPES_MISSING_FIELD,

        /**
         * Fix for widening of short numeric types in union-types. Done in #112610
         */
        UNION_TYPES_NUMERIC_WIDENING,

        /**
         * Fix a parsing issue where numbers below Long.MIN_VALUE threw an exception instead of parsing as doubles.
         * see <a href="https://github.com/elastic/elasticsearch/issues/104323"> Parsing large numbers is inconsistent #104323 </a>
         */
        FIX_PARSING_LARGE_NEGATIVE_NUMBERS,

        /**
         * Fix precision of scaled_float field values retrieved from stored source
         * see <a href="https://github.com/elastic/elasticsearch/issues/122547"> Slight inconsistency in ESQL using scaled_float field #122547 </a>
         */
        FIX_PRECISION_OF_SCALED_FLOAT_FIELDS,

        /**
         * Fix the status code returned when trying to run count_distinct on the _source type (which is not supported).
         * see <a href="https://github.com/elastic/elasticsearch/issues/105240">count_distinct(_source) returns a 500 response</a>
         */
        FIX_COUNT_DISTINCT_SOURCE_ERROR,

        /**
         * Use RangeQuery for BinaryComparison on DateTime fields.
         */
        RANGEQUERY_FOR_DATETIME,

        /**
         * Enforce strict type checking on ENRICH range types, and warnings for KEYWORD parsing at runtime. Done in #115091.
         */
        ENRICH_STRICT_RANGE_TYPES,

        /**
         * Fix for non-unique attribute names in ROW and logical plans.
         * https://github.com/elastic/elasticsearch/issues/110541
         */
        UNIQUE_NAMES,

        /**
         * Make attributes of GROK/DISSECT adjustable and fix a shadowing bug when pushing them down past PROJECT.
         * https://github.com/elastic/elasticsearch/issues/108008
         */
        FIXED_PUSHDOWN_PAST_PROJECT,

        /**
         * When resolving renames, consider all {@code Attribute}s in the plan, not just the {@code ReferenceAttribute}s.
         */
        FIXED_PUSHDOWN_PAST_PROJECT_WITH_ATTRIBUTES_RESOLUTION,

        /**
         * Adds the {@code MV_PSERIES_WEIGHTED_SUM} function for converting sorted lists of numbers into
         * a bounded score. This is a generalization of the
         * <a href="https://en.wikipedia.org/wiki/Riemann_zeta_function">riemann zeta function</a> but we
         * don't name it that because we don't support complex numbers and don't want to make folks think
         * of mystical number theory things. This is just a weighted sum that is adjacent to magic.
         */
        MV_PSERIES_WEIGHTED_SUM,

        /**
         * Support for match operator as a colon. Previous support for match operator as MATCH has been removed
         */
        MATCH_OPERATOR_COLON,

        /**
         * Removing support for the {@code META} keyword.
         */
        NO_META,

        /**
         * Add CombineBinaryComparisons rule.
         */
        COMBINE_BINARY_COMPARISONS,

        /**
         * Support for nanosecond dates as a data type
         */
        DATE_NANOS_TYPE(),

        /**
         * Support for to_date_nanos function
         */
        TO_DATE_NANOS(),

        /**
         * Support for date nanos type in binary comparisons
         */
        DATE_NANOS_BINARY_COMPARISON(),

        /**
         * Support for mixed comparisons between nanosecond and millisecond dates
         */
        DATE_NANOS_COMPARE_TO_MILLIS(),
        /**
         * Support implicit casting of strings to date nanos
         */
        DATE_NANOS_IMPLICIT_CASTING(),
        /**
         * Support Least and Greatest functions on Date Nanos type
         */
        LEAST_GREATEST_FOR_DATENANOS(),
        /**
         * support date extract function for date nanos
         */
        DATE_NANOS_DATE_EXTRACT(),
        /**
         * Support add and subtract on date nanos
         */
        DATE_NANOS_ADD_SUBTRACT(),
        /**
         * Support for date_trunc function on date nanos type
         */
        DATE_TRUNC_DATE_NANOS(),

        /**
         * Support date nanos values as the field argument to bucket
         */
        DATE_NANOS_BUCKET(),

        /**
         * support aggregations on date nanos
         */
        DATE_NANOS_AGGREGATIONS(),

        /**
         * Support the {@link org.elasticsearch.xpack.esql.expression.predicate.operator.comparison.In} operator for date nanos
         */
        DATE_NANOS_IN_OPERATOR(),
        /**
         * Support running date format function on nanosecond dates
         */
        DATE_NANOS_DATE_FORMAT(),
        /**
         * support date diff function on date nanos type, and mixed nanos/millis
         */
        DATE_NANOS_DATE_DIFF(),
        /**
         * Indicates that https://github.com/elastic/elasticsearch/issues/125439 (incorrect lucene push down for date nanos) is fixed
         */
        FIX_DATE_NANOS_LUCENE_PUSHDOWN_BUG(),
        /**
         * Fixes a bug where dates are incorrectly formatted if a where clause compares nanoseconds to both milliseconds and nanoseconds,
         * e.g. {@code WHERE millis > to_datenanos("2023-10-23T12:15:03.360103847") AND millis < to_datetime("2023-10-23T13:53:55.832")}
         */
        FIX_DATE_NANOS_MIXED_RANGE_PUSHDOWN_BUG(),

        /**
         * Support for date nanos in lookup join. Done in #127962
         */
        DATE_NANOS_LOOKUP_JOIN,

        /**
         * DATE_PARSE supports reading timezones
         */
        DATE_PARSE_TZ(),

        /**
         * Support for datetime in least and greatest functions
         */
        LEAST_GREATEST_FOR_DATES,

        /**
         * Support CIDRMatch in CombineDisjunctions rule.
         */
        COMBINE_DISJUNCTIVE_CIDRMATCHES,

        /**
         * Support sending HTTP headers about the status of an async query.
         */
        ASYNC_QUERY_STATUS_HEADERS,

        /**
         * Fix async headers not being sent on "get" requests
         */
        ASYNC_QUERY_STATUS_HEADERS_FIX,

        /**
         * Consider the upper bound when computing the interval in BUCKET auto mode.
         */
        BUCKET_INCLUSIVE_UPPER_BOUND,

        /**
         * Enhanced DATE_TRUNC with arbitrary month and year intervals. (#120302)
         */
        DATE_TRUNC_WITH_ARBITRARY_INTERVALS,

        /**
         * Changed error messages for fields with conflicting types in different indices.
         */
        SHORT_ERROR_MESSAGES_FOR_UNSUPPORTED_FIELDS,

        /**
         * Support for the whole number spans in BUCKET function.
         */
        BUCKET_WHOLE_NUMBER_AS_SPAN,

        /**
         * Allow mixed numeric types in coalesce
         */
        MIXED_NUMERIC_TYPES_IN_COALESCE,

        /**
         * Support for requesting the "SPACE" function.
         */
        SPACE,

        /**
         * Support explicit casting from string literal to DATE_PERIOD or TIME_DURATION.
         */
        CAST_STRING_LITERAL_TO_TEMPORAL_AMOUNT,

        /**
         * Supported the text categorization function "CATEGORIZE".
         */
        CATEGORIZE_V6,

        /**
         * Support for multiple groupings in "CATEGORIZE".
         */
        CATEGORIZE_MULTIPLE_GROUPINGS,
        /**
         * QSTR function
         */
        QSTR_FUNCTION,

        /**
         * MATCH function
         */
        MATCH_FUNCTION,

        /**
         * KQL function
         */
        KQL_FUNCTION,

        /**
         * Support for optional parameters in KQL function (case_insensitive, time_zone, default_field, boost).
         */
        KQL_FUNCTION_OPTIONS,

        /**
         * Hash function
         */
        HASH_FUNCTION,
        /**
         * Hash function aliases such as MD5
         */
        HASH_FUNCTION_ALIASES_V1,

        /**
         * Don't optimize CASE IS NOT NULL function by not requiring the fields to be not null as well.
         * https://github.com/elastic/elasticsearch/issues/112704
         */
        FIXED_WRONG_IS_NOT_NULL_CHECK_ON_CASE,

        /**
         * Compute year differences in full calendar years.
         */
        DATE_DIFF_YEAR_CALENDARIAL,

        /**
         * Fix sorting not allowed on _source and counters.
         */
        SORTING_ON_SOURCE_AND_COUNTERS_FORBIDDEN,

        /**
         * Fix {@code SORT} when the {@code _source} field is not a sort key but
         * <strong>is</strong> being returned.
         */
        SORT_RETURNING_SOURCE_OK,

        /**
         * _source field mapping directives: https://www.elastic.co/guide/en/elasticsearch/reference/current/mapping-source-field.html
         */
        SOURCE_FIELD_MAPPING,

        /**
         * Allow filter per individual aggregation.
         */
        PER_AGG_FILTERING,

        /**
         * Fix {@link #PER_AGG_FILTERING} grouped by ordinals.
         */
        PER_AGG_FILTERING_ORDS,

        /**
         * Support for {@code STD_DEV} aggregation.
         */
        STD_DEV,

        /**
         * Fix for https://github.com/elastic/elasticsearch/issues/114714
         */
        FIX_STATS_BY_FOLDABLE_EXPRESSION,

        /**
         * Adding stats for functions (stack telemetry)
         */
        FUNCTION_STATS,
        /**
         * Fix for an optimization that caused wrong results
         * https://github.com/elastic/elasticsearch/issues/115281
         */
        FIX_FILTER_PUSHDOWN_PAST_STATS,

        /**
         * Send warnings on STATS alias collision
         * https://github.com/elastic/elasticsearch/issues/114970
         */
        STATS_ALIAS_COLLISION_WARNINGS,

        /**
         * This enables 60_usage.yml "Basic ESQL usage....snapshot" version test. See also the next capability.
         */
        SNAPSHOT_TEST_FOR_TELEMETRY_V2(Build.current().isSnapshot()),

        /**
         * This enables 60_usage.yml "Basic ESQL usage....non-snapshot" version test. See also the previous capability.
         */
        NON_SNAPSHOT_TEST_FOR_TELEMETRY_V2(Build.current().isSnapshot() == false),

        /**
         * Support simplified syntax for named parameters for field and function names.
         */
        NAMED_PARAMETER_FOR_FIELD_AND_FUNCTION_NAMES_SIMPLIFIED_SYNTAX(),

        /**
         * Fix pushdown of LIMIT past MV_EXPAND
         */
        ADD_LIMIT_INSIDE_MV_EXPAND,

        DELAY_DEBUG_FN(Build.current().isSnapshot()),

        /** Capability for remote metadata test */
        METADATA_FIELDS_REMOTE_TEST(false),
        /**
         * WIP on Join planning
         * - Introduce BinaryPlan and co
         * - Refactor INLINESTATS and LOOKUP as a JOIN block
         */
        JOIN_PLANNING_V1(Build.current().isSnapshot()),

        /**
         * Support implicit casting from string literal to DATE_PERIOD or TIME_DURATION.
         */
        IMPLICIT_CASTING_STRING_LITERAL_TO_TEMPORAL_AMOUNT,

        /**
         * LOOKUP JOIN
         */
        JOIN_LOOKUP_V12,

        /**
         * LOOKUP JOIN with TEXT fields on the right (right side of the join) (#119473)
         */
        LOOKUP_JOIN_TEXT(JOIN_LOOKUP_V12.isEnabled()),

        /**
         * LOOKUP JOIN skipping MVs and sending warnings (https://github.com/elastic/elasticsearch/issues/118780)
         */
        JOIN_LOOKUP_SKIP_MV_WARNINGS(JOIN_LOOKUP_V12.isEnabled()),

        /**
         * Fix for async operator sometimes completing the driver without emitting the stored warnings
         */
        ASYNC_OPERATOR_WARNINGS_FIX,

        /**
         * Fix pushing down LIMIT past LOOKUP JOIN in case of multiple matching join keys.
         */
        JOIN_LOOKUP_FIX_LIMIT_PUSHDOWN(JOIN_LOOKUP_V12.isEnabled()),

        /**
         * Fix for https://github.com/elastic/elasticsearch/issues/117054
         */
        FIX_NESTED_FIELDS_NAME_CLASH_IN_INDEXRESOLVER,

        /**
         * Fix for https://github.com/elastic/elasticsearch/issues/114714, again
         */
        FIX_STATS_BY_FOLDABLE_EXPRESSION_2,

        /**
         * Support the "METADATA _score" directive to enable _score column.
         */
        METADATA_SCORE,

        /**
         * Term function
         */
        TERM_FUNCTION(Build.current().isSnapshot()),

        /**
         * Additional types for match function and operator
         */
        MATCH_ADDITIONAL_TYPES,

        /**
         * Fix for regex folding with case-insensitive pattern https://github.com/elastic/elasticsearch/issues/118371
         */
        FIXED_REGEX_FOLD,

        /**
         * Full text functions can be used in disjunctions
         */
        FULL_TEXT_FUNCTIONS_DISJUNCTIONS,

        /**
         * Change field caps response for semantic_text fields to be reported as text
         */
        SEMANTIC_TEXT_FIELD_CAPS,

        /**
         * Support named argument for function in map format.
         */
        OPTIONAL_NAMED_ARGUMENT_MAP_FOR_FUNCTION(Build.current().isSnapshot()),

        /**
         * Disabled support for index aliases in lookup joins
         */
        LOOKUP_JOIN_NO_ALIASES(JOIN_LOOKUP_V12.isEnabled()),

        /**
         * Full text functions can be used in disjunctions as they are implemented in compute engine
         */
        FULL_TEXT_FUNCTIONS_DISJUNCTIONS_COMPUTE_ENGINE,

        /**
         * Support match options in match function
         */
        MATCH_FUNCTION_OPTIONS,

        /**
         * Support options in the query string function.
         */
        QUERY_STRING_FUNCTION_OPTIONS,

        /**
         * Enable aggregate_metric_double in non-snapshot builds
         */
        AGGREGATE_METRIC_DOUBLE_V0,

        /**
         * Support change point detection "CHANGE_POINT".
         */
        CHANGE_POINT,

        /**
         * Fix for https://github.com/elastic/elasticsearch/issues/120817
         * and https://github.com/elastic/elasticsearch/issues/120803
         * Support for queries that have multiple SORTs that cannot become TopN
         */
        REMOVE_REDUNDANT_SORT,

        /**
         * Fixes a series of issues with inlinestats which had an incomplete implementation after lookup and inlinestats
         * were refactored.
         */
        INLINESTATS_V11,

        /**
         * Renamed `INLINESTATS` to `INLINE STATS`.
         */
        INLINE_STATS,

        /**
         * Support partial_results
         */
        SUPPORT_PARTIAL_RESULTS,

        /**
         * Support for RERANK command
         */
        RERANK,

        /**
         * Support for COMPLETION command
         */
        COMPLETION,

        /**
         * Allow mixed numeric types in conditional functions - case, greatest and least
         */
        MIXED_NUMERIC_TYPES_IN_CASE_GREATEST_LEAST,

        /**
         * Lucene query pushdown to StartsWith and EndsWith functions.
         * This capability was created to avoid receiving wrong warnings from old nodes in mixed clusters
         */
        STARTS_WITH_ENDS_WITH_LUCENE_PUSHDOWN,

        /**
         * Full text functions can be scored when being part of a disjunction
         */
        FULL_TEXT_FUNCTIONS_DISJUNCTIONS_SCORE,

        /**
         * Support for multi-match function.
         */
        MULTI_MATCH_FUNCTION(Build.current().isSnapshot()),

        /**
         * Do {@code TO_LOWER} and {@code TO_UPPER} process all field values?
         */
        TO_LOWER_MV,

        /**
         * Use double parameter markers to represent field or function names.
         */
        DOUBLE_PARAMETER_MARKERS_FOR_IDENTIFIERS,

        /**
         * Non full text functions do not contribute to score
         */
        NON_FULL_TEXT_FUNCTIONS_SCORING,

        /**
         * The {@code _query} API now reports the original types.
         */
        REPORT_ORIGINAL_TYPES,

        /**
         * The metrics command
         */
        @Deprecated
        METRICS_COMMAND(Build.current().isSnapshot()),

        /**
         * Are the {@code documents_found} and {@code values_loaded} fields available
         * in the response and profile?
         */
        DOCUMENTS_FOUND_AND_VALUES_LOADED,

        /**
         * Index component selector syntax (my-data-stream-name::failures)
         */
        INDEX_COMPONENT_SELECTORS,

        /**
         * Make numberOfChannels consistent with layout in DefaultLayout by removing duplicated ChannelSet.
         */
        MAKE_NUMBER_OF_CHANNELS_CONSISTENT_WITH_LAYOUT,

        /**
         * Supercedes {@link Cap#MAKE_NUMBER_OF_CHANNELS_CONSISTENT_WITH_LAYOUT}.
         */
        FIX_REPLACE_MISSING_FIELD_WITH_NULL_DUPLICATE_NAME_ID_IN_LAYOUT,

        /**
         * Support for filter in converted null.
         * See <a href="https://github.com/elastic/elasticsearch/issues/125832"> ESQL: Fix `NULL` handling in `IN` clause #125832 </a>
         */
        FILTER_IN_CONVERTED_NULL,

        /**
         * When creating constant null blocks in {@link ValuesSourceReaderOperator}, we also handed off
         * the ownership of that block - but didn't account for the fact that the caller might close it, leading to double releases
         * in some union type queries. C.f. https://github.com/elastic/elasticsearch/issues/125850
         */
        FIX_DOUBLY_RELEASED_NULL_BLOCKS_IN_VALUESOURCEREADER,

        /**
         * Listing queries and getting information on a specific query.
         */
        QUERY_MONITORING,

        /**
         * Support for FORK out of snapshot
         */
        FORK_V9,

        /**
         * Support for union types in FORK
         */
        FORK_UNION_TYPES,

        /**
         * Support for the {@code leading_zeros} named parameter.
         */
        TO_IP_LEADING_ZEROS,

        /**
         * Does the usage information for ESQL contain a histogram of {@code took} values?
         */
        USAGE_CONTAINS_TOOK,

        /**
         * Support loading of ip fields if they are not indexed.
         */
        LOADING_NON_INDEXED_IP_FIELDS,

        /**
         * During resolution (pre-analysis) we have to consider that joins or enriches can override EVALuated values
         * https://github.com/elastic/elasticsearch/issues/126419
         */
        FIX_JOIN_MASKING_EVAL,

        /**
         * Support for keeping `DROP` attributes when resolving field names.
         * see <a href="https://github.com/elastic/elasticsearch/issues/126418"> ES|QL: no matches for pattern #126418 </a>
         */
        DROP_AGAIN_WITH_WILDCARD_AFTER_EVAL,

        /**
         * Correctly ask for all fields from lookup indices even when there is e.g. a {@code DROP *field} after.
         * See <a href="https://github.com/elastic/elasticsearch/issues/129561">
         *     ES|QL: missing columns for wildcard drop after lookup join  #129561</a>
         */
        DROP_WITH_WILDCARD_AFTER_LOOKUP_JOIN,

        /**
         * score function
         */
        SCORE_FUNCTION(Build.current().isSnapshot()),

        /**
         * Support for the SAMPLE command
         */
        SAMPLE_V3,

        /**
         * The {@code _query} API now gives a cast recommendation if multiple types are found in certain instances.
         */
        SUGGESTED_CAST,

        /**
         * Guards a bug fix matching {@code TO_LOWER(f) == ""}.
         */
        TO_LOWER_EMPTY_STRING,

        /**
         * Support for INCREASE, DELTA timeseries aggregations.
         */
        INCREASE,
        DELTA_TS_AGG,
        CLAMP_FUNCTIONS,

        /**
         * Resolve groupings before resolving references to groupings in the aggregations.
         */
        RESOLVE_GROUPINGS_BEFORE_RESOLVING_REFERENCES_TO_GROUPINGS_IN_AGGREGATIONS,

        /**
         * Support for the SAMPLE aggregation function
         */
        AGG_SAMPLE,

        /**
         * Full text functions in STATS
         */
        FULL_TEXT_FUNCTIONS_IN_STATS_WHERE,

        /**
         * During resolution (pre-analysis) we have to consider that joins can override regex extracted values
         * see <a href="https://github.com/elastic/elasticsearch/issues/127467"> ES|QL: pruning of JOINs leads to missing fields #127467 </a>
         */
        FIX_JOIN_MASKING_REGEX_EXTRACT,

        /**
         * Allow the merging of the children to use {@code Aliase}s, instead of just {@code ReferenceAttribute}s.
         */
        FIX_JOIN_OUTPUT_MERGING,

        /**
         * Avid GROK and DISSECT attributes being removed when resolving fields.
         * see <a href="https://github.com/elastic/elasticsearch/issues/127468"> ES|QL: Grok only supports KEYWORD or TEXT values, found expression [type] type [INTEGER] #127468 </a>
         */
        KEEP_REGEX_EXTRACT_ATTRIBUTES,

        /**
         * The {@code ROUND_TO} function.
         */
        ROUND_TO,

        /**
         * Support for the {@code COPY_SIGN} function.
         */
        COPY_SIGN,

        /**
         * Allow lookup join on mixed numeric fields, among byte, short, int, long, half_float, scaled_float, float and double.
         */
        LOOKUP_JOIN_ON_MIXED_NUMERIC_FIELDS,

        /**
         * {@link org.elasticsearch.compute.lucene.LuceneQueryEvaluator} rewrites the query before executing it in Lucene. This
         * provides support for KQL in a STATS ... BY command that uses a KQL query for filter, for example.
         */
        LUCENE_QUERY_EVALUATOR_QUERY_REWRITE,

        /**
         * Support parameters for LIMIT command.
         */
        PARAMETER_FOR_LIMIT,

        /**
         * Changed and normalized the LIMIT error message.
         */
        NORMALIZED_LIMIT_ERROR_MESSAGE,

        /**
         * Dense vector field type support
         */
        DENSE_VECTOR_FIELD_TYPE_RELEASED,

        /**
         * Enable support for index aliases in lookup joins
         */
        ENABLE_LOOKUP_JOIN_ON_ALIASES,

        /**
         * Lookup error messages were updated to make them a bit easier to understand.
         */
        UPDATE_LOOKUP_JOIN_ERROR_MESSAGES,

        /**
         * Allows RLIKE to correctly handle the "empty language" flag, `#`.
         */
        RLIKE_WITH_EMPTY_LANGUAGE_PATTERN,

        /**
         * Enable support for cross-cluster lookup joins.
         */
        ENABLE_LOOKUP_JOIN_ON_REMOTE,

        /**
         * Fix the planning of {@code | ENRICH _remote:policy} when there's a preceding {@code | LOOKUP JOIN},
         * see <a href="https://github.com/elastic/elasticsearch/issues/129372">java.lang.ClassCastException when combining LOOKUP JOIN and remote ENRICH</a>
         */
        REMOTE_ENRICH_AFTER_LOOKUP_JOIN,

        /**
         * MATCH PHRASE function
         */
        MATCH_PHRASE_FUNCTION,

        /**
         * Support knn function
         */
        KNN_FUNCTION_V5,

        /**
         * Support for the {@code TEXT_EMBEDDING} function for generating dense vector embeddings.
         */
        TEXT_EMBEDDING_FUNCTION,

        /**
         * Support for the LIKE operator with a list of wildcards.
         */
        LIKE_WITH_LIST_OF_PATTERNS,

        LIKE_LIST_ON_INDEX_FIELDS,

        /**
         * Support parameters for SAMPLE command.
         */
        PARAMETER_FOR_SAMPLE,

        /**
         * From now, Literal only accepts strings as BytesRefs.
         * No java.lang.String anymore.
         *
         * https://github.com/elastic/elasticsearch/issues/129322
         */
        NO_PLAIN_STRINGS_IN_LITERALS,

        /**
         * Support for the mv_expand target attribute should be retained in its original position.
         * see <a href="https://github.com/elastic/elasticsearch/issues/129000"> ES|QL: inconsistent column order #129000 </a>
         */
        FIX_MV_EXPAND_INCONSISTENT_COLUMN_ORDER,

        /**
         * Support for the SET command.
         */
        SET_COMMAND(Build.current().isSnapshot()),

        /**
         * (Re)Added EXPLAIN command
         */
        EXPLAIN(Build.current().isSnapshot()),
        /**
         * Support for the RLIKE operator with a list of regexes.
         */
        RLIKE_WITH_LIST_OF_PATTERNS,

        /**
         * FUSE command
         */
        FUSE_V6,

        /**
         * Support improved behavior for LIKE operator when used with index fields.
         */
        LIKE_ON_INDEX_FIELDS,

        /**
         * Forbid usage of brackets in unquoted index and enrich policy names
         * https://github.com/elastic/elasticsearch/issues/130378
         */
        NO_BRACKETS_IN_UNQUOTED_INDEX_NAMES,

        /**
         * Cosine vector similarity function
         */
        COSINE_VECTOR_SIMILARITY_FUNCTION(Build.current().isSnapshot()),

        /**
         * Fixed some profile serialization issues
         */
        FIXED_PROFILE_SERIALIZATION,

        /**
         * Support for lookup join on multiple fields.
         */
        LOOKUP_JOIN_ON_MULTIPLE_FIELDS,
        /**
         * Dot product vector similarity function
         */
        DOT_PRODUCT_VECTOR_SIMILARITY_FUNCTION(Build.current().isSnapshot()),

        /**
         * l1 norm vector similarity function
         */
        L1_NORM_VECTOR_SIMILARITY_FUNCTION(Build.current().isSnapshot()),

        /**
         * l2 norm vector similarity function
         */
        L2_NORM_VECTOR_SIMILARITY_FUNCTION(Build.current().isSnapshot()),

        /**
         * Support for the options field of CATEGORIZE.
         */
        CATEGORIZE_OPTIONS,

        /**
         * Decay function for custom scoring
         */
        DECAY_FUNCTION(Build.current().isSnapshot()),

        /**
         * FIRST and LAST aggregate functions.
         */
        AGG_FIRST_LAST(Build.current().isSnapshot()),
        AGG_FIRST_LAST_STRING(Build.current().isSnapshot()),

        /**
         * Support correct counting of skipped shards.
         */
        CORRECT_SKIPPED_SHARDS_COUNT,

        /*
         * Support for calculating the scalar vector magnitude.
         */
        MAGNITUDE_SCALAR_VECTOR_FUNCTION(Build.current().isSnapshot()),

        /**
         * Byte elements dense vector field type support.
         */
        DENSE_VECTOR_FIELD_TYPE_BYTE_ELEMENTS,

        /**
         * Bit elements dense vector field type support.
         */
        DENSE_VECTOR_FIELD_TYPE_BIT_ELEMENTS,

        /**
         * Support null elements on vector similarity functions
         */
        VECTOR_SIMILARITY_FUNCTIONS_SUPPORT_NULL,

        /**
         * Support for vector Hamming distance.
         */
        HAMMING_VECTOR_SIMILARITY_FUNCTION(Build.current().isSnapshot()),

        /**
         * Support for tbucket function
         */
        TBUCKET,

        /**
         * Allow qualifiers in attribute names.
         */
        NAME_QUALIFIERS(Build.current().isSnapshot()),

        /**
         * URL encoding function.
         */
        URL_ENCODE(),

        /**
         * URL component encoding function.
         */
        URL_ENCODE_COMPONENT(),

        /**
         * URL decoding function.
         */
        URL_DECODE(),

        /**
         * Allow lookup join on boolean expressions
         */
        LOOKUP_JOIN_ON_BOOLEAN_EXPRESSION,

        /**
         * FORK with remote indices
         */
        ENABLE_FORK_FOR_REMOTE_INDICES(Build.current().isSnapshot()),

        /**
         * Support for the Present function
         */
        FN_PRESENT,

        /**
         * Bugfix for STATS {{expression}} WHERE {{condition}} when the
         * expression is replaced by something else on planning
         * e.g. STATS SUM(1) WHERE x==3 is replaced by
         *      STATS MV_SUM(const)*COUNT(*) WHERE x == 3.
         */
        STATS_WITH_FILTERED_SURROGATE_FIXED,

        /**
         * TO_DENSE_VECTOR function.
         */
        TO_DENSE_VECTOR_FUNCTION,

        /**
         * Multivalued query parameters
         */
        QUERY_PARAMS_MULTI_VALUES(),

        FIX_PERCENTILE_PRECISION(),

        /**
         * Support for the Absent function
         */
        FN_ABSENT,

        /** INLINE STATS supports remote indices */
        INLINE_STATS_SUPPORTS_REMOTE(INLINESTATS_V11.enabled),

        INLINE_STATS_WITH_UNION_TYPES_IN_STUB_RELATION(INLINE_STATS.enabled),

        /**
         * Support TS command in non-snapshot builds
         */
        TS_COMMAND_V0(),

        /**
         * Add support for counter doubles, ints, and longs in first_ and last_over_time
         */
        FIRST_LAST_OVER_TIME_COUNTER_SUPPORT,

        FIX_ALIAS_ID_WHEN_DROP_ALL_AGGREGATES,

        /**
         * INLINE STATS fix incorrect prunning of null filtering
         * https://github.com/elastic/elasticsearch/pull/135011
         */
        INLINE_STATS_FIX_PRUNING_NULL_FILTER(INLINESTATS_V11.enabled),

        INLINE_STATS_FIX_OPTIMIZED_AS_LOCAL_RELATION(INLINESTATS_V11.enabled),

        DENSE_VECTOR_AGG_METRIC_DOUBLE_IF_FNS,

        /**
         * FUSE L2_NORM score normalization support
         */
        FUSE_L2_NORM(Build.current().isSnapshot()),

        /**
         * Support for requesting the "_tsid" metadata field.
         */
        METADATA_TSID_FIELD,

        /**
<<<<<<< HEAD
         * Support for exponential_histogram type
         */
        EXPONENTIAL_HISTOGRAM(EXPONENTIAL_HISTOGRAM_FEATURE_FLAG);
=======
         * Permit the data type of a field changing from TEXT to KEYWORD
         * when being grouped on in aggregations on the TS command.
         */
        TS_PERMIT_TEXT_BECOMING_KEYWORD_WHEN_GROUPED_ON,

        /**
         * Fix management of plans with no columns
         * https://github.com/elastic/elasticsearch/issues/120272
         */
        FIX_NO_COLUMNS,

        /**
         * Support for dots in FUSE attributes
         */
        DOTS_IN_FUSE,

        /**
         * Support for the literal {@code m} suffix as an alias for {@code minute} in temporal amounts.
         */
        TEMPORAL_AMOUNT_M,

        /**
         * Pack dimension values in TS command
         */
        PACK_DIMENSIONS_IN_TS,

        /**
         * Create new block when filtering OrdinalBytesRefBlock
         */
        FIX_FILTER_ORDINALS,

        ;
>>>>>>> 602ae301

        private final boolean enabled;

        Cap() {
            this.enabled = true;
        };

        Cap(boolean enabled) {
            this.enabled = enabled;
        };

        Cap(FeatureFlag featureFlag) {
            this.enabled = featureFlag.isEnabled();
        }

        public boolean isEnabled() {
            return enabled;
        }

        public String capabilityName() {
            return name().toLowerCase(Locale.ROOT);
        }
    }

    public static final Set<String> CAPABILITIES = capabilities(false);

    /**
     * Get a {@link Set} of all capabilities. If the {@code all} parameter is {@code false}
     * then only <strong>enabled</strong> capabilities are returned - otherwise <strong>all</strong>
     * known capabilities are returned.
     */
    public static Set<String> capabilities(boolean all) {
        List<String> caps = new ArrayList<>();
        for (Cap cap : Cap.values()) {
            if (all || cap.isEnabled()) {
                caps.add(cap.capabilityName());
            }
        }

        /*
         * Add all of our cluster features without the leading "esql."
         */
        for (NodeFeature feature : new EsqlFeatures().getFeatures()) {
            caps.add(cap(feature));
        }
        return Set.copyOf(caps);
    }

    /**
     * Convert a {@link NodeFeature} from {@link EsqlFeatures} into a
     * capability.
     */
    public static String cap(NodeFeature feature) {
        assert feature.id().startsWith("esql.");
        return feature.id().substring("esql.".length());
    }
}<|MERGE_RESOLUTION|>--- conflicted
+++ resolved
@@ -1487,11 +1487,6 @@
         METADATA_TSID_FIELD,
 
         /**
-<<<<<<< HEAD
-         * Support for exponential_histogram type
-         */
-        EXPONENTIAL_HISTOGRAM(EXPONENTIAL_HISTOGRAM_FEATURE_FLAG);
-=======
          * Permit the data type of a field changing from TEXT to KEYWORD
          * when being grouped on in aggregations on the TS command.
          */
@@ -1523,8 +1518,12 @@
          */
         FIX_FILTER_ORDINALS,
 
+        /**
+         * Support for exponential_histogram type
+         */
+        EXPONENTIAL_HISTOGRAM(EXPONENTIAL_HISTOGRAM_FEATURE_FLAG),
+
         ;
->>>>>>> 602ae301
 
         private final boolean enabled;
 

/*
 * Copyright Elasticsearch B.V. and/or licensed to Elasticsearch B.V. under one
 * or more contributor license agreements. Licensed under the Elastic License
 * 2.0; you may not use this file except in compliance with the Elastic License
 * 2.0.
 */

package org.elasticsearch.xpack.esql.action;

import org.elasticsearch.Build;
import org.elasticsearch.common.util.FeatureFlag;
import org.elasticsearch.features.NodeFeature;
import org.elasticsearch.rest.action.admin.cluster.RestNodesCapabilitiesAction;
import org.elasticsearch.xpack.esql.core.plugin.EsqlCorePlugin;
import org.elasticsearch.xpack.esql.plugin.EsqlFeatures;
import org.elasticsearch.xpack.esql.plugin.EsqlPlugin;

import java.util.ArrayList;
import java.util.List;
import java.util.Locale;
import java.util.Set;

/**
 * A {@link Set} of "capabilities" supported by the {@link RestEsqlQueryAction}
 * and {@link RestEsqlAsyncQueryAction} APIs. These are exposed over the
 * {@link RestNodesCapabilitiesAction} and we use them to enable tests.
 */
public class EsqlCapabilities {
    public enum Cap {

        /**
         * Support for function {@code BIT_LENGTH}. Done in #115792
         */
        FN_BIT_LENGTH,

        /**
         * Support for function {@code BYTE_LENGTH}.
         */
        FN_BYTE_LENGTH,

        /**
         * Support for function {@code REVERSE}.
         */
        FN_REVERSE,

        /**
         * Support for reversing whole grapheme clusters. This is not supported
         * on JDK versions less than 20 which are not supported in ES 9.0.0+ but this
         * exists to keep the {@code 8.x} branch similar to the {@code main} branch.
         */
        FN_REVERSE_GRAPHEME_CLUSTERS,

        /**
         * Support for function {@code CBRT}. Done in #108574.
         */
        FN_CBRT,

        /**
         * Support for function {@code HYPOT}.
         */
        FN_HYPOT,

        /**
         * Support for {@code MV_APPEND} function. #107001
         */
        FN_MV_APPEND,

        /**
         * Support for {@code MV_MEDIAN_ABSOLUTE_DEVIATION} function.
         */
        FN_MV_MEDIAN_ABSOLUTE_DEVIATION,

        /**
         * Support for {@code MV_PERCENTILE} function.
         */
        FN_MV_PERCENTILE,

        /**
         * Support for function {@code IP_PREFIX}.
         */
        FN_IP_PREFIX,

        /**
         * Fix on function {@code SUBSTRING} that makes it not return null on empty strings.
         */
        FN_SUBSTRING_EMPTY_NULL,

        /**
         * All functions that take TEXT should never emit TEXT, only KEYWORD. #114334
         */
        FUNCTIONS_NEVER_EMIT_TEXT,

        /**
         * Support for the {@code INLINESTATS} syntax.
         */
        INLINESTATS(EsqlPlugin.INLINESTATS_FEATURE_FLAG),

        /**
         * Support for the expressions in grouping in {@code INLINESTATS} syntax.
         */
        INLINESTATS_V2(EsqlPlugin.INLINESTATS_FEATURE_FLAG),

        /**
         * Support for aggregation function {@code TOP}.
         */
        AGG_TOP,

        /**
         * Support for booleans in aggregations {@code MAX} and {@code MIN}.
         */
        AGG_MAX_MIN_BOOLEAN_SUPPORT,

        /**
         * Support for ips in aggregations {@code MAX} and {@code MIN}.
         */
        AGG_MAX_MIN_IP_SUPPORT,

        /**
         * Support for strings in aggregations {@code MAX} and {@code MIN}.
         */
        AGG_MAX_MIN_STRING_SUPPORT,

        /**
         * Support for booleans in {@code TOP} aggregation.
         */
        AGG_TOP_BOOLEAN_SUPPORT,

        /**
         * Support for ips in {@code TOP} aggregation.
         */
        AGG_TOP_IP_SUPPORT,

        /**
         * Support for {@code keyword} and {@code text} fields in {@code TOP} aggregation.
         */
        AGG_TOP_STRING_SUPPORT,

        /**
         * {@code CASE} properly handling multivalue conditions.
         */
        CASE_MV,

        /**
         * Support for loading values over enrich. This is supported by all versions of ESQL but not
         * the unit test CsvTests.
         */
        ENRICH_LOAD,

        /**
         * Optimization for ST_CENTROID changed some results in cartesian data. #108713
         */
        ST_CENTROID_AGG_OPTIMIZED,

        /**
         * Support for requesting the "_ignored" metadata field.
         */
        METADATA_IGNORED_FIELD,

        /**
         * LOOKUP command with
         * - tables using syntax {@code "tables": {"type": [<values>]}}
         * - fixed variable shadowing
         * - fixed Join.references(), requiring breaking change to Join serialization
         */
        LOOKUP_V4(Build.current().isSnapshot()),

        /**
         * Support for requesting the "REPEAT" command.
         */
        REPEAT,

        /**
         * Cast string literals to datetime in addition and subtraction when the other side is a date or time interval.
         */
        STRING_LITERAL_AUTO_CASTING_TO_DATETIME_ADD_SUB,

        /**
         * Support for named or positional parameters in EsqlQueryRequest.
         */
        NAMED_POSITIONAL_PARAMETER,

        /**
         * Support multiple field mappings if appropriate conversion function is used (union types)
         */
        UNION_TYPES,

        /**
         * Support for function {@code ST_DISTANCE}. Done in #108764.
         */
        ST_DISTANCE,

        /**
         * Fix determination of CRS types in spatial functions when folding.
         */
        SPATIAL_FUNCTIONS_FIX_CRSTYPE_FOLDING,

        /**
         * Enable spatial predicate functions to support multi-values. Done in #112063.
         */
        SPATIAL_PREDICATES_SUPPORT_MULTIVALUES,

        /**
         * Enable spatial distance function to support multi-values. Done in #114836.
         */
        SPATIAL_DISTANCE_SUPPORTS_MULTIVALUES,

        /**
         * Support a number of fixes and enhancements to spatial distance pushdown. Done in #112938.
         */
        SPATIAL_DISTANCE_PUSHDOWN_ENHANCEMENTS,

        /**
         * Fix for spatial centroid when no records are found.
         */
        SPATIAL_CENTROID_NO_RECORDS,

        /**
         * Fix to GROK and DISSECT that allows extracting attributes with the same name as the input
         * https://github.com/elastic/elasticsearch/issues/110184
         */
        GROK_DISSECT_MASKING,

        /**
         * Support for quoting index sources in double quotes.
         */
        DOUBLE_QUOTES_SOURCE_ENCLOSING,

        /**
         * Support for WEIGHTED_AVG function.
         */
        AGG_WEIGHTED_AVG,

        /**
         * Fix for union-types when aggregating over an inline conversion with casting operator. Done in #110476.
         */
        UNION_TYPES_AGG_CAST,

        /**
         * Fix to GROK validation in case of multiple fields with same name and different types
         * https://github.com/elastic/elasticsearch/issues/110533
         */
        GROK_VALIDATION,

        /**
         * Fix for union-types when aggregating over an inline conversion with conversion function. Done in #110652.
         */
        UNION_TYPES_INLINE_FIX,

        /**
         * Fix for union-types when sorting a type-casted field. We changed how we remove synthetic union-types fields.
         */
        UNION_TYPES_REMOVE_FIELDS,

        /**
         * Fix for union-types when renaming unrelated columns.
         * https://github.com/elastic/elasticsearch/issues/111452
         */
        UNION_TYPES_FIX_RENAME_RESOLUTION,

        /**
         * Fix for union-types when some indexes are missing the required field. Done in #111932.
         */
        UNION_TYPES_MISSING_FIELD,

        /**
         * Fix for widening of short numeric types in union-types. Done in #112610
         */
        UNION_TYPES_NUMERIC_WIDENING,

        /**
         * Fix a parsing issue where numbers below Long.MIN_VALUE threw an exception instead of parsing as doubles.
         * see <a href="https://github.com/elastic/elasticsearch/issues/104323"> Parsing large numbers is inconsistent #104323 </a>
         */
        FIX_PARSING_LARGE_NEGATIVE_NUMBERS,

        /**
         * Fix the status code returned when trying to run count_distinct on the _source type (which is not supported).
         * see <a href="https://github.com/elastic/elasticsearch/issues/105240">count_distinct(_source) returns a 500 response</a>
         */
        FIX_COUNT_DISTINCT_SOURCE_ERROR,

        /**
         * Use RangeQuery for BinaryComparison on DateTime fields.
         */
        RANGEQUERY_FOR_DATETIME,

        /**
         * Enforce strict type checking on ENRICH range types, and warnings for KEYWORD parsing at runtime. Done in #115091.
         */
        ENRICH_STRICT_RANGE_TYPES,

        /**
         * Fix for non-unique attribute names in ROW and logical plans.
         * https://github.com/elastic/elasticsearch/issues/110541
         */
        UNIQUE_NAMES,

        /**
         * Make attributes of GROK/DISSECT adjustable and fix a shadowing bug when pushing them down past PROJECT.
         * https://github.com/elastic/elasticsearch/issues/108008
         */
        FIXED_PUSHDOWN_PAST_PROJECT,

        /**
         * Adds the {@code MV_PSERIES_WEIGHTED_SUM} function for converting sorted lists of numbers into
         * a bounded score. This is a generalization of the
         * <a href="https://en.wikipedia.org/wiki/Riemann_zeta_function">riemann zeta function</a> but we
         * don't name it that because we don't support complex numbers and don't want to make folks think
         * of mystical number theory things. This is just a weighted sum that is adjacent to magic.
         */
        MV_PSERIES_WEIGHTED_SUM,

        /**
         * Support for match operator as a colon. Previous support for match operator as MATCH has been removed
         */
        MATCH_OPERATOR_COLON,

        /**
         * Removing support for the {@code META} keyword.
         */
        NO_META,

        /**
         * Add CombineBinaryComparisons rule.
         */
        COMBINE_BINARY_COMPARISONS,

        /**
         * Support for nanosecond dates as a data type
         */
        DATE_NANOS_TYPE(),

        /**
         * Support for to_date_nanos function
         */
        TO_DATE_NANOS(),

        /**
         * Support for date nanos type in binary comparisons
         */
        DATE_NANOS_BINARY_COMPARISON(),

        /**
         * Support Least and Greatest functions on Date Nanos type
         */
        LEAST_GREATEST_FOR_DATENANOS(),

        /**
         * Support for date_trunc function on date nanos type
         */
        DATE_TRUNC_DATE_NANOS(),

        /**
         * support aggregations on date nanos
         */
        DATE_NANOS_AGGREGATIONS(),

        /**
         * Support for datetime in least and greatest functions
         */
        LEAST_GREATEST_FOR_DATES,

        /**
         * Support CIDRMatch in CombineDisjunctions rule.
         */
        COMBINE_DISJUNCTIVE_CIDRMATCHES,

        /**
         * Support sending HTTP headers about the status of an async query.
         */
        ASYNC_QUERY_STATUS_HEADERS,

        /**
         * Consider the upper bound when computing the interval in BUCKET auto mode.
         */
        BUCKET_INCLUSIVE_UPPER_BOUND,

        /**
         * Changed error messages for fields with conflicting types in different indices.
         */
        SHORT_ERROR_MESSAGES_FOR_UNSUPPORTED_FIELDS,

        /**
         * Support for the whole number spans in BUCKET function.
         */
        BUCKET_WHOLE_NUMBER_AS_SPAN,

        /**
         * Allow mixed numeric types in coalesce
         */
        MIXED_NUMERIC_TYPES_IN_COALESCE,

        /**
         * Support for requesting the "SPACE" function.
         */
        SPACE,

        /**
         * Support explicit casting from string literal to DATE_PERIOD or TIME_DURATION.
         */
        CAST_STRING_LITERAL_TO_TEMPORAL_AMOUNT,

        /**
         * Supported the text categorization function "CATEGORIZE".
         */
        CATEGORIZE(Build.current().isSnapshot()),

        /**
         * QSTR function
         */
        QSTR_FUNCTION,

        /**
         * MATCH function
         */
        MATCH_FUNCTION,

        /**
         * KQL function
         */
        KQL_FUNCTION(Build.current().isSnapshot()),

        /**
         * Don't optimize CASE IS NOT NULL function by not requiring the fields to be not null as well.
         * https://github.com/elastic/elasticsearch/issues/112704
         */
        FIXED_WRONG_IS_NOT_NULL_CHECK_ON_CASE,

        /**
         * Compute year differences in full calendar years.
         */
        DATE_DIFF_YEAR_CALENDARIAL,

        /**
         * Fix sorting not allowed on _source and counters.
         */
        SORTING_ON_SOURCE_AND_COUNTERS_FORBIDDEN,

        /**
         * Fix {@code SORT} when the {@code _source} field is not a sort key but
         * <strong>is</strong> being returned.
         */
        SORT_RETURNING_SOURCE_OK,

        /**
         * Allow filter per individual aggregation.
         */
        PER_AGG_FILTERING,

        /**
         * Fix {@link #PER_AGG_FILTERING} grouped by ordinals.
         */
        PER_AGG_FILTERING_ORDS,

        /**
         * Support for {@code STD_DEV} aggregation.
         */
        STD_DEV,

        /**
         * Fix for https://github.com/elastic/elasticsearch/issues/114714
         */
        FIX_STATS_BY_FOLDABLE_EXPRESSION,

        /**
         * Adding stats for functions (stack telemetry)
         */
        FUNCTION_STATS,
        /**
         * Support for semantic_text field mapping
         */
        SEMANTIC_TEXT_TYPE(EsqlCorePlugin.SEMANTIC_TEXT_FEATURE_FLAG),
        /**
         * Fix for an optimization that caused wrong results
         * https://github.com/elastic/elasticsearch/issues/115281
         */
        FIX_FILTER_PUSHDOWN_PAST_STATS,

        /**
         * Send warnings on STATS alias collision
         * https://github.com/elastic/elasticsearch/issues/114970
         */
        STATS_ALIAS_COLLISION_WARNINGS,

        /**
         * This enables 60_usage.yml "Basic ESQL usage....snapshot" version test. See also the next capability.
         */
        SNAPSHOT_TEST_FOR_TELEMETRY(Build.current().isSnapshot()),

        /**
         * This enables 60_usage.yml "Basic ESQL usage....non-snapshot" version test. See also the previous capability.
         */
        NON_SNAPSHOT_TEST_FOR_TELEMETRY(Build.current().isSnapshot() == false),

        /**
         * Support simplified syntax for named parameters for field and function names.
         */
        NAMED_PARAMETER_FOR_FIELD_AND_FUNCTION_NAMES_SIMPLIFIED_SYNTAX(Build.current().isSnapshot()),

        /**
         * Fix pushdown of LIMIT past MV_EXPAND
         */
        ADD_LIMIT_INSIDE_MV_EXPAND,

        DELAY_DEBUG_FN(Build.current().isSnapshot()),

        /** Capability for remote metadata test */
        METADATA_FIELDS_REMOTE_TEST(false),
        /**
         * WIP on Join planning
         * - Introduce BinaryPlan and co
         * - Refactor INLINESTATS and LOOKUP as a JOIN block
         */
        JOIN_PLANNING_V1(Build.current().isSnapshot()),

        /**
         * Support implicit casting from string literal to DATE_PERIOD or TIME_DURATION.
         */
        IMPLICIT_CASTING_STRING_LITERAL_TO_TEMPORAL_AMOUNT,

        /**
         * LOOKUP JOIN
         */
        JOIN_LOOKUP(Build.current().isSnapshot()),

        /**
<<<<<<< HEAD
         * support for aggregations on semantic_text
         */
        SEMANTIC_TEXT_AGGREGATIONS(EsqlCorePlugin.SEMANTIC_TEXT_FEATURE_FLAG);
=======
         * Fix for https://github.com/elastic/elasticsearch/issues/117054
         */
        FIX_NESTED_FIELDS_NAME_CLASH_IN_INDEXRESOLVER;
>>>>>>> fa9f2bff

        private final boolean enabled;

        Cap() {
            this.enabled = true;
        };

        Cap(boolean enabled) {
            this.enabled = enabled;
        };

        Cap(FeatureFlag featureFlag) {
            this.enabled = featureFlag.isEnabled();
        }

        public boolean isEnabled() {
            return enabled;
        }

        public String capabilityName() {
            return name().toLowerCase(Locale.ROOT);
        }
    }

    public static final Set<String> CAPABILITIES = capabilities(false);

    /**
     * Get a {@link Set} of all capabilities. If the {@code all} parameter is {@code false}
     * then only <strong>enabled</strong> capabilities are returned - otherwise <strong>all</strong>
     * known capabilities are returned.
     */
    public static Set<String> capabilities(boolean all) {
        List<String> caps = new ArrayList<>();
        for (Cap cap : Cap.values()) {
            if (all || cap.isEnabled()) {
                caps.add(cap.capabilityName());
            }
        }

        /*
         * Add all of our cluster features without the leading "esql."
         */
        for (NodeFeature feature : new EsqlFeatures().getFeatures()) {
            caps.add(cap(feature));
        }
        return Set.copyOf(caps);
    }

    /**
     * Convert a {@link NodeFeature} from {@link EsqlFeatures} into a
     * capability.
     */
    public static String cap(NodeFeature feature) {
        assert feature.id().startsWith("esql.");
        return feature.id().substring("esql.".length());
    }
}<|MERGE_RESOLUTION|>--- conflicted
+++ resolved
@@ -524,15 +524,14 @@
         JOIN_LOOKUP(Build.current().isSnapshot()),
 
         /**
-<<<<<<< HEAD
+         * Fix for https://github.com/elastic/elasticsearch/issues/117054
+         */
+        FIX_NESTED_FIELDS_NAME_CLASH_IN_INDEXRESOLVER,
+
+        /**
          * support for aggregations on semantic_text
          */
         SEMANTIC_TEXT_AGGREGATIONS(EsqlCorePlugin.SEMANTIC_TEXT_FEATURE_FLAG);
-=======
-         * Fix for https://github.com/elastic/elasticsearch/issues/117054
-         */
-        FIX_NESTED_FIELDS_NAME_CLASH_IN_INDEXRESOLVER;
->>>>>>> fa9f2bff
 
         private final boolean enabled;
 

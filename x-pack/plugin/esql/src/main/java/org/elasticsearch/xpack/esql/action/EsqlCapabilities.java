/*
 * Copyright Elasticsearch B.V. and/or licensed to Elasticsearch B.V. under one
 * or more contributor license agreements. Licensed under the Elastic License
 * 2.0; you may not use this file except in compliance with the Elastic License
 * 2.0.
 */

package org.elasticsearch.xpack.esql.action;

import org.elasticsearch.Build;
import org.elasticsearch.common.util.FeatureFlag;
import org.elasticsearch.compute.lucene.read.ValuesSourceReaderOperator;
import org.elasticsearch.features.NodeFeature;
import org.elasticsearch.rest.action.admin.cluster.RestNodesCapabilitiesAction;
import org.elasticsearch.xpack.esql.plugin.EsqlFeatures;

import java.util.ArrayList;
import java.util.List;
import java.util.Locale;
import java.util.Set;

/**
 * A {@link Set} of "capabilities" supported by the {@link RestEsqlQueryAction}
 * and {@link RestEsqlAsyncQueryAction} APIs. These are exposed over the
 * {@link RestNodesCapabilitiesAction} and we use them to enable tests.
 */
public class EsqlCapabilities {
    public enum Cap {
        /**
         * Introduction of {@code MV_SORT}, {@code MV_SLICE}, and {@code MV_ZIP}.
         * Added in #106095.
         */
        MV_SORT,

        /**
         * When we disabled some broken optimizations around {@code nullable}.
         * Fixed in #105691.
         */
        DISABLE_NULLABLE_OPTS,

        /**
         * Introduction of {@code ST_X} and {@code ST_Y}. Added in #105768.
         */
        ST_X_Y,

        /**
         * Changed precision of {@code geo_point} and {@code cartesian_point} fields, by loading from source into WKB. Done in #103691.
         */
        SPATIAL_POINTS_FROM_SOURCE,

        /**
         * Support for loading {@code geo_shape} and {@code cartesian_shape} fields. Done in #104269.
         */
        SPATIAL_SHAPES,

        /**
         * Do validation check on geo_point and geo_shape fields. Done in #128259.
         */
        GEO_VALIDATION,

        /**
         * Support for spatial aggregation {@code ST_CENTROID}. Done in #104269.
         */
        ST_CENTROID_AGG,

        /**
         * Support for spatial aggregation {@code ST_INTERSECTS}. Done in #104907.
         */
        ST_INTERSECTS,

        /**
         * Support for spatial aggregation {@code ST_CONTAINS} and {@code ST_WITHIN}. Done in #106503.
         */
        ST_CONTAINS_WITHIN,

        /**
         * Support for spatial aggregation {@code ST_DISJOINT}. Done in #107007.
         */
        ST_DISJOINT,

        /**
         * The introduction of the {@code VALUES} agg.
         */
        AGG_VALUES,

        /**
         * Expand the {@code VALUES} agg to cover spatial types.
         */
        AGG_VALUES_SPATIAL,

        /**
         * Accept unsigned longs on MAX and MIN aggregations.
         */
        AGG_MAX_MIN_UNSIGNED_LONG,

        /**
         * Accept unsigned longs on VALUES and SAMPLE aggregations.
         */
        AGG_VALUES_SAMPLE_UNSIGNED_LONG,

        /**
         * Does ESQL support async queries.
         */
        ASYNC_QUERY,

        /**
         * Does ESQL support FROM OPTIONS?
         */
        @Deprecated
        FROM_OPTIONS,

        /**
         * Cast string literals to a desired data type.
         */
        STRING_LITERAL_AUTO_CASTING,

        /**
         * Base64 encoding and decoding functions.
         */
        BASE64_DECODE_ENCODE,

        /**
         * Support for the :: casting operator
         */
        CASTING_OPERATOR,

        /**
         * Support for the ::date casting operator
         */
        CASTING_OPERATOR_FOR_DATE,

        /**
         * Blocks can be labelled with {@link org.elasticsearch.compute.data.Block.MvOrdering#SORTED_ASCENDING} for optimizations.
         */
        MV_ORDERING_SORTED_ASCENDING,

        /**
         * Support for metrics counter fields
         */
        METRICS_COUNTER_FIELDS,

        /**
         * Cast string literals to a desired data type for IN predicate and more types for BinaryComparison.
         */
        STRING_LITERAL_AUTO_CASTING_EXTENDED,
        /**
         * Support for metadata fields.
         */
        METADATA_FIELDS,

        /**
         * Support specifically for *just* the _index METADATA field. Used by CsvTests, since that is the only metadata field currently
         * supported.
         */
        INDEX_METADATA_FIELD,

        /**
         * Support for timespan units abbreviations
         */
        TIMESPAN_ABBREVIATIONS,

        /**
         * Support metrics counter types
         */
        COUNTER_TYPES,

        /**
         * Support for function {@code BIT_LENGTH}. Done in #115792
         */
        FN_BIT_LENGTH,

        /**
         * Support for function {@code BYTE_LENGTH}.
         */
        FN_BYTE_LENGTH,

        /**
         * Support for function {@code REVERSE}.
         */
        FN_REVERSE,

        /**
         * Support for reversing whole grapheme clusters. This is not supported
         * on JDK versions less than 20 which are not supported in ES 9.0.0+ but this
         * exists to keep the {@code 8.x} branch similar to the {@code main} branch.
         */
        FN_REVERSE_GRAPHEME_CLUSTERS,

        /**
         * Support for function {@code CONTAINS}. Done in <a href="https://github.com/elastic/elasticsearch/pull/133016">#133016.</a>
         */
        FN_CONTAINS,

        /**
         * Support for function {@code CBRT}. Done in #108574.
         */
        FN_CBRT,

        /**
         * Support for function {@code HYPOT}.
         */
        FN_HYPOT,

        /**
         * Support for {@code MV_APPEND} function. #107001
         */
        FN_MV_APPEND,

        /**
         * Support for {@code MV_MEDIAN_ABSOLUTE_DEVIATION} function.
         */
        FN_MV_MEDIAN_ABSOLUTE_DEVIATION,

        /**
         * Support for {@code MV_PERCENTILE} function.
         */
        FN_MV_PERCENTILE,

        /**
         * Support for function {@code IP_PREFIX}.
         */
        FN_IP_PREFIX,

        /**
         * Fix on function {@code SUBSTRING} that makes it not return null on empty strings.
         */
        FN_SUBSTRING_EMPTY_NULL,

        /**
         * Fixes on function {@code ROUND} that avoid it throwing exceptions on runtime for unsigned long cases.
         */
        FN_ROUND_UL_FIXES,

        /**
         * Support for function {@code SCALB}.
         */
        FN_SCALB,

        /**
         * Support for function DAY_NAME
         */
        FN_DAY_NAME,

        /**
         * Support for function MONTH_NAME
         */
        FN_MONTH_NAME,

        /**
         * support for MV_CONTAINS function
         * <a href="https://github.com/elastic/elasticsearch/pull/133099/">Add MV_CONTAINS function #133099</a>
         */
        FN_MV_CONTAINS_V1,

        /**
         * Fixes for multiple functions not serializing their source, and emitting warnings with wrong line number and text.
         */
        FUNCTIONS_SOURCE_SERIALIZATION_WARNINGS,

        /**
         * All functions that take TEXT should never emit TEXT, only KEYWORD. #114334
         */
        FUNCTIONS_NEVER_EMIT_TEXT,

        /**
         * Support for the {@code INLINESTATS} syntax.
         */
        INLINESTATS(),

        /**
         * Support for the expressions in grouping in {@code INLINESTATS} syntax.
         */
        INLINESTATS_V2(),

        /**
         * Support for aggregation function {@code TOP}.
         */
        AGG_TOP,

        /**
         * Support for booleans in aggregations {@code MAX} and {@code MIN}.
         */
        AGG_MAX_MIN_BOOLEAN_SUPPORT,

        /**
         * Support for ips in aggregations {@code MAX} and {@code MIN}.
         */
        AGG_MAX_MIN_IP_SUPPORT,

        /**
         * Support for strings in aggregations {@code MAX} and {@code MIN}.
         */
        AGG_MAX_MIN_STRING_SUPPORT,

        /**
         * Support for booleans in {@code TOP} aggregation.
         */
        AGG_TOP_BOOLEAN_SUPPORT,

        /**
         * Support for ips in {@code TOP} aggregation.
         */
        AGG_TOP_IP_SUPPORT,

        /**
         * Support for {@code keyword} and {@code text} fields in {@code TOP} aggregation.
         */
        AGG_TOP_STRING_SUPPORT,

        /**
         * Make optional the order field in the TOP agg command, and default it to "ASC".
         */
        AGG_TOP_WITH_OPTIONAL_ORDER_FIELD,

        /**
         * {@code CASE} properly handling multivalue conditions.
         */
        CASE_MV,

        /**
         * Support for loading values over enrich. This is supported by all versions of ESQL but not
         * the unit test CsvTests.
         */
        ENRICH_LOAD,

        /**
         * Optimization for ST_CENTROID changed some results in cartesian data. #108713
         */
        ST_CENTROID_AGG_OPTIMIZED,

        /**
         * Support for requesting the "_ignored" metadata field.
         */
        METADATA_IGNORED_FIELD,

        /**
         * LOOKUP command with
         * - tables using syntax {@code "tables": {"type": [<values>]}}
         * - fixed variable shadowing
         * - fixed Join.references(), requiring breaking change to Join serialization
         */
        LOOKUP_V4(Build.current().isSnapshot()),

        /**
         * Support for requesting the "REPEAT" command.
         */
        REPEAT,

        /**
         * Cast string literals to datetime in addition and subtraction when the other side is a date or time interval.
         */
        STRING_LITERAL_AUTO_CASTING_TO_DATETIME_ADD_SUB,

        /**
         * Support implicit casting for union typed fields that are mixed with date and date_nanos type.
         */
        IMPLICIT_CASTING_DATE_AND_DATE_NANOS,

        /**
         * Support for named or positional parameters in EsqlQueryRequest.
         */
        NAMED_POSITIONAL_PARAMETER,

        /**
         * Support multiple field mappings if appropriate conversion function is used (union types)
         */
        UNION_TYPES,

        /**
         * Support unmapped using the INSIST keyword.
         */
        UNMAPPED_FIELDS(Build.current().isSnapshot()),

        /**
         * Support for function {@code ST_DISTANCE}. Done in #108764.
         */
        ST_DISTANCE,

        /** Support for function {@code ST_EXTENT_AGG}. */
        ST_EXTENT_AGG,

        /** Optimization of ST_EXTENT_AGG with doc-values as IntBlock. */
        ST_EXTENT_AGG_DOCVALUES,

        /**
         * Fix determination of CRS types in spatial functions when folding.
         */
        SPATIAL_FUNCTIONS_FIX_CRSTYPE_FOLDING,

        /**
         * Enable spatial predicate functions to support multi-values. Done in #112063.
         */
        SPATIAL_PREDICATES_SUPPORT_MULTIVALUES,

        /**
         * Enable spatial distance function to support multi-values. Done in #114836.
         */
        SPATIAL_DISTANCE_SUPPORTS_MULTIVALUES,

        /**
         * Support a number of fixes and enhancements to spatial distance pushdown. Done in #112938.
         */
        SPATIAL_DISTANCE_PUSHDOWN_ENHANCEMENTS,

        /**
         * Fix for spatial centroid when no records are found.
         */
        SPATIAL_CENTROID_NO_RECORDS,

        /**
         * Support ST_ENVELOPE function (and related ST_XMIN, etc.).
         */
        ST_ENVELOPE,

        /**
         * Support ST_GEOHASH, ST_GEOTILE and ST_GEOHEX functions
         */
        SPATIAL_GRID,

        /**
         * Support geohash, geotile and geohex data types. Done in #129581
         */
        SPATIAL_GRID_TYPES,

        /**
         * Support geohash, geotile and geohex in ST_INTERSECTS and ST_DISJOINT. Done in #133546
         */
        SPATIAL_GRID_INTERSECTS,

        /**
         * Fix to GROK and DISSECT that allows extracting attributes with the same name as the input
         * https://github.com/elastic/elasticsearch/issues/110184
         */
        GROK_DISSECT_MASKING,

        /**
         * Support for quoting index sources in double quotes.
         */
        DOUBLE_QUOTES_SOURCE_ENCLOSING,

        /**
         * Support for WEIGHTED_AVG function.
         */
        AGG_WEIGHTED_AVG,

        /**
         * Fix for union-types when aggregating over an inline conversion with casting operator. Done in #110476.
         */
        UNION_TYPES_AGG_CAST,

        /**
         * When pushing down {@code STATS count(field::type)} for a union type field, we wrongly used a synthetic attribute name in the
         * query instead of the actual field name. This led to 0 counts instead of the correct result.
         */
        FIX_COUNT_PUSHDOWN_FOR_UNION_TYPES,

        /**
         * Fix to GROK validation in case of multiple fields with same name and different types
         * https://github.com/elastic/elasticsearch/issues/110533
         */
        GROK_VALIDATION,

        /**
         * Fix for union-types when aggregating over an inline conversion with conversion function. Done in #110652.
         */
        UNION_TYPES_INLINE_FIX,

        /**
         * Fix for union-types when sorting a type-casted field. We changed how we remove synthetic union-types fields.
         */
        UNION_TYPES_REMOVE_FIELDS,

        /**
         * Fix for union-types when renaming unrelated columns.
         * https://github.com/elastic/elasticsearch/issues/111452
         */
        UNION_TYPES_FIX_RENAME_RESOLUTION,

        /**
         * Execute `RENAME` operations sequentially from left to right,
         * see <a href="https://github.com/elastic/elasticsearch/issues/122250"> ESQL: Align RENAME behavior with EVAL for sequential processing #122250 </a>
         */
        RENAME_SEQUENTIAL_PROCESSING,

        /**
         * Support for assignment in RENAME, besides the use of `AS` keyword.
         */
        RENAME_ALLOW_ASSIGNMENT,

        /**
         * Support for removing empty attribute in merging output.
         * See <a href="https://github.com/elastic/elasticsearch/issues/126392"> ESQL: EVAL after STATS produces an empty column #126392 </a>
         */
        REMOVE_EMPTY_ATTRIBUTE_IN_MERGING_OUTPUT,

        /**
         * Support for retain aggregate when grouping.
         * See <a href="https://github.com/elastic/elasticsearch/issues/126026"> ES|QL: columns not projected away despite KEEP #126026 </a>
         */
        RETAIN_AGGREGATE_WHEN_GROUPING,

        /**
         * Fix for union-types when some indexes are missing the required field. Done in #111932.
         */
        UNION_TYPES_MISSING_FIELD,

        /**
         * Fix for widening of short numeric types in union-types. Done in #112610
         */
        UNION_TYPES_NUMERIC_WIDENING,

        /**
         * Fix a parsing issue where numbers below Long.MIN_VALUE threw an exception instead of parsing as doubles.
         * see <a href="https://github.com/elastic/elasticsearch/issues/104323"> Parsing large numbers is inconsistent #104323 </a>
         */
        FIX_PARSING_LARGE_NEGATIVE_NUMBERS,

        /**
         * Fix precision of scaled_float field values retrieved from stored source
         * see <a href="https://github.com/elastic/elasticsearch/issues/122547"> Slight inconsistency in ESQL using scaled_float field #122547 </a>
         */
        FIX_PRECISION_OF_SCALED_FLOAT_FIELDS,

        /**
         * Fix the status code returned when trying to run count_distinct on the _source type (which is not supported).
         * see <a href="https://github.com/elastic/elasticsearch/issues/105240">count_distinct(_source) returns a 500 response</a>
         */
        FIX_COUNT_DISTINCT_SOURCE_ERROR,

        /**
         * Use RangeQuery for BinaryComparison on DateTime fields.
         */
        RANGEQUERY_FOR_DATETIME,

        /**
         * Enforce strict type checking on ENRICH range types, and warnings for KEYWORD parsing at runtime. Done in #115091.
         */
        ENRICH_STRICT_RANGE_TYPES,

        /**
         * Fix for non-unique attribute names in ROW and logical plans.
         * https://github.com/elastic/elasticsearch/issues/110541
         */
        UNIQUE_NAMES,

        /**
         * Make attributes of GROK/DISSECT adjustable and fix a shadowing bug when pushing them down past PROJECT.
         * https://github.com/elastic/elasticsearch/issues/108008
         */
        FIXED_PUSHDOWN_PAST_PROJECT,

        /**
         * When resolving renames, consider all {@code Attribute}s in the plan, not just the {@code ReferenceAttribute}s.
         */
        FIXED_PUSHDOWN_PAST_PROJECT_WITH_ATTRIBUTES_RESOLUTION,

        /**
         * Adds the {@code MV_PSERIES_WEIGHTED_SUM} function for converting sorted lists of numbers into
         * a bounded score. This is a generalization of the
         * <a href="https://en.wikipedia.org/wiki/Riemann_zeta_function">riemann zeta function</a> but we
         * don't name it that because we don't support complex numbers and don't want to make folks think
         * of mystical number theory things. This is just a weighted sum that is adjacent to magic.
         */
        MV_PSERIES_WEIGHTED_SUM,

        /**
         * Support for match operator as a colon. Previous support for match operator as MATCH has been removed
         */
        MATCH_OPERATOR_COLON,

        /**
         * Removing support for the {@code META} keyword.
         */
        NO_META,

        /**
         * Add CombineBinaryComparisons rule.
         */
        COMBINE_BINARY_COMPARISONS,

        /**
         * Support for nanosecond dates as a data type
         */
        DATE_NANOS_TYPE(),

        /**
         * Support for to_date_nanos function
         */
        TO_DATE_NANOS(),

        /**
         * Support for date nanos type in binary comparisons
         */
        DATE_NANOS_BINARY_COMPARISON(),

        /**
         * Support for mixed comparisons between nanosecond and millisecond dates
         */
        DATE_NANOS_COMPARE_TO_MILLIS(),
        /**
         * Support implicit casting of strings to date nanos
         */
        DATE_NANOS_IMPLICIT_CASTING(),
        /**
         * Support Least and Greatest functions on Date Nanos type
         */
        LEAST_GREATEST_FOR_DATENANOS(),
        /**
         * support date extract function for date nanos
         */
        DATE_NANOS_DATE_EXTRACT(),
        /**
         * Support add and subtract on date nanos
         */
        DATE_NANOS_ADD_SUBTRACT(),
        /**
         * Support for date_trunc function on date nanos type
         */
        DATE_TRUNC_DATE_NANOS(),

        /**
         * Support date nanos values as the field argument to bucket
         */
        DATE_NANOS_BUCKET(),

        /**
         * support aggregations on date nanos
         */
        DATE_NANOS_AGGREGATIONS(),

        /**
         * Support the {@link org.elasticsearch.xpack.esql.expression.predicate.operator.comparison.In} operator for date nanos
         */
        DATE_NANOS_IN_OPERATOR(),
        /**
         * Support running date format function on nanosecond dates
         */
        DATE_NANOS_DATE_FORMAT(),
        /**
         * support date diff function on date nanos type, and mixed nanos/millis
         */
        DATE_NANOS_DATE_DIFF(),
        /**
         * Indicates that https://github.com/elastic/elasticsearch/issues/125439 (incorrect lucene push down for date nanos) is fixed
         */
        FIX_DATE_NANOS_LUCENE_PUSHDOWN_BUG(),
        /**
         * Fixes a bug where dates are incorrectly formatted if a where clause compares nanoseconds to both milliseconds and nanoseconds,
         * e.g. {@code WHERE millis > to_datenanos("2023-10-23T12:15:03.360103847") AND millis < to_datetime("2023-10-23T13:53:55.832")}
         */
        FIX_DATE_NANOS_MIXED_RANGE_PUSHDOWN_BUG(),

        /**
         * Support for date nanos in lookup join. Done in #127962
         */
        DATE_NANOS_LOOKUP_JOIN,

        /**
         * DATE_PARSE supports reading timezones
         */
        DATE_PARSE_TZ(),

        /**
         * Support for datetime in least and greatest functions
         */
        LEAST_GREATEST_FOR_DATES,

        /**
         * Support CIDRMatch in CombineDisjunctions rule.
         */
        COMBINE_DISJUNCTIVE_CIDRMATCHES,

        /**
         * Support sending HTTP headers about the status of an async query.
         */
        ASYNC_QUERY_STATUS_HEADERS,

        /**
         * Fix async headers not being sent on "get" requests
         */
        ASYNC_QUERY_STATUS_HEADERS_FIX,

        /**
         * Consider the upper bound when computing the interval in BUCKET auto mode.
         */
        BUCKET_INCLUSIVE_UPPER_BOUND,

        /**
         * Enhanced DATE_TRUNC with arbitrary month and year intervals. (#120302)
         */
        DATE_TRUNC_WITH_ARBITRARY_INTERVALS,

        /**
         * Changed error messages for fields with conflicting types in different indices.
         */
        SHORT_ERROR_MESSAGES_FOR_UNSUPPORTED_FIELDS,

        /**
         * Support for the whole number spans in BUCKET function.
         */
        BUCKET_WHOLE_NUMBER_AS_SPAN,

        /**
         * Allow mixed numeric types in coalesce
         */
        MIXED_NUMERIC_TYPES_IN_COALESCE,

        /**
         * Support for requesting the "SPACE" function.
         */
        SPACE,

        /**
         * Support explicit casting from string literal to DATE_PERIOD or TIME_DURATION.
         */
        CAST_STRING_LITERAL_TO_TEMPORAL_AMOUNT,

        /**
         * Supported the text categorization function "CATEGORIZE".
         */
        CATEGORIZE_V6,

        /**
         * Support for multiple groupings in "CATEGORIZE".
         */
        CATEGORIZE_MULTIPLE_GROUPINGS,
        /**
         * QSTR function
         */
        QSTR_FUNCTION,

        /**
         * MATCH function
         */
        MATCH_FUNCTION,

        /**
         * KQL function
         */
        KQL_FUNCTION,

        /**
         * Support for optional parameters in KQL function (case_insensitive, time_zone, default_field, boost).
         */
        KQL_FUNCTION_OPTIONS,

        /**
         * Hash function
         */
        HASH_FUNCTION,
        /**
         * Hash function aliases such as MD5
         */
        HASH_FUNCTION_ALIASES_V1,

        /**
         * Don't optimize CASE IS NOT NULL function by not requiring the fields to be not null as well.
         * https://github.com/elastic/elasticsearch/issues/112704
         */
        FIXED_WRONG_IS_NOT_NULL_CHECK_ON_CASE,

        /**
         * Compute year differences in full calendar years.
         */
        DATE_DIFF_YEAR_CALENDARIAL,

        /**
         * Fix sorting not allowed on _source and counters.
         */
        SORTING_ON_SOURCE_AND_COUNTERS_FORBIDDEN,

        /**
         * Fix {@code SORT} when the {@code _source} field is not a sort key but
         * <strong>is</strong> being returned.
         */
        SORT_RETURNING_SOURCE_OK,

        /**
         * _source field mapping directives: https://www.elastic.co/guide/en/elasticsearch/reference/current/mapping-source-field.html
         */
        SOURCE_FIELD_MAPPING,

        /**
         * Allow filter per individual aggregation.
         */
        PER_AGG_FILTERING,

        /**
         * Fix {@link #PER_AGG_FILTERING} grouped by ordinals.
         */
        PER_AGG_FILTERING_ORDS,

        /**
         * Support for {@code STD_DEV} aggregation.
         */
        STD_DEV,

        /**
         * Fix for https://github.com/elastic/elasticsearch/issues/114714
         */
        FIX_STATS_BY_FOLDABLE_EXPRESSION,

        /**
         * Adding stats for functions (stack telemetry)
         */
        FUNCTION_STATS,
        /**
         * Fix for an optimization that caused wrong results
         * https://github.com/elastic/elasticsearch/issues/115281
         */
        FIX_FILTER_PUSHDOWN_PAST_STATS,

        /**
         * Send warnings on STATS alias collision
         * https://github.com/elastic/elasticsearch/issues/114970
         */
        STATS_ALIAS_COLLISION_WARNINGS,

        /**
         * This enables 60_usage.yml "Basic ESQL usage....snapshot" version test. See also the next capability.
         */
        SNAPSHOT_TEST_FOR_TELEMETRY_V2(Build.current().isSnapshot()),

        /**
         * This enables 60_usage.yml "Basic ESQL usage....non-snapshot" version test. See also the previous capability.
         */
        NON_SNAPSHOT_TEST_FOR_TELEMETRY_V2(Build.current().isSnapshot() == false),

        /**
         * Support simplified syntax for named parameters for field and function names.
         */
        NAMED_PARAMETER_FOR_FIELD_AND_FUNCTION_NAMES_SIMPLIFIED_SYNTAX(),

        /**
         * Fix pushdown of LIMIT past MV_EXPAND
         */
        ADD_LIMIT_INSIDE_MV_EXPAND,

        DELAY_DEBUG_FN(Build.current().isSnapshot()),

        /** Capability for remote metadata test */
        METADATA_FIELDS_REMOTE_TEST(false),
        /**
         * WIP on Join planning
         * - Introduce BinaryPlan and co
         * - Refactor INLINESTATS and LOOKUP as a JOIN block
         */
        JOIN_PLANNING_V1(Build.current().isSnapshot()),

        /**
         * Support implicit casting from string literal to DATE_PERIOD or TIME_DURATION.
         */
        IMPLICIT_CASTING_STRING_LITERAL_TO_TEMPORAL_AMOUNT,

        /**
         * LOOKUP JOIN
         */
        JOIN_LOOKUP_V12,

        /**
         * LOOKUP JOIN with TEXT fields on the right (right side of the join) (#119473)
         */
        LOOKUP_JOIN_TEXT(JOIN_LOOKUP_V12.isEnabled()),

        /**
         * LOOKUP JOIN skipping MVs and sending warnings (https://github.com/elastic/elasticsearch/issues/118780)
         */
        JOIN_LOOKUP_SKIP_MV_WARNINGS(JOIN_LOOKUP_V12.isEnabled()),

        /**
         * Fix for async operator sometimes completing the driver without emitting the stored warnings
         */
        ASYNC_OPERATOR_WARNINGS_FIX,

        /**
         * Fix pushing down LIMIT past LOOKUP JOIN in case of multiple matching join keys.
         */
        JOIN_LOOKUP_FIX_LIMIT_PUSHDOWN(JOIN_LOOKUP_V12.isEnabled()),

        /**
         * Fix for https://github.com/elastic/elasticsearch/issues/117054
         */
        FIX_NESTED_FIELDS_NAME_CLASH_IN_INDEXRESOLVER,

        /**
         * Fix for https://github.com/elastic/elasticsearch/issues/114714, again
         */
        FIX_STATS_BY_FOLDABLE_EXPRESSION_2,

        /**
         * Support the "METADATA _score" directive to enable _score column.
         */
        METADATA_SCORE,

        /**
         * Term function
         */
        TERM_FUNCTION(Build.current().isSnapshot()),

        /**
         * Additional types for match function and operator
         */
        MATCH_ADDITIONAL_TYPES,

        /**
         * Fix for regex folding with case-insensitive pattern https://github.com/elastic/elasticsearch/issues/118371
         */
        FIXED_REGEX_FOLD,

        /**
         * Full text functions can be used in disjunctions
         */
        FULL_TEXT_FUNCTIONS_DISJUNCTIONS,

        /**
         * Change field caps response for semantic_text fields to be reported as text
         */
        SEMANTIC_TEXT_FIELD_CAPS,

        /**
         * Support named argument for function in map format.
         */
        OPTIONAL_NAMED_ARGUMENT_MAP_FOR_FUNCTION(Build.current().isSnapshot()),

        /**
         * Disabled support for index aliases in lookup joins
         */
        LOOKUP_JOIN_NO_ALIASES(JOIN_LOOKUP_V12.isEnabled()),

        /**
         * Full text functions can be used in disjunctions as they are implemented in compute engine
         */
        FULL_TEXT_FUNCTIONS_DISJUNCTIONS_COMPUTE_ENGINE,

        /**
         * Support match options in match function
         */
        MATCH_FUNCTION_OPTIONS,

        /**
         * Support options in the query string function.
         */
        QUERY_STRING_FUNCTION_OPTIONS,

        /**
         * Enable aggregate_metric_double in non-snapshot builds
         */
        AGGREGATE_METRIC_DOUBLE_V0,

        /**
         * Support change point detection "CHANGE_POINT".
         */
        CHANGE_POINT,

        /**
         * Fix for https://github.com/elastic/elasticsearch/issues/120817
         * and https://github.com/elastic/elasticsearch/issues/120803
         * Support for queries that have multiple SORTs that cannot become TopN
         */
        REMOVE_REDUNDANT_SORT,

        /**
         * Fixes a series of issues with inlinestats which had an incomplete implementation after lookup and inlinestats
         * were refactored.
         */
        INLINESTATS_V11,

        /**
         * Renamed `INLINESTATS` to `INLINE STATS`.
         */
        INLINE_STATS,

        /**
         * Support partial_results
         */
        SUPPORT_PARTIAL_RESULTS,

        /**
         * Support for RERANK command
         */
        RERANK,

        /**
         * Support for COMPLETION command
         */
        COMPLETION,

        /**
         * Allow mixed numeric types in conditional functions - case, greatest and least
         */
        MIXED_NUMERIC_TYPES_IN_CASE_GREATEST_LEAST,

        /**
         * Lucene query pushdown to StartsWith and EndsWith functions.
         * This capability was created to avoid receiving wrong warnings from old nodes in mixed clusters
         */
        STARTS_WITH_ENDS_WITH_LUCENE_PUSHDOWN,

        /**
         * Full text functions can be scored when being part of a disjunction
         */
        FULL_TEXT_FUNCTIONS_DISJUNCTIONS_SCORE,

        /**
         * Support for multi-match function.
         */
        MULTI_MATCH_FUNCTION(Build.current().isSnapshot()),

        /**
         * Do {@code TO_LOWER} and {@code TO_UPPER} process all field values?
         */
        TO_LOWER_MV,

        /**
         * Use double parameter markers to represent field or function names.
         */
        DOUBLE_PARAMETER_MARKERS_FOR_IDENTIFIERS,

        /**
         * Non full text functions do not contribute to score
         */
        NON_FULL_TEXT_FUNCTIONS_SCORING,

        /**
         * The {@code _query} API now reports the original types.
         */
        REPORT_ORIGINAL_TYPES,

        /**
         * The metrics command
         */
        @Deprecated
        METRICS_COMMAND(Build.current().isSnapshot()),

        /**
         * Are the {@code documents_found} and {@code values_loaded} fields available
         * in the response and profile?
         */
        DOCUMENTS_FOUND_AND_VALUES_LOADED,

        /**
         * Index component selector syntax (my-data-stream-name::failures)
         */
        INDEX_COMPONENT_SELECTORS,

        /**
         * Make numberOfChannels consistent with layout in DefaultLayout by removing duplicated ChannelSet.
         */
        MAKE_NUMBER_OF_CHANNELS_CONSISTENT_WITH_LAYOUT,

        /**
         * Supercedes {@link Cap#MAKE_NUMBER_OF_CHANNELS_CONSISTENT_WITH_LAYOUT}.
         */
        FIX_REPLACE_MISSING_FIELD_WITH_NULL_DUPLICATE_NAME_ID_IN_LAYOUT,

        /**
         * Support for filter in converted null.
         * See <a href="https://github.com/elastic/elasticsearch/issues/125832"> ESQL: Fix `NULL` handling in `IN` clause #125832 </a>
         */
        FILTER_IN_CONVERTED_NULL,

        /**
         * When creating constant null blocks in {@link ValuesSourceReaderOperator}, we also handed off
         * the ownership of that block - but didn't account for the fact that the caller might close it, leading to double releases
         * in some union type queries. C.f. https://github.com/elastic/elasticsearch/issues/125850
         */
        FIX_DOUBLY_RELEASED_NULL_BLOCKS_IN_VALUESOURCEREADER,

        /**
         * Listing queries and getting information on a specific query.
         */
        QUERY_MONITORING,

        /**
         * Support for FORK out of snapshot
         */
        FORK_V9,

        /**
         * Support for union types in FORK
         */
        FORK_UNION_TYPES,

        /**
         * Support for the {@code leading_zeros} named parameter.
         */
        TO_IP_LEADING_ZEROS,

        /**
         * Does the usage information for ESQL contain a histogram of {@code took} values?
         */
        USAGE_CONTAINS_TOOK,

        /**
         * Support loading of ip fields if they are not indexed.
         */
        LOADING_NON_INDEXED_IP_FIELDS,

        /**
         * During resolution (pre-analysis) we have to consider that joins or enriches can override EVALuated values
         * https://github.com/elastic/elasticsearch/issues/126419
         */
        FIX_JOIN_MASKING_EVAL,

        /**
         * Support for keeping `DROP` attributes when resolving field names.
         * see <a href="https://github.com/elastic/elasticsearch/issues/126418"> ES|QL: no matches for pattern #126418 </a>
         */
        DROP_AGAIN_WITH_WILDCARD_AFTER_EVAL,

        /**
         * Correctly ask for all fields from lookup indices even when there is e.g. a {@code DROP *field} after.
         * See <a href="https://github.com/elastic/elasticsearch/issues/129561">
         *     ES|QL: missing columns for wildcard drop after lookup join  #129561</a>
         */
        DROP_WITH_WILDCARD_AFTER_LOOKUP_JOIN,

        /**
         * score function
         */
        SCORE_FUNCTION(Build.current().isSnapshot()),

        /**
         * Support for the SAMPLE command
         */
        SAMPLE_V3,

        /**
         * The {@code _query} API now gives a cast recommendation if multiple types are found in certain instances.
         */
        SUGGESTED_CAST,

        /**
         * Guards a bug fix matching {@code TO_LOWER(f) == ""}.
         */
        TO_LOWER_EMPTY_STRING,

        /**
         * Support for INCREASE, DELTA timeseries aggregations.
         */
        INCREASE,
        DELTA_TS_AGG,
        CLAMP_FUNCTIONS,

        /**
         * Resolve groupings before resolving references to groupings in the aggregations.
         */
        RESOLVE_GROUPINGS_BEFORE_RESOLVING_REFERENCES_TO_GROUPINGS_IN_AGGREGATIONS,

        /**
         * Support for the SAMPLE aggregation function
         */
        AGG_SAMPLE,

        /**
         * Full text functions in STATS
         */
        FULL_TEXT_FUNCTIONS_IN_STATS_WHERE,

        /**
         * During resolution (pre-analysis) we have to consider that joins can override regex extracted values
         * see <a href="https://github.com/elastic/elasticsearch/issues/127467"> ES|QL: pruning of JOINs leads to missing fields #127467 </a>
         */
        FIX_JOIN_MASKING_REGEX_EXTRACT,

        /**
         * Allow the merging of the children to use {@code Aliase}s, instead of just {@code ReferenceAttribute}s.
         */
        FIX_JOIN_OUTPUT_MERGING,

        /**
         * Avid GROK and DISSECT attributes being removed when resolving fields.
         * see <a href="https://github.com/elastic/elasticsearch/issues/127468"> ES|QL: Grok only supports KEYWORD or TEXT values, found expression [type] type [INTEGER] #127468 </a>
         */
        KEEP_REGEX_EXTRACT_ATTRIBUTES,

        /**
         * The {@code ROUND_TO} function.
         */
        ROUND_TO,

        /**
         * Support for the {@code COPY_SIGN} function.
         */
        COPY_SIGN,

        /**
         * Allow lookup join on mixed numeric fields, among byte, short, int, long, half_float, scaled_float, float and double.
         */
        LOOKUP_JOIN_ON_MIXED_NUMERIC_FIELDS,

        /**
         * {@link org.elasticsearch.compute.lucene.LuceneQueryEvaluator} rewrites the query before executing it in Lucene. This
         * provides support for KQL in a STATS ... BY command that uses a KQL query for filter, for example.
         */
        LUCENE_QUERY_EVALUATOR_QUERY_REWRITE,

        /**
         * Support parameters for LIMIT command.
         */
        PARAMETER_FOR_LIMIT,

        /**
         * Changed and normalized the LIMIT error message.
         */
        NORMALIZED_LIMIT_ERROR_MESSAGE,

        /**
         * Dense vector field type support
         */
        DENSE_VECTOR_FIELD_TYPE_RELEASED,

        /**
         * Enable support for index aliases in lookup joins
         */
        ENABLE_LOOKUP_JOIN_ON_ALIASES,

        /**
         * Lookup error messages were updated to make them a bit easier to understand.
         */
        UPDATE_LOOKUP_JOIN_ERROR_MESSAGES,

        /**
         * Allows RLIKE to correctly handle the "empty language" flag, `#`.
         */
        RLIKE_WITH_EMPTY_LANGUAGE_PATTERN,

        /**
         * Enable support for cross-cluster lookup joins.
         */
        ENABLE_LOOKUP_JOIN_ON_REMOTE,

        /**
         * Fix the planning of {@code | ENRICH _remote:policy} when there's a preceding {@code | LOOKUP JOIN},
         * see <a href="https://github.com/elastic/elasticsearch/issues/129372">java.lang.ClassCastException when combining LOOKUP JOIN and remote ENRICH</a>
         */
        REMOTE_ENRICH_AFTER_LOOKUP_JOIN,

        /**
         * MATCH PHRASE function
         */
        MATCH_PHRASE_FUNCTION,

        /**
         * Support knn function
         */
        KNN_FUNCTION_V5,

        /**
         * Support for the {@code TEXT_EMBEDDING} function for generating dense vector embeddings.
         */
        TEXT_EMBEDDING_FUNCTION,

        /**
         * Support for the LIKE operator with a list of wildcards.
         */
        LIKE_WITH_LIST_OF_PATTERNS,

        LIKE_LIST_ON_INDEX_FIELDS,

        /**
         * Support parameters for SAMPLE command.
         */
        PARAMETER_FOR_SAMPLE,

        /**
         * From now, Literal only accepts strings as BytesRefs.
         * No java.lang.String anymore.
         *
         * https://github.com/elastic/elasticsearch/issues/129322
         */
        NO_PLAIN_STRINGS_IN_LITERALS,

        /**
         * Support for the mv_expand target attribute should be retained in its original position.
         * see <a href="https://github.com/elastic/elasticsearch/issues/129000"> ES|QL: inconsistent column order #129000 </a>
         */
        FIX_MV_EXPAND_INCONSISTENT_COLUMN_ORDER,

        /**
         * Support for the SET command.
         */
        SET_COMMAND(Build.current().isSnapshot()),

        /**
         * (Re)Added EXPLAIN command
         */
        EXPLAIN(Build.current().isSnapshot()),
        /**
         * Support for the RLIKE operator with a list of regexes.
         */
        RLIKE_WITH_LIST_OF_PATTERNS,

        /**
         * FUSE command
         */
        FUSE_V6,

        /**
         * Support improved behavior for LIKE operator when used with index fields.
         */
        LIKE_ON_INDEX_FIELDS,

        /**
         * Forbid usage of brackets in unquoted index and enrich policy names
         * https://github.com/elastic/elasticsearch/issues/130378
         */
        NO_BRACKETS_IN_UNQUOTED_INDEX_NAMES,

        /**
         * Cosine vector similarity function
         */
        COSINE_VECTOR_SIMILARITY_FUNCTION(Build.current().isSnapshot()),

        /**
         * Fixed some profile serialization issues
         */
        FIXED_PROFILE_SERIALIZATION,

        /**
         * Support for lookup join on multiple fields.
         */
        LOOKUP_JOIN_ON_MULTIPLE_FIELDS,
        /**
         * Dot product vector similarity function
         */
        DOT_PRODUCT_VECTOR_SIMILARITY_FUNCTION(Build.current().isSnapshot()),

        /**
         * l1 norm vector similarity function
         */
        L1_NORM_VECTOR_SIMILARITY_FUNCTION(Build.current().isSnapshot()),

        /**
         * l2 norm vector similarity function
         */
        L2_NORM_VECTOR_SIMILARITY_FUNCTION(Build.current().isSnapshot()),

        /**
         * Support for the options field of CATEGORIZE.
         */
        CATEGORIZE_OPTIONS,

        /**
         * Decay function for custom scoring
         */
        DECAY_FUNCTION(Build.current().isSnapshot()),

        /**
         * FIRST and LAST aggregate functions.
         */
        AGG_FIRST_LAST(Build.current().isSnapshot()),
        AGG_FIRST_LAST_STRING(Build.current().isSnapshot()),

        /**
         * Support correct counting of skipped shards.
         */
        CORRECT_SKIPPED_SHARDS_COUNT,

        /*
         * Support for calculating the scalar vector magnitude.
         */
        MAGNITUDE_SCALAR_VECTOR_FUNCTION(Build.current().isSnapshot()),

        /**
         * Byte elements dense vector field type support.
         */
        DENSE_VECTOR_FIELD_TYPE_BYTE_ELEMENTS,

        /**
         * Bit elements dense vector field type support.
         */
        DENSE_VECTOR_FIELD_TYPE_BIT_ELEMENTS,

        /**
         * Support null elements on vector similarity functions
         */
        VECTOR_SIMILARITY_FUNCTIONS_SUPPORT_NULL,

        /**
         * Support for vector Hamming distance.
         */
        HAMMING_VECTOR_SIMILARITY_FUNCTION(Build.current().isSnapshot()),

        /**
         * Support for tbucket function
         */
        TBUCKET,

        /**
         * Allow qualifiers in attribute names.
         */
        NAME_QUALIFIERS(Build.current().isSnapshot()),

        /**
         * URL encoding function.
         */
        URL_ENCODE(),

        /**
         * URL component encoding function.
         */
        URL_ENCODE_COMPONENT(),

        /**
         * URL decoding function.
         */
        URL_DECODE(),

        /**
         * Allow lookup join on boolean expressions
         */
        LOOKUP_JOIN_ON_BOOLEAN_EXPRESSION,

        /**
         * FORK with remote indices
         */
        ENABLE_FORK_FOR_REMOTE_INDICES(Build.current().isSnapshot()),

        /**
         * Support for the Present function
         */
        FN_PRESENT,

        /**
         * Bugfix for STATS {{expression}} WHERE {{condition}} when the
         * expression is replaced by something else on planning
         * e.g. STATS SUM(1) WHERE x==3 is replaced by
         *      STATS MV_SUM(const)*COUNT(*) WHERE x == 3.
         */
        STATS_WITH_FILTERED_SURROGATE_FIXED,

        /**
         * TO_DENSE_VECTOR function.
         */
        TO_DENSE_VECTOR_FUNCTION,

        /**
         * Multivalued query parameters
         */
        QUERY_PARAMS_MULTI_VALUES(),

        FIX_PERCENTILE_PRECISION(),

        /**
         * Support for the Absent function
         */
        FN_ABSENT,

        /** INLINE STATS supports remote indices */
        INLINE_STATS_SUPPORTS_REMOTE(INLINESTATS_V11.enabled),

        INLINE_STATS_WITH_UNION_TYPES_IN_STUB_RELATION(INLINE_STATS.enabled),

        /**
         * Support TS command in non-snapshot builds
         */
        TS_COMMAND_V0(),

        /**
         * Add support for counter doubles, ints, and longs in first_ and last_over_time
         */
        FIRST_LAST_OVER_TIME_COUNTER_SUPPORT,

        FIX_ALIAS_ID_WHEN_DROP_ALL_AGGREGATES,

        /**
         * Percentile over time and other ts-aggregations
         */
        PERCENTILE_OVER_TIME,

        /**
         * INLINE STATS fix incorrect prunning of null filtering
         * https://github.com/elastic/elasticsearch/pull/135011
         */
        INLINE_STATS_FIX_PRUNING_NULL_FILTER(INLINESTATS_V11.enabled),

        INLINE_STATS_FIX_OPTIMIZED_AS_LOCAL_RELATION(INLINESTATS_V11.enabled),

        DENSE_VECTOR_AGG_METRIC_DOUBLE_IF_FNS,

        /**
         * FUSE L2_NORM score normalization support
         */
        FUSE_L2_NORM(Build.current().isSnapshot()),

        /**
         * Support for requesting the "_tsid" metadata field.
         */
        METADATA_TSID_FIELD,

        /**
         * Permit the data type of a field changing from TEXT to KEYWORD
         * when being grouped on in aggregations on the TS command.
         */
        TS_PERMIT_TEXT_BECOMING_KEYWORD_WHEN_GROUPED_ON,

        /**
         * Fix management of plans with no columns
         * https://github.com/elastic/elasticsearch/issues/120272
         */
        FIX_NO_COLUMNS,

        /**
         * Support for dots in FUSE attributes
         */
        DOTS_IN_FUSE,

        /**
         * Support for the literal {@code m} suffix as an alias for {@code minute} in temporal amounts.
        */
        TEMPORAL_AMOUNT_M,

        /**
         * Pack dimension values in TS command
         */
        PACK_DIMENSIONS_IN_TS,

        /**
         * Create new block when filtering OrdinalBytesRefBlock
         */
        FIX_FILTER_ORDINALS,

        /**
<<<<<<< HEAD
         * Optional options argument for DATE_PARSE
         */
        DATE_PARSE_OPTIONS,
=======
         * Allow multiple patterns for GROK command
         */
        GROK_MULTI_PATTERN,

        /**
         * Fix double release in inline stats when LocalRelation is reused
         */
        INLINE_STATS_DOUBLE_RELEASE_FIX(INLINESTATS_V11.enabled),

        /**
         * Support for pushing down EVAL with SCORE
         * https://github.com/elastic/elasticsearch/issues/133462
         */
        PUSHING_DOWN_EVAL_WITH_SCORE
>>>>>>> f7a9cb5c

        ;

        private final boolean enabled;

        Cap() {
            this.enabled = true;
        };

        Cap(boolean enabled) {
            this.enabled = enabled;
        };

        Cap(FeatureFlag featureFlag) {
            this.enabled = featureFlag.isEnabled();
        }

        public boolean isEnabled() {
            return enabled;
        }

        public String capabilityName() {
            return name().toLowerCase(Locale.ROOT);
        }
    }

    public static final Set<String> CAPABILITIES = capabilities(false);

    /**
     * Get a {@link Set} of all capabilities. If the {@code all} parameter is {@code false}
     * then only <strong>enabled</strong> capabilities are returned - otherwise <strong>all</strong>
     * known capabilities are returned.
     */
    public static Set<String> capabilities(boolean all) {
        List<String> caps = new ArrayList<>();
        for (Cap cap : Cap.values()) {
            if (all || cap.isEnabled()) {
                caps.add(cap.capabilityName());
            }
        }

        /*
         * Add all of our cluster features without the leading "esql."
         */
        for (NodeFeature feature : new EsqlFeatures().getFeatures()) {
            caps.add(cap(feature));
        }
        return Set.copyOf(caps);
    }

    /**
     * Convert a {@link NodeFeature} from {@link EsqlFeatures} into a
     * capability.
     */
    public static String cap(NodeFeature feature) {
        assert feature.id().startsWith("esql.");
        return feature.id().substring("esql.".length());
    }
}<|MERGE_RESOLUTION|>--- conflicted
+++ resolved
@@ -1522,11 +1522,11 @@
         FIX_FILTER_ORDINALS,
 
         /**
-<<<<<<< HEAD
          * Optional options argument for DATE_PARSE
          */
         DATE_PARSE_OPTIONS,
-=======
+
+        /**
          * Allow multiple patterns for GROK command
          */
         GROK_MULTI_PATTERN,
@@ -1541,7 +1541,6 @@
          * https://github.com/elastic/elasticsearch/issues/133462
          */
         PUSHING_DOWN_EVAL_WITH_SCORE
->>>>>>> f7a9cb5c
 
         ;
 

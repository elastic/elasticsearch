/*
 * Copyright Elasticsearch B.V. and/or licensed to Elasticsearch B.V. under one
 * or more contributor license agreements. Licensed under the Elastic License
 * 2.0; you may not use this file except in compliance with the Elastic License
 * 2.0.
 */

package org.elasticsearch.xpack.esql.action;

import org.elasticsearch.Build;
import org.elasticsearch.common.util.FeatureFlag;
import org.elasticsearch.features.NodeFeature;
import org.elasticsearch.rest.action.admin.cluster.RestNodesCapabilitiesAction;
import org.elasticsearch.xpack.esql.core.plugin.EsqlCorePlugin;
import org.elasticsearch.xpack.esql.plugin.EsqlFeatures;
import org.elasticsearch.xpack.esql.plugin.EsqlPlugin;

import java.util.ArrayList;
import java.util.List;
import java.util.Locale;
import java.util.Set;

/**
 * A {@link Set} of "capabilities" supported by the {@link RestEsqlQueryAction}
 * and {@link RestEsqlAsyncQueryAction} APIs. These are exposed over the
 * {@link RestNodesCapabilitiesAction} and we use them to enable tests.
 */
public class EsqlCapabilities {
    public enum Cap {
        /**
         * Support for function {@code REVERSE}.
         */
        FN_REVERSE,

        /**
         * Support for function {@code CBRT}. Done in #108574.
         */
        FN_CBRT,

        /**
         * Support for function {@code HYPOT}.
         */
        FN_HYPOT,

        /**
         * Support for {@code MV_APPEND} function. #107001
         */
        FN_MV_APPEND,

        /**
         * Support for {@code MV_MEDIAN_ABSOLUTE_DEVIATION} function.
         */
        FN_MV_MEDIAN_ABSOLUTE_DEVIATION,

        /**
         * Support for {@code MV_PERCENTILE} function.
         */
        FN_MV_PERCENTILE,

        /**
         * Support for function {@code IP_PREFIX}.
         */
        FN_IP_PREFIX,

        /**
         * Fix on function {@code SUBSTRING} that makes it not return null on empty strings.
         */
        FN_SUBSTRING_EMPTY_NULL,

        /**
         * Support for the {@code INLINESTATS} syntax.
         */
        INLINESTATS(EsqlPlugin.INLINESTATS_FEATURE_FLAG),

        /**
         * Support for the expressions in grouping in {@code INLINESTATS} syntax.
         */
        INLINESTATS_V2(EsqlPlugin.INLINESTATS_FEATURE_FLAG),

        /**
         * Support for aggregation function {@code TOP}.
         */
        AGG_TOP,

        /**
         * Support for booleans in aggregations {@code MAX} and {@code MIN}.
         */
        AGG_MAX_MIN_BOOLEAN_SUPPORT,

        /**
         * Support for ips in aggregations {@code MAX} and {@code MIN}.
         */
        AGG_MAX_MIN_IP_SUPPORT,

        /**
         * Support for strings in aggregations {@code MAX} and {@code MIN}.
         */
        AGG_MAX_MIN_STRING_SUPPORT,

        /**
         * Support for booleans in {@code TOP} aggregation.
         */
        AGG_TOP_BOOLEAN_SUPPORT,

        /**
         * Support for ips in {@code TOP} aggregation.
         */
        AGG_TOP_IP_SUPPORT,

        /**
         * Support for {@code keyword} and {@code text} fields in {@code TOP} aggregation.
         */
        AGG_TOP_STRING_SUPPORT,

        /**
         * {@code CASE} properly handling multivalue conditions.
         */
        CASE_MV,

        /**
         * Optimization for ST_CENTROID changed some results in cartesian data. #108713
         */
        ST_CENTROID_AGG_OPTIMIZED,

        /**
         * Support for requesting the "_ignored" metadata field.
         */
        METADATA_IGNORED_FIELD,

        /**
         * LOOKUP command with
         * - tables using syntax {@code "tables": {"type": [<values>]}}
         * - fixed variable shadowing
         * - fixed Join.references(), requiring breaking change to Join serialization
         */
        LOOKUP_V4(true),

        /**
         * Support for requesting the "REPEAT" command.
         */
        REPEAT,

        /**
         * Cast string literals to datetime in addition and subtraction when the other side is a date or time interval.
         */
        STRING_LITERAL_AUTO_CASTING_TO_DATETIME_ADD_SUB,

        /**
         * Support for named or positional parameters in EsqlQueryRequest.
         */
        NAMED_POSITIONAL_PARAMETER,

        /**
         * Support multiple field mappings if appropriate conversion function is used (union types)
         */
        UNION_TYPES,

        /**
         * Support for function {@code ST_DISTANCE}. Done in #108764.
         */
        ST_DISTANCE,

        /**
         * Fix determination of CRS types in spatial functions when folding.
         */
        SPATIAL_FUNCTIONS_FIX_CRSTYPE_FOLDING,

        /**
         * Enable spatial predicate functions to support multi-values. Done in #112063.
         */
        SPATIAL_PREDICATES_SUPPORT_MULTIVALUES,

        /**
         * Support a number of fixes and enhancements to spatial distance pushdown. Done in #112938.
         */
        SPATIAL_DISTANCE_PUSHDOWN_ENHANCEMENTS,

        /**
         * Fix to GROK and DISSECT that allows extracting attributes with the same name as the input
         * https://github.com/elastic/elasticsearch/issues/110184
         */
        GROK_DISSECT_MASKING,

        /**
         * Support for quoting index sources in double quotes.
         */
        DOUBLE_QUOTES_SOURCE_ENCLOSING,

        /**
         * Support for WEIGHTED_AVG function.
         */
        AGG_WEIGHTED_AVG,

        /**
         * Fix for union-types when aggregating over an inline conversion with casting operator. Done in #110476.
         */
        UNION_TYPES_AGG_CAST,

        /**
         * Fix to GROK validation in case of multiple fields with same name and different types
         * https://github.com/elastic/elasticsearch/issues/110533
         */
        GROK_VALIDATION,

        /**
         * Fix for union-types when aggregating over an inline conversion with conversion function. Done in #110652.
         */
        UNION_TYPES_INLINE_FIX,

        /**
         * Fix for union-types when sorting a type-casted field. We changed how we remove synthetic union-types fields.
         */
        UNION_TYPES_REMOVE_FIELDS,

        /**
         * Fix for union-types when renaming unrelated columns.
         * https://github.com/elastic/elasticsearch/issues/111452
         */
        UNION_TYPES_FIX_RENAME_RESOLUTION,

        /**
         * Fix for union-types when some indexes are missing the required field. Done in #111932.
         */
        UNION_TYPES_MISSING_FIELD,

        /**
         * Fix for widening of short numeric types in union-types. Done in #112610
         */
        UNION_TYPES_NUMERIC_WIDENING,

        /**
         * Fix a parsing issue where numbers below Long.MIN_VALUE threw an exception instead of parsing as doubles.
         * see <a href="https://github.com/elastic/elasticsearch/issues/104323"> Parsing large numbers is inconsistent #104323 </a>
         */
        FIX_PARSING_LARGE_NEGATIVE_NUMBERS,

        /**
         * Fix the status code returned when trying to run count_distinct on the _source type (which is not supported).
         * see <a href="https://github.com/elastic/elasticsearch/issues/105240">count_distinct(_source) returns a 500 response</a>
         */
        FIX_COUNT_DISTINCT_SOURCE_ERROR,

        /**
         * Use RangeQuery for BinaryComparison on DateTime fields.
         */
        RANGEQUERY_FOR_DATETIME,

        /**
         * Fix for non-unique attribute names in ROW and logical plans.
         * https://github.com/elastic/elasticsearch/issues/110541
         */
        UNIQUE_NAMES,

        /**
         * Make attributes of GROK/DISSECT adjustable and fix a shadowing bug when pushing them down past PROJECT.
         * https://github.com/elastic/elasticsearch/issues/108008
         */
        FIXED_PUSHDOWN_PAST_PROJECT,

        /**
         * Adds the {@code MV_PSERIES_WEIGHTED_SUM} function for converting sorted lists of numbers into
         * a bounded score. This is a generalization of the
         * <a href="https://en.wikipedia.org/wiki/Riemann_zeta_function">riemann zeta function</a> but we
         * don't name it that because we don't support complex numbers and don't want to make folks think
         * of mystical number theory things. This is just a weighted sum that is adjacent to magic.
         */
        MV_PSERIES_WEIGHTED_SUM,

        /**
         * Support for match operator
         */
        MATCH_OPERATOR(true),

        /**
         * Removing support for the {@code META} keyword.
         */
        NO_META,

        /**
         * Add CombineBinaryComparisons rule.
         */
        COMBINE_BINARY_COMPARISONS,

        /**
         * Support for nanosecond dates as a data type
         */
        DATE_NANOS_TYPE(EsqlCorePlugin.DATE_NANOS_FEATURE_FLAG),

        /**
         * Support for to_date_nanos function
         */
        TO_DATE_NANOS(EsqlCorePlugin.DATE_NANOS_FEATURE_FLAG),

        /**
         * Support for datetime in least and greatest functions
         */
        LEAST_GREATEST_FOR_DATES,

        /**
         * Support CIDRMatch in CombineDisjunctions rule.
         */
        COMBINE_DISJUNCTIVE_CIDRMATCHES,

        /**
         * Support sending HTTP headers about the status of an async query.
         */
        ASYNC_QUERY_STATUS_HEADERS,

        /**
         * Consider the upper bound when computing the interval in BUCKET auto mode.
         */
        BUCKET_INCLUSIVE_UPPER_BOUND,

        /**
         * Changed error messages for fields with conflicting types in different indices.
         */
        SHORT_ERROR_MESSAGES_FOR_UNSUPPORTED_FIELDS,

        /**
         * Support for the whole number spans in BUCKET function.
         */
        BUCKET_WHOLE_NUMBER_AS_SPAN,

        /**
         * Allow mixed numeric types in coalesce
         */
        MIXED_NUMERIC_TYPES_IN_COALESCE,

        /**
         * Support for requesting the "SPACE" function.
         */
        SPACE,

        /**
         * Support explicit casting from string literal to DATE_PERIOD or TIME_DURATION.
         */
        CAST_STRING_LITERAL_TO_TEMPORAL_AMOUNT,

        /**
         * Supported the text categorization function "CATEGORIZE".
         */
        CATEGORIZE(true),

        /**
         * QSTR function
         */
        QSTR_FUNCTION(true),

        /**
         * MATCH function
         */
        MATCH_FUNCTION(true),

        /**
         * Don't optimize CASE IS NOT NULL function by not requiring the fields to be not null as well.
         * https://github.com/elastic/elasticsearch/issues/112704
         */
        FIXED_WRONG_IS_NOT_NULL_CHECK_ON_CASE,

        /**
         * Compute year differences in full calendar years.
         */
        DATE_DIFF_YEAR_CALENDARIAL,

        /**
         * Support named parameters for field names.
         */
        NAMED_PARAMETER_FOR_FIELD_AND_FUNCTION_NAMES,

        /**
<<<<<<< HEAD
         * Support for semantic_text field mapping
         */
        SEMANTIC_TEXT_TYPE(EsqlCorePlugin.SEMANTIC_TEXT_FEATURE_FLAG);
=======
         * Fix sorting not allowed on _source and counters.
         */
        SORTING_ON_SOURCE_AND_COUNTERS_FORBIDDEN;
>>>>>>> 8c31d80a

        private final boolean snapshotOnly;
        private final FeatureFlag featureFlag;

        Cap() {
            this(false, null);
        };

        Cap(boolean snapshotOnly) {
            this(snapshotOnly, null);
        };

        Cap(FeatureFlag featureFlag) {
            this(false, featureFlag);
        }

        Cap(boolean snapshotOnly, FeatureFlag featureFlag) {
            assert featureFlag == null || snapshotOnly == false;
            this.snapshotOnly = snapshotOnly;
            this.featureFlag = featureFlag;
        }

        public boolean isEnabled() {
            if (featureFlag == null) {
                return Build.current().isSnapshot() || this.snapshotOnly == false;
            }
            return featureFlag.isEnabled();
        }

        public String capabilityName() {
            return name().toLowerCase(Locale.ROOT);
        }
    }

    public static final Set<String> CAPABILITIES = capabilities();

    private static Set<String> capabilities() {
        List<String> caps = new ArrayList<>();
        for (Cap cap : Cap.values()) {
            if (cap.isEnabled()) {
                caps.add(cap.capabilityName());
            }
        }

        /*
         * Add all of our cluster features without the leading "esql."
         */
        for (NodeFeature feature : new EsqlFeatures().getFeatures()) {
            caps.add(cap(feature));
        }
        for (NodeFeature feature : new EsqlFeatures().getHistoricalFeatures().keySet()) {
            caps.add(cap(feature));
        }
        return Set.copyOf(caps);
    }

    /**
     * Convert a {@link NodeFeature} from {@link EsqlFeatures} into a
     * capability.
     */
    public static String cap(NodeFeature feature) {
        assert feature.id().startsWith("esql.");
        return feature.id().substring("esql.".length());
    }
}<|MERGE_RESOLUTION|>--- conflicted
+++ resolved
@@ -368,15 +368,14 @@
         NAMED_PARAMETER_FOR_FIELD_AND_FUNCTION_NAMES,
 
         /**
-<<<<<<< HEAD
+         * Fix sorting not allowed on _source and counters.
+         */
+        SORTING_ON_SOURCE_AND_COUNTERS_FORBIDDEN,
+
+        /**
          * Support for semantic_text field mapping
          */
         SEMANTIC_TEXT_TYPE(EsqlCorePlugin.SEMANTIC_TEXT_FEATURE_FLAG);
-=======
-         * Fix sorting not allowed on _source and counters.
-         */
-        SORTING_ON_SOURCE_AND_COUNTERS_FORBIDDEN;
->>>>>>> 8c31d80a
 
         private final boolean snapshotOnly;
         private final FeatureFlag featureFlag;

--- conflicted
+++ resolved
@@ -91,13 +91,10 @@
         caps.add(FN_SUBSTRING_EMPTY_NULL);
         caps.add(ST_CENTROID_AGG_OPTIMIZED);
         caps.add(METADATA_IGNORED_FIELD);
-<<<<<<< HEAD
-        caps.add(CAST_STRING_LITERAL_TO_TEMPORAL_AMOUNT);
-=======
         caps.add(FN_MV_APPEND);
         caps.add(REPEAT);
         caps.add(NAMED_POSITIONAL_PARAMETER);
->>>>>>> c97be9cb
+        caps.add(CAST_STRING_LITERAL_TO_TEMPORAL_AMOUNT);
 
         if (Build.current().isSnapshot()) {
             caps.add(LOOKUP_COMMAND);

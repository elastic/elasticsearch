--- conflicted
+++ resolved
@@ -1430,26 +1430,25 @@
         NAME_QUALIFIERS(Build.current().isSnapshot()),
 
         /**
-<<<<<<< HEAD
+         * URL encoding function.
+         */
+        URL_ENCODE(Build.current().isSnapshot()),
+
+        /**
+         * URL decoding function.
+         */
+        URL_DECODE(Build.current().isSnapshot()),
+
+        /**
+         * FORK with remote indices
+         */
+        ENABLE_FORK_FOR_REMOTE_INDICES(Build.current().isSnapshot()),
+
+        /**
          * Fix management of plans with no columns
          * https://github.com/elastic/elasticsearch/issues/120272
          */
         FIX_NO_COLUMNS;
-=======
-         * URL encoding function.
-         */
-        URL_ENCODE(Build.current().isSnapshot()),
-
-        /**
-         * URL decoding function.
-         */
-        URL_DECODE(Build.current().isSnapshot()),
-
-        /**
-         * FORK with remote indices
-         */
-        ENABLE_FORK_FOR_REMOTE_INDICES(Build.current().isSnapshot());
->>>>>>> 30666199
 
         private final boolean enabled;
 

/*
 * Copyright Elasticsearch B.V. and/or licensed to Elasticsearch B.V. under one
 * or more contributor license agreements. Licensed under the Elastic License
 * 2.0; you may not use this file except in compliance with the Elastic License
 * 2.0.
 */

package org.elasticsearch.xpack.esql.action;

import org.elasticsearch.Build;
import org.elasticsearch.common.util.FeatureFlag;
import org.elasticsearch.features.NodeFeature;
import org.elasticsearch.rest.action.admin.cluster.RestNodesCapabilitiesAction;
import org.elasticsearch.xpack.esql.core.plugin.EsqlCorePlugin;
import org.elasticsearch.xpack.esql.plugin.EsqlFeatures;
import org.elasticsearch.xpack.esql.plugin.EsqlPlugin;

import java.util.ArrayList;
import java.util.List;
import java.util.Locale;
import java.util.Set;

/**
 * A {@link Set} of "capabilities" supported by the {@link RestEsqlQueryAction}
 * and {@link RestEsqlAsyncQueryAction} APIs. These are exposed over the
 * {@link RestNodesCapabilitiesAction} and we use them to enable tests.
 */
public class EsqlCapabilities {
    public enum Cap {

        /**
         * Support for function {@code BIT_LENGTH}. Done in #115792
         */
        FN_BIT_LENGTH,

        /**
         * Support for function {@code BYTE_LENGTH}.
         */
        FN_BYTE_LENGTH,

        /**
         * Support for function {@code REVERSE}.
         */
        FN_REVERSE,

        /**
         * Support for reversing whole grapheme clusters. This is not supported
         * on JDK versions less than 20 which are not supported in ES 9.0.0+ but this
         * exists to keep the {@code 8.x} branch similar to the {@code main} branch.
         */
        FN_REVERSE_GRAPHEME_CLUSTERS,

        /**
         * Support for function {@code CBRT}. Done in #108574.
         */
        FN_CBRT,

        /**
         * Support for function {@code HYPOT}.
         */
        FN_HYPOT,

        /**
         * Support for {@code MV_APPEND} function. #107001
         */
        FN_MV_APPEND,

        /**
         * Support for {@code MV_MEDIAN_ABSOLUTE_DEVIATION} function.
         */
        FN_MV_MEDIAN_ABSOLUTE_DEVIATION,

        /**
         * Support for {@code MV_PERCENTILE} function.
         */
        FN_MV_PERCENTILE,

        /**
         * Support for function {@code IP_PREFIX}.
         */
        FN_IP_PREFIX,

        /**
         * Fix on function {@code SUBSTRING} that makes it not return null on empty strings.
         */
        FN_SUBSTRING_EMPTY_NULL,

        /**
         * All functions that take TEXT should never emit TEXT, only KEYWORD. #114334
         */
        FUNCTIONS_NEVER_EMIT_TEXT,

        /**
         * Support for the {@code INLINESTATS} syntax.
         */
        INLINESTATS(EsqlPlugin.INLINESTATS_FEATURE_FLAG),

        /**
         * Support for the expressions in grouping in {@code INLINESTATS} syntax.
         */
        INLINESTATS_V2(EsqlPlugin.INLINESTATS_FEATURE_FLAG),

        /**
         * Support for aggregation function {@code TOP}.
         */
        AGG_TOP,

        /**
         * Support for booleans in aggregations {@code MAX} and {@code MIN}.
         */
        AGG_MAX_MIN_BOOLEAN_SUPPORT,

        /**
         * Support for ips in aggregations {@code MAX} and {@code MIN}.
         */
        AGG_MAX_MIN_IP_SUPPORT,

        /**
         * Support for strings in aggregations {@code MAX} and {@code MIN}.
         */
        AGG_MAX_MIN_STRING_SUPPORT,

        /**
         * Support for booleans in {@code TOP} aggregation.
         */
        AGG_TOP_BOOLEAN_SUPPORT,

        /**
         * Support for ips in {@code TOP} aggregation.
         */
        AGG_TOP_IP_SUPPORT,

        /**
         * Support for {@code keyword} and {@code text} fields in {@code TOP} aggregation.
         */
        AGG_TOP_STRING_SUPPORT,

        /**
         * {@code CASE} properly handling multivalue conditions.
         */
        CASE_MV,

        /**
         * Support for loading values over enrich. This is supported by all versions of ESQL but not
         * the unit test CsvTests.
         */
        ENRICH_LOAD,

        /**
         * Optimization for ST_CENTROID changed some results in cartesian data. #108713
         */
        ST_CENTROID_AGG_OPTIMIZED,

        /**
         * Support for requesting the "_ignored" metadata field.
         */
        METADATA_IGNORED_FIELD,

        /**
         * LOOKUP command with
         * - tables using syntax {@code "tables": {"type": [<values>]}}
         * - fixed variable shadowing
         * - fixed Join.references(), requiring breaking change to Join serialization
         */
        LOOKUP_V4(Build.current().isSnapshot()),

        /**
         * Support for requesting the "REPEAT" command.
         */
        REPEAT,

        /**
         * Cast string literals to datetime in addition and subtraction when the other side is a date or time interval.
         */
        STRING_LITERAL_AUTO_CASTING_TO_DATETIME_ADD_SUB,

        /**
         * Support for named or positional parameters in EsqlQueryRequest.
         */
        NAMED_POSITIONAL_PARAMETER,

        /**
         * Support multiple field mappings if appropriate conversion function is used (union types)
         */
        UNION_TYPES,

        /**
         * Support for function {@code ST_DISTANCE}. Done in #108764.
         */
        ST_DISTANCE,

        /** Support for function {@code ST_EXTENT}. */
        ST_EXTENT_AGG,

        /**
         * Fix determination of CRS types in spatial functions when folding.
         */
        SPATIAL_FUNCTIONS_FIX_CRSTYPE_FOLDING,

        /**
         * Enable spatial predicate functions to support multi-values. Done in #112063.
         */
        SPATIAL_PREDICATES_SUPPORT_MULTIVALUES,

        /**
         * Enable spatial distance function to support multi-values. Done in #114836.
         */
        SPATIAL_DISTANCE_SUPPORTS_MULTIVALUES,

        /**
         * Support a number of fixes and enhancements to spatial distance pushdown. Done in #112938.
         */
        SPATIAL_DISTANCE_PUSHDOWN_ENHANCEMENTS,

        /**
         * Fix for spatial centroid when no records are found.
         */
        SPATIAL_CENTROID_NO_RECORDS,

        /**
         * Support ST_ENVELOPE function (and related ST_XMIN, etc.).
         */
        ST_ENVELOPE,

        /**
         * Fix to GROK and DISSECT that allows extracting attributes with the same name as the input
         * https://github.com/elastic/elasticsearch/issues/110184
         */
        GROK_DISSECT_MASKING,

        /**
         * Support for quoting index sources in double quotes.
         */
        DOUBLE_QUOTES_SOURCE_ENCLOSING,

        /**
         * Support for WEIGHTED_AVG function.
         */
        AGG_WEIGHTED_AVG,

        /**
         * Fix for union-types when aggregating over an inline conversion with casting operator. Done in #110476.
         */
        UNION_TYPES_AGG_CAST,

        /**
         * Fix to GROK validation in case of multiple fields with same name and different types
         * https://github.com/elastic/elasticsearch/issues/110533
         */
        GROK_VALIDATION,

        /**
         * Fix for union-types when aggregating over an inline conversion with conversion function. Done in #110652.
         */
        UNION_TYPES_INLINE_FIX,

        /**
         * Fix for union-types when sorting a type-casted field. We changed how we remove synthetic union-types fields.
         */
        UNION_TYPES_REMOVE_FIELDS,

        /**
         * Fix for union-types when renaming unrelated columns.
         * https://github.com/elastic/elasticsearch/issues/111452
         */
        UNION_TYPES_FIX_RENAME_RESOLUTION,

        /**
         * Fix for union-types when some indexes are missing the required field. Done in #111932.
         */
        UNION_TYPES_MISSING_FIELD,

        /**
         * Fix for widening of short numeric types in union-types. Done in #112610
         */
        UNION_TYPES_NUMERIC_WIDENING,

        /**
         * Fix a parsing issue where numbers below Long.MIN_VALUE threw an exception instead of parsing as doubles.
         * see <a href="https://github.com/elastic/elasticsearch/issues/104323"> Parsing large numbers is inconsistent #104323 </a>
         */
        FIX_PARSING_LARGE_NEGATIVE_NUMBERS,

        /**
         * Fix the status code returned when trying to run count_distinct on the _source type (which is not supported).
         * see <a href="https://github.com/elastic/elasticsearch/issues/105240">count_distinct(_source) returns a 500 response</a>
         */
        FIX_COUNT_DISTINCT_SOURCE_ERROR,

        /**
         * Use RangeQuery for BinaryComparison on DateTime fields.
         */
        RANGEQUERY_FOR_DATETIME,

        /**
         * Enforce strict type checking on ENRICH range types, and warnings for KEYWORD parsing at runtime. Done in #115091.
         */
        ENRICH_STRICT_RANGE_TYPES,

        /**
         * Fix for non-unique attribute names in ROW and logical plans.
         * https://github.com/elastic/elasticsearch/issues/110541
         */
        UNIQUE_NAMES,

        /**
         * Make attributes of GROK/DISSECT adjustable and fix a shadowing bug when pushing them down past PROJECT.
         * https://github.com/elastic/elasticsearch/issues/108008
         */
        FIXED_PUSHDOWN_PAST_PROJECT,

        /**
         * Adds the {@code MV_PSERIES_WEIGHTED_SUM} function for converting sorted lists of numbers into
         * a bounded score. This is a generalization of the
         * <a href="https://en.wikipedia.org/wiki/Riemann_zeta_function">riemann zeta function</a> but we
         * don't name it that because we don't support complex numbers and don't want to make folks think
         * of mystical number theory things. This is just a weighted sum that is adjacent to magic.
         */
        MV_PSERIES_WEIGHTED_SUM,

        /**
         * Support for match operator as a colon. Previous support for match operator as MATCH has been removed
         */
        MATCH_OPERATOR_COLON,

        /**
         * Removing support for the {@code META} keyword.
         */
        NO_META,

        /**
         * Add CombineBinaryComparisons rule.
         */
        COMBINE_BINARY_COMPARISONS,

        /**
         * Support for nanosecond dates as a data type
         */
        DATE_NANOS_TYPE(),

        /**
         * Support for to_date_nanos function
         */
        TO_DATE_NANOS(),

        /**
         * Support for date nanos type in binary comparisons
         */
        DATE_NANOS_BINARY_COMPARISON(),

        /**
         * Support for mixed comparisons between nanosecond and millisecond dates
         */
        DATE_NANOS_COMPARE_TO_MILLIS(),
        /**
         * Support implicit casting of strings to date nanos
         */
        DATE_NANOS_IMPLICIT_CASTING(),
        /**
         * Support Least and Greatest functions on Date Nanos type
         */
        LEAST_GREATEST_FOR_DATENANOS(),

        /**
         * Support add and subtract on date nanos
         */
        DATE_NANOS_ADD_SUBTRACT(),
        /**
         * Support for date_trunc function on date nanos type
         */
        DATE_TRUNC_DATE_NANOS(),

        /**
         * Support date nanos values as the field argument to bucket
         */
        DATE_NANOS_BUCKET(),

        /**
         * support aggregations on date nanos
         */
        DATE_NANOS_AGGREGATIONS(),

        /**
         * DATE_PARSE supports reading timezones
         */
        DATE_PARSE_TZ(),

        /**
         * Support for datetime in least and greatest functions
         */
        LEAST_GREATEST_FOR_DATES,

        /**
         * Support CIDRMatch in CombineDisjunctions rule.
         */
        COMBINE_DISJUNCTIVE_CIDRMATCHES,

        /**
         * Support sending HTTP headers about the status of an async query.
         */
        ASYNC_QUERY_STATUS_HEADERS,

        /**
         * Consider the upper bound when computing the interval in BUCKET auto mode.
         */
        BUCKET_INCLUSIVE_UPPER_BOUND,

        /**
         * Changed error messages for fields with conflicting types in different indices.
         */
        SHORT_ERROR_MESSAGES_FOR_UNSUPPORTED_FIELDS,

        /**
         * Support for the whole number spans in BUCKET function.
         */
        BUCKET_WHOLE_NUMBER_AS_SPAN,

        /**
         * Allow mixed numeric types in coalesce
         */
        MIXED_NUMERIC_TYPES_IN_COALESCE,

        /**
         * Support for requesting the "SPACE" function.
         */
        SPACE,

        /**
         * Support explicit casting from string literal to DATE_PERIOD or TIME_DURATION.
         */
        CAST_STRING_LITERAL_TO_TEMPORAL_AMOUNT,

        /**
         * Supported the text categorization function "CATEGORIZE".
         */
        CATEGORIZE_V5,

        /**
         * Support for multiple groupings in "CATEGORIZE".
         */
        CATEGORIZE_MULTIPLE_GROUPINGS,
        /**
         * QSTR function
         */
        QSTR_FUNCTION,

        /**
         * MATCH function
         */
        MATCH_FUNCTION,

        /**
         * KQL function
         */
        KQL_FUNCTION,

        /**
         * Hash function
         */
        HASH_FUNCTION,
        /**
         * Hash function aliases such as MD5
         */
        HASH_FUNCTION_ALIASES_V1,

        /**
         * Don't optimize CASE IS NOT NULL function by not requiring the fields to be not null as well.
         * https://github.com/elastic/elasticsearch/issues/112704
         */
        FIXED_WRONG_IS_NOT_NULL_CHECK_ON_CASE,

        /**
         * Compute year differences in full calendar years.
         */
        DATE_DIFF_YEAR_CALENDARIAL,

        /**
         * Fix sorting not allowed on _source and counters.
         */
        SORTING_ON_SOURCE_AND_COUNTERS_FORBIDDEN,

        /**
         * Fix {@code SORT} when the {@code _source} field is not a sort key but
         * <strong>is</strong> being returned.
         */
        SORT_RETURNING_SOURCE_OK,

        /**
         * Allow filter per individual aggregation.
         */
        PER_AGG_FILTERING,

        /**
         * Fix {@link #PER_AGG_FILTERING} grouped by ordinals.
         */
        PER_AGG_FILTERING_ORDS,

        /**
         * Support for {@code STD_DEV} aggregation.
         */
        STD_DEV,

        /**
         * Fix for https://github.com/elastic/elasticsearch/issues/114714
         */
        FIX_STATS_BY_FOLDABLE_EXPRESSION,

        /**
         * Adding stats for functions (stack telemetry)
         */
        FUNCTION_STATS,
        /**
         * Support for semantic_text field mapping
         */
        SEMANTIC_TEXT_TYPE(EsqlCorePlugin.SEMANTIC_TEXT_FEATURE_FLAG),
        /**
         * Fix for an optimization that caused wrong results
         * https://github.com/elastic/elasticsearch/issues/115281
         */
        FIX_FILTER_PUSHDOWN_PAST_STATS,

        /**
         * Send warnings on STATS alias collision
         * https://github.com/elastic/elasticsearch/issues/114970
         */
        STATS_ALIAS_COLLISION_WARNINGS,

        /**
         * This enables 60_usage.yml "Basic ESQL usage....snapshot" version test. See also the next capability.
         */
        SNAPSHOT_TEST_FOR_TELEMETRY(Build.current().isSnapshot()),

        /**
         * This enables 60_usage.yml "Basic ESQL usage....non-snapshot" version test. See also the previous capability.
         */
        NON_SNAPSHOT_TEST_FOR_TELEMETRY(Build.current().isSnapshot() == false),

        /**
         * Support simplified syntax for named parameters for field and function names.
         */
        NAMED_PARAMETER_FOR_FIELD_AND_FUNCTION_NAMES_SIMPLIFIED_SYNTAX(Build.current().isSnapshot()),

        /**
         * Fix pushdown of LIMIT past MV_EXPAND
         */
        ADD_LIMIT_INSIDE_MV_EXPAND,

        DELAY_DEBUG_FN(Build.current().isSnapshot()),

        /** Capability for remote metadata test */
        METADATA_FIELDS_REMOTE_TEST(false),
        /**
         * WIP on Join planning
         * - Introduce BinaryPlan and co
         * - Refactor INLINESTATS and LOOKUP as a JOIN block
         */
        JOIN_PLANNING_V1(Build.current().isSnapshot()),

        /**
         * Support implicit casting from string literal to DATE_PERIOD or TIME_DURATION.
         */
        IMPLICIT_CASTING_STRING_LITERAL_TO_TEMPORAL_AMOUNT,

        /**
         * LOOKUP JOIN
         */
        JOIN_LOOKUP_V10(Build.current().isSnapshot()),

        /**
         * Fix for https://github.com/elastic/elasticsearch/issues/117054
         */
        FIX_NESTED_FIELDS_NAME_CLASH_IN_INDEXRESOLVER,

        /**
         * support for aggregations on semantic_text
         */
        SEMANTIC_TEXT_AGGREGATIONS(EsqlCorePlugin.SEMANTIC_TEXT_FEATURE_FLAG),

        /**
         * Fix for https://github.com/elastic/elasticsearch/issues/114714, again
         */
        FIX_STATS_BY_FOLDABLE_EXPRESSION_2,

        /**
         * Support the "METADATA _score" directive to enable _score column.
         */
        METADATA_SCORE(Build.current().isSnapshot()),

        /**
         * Term function
         */
        TERM_FUNCTION(Build.current().isSnapshot()),

        /**
         * Additional types for match function and operator
         */
        MATCH_ADDITIONAL_TYPES,

        /**
         * Fix for regex folding with case-insensitive pattern https://github.com/elastic/elasticsearch/issues/118371
         */
        FIXED_REGEX_FOLD,

        /**
         * Full text functions can be used in disjunctions
         */
        FULL_TEXT_FUNCTIONS_DISJUNCTIONS,

        /**
<<<<<<< HEAD
         * Support named argument for function in map format.
         */
        OPTIONAL_NAMED_ARGUMENT_MAP_FOR_FUNCTION(Build.current().isSnapshot());
=======
         * Change field caps response for semantic_text fields to be reported as text
         */
        SEMANTIC_TEXT_FIELD_CAPS;
>>>>>>> 1071939b

        private final boolean enabled;

        Cap() {
            this.enabled = true;
        };

        Cap(boolean enabled) {
            this.enabled = enabled;
        };

        Cap(FeatureFlag featureFlag) {
            this.enabled = featureFlag.isEnabled();
        }

        public boolean isEnabled() {
            return enabled;
        }

        public String capabilityName() {
            return name().toLowerCase(Locale.ROOT);
        }
    }

    public static final Set<String> CAPABILITIES = capabilities(false);

    /**
     * Get a {@link Set} of all capabilities. If the {@code all} parameter is {@code false}
     * then only <strong>enabled</strong> capabilities are returned - otherwise <strong>all</strong>
     * known capabilities are returned.
     */
    public static Set<String> capabilities(boolean all) {
        List<String> caps = new ArrayList<>();
        for (Cap cap : Cap.values()) {
            if (all || cap.isEnabled()) {
                caps.add(cap.capabilityName());
            }
        }

        /*
         * Add all of our cluster features without the leading "esql."
         */
        for (NodeFeature feature : new EsqlFeatures().getFeatures()) {
            caps.add(cap(feature));
        }
        return Set.copyOf(caps);
    }

    /**
     * Convert a {@link NodeFeature} from {@link EsqlFeatures} into a
     * capability.
     */
    public static String cap(NodeFeature feature) {
        assert feature.id().startsWith("esql.");
        return feature.id().substring("esql.".length());
    }
}<|MERGE_RESOLUTION|>--- conflicted
+++ resolved
@@ -607,15 +607,14 @@
         FULL_TEXT_FUNCTIONS_DISJUNCTIONS,
 
         /**
-<<<<<<< HEAD
+         * Change field caps response for semantic_text fields to be reported as text
+         */
+        SEMANTIC_TEXT_FIELD_CAPS,
+
+        /**
          * Support named argument for function in map format.
          */
         OPTIONAL_NAMED_ARGUMENT_MAP_FOR_FUNCTION(Build.current().isSnapshot());
-=======
-         * Change field caps response for semantic_text fields to be reported as text
-         */
-        SEMANTIC_TEXT_FIELD_CAPS;
->>>>>>> 1071939b
 
         private final boolean enabled;
 

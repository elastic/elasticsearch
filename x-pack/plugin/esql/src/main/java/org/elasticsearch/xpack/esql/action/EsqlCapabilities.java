/*
 * Copyright Elasticsearch B.V. and/or licensed to Elasticsearch B.V. under one
 * or more contributor license agreements. Licensed under the Elastic License
 * 2.0; you may not use this file except in compliance with the Elastic License
 * 2.0.
 */

package org.elasticsearch.xpack.esql.action;

import org.elasticsearch.Build;
import org.elasticsearch.common.util.FeatureFlag;
import org.elasticsearch.compute.lucene.read.ValuesSourceReaderOperator;
import org.elasticsearch.features.NodeFeature;
import org.elasticsearch.rest.action.admin.cluster.RestNodesCapabilitiesAction;
import org.elasticsearch.xpack.esql.core.plugin.EsqlCorePlugin;
import org.elasticsearch.xpack.esql.plugin.EsqlFeatures;
import org.elasticsearch.xpack.esql.plugin.EsqlPlugin;

import java.util.ArrayList;
import java.util.List;
import java.util.Locale;
import java.util.Set;

import static org.elasticsearch.xpack.esql.core.plugin.EsqlCorePlugin.AGGREGATE_METRIC_DOUBLE_FEATURE_FLAG;

/**
 * A {@link Set} of "capabilities" supported by the {@link RestEsqlQueryAction}
 * and {@link RestEsqlAsyncQueryAction} APIs. These are exposed over the
 * {@link RestNodesCapabilitiesAction} and we use them to enable tests.
 */
public class EsqlCapabilities {
    public enum Cap {
        /**
         * Introduction of {@code MV_SORT}, {@code MV_SLICE}, and {@code MV_ZIP}.
         * Added in #106095.
         */
        MV_SORT,

        /**
         * When we disabled some broken optimizations around {@code nullable}.
         * Fixed in #105691.
         */
        DISABLE_NULLABLE_OPTS,

        /**
         * Introduction of {@code ST_X} and {@code ST_Y}. Added in #105768.
         */
        ST_X_Y,

        /**
         * Changed precision of {@code geo_point} and {@code cartesian_point} fields, by loading from source into WKB. Done in #103691.
         */
        SPATIAL_POINTS_FROM_SOURCE,

        /**
         * Support for loading {@code geo_shape} and {@code cartesian_shape} fields. Done in #104269.
         */
        SPATIAL_SHAPES,

        /**
         * Do validation check on geo_point and geo_shape fields. Done in #128259.
         */
        GEO_VALIDATION,

        /**
         * Support for spatial aggregation {@code ST_CENTROID}. Done in #104269.
         */
        ST_CENTROID_AGG,

        /**
         * Support for spatial aggregation {@code ST_INTERSECTS}. Done in #104907.
         */
        ST_INTERSECTS,

        /**
         * Support for spatial aggregation {@code ST_CONTAINS} and {@code ST_WITHIN}. Done in #106503.
         */
        ST_CONTAINS_WITHIN,

        /**
         * Support for spatial aggregation {@code ST_DISJOINT}. Done in #107007.
         */
        ST_DISJOINT,

        /**
         * The introduction of the {@code VALUES} agg.
         */
        AGG_VALUES,

        /**
         * Expand the {@code VALUES} agg to cover spatial types.
         */
        AGG_VALUES_SPATIAL,

        /**
         * Accept unsigned longs on MAX and MIN aggregations.
         */
        AGG_MAX_MIN_UNSIGNED_LONG,

        /**
         * Accept unsigned longs on VALUES and SAMPLE aggregations.
         */
        AGG_VALUES_SAMPLE_UNSIGNED_LONG,

        /**
         * Does ESQL support async queries.
         */
        ASYNC_QUERY,

        /**
         * Does ESQL support FROM OPTIONS?
         */
        @Deprecated
        FROM_OPTIONS,

        /**
         * Cast string literals to a desired data type.
         */
        STRING_LITERAL_AUTO_CASTING,

        /**
         * Base64 encoding and decoding functions.
         */
        BASE64_DECODE_ENCODE,

        /**
         * Support for the :: casting operator
         */
        CASTING_OPERATOR,

        /**
         * Support for the ::date casting operator
         */
        CASTING_OPERATOR_FOR_DATE,

        /**
         * Blocks can be labelled with {@link org.elasticsearch.compute.data.Block.MvOrdering#SORTED_ASCENDING} for optimizations.
         */
        MV_ORDERING_SORTED_ASCENDING,

        /**
         * Support for metrics counter fields
         */
        METRICS_COUNTER_FIELDS,

        /**
         * Cast string literals to a desired data type for IN predicate and more types for BinaryComparison.
         */
        STRING_LITERAL_AUTO_CASTING_EXTENDED,
        /**
         * Support for metadata fields.
         */
        METADATA_FIELDS,

        /**
         * Support specifically for *just* the _index METADATA field. Used by CsvTests, since that is the only metadata field currently
         * supported.
         */
        INDEX_METADATA_FIELD,

        /**
         * Support for timespan units abbreviations
         */
        TIMESPAN_ABBREVIATIONS,

        /**
         * Support metrics counter types
         */
        COUNTER_TYPES,

        /**
         * Support for function {@code BIT_LENGTH}. Done in #115792
         */
        FN_BIT_LENGTH,

        /**
         * Support for function {@code BYTE_LENGTH}.
         */
        FN_BYTE_LENGTH,

        /**
         * Support for function {@code REVERSE}.
         */
        FN_REVERSE,

        /**
         * Support for reversing whole grapheme clusters. This is not supported
         * on JDK versions less than 20 which are not supported in ES 9.0.0+ but this
         * exists to keep the {@code 8.x} branch similar to the {@code main} branch.
         */
        FN_REVERSE_GRAPHEME_CLUSTERS,

        /**
         * Support for function {@code CONTAINS}. Done in <a href="https://github.com/elastic/elasticsearch/pull/133016">#133016.</a>
         */
        FN_CONTAINS,

        /**
         * Support for function {@code CBRT}. Done in #108574.
         */
        FN_CBRT,

        /**
         * Support for function {@code HYPOT}.
         */
        FN_HYPOT,

        /**
         * Support for {@code MV_APPEND} function. #107001
         */
        FN_MV_APPEND,

        /**
         * Support for {@code MV_MEDIAN_ABSOLUTE_DEVIATION} function.
         */
        FN_MV_MEDIAN_ABSOLUTE_DEVIATION,

        /**
         * Support for {@code MV_PERCENTILE} function.
         */
        FN_MV_PERCENTILE,

        /**
         * Support for function {@code IP_PREFIX}.
         */
        FN_IP_PREFIX,

        /**
         * Fix on function {@code SUBSTRING} that makes it not return null on empty strings.
         */
        FN_SUBSTRING_EMPTY_NULL,

        /**
         * Fixes on function {@code ROUND} that avoid it throwing exceptions on runtime for unsigned long cases.
         */
        FN_ROUND_UL_FIXES,

        /**
         * Support for function {@code SCALB}.
         */
        FN_SCALB,

        /**
         * Support for function DAY_NAME
         */
        FN_DAY_NAME,

        /**
         * Support for function MONTH_NAME
         */
        FN_MONTH_NAME,

        /**
         * support for MV_CONTAINS function
         * <a href="https://github.com/elastic/elasticsearch/pull/133099/">Add MV_CONTAINS function #133099</a>
         */
        FN_MV_CONTAINS,

        /**
         * Fixes for multiple functions not serializing their source, and emitting warnings with wrong line number and text.
         */
        FUNCTIONS_SOURCE_SERIALIZATION_WARNINGS,

        /**
         * All functions that take TEXT should never emit TEXT, only KEYWORD. #114334
         */
        FUNCTIONS_NEVER_EMIT_TEXT,

        /**
         * Support for the {@code INLINESTATS} syntax.
         */
        INLINESTATS(EsqlPlugin.INLINESTATS_FEATURE_FLAG),

        /**
         * Support for the expressions in grouping in {@code INLINESTATS} syntax.
         */
        INLINESTATS_V2(EsqlPlugin.INLINESTATS_FEATURE_FLAG),

        /**
         * Support for aggregation function {@code TOP}.
         */
        AGG_TOP,

        /**
         * Support for booleans in aggregations {@code MAX} and {@code MIN}.
         */
        AGG_MAX_MIN_BOOLEAN_SUPPORT,

        /**
         * Support for ips in aggregations {@code MAX} and {@code MIN}.
         */
        AGG_MAX_MIN_IP_SUPPORT,

        /**
         * Support for strings in aggregations {@code MAX} and {@code MIN}.
         */
        AGG_MAX_MIN_STRING_SUPPORT,

        /**
         * Support for booleans in {@code TOP} aggregation.
         */
        AGG_TOP_BOOLEAN_SUPPORT,

        /**
         * Support for ips in {@code TOP} aggregation.
         */
        AGG_TOP_IP_SUPPORT,

        /**
         * Support for {@code keyword} and {@code text} fields in {@code TOP} aggregation.
         */
        AGG_TOP_STRING_SUPPORT,

        /**
         * {@code CASE} properly handling multivalue conditions.
         */
        CASE_MV,

        /**
         * Support for loading values over enrich. This is supported by all versions of ESQL but not
         * the unit test CsvTests.
         */
        ENRICH_LOAD,

        /**
         * Optimization for ST_CENTROID changed some results in cartesian data. #108713
         */
        ST_CENTROID_AGG_OPTIMIZED,

        /**
         * Support for requesting the "_ignored" metadata field.
         */
        METADATA_IGNORED_FIELD,

        /**
         * LOOKUP command with
         * - tables using syntax {@code "tables": {"type": [<values>]}}
         * - fixed variable shadowing
         * - fixed Join.references(), requiring breaking change to Join serialization
         */
        LOOKUP_V4(Build.current().isSnapshot()),

        /**
         * Support for requesting the "REPEAT" command.
         */
        REPEAT,

        /**
         * Cast string literals to datetime in addition and subtraction when the other side is a date or time interval.
         */
        STRING_LITERAL_AUTO_CASTING_TO_DATETIME_ADD_SUB,

        /**
         * Support implicit casting for union typed fields that are mixed with date and date_nanos type.
         */
        IMPLICIT_CASTING_DATE_AND_DATE_NANOS,

        /**
         * Support for named or positional parameters in EsqlQueryRequest.
         */
        NAMED_POSITIONAL_PARAMETER,

        /**
         * Support multiple field mappings if appropriate conversion function is used (union types)
         */
        UNION_TYPES,

        /**
         * Support unmapped using the INSIST keyword.
         */
        UNMAPPED_FIELDS(Build.current().isSnapshot()),

        /**
         * Support for function {@code ST_DISTANCE}. Done in #108764.
         */
        ST_DISTANCE,

        /** Support for function {@code ST_EXTENT_AGG}. */
        ST_EXTENT_AGG,

        /** Optimization of ST_EXTENT_AGG with doc-values as IntBlock. */
        ST_EXTENT_AGG_DOCVALUES,

        /**
         * Fix determination of CRS types in spatial functions when folding.
         */
        SPATIAL_FUNCTIONS_FIX_CRSTYPE_FOLDING,

        /**
         * Enable spatial predicate functions to support multi-values. Done in #112063.
         */
        SPATIAL_PREDICATES_SUPPORT_MULTIVALUES,

        /**
         * Enable spatial distance function to support multi-values. Done in #114836.
         */
        SPATIAL_DISTANCE_SUPPORTS_MULTIVALUES,

        /**
         * Support a number of fixes and enhancements to spatial distance pushdown. Done in #112938.
         */
        SPATIAL_DISTANCE_PUSHDOWN_ENHANCEMENTS,

        /**
         * Fix for spatial centroid when no records are found.
         */
        SPATIAL_CENTROID_NO_RECORDS,

        /**
         * Support ST_ENVELOPE function (and related ST_XMIN, etc.).
         */
        ST_ENVELOPE,

        /**
         * Support ST_GEOHASH, ST_GEOTILE and ST_GEOHEX functions
         */
        SPATIAL_GRID(Build.current().isSnapshot()),

        /**
         * Support geohash, geotile and geohex data types. Done in #129581
         */
        SPATIAL_GRID_TYPES(Build.current().isSnapshot()),

        /**
         * Support geohash, geotile and geohex in ST_INTERSECTS and ST_DISJOINT. Done in #133546
         */
        SPATIAL_GRID_INTERSECTS(Build.current().isSnapshot()),

        /**
         * Fix to GROK and DISSECT that allows extracting attributes with the same name as the input
         * https://github.com/elastic/elasticsearch/issues/110184
         */
        GROK_DISSECT_MASKING,

        /**
         * Support for quoting index sources in double quotes.
         */
        DOUBLE_QUOTES_SOURCE_ENCLOSING,

        /**
         * Support for WEIGHTED_AVG function.
         */
        AGG_WEIGHTED_AVG,

        /**
         * Fix for union-types when aggregating over an inline conversion with casting operator. Done in #110476.
         */
        UNION_TYPES_AGG_CAST,

        /**
         * When pushing down {@code STATS count(field::type)} for a union type field, we wrongly used a synthetic attribute name in the
         * query instead of the actual field name. This led to 0 counts instead of the correct result.
         */
        FIX_COUNT_PUSHDOWN_FOR_UNION_TYPES,

        /**
         * Fix to GROK validation in case of multiple fields with same name and different types
         * https://github.com/elastic/elasticsearch/issues/110533
         */
        GROK_VALIDATION,

        /**
         * Fix for union-types when aggregating over an inline conversion with conversion function. Done in #110652.
         */
        UNION_TYPES_INLINE_FIX,

        /**
         * Fix for union-types when sorting a type-casted field. We changed how we remove synthetic union-types fields.
         */
        UNION_TYPES_REMOVE_FIELDS,

        /**
         * Fix for union-types when renaming unrelated columns.
         * https://github.com/elastic/elasticsearch/issues/111452
         */
        UNION_TYPES_FIX_RENAME_RESOLUTION,

        /**
         * Execute `RENAME` operations sequentially from left to right,
         * see <a href="https://github.com/elastic/elasticsearch/issues/122250"> ESQL: Align RENAME behavior with EVAL for sequential processing #122250 </a>
         */
        RENAME_SEQUENTIAL_PROCESSING,

        /**
         * Support for assignment in RENAME, besides the use of `AS` keyword.
         */
        RENAME_ALLOW_ASSIGNMENT,

        /**
         * Support for removing empty attribute in merging output.
         * See <a href="https://github.com/elastic/elasticsearch/issues/126392"> ESQL: EVAL after STATS produces an empty column #126392 </a>
         */
        REMOVE_EMPTY_ATTRIBUTE_IN_MERGING_OUTPUT,

        /**
         * Support for retain aggregate when grouping.
         * See <a href="https://github.com/elastic/elasticsearch/issues/126026"> ES|QL: columns not projected away despite KEEP #126026 </a>
         */
        RETAIN_AGGREGATE_WHEN_GROUPING,

        /**
         * Fix for union-types when some indexes are missing the required field. Done in #111932.
         */
        UNION_TYPES_MISSING_FIELD,

        /**
         * Fix for widening of short numeric types in union-types. Done in #112610
         */
        UNION_TYPES_NUMERIC_WIDENING,

        /**
         * Fix a parsing issue where numbers below Long.MIN_VALUE threw an exception instead of parsing as doubles.
         * see <a href="https://github.com/elastic/elasticsearch/issues/104323"> Parsing large numbers is inconsistent #104323 </a>
         */
        FIX_PARSING_LARGE_NEGATIVE_NUMBERS,

        /**
         * Fix precision of scaled_float field values retrieved from stored source
         * see <a href="https://github.com/elastic/elasticsearch/issues/122547"> Slight inconsistency in ESQL using scaled_float field #122547 </a>
         */
        FIX_PRECISION_OF_SCALED_FLOAT_FIELDS,

        /**
         * Fix the status code returned when trying to run count_distinct on the _source type (which is not supported).
         * see <a href="https://github.com/elastic/elasticsearch/issues/105240">count_distinct(_source) returns a 500 response</a>
         */
        FIX_COUNT_DISTINCT_SOURCE_ERROR,

        /**
         * Use RangeQuery for BinaryComparison on DateTime fields.
         */
        RANGEQUERY_FOR_DATETIME,

        /**
         * Enforce strict type checking on ENRICH range types, and warnings for KEYWORD parsing at runtime. Done in #115091.
         */
        ENRICH_STRICT_RANGE_TYPES,

        /**
         * Fix for non-unique attribute names in ROW and logical plans.
         * https://github.com/elastic/elasticsearch/issues/110541
         */
        UNIQUE_NAMES,

        /**
         * Make attributes of GROK/DISSECT adjustable and fix a shadowing bug when pushing them down past PROJECT.
         * https://github.com/elastic/elasticsearch/issues/108008
         */
        FIXED_PUSHDOWN_PAST_PROJECT,

        /**
         * Adds the {@code MV_PSERIES_WEIGHTED_SUM} function for converting sorted lists of numbers into
         * a bounded score. This is a generalization of the
         * <a href="https://en.wikipedia.org/wiki/Riemann_zeta_function">riemann zeta function</a> but we
         * don't name it that because we don't support complex numbers and don't want to make folks think
         * of mystical number theory things. This is just a weighted sum that is adjacent to magic.
         */
        MV_PSERIES_WEIGHTED_SUM,

        /**
         * Support for match operator as a colon. Previous support for match operator as MATCH has been removed
         */
        MATCH_OPERATOR_COLON,

        /**
         * Removing support for the {@code META} keyword.
         */
        NO_META,

        /**
         * Add CombineBinaryComparisons rule.
         */
        COMBINE_BINARY_COMPARISONS,

        /**
         * Support for nanosecond dates as a data type
         */
        DATE_NANOS_TYPE(),

        /**
         * Support for to_date_nanos function
         */
        TO_DATE_NANOS(),

        /**
         * Support for date nanos type in binary comparisons
         */
        DATE_NANOS_BINARY_COMPARISON(),

        /**
         * Support for mixed comparisons between nanosecond and millisecond dates
         */
        DATE_NANOS_COMPARE_TO_MILLIS(),
        /**
         * Support implicit casting of strings to date nanos
         */
        DATE_NANOS_IMPLICIT_CASTING(),
        /**
         * Support Least and Greatest functions on Date Nanos type
         */
        LEAST_GREATEST_FOR_DATENANOS(),
        /**
         * support date extract function for date nanos
         */
        DATE_NANOS_DATE_EXTRACT(),
        /**
         * Support add and subtract on date nanos
         */
        DATE_NANOS_ADD_SUBTRACT(),
        /**
         * Support for date_trunc function on date nanos type
         */
        DATE_TRUNC_DATE_NANOS(),

        /**
         * Support date nanos values as the field argument to bucket
         */
        DATE_NANOS_BUCKET(),

        /**
         * support aggregations on date nanos
         */
        DATE_NANOS_AGGREGATIONS(),

        /**
         * Support the {@link org.elasticsearch.xpack.esql.expression.predicate.operator.comparison.In} operator for date nanos
         */
        DATE_NANOS_IN_OPERATOR(),
        /**
         * Support running date format function on nanosecond dates
         */
        DATE_NANOS_DATE_FORMAT(),
        /**
         * support date diff function on date nanos type, and mixed nanos/millis
         */
        DATE_NANOS_DATE_DIFF(),
        /**
         * Indicates that https://github.com/elastic/elasticsearch/issues/125439 (incorrect lucene push down for date nanos) is fixed
         */
        FIX_DATE_NANOS_LUCENE_PUSHDOWN_BUG(),
        /**
         * Fixes a bug where dates are incorrectly formatted if a where clause compares nanoseconds to both milliseconds and nanoseconds,
         * e.g. {@code WHERE millis > to_datenanos("2023-10-23T12:15:03.360103847") AND millis < to_datetime("2023-10-23T13:53:55.832")}
         */
        FIX_DATE_NANOS_MIXED_RANGE_PUSHDOWN_BUG(),

        /**
         * Support for date nanos in lookup join. Done in #127962
         */
        DATE_NANOS_LOOKUP_JOIN,

        /**
         * DATE_PARSE supports reading timezones
         */
        DATE_PARSE_TZ(),

        /**
         * Support for datetime in least and greatest functions
         */
        LEAST_GREATEST_FOR_DATES,

        /**
         * Support CIDRMatch in CombineDisjunctions rule.
         */
        COMBINE_DISJUNCTIVE_CIDRMATCHES,

        /**
         * Support sending HTTP headers about the status of an async query.
         */
        ASYNC_QUERY_STATUS_HEADERS,

        /**
         * Consider the upper bound when computing the interval in BUCKET auto mode.
         */
        BUCKET_INCLUSIVE_UPPER_BOUND,

        /**
         * Enhanced DATE_TRUNC with arbitrary month and year intervals. (#120302)
         */
        DATE_TRUNC_WITH_ARBITRARY_INTERVALS,

        /**
         * Changed error messages for fields with conflicting types in different indices.
         */
        SHORT_ERROR_MESSAGES_FOR_UNSUPPORTED_FIELDS,

        /**
         * Support for the whole number spans in BUCKET function.
         */
        BUCKET_WHOLE_NUMBER_AS_SPAN,

        /**
         * Allow mixed numeric types in coalesce
         */
        MIXED_NUMERIC_TYPES_IN_COALESCE,

        /**
         * Support for requesting the "SPACE" function.
         */
        SPACE,

        /**
         * Support explicit casting from string literal to DATE_PERIOD or TIME_DURATION.
         */
        CAST_STRING_LITERAL_TO_TEMPORAL_AMOUNT,

        /**
         * Supported the text categorization function "CATEGORIZE".
         */
        CATEGORIZE_V6,

        /**
         * Support for multiple groupings in "CATEGORIZE".
         */
        CATEGORIZE_MULTIPLE_GROUPINGS,
        /**
         * QSTR function
         */
        QSTR_FUNCTION,

        /**
         * MATCH function
         */
        MATCH_FUNCTION,

        /**
         * KQL function
         */
        KQL_FUNCTION,

        /**
         * Hash function
         */
        HASH_FUNCTION,
        /**
         * Hash function aliases such as MD5
         */
        HASH_FUNCTION_ALIASES_V1,

        /**
         * Don't optimize CASE IS NOT NULL function by not requiring the fields to be not null as well.
         * https://github.com/elastic/elasticsearch/issues/112704
         */
        FIXED_WRONG_IS_NOT_NULL_CHECK_ON_CASE,

        /**
         * Compute year differences in full calendar years.
         */
        DATE_DIFF_YEAR_CALENDARIAL,

        /**
         * Fix sorting not allowed on _source and counters.
         */
        SORTING_ON_SOURCE_AND_COUNTERS_FORBIDDEN,

        /**
         * Fix {@code SORT} when the {@code _source} field is not a sort key but
         * <strong>is</strong> being returned.
         */
        SORT_RETURNING_SOURCE_OK,

        /**
         * _source field mapping directives: https://www.elastic.co/guide/en/elasticsearch/reference/current/mapping-source-field.html
         */
        SOURCE_FIELD_MAPPING,

        /**
         * Allow filter per individual aggregation.
         */
        PER_AGG_FILTERING,

        /**
         * Fix {@link #PER_AGG_FILTERING} grouped by ordinals.
         */
        PER_AGG_FILTERING_ORDS,

        /**
         * Support for {@code STD_DEV} aggregation.
         */
        STD_DEV,

        /**
         * Fix for https://github.com/elastic/elasticsearch/issues/114714
         */
        FIX_STATS_BY_FOLDABLE_EXPRESSION,

        /**
         * Adding stats for functions (stack telemetry)
         */
        FUNCTION_STATS,
        /**
         * Fix for an optimization that caused wrong results
         * https://github.com/elastic/elasticsearch/issues/115281
         */
        FIX_FILTER_PUSHDOWN_PAST_STATS,

        /**
         * Send warnings on STATS alias collision
         * https://github.com/elastic/elasticsearch/issues/114970
         */
        STATS_ALIAS_COLLISION_WARNINGS,

        /**
         * This enables 60_usage.yml "Basic ESQL usage....snapshot" version test. See also the next capability.
         */
        SNAPSHOT_TEST_FOR_TELEMETRY_V2(Build.current().isSnapshot()),

        /**
         * This enables 60_usage.yml "Basic ESQL usage....non-snapshot" version test. See also the previous capability.
         */
        NON_SNAPSHOT_TEST_FOR_TELEMETRY_V2(Build.current().isSnapshot() == false),

        /**
         * Support simplified syntax for named parameters for field and function names.
         */
        NAMED_PARAMETER_FOR_FIELD_AND_FUNCTION_NAMES_SIMPLIFIED_SYNTAX(),

        /**
         * Fix pushdown of LIMIT past MV_EXPAND
         */
        ADD_LIMIT_INSIDE_MV_EXPAND,

        DELAY_DEBUG_FN(Build.current().isSnapshot()),

        /** Capability for remote metadata test */
        METADATA_FIELDS_REMOTE_TEST(false),
        /**
         * WIP on Join planning
         * - Introduce BinaryPlan and co
         * - Refactor INLINESTATS and LOOKUP as a JOIN block
         */
        JOIN_PLANNING_V1(Build.current().isSnapshot()),

        /**
         * Support implicit casting from string literal to DATE_PERIOD or TIME_DURATION.
         */
        IMPLICIT_CASTING_STRING_LITERAL_TO_TEMPORAL_AMOUNT,

        /**
         * LOOKUP JOIN
         */
        JOIN_LOOKUP_V12,

        /**
         * LOOKUP JOIN with TEXT fields on the right (right side of the join) (#119473)
         */
        LOOKUP_JOIN_TEXT(JOIN_LOOKUP_V12.isEnabled()),

        /**
         * LOOKUP JOIN skipping MVs and sending warnings (https://github.com/elastic/elasticsearch/issues/118780)
         */
        JOIN_LOOKUP_SKIP_MV_WARNINGS(JOIN_LOOKUP_V12.isEnabled()),

        /**
         * Fix for async operator sometimes completing the driver without emitting the stored warnings
         */
        ASYNC_OPERATOR_WARNINGS_FIX,

        /**
         * Fix pushing down LIMIT past LOOKUP JOIN in case of multiple matching join keys.
         */
        JOIN_LOOKUP_FIX_LIMIT_PUSHDOWN(JOIN_LOOKUP_V12.isEnabled()),

        /**
         * Fix for https://github.com/elastic/elasticsearch/issues/117054
         */
        FIX_NESTED_FIELDS_NAME_CLASH_IN_INDEXRESOLVER,

        /**
         * Fix for https://github.com/elastic/elasticsearch/issues/114714, again
         */
        FIX_STATS_BY_FOLDABLE_EXPRESSION_2,

        /**
         * Support the "METADATA _score" directive to enable _score column.
         */
        METADATA_SCORE,

        /**
         * Term function
         */
        TERM_FUNCTION(Build.current().isSnapshot()),

        /**
         * Additional types for match function and operator
         */
        MATCH_ADDITIONAL_TYPES,

        /**
         * Fix for regex folding with case-insensitive pattern https://github.com/elastic/elasticsearch/issues/118371
         */
        FIXED_REGEX_FOLD,

        /**
         * Full text functions can be used in disjunctions
         */
        FULL_TEXT_FUNCTIONS_DISJUNCTIONS,

        /**
         * Change field caps response for semantic_text fields to be reported as text
         */
        SEMANTIC_TEXT_FIELD_CAPS,

        /**
         * Support named argument for function in map format.
         */
        OPTIONAL_NAMED_ARGUMENT_MAP_FOR_FUNCTION(Build.current().isSnapshot()),

        /**
         * Disabled support for index aliases in lookup joins
         */
        LOOKUP_JOIN_NO_ALIASES(JOIN_LOOKUP_V12.isEnabled()),

        /**
         * Full text functions can be used in disjunctions as they are implemented in compute engine
         */
        FULL_TEXT_FUNCTIONS_DISJUNCTIONS_COMPUTE_ENGINE,

        /**
         * Support match options in match function
         */
        MATCH_FUNCTION_OPTIONS,

        /**
         * Support options in the query string function.
         */
        QUERY_STRING_FUNCTION_OPTIONS,

        /**
         * Support for aggregate_metric_double type
         */
        AGGREGATE_METRIC_DOUBLE(AGGREGATE_METRIC_DOUBLE_FEATURE_FLAG),

        /**
         * Support for partial subset of metrics in aggregate_metric_double type
         */
        AGGREGATE_METRIC_DOUBLE_PARTIAL_SUBMETRICS(AGGREGATE_METRIC_DOUBLE_FEATURE_FLAG),

        /**
         * Support for rendering aggregate_metric_double type
         */
        AGGREGATE_METRIC_DOUBLE_RENDERING(AGGREGATE_METRIC_DOUBLE_FEATURE_FLAG),

        /**
         * Support for to_aggregate_metric_double function
         */
        AGGREGATE_METRIC_DOUBLE_CONVERT_TO(AGGREGATE_METRIC_DOUBLE_FEATURE_FLAG),

        /**
         * Support for sorting when aggregate_metric_doubles are present
         */
        AGGREGATE_METRIC_DOUBLE_SORTING(AGGREGATE_METRIC_DOUBLE_FEATURE_FLAG),

        /**
         * Support avg with aggregate metric doubles
         */
        AGGREGATE_METRIC_DOUBLE_AVG(AGGREGATE_METRIC_DOUBLE_FEATURE_FLAG),

        /**
         * Support for implicit casting of aggregate metric double when run in aggregations
         */
        AGGREGATE_METRIC_DOUBLE_IMPLICIT_CASTING_IN_AGGS(AGGREGATE_METRIC_DOUBLE_FEATURE_FLAG),

        /**
         * Fixes bug when aggregate metric double is encoded as a single nul value but decoded as
         * AggregateMetricDoubleBlock (expecting 4 values) in TopN.
         */
        AGGREGATE_METRIC_DOUBLE_SORTING_FIXED(AGGREGATE_METRIC_DOUBLE_FEATURE_FLAG),

        /**
         * Stop erroring out when trying to apply MV_EXPAND on aggregate metric double.
         */
        AGGREGATE_METRIC_DOUBLE_MV_EXPAND(AGGREGATE_METRIC_DOUBLE_FEATURE_FLAG),

        /**
         * Support change point detection "CHANGE_POINT".
         */
        CHANGE_POINT,

        /**
         * Fix for https://github.com/elastic/elasticsearch/issues/120817
         * and https://github.com/elastic/elasticsearch/issues/120803
         * Support for queries that have multiple SORTs that cannot become TopN
         */
        REMOVE_REDUNDANT_SORT,

        /**
         * Fixes a series of issues with inlinestats which had an incomplete implementation after lookup and inlinestats
         * were refactored.
         */
        INLINESTATS_V11(EsqlPlugin.INLINESTATS_FEATURE_FLAG),

        /**
         * Support partial_results
         */
        SUPPORT_PARTIAL_RESULTS,

        /**
         * Support for RERANK command
         */
        RERANK,

        /**
         * Support for COMPLETION command
         */
        COMPLETION,

        /**
         * Allow mixed numeric types in conditional functions - case, greatest and least
         */
        MIXED_NUMERIC_TYPES_IN_CASE_GREATEST_LEAST,

        /**
         * Lucene query pushdown to StartsWith and EndsWith functions.
         * This capability was created to avoid receiving wrong warnings from old nodes in mixed clusters
         */
        STARTS_WITH_ENDS_WITH_LUCENE_PUSHDOWN,

        /**
         * Full text functions can be scored when being part of a disjunction
         */
        FULL_TEXT_FUNCTIONS_DISJUNCTIONS_SCORE,

        /**
         * Support for multi-match function.
         */
        MULTI_MATCH_FUNCTION(Build.current().isSnapshot()),

        /**
         * Do {@code TO_LOWER} and {@code TO_UPPER} process all field values?
         */
        TO_LOWER_MV,

        /**
         * Use double parameter markers to represent field or function names.
         */
        DOUBLE_PARAMETER_MARKERS_FOR_IDENTIFIERS,

        /**
         * Non full text functions do not contribute to score
         */
        NON_FULL_TEXT_FUNCTIONS_SCORING,

        /**
         * The {@code _query} API now reports the original types.
         */
        REPORT_ORIGINAL_TYPES,

        /**
         * The metrics command
         */
        METRICS_COMMAND(Build.current().isSnapshot()),

        /**
         * Are the {@code documents_found} and {@code values_loaded} fields available
         * in the response and profile?
         */
        DOCUMENTS_FOUND_AND_VALUES_LOADED,

        /**
         * Index component selector syntax (my-data-stream-name::failures)
         */
        INDEX_COMPONENT_SELECTORS,

        /**
         * Make numberOfChannels consistent with layout in DefaultLayout by removing duplicated ChannelSet.
         */
        MAKE_NUMBER_OF_CHANNELS_CONSISTENT_WITH_LAYOUT,

        /**
         * Supercedes {@link Cap#MAKE_NUMBER_OF_CHANNELS_CONSISTENT_WITH_LAYOUT}.
         */
        FIX_REPLACE_MISSING_FIELD_WITH_NULL_DUPLICATE_NAME_ID_IN_LAYOUT,

        /**
         * Support for filter in converted null.
         * See <a href="https://github.com/elastic/elasticsearch/issues/125832"> ESQL: Fix `NULL` handling in `IN` clause #125832 </a>
         */
        FILTER_IN_CONVERTED_NULL,

        /**
         * When creating constant null blocks in {@link ValuesSourceReaderOperator}, we also handed off
         * the ownership of that block - but didn't account for the fact that the caller might close it, leading to double releases
         * in some union type queries. C.f. https://github.com/elastic/elasticsearch/issues/125850
         */
        FIX_DOUBLY_RELEASED_NULL_BLOCKS_IN_VALUESOURCEREADER,

        /**
         * Listing queries and getting information on a specific query.
         */
        QUERY_MONITORING,

        /**
         * Support max_over_time aggregation that gets evaluated per time-series
         */
        MAX_OVER_TIME(Build.current().isSnapshot()),

        /**
         * Support for FORK out of snapshot
         */
        FORK_V9,

        /**
         * Support for union types in FORK
         */
        FORK_UNION_TYPES,

        /**
         * Support for the {@code leading_zeros} named parameter.
         */
        TO_IP_LEADING_ZEROS,

        /**
         * Does the usage information for ESQL contain a histogram of {@code took} values?
         */
        USAGE_CONTAINS_TOOK,

        /**
         * Support avg_over_time aggregation that gets evaluated per time-series
         */
        AVG_OVER_TIME(Build.current().isSnapshot()),

        /**
         * Support loading of ip fields if they are not indexed.
         */
        LOADING_NON_INDEXED_IP_FIELDS,

        /**
         * During resolution (pre-analysis) we have to consider that joins or enriches can override EVALuated values
         * https://github.com/elastic/elasticsearch/issues/126419
         */
        FIX_JOIN_MASKING_EVAL,

        /**
         * Support for keeping `DROP` attributes when resolving field names.
         * see <a href="https://github.com/elastic/elasticsearch/issues/126418"> ES|QL: no matches for pattern #126418 </a>
         */
        DROP_AGAIN_WITH_WILDCARD_AFTER_EVAL,

        /**
         * Correctly ask for all fields from lookup indices even when there is e.g. a {@code DROP *field} after.
         * See <a href="https://github.com/elastic/elasticsearch/issues/129561">
         *     ES|QL: missing columns for wildcard drop after lookup join  #129561</a>
         */
        DROP_WITH_WILDCARD_AFTER_LOOKUP_JOIN,

        /**
         * Support last_over_time aggregation that gets evaluated per time-series
         */
        LAST_OVER_TIME(Build.current().isSnapshot()),

        /**
         * score function
         */
        SCORE_FUNCTION(Build.current().isSnapshot()),

        /**
         * Support for the SAMPLE command
         */
        SAMPLE_V3,

        /**
         * The {@code _query} API now gives a cast recommendation if multiple types are found in certain instances.
         */
        SUGGESTED_CAST,

        /**
         * Guards a bug fix matching {@code TO_LOWER(f) == ""}.
         */
        TO_LOWER_EMPTY_STRING,

        /**
         * Support min_over_time aggregation that gets evaluated per time-series
         */
        MIN_OVER_TIME(Build.current().isSnapshot()),

        /**
         * Support first_over_time aggregation that gets evaluated per time-series
         */
        FIRST_OVER_TIME(Build.current().isSnapshot()),

        /**
         * Support sum_over_time aggregation that gets evaluated per time-series
         */
        SUM_OVER_TIME(Build.current().isSnapshot()),

        /**
         * Support count_over_time aggregation that gets evaluated per time-series
         */
        COUNT_OVER_TIME(Build.current().isSnapshot()),

        /**
         * Support for count_distinct_over_time aggregation that gets evaluated per time-series
         */
        COUNT_DISTINCT_OVER_TIME(Build.current().isSnapshot()),

        /**
         * Extra field types in the k8s.csv dataset
         */
        K8S_DATASET_ADDITIONAL_FIELDS(Build.current().isSnapshot()),

        /**
         * Geospatial field types in the k8s.csv and k8s-downsampled.csv datasets
         */
        K8S_DATASETS_GEOSPATIAL_FIELDS(Build.current().isSnapshot()),

        /**
         * Resolve groupings before resolving references to groupings in the aggregations.
         */
        RESOLVE_GROUPINGS_BEFORE_RESOLVING_REFERENCES_TO_GROUPINGS_IN_AGGREGATIONS,

        /**
         * Support for the SAMPLE aggregation function
         */
        AGG_SAMPLE,

        /**
         * Full text functions in STATS
         */
        FULL_TEXT_FUNCTIONS_IN_STATS_WHERE,

        /**
         * During resolution (pre-analysis) we have to consider that joins can override regex extracted values
         * see <a href="https://github.com/elastic/elasticsearch/issues/127467"> ES|QL: pruning of JOINs leads to missing fields #127467 </a>
         */
        FIX_JOIN_MASKING_REGEX_EXTRACT,

        /**
         * Avid GROK and DISSECT attributes being removed when resolving fields.
         * see <a href="https://github.com/elastic/elasticsearch/issues/127468"> ES|QL: Grok only supports KEYWORD or TEXT values, found expression [type] type [INTEGER] #127468 </a>
         */
        KEEP_REGEX_EXTRACT_ATTRIBUTES,

        /**
         * The {@code ROUND_TO} function.
         */
        ROUND_TO,

        /**
         * Support for the {@code COPY_SIGN} function.
         */
        COPY_SIGN,

        /**
         * Allow lookup join on mixed numeric fields, among byte, short, int, long, half_float, scaled_float, float and double.
         */
        LOOKUP_JOIN_ON_MIXED_NUMERIC_FIELDS,

        /**
         * {@link org.elasticsearch.compute.lucene.LuceneQueryEvaluator} rewrites the query before executing it in Lucene. This
         * provides support for KQL in a STATS ... BY command that uses a KQL query for filter, for example.
         */
        LUCENE_QUERY_EVALUATOR_QUERY_REWRITE,

        /**
         * Support parameters for LIMIT command.
         */
        PARAMETER_FOR_LIMIT,

        /**
         * Changed and normalized the LIMIT error message.
         */
        NORMALIZED_LIMIT_ERROR_MESSAGE,

        /**
         * Dense vector field type support
         */
        DENSE_VECTOR_FIELD_TYPE(EsqlCorePlugin.DENSE_VECTOR_FEATURE_FLAG),

        /**
         * Enable support for index aliases in lookup joins
         */
        ENABLE_LOOKUP_JOIN_ON_ALIASES,

        /**
         * Lookup error messages were updated to make them a bit easier to understand.
         */
        UPDATE_LOOKUP_JOIN_ERROR_MESSAGES,

        /**
         * Allows RLIKE to correctly handle the "empty language" flag, `#`.
         */
        RLIKE_WITH_EMPTY_LANGUAGE_PATTERN,

        /**
         * Enable support for cross-cluster lookup joins.
         */
        ENABLE_LOOKUP_JOIN_ON_REMOTE(Build.current().isSnapshot()),

        /**
         * Fix the planning of {@code | ENRICH _remote:policy} when there's a preceding {@code | LOOKUP JOIN},
         * see <a href="https://github.com/elastic/elasticsearch/issues/129372">java.lang.ClassCastException when combining LOOKUP JOIN and remote ENRICH</a>
         */
        REMOTE_ENRICH_AFTER_LOOKUP_JOIN,

        /**
         * MATCH PHRASE function
         */
        MATCH_PHRASE_FUNCTION,

        /**
         * Support knn function
         */
        KNN_FUNCTION_V5(Build.current().isSnapshot()),

        /**
         * Support for the LIKE operator with a list of wildcards.
         */
        LIKE_WITH_LIST_OF_PATTERNS,

        LIKE_LIST_ON_INDEX_FIELDS,

        /**
         * Support parameters for SAMPLE command.
         */
        PARAMETER_FOR_SAMPLE,

        /**
         * From now, Literal only accepts strings as BytesRefs.
         * No java.lang.String anymore.
         *
         * https://github.com/elastic/elasticsearch/issues/129322
         */
        NO_PLAIN_STRINGS_IN_LITERALS,

        /**
         * Support for the mv_expand target attribute should be retained in its original position.
         * see <a href="https://github.com/elastic/elasticsearch/issues/129000"> ES|QL: inconsistent column order #129000 </a>
         */
        FIX_MV_EXPAND_INCONSISTENT_COLUMN_ORDER,

        /**
         * (Re)Added EXPLAIN command
         */
        EXPLAIN(Build.current().isSnapshot()),
        /**
         * Support for the RLIKE operator with a list of regexes.
         */
        RLIKE_WITH_LIST_OF_PATTERNS,

        /**
         * FUSE command
         */
        FUSE(Build.current().isSnapshot()),

        /**
         * Support improved behavior for LIKE operator when used with index fields.
         */
        LIKE_ON_INDEX_FIELDS,

        /**
         * Forbid usage of brackets in unquoted index and enrich policy names
         * https://github.com/elastic/elasticsearch/issues/130378
         */
        NO_BRACKETS_IN_UNQUOTED_INDEX_NAMES,

        /**
         * Cosine vector similarity function
         */
        COSINE_VECTOR_SIMILARITY_FUNCTION(Build.current().isSnapshot()),

        /**
         * Fixed some profile serialization issues
         */
        FIXED_PROFILE_SERIALIZATION,

        /**
         * Support for lookup join on multiple fields.
         */
        LOOKUP_JOIN_ON_MULTIPLE_FIELDS,
        /**
         * Dot product vector similarity function
         */
        DOT_PRODUCT_VECTOR_SIMILARITY_FUNCTION(Build.current().isSnapshot()),

        /**
         * l1 norm vector similarity function
         */
        L1_NORM_VECTOR_SIMILARITY_FUNCTION(Build.current().isSnapshot()),

        /**
         * l2 norm vector similarity function
         */
        L2_NORM_VECTOR_SIMILARITY_FUNCTION(Build.current().isSnapshot()),

        /**
         * Support for the options field of CATEGORIZE.
         */
        CATEGORIZE_OPTIONS,

        /**
         * Decay function for custom scoring
         */
        DECAY_FUNCTION(Build.current().isSnapshot()),

        /**
         * FIRST and LAST aggregate functions.
         */
        AGG_FIRST_LAST(Build.current().isSnapshot()),
        AGG_FIRST_LAST_STRING(Build.current().isSnapshot()),

        /**
         * Support correct counting of skipped shards.
         */
        CORRECT_SKIPPED_SHARDS_COUNT,

        /*
         * Support for calculating the scalar vector magnitude.
         */
        MAGNITUDE_SCALAR_VECTOR_FUNCTION(Build.current().isSnapshot()),

        /**
         * Byte elements dense vector field type support.
         */
        DENSE_VECTOR_FIELD_TYPE_BYTE_ELEMENTS(EsqlCorePlugin.DENSE_VECTOR_FEATURE_FLAG),

        /**
         * Support null elements on vector similarity functions
         */
        VECTOR_SIMILARITY_FUNCTIONS_SUPPORT_NULL,

        /**
         * Support for vector Hamming distance.
         */
        HAMMING_VECTOR_SIMILARITY_FUNCTION(Build.current().isSnapshot()),

        /**
         * Support for tbucket function
         */
        TBUCKET,

        /**
         * Allow qualifiers in attribute names.
         */
        NAME_QUALIFIERS(Build.current().isSnapshot()),

        /**
         * URL encoding function.
         */
        URL_ENCODE(Build.current().isSnapshot()),

        /**
         * URL decoding function.
         */
        URL_DECODE(Build.current().isSnapshot()),

        /**
         * FORK with remote indices
         */
        ENABLE_FORK_FOR_REMOTE_INDICES(Build.current().isSnapshot()),

        /**
<<<<<<< HEAD
         * Fix management of plans with no columns
         * https://github.com/elastic/elasticsearch/issues/120272
         */
        FIX_NO_COLUMNS;
=======
         * Implicitly applies last_over_time in time-series aggregations when no specific over_time function is provided.
         */
        IMPLICIT_LAST_OVER_TIME(Build.current().isSnapshot());
>>>>>>> 7c86b853

        private final boolean enabled;

        Cap() {
            this.enabled = true;
        };

        Cap(boolean enabled) {
            this.enabled = enabled;
        };

        Cap(FeatureFlag featureFlag) {
            this.enabled = featureFlag.isEnabled();
        }

        public boolean isEnabled() {
            return enabled;
        }

        public String capabilityName() {
            return name().toLowerCase(Locale.ROOT);
        }
    }

    public static final Set<String> CAPABILITIES = capabilities(false);

    /**
     * Get a {@link Set} of all capabilities. If the {@code all} parameter is {@code false}
     * then only <strong>enabled</strong> capabilities are returned - otherwise <strong>all</strong>
     * known capabilities are returned.
     */
    public static Set<String> capabilities(boolean all) {
        List<String> caps = new ArrayList<>();
        for (Cap cap : Cap.values()) {
            if (all || cap.isEnabled()) {
                caps.add(cap.capabilityName());
            }
        }

        /*
         * Add all of our cluster features without the leading "esql."
         */
        for (NodeFeature feature : new EsqlFeatures().getFeatures()) {
            caps.add(cap(feature));
        }
        return Set.copyOf(caps);
    }

    /**
     * Convert a {@link NodeFeature} from {@link EsqlFeatures} into a
     * capability.
     */
    public static String cap(NodeFeature feature) {
        assert feature.id().startsWith("esql.");
        return feature.id().substring("esql.".length());
    }
}<|MERGE_RESOLUTION|>--- conflicted
+++ resolved
@@ -1450,16 +1450,15 @@
         ENABLE_FORK_FOR_REMOTE_INDICES(Build.current().isSnapshot()),
 
         /**
-<<<<<<< HEAD
+         * Implicitly applies last_over_time in time-series aggregations when no specific over_time function is provided.
+         */
+        IMPLICIT_LAST_OVER_TIME(Build.current().isSnapshot()),
+
+        /**
          * Fix management of plans with no columns
          * https://github.com/elastic/elasticsearch/issues/120272
          */
         FIX_NO_COLUMNS;
-=======
-         * Implicitly applies last_over_time in time-series aggregations when no specific over_time function is provided.
-         */
-        IMPLICIT_LAST_OVER_TIME(Build.current().isSnapshot());
->>>>>>> 7c86b853
 
         private final boolean enabled;
 

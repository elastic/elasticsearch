/*
 * Copyright Elasticsearch B.V. and/or licensed to Elasticsearch B.V. under one
 * or more contributor license agreements. Licensed under the Elastic License
 * 2.0; you may not use this file except in compliance with the Elastic License
 * 2.0.
 */

package org.elasticsearch.xpack.esql.action;

import org.elasticsearch.Build;
import org.elasticsearch.common.util.FeatureFlag;
import org.elasticsearch.features.NodeFeature;
import org.elasticsearch.rest.action.admin.cluster.RestNodesCapabilitiesAction;
import org.elasticsearch.xpack.esql.core.plugin.EsqlCorePlugin;
import org.elasticsearch.xpack.esql.plugin.EsqlFeatures;
import org.elasticsearch.xpack.esql.plugin.EsqlPlugin;

import java.util.ArrayList;
import java.util.List;
import java.util.Locale;
import java.util.Set;

/**
 * A {@link Set} of "capabilities" supported by the {@link RestEsqlQueryAction}
 * and {@link RestEsqlAsyncQueryAction} APIs. These are exposed over the
 * {@link RestNodesCapabilitiesAction} and we use them to enable tests.
 */
public class EsqlCapabilities {
    public enum Cap {

        /**
         * Support for function {@code BIT_LENGTH}. Done in #115792
         */
        FN_BIT_LENGTH,

        /**
         * Support for function {@code BYTE_LENGTH}.
         */
        FN_BYTE_LENGTH,

        /**
         * Support for function {@code REVERSE}.
         */
        FN_REVERSE,

        /**
         * Support for reversing whole grapheme clusters. This is not supported
         * on JDK versions less than 20 which are not supported in ES 9.0.0+ but this
         * exists to keep the {@code 8.x} branch similar to the {@code main} branch.
         */
        FN_REVERSE_GRAPHEME_CLUSTERS,

        /**
         * Support for function {@code CBRT}. Done in #108574.
         */
        FN_CBRT,

        /**
         * Support for function {@code HYPOT}.
         */
        FN_HYPOT,

        /**
         * Support for {@code MV_APPEND} function. #107001
         */
        FN_MV_APPEND,

        /**
         * Support for {@code MV_MEDIAN_ABSOLUTE_DEVIATION} function.
         */
        FN_MV_MEDIAN_ABSOLUTE_DEVIATION,

        /**
         * Support for {@code MV_PERCENTILE} function.
         */
        FN_MV_PERCENTILE,

        /**
         * Support for function {@code IP_PREFIX}.
         */
        FN_IP_PREFIX,

        /**
         * Fix on function {@code SUBSTRING} that makes it not return null on empty strings.
         */
        FN_SUBSTRING_EMPTY_NULL,

        /**
         * All functions that take TEXT should never emit TEXT, only KEYWORD. #114334
         */
        FUNCTIONS_NEVER_EMIT_TEXT,

        /**
         * Support for the {@code INLINESTATS} syntax.
         */
        INLINESTATS(EsqlPlugin.INLINESTATS_FEATURE_FLAG),

        /**
         * Support for the expressions in grouping in {@code INLINESTATS} syntax.
         */
        INLINESTATS_V2(EsqlPlugin.INLINESTATS_FEATURE_FLAG),

        /**
         * Support for aggregation function {@code TOP}.
         */
        AGG_TOP,

        /**
         * Support for booleans in aggregations {@code MAX} and {@code MIN}.
         */
        AGG_MAX_MIN_BOOLEAN_SUPPORT,

        /**
         * Support for ips in aggregations {@code MAX} and {@code MIN}.
         */
        AGG_MAX_MIN_IP_SUPPORT,

        /**
         * Support for strings in aggregations {@code MAX} and {@code MIN}.
         */
        AGG_MAX_MIN_STRING_SUPPORT,

        /**
         * Support for booleans in {@code TOP} aggregation.
         */
        AGG_TOP_BOOLEAN_SUPPORT,

        /**
         * Support for ips in {@code TOP} aggregation.
         */
        AGG_TOP_IP_SUPPORT,

        /**
         * Support for {@code keyword} and {@code text} fields in {@code TOP} aggregation.
         */
        AGG_TOP_STRING_SUPPORT,

        /**
         * {@code CASE} properly handling multivalue conditions.
         */
        CASE_MV,

        /**
         * Support for loading values over enrich. This is supported by all versions of ESQL but not
         * the unit test CsvTests.
         */
        ENRICH_LOAD,

        /**
         * Optimization for ST_CENTROID changed some results in cartesian data. #108713
         */
        ST_CENTROID_AGG_OPTIMIZED,

        /**
         * Support for requesting the "_ignored" metadata field.
         */
        METADATA_IGNORED_FIELD,

        /**
         * LOOKUP command with
         * - tables using syntax {@code "tables": {"type": [<values>]}}
         * - fixed variable shadowing
         * - fixed Join.references(), requiring breaking change to Join serialization
         */
        LOOKUP_V4(Build.current().isSnapshot()),

        /**
         * Support for requesting the "REPEAT" command.
         */
        REPEAT,

        /**
         * Cast string literals to datetime in addition and subtraction when the other side is a date or time interval.
         */
        STRING_LITERAL_AUTO_CASTING_TO_DATETIME_ADD_SUB,

        /**
         * Support for named or positional parameters in EsqlQueryRequest.
         */
        NAMED_POSITIONAL_PARAMETER,

        /**
         * Support multiple field mappings if appropriate conversion function is used (union types)
         */
        UNION_TYPES,

        /**
         * Support for function {@code ST_DISTANCE}. Done in #108764.
         */
        ST_DISTANCE,

        /** Support for function {@code ST_EXTENT}. */
        ST_EXTENT_AGG,

        /**
         * Fix determination of CRS types in spatial functions when folding.
         */
        SPATIAL_FUNCTIONS_FIX_CRSTYPE_FOLDING,

        /**
         * Enable spatial predicate functions to support multi-values. Done in #112063.
         */
        SPATIAL_PREDICATES_SUPPORT_MULTIVALUES,

        /**
         * Enable spatial distance function to support multi-values. Done in #114836.
         */
        SPATIAL_DISTANCE_SUPPORTS_MULTIVALUES,

        /**
         * Support a number of fixes and enhancements to spatial distance pushdown. Done in #112938.
         */
        SPATIAL_DISTANCE_PUSHDOWN_ENHANCEMENTS,

        /**
         * Fix for spatial centroid when no records are found.
         */
        SPATIAL_CENTROID_NO_RECORDS,

        /**
         * Support ST_ENVELOPE function (and related ST_XMIN, etc.).
         */
        ST_ENVELOPE,

        /**
         * Fix to GROK and DISSECT that allows extracting attributes with the same name as the input
         * https://github.com/elastic/elasticsearch/issues/110184
         */
        GROK_DISSECT_MASKING,

        /**
         * Support for quoting index sources in double quotes.
         */
        DOUBLE_QUOTES_SOURCE_ENCLOSING,

        /**
         * Support for WEIGHTED_AVG function.
         */
        AGG_WEIGHTED_AVG,

        /**
         * Fix for union-types when aggregating over an inline conversion with casting operator. Done in #110476.
         */
        UNION_TYPES_AGG_CAST,

        /**
         * Fix to GROK validation in case of multiple fields with same name and different types
         * https://github.com/elastic/elasticsearch/issues/110533
         */
        GROK_VALIDATION,

        /**
         * Fix for union-types when aggregating over an inline conversion with conversion function. Done in #110652.
         */
        UNION_TYPES_INLINE_FIX,

        /**
         * Fix for union-types when sorting a type-casted field. We changed how we remove synthetic union-types fields.
         */
        UNION_TYPES_REMOVE_FIELDS,

        /**
         * Fix for union-types when renaming unrelated columns.
         * https://github.com/elastic/elasticsearch/issues/111452
         */
        UNION_TYPES_FIX_RENAME_RESOLUTION,

        /**
         * Fix for union-types when some indexes are missing the required field. Done in #111932.
         */
        UNION_TYPES_MISSING_FIELD,

        /**
         * Fix for widening of short numeric types in union-types. Done in #112610
         */
        UNION_TYPES_NUMERIC_WIDENING,

        /**
         * Fix a parsing issue where numbers below Long.MIN_VALUE threw an exception instead of parsing as doubles.
         * see <a href="https://github.com/elastic/elasticsearch/issues/104323"> Parsing large numbers is inconsistent #104323 </a>
         */
        FIX_PARSING_LARGE_NEGATIVE_NUMBERS,

        /**
         * Fix the status code returned when trying to run count_distinct on the _source type (which is not supported).
         * see <a href="https://github.com/elastic/elasticsearch/issues/105240">count_distinct(_source) returns a 500 response</a>
         */
        FIX_COUNT_DISTINCT_SOURCE_ERROR,

        /**
         * Use RangeQuery for BinaryComparison on DateTime fields.
         */
        RANGEQUERY_FOR_DATETIME,

        /**
         * Enforce strict type checking on ENRICH range types, and warnings for KEYWORD parsing at runtime. Done in #115091.
         */
        ENRICH_STRICT_RANGE_TYPES,

        /**
         * Fix for non-unique attribute names in ROW and logical plans.
         * https://github.com/elastic/elasticsearch/issues/110541
         */
        UNIQUE_NAMES,

        /**
         * Make attributes of GROK/DISSECT adjustable and fix a shadowing bug when pushing them down past PROJECT.
         * https://github.com/elastic/elasticsearch/issues/108008
         */
        FIXED_PUSHDOWN_PAST_PROJECT,

        /**
         * Adds the {@code MV_PSERIES_WEIGHTED_SUM} function for converting sorted lists of numbers into
         * a bounded score. This is a generalization of the
         * <a href="https://en.wikipedia.org/wiki/Riemann_zeta_function">riemann zeta function</a> but we
         * don't name it that because we don't support complex numbers and don't want to make folks think
         * of mystical number theory things. This is just a weighted sum that is adjacent to magic.
         */
        MV_PSERIES_WEIGHTED_SUM,

        /**
         * Support for match operator as a colon. Previous support for match operator as MATCH has been removed
         */
        MATCH_OPERATOR_COLON,

        /**
         * Removing support for the {@code META} keyword.
         */
        NO_META,

        /**
         * Add CombineBinaryComparisons rule.
         */
        COMBINE_BINARY_COMPARISONS,

        /**
         * Support for nanosecond dates as a data type
         */
        DATE_NANOS_TYPE(),

        /**
         * Support for to_date_nanos function
         */
        TO_DATE_NANOS(),

        /**
         * Support for date nanos type in binary comparisons
         */
        DATE_NANOS_BINARY_COMPARISON(),

        /**
         * Support for mixed comparisons between nanosecond and millisecond dates
         */
        DATE_NANOS_COMPARE_TO_MILLIS(),

        /**
         * Support Least and Greatest functions on Date Nanos type
         */
        LEAST_GREATEST_FOR_DATENANOS(),

        /**
         * Support add and subtract on date nanos
         */
        DATE_NANOS_ADD_SUBTRACT(),
        /**
         * Support for date_trunc function on date nanos type
         */
        DATE_TRUNC_DATE_NANOS(),

        /**
         * Support date nanos values as the field argument to bucket
         */
        DATE_NANOS_BUCKET(),

        /**
         * support aggregations on date nanos
         */
        DATE_NANOS_AGGREGATIONS(),

        /**
         * Support for datetime in least and greatest functions
         */
        LEAST_GREATEST_FOR_DATES,

        /**
         * Support CIDRMatch in CombineDisjunctions rule.
         */
        COMBINE_DISJUNCTIVE_CIDRMATCHES,

        /**
         * Support sending HTTP headers about the status of an async query.
         */
        ASYNC_QUERY_STATUS_HEADERS,

        /**
         * Consider the upper bound when computing the interval in BUCKET auto mode.
         */
        BUCKET_INCLUSIVE_UPPER_BOUND,

        /**
         * Changed error messages for fields with conflicting types in different indices.
         */
        SHORT_ERROR_MESSAGES_FOR_UNSUPPORTED_FIELDS,

        /**
         * Support for the whole number spans in BUCKET function.
         */
        BUCKET_WHOLE_NUMBER_AS_SPAN,

        /**
         * Allow mixed numeric types in coalesce
         */
        MIXED_NUMERIC_TYPES_IN_COALESCE,

        /**
         * Support for requesting the "SPACE" function.
         */
        SPACE,

        /**
         * Support explicit casting from string literal to DATE_PERIOD or TIME_DURATION.
         */
        CAST_STRING_LITERAL_TO_TEMPORAL_AMOUNT,

        /**
         * Supported the text categorization function "CATEGORIZE".
         */
        CATEGORIZE_V5,

        /**
         * Support for multiple groupings in "CATEGORIZE".
         */
        CATEGORIZE_MULTIPLE_GROUPINGS,
        /**
         * QSTR function
         */
        QSTR_FUNCTION,

        /**
         * MATCH function
         */
        MATCH_FUNCTION,

        /**
         * KQL function
         */
        KQL_FUNCTION(Build.current().isSnapshot()),

        /**
         * Don't optimize CASE IS NOT NULL function by not requiring the fields to be not null as well.
         * https://github.com/elastic/elasticsearch/issues/112704
         */
        FIXED_WRONG_IS_NOT_NULL_CHECK_ON_CASE,

        /**
         * Compute year differences in full calendar years.
         */
        DATE_DIFF_YEAR_CALENDARIAL,

        /**
         * Fix sorting not allowed on _source and counters.
         */
        SORTING_ON_SOURCE_AND_COUNTERS_FORBIDDEN,

        /**
         * Fix {@code SORT} when the {@code _source} field is not a sort key but
         * <strong>is</strong> being returned.
         */
        SORT_RETURNING_SOURCE_OK,

        /**
         * Allow filter per individual aggregation.
         */
        PER_AGG_FILTERING,

        /**
         * Fix {@link #PER_AGG_FILTERING} grouped by ordinals.
         */
        PER_AGG_FILTERING_ORDS,

        /**
         * Support for {@code STD_DEV} aggregation.
         */
        STD_DEV,

        /**
         * Fix for https://github.com/elastic/elasticsearch/issues/114714
         */
        FIX_STATS_BY_FOLDABLE_EXPRESSION,

        /**
         * Adding stats for functions (stack telemetry)
         */
        FUNCTION_STATS,
        /**
         * Support for semantic_text field mapping
         */
        SEMANTIC_TEXT_TYPE(EsqlCorePlugin.SEMANTIC_TEXT_FEATURE_FLAG),
        /**
         * Fix for an optimization that caused wrong results
         * https://github.com/elastic/elasticsearch/issues/115281
         */
        FIX_FILTER_PUSHDOWN_PAST_STATS,

        /**
         * Send warnings on STATS alias collision
         * https://github.com/elastic/elasticsearch/issues/114970
         */
        STATS_ALIAS_COLLISION_WARNINGS,

        /**
         * This enables 60_usage.yml "Basic ESQL usage....snapshot" version test. See also the next capability.
         */
        SNAPSHOT_TEST_FOR_TELEMETRY(Build.current().isSnapshot()),

        /**
         * This enables 60_usage.yml "Basic ESQL usage....non-snapshot" version test. See also the previous capability.
         */
        NON_SNAPSHOT_TEST_FOR_TELEMETRY(Build.current().isSnapshot() == false),

        /**
         * Support simplified syntax for named parameters for field and function names.
         */
        NAMED_PARAMETER_FOR_FIELD_AND_FUNCTION_NAMES_SIMPLIFIED_SYNTAX(Build.current().isSnapshot()),

        /**
         * Fix pushdown of LIMIT past MV_EXPAND
         */
        ADD_LIMIT_INSIDE_MV_EXPAND,

        DELAY_DEBUG_FN(Build.current().isSnapshot()),

        /** Capability for remote metadata test */
        METADATA_FIELDS_REMOTE_TEST(false),
        /**
         * WIP on Join planning
         * - Introduce BinaryPlan and co
         * - Refactor INLINESTATS and LOOKUP as a JOIN block
         */
        JOIN_PLANNING_V1(Build.current().isSnapshot()),

        /**
         * Support implicit casting from string literal to DATE_PERIOD or TIME_DURATION.
         */
        IMPLICIT_CASTING_STRING_LITERAL_TO_TEMPORAL_AMOUNT,

        /**
         * LOOKUP JOIN
         */
        JOIN_LOOKUP_V6(Build.current().isSnapshot()),

        /**
         * Fix for https://github.com/elastic/elasticsearch/issues/117054
         */
        FIX_NESTED_FIELDS_NAME_CLASH_IN_INDEXRESOLVER,

        /**
         * support for aggregations on semantic_text
         */
        SEMANTIC_TEXT_AGGREGATIONS(EsqlCorePlugin.SEMANTIC_TEXT_FEATURE_FLAG),

        /**
         * Fix for https://github.com/elastic/elasticsearch/issues/114714, again
         */
        FIX_STATS_BY_FOLDABLE_EXPRESSION_2,

        /**
         * Support the "METADATA _score" directive to enable _score column.
         */
        METADATA_SCORE(Build.current().isSnapshot()),

        /**
         * Term function
         */
        TERM_FUNCTION(Build.current().isSnapshot()),

        /**
         * Additional types for match function and operator
         */
        MATCH_ADDITIONAL_TYPES,

        /**
<<<<<<< HEAD
         * Support named argument for function in map format.
         */
        OPTIONAL_NAMED_ARGUMENT_MAP_FOR_FUNCTION(Build.current().isSnapshot());
=======
         * Fix for regex folding with case-insensitive pattern https://github.com/elastic/elasticsearch/issues/118371
         */
        FIXED_REGEX_FOLD;
>>>>>>> 8deb32fb

        private final boolean enabled;

        Cap() {
            this.enabled = true;
        };

        Cap(boolean enabled) {
            this.enabled = enabled;
        };

        Cap(FeatureFlag featureFlag) {
            this.enabled = featureFlag.isEnabled();
        }

        public boolean isEnabled() {
            return enabled;
        }

        public String capabilityName() {
            return name().toLowerCase(Locale.ROOT);
        }
    }

    public static final Set<String> CAPABILITIES = capabilities(false);

    /**
     * Get a {@link Set} of all capabilities. If the {@code all} parameter is {@code false}
     * then only <strong>enabled</strong> capabilities are returned - otherwise <strong>all</strong>
     * known capabilities are returned.
     */
    public static Set<String> capabilities(boolean all) {
        List<String> caps = new ArrayList<>();
        for (Cap cap : Cap.values()) {
            if (all || cap.isEnabled()) {
                caps.add(cap.capabilityName());
            }
        }

        /*
         * Add all of our cluster features without the leading "esql."
         */
        for (NodeFeature feature : new EsqlFeatures().getFeatures()) {
            caps.add(cap(feature));
        }
        return Set.copyOf(caps);
    }

    /**
     * Convert a {@link NodeFeature} from {@link EsqlFeatures} into a
     * capability.
     */
    public static String cap(NodeFeature feature) {
        assert feature.id().startsWith("esql.");
        return feature.id().substring("esql.".length());
    }
}<|MERGE_RESOLUTION|>--- conflicted
+++ resolved
@@ -580,15 +580,14 @@
         MATCH_ADDITIONAL_TYPES,
 
         /**
-<<<<<<< HEAD
+         * Fix for regex folding with case-insensitive pattern https://github.com/elastic/elasticsearch/issues/118371
+         */
+        FIXED_REGEX_FOLD,
+
+        /**
          * Support named argument for function in map format.
          */
         OPTIONAL_NAMED_ARGUMENT_MAP_FOR_FUNCTION(Build.current().isSnapshot());
-=======
-         * Fix for regex folding with case-insensitive pattern https://github.com/elastic/elasticsearch/issues/118371
-         */
-        FIXED_REGEX_FOLD;
->>>>>>> 8deb32fb
 
         private final boolean enabled;
 

--- conflicted
+++ resolved
@@ -1088,11 +1088,6 @@
         FULL_TEXT_FUNCTIONS_IN_STATS_WHERE,
 
         /**
-<<<<<<< HEAD
-         * MATCH PHRASE function
-         */
-        MATCH_PHRASE_FUNCTION(Build.current().isSnapshot());
-=======
          * During resolution (pre-analysis) we have to consider that joins can override regex extracted values
          * see <a href="https://github.com/elastic/elasticsearch/issues/127467"> ES|QL: pruning of JOINs leads to missing fields #127467 </a>
          */
@@ -1102,8 +1097,12 @@
          * Avid GROK and DISSECT attributes being removed when resolving fields.
          * see <a href="https://github.com/elastic/elasticsearch/issues/127468"> ES|QL: Grok only supports KEYWORD or TEXT values, found expression [type] type [INTEGER] #127468 </a>
          */
-        KEEP_REGEX_EXTRACT_ATTRIBUTES;
->>>>>>> fb3149cc
+        KEEP_REGEX_EXTRACT_ATTRIBUTES,
+
+        /**
+         * MATCH PHRASE function
+         */
+        MATCH_PHRASE_FUNCTION(Build.current().isSnapshot());
 
         private final boolean enabled;
 

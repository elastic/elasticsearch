--- conflicted
+++ resolved
@@ -863,15 +863,14 @@
         MIXED_NUMERIC_TYPES_IN_CASE_GREATEST_LEAST,
 
         /**
-<<<<<<< HEAD
+         * Support for RRF command
+         */
+        RRF(Build.current().isSnapshot()),
+
+        /**
          * Full text functions can be scored when being part of a disjunction
          */
         FULL_TEXT_FUNCTIONS_DISJUNCTIONS_SCORE;
-=======
-         * Support for RRF command
-         */
-        RRF(Build.current().isSnapshot());
->>>>>>> 543c50a9
 
         private final boolean enabled;
 

--- conflicted
+++ resolved
@@ -962,20 +962,19 @@
         QUERY_MONITORING,
 
         /**
-<<<<<<< HEAD
+         * Support max_over_time aggregation
+         */
+        MAX_OVER_TIME(Build.current().isSnapshot()),
+
+        /**
+         * Support STATS/EVAL/DISSECT in Fork branches
+         */
+        FORK_V2(Build.current().isSnapshot()),
+
+        /**
          * Support for the {@code leading_zeros} named parameter.
          */
         TO_IP_LEADING_ZEROS;
-=======
-         * Support max_over_time aggregation
-         */
-        MAX_OVER_TIME(Build.current().isSnapshot()),
-
-        /**
-         * Support STATS/EVAL/DISSECT in Fork branches
-         */
-        FORK_V2(Build.current().isSnapshot());
->>>>>>> f7c86b73
 
         private final boolean enabled;
 

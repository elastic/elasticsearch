/*
 * Copyright Elasticsearch B.V. and/or licensed to Elasticsearch B.V. under one
 * or more contributor license agreements. Licensed under the Elastic License
 * 2.0; you may not use this file except in compliance with the Elastic License
 * 2.0.
 */

package org.elasticsearch.xpack.esql.action;

import org.elasticsearch.Build;
import org.elasticsearch.common.util.FeatureFlag;
import org.elasticsearch.compute.lucene.read.ValuesSourceReaderOperator;
import org.elasticsearch.features.NodeFeature;
import org.elasticsearch.rest.action.admin.cluster.RestNodesCapabilitiesAction;
import org.elasticsearch.xpack.esql.plugin.EsqlFeatures;

import java.util.ArrayList;
import java.util.List;
import java.util.Locale;
import java.util.Set;

/**
 * A {@link Set} of "capabilities" supported by the {@link RestEsqlQueryAction}
 * and {@link RestEsqlAsyncQueryAction} APIs. These are exposed over the
 * {@link RestNodesCapabilitiesAction} and we use them to enable tests.
 */
public class EsqlCapabilities {
    public enum Cap {
        /**
         * Introduction of {@code MV_SORT}, {@code MV_SLICE}, and {@code MV_ZIP}.
         * Added in #106095.
         */
        MV_SORT,

        /**
         * When we disabled some broken optimizations around {@code nullable}.
         * Fixed in #105691.
         */
        DISABLE_NULLABLE_OPTS,

        /**
         * Introduction of {@code ST_X} and {@code ST_Y}. Added in #105768.
         */
        ST_X_Y,

        /**
         * Changed precision of {@code geo_point} and {@code cartesian_point} fields, by loading from source into WKB. Done in #103691.
         */
        SPATIAL_POINTS_FROM_SOURCE,

        /**
         * Support for loading {@code geo_shape} and {@code cartesian_shape} fields. Done in #104269.
         */
        SPATIAL_SHAPES,

        /**
         * Do validation check on geo_point and geo_shape fields. Done in #128259.
         */
        GEO_VALIDATION,

        /**
         * Support for spatial aggregation {@code ST_CENTROID}. Done in #104269.
         */
        ST_CENTROID_AGG,

        /**
         * Support for spatial aggregation {@code ST_INTERSECTS}. Done in #104907.
         */
        ST_INTERSECTS,

        /**
         * Support for spatial aggregation {@code ST_CONTAINS} and {@code ST_WITHIN}. Done in #106503.
         */
        ST_CONTAINS_WITHIN,

        /**
         * Support for spatial aggregation {@code ST_DISJOINT}. Done in #107007.
         */
        ST_DISJOINT,

        /**
         * Support for spatial simplification {@code ST_SIMPLIFY}
         */
        ST_SIMPLIFY,

        /**
         * The introduction of the {@code VALUES} agg.
         */
        AGG_VALUES,

        /**
         * Expand the {@code VALUES} agg to cover spatial types.
         */
        AGG_VALUES_SPATIAL,

        /**
         * Accept unsigned longs on MAX and MIN aggregations.
         */
        AGG_MAX_MIN_UNSIGNED_LONG,

        /**
         * Accept unsigned longs on VALUES and SAMPLE aggregations.
         */
        AGG_VALUES_SAMPLE_UNSIGNED_LONG,

        /**
         * Does ESQL support async queries.
         */
        ASYNC_QUERY,

        /**
         * Does ESQL support FROM OPTIONS?
         */
        @Deprecated
        FROM_OPTIONS,

        /**
         * Cast string literals to a desired data type.
         */
        STRING_LITERAL_AUTO_CASTING,

        /**
         * Base64 encoding and decoding functions.
         */
        BASE64_DECODE_ENCODE,

        /**
         * Support for the :: casting operator
         */
        CASTING_OPERATOR,

        /**
         * Support for the ::date casting operator
         */
        CASTING_OPERATOR_FOR_DATE,

        /**
         * Blocks can be labelled with {@link org.elasticsearch.compute.data.Block.MvOrdering#SORTED_ASCENDING} for optimizations.
         */
        MV_ORDERING_SORTED_ASCENDING,

        /**
         * Support for metrics counter fields
         */
        METRICS_COUNTER_FIELDS,

        /**
         * Cast string literals to a desired data type for IN predicate and more types for BinaryComparison.
         */
        STRING_LITERAL_AUTO_CASTING_EXTENDED,
        /**
         * Support for metadata fields.
         */
        METADATA_FIELDS,

        /**
         * Support specifically for *just* the _index METADATA field. Used by CsvTests, since that is the only metadata field currently
         * supported.
         */
        INDEX_METADATA_FIELD,

        /**
         * Support for timespan units abbreviations
         */
        TIMESPAN_ABBREVIATIONS,

        /**
         * Support metrics counter types
         */
        COUNTER_TYPES,

        /**
         * Support for function {@code BIT_LENGTH}. Done in #115792
         */
        FN_BIT_LENGTH,

        /**
         * Support for function {@code BYTE_LENGTH}.
         */
        FN_BYTE_LENGTH,

        /**
         * Support for function {@code REVERSE}.
         */
        FN_REVERSE,

        /**
         * Support for reversing whole grapheme clusters. This is not supported
         * on JDK versions less than 20 which are not supported in ES 9.0.0+ but this
         * exists to keep the {@code 8.x} branch similar to the {@code main} branch.
         */
        FN_REVERSE_GRAPHEME_CLUSTERS,

        /**
         * Support for function {@code CONTAINS}. Done in <a href="https://github.com/elastic/elasticsearch/pull/133016">#133016.</a>
         */
        FN_CONTAINS,

        /**
         * Support for function {@code CBRT}. Done in #108574.
         */
        FN_CBRT,

        /**
         * Support for function {@code HYPOT}.
         */
        FN_HYPOT,

        /**
         * Support for {@code MV_APPEND} function. #107001
         */
        FN_MV_APPEND,

        /**
         * Support for {@code MV_MEDIAN_ABSOLUTE_DEVIATION} function.
         */
        FN_MV_MEDIAN_ABSOLUTE_DEVIATION,

        /**
         * Support for {@code MV_PERCENTILE} function.
         */
        FN_MV_PERCENTILE,

        /**
         * Support for function {@code IP_PREFIX}.
         */
        FN_IP_PREFIX,

        /**
         * Fix on function {@code SUBSTRING} that makes it not return null on empty strings.
         */
        FN_SUBSTRING_EMPTY_NULL,

        /**
         * Fixes on function {@code ROUND} that avoid it throwing exceptions on runtime for unsigned long cases.
         */
        FN_ROUND_UL_FIXES,

        /**
         * Support for function {@code SCALB}.
         */
        FN_SCALB,

        /**
         * Support for function DAY_NAME
         */
        FN_DAY_NAME,

        /**
         * Support for function MONTH_NAME
         */
        FN_MONTH_NAME,

        /**
         * support for MV_CONTAINS function
         * <a href="https://github.com/elastic/elasticsearch/pull/133099/">Add MV_CONTAINS function #133099</a>
         */
        FN_MV_CONTAINS_V1,

        /**
         * Fixes for multiple functions not serializing their source, and emitting warnings with wrong line number and text.
         */
        FUNCTIONS_SOURCE_SERIALIZATION_WARNINGS,

        /**
         * All functions that take TEXT should never emit TEXT, only KEYWORD. #114334
         */
        FUNCTIONS_NEVER_EMIT_TEXT,

        /**
         * Support for the {@code INLINESTATS} syntax.
         */
        INLINESTATS(),

        /**
         * Support for the expressions in grouping in {@code INLINESTATS} syntax.
         */
        INLINESTATS_V2(),

        /**
         * Support for aggregation function {@code TOP}.
         */
        AGG_TOP,

        /**
         * Support for booleans in aggregations {@code MAX} and {@code MIN}.
         */
        AGG_MAX_MIN_BOOLEAN_SUPPORT,

        /**
         * Support for ips in aggregations {@code MAX} and {@code MIN}.
         */
        AGG_MAX_MIN_IP_SUPPORT,

        /**
         * Support for strings in aggregations {@code MAX} and {@code MIN}.
         */
        AGG_MAX_MIN_STRING_SUPPORT,

        /**
         * Support for booleans in {@code TOP} aggregation.
         */
        AGG_TOP_BOOLEAN_SUPPORT,

        /**
         * Support for ips in {@code TOP} aggregation.
         */
        AGG_TOP_IP_SUPPORT,

        /**
         * Support for {@code keyword} and {@code text} fields in {@code TOP} aggregation.
         */
        AGG_TOP_STRING_SUPPORT,

        /**
         * Make optional the order field in the TOP agg command, and default it to "ASC".
         */
        AGG_TOP_WITH_OPTIONAL_ORDER_FIELD,

        /**
         * Support for the extra "map" field in {@code TOP} aggregation.
         */
        AGG_TOP_WITH_OUTPUT_FIELD,

        /**
         * Fix for a bug when surrogating a {@code TOP}  with limit 1 and output field.
         */
        FIX_AGG_TOP_WITH_OUTPUT_FIELD_SURROGATE,

        /**
         * {@code CASE} properly handling multivalue conditions.
         */
        CASE_MV,

        /**
         * Support for loading values over enrich. This is supported by all versions of ESQL but not
         * the unit test CsvTests.
         */
        ENRICH_LOAD,

        /**
         * Optimization for ST_CENTROID changed some results in cartesian data. #108713
         */
        ST_CENTROID_AGG_OPTIMIZED,

        /**
         * Support for requesting the "_ignored" metadata field.
         */
        METADATA_IGNORED_FIELD,

        /**
         * LOOKUP command with
         * - tables using syntax {@code "tables": {"type": [<values>]}}
         * - fixed variable shadowing
         * - fixed Join.references(), requiring breaking change to Join serialization
         */
        LOOKUP_V4(Build.current().isSnapshot()),

        /**
         * Support for requesting the "REPEAT" command.
         */
        REPEAT,

        /**
         * Cast string literals to datetime in addition and subtraction when the other side is a date or time interval.
         */
        STRING_LITERAL_AUTO_CASTING_TO_DATETIME_ADD_SUB,

        /**
         * Support implicit casting for union typed fields that are mixed with date and date_nanos type.
         */
        IMPLICIT_CASTING_DATE_AND_DATE_NANOS,

        /**
         * Support for named or positional parameters in EsqlQueryRequest.
         */
        NAMED_POSITIONAL_PARAMETER,

        /**
         * Support multiple field mappings if appropriate conversion function is used (union types)
         */
        UNION_TYPES,

        /**
         * Support unmapped using the INSIST keyword.
         */
        UNMAPPED_FIELDS(Build.current().isSnapshot()),

        /**
         * Support for function {@code ST_DISTANCE}. Done in #108764.
         */
        ST_DISTANCE,

        /** Support for function {@code ST_EXTENT_AGG}. */
        ST_EXTENT_AGG,

        /** Optimization of ST_EXTENT_AGG with doc-values as IntBlock. */
        ST_EXTENT_AGG_DOCVALUES,

        /**
         * Fix determination of CRS types in spatial functions when folding.
         */
        SPATIAL_FUNCTIONS_FIX_CRSTYPE_FOLDING,

        /**
         * Enable spatial predicate functions to support multi-values. Done in #112063.
         */
        SPATIAL_PREDICATES_SUPPORT_MULTIVALUES,

        /**
         * Enable spatial distance function to support multi-values. Done in #114836.
         */
        SPATIAL_DISTANCE_SUPPORTS_MULTIVALUES,

        /**
         * Support a number of fixes and enhancements to spatial distance pushdown. Done in #112938.
         */
        SPATIAL_DISTANCE_PUSHDOWN_ENHANCEMENTS,

        /**
         * Fix for spatial centroid when no records are found.
         */
        SPATIAL_CENTROID_NO_RECORDS,

        /**
         * Support ST_ENVELOPE function (and related ST_XMIN, etc.).
         */
        ST_ENVELOPE,

        /**
         * Support ST_GEOHASH, ST_GEOTILE and ST_GEOHEX functions
         */
        SPATIAL_GRID,

        /**
         * Support geohash, geotile and geohex data types. Done in #129581
         */
        SPATIAL_GRID_TYPES,

        /**
         * Support geohash, geotile and geohex in ST_INTERSECTS and ST_DISJOINT. Done in #133546
         */
        SPATIAL_GRID_INTERSECTS,

        /**
         * Fix to GROK and DISSECT that allows extracting attributes with the same name as the input
         * https://github.com/elastic/elasticsearch/issues/110184
         */
        GROK_DISSECT_MASKING,

        /**
         * Support for quoting index sources in double quotes.
         */
        DOUBLE_QUOTES_SOURCE_ENCLOSING,

        /**
         * Support for WEIGHTED_AVG function.
         */
        AGG_WEIGHTED_AVG,

        /**
         * Fix for union-types when aggregating over an inline conversion with casting operator. Done in #110476.
         */
        UNION_TYPES_AGG_CAST,

        /**
         * When pushing down {@code STATS count(field::type)} for a union type field, we wrongly used a synthetic attribute name in the
         * query instead of the actual field name. This led to 0 counts instead of the correct result.
         */
        FIX_COUNT_PUSHDOWN_FOR_UNION_TYPES,

        /**
         * Fix to GROK validation in case of multiple fields with same name and different types
         * https://github.com/elastic/elasticsearch/issues/110533
         */
        GROK_VALIDATION,

        /**
         * Fix for union-types when aggregating over an inline conversion with conversion function. Done in #110652.
         */
        UNION_TYPES_INLINE_FIX,

        /**
         * Fix for union-types when sorting a type-casted field. We changed how we remove synthetic union-types fields.
         */
        UNION_TYPES_REMOVE_FIELDS,

        /**
         * Fix for union-types when renaming unrelated columns.
         * https://github.com/elastic/elasticsearch/issues/111452
         */
        UNION_TYPES_FIX_RENAME_RESOLUTION,

        /**
         * Execute `RENAME` operations sequentially from left to right,
         * see <a href="https://github.com/elastic/elasticsearch/issues/122250"> ESQL: Align RENAME behavior with EVAL for sequential processing #122250 </a>
         */
        RENAME_SEQUENTIAL_PROCESSING,

        /**
         * Support for assignment in RENAME, besides the use of `AS` keyword.
         */
        RENAME_ALLOW_ASSIGNMENT,

        /**
         * Support for removing empty attribute in merging output.
         * See <a href="https://github.com/elastic/elasticsearch/issues/126392"> ESQL: EVAL after STATS produces an empty column #126392 </a>
         */
        REMOVE_EMPTY_ATTRIBUTE_IN_MERGING_OUTPUT,

        /**
         * Support for retain aggregate when grouping.
         * See <a href="https://github.com/elastic/elasticsearch/issues/126026"> ES|QL: columns not projected away despite KEEP #126026 </a>
         */
        RETAIN_AGGREGATE_WHEN_GROUPING,

        /**
         * Fix for union-types when some indexes are missing the required field. Done in #111932.
         */
        UNION_TYPES_MISSING_FIELD,

        /**
         * Fix for widening of short numeric types in union-types. Done in #112610
         */
        UNION_TYPES_NUMERIC_WIDENING,

        /**
         * Fix a parsing issue where numbers below Long.MIN_VALUE threw an exception instead of parsing as doubles.
         * see <a href="https://github.com/elastic/elasticsearch/issues/104323"> Parsing large numbers is inconsistent #104323 </a>
         */
        FIX_PARSING_LARGE_NEGATIVE_NUMBERS,

        /**
         * Fix precision of scaled_float field values retrieved from stored source
         * see <a href="https://github.com/elastic/elasticsearch/issues/122547"> Slight inconsistency in ESQL using scaled_float field #122547 </a>
         */
        FIX_PRECISION_OF_SCALED_FLOAT_FIELDS,

        /**
         * Fix the status code returned when trying to run count_distinct on the _source type (which is not supported).
         * see <a href="https://github.com/elastic/elasticsearch/issues/105240">count_distinct(_source) returns a 500 response</a>
         */
        FIX_COUNT_DISTINCT_SOURCE_ERROR,

        /**
         * Use RangeQuery for BinaryComparison on DateTime fields.
         */
        RANGEQUERY_FOR_DATETIME,

        /**
         * Enforce strict type checking on ENRICH range types, and warnings for KEYWORD parsing at runtime. Done in #115091.
         */
        ENRICH_STRICT_RANGE_TYPES,

        /**
         * Fix for non-unique attribute names in ROW and logical plans.
         * https://github.com/elastic/elasticsearch/issues/110541
         */
        UNIQUE_NAMES,

        /**
         * Make attributes of GROK/DISSECT adjustable and fix a shadowing bug when pushing them down past PROJECT.
         * https://github.com/elastic/elasticsearch/issues/108008
         */
        FIXED_PUSHDOWN_PAST_PROJECT,

        /**
         * When resolving renames, consider all {@code Attribute}s in the plan, not just the {@code ReferenceAttribute}s.
         */
        FIXED_PUSHDOWN_PAST_PROJECT_WITH_ATTRIBUTES_RESOLUTION,

        /**
         * Adds the {@code MV_PSERIES_WEIGHTED_SUM} function for converting sorted lists of numbers into
         * a bounded score. This is a generalization of the
         * <a href="https://en.wikipedia.org/wiki/Riemann_zeta_function">riemann zeta function</a> but we
         * don't name it that because we don't support complex numbers and don't want to make folks think
         * of mystical number theory things. This is just a weighted sum that is adjacent to magic.
         */
        MV_PSERIES_WEIGHTED_SUM,

        /**
         * Support for match operator as a colon. Previous support for match operator as MATCH has been removed
         */
        MATCH_OPERATOR_COLON,

        /**
         * Removing support for the {@code META} keyword.
         */
        NO_META,

        /**
         * Add CombineBinaryComparisons rule.
         */
        COMBINE_BINARY_COMPARISONS,

        /**
         * Support for nanosecond dates as a data type
         */
        DATE_NANOS_TYPE(),

        /**
         * Support for to_date_nanos function
         */
        TO_DATE_NANOS(),

        /**
         * Support for date nanos type in binary comparisons
         */
        DATE_NANOS_BINARY_COMPARISON(),

        /**
         * Support for mixed comparisons between nanosecond and millisecond dates
         */
        DATE_NANOS_COMPARE_TO_MILLIS(),
        /**
         * Support implicit casting of strings to date nanos
         */
        DATE_NANOS_IMPLICIT_CASTING(),
        /**
         * Support Least and Greatest functions on Date Nanos type
         */
        LEAST_GREATEST_FOR_DATENANOS(),
        /**
         * support date extract function for date nanos
         */
        DATE_NANOS_DATE_EXTRACT(),
        /**
         * Support add and subtract on date nanos
         */
        DATE_NANOS_ADD_SUBTRACT(),
        /**
         * Support for date_trunc function on date nanos type
         */
        DATE_TRUNC_DATE_NANOS(),

        /**
         * Support date nanos values as the field argument to bucket
         */
        DATE_NANOS_BUCKET(),

        /**
         * support aggregations on date nanos
         */
        DATE_NANOS_AGGREGATIONS(),

        /**
         * Support the {@link org.elasticsearch.xpack.esql.expression.predicate.operator.comparison.In} operator for date nanos
         */
        DATE_NANOS_IN_OPERATOR(),
        /**
         * Support running date format function on nanosecond dates
         */
        DATE_NANOS_DATE_FORMAT(),
        /**
         * support date diff function on date nanos type, and mixed nanos/millis
         */
        DATE_NANOS_DATE_DIFF(),
        /**
         * Indicates that https://github.com/elastic/elasticsearch/issues/125439 (incorrect lucene push down for date nanos) is fixed
         */
        FIX_DATE_NANOS_LUCENE_PUSHDOWN_BUG(),
        /**
         * Fixes a bug where dates are incorrectly formatted if a where clause compares nanoseconds to both milliseconds and nanoseconds,
         * e.g. {@code WHERE millis > to_datenanos("2023-10-23T12:15:03.360103847") AND millis < to_datetime("2023-10-23T13:53:55.832")}
         */
        FIX_DATE_NANOS_MIXED_RANGE_PUSHDOWN_BUG(),

        /**
         * Support for date nanos in lookup join. Done in #127962
         */
        DATE_NANOS_LOOKUP_JOIN,

        /**
         * DATE_PARSE supports reading timezones
         */
        DATE_PARSE_TZ(),

        /**
         * Support for datetime in least and greatest functions
         */
        LEAST_GREATEST_FOR_DATES,

        /**
         * Support CIDRMatch in CombineDisjunctions rule.
         */
        COMBINE_DISJUNCTIVE_CIDRMATCHES,

        /**
         * Support sending HTTP headers about the status of an async query.
         */
        ASYNC_QUERY_STATUS_HEADERS,

        /**
         * Fix async headers not being sent on "get" requests
         */
        ASYNC_QUERY_STATUS_HEADERS_FIX,

        /**
         * Consider the upper bound when computing the interval in BUCKET auto mode.
         */
        BUCKET_INCLUSIVE_UPPER_BOUND,

        /**
         * Enhanced DATE_TRUNC with arbitrary month and year intervals. (#120302)
         */
        DATE_TRUNC_WITH_ARBITRARY_INTERVALS,

        /**
         * Changed error messages for fields with conflicting types in different indices.
         */
        SHORT_ERROR_MESSAGES_FOR_UNSUPPORTED_FIELDS,

        /**
         * Support for the whole number spans in BUCKET function.
         */
        BUCKET_WHOLE_NUMBER_AS_SPAN,

        /**
         * Allow mixed numeric types in coalesce
         */
        MIXED_NUMERIC_TYPES_IN_COALESCE,

        /**
         * Support for requesting the "SPACE" function.
         */
        SPACE,

        /**
         * Support explicit casting from string literal to DATE_PERIOD or TIME_DURATION.
         */
        CAST_STRING_LITERAL_TO_TEMPORAL_AMOUNT,

        /**
         * Supported the text categorization function "CATEGORIZE".
         */
        CATEGORIZE_V6,

        /**
         * Support for multiple groupings in "CATEGORIZE".
         */
        CATEGORIZE_MULTIPLE_GROUPINGS,
        /**
         * QSTR function
         */
        QSTR_FUNCTION,

        /**
         * MATCH function
         */
        MATCH_FUNCTION,

        /**
         * KQL function
         */
        KQL_FUNCTION,

        /**
         * Support for optional parameters in KQL function (case_insensitive, time_zone, default_field, boost).
         */
        KQL_FUNCTION_OPTIONS,

        /**
         * Hash function
         */
        HASH_FUNCTION,
        /**
         * Hash function aliases such as MD5
         */
        HASH_FUNCTION_ALIASES_V1,

        /**
         * Don't optimize CASE IS NOT NULL function by not requiring the fields to be not null as well.
         * https://github.com/elastic/elasticsearch/issues/112704
         */
        FIXED_WRONG_IS_NOT_NULL_CHECK_ON_CASE,

        /**
         * Compute year differences in full calendar years.
         */
        DATE_DIFF_YEAR_CALENDARIAL,

        /**
         * Fix sorting not allowed on _source and counters.
         */
        SORTING_ON_SOURCE_AND_COUNTERS_FORBIDDEN,

        /**
         * Fix {@code SORT} when the {@code _source} field is not a sort key but
         * <strong>is</strong> being returned.
         */
        SORT_RETURNING_SOURCE_OK,

        /**
         * _source field mapping directives: https://www.elastic.co/guide/en/elasticsearch/reference/current/mapping-source-field.html
         */
        SOURCE_FIELD_MAPPING,

        /**
         * Allow filter per individual aggregation.
         */
        PER_AGG_FILTERING,

        /**
         * Fix {@link #PER_AGG_FILTERING} grouped by ordinals.
         */
        PER_AGG_FILTERING_ORDS,

        /**
         * Support for {@code STD_DEV} aggregation.
         */
        STD_DEV,

        /**
         * Fix for https://github.com/elastic/elasticsearch/issues/114714
         */
        FIX_STATS_BY_FOLDABLE_EXPRESSION,

        /**
         * Adding stats for functions (stack telemetry)
         */
        FUNCTION_STATS,
        /**
         * Fix for an optimization that caused wrong results
         * https://github.com/elastic/elasticsearch/issues/115281
         */
        FIX_FILTER_PUSHDOWN_PAST_STATS,

        /**
         * Send warnings on STATS alias collision
         * https://github.com/elastic/elasticsearch/issues/114970
         */
        STATS_ALIAS_COLLISION_WARNINGS,

        /**
         * This enables 60_usage.yml "Basic ESQL usage....snapshot" version test. See also the next capability.
         */
        SNAPSHOT_TEST_FOR_TELEMETRY_V2(Build.current().isSnapshot()),

        /**
         * This enables 60_usage.yml "Basic ESQL usage....non-snapshot" version test. See also the previous capability.
         */
        NON_SNAPSHOT_TEST_FOR_TELEMETRY_V2(Build.current().isSnapshot() == false),

        /**
         * Support simplified syntax for named parameters for field and function names.
         */
        NAMED_PARAMETER_FOR_FIELD_AND_FUNCTION_NAMES_SIMPLIFIED_SYNTAX(),

        /**
         * Fix pushdown of LIMIT past MV_EXPAND
         */
        ADD_LIMIT_INSIDE_MV_EXPAND,

        DELAY_DEBUG_FN(Build.current().isSnapshot()),

        /** Capability for remote metadata test */
        METADATA_FIELDS_REMOTE_TEST(false),
        /**
         * WIP on Join planning
         * - Introduce BinaryPlan and co
         * - Refactor INLINESTATS and LOOKUP as a JOIN block
         */
        JOIN_PLANNING_V1(Build.current().isSnapshot()),

        /**
         * Support implicit casting from string literal to DATE_PERIOD or TIME_DURATION.
         */
        IMPLICIT_CASTING_STRING_LITERAL_TO_TEMPORAL_AMOUNT,

        /**
         * LOOKUP JOIN
         */
        JOIN_LOOKUP_V12,

        /**
         * LOOKUP JOIN with TEXT fields on the right (right side of the join) (#119473)
         */
        LOOKUP_JOIN_TEXT(JOIN_LOOKUP_V12.isEnabled()),

        /**
         * LOOKUP JOIN skipping MVs and sending warnings (https://github.com/elastic/elasticsearch/issues/118780)
         */
        JOIN_LOOKUP_SKIP_MV_WARNINGS(JOIN_LOOKUP_V12.isEnabled()),

        /**
         * Fix for async operator sometimes completing the driver without emitting the stored warnings
         */
        ASYNC_OPERATOR_WARNINGS_FIX,

        /**
         * Fix pushing down LIMIT past LOOKUP JOIN in case of multiple matching join keys.
         */
        JOIN_LOOKUP_FIX_LIMIT_PUSHDOWN(JOIN_LOOKUP_V12.isEnabled()),

        /**
         * Fix for https://github.com/elastic/elasticsearch/issues/117054
         */
        FIX_NESTED_FIELDS_NAME_CLASH_IN_INDEXRESOLVER,

        /**
         * Fix for https://github.com/elastic/elasticsearch/issues/114714, again
         */
        FIX_STATS_BY_FOLDABLE_EXPRESSION_2,

        /**
         * Support the "METADATA _score" directive to enable _score column.
         */
        METADATA_SCORE,

        /**
         * Term function
         */
        TERM_FUNCTION(Build.current().isSnapshot()),

        /**
         * Additional types for match function and operator
         */
        MATCH_ADDITIONAL_TYPES,

        /**
         * Fix for regex folding with case-insensitive pattern https://github.com/elastic/elasticsearch/issues/118371
         */
        FIXED_REGEX_FOLD,

        /**
         * Full text functions can be used in disjunctions
         */
        FULL_TEXT_FUNCTIONS_DISJUNCTIONS,

        /**
         * Change field caps response for semantic_text fields to be reported as text
         */
        SEMANTIC_TEXT_FIELD_CAPS,

        /**
         * Support named argument for function in map format.
         */
        OPTIONAL_NAMED_ARGUMENT_MAP_FOR_FUNCTION(Build.current().isSnapshot()),

        /**
         * Disabled support for index aliases in lookup joins
         */
        LOOKUP_JOIN_NO_ALIASES(JOIN_LOOKUP_V12.isEnabled()),

        /**
         * Full text functions can be used in disjunctions as they are implemented in compute engine
         */
        FULL_TEXT_FUNCTIONS_DISJUNCTIONS_COMPUTE_ENGINE,

        /**
         * Support match options in match function
         */
        MATCH_FUNCTION_OPTIONS,

        /**
         * Support options in the query string function.
         */
        QUERY_STRING_FUNCTION_OPTIONS,

        /**
         * Enable aggregate_metric_double in non-snapshot builds
         */
        AGGREGATE_METRIC_DOUBLE_V0,

        /**
         * Support running all aggregations on aggregate_metric_double using the default metric
         */
        AGGREGATE_METRIC_DOUBLE_DEFAULT_METRIC,

        /**
         * Support change point detection "CHANGE_POINT".
         */
        CHANGE_POINT,

        /**
         * Fix for https://github.com/elastic/elasticsearch/issues/120817
         * and https://github.com/elastic/elasticsearch/issues/120803
         * Support for queries that have multiple SORTs that cannot become TopN
         */
        REMOVE_REDUNDANT_SORT,

        /**
         * Fixes a series of issues with inlinestats which had an incomplete implementation after lookup and inlinestats
         * were refactored.
         */
        INLINESTATS_V11,

        /**
         * Renamed `INLINESTATS` to `INLINE STATS`.
         */
        INLINE_STATS,

        /**
         * Added support for having INLINE STATS preceded by a SORT clause, now executable in certain cases.
         */
        INLINE_STATS_PRECEEDED_BY_SORT,

        /**
         * Support partial_results
         */
        SUPPORT_PARTIAL_RESULTS,

        /**
         * Support for RERANK command
         */
        RERANK,

        /**
         * Support for COMPLETION command
         */
        COMPLETION,

        /**
         * Allow mixed numeric types in conditional functions - case, greatest and least
         */
        MIXED_NUMERIC_TYPES_IN_CASE_GREATEST_LEAST,

        /**
         * Lucene query pushdown to StartsWith and EndsWith functions.
         * This capability was created to avoid receiving wrong warnings from old nodes in mixed clusters
         */
        STARTS_WITH_ENDS_WITH_LUCENE_PUSHDOWN,

        /**
         * Full text functions can be scored when being part of a disjunction
         */
        FULL_TEXT_FUNCTIONS_DISJUNCTIONS_SCORE,

        /**
         * Support for multi-match function.
         */
        MULTI_MATCH_FUNCTION(Build.current().isSnapshot()),

        /**
         * Do {@code TO_LOWER} and {@code TO_UPPER} process all field values?
         */
        TO_LOWER_MV,

        /**
         * Use double parameter markers to represent field or function names.
         */
        DOUBLE_PARAMETER_MARKERS_FOR_IDENTIFIERS,

        /**
         * Non full text functions do not contribute to score
         */
        NON_FULL_TEXT_FUNCTIONS_SCORING,

        /**
         * The {@code _query} API now reports the original types.
         */
        REPORT_ORIGINAL_TYPES,

        /**
         * The metrics command
         */
        @Deprecated
        METRICS_COMMAND(Build.current().isSnapshot()),
        /**
         * Enables automatically grouping by all dimension fields in TS mode queries
         */
        METRICS_GROUP_BY_ALL(),

        /**
         * Are the {@code documents_found} and {@code values_loaded} fields available
         * in the response and profile?
         */
        DOCUMENTS_FOUND_AND_VALUES_LOADED,

        /**
         * Index component selector syntax (my-data-stream-name::failures)
         */
        INDEX_COMPONENT_SELECTORS,

        /**
         * Make numberOfChannels consistent with layout in DefaultLayout by removing duplicated ChannelSet.
         */
        MAKE_NUMBER_OF_CHANNELS_CONSISTENT_WITH_LAYOUT,

        /**
         * Supercedes {@link Cap#MAKE_NUMBER_OF_CHANNELS_CONSISTENT_WITH_LAYOUT}.
         */
        FIX_REPLACE_MISSING_FIELD_WITH_NULL_DUPLICATE_NAME_ID_IN_LAYOUT,

        /**
         * Support for filter in converted null.
         * See <a href="https://github.com/elastic/elasticsearch/issues/125832"> ESQL: Fix `NULL` handling in `IN` clause #125832 </a>
         */
        FILTER_IN_CONVERTED_NULL,

        /**
         * When creating constant null blocks in {@link ValuesSourceReaderOperator}, we also handed off
         * the ownership of that block - but didn't account for the fact that the caller might close it, leading to double releases
         * in some union type queries. C.f. https://github.com/elastic/elasticsearch/issues/125850
         */
        FIX_DOUBLY_RELEASED_NULL_BLOCKS_IN_VALUESOURCEREADER,

        /**
         * Listing queries and getting information on a specific query.
         */
        QUERY_MONITORING,

        /**
         * Support for FORK out of snapshot
         */
        FORK_V9,

        /**
         * Support for union types in FORK
         */
        FORK_UNION_TYPES,

        /**
         * Support non-correlated subqueries in the FROM clause.
         */
        SUBQUERY_IN_FROM_COMMAND(Build.current().isSnapshot()),

        /**
         * Support for views in cluster state (and REST API).
         */
        VIEWS_IN_CLUSTER_STATE(EsqlFeatures.ESQL_VIEWS_FEATURE_FLAG.isEnabled()),

        /**
         * Support for the {@code leading_zeros} named parameter.
         */
        TO_IP_LEADING_ZEROS,

        /**
         * Does the usage information for ESQL contain a histogram of {@code took} values?
         */
        USAGE_CONTAINS_TOOK,

        /**
         * Support loading of ip fields if they are not indexed.
         */
        LOADING_NON_INDEXED_IP_FIELDS,

        /**
         * During resolution (pre-analysis) we have to consider that joins or enriches can override EVALuated values
         * https://github.com/elastic/elasticsearch/issues/126419
         */
        FIX_JOIN_MASKING_EVAL,

        /**
         * Support for keeping `DROP` attributes when resolving field names.
         * see <a href="https://github.com/elastic/elasticsearch/issues/126418"> ES|QL: no matches for pattern #126418 </a>
         */
        DROP_AGAIN_WITH_WILDCARD_AFTER_EVAL,

        /**
         * Correctly ask for all fields from lookup indices even when there is e.g. a {@code DROP *field} after.
         * See <a href="https://github.com/elastic/elasticsearch/issues/129561">
         *     ES|QL: missing columns for wildcard drop after lookup join  #129561</a>
         */
        DROP_WITH_WILDCARD_AFTER_LOOKUP_JOIN,

        /**
         * score function
         */
        SCORE_FUNCTION,

        /**
         * Support for the SAMPLE command
         */
        SAMPLE_V3,

        /**
         * The {@code _query} API now gives a cast recommendation if multiple types are found in certain instances.
         */
        SUGGESTED_CAST,

        /**
         * Guards a bug fix matching {@code TO_LOWER(f) == ""}.
         */
        TO_LOWER_EMPTY_STRING,

        /**
         * Support for INCREASE, DELTA timeseries aggregations.
         */
        INCREASE,
        DELTA_TS_AGG,
        CLAMP_FUNCTIONS,

        /**
         * Resolve groupings before resolving references to groupings in the aggregations.
         */
        RESOLVE_GROUPINGS_BEFORE_RESOLVING_REFERENCES_TO_GROUPINGS_IN_AGGREGATIONS,

        /**
         * Support for the SAMPLE aggregation function
         */
        AGG_SAMPLE,

        /**
         * Full text functions in STATS
         */
        FULL_TEXT_FUNCTIONS_IN_STATS_WHERE,

        /**
         * During resolution (pre-analysis) we have to consider that joins can override regex extracted values
         * see <a href="https://github.com/elastic/elasticsearch/issues/127467"> ES|QL: pruning of JOINs leads to missing fields #127467 </a>
         */
        FIX_JOIN_MASKING_REGEX_EXTRACT,

        /**
         * Allow the merging of the children to use {@code Aliase}s, instead of just {@code ReferenceAttribute}s.
         */
        FIX_JOIN_OUTPUT_MERGING,

        /**
         * Avid GROK and DISSECT attributes being removed when resolving fields.
         * see <a href="https://github.com/elastic/elasticsearch/issues/127468"> ES|QL: Grok only supports KEYWORD or TEXT values, found expression [type] type [INTEGER] #127468 </a>
         */
        KEEP_REGEX_EXTRACT_ATTRIBUTES,

        /**
         * The {@code ROUND_TO} function.
         */
        ROUND_TO,

        /**
         * Support for the {@code COPY_SIGN} function.
         */
        COPY_SIGN,

        /**
         * Allow lookup join on mixed numeric fields, among byte, short, int, long, half_float, scaled_float, float and double.
         */
        LOOKUP_JOIN_ON_MIXED_NUMERIC_FIELDS,

        /**
         * {@link org.elasticsearch.compute.lucene.LuceneQueryEvaluator} rewrites the query before executing it in Lucene. This
         * provides support for KQL in a STATS ... BY command that uses a KQL query for filter, for example.
         */
        LUCENE_QUERY_EVALUATOR_QUERY_REWRITE,

        /**
         * Support parameters for LIMIT command.
         */
        PARAMETER_FOR_LIMIT,

        /**
         * Changed and normalized the LIMIT error message.
         */
        NORMALIZED_LIMIT_ERROR_MESSAGE,

        /**
         * Dense vector field type support
         */
        DENSE_VECTOR_FIELD_TYPE_RELEASED,

        /**
         * Enable support for index aliases in lookup joins
         */
        ENABLE_LOOKUP_JOIN_ON_ALIASES,

        /**
         * Lookup error messages were updated to make them a bit easier to understand.
         */
        UPDATE_LOOKUP_JOIN_ERROR_MESSAGES,

        /**
         * Allows RLIKE to correctly handle the "empty language" flag, `#`.
         */
        RLIKE_WITH_EMPTY_LANGUAGE_PATTERN,

        /**
         * Enable support for cross-cluster lookup joins.
         */
        ENABLE_LOOKUP_JOIN_ON_REMOTE,

        /**
         * Fix the planning of {@code | ENRICH _remote:policy} when there's a preceding {@code | LOOKUP JOIN},
         * see <a href="https://github.com/elastic/elasticsearch/issues/129372">java.lang.ClassCastException when combining LOOKUP JOIN and remote ENRICH</a>
         */
        REMOTE_ENRICH_AFTER_LOOKUP_JOIN,

        /**
         * MATCH PHRASE function
         */
        MATCH_PHRASE_FUNCTION,

        /**
         * Support knn function
         */
        KNN_FUNCTION_V5,

        /**
         * Support for the {@code TEXT_EMBEDDING} function for generating dense vector embeddings.
         */
        TEXT_EMBEDDING_FUNCTION,

        /**
         * Support for the LIKE operator with a list of wildcards.
         */
        LIKE_WITH_LIST_OF_PATTERNS,

        LIKE_LIST_ON_INDEX_FIELDS,

        /**
         * Support parameters for SAMPLE command.
         */
        PARAMETER_FOR_SAMPLE,

        /**
         * From now, Literal only accepts strings as BytesRefs.
         * No java.lang.String anymore.
         *
         * https://github.com/elastic/elasticsearch/issues/129322
         */
        NO_PLAIN_STRINGS_IN_LITERALS,

        /**
         * Support for the mv_expand target attribute should be retained in its original position.
         * see <a href="https://github.com/elastic/elasticsearch/issues/129000"> ES|QL: inconsistent column order #129000 </a>
         */
        FIX_MV_EXPAND_INCONSISTENT_COLUMN_ORDER,

        /**
         * Support for the SET command.
         */
        SET_COMMAND,

        /**
         * Support timezones in DATE_TRUNC and dependent functions.
         */
        DATE_TRUNC_TIMEZONE_SUPPORT(Build.current().isSnapshot()),

        /**
         * Support timezones in DATE_DIFF.
         */
        DATE_DIFF_TIMEZONE_SUPPORT(Build.current().isSnapshot()),

        /**
         * Support timezones in KQL and QSTR.
         */
        KQL_QSTR_TIMEZONE_SUPPORT(Build.current().isSnapshot()),

        /**
         * Support timezones in DATE_FORMAT and DATE_PARSE.
         */
        DATE_FORMAT_DATE_PARSE_TIMEZONE_SUPPORT(Build.current().isSnapshot()),

        /**
         * (Re)Added EXPLAIN command
         */
        EXPLAIN(Build.current().isSnapshot()),
        /**
         * Support for the RLIKE operator with a list of regexes.
         */
        RLIKE_WITH_LIST_OF_PATTERNS,

        /**
         * FUSE command
         */
        FUSE_V6,

        /**
         * Support improved behavior for LIKE operator when used with index fields.
         */
        LIKE_ON_INDEX_FIELDS,

        /**
         * Forbid usage of brackets in unquoted index and enrich policy names
         * https://github.com/elastic/elasticsearch/issues/130378
         */
        NO_BRACKETS_IN_UNQUOTED_INDEX_NAMES,

        /**
         * Cosine vector similarity function
         */
        COSINE_VECTOR_SIMILARITY_FUNCTION,

        /**
         * Fixed some profile serialization issues
         */
        FIXED_PROFILE_SERIALIZATION,

        /**
         * Support for lookup join on multiple fields.
         */
        LOOKUP_JOIN_ON_MULTIPLE_FIELDS,
        /**
         * Dot product vector similarity function
         */
        DOT_PRODUCT_VECTOR_SIMILARITY_FUNCTION,

        /**
         * l1 norm vector similarity function
         */
        L1_NORM_VECTOR_SIMILARITY_FUNCTION,

        /**
         * l2 norm vector similarity function
         */
        L2_NORM_VECTOR_SIMILARITY_FUNCTION,

        /**
         * Support for the options field of CATEGORIZE.
         */
        CATEGORIZE_OPTIONS,

        /**
         * Decay function for custom scoring
         */
        DECAY_FUNCTION,

        /**
         * FIRST and LAST aggregate functions.
         */
        AGG_FIRST_LAST(Build.current().isSnapshot()),
        AGG_FIRST_LAST_STRING(Build.current().isSnapshot()),

        /**
         * Support correct counting of skipped shards.
         */
        CORRECT_SKIPPED_SHARDS_COUNT,

        /*
         * Support for calculating the scalar vector magnitude.
         */
        MAGNITUDE_SCALAR_VECTOR_FUNCTION(Build.current().isSnapshot()),

        /**
         * Byte elements dense vector field type support.
         */
        DENSE_VECTOR_FIELD_TYPE_BYTE_ELEMENTS,

        /**
         * Bit elements dense vector field type support.
         */
        DENSE_VECTOR_FIELD_TYPE_BIT_ELEMENTS,

        /**
         * Support directIO rescoring and `bfloat16` for `bbq_hnsw` and `bbq_disk`, and `bfloat16` for `hnsw` ans `bbq_flat` index types.
         */
        GENERIC_VECTOR_FORMAT,

        /**
         * Support null elements on vector similarity functions
         */
        VECTOR_SIMILARITY_FUNCTIONS_SUPPORT_NULL,

        /**
         * Support for vector Hamming distance.
         */
        HAMMING_VECTOR_SIMILARITY_FUNCTION,

        /**
         * Support for tbucket function
         */
        TBUCKET,

        /**
         * Allow qualifiers in attribute names.
         */
        NAME_QUALIFIERS(Build.current().isSnapshot()),

        /**
         * URL encoding function.
         */
        URL_ENCODE(),

        /**
         * URL component encoding function.
         */
        URL_ENCODE_COMPONENT(),

        /**
         * URL decoding function.
         */
        URL_DECODE(),

        /**
         * Allow lookup join on boolean expressions
         */
        LOOKUP_JOIN_ON_BOOLEAN_EXPRESSION,
        /**
         * Lookup join with Full Text Function or other Lucene Pushable condition
         * to be applied to the lookup index used
         */
        LOOKUP_JOIN_WITH_FULL_TEXT_FUNCTION,
        /**
         * Bugfix for lookup join with Full Text Function
         */
        LOOKUP_JOIN_WITH_FULL_TEXT_FUNCTION_BUGFIX,
        /**
         * FORK with remote indices
         */
        ENABLE_FORK_FOR_REMOTE_INDICES_V2,

        /**
         * Support for the Present function
         */
        FN_PRESENT,

        /**
         * Bugfix for STATS {{expression}} WHERE {{condition}} when the
         * expression is replaced by something else on planning
         * e.g. STATS SUM(1) WHERE x==3 is replaced by
         *      STATS MV_SUM(const)*COUNT(*) WHERE x == 3.
         */
        STATS_WITH_FILTERED_SURROGATE_FIXED,

        /**
         * TO_DENSE_VECTOR function.
         */
        TO_DENSE_VECTOR_FUNCTION,

        /**
         * Multivalued query parameters
         */
        QUERY_PARAMS_MULTI_VALUES(),

        FIX_PERCENTILE_PRECISION(),

        /**
         * Support for the Absent function
         */
        FN_ABSENT,

        /** INLINE STATS supports remote indices */
        INLINE_STATS_SUPPORTS_REMOTE(INLINESTATS_V11.enabled),

        INLINE_STATS_WITH_UNION_TYPES_IN_STUB_RELATION(INLINE_STATS.enabled),

        /**
         * Support TS command in non-snapshot builds
         */
        TS_COMMAND_V0(),

        /**
         * Custom error for renamed timestamp
         */
        TS_RENAME_TIMESTAMP_ERROR_MESSAGE,
        /**
         * Add support for counter doubles, ints, and longs in first_ and last_over_time
         */
        FIRST_LAST_OVER_TIME_COUNTER_SUPPORT,

        FIX_ALIAS_ID_WHEN_DROP_ALL_AGGREGATES,

        /**
         * Percentile over time and other ts-aggregations
         */
        PERCENTILE_OVER_TIME,
        VARIANCE_STDDEV_OVER_TIME,
        TS_LINREG_DERIVATIVE,
        TS_RATE_DATENANOS,
        TS_RATE_DATENANOS_2,
        TS_DERIV_DATENANOS,

        /**
         * Rate and increase calculations use interpolation at the boundaries between time buckets
         */
        RATE_WITH_INTERPOLATION,

        /**
         * INLINE STATS fix incorrect prunning of null filtering
         * https://github.com/elastic/elasticsearch/pull/135011
         */
        INLINE_STATS_FIX_PRUNING_NULL_FILTER(INLINESTATS_V11.enabled),

        INLINE_STATS_FIX_OPTIMIZED_AS_LOCAL_RELATION(INLINESTATS_V11.enabled),

        DENSE_VECTOR_AGG_METRIC_DOUBLE_IF_FNS,

        DENSE_VECTOR_AGG_METRIC_DOUBLE_IF_VERSION,

        /**
         * FUSE L2_NORM score normalization support
         */
        FUSE_L2_NORM(Build.current().isSnapshot()),

        /**
         * Support for requesting the "_tsid" metadata field.
         */
        METADATA_TSID_FIELD,

        /**
         * Permit the data type of a field changing from TEXT to KEYWORD
         * when being grouped on in aggregations on the TS command.
         */
        TS_PERMIT_TEXT_BECOMING_KEYWORD_WHEN_GROUPED_ON,

        /**
         * Fix management of plans with no columns
         * https://github.com/elastic/elasticsearch/issues/120272
         */
        FIX_NO_COLUMNS,

        /**
         * Support for dots in FUSE attributes
         */
        DOTS_IN_FUSE,

        /**
         * Network direction function.
         */
        NETWORK_DIRECTION(Build.current().isSnapshot()),

        /**
         * Support for the literal {@code m} suffix as an alias for {@code minute} in temporal amounts.
        */
        TEMPORAL_AMOUNT_M,

        /**
         * Pack dimension values in TS command
         */
        PACK_DIMENSIONS_IN_TS,

        /**
         * Support for exponential_histogram fields in the state of when it first was released into tech preview.
         */
        EXPONENTIAL_HISTOGRAM_TECH_PREVIEW,

        /**
         * Support for the T-Digest elasticsearch field mapper and ES|QL type when they were released into tech preview.
         */
        TDIGEST_TECH_PREVIEW,

        /**
         * Development capability for the histogram field integration
         */
        HISTOGRAM_FIELD_SUPPORT_V0,

        /**
         * histogram to tdigest conversion function
         */
        HISTOGRAM_TO_TDIGEST_CAST,
        /**
         * Create new block when filtering OrdinalBytesRefBlock
         */
        FIX_FILTER_ORDINALS,

        /**
<<<<<<< HEAD
         * "time_zone" parameter in request body and in {@code SET "time_zone"="x"}.
         * <p>
         *     Originally `GLOBAL_TIMEZONE_PARAMETER`, but changed to "_WITH_OUTPUT" so test don't fail after formatting the _query output.
         * </p>
=======
         * "time_zone" parameter in request body and in {@code SET time_zone="x"}
>>>>>>> 48a591d0
         */
        GLOBAL_TIMEZONE_PARAMETER_WITH_OUTPUT(Build.current().isSnapshot()),

        /**
         * Optional options argument for DATE_PARSE
         */
        DATE_PARSE_OPTIONS,

        /**
         * Allow multiple patterns for GROK command
         */
        GROK_MULTI_PATTERN,

        /**
         * Fix pruning of columns when shadowed in INLINE STATS
         */
        INLINE_STATS_PRUNE_COLUMN_FIX(INLINESTATS.enabled),

        /**
         * Fix double release in inline stats when LocalRelation is reused
         */
        INLINE_STATS_DOUBLE_RELEASE_FIX(INLINESTATS_V11.enabled),

        /**
         * Support for pushing down EVAL with SCORE
         * https://github.com/elastic/elasticsearch/issues/133462
         */
        PUSHING_DOWN_EVAL_WITH_SCORE,

        /**
         * Fix for ClassCastException in STATS
         * https://github.com/elastic/elasticsearch/issues/133992
         * https://github.com/elastic/elasticsearch/issues/136598
         */
        FIX_STATS_CLASSCAST_EXCEPTION,

        /**
         * Fix attribute equality to respect the name id of the attribute.
         */
        ATTRIBUTE_EQUALS_RESPECTS_NAME_ID,

        /**
         * Fix for lookup join filter pushdown not using semantic equality.
         * This prevents duplicate filters from being pushed down when they are semantically equivalent, causing an infinite loop where
         * BooleanSimplification will simplify the original and duplicate filters, so they'll be pushed down again...
         */
        LOOKUP_JOIN_SEMANTIC_FILTER_DEDUP,

        /**
         * Temporarily forbid the use of an explicit or implicit LIMIT before INLINE STATS.
         */
        FORBID_LIMIT_BEFORE_INLINE_STATS(INLINE_STATS.enabled),

        /**
         * Catch-and-rethrow determinization complexity errors as 400s rather than 500s
         */
        HANDLE_DETERMINIZATION_COMPLEXITY,

        /**
         * Support for the TRANGE function
         */
        FN_TRANGE,

        /**
         * https://github.com/elastic/elasticsearch/issues/136851
         */
        INLINE_STATS_WITH_NO_COLUMNS(INLINE_STATS.enabled),

        FIX_MV_CONSTANT_EQUALS_FIELD,

        /**
         * Support for base conversion in TO_LONG and TO_INTEGER
         */
        BASE_CONVERSION,

        /**
         * {@link org.elasticsearch.xpack.esql.optimizer.rules.logical.ReplaceAliasingEvalWithProject} did not fully account for shadowing.
         * https://github.com/elastic/elasticsearch/issues/137019.
         */
        FIX_REPLACE_ALIASING_EVAL_WITH_PROJECT_SHADOWING,

        /**
         * Chunk function.
         */
        CHUNK_FUNCTION_V2(),

        /**
         * Support for vector similarity functtions pushdown
         */
        VECTOR_SIMILARITY_FUNCTIONS_PUSHDOWN,

        FIX_MV_CONSTANT_COMPARISON_FIELD,

        FULL_TEXT_FUNCTIONS_ACCEPT_NULL_FIELD,

        /**
         * Support for the temporary work to eventually allow FIRST to work with null and multi-value fields, among other things.
         */
        ALL_FIRST(Build.current().isSnapshot()),

        ALL_LAST(Build.current().isSnapshot()),

        /**
         * Allow ST_EXTENT_AGG to gracefully handle missing spatial shapes
         */
        ST_EXTENT_AGG_NULL_SUPPORT,

        /**
         * Support grouping window in time-series for example: rate(counter, "1m") or avg_over_time(field, "5m")
         */
        TIME_SERIES_WINDOW_V1,

        /**
         * Support like/rlike parameters https://github.com/elastic/elasticsearch/issues/131356
         */
        LIKE_PARAMETER_SUPPORT,

        /**
         * PromQL support in ESQL, before it is released into tech preview.
         * When implementing new functionality or breaking changes,
         * we'll simply increment the version suffix at the end to prevent bwc tests from running.
         * As soon as we move into tech preview, we'll replace this capability with a "EXPONENTIAL_HISTOGRAM_TECH_PREVIEW" one.
         * At this point, we need to add new capabilities for any further changes.
         */
        PROMQL_PRE_TECH_PREVIEW_V7(Build.current().isSnapshot()),

        /**
         * KNN function adds support for k and visit_percentage options
         */
        KNN_FUNCTION_OPTIONS_K_VISIT_PERCENTAGE,

        /**
         * Enables automatically grouping by all dimension fields in TS mode queries and outputs the _timeseries column
         * with all the dimensions.
         */
        METRICS_GROUP_BY_ALL_WITH_TS_DIMENSIONS,

        /**
         * Fix for circular reference in alias chains during PushDownEnrich and aggregate deduplication.
         * Prevents "Potential cycle detected" errors when aliases reference each other.
         * https://github.com/elastic/elasticsearch/issues/138346
         */
        FIX_ENRICH_ALIAS_CYCLE_IN_DEDUPLICATE_AGGS,

        /**
         * Returns the top snippets for given text content and associated query.
         */
        TOP_SNIPPETS_FUNCTION,

        /**
         * https://github.com/elastic/elasticsearch/issues/138283
         */
        FIX_INLINE_STATS_INCORRECT_PRUNNING(INLINE_STATS.enabled),

        /**
         * {@link org.elasticsearch.xpack.esql.optimizer.rules.logical.ReplaceStatsFilteredAggWithEval} replaced a stats
         * with false filter with null with {@link org.elasticsearch.xpack.esql.expression.function.aggregate.Present} or
         * {@link org.elasticsearch.xpack.esql.expression.function.aggregate.Absent}
         */
        FIX_PRESENT_AND_ABSENT_ON_STATS_WITH_FALSE_FILTER,

        /**
         * Support for the MV_INTERSECTION function which returns the set intersection of two multivalued fields
         */
        FN_MV_INTERSECTION,

        /**
         * Enables late materialization on node reduce. See also QueryPragmas.NODE_LEVEL_REDUCTION
         */
        ENABLE_REDUCE_NODE_LATE_MATERIALIZATION(Build.current().isSnapshot()),

        // Last capability should still have a comma for fewer merge conflicts when adding new ones :)
        // This comment prevents the semicolon from being on the previous capability when Spotless formats the file.
        ;

        private final boolean enabled;

        Cap() {
            this.enabled = true;
        };

        Cap(boolean enabled) {
            this.enabled = enabled;
        };

        Cap(FeatureFlag featureFlag) {
            this.enabled = featureFlag.isEnabled();
        }

        public boolean isEnabled() {
            return enabled;
        }

        public String capabilityName() {
            return name().toLowerCase(Locale.ROOT);
        }
    }

    public static final Set<String> CAPABILITIES = capabilities(false);

    /**
     * Get a {@link Set} of all capabilities. If the {@code all} parameter is {@code false}
     * then only <strong>enabled</strong> capabilities are returned - otherwise <strong>all</strong>
     * known capabilities are returned.
     */
    public static Set<String> capabilities(boolean all) {
        List<String> caps = new ArrayList<>();
        for (Cap cap : Cap.values()) {
            if (all || cap.isEnabled()) {
                caps.add(cap.capabilityName());
            }
        }

        /*
         * Add all of our cluster features without the leading "esql."
         */
        for (NodeFeature feature : new EsqlFeatures().getFeatures()) {
            caps.add(cap(feature));
        }
        return Set.copyOf(caps);
    }

    /**
     * Convert a {@link NodeFeature} from {@link EsqlFeatures} into a
     * capability.
     */
    public static String cap(NodeFeature feature) {
        assert feature.id().startsWith("esql.") : "node feature must start with 'esql.' but was " + feature.id();
        return feature.id().substring("esql.".length());
    }
}<|MERGE_RESOLUTION|>--- conflicted
+++ resolved
@@ -1634,14 +1634,10 @@
         FIX_FILTER_ORDINALS,
 
         /**
-<<<<<<< HEAD
-         * "time_zone" parameter in request body and in {@code SET "time_zone"="x"}.
+         * "time_zone" parameter in request body and in {@code SET time_zone="x"}.
          * <p>
          *     Originally `GLOBAL_TIMEZONE_PARAMETER`, but changed to "_WITH_OUTPUT" so test don't fail after formatting the _query output.
          * </p>
-=======
-         * "time_zone" parameter in request body and in {@code SET time_zone="x"}
->>>>>>> 48a591d0
          */
         GLOBAL_TIMEZONE_PARAMETER_WITH_OUTPUT(Build.current().isSnapshot()),
 

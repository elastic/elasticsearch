--- conflicted
+++ resolved
@@ -782,17 +782,16 @@
         MATCH_FUNCTION_OPTIONS,
 
         /**
-<<<<<<< HEAD
+         * Support for aggregate_metric_double type
+         */
+        AGGREGATE_METRIC_DOUBLE,
+
+        /**
          * Fix for https://github.com/elastic/elasticsearch/issues/120817
          * and https://github.com/elastic/elasticsearch/issues/120803
          * Support for queries that have multiple SORTs that cannot become TopN
          */
         REMOVE_REDUNDANT_SORT;
-=======
-         * Support for aggregate_metric_double type
-         */
-        AGGREGATE_METRIC_DOUBLE;
->>>>>>> fc500d14
 
         private final boolean enabled;
 

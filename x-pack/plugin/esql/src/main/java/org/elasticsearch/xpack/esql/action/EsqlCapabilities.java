--- conflicted
+++ resolved
@@ -1207,14 +1207,6 @@
         /**
          * Support parameters for SAMPLE command.
          */
-<<<<<<< HEAD
-        PARAMETER_FOR_SAMPLE(Build.current().isSnapshot()),
-
-        /**
-         * (Re)Added EXPLAIN command
-         */
-        EXPLAIN(Build.current().isSnapshot());
-=======
         PARAMETER_FOR_SAMPLE,
 
         /**
@@ -1223,8 +1215,13 @@
          *
          * https://github.com/elastic/elasticsearch/issues/129322
          */
-        NO_PLAIN_STRINGS_IN_LITERALS;
->>>>>>> 1ccf1c68
+        NO_PLAIN_STRINGS_IN_LITERALS,
+
+        /**
+         * (Re)Added EXPLAIN command
+         */
+        EXPLAIN(Build.current().isSnapshot());
+
 
         private final boolean enabled;
 

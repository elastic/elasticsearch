/*
 * Copyright Elasticsearch B.V. and/or licensed to Elasticsearch B.V. under one
 * or more contributor license agreements. Licensed under the Elastic License
 * 2.0; you may not use this file except in compliance with the Elastic License
 * 2.0.
 */

package org.elasticsearch.xpack.esql.action;

import org.elasticsearch.Build;
import org.elasticsearch.common.util.FeatureFlag;
import org.elasticsearch.features.NodeFeature;
import org.elasticsearch.rest.action.admin.cluster.RestNodesCapabilitiesAction;
import org.elasticsearch.xpack.esql.core.plugin.EsqlCorePlugin;
import org.elasticsearch.xpack.esql.plugin.EsqlFeatures;
import org.elasticsearch.xpack.esql.plugin.EsqlPlugin;

import java.util.ArrayList;
import java.util.List;
import java.util.Locale;
import java.util.Set;

import static org.elasticsearch.xpack.esql.core.plugin.EsqlCorePlugin.AGGREGATE_METRIC_DOUBLE_FEATURE_FLAG;

/**
 * A {@link Set} of "capabilities" supported by the {@link RestEsqlQueryAction}
 * and {@link RestEsqlAsyncQueryAction} APIs. These are exposed over the
 * {@link RestNodesCapabilitiesAction} and we use them to enable tests.
 */
public class EsqlCapabilities {
    public enum Cap {
        /**
         * Introduction of {@code MV_SORT}, {@code MV_SLICE}, and {@code MV_ZIP}.
         * Added in #106095.
         */
        MV_SORT,

        /**
         * When we disabled some broken optimizations around {@code nullable}.
         * Fixed in #105691.
         */
        DISABLE_NULLABLE_OPTS,

        /**
         * Introduction of {@code ST_X} and {@code ST_Y}. Added in #105768.
         */
        ST_X_Y,

        /**
         * Changed precision of {@code geo_point} and {@code cartesian_point} fields, by loading from source into WKB. Done in #103691.
         */
        SPATIAL_POINTS_FROM_SOURCE,

        /**
         * Support for loading {@code geo_shape} and {@code cartesian_shape} fields. Done in #104269.
         */
        SPATIAL_SHAPES,

        /**
         * Support for spatial aggregation {@code ST_CENTROID}. Done in #104269.
         */
        ST_CENTROID_AGG,

        /**
         * Support for spatial aggregation {@code ST_INTERSECTS}. Done in #104907.
         */
        ST_INTERSECTS,

        /**
         * Support for spatial aggregation {@code ST_CONTAINS} and {@code ST_WITHIN}. Done in #106503.
         */
        ST_CONTAINS_WITHIN,

        /**
         * Support for spatial aggregation {@code ST_DISJOINT}. Done in #107007.
         */
        ST_DISJOINT,

        /**
         * The introduction of the {@code VALUES} agg.
         */
        AGG_VALUES,

        /**
         * Expand the {@code VALUES} agg to cover spatial types.
         */
        AGG_VALUES_SPATIAL,

        /**
         * Does ESQL support async queries.
         */
        ASYNC_QUERY,

        /**
         * Does ESQL support FROM OPTIONS?
         */
        @Deprecated
        FROM_OPTIONS,

        /**
         * Cast string literals to a desired data type.
         */
        STRING_LITERAL_AUTO_CASTING,

        /**
         * Base64 encoding and decoding functions.
         */
        BASE64_DECODE_ENCODE,

        /**
         * Support for the :: casting operator
         */
        CASTING_OPERATOR,

        /**
         * Support for the ::date casting operator
         */
        CASTING_OPERATOR_FOR_DATE,

        /**
         * Blocks can be labelled with {@link org.elasticsearch.compute.data.Block.MvOrdering#SORTED_ASCENDING} for optimizations.
         */
        MV_ORDERING_SORTED_ASCENDING,

        /**
         * Support for metrics counter fields
         */
        METRICS_COUNTER_FIELDS,

        /**
         * Cast string literals to a desired data type for IN predicate and more types for BinaryComparison.
         */
        STRING_LITERAL_AUTO_CASTING_EXTENDED,
        /**
         * Support for metadata fields.
         */
        METADATA_FIELDS,

        /**
         * Support specifically for *just* the _index METADATA field. Used by CsvTests, since that is the only metadata field currently
         * supported.
         */
        INDEX_METADATA_FIELD,

        /**
         * Support for timespan units abbreviations
         */
        TIMESPAN_ABBREVIATIONS,

        /**
         * Support metrics counter types
         */
        COUNTER_TYPES,

        /**
         * Support for function {@code BIT_LENGTH}. Done in #115792
         */
        FN_BIT_LENGTH,

        /**
         * Support for function {@code BYTE_LENGTH}.
         */
        FN_BYTE_LENGTH,

        /**
         * Support for function {@code REVERSE}.
         */
        FN_REVERSE,

        /**
         * Support for reversing whole grapheme clusters. This is not supported
         * on JDK versions less than 20 which are not supported in ES 9.0.0+ but this
         * exists to keep the {@code 8.x} branch similar to the {@code main} branch.
         */
        FN_REVERSE_GRAPHEME_CLUSTERS,

        /**
         * Support for function {@code CBRT}. Done in #108574.
         */
        FN_CBRT,

        /**
         * Support for function {@code HYPOT}.
         */
        FN_HYPOT,

        /**
         * Support for {@code MV_APPEND} function. #107001
         */
        FN_MV_APPEND,

        /**
         * Support for {@code MV_MEDIAN_ABSOLUTE_DEVIATION} function.
         */
        FN_MV_MEDIAN_ABSOLUTE_DEVIATION,

        /**
         * Support for {@code MV_PERCENTILE} function.
         */
        FN_MV_PERCENTILE,

        /**
         * Support for function {@code IP_PREFIX}.
         */
        FN_IP_PREFIX,

        /**
         * Fix on function {@code SUBSTRING} that makes it not return null on empty strings.
         */
        FN_SUBSTRING_EMPTY_NULL,

        /**
         * Fixes on function {@code ROUND} that avoid it throwing exceptions on runtime for unsigned long cases.
         */
        FN_ROUND_UL_FIXES,

        /**
         * Fixes for multiple functions not serializing their source, and emitting warnings with wrong line number and text.
         */
        FUNCTIONS_SOURCE_SERIALIZATION_WARNINGS,

        /**
         * All functions that take TEXT should never emit TEXT, only KEYWORD. #114334
         */
        FUNCTIONS_NEVER_EMIT_TEXT,

        /**
         * Support for the {@code INLINESTATS} syntax.
         */
        INLINESTATS(EsqlPlugin.INLINESTATS_FEATURE_FLAG),

        /**
         * Support for the expressions in grouping in {@code INLINESTATS} syntax.
         */
        INLINESTATS_V2(EsqlPlugin.INLINESTATS_FEATURE_FLAG),

        /**
         * Support for aggregation function {@code TOP}.
         */
        AGG_TOP,

        /**
         * Support for booleans in aggregations {@code MAX} and {@code MIN}.
         */
        AGG_MAX_MIN_BOOLEAN_SUPPORT,

        /**
         * Support for ips in aggregations {@code MAX} and {@code MIN}.
         */
        AGG_MAX_MIN_IP_SUPPORT,

        /**
         * Support for strings in aggregations {@code MAX} and {@code MIN}.
         */
        AGG_MAX_MIN_STRING_SUPPORT,

        /**
         * Support for booleans in {@code TOP} aggregation.
         */
        AGG_TOP_BOOLEAN_SUPPORT,

        /**
         * Support for ips in {@code TOP} aggregation.
         */
        AGG_TOP_IP_SUPPORT,

        /**
         * Support for {@code keyword} and {@code text} fields in {@code TOP} aggregation.
         */
        AGG_TOP_STRING_SUPPORT,

        /**
         * {@code CASE} properly handling multivalue conditions.
         */
        CASE_MV,

        /**
         * Support for loading values over enrich. This is supported by all versions of ESQL but not
         * the unit test CsvTests.
         */
        ENRICH_LOAD,

        /**
         * Optimization for ST_CENTROID changed some results in cartesian data. #108713
         */
        ST_CENTROID_AGG_OPTIMIZED,

        /**
         * Support for requesting the "_ignored" metadata field.
         */
        METADATA_IGNORED_FIELD,

        /**
         * LOOKUP command with
         * - tables using syntax {@code "tables": {"type": [<values>]}}
         * - fixed variable shadowing
         * - fixed Join.references(), requiring breaking change to Join serialization
         */
        LOOKUP_V4(Build.current().isSnapshot()),

        /**
         * Support for requesting the "REPEAT" command.
         */
        REPEAT,

        /**
         * Cast string literals to datetime in addition and subtraction when the other side is a date or time interval.
         */
        STRING_LITERAL_AUTO_CASTING_TO_DATETIME_ADD_SUB,

        /**
         * Support for named or positional parameters in EsqlQueryRequest.
         */
        NAMED_POSITIONAL_PARAMETER,

        /**
         * Support multiple field mappings if appropriate conversion function is used (union types)
         */
        UNION_TYPES,

        /**
         * Support unmapped using the INSIST keyword.
         */
        UNMAPPED_FIELDS(Build.current().isSnapshot()),

        /**
         * Support for function {@code ST_DISTANCE}. Done in #108764.
         */
        ST_DISTANCE,

        /** Support for function {@code ST_EXTENT_AGG}. */
        ST_EXTENT_AGG,

        /** Optimization of ST_EXTENT_AGG with doc-values as IntBlock. */
        ST_EXTENT_AGG_DOCVALUES,

        /**
         * Fix determination of CRS types in spatial functions when folding.
         */
        SPATIAL_FUNCTIONS_FIX_CRSTYPE_FOLDING,

        /**
         * Enable spatial predicate functions to support multi-values. Done in #112063.
         */
        SPATIAL_PREDICATES_SUPPORT_MULTIVALUES,

        /**
         * Enable spatial distance function to support multi-values. Done in #114836.
         */
        SPATIAL_DISTANCE_SUPPORTS_MULTIVALUES,

        /**
         * Support a number of fixes and enhancements to spatial distance pushdown. Done in #112938.
         */
        SPATIAL_DISTANCE_PUSHDOWN_ENHANCEMENTS,

        /**
         * Fix for spatial centroid when no records are found.
         */
        SPATIAL_CENTROID_NO_RECORDS,

        /**
         * Support ST_ENVELOPE function (and related ST_XMIN, etc.).
         */
        ST_ENVELOPE,

        /**
         * Fix to GROK and DISSECT that allows extracting attributes with the same name as the input
         * https://github.com/elastic/elasticsearch/issues/110184
         */
        GROK_DISSECT_MASKING,

        /**
         * Support for quoting index sources in double quotes.
         */
        DOUBLE_QUOTES_SOURCE_ENCLOSING,

        /**
         * Support for WEIGHTED_AVG function.
         */
        AGG_WEIGHTED_AVG,

        /**
         * Fix for union-types when aggregating over an inline conversion with casting operator. Done in #110476.
         */
        UNION_TYPES_AGG_CAST,

        /**
         * Fix to GROK validation in case of multiple fields with same name and different types
         * https://github.com/elastic/elasticsearch/issues/110533
         */
        GROK_VALIDATION,

        /**
         * Fix for union-types when aggregating over an inline conversion with conversion function. Done in #110652.
         */
        UNION_TYPES_INLINE_FIX,

        /**
         * Fix for union-types when sorting a type-casted field. We changed how we remove synthetic union-types fields.
         */
        UNION_TYPES_REMOVE_FIELDS,

        /**
         * Fix for union-types when renaming unrelated columns.
         * https://github.com/elastic/elasticsearch/issues/111452
         */
        UNION_TYPES_FIX_RENAME_RESOLUTION,

        /**
         * Fix for union-types when some indexes are missing the required field. Done in #111932.
         */
        UNION_TYPES_MISSING_FIELD,

        /**
         * Fix for widening of short numeric types in union-types. Done in #112610
         */
        UNION_TYPES_NUMERIC_WIDENING,

        /**
         * Fix a parsing issue where numbers below Long.MIN_VALUE threw an exception instead of parsing as doubles.
         * see <a href="https://github.com/elastic/elasticsearch/issues/104323"> Parsing large numbers is inconsistent #104323 </a>
         */
        FIX_PARSING_LARGE_NEGATIVE_NUMBERS,

        /**
         * Fix precision of scaled_float field values retrieved from stored source
         * see <a href="https://github.com/elastic/elasticsearch/issues/122547"> Slight inconsistency in ESQL using scaled_float field #122547 </a>
         */
        FIX_PRECISION_OF_SCALED_FLOAT_FIELDS,

        /**
         * Fix the status code returned when trying to run count_distinct on the _source type (which is not supported).
         * see <a href="https://github.com/elastic/elasticsearch/issues/105240">count_distinct(_source) returns a 500 response</a>
         */
        FIX_COUNT_DISTINCT_SOURCE_ERROR,

        /**
         * Use RangeQuery for BinaryComparison on DateTime fields.
         */
        RANGEQUERY_FOR_DATETIME,

        /**
         * Enforce strict type checking on ENRICH range types, and warnings for KEYWORD parsing at runtime. Done in #115091.
         */
        ENRICH_STRICT_RANGE_TYPES,

        /**
         * Fix for non-unique attribute names in ROW and logical plans.
         * https://github.com/elastic/elasticsearch/issues/110541
         */
        UNIQUE_NAMES,

        /**
         * Make attributes of GROK/DISSECT adjustable and fix a shadowing bug when pushing them down past PROJECT.
         * https://github.com/elastic/elasticsearch/issues/108008
         */
        FIXED_PUSHDOWN_PAST_PROJECT,

        /**
         * Adds the {@code MV_PSERIES_WEIGHTED_SUM} function for converting sorted lists of numbers into
         * a bounded score. This is a generalization of the
         * <a href="https://en.wikipedia.org/wiki/Riemann_zeta_function">riemann zeta function</a> but we
         * don't name it that because we don't support complex numbers and don't want to make folks think
         * of mystical number theory things. This is just a weighted sum that is adjacent to magic.
         */
        MV_PSERIES_WEIGHTED_SUM,

        /**
         * Support for match operator as a colon. Previous support for match operator as MATCH has been removed
         */
        MATCH_OPERATOR_COLON,

        /**
         * Removing support for the {@code META} keyword.
         */
        NO_META,

        /**
         * Add CombineBinaryComparisons rule.
         */
        COMBINE_BINARY_COMPARISONS,

        /**
         * Support for nanosecond dates as a data type
         */
        DATE_NANOS_TYPE(),

        /**
         * Support for to_date_nanos function
         */
        TO_DATE_NANOS(),

        /**
         * Support for date nanos type in binary comparisons
         */
        DATE_NANOS_BINARY_COMPARISON(),

        /**
         * Support for mixed comparisons between nanosecond and millisecond dates
         */
        DATE_NANOS_COMPARE_TO_MILLIS(),
        /**
         * Support implicit casting of strings to date nanos
         */
        DATE_NANOS_IMPLICIT_CASTING(),
        /**
         * Support Least and Greatest functions on Date Nanos type
         */
        LEAST_GREATEST_FOR_DATENANOS(),
        /**
         * support date extract function for date nanos
         */
        DATE_NANOS_DATE_EXTRACT(),
        /**
         * Support add and subtract on date nanos
         */
        DATE_NANOS_ADD_SUBTRACT(),
        /**
         * Support for date_trunc function on date nanos type
         */
        DATE_TRUNC_DATE_NANOS(),

        /**
         * Support date nanos values as the field argument to bucket
         */
        DATE_NANOS_BUCKET(),

        /**
         * support aggregations on date nanos
         */
        DATE_NANOS_AGGREGATIONS(),

        /**
         * Support the {@link org.elasticsearch.xpack.esql.expression.predicate.operator.comparison.In} operator for date nanos
         */
        DATE_NANOS_IN_OPERATOR(),
        /**
         * Support running date format function on nanosecond dates
         */
        DATE_NANOS_DATE_FORMAT(),
        /**
         * support date diff function on date nanos type, and mixed nanos/millis
         */
        DATE_NANOS_DATE_DIFF(),
        /**
         * DATE_PARSE supports reading timezones
         */
        DATE_PARSE_TZ(),

        /**
         * Support for datetime in least and greatest functions
         */
        LEAST_GREATEST_FOR_DATES,

        /**
         * Support CIDRMatch in CombineDisjunctions rule.
         */
        COMBINE_DISJUNCTIVE_CIDRMATCHES,

        /**
         * Support sending HTTP headers about the status of an async query.
         */
        ASYNC_QUERY_STATUS_HEADERS,

        /**
         * Consider the upper bound when computing the interval in BUCKET auto mode.
         */
        BUCKET_INCLUSIVE_UPPER_BOUND,

        /**
         * Changed error messages for fields with conflicting types in different indices.
         */
        SHORT_ERROR_MESSAGES_FOR_UNSUPPORTED_FIELDS,

        /**
         * Support for the whole number spans in BUCKET function.
         */
        BUCKET_WHOLE_NUMBER_AS_SPAN,

        /**
         * Allow mixed numeric types in coalesce
         */
        MIXED_NUMERIC_TYPES_IN_COALESCE,

        /**
         * Support for requesting the "SPACE" function.
         */
        SPACE,

        /**
         * Support explicit casting from string literal to DATE_PERIOD or TIME_DURATION.
         */
        CAST_STRING_LITERAL_TO_TEMPORAL_AMOUNT,

        /**
         * Supported the text categorization function "CATEGORIZE".
         */
        CATEGORIZE_V5,

        /**
         * Support for multiple groupings in "CATEGORIZE".
         */
        CATEGORIZE_MULTIPLE_GROUPINGS,
        /**
         * QSTR function
         */
        QSTR_FUNCTION,

        /**
         * MATCH function
         */
        MATCH_FUNCTION,

        /**
         * KQL function
         */
        KQL_FUNCTION,

        /**
         * Hash function
         */
        HASH_FUNCTION,
        /**
         * Hash function aliases such as MD5
         */
        HASH_FUNCTION_ALIASES_V1,

        /**
         * Don't optimize CASE IS NOT NULL function by not requiring the fields to be not null as well.
         * https://github.com/elastic/elasticsearch/issues/112704
         */
        FIXED_WRONG_IS_NOT_NULL_CHECK_ON_CASE,

        /**
         * Compute year differences in full calendar years.
         */
        DATE_DIFF_YEAR_CALENDARIAL,

        /**
         * Fix sorting not allowed on _source and counters.
         */
        SORTING_ON_SOURCE_AND_COUNTERS_FORBIDDEN,

        /**
         * Fix {@code SORT} when the {@code _source} field is not a sort key but
         * <strong>is</strong> being returned.
         */
        SORT_RETURNING_SOURCE_OK,

        /**
         * _source field mapping directives: https://www.elastic.co/guide/en/elasticsearch/reference/current/mapping-source-field.html
         */
        SOURCE_FIELD_MAPPING,

        /**
         * Allow filter per individual aggregation.
         */
        PER_AGG_FILTERING,

        /**
         * Fix {@link #PER_AGG_FILTERING} grouped by ordinals.
         */
        PER_AGG_FILTERING_ORDS,

        /**
         * Support for {@code STD_DEV} aggregation.
         */
        STD_DEV,

        /**
         * Fix for https://github.com/elastic/elasticsearch/issues/114714
         */
        FIX_STATS_BY_FOLDABLE_EXPRESSION,

        /**
         * Adding stats for functions (stack telemetry)
         */
        FUNCTION_STATS,
        /**
         * Support for semantic_text field mapping
         */
        SEMANTIC_TEXT_TYPE(EsqlCorePlugin.SEMANTIC_TEXT_FEATURE_FLAG),
        /**
         * Fix for an optimization that caused wrong results
         * https://github.com/elastic/elasticsearch/issues/115281
         */
        FIX_FILTER_PUSHDOWN_PAST_STATS,

        /**
         * Send warnings on STATS alias collision
         * https://github.com/elastic/elasticsearch/issues/114970
         */
        STATS_ALIAS_COLLISION_WARNINGS,

        /**
         * This enables 60_usage.yml "Basic ESQL usage....snapshot" version test. See also the next capability.
         */
        SNAPSHOT_TEST_FOR_TELEMETRY(Build.current().isSnapshot()),

        /**
         * This enables 60_usage.yml "Basic ESQL usage....non-snapshot" version test. See also the previous capability.
         */
        NON_SNAPSHOT_TEST_FOR_TELEMETRY(Build.current().isSnapshot() == false),

        /**
         * Support simplified syntax for named parameters for field and function names.
         */
        NAMED_PARAMETER_FOR_FIELD_AND_FUNCTION_NAMES_SIMPLIFIED_SYNTAX(),

        /**
         * Fix pushdown of LIMIT past MV_EXPAND
         */
        ADD_LIMIT_INSIDE_MV_EXPAND,

        DELAY_DEBUG_FN(Build.current().isSnapshot()),

        /** Capability for remote metadata test */
        METADATA_FIELDS_REMOTE_TEST(false),
        /**
         * WIP on Join planning
         * - Introduce BinaryPlan and co
         * - Refactor INLINESTATS and LOOKUP as a JOIN block
         */
        JOIN_PLANNING_V1(Build.current().isSnapshot()),

        /**
         * Support implicit casting from string literal to DATE_PERIOD or TIME_DURATION.
         */
        IMPLICIT_CASTING_STRING_LITERAL_TO_TEMPORAL_AMOUNT,

        /**
         * LOOKUP JOIN
         */
        JOIN_LOOKUP_V12,

        /**
         * LOOKUP JOIN with TEXT fields on the right (right side of the join) (#119473)
         */
        LOOKUP_JOIN_TEXT(JOIN_LOOKUP_V12.isEnabled()),

        /**
         * LOOKUP JOIN skipping MVs and sending warnings (https://github.com/elastic/elasticsearch/issues/118780)
         */
        JOIN_LOOKUP_SKIP_MV_WARNINGS(JOIN_LOOKUP_V12.isEnabled()),

        /**
         * Fix pushing down LIMIT past LOOKUP JOIN in case of multiple matching join keys.
         */
        JOIN_LOOKUP_FIX_LIMIT_PUSHDOWN(JOIN_LOOKUP_V12.isEnabled()),

        /**
         * Fix for https://github.com/elastic/elasticsearch/issues/117054
         */
        FIX_NESTED_FIELDS_NAME_CLASH_IN_INDEXRESOLVER,

        /**
         * support for aggregations on semantic_text
         */
        SEMANTIC_TEXT_AGGREGATIONS(EsqlCorePlugin.SEMANTIC_TEXT_FEATURE_FLAG),

        /**
         * Fix for https://github.com/elastic/elasticsearch/issues/114714, again
         */
        FIX_STATS_BY_FOLDABLE_EXPRESSION_2,

        /**
         * Support the "METADATA _score" directive to enable _score column.
         */
        METADATA_SCORE,

        /**
         * Term function
         */
        TERM_FUNCTION(Build.current().isSnapshot()),

        /**
         * Additional types for match function and operator
         */
        MATCH_ADDITIONAL_TYPES,

        /**
         * Fix for regex folding with case-insensitive pattern https://github.com/elastic/elasticsearch/issues/118371
         */
        FIXED_REGEX_FOLD,

        /**
         * Full text functions can be used in disjunctions
         */
        FULL_TEXT_FUNCTIONS_DISJUNCTIONS,

        /**
         * Change field caps response for semantic_text fields to be reported as text
         */
        SEMANTIC_TEXT_FIELD_CAPS,

        /**
         * Support named argument for function in map format.
         */
        OPTIONAL_NAMED_ARGUMENT_MAP_FOR_FUNCTION(Build.current().isSnapshot()),

        /**
         * Disabled support for index aliases in lookup joins
         */
        LOOKUP_JOIN_NO_ALIASES(JOIN_LOOKUP_V12.isEnabled()),

        /**
         * Full text functions can be used in disjunctions as they are implemented in compute engine
         */
        FULL_TEXT_FUNCTIONS_DISJUNCTIONS_COMPUTE_ENGINE,

        /**
         * Support match options in match function
         */
        MATCH_FUNCTION_OPTIONS,

        /**
         * Support options in the query string function.
         */
        QUERY_STRING_FUNCTION_OPTIONS,

        /**
         * Support for aggregate_metric_double type
         */
        AGGREGATE_METRIC_DOUBLE(AGGREGATE_METRIC_DOUBLE_FEATURE_FLAG),

        /**
         * Support for partial subset of metrics in aggregate_metric_double type
         */
        AGGREGATE_METRIC_DOUBLE_PARTIAL_SUBMETRICS(AGGREGATE_METRIC_DOUBLE_FEATURE_FLAG),

        /**
         * Support change point detection "CHANGE_POINT".
         */
        CHANGE_POINT(Build.current().isSnapshot()),

        /**
         * Fix for https://github.com/elastic/elasticsearch/issues/120817
         * and https://github.com/elastic/elasticsearch/issues/120803
         * Support for queries that have multiple SORTs that cannot become TopN
         */
        REMOVE_REDUNDANT_SORT,

        /**
         * Fixes a series of issues with inlinestats which had an incomplete implementation after lookup and inlinestats
         * were refactored.
         */
        INLINESTATS_V5(EsqlPlugin.INLINESTATS_FEATURE_FLAG),

        /**
         * Support partial_results
         */
        SUPPORT_PARTIAL_RESULTS,

        /**
         * Support for rendering aggregate_metric_double type
         */
        AGGREGATE_METRIC_DOUBLE_RENDERING(AGGREGATE_METRIC_DOUBLE_FEATURE_FLAG),

        /**
         * Support for FORK command
         */
        FORK(Build.current().isSnapshot()),

        /**
         * Allow mixed numeric types in conditional functions - case, greatest and least
         */
        MIXED_NUMERIC_TYPES_IN_CASE_GREATEST_LEAST,

        /**
         * Support for RRF command
         */
        RRF(Build.current().isSnapshot()),

        /**
         * Full text functions can be scored when being part of a disjunction
         */
        FULL_TEXT_FUNCTIONS_DISJUNCTIONS_SCORE,

        /**
<<<<<<< HEAD
         * Use double parameter markers to represent field or function names.
         */
        DOUBLE_PARAMETER_MARKERS_FOR_IDENTIFIERS(Build.current().isSnapshot());
=======
         * Do {@code TO_LOWER} and {@code TO_UPPER} process all field values?
         */
        TO_LOWER_MV;
>>>>>>> 5f204938

        private final boolean enabled;

        Cap() {
            this.enabled = true;
        };

        Cap(boolean enabled) {
            this.enabled = enabled;
        };

        Cap(FeatureFlag featureFlag) {
            this.enabled = featureFlag.isEnabled();
        }

        public boolean isEnabled() {
            return enabled;
        }

        public String capabilityName() {
            return name().toLowerCase(Locale.ROOT);
        }
    }

    public static final Set<String> CAPABILITIES = capabilities(false);

    /**
     * Get a {@link Set} of all capabilities. If the {@code all} parameter is {@code false}
     * then only <strong>enabled</strong> capabilities are returned - otherwise <strong>all</strong>
     * known capabilities are returned.
     */
    public static Set<String> capabilities(boolean all) {
        List<String> caps = new ArrayList<>();
        for (Cap cap : Cap.values()) {
            if (all || cap.isEnabled()) {
                caps.add(cap.capabilityName());
            }
        }

        /*
         * Add all of our cluster features without the leading "esql."
         */
        for (NodeFeature feature : new EsqlFeatures().getFeatures()) {
            caps.add(cap(feature));
        }
        return Set.copyOf(caps);
    }

    /**
     * Convert a {@link NodeFeature} from {@link EsqlFeatures} into a
     * capability.
     */
    public static String cap(NodeFeature feature) {
        assert feature.id().startsWith("esql.");
        return feature.id().substring("esql.".length());
    }
}<|MERGE_RESOLUTION|>--- conflicted
+++ resolved
@@ -878,15 +878,14 @@
         FULL_TEXT_FUNCTIONS_DISJUNCTIONS_SCORE,
 
         /**
-<<<<<<< HEAD
+         * Do {@code TO_LOWER} and {@code TO_UPPER} process all field values?
+         */
+        TO_LOWER_MV,
+
+        /**
          * Use double parameter markers to represent field or function names.
          */
         DOUBLE_PARAMETER_MARKERS_FOR_IDENTIFIERS(Build.current().isSnapshot());
-=======
-         * Do {@code TO_LOWER} and {@code TO_UPPER} process all field values?
-         */
-        TO_LOWER_MV;
->>>>>>> 5f204938
 
         private final boolean enabled;
 

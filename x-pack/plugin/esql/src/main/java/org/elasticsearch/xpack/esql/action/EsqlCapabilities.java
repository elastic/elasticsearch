--- conflicted
+++ resolved
@@ -206,15 +206,14 @@
         COMBINE_BINARY_COMPARISONS,
 
         /**
-<<<<<<< HEAD
+         * MATCH command support
+         */
+        MATCH_COMMAND(true),
+
+        /**
          * Support for nanosecond dates as a data type
          */
         DATE_NANOS_TYPE(EsqlCorePlugin.DATE_NANOS_FEATURE_FLAG);
-=======
-         * MATCH command support
-         */
-        MATCH_COMMAND(true);
->>>>>>> f62db9b3
 
         private final boolean snapshotOnly;
         private final FeatureFlag featureFlag;

--- conflicted
+++ resolved
@@ -444,15 +444,14 @@
         NAMED_PARAMETER_FOR_FIELD_AND_FUNCTION_NAMES_SIMPLIFIED_SYNTAX(Build.current().isSnapshot()),
 
         /**
-<<<<<<< HEAD
+         * Fix pushdown of LIMIT past MV_EXPAND
+         */
+        ADD_LIMIT_INSIDE_MV_EXPAND,
+
+        /**
          * Support implicit casting from string literal to DATE_PERIOD or TIME_DURATION.
          */
         IMPLICIT_CASTING_STRING_LITERAL_TO_TEMPORAL_AMOUNT;
-=======
-         * Fix pushdown of LIMIT past MV_EXPAND
-         */
-        ADD_LIMIT_INSIDE_MV_EXPAND;
->>>>>>> 5cc2a47e
 
         private final boolean enabled;
 

/*
 * Copyright Elasticsearch B.V. and/or licensed to Elasticsearch B.V. under one
 * or more contributor license agreements. Licensed under the Elastic License
 * 2.0; you may not use this file except in compliance with the Elastic License
 * 2.0.
 */

package org.elasticsearch.xpack.esql.action;

import org.elasticsearch.Build;
import org.elasticsearch.cluster.metadata.DataStream;
import org.elasticsearch.common.util.FeatureFlag;
import org.elasticsearch.features.NodeFeature;
import org.elasticsearch.rest.action.admin.cluster.RestNodesCapabilitiesAction;
import org.elasticsearch.xpack.esql.core.plugin.EsqlCorePlugin;
import org.elasticsearch.xpack.esql.plugin.EsqlFeatures;
import org.elasticsearch.xpack.esql.plugin.EsqlPlugin;

import java.util.ArrayList;
import java.util.List;
import java.util.Locale;
import java.util.Set;

import static org.elasticsearch.xpack.esql.core.plugin.EsqlCorePlugin.AGGREGATE_METRIC_DOUBLE_FEATURE_FLAG;

/**
 * A {@link Set} of "capabilities" supported by the {@link RestEsqlQueryAction}
 * and {@link RestEsqlAsyncQueryAction} APIs. These are exposed over the
 * {@link RestNodesCapabilitiesAction} and we use them to enable tests.
 */
public class EsqlCapabilities {
    public enum Cap {
        /**
         * Introduction of {@code MV_SORT}, {@code MV_SLICE}, and {@code MV_ZIP}.
         * Added in #106095.
         */
        MV_SORT,

        /**
         * When we disabled some broken optimizations around {@code nullable}.
         * Fixed in #105691.
         */
        DISABLE_NULLABLE_OPTS,

        /**
         * Introduction of {@code ST_X} and {@code ST_Y}. Added in #105768.
         */
        ST_X_Y,

        /**
         * Changed precision of {@code geo_point} and {@code cartesian_point} fields, by loading from source into WKB. Done in #103691.
         */
        SPATIAL_POINTS_FROM_SOURCE,

        /**
         * Support for loading {@code geo_shape} and {@code cartesian_shape} fields. Done in #104269.
         */
        SPATIAL_SHAPES,

        /**
         * Support for spatial aggregation {@code ST_CENTROID}. Done in #104269.
         */
        ST_CENTROID_AGG,

        /**
         * Support for spatial aggregation {@code ST_INTERSECTS}. Done in #104907.
         */
        ST_INTERSECTS,

        /**
         * Support for spatial aggregation {@code ST_CONTAINS} and {@code ST_WITHIN}. Done in #106503.
         */
        ST_CONTAINS_WITHIN,

        /**
         * Support for spatial aggregation {@code ST_DISJOINT}. Done in #107007.
         */
        ST_DISJOINT,

        /**
         * The introduction of the {@code VALUES} agg.
         */
        AGG_VALUES,

        /**
         * Expand the {@code VALUES} agg to cover spatial types.
         */
        AGG_VALUES_SPATIAL,

        /**
         * Does ESQL support async queries.
         */
        ASYNC_QUERY,

        /**
         * Does ESQL support FROM OPTIONS?
         */
        @Deprecated
        FROM_OPTIONS,

        /**
         * Cast string literals to a desired data type.
         */
        STRING_LITERAL_AUTO_CASTING,

        /**
         * Base64 encoding and decoding functions.
         */
        BASE64_DECODE_ENCODE,

        /**
         * Support for the :: casting operator
         */
        CASTING_OPERATOR,

        /**
         * Support for the ::date casting operator
         */
        CASTING_OPERATOR_FOR_DATE,

        /**
         * Blocks can be labelled with {@link org.elasticsearch.compute.data.Block.MvOrdering#SORTED_ASCENDING} for optimizations.
         */
        MV_ORDERING_SORTED_ASCENDING,

        /**
         * Support for metrics counter fields
         */
        METRICS_COUNTER_FIELDS,

        /**
         * Cast string literals to a desired data type for IN predicate and more types for BinaryComparison.
         */
        STRING_LITERAL_AUTO_CASTING_EXTENDED,
        /**
         * Support for metadata fields.
         */
        METADATA_FIELDS,

        /**
         * Support specifically for *just* the _index METADATA field. Used by CsvTests, since that is the only metadata field currently
         * supported.
         */
        INDEX_METADATA_FIELD,

        /**
         * Support for timespan units abbreviations
         */
        TIMESPAN_ABBREVIATIONS,

        /**
         * Support metrics counter types
         */
        COUNTER_TYPES,

        /**
         * Support for function {@code BIT_LENGTH}. Done in #115792
         */
        FN_BIT_LENGTH,

        /**
         * Support for function {@code BYTE_LENGTH}.
         */
        FN_BYTE_LENGTH,

        /**
         * Support for function {@code REVERSE}.
         */
        FN_REVERSE,

        /**
         * Support for reversing whole grapheme clusters. This is not supported
         * on JDK versions less than 20 which are not supported in ES 9.0.0+ but this
         * exists to keep the {@code 8.x} branch similar to the {@code main} branch.
         */
        FN_REVERSE_GRAPHEME_CLUSTERS,

        /**
         * Support for function {@code CBRT}. Done in #108574.
         */
        FN_CBRT,

        /**
         * Support for function {@code HYPOT}.
         */
        FN_HYPOT,

        /**
         * Support for {@code MV_APPEND} function. #107001
         */
        FN_MV_APPEND,

        /**
         * Support for {@code MV_MEDIAN_ABSOLUTE_DEVIATION} function.
         */
        FN_MV_MEDIAN_ABSOLUTE_DEVIATION,

        /**
         * Support for {@code MV_PERCENTILE} function.
         */
        FN_MV_PERCENTILE,

        /**
         * Support for function {@code IP_PREFIX}.
         */
        FN_IP_PREFIX,

        /**
         * Fix on function {@code SUBSTRING} that makes it not return null on empty strings.
         */
        FN_SUBSTRING_EMPTY_NULL,

        /**
         * Fixes on function {@code ROUND} that avoid it throwing exceptions on runtime for unsigned long cases.
         */
        FN_ROUND_UL_FIXES,

        /**
         * Fixes for multiple functions not serializing their source, and emitting warnings with wrong line number and text.
         */
        FUNCTIONS_SOURCE_SERIALIZATION_WARNINGS,

        /**
         * All functions that take TEXT should never emit TEXT, only KEYWORD. #114334
         */
        FUNCTIONS_NEVER_EMIT_TEXT,

        /**
         * Support for the {@code INLINESTATS} syntax.
         */
        INLINESTATS(EsqlPlugin.INLINESTATS_FEATURE_FLAG),

        /**
         * Support for the expressions in grouping in {@code INLINESTATS} syntax.
         */
        INLINESTATS_V2(EsqlPlugin.INLINESTATS_FEATURE_FLAG),

        /**
         * Support for aggregation function {@code TOP}.
         */
        AGG_TOP,

        /**
         * Support for booleans in aggregations {@code MAX} and {@code MIN}.
         */
        AGG_MAX_MIN_BOOLEAN_SUPPORT,

        /**
         * Support for ips in aggregations {@code MAX} and {@code MIN}.
         */
        AGG_MAX_MIN_IP_SUPPORT,

        /**
         * Support for strings in aggregations {@code MAX} and {@code MIN}.
         */
        AGG_MAX_MIN_STRING_SUPPORT,

        /**
         * Support for booleans in {@code TOP} aggregation.
         */
        AGG_TOP_BOOLEAN_SUPPORT,

        /**
         * Support for ips in {@code TOP} aggregation.
         */
        AGG_TOP_IP_SUPPORT,

        /**
         * Support for {@code keyword} and {@code text} fields in {@code TOP} aggregation.
         */
        AGG_TOP_STRING_SUPPORT,

        /**
         * {@code CASE} properly handling multivalue conditions.
         */
        CASE_MV,

        /**
         * Support for loading values over enrich. This is supported by all versions of ESQL but not
         * the unit test CsvTests.
         */
        ENRICH_LOAD,

        /**
         * Optimization for ST_CENTROID changed some results in cartesian data. #108713
         */
        ST_CENTROID_AGG_OPTIMIZED,

        /**
         * Support for requesting the "_ignored" metadata field.
         */
        METADATA_IGNORED_FIELD,

        /**
         * LOOKUP command with
         * - tables using syntax {@code "tables": {"type": [<values>]}}
         * - fixed variable shadowing
         * - fixed Join.references(), requiring breaking change to Join serialization
         */
        LOOKUP_V4(Build.current().isSnapshot()),

        /**
         * Support for requesting the "REPEAT" command.
         */
        REPEAT,

        /**
         * Cast string literals to datetime in addition and subtraction when the other side is a date or time interval.
         */
        STRING_LITERAL_AUTO_CASTING_TO_DATETIME_ADD_SUB,

        /**
         * Support for named or positional parameters in EsqlQueryRequest.
         */
        NAMED_POSITIONAL_PARAMETER,

        /**
         * Support multiple field mappings if appropriate conversion function is used (union types)
         */
        UNION_TYPES,

        /**
         * Support unmapped using the INSIST keyword.
         */
        UNMAPPED_FIELDS(Build.current().isSnapshot()),

        /**
         * Support for function {@code ST_DISTANCE}. Done in #108764.
         */
        ST_DISTANCE,

        /** Support for function {@code ST_EXTENT_AGG}. */
        ST_EXTENT_AGG,

        /** Optimization of ST_EXTENT_AGG with doc-values as IntBlock. */
        ST_EXTENT_AGG_DOCVALUES,

        /**
         * Fix determination of CRS types in spatial functions when folding.
         */
        SPATIAL_FUNCTIONS_FIX_CRSTYPE_FOLDING,

        /**
         * Enable spatial predicate functions to support multi-values. Done in #112063.
         */
        SPATIAL_PREDICATES_SUPPORT_MULTIVALUES,

        /**
         * Enable spatial distance function to support multi-values. Done in #114836.
         */
        SPATIAL_DISTANCE_SUPPORTS_MULTIVALUES,

        /**
         * Support a number of fixes and enhancements to spatial distance pushdown. Done in #112938.
         */
        SPATIAL_DISTANCE_PUSHDOWN_ENHANCEMENTS,

        /**
         * Fix for spatial centroid when no records are found.
         */
        SPATIAL_CENTROID_NO_RECORDS,

        /**
         * Support ST_ENVELOPE function (and related ST_XMIN, etc.).
         */
        ST_ENVELOPE,

        /**
         * Fix to GROK and DISSECT that allows extracting attributes with the same name as the input
         * https://github.com/elastic/elasticsearch/issues/110184
         */
        GROK_DISSECT_MASKING,

        /**
         * Support for quoting index sources in double quotes.
         */
        DOUBLE_QUOTES_SOURCE_ENCLOSING,

        /**
         * Support for WEIGHTED_AVG function.
         */
        AGG_WEIGHTED_AVG,

        /**
         * Fix for union-types when aggregating over an inline conversion with casting operator. Done in #110476.
         */
        UNION_TYPES_AGG_CAST,

        /**
         * Fix to GROK validation in case of multiple fields with same name and different types
         * https://github.com/elastic/elasticsearch/issues/110533
         */
        GROK_VALIDATION,

        /**
         * Fix for union-types when aggregating over an inline conversion with conversion function. Done in #110652.
         */
        UNION_TYPES_INLINE_FIX,

        /**
         * Fix for union-types when sorting a type-casted field. We changed how we remove synthetic union-types fields.
         */
        UNION_TYPES_REMOVE_FIELDS,

        /**
         * Fix for union-types when renaming unrelated columns.
         * https://github.com/elastic/elasticsearch/issues/111452
         */
        UNION_TYPES_FIX_RENAME_RESOLUTION,

        /**
         * Execute `RENAME` operations sequentially from left to right,
         * see <a href="https://github.com/elastic/elasticsearch/issues/122250"> ESQL: Align RENAME behavior with EVAL for sequential processing #122250 </a>
         */
        RENAME_SEQUENTIAL_PROCESSING,

        /**
         * Fix for union-types when some indexes are missing the required field. Done in #111932.
         */
        UNION_TYPES_MISSING_FIELD,

        /**
         * Fix for widening of short numeric types in union-types. Done in #112610
         */
        UNION_TYPES_NUMERIC_WIDENING,

        /**
         * Fix a parsing issue where numbers below Long.MIN_VALUE threw an exception instead of parsing as doubles.
         * see <a href="https://github.com/elastic/elasticsearch/issues/104323"> Parsing large numbers is inconsistent #104323 </a>
         */
        FIX_PARSING_LARGE_NEGATIVE_NUMBERS,

        /**
         * Fix precision of scaled_float field values retrieved from stored source
         * see <a href="https://github.com/elastic/elasticsearch/issues/122547"> Slight inconsistency in ESQL using scaled_float field #122547 </a>
         */
        FIX_PRECISION_OF_SCALED_FLOAT_FIELDS,

        /**
         * Fix the status code returned when trying to run count_distinct on the _source type (which is not supported).
         * see <a href="https://github.com/elastic/elasticsearch/issues/105240">count_distinct(_source) returns a 500 response</a>
         */
        FIX_COUNT_DISTINCT_SOURCE_ERROR,

        /**
         * Use RangeQuery for BinaryComparison on DateTime fields.
         */
        RANGEQUERY_FOR_DATETIME,

        /**
         * Enforce strict type checking on ENRICH range types, and warnings for KEYWORD parsing at runtime. Done in #115091.
         */
        ENRICH_STRICT_RANGE_TYPES,

        /**
         * Fix for non-unique attribute names in ROW and logical plans.
         * https://github.com/elastic/elasticsearch/issues/110541
         */
        UNIQUE_NAMES,

        /**
         * Make attributes of GROK/DISSECT adjustable and fix a shadowing bug when pushing them down past PROJECT.
         * https://github.com/elastic/elasticsearch/issues/108008
         */
        FIXED_PUSHDOWN_PAST_PROJECT,

        /**
         * Adds the {@code MV_PSERIES_WEIGHTED_SUM} function for converting sorted lists of numbers into
         * a bounded score. This is a generalization of the
         * <a href="https://en.wikipedia.org/wiki/Riemann_zeta_function">riemann zeta function</a> but we
         * don't name it that because we don't support complex numbers and don't want to make folks think
         * of mystical number theory things. This is just a weighted sum that is adjacent to magic.
         */
        MV_PSERIES_WEIGHTED_SUM,

        /**
         * Support for match operator as a colon. Previous support for match operator as MATCH has been removed
         */
        MATCH_OPERATOR_COLON,

        /**
         * Removing support for the {@code META} keyword.
         */
        NO_META,

        /**
         * Add CombineBinaryComparisons rule.
         */
        COMBINE_BINARY_COMPARISONS,

        /**
         * Support for nanosecond dates as a data type
         */
        DATE_NANOS_TYPE(),

        /**
         * Support for to_date_nanos function
         */
        TO_DATE_NANOS(),

        /**
         * Support for date nanos type in binary comparisons
         */
        DATE_NANOS_BINARY_COMPARISON(),

        /**
         * Support for mixed comparisons between nanosecond and millisecond dates
         */
        DATE_NANOS_COMPARE_TO_MILLIS(),
        /**
         * Support implicit casting of strings to date nanos
         */
        DATE_NANOS_IMPLICIT_CASTING(),
        /**
         * Support Least and Greatest functions on Date Nanos type
         */
        LEAST_GREATEST_FOR_DATENANOS(),
        /**
         * support date extract function for date nanos
         */
        DATE_NANOS_DATE_EXTRACT(),
        /**
         * Support add and subtract on date nanos
         */
        DATE_NANOS_ADD_SUBTRACT(),
        /**
         * Support for date_trunc function on date nanos type
         */
        DATE_TRUNC_DATE_NANOS(),

        /**
         * Support date nanos values as the field argument to bucket
         */
        DATE_NANOS_BUCKET(),

        /**
         * support aggregations on date nanos
         */
        DATE_NANOS_AGGREGATIONS(),

        /**
         * Support the {@link org.elasticsearch.xpack.esql.expression.predicate.operator.comparison.In} operator for date nanos
         */
        DATE_NANOS_IN_OPERATOR(),
        /**
         * Support running date format function on nanosecond dates
         */
        DATE_NANOS_DATE_FORMAT(),
        /**
         * support date diff function on date nanos type, and mixed nanos/millis
         */
        DATE_NANOS_DATE_DIFF(),
        /**
         * Indicates that https://github.com/elastic/elasticsearch/issues/125439 (incorrect lucene push down for date nanos) is fixed
         */
        FIX_DATE_NANOS_LUCENE_PUSHDOWN_BUG(),
        /**
         * Fixes a bug where dates are incorrectly formatted if a where clause compares nanoseconds to both milliseconds and nanoseconds,
         * e.g. {@code WHERE millis > to_datenanos("2023-10-23T12:15:03.360103847") AND millis < to_datetime("2023-10-23T13:53:55.832")}
         */
        FIX_DATE_NANOS_MIXED_RANGE_PUSHDOWN_BUG(),
        /**
         * DATE_PARSE supports reading timezones
         */
        DATE_PARSE_TZ(),

        /**
         * Support for datetime in least and greatest functions
         */
        LEAST_GREATEST_FOR_DATES,

        /**
         * Support CIDRMatch in CombineDisjunctions rule.
         */
        COMBINE_DISJUNCTIVE_CIDRMATCHES,

        /**
         * Support sending HTTP headers about the status of an async query.
         */
        ASYNC_QUERY_STATUS_HEADERS,

        /**
         * Consider the upper bound when computing the interval in BUCKET auto mode.
         */
        BUCKET_INCLUSIVE_UPPER_BOUND,

        /**
         * Changed error messages for fields with conflicting types in different indices.
         */
        SHORT_ERROR_MESSAGES_FOR_UNSUPPORTED_FIELDS,

        /**
         * Support for the whole number spans in BUCKET function.
         */
        BUCKET_WHOLE_NUMBER_AS_SPAN,

        /**
         * Allow mixed numeric types in coalesce
         */
        MIXED_NUMERIC_TYPES_IN_COALESCE,

        /**
         * Support for requesting the "SPACE" function.
         */
        SPACE,

        /**
         * Support explicit casting from string literal to DATE_PERIOD or TIME_DURATION.
         */
        CAST_STRING_LITERAL_TO_TEMPORAL_AMOUNT,

        /**
         * Supported the text categorization function "CATEGORIZE".
         */
        CATEGORIZE_V5,

        /**
         * Support for multiple groupings in "CATEGORIZE".
         */
        CATEGORIZE_MULTIPLE_GROUPINGS,
        /**
         * QSTR function
         */
        QSTR_FUNCTION,

        /**
         * MATCH function
         */
        MATCH_FUNCTION,

        /**
         * KQL function
         */
        KQL_FUNCTION,

        /**
         * Hash function
         */
        HASH_FUNCTION,
        /**
         * Hash function aliases such as MD5
         */
        HASH_FUNCTION_ALIASES_V1,

        /**
         * Don't optimize CASE IS NOT NULL function by not requiring the fields to be not null as well.
         * https://github.com/elastic/elasticsearch/issues/112704
         */
        FIXED_WRONG_IS_NOT_NULL_CHECK_ON_CASE,

        /**
         * Compute year differences in full calendar years.
         */
        DATE_DIFF_YEAR_CALENDARIAL,

        /**
         * Fix sorting not allowed on _source and counters.
         */
        SORTING_ON_SOURCE_AND_COUNTERS_FORBIDDEN,

        /**
         * Fix {@code SORT} when the {@code _source} field is not a sort key but
         * <strong>is</strong> being returned.
         */
        SORT_RETURNING_SOURCE_OK,

        /**
         * _source field mapping directives: https://www.elastic.co/guide/en/elasticsearch/reference/current/mapping-source-field.html
         */
        SOURCE_FIELD_MAPPING,

        /**
         * Allow filter per individual aggregation.
         */
        PER_AGG_FILTERING,

        /**
         * Fix {@link #PER_AGG_FILTERING} grouped by ordinals.
         */
        PER_AGG_FILTERING_ORDS,

        /**
         * Support for {@code STD_DEV} aggregation.
         */
        STD_DEV,

        /**
         * Fix for https://github.com/elastic/elasticsearch/issues/114714
         */
        FIX_STATS_BY_FOLDABLE_EXPRESSION,

        /**
         * Adding stats for functions (stack telemetry)
         */
        FUNCTION_STATS,
        /**
         * Support for semantic_text field mapping
         */
        SEMANTIC_TEXT_TYPE(EsqlCorePlugin.SEMANTIC_TEXT_FEATURE_FLAG),
        /**
         * Fix for an optimization that caused wrong results
         * https://github.com/elastic/elasticsearch/issues/115281
         */
        FIX_FILTER_PUSHDOWN_PAST_STATS,

        /**
         * Send warnings on STATS alias collision
         * https://github.com/elastic/elasticsearch/issues/114970
         */
        STATS_ALIAS_COLLISION_WARNINGS,

        /**
         * This enables 60_usage.yml "Basic ESQL usage....snapshot" version test. See also the next capability.
         */
        SNAPSHOT_TEST_FOR_TELEMETRY(Build.current().isSnapshot()),

        /**
         * This enables 60_usage.yml "Basic ESQL usage....non-snapshot" version test. See also the previous capability.
         */
        NON_SNAPSHOT_TEST_FOR_TELEMETRY(Build.current().isSnapshot() == false),

        /**
         * Support simplified syntax for named parameters for field and function names.
         */
        NAMED_PARAMETER_FOR_FIELD_AND_FUNCTION_NAMES_SIMPLIFIED_SYNTAX(),

        /**
         * Fix pushdown of LIMIT past MV_EXPAND
         */
        ADD_LIMIT_INSIDE_MV_EXPAND,

        DELAY_DEBUG_FN(Build.current().isSnapshot()),

        /** Capability for remote metadata test */
        METADATA_FIELDS_REMOTE_TEST(false),
        /**
         * WIP on Join planning
         * - Introduce BinaryPlan and co
         * - Refactor INLINESTATS and LOOKUP as a JOIN block
         */
        JOIN_PLANNING_V1(Build.current().isSnapshot()),

        /**
         * Support implicit casting from string literal to DATE_PERIOD or TIME_DURATION.
         */
        IMPLICIT_CASTING_STRING_LITERAL_TO_TEMPORAL_AMOUNT,

        /**
         * LOOKUP JOIN
         */
        JOIN_LOOKUP_V12,

        /**
         * LOOKUP JOIN with TEXT fields on the right (right side of the join) (#119473)
         */
        LOOKUP_JOIN_TEXT(JOIN_LOOKUP_V12.isEnabled()),

        /**
         * LOOKUP JOIN skipping MVs and sending warnings (https://github.com/elastic/elasticsearch/issues/118780)
         */
        JOIN_LOOKUP_SKIP_MV_WARNINGS(JOIN_LOOKUP_V12.isEnabled()),

        /**
         * Fix pushing down LIMIT past LOOKUP JOIN in case of multiple matching join keys.
         */
        JOIN_LOOKUP_FIX_LIMIT_PUSHDOWN(JOIN_LOOKUP_V12.isEnabled()),

        /**
         * Fix for https://github.com/elastic/elasticsearch/issues/117054
         */
        FIX_NESTED_FIELDS_NAME_CLASH_IN_INDEXRESOLVER,

        /**
         * support for aggregations on semantic_text
         */
        SEMANTIC_TEXT_AGGREGATIONS(EsqlCorePlugin.SEMANTIC_TEXT_FEATURE_FLAG),

        /**
         * Fix for https://github.com/elastic/elasticsearch/issues/114714, again
         */
        FIX_STATS_BY_FOLDABLE_EXPRESSION_2,

        /**
         * Support the "METADATA _score" directive to enable _score column.
         */
        METADATA_SCORE,

        /**
         * Term function
         */
        TERM_FUNCTION(Build.current().isSnapshot()),

        /**
         * Additional types for match function and operator
         */
        MATCH_ADDITIONAL_TYPES,

        /**
         * Fix for regex folding with case-insensitive pattern https://github.com/elastic/elasticsearch/issues/118371
         */
        FIXED_REGEX_FOLD,

        /**
         * Full text functions can be used in disjunctions
         */
        FULL_TEXT_FUNCTIONS_DISJUNCTIONS,

        /**
         * Change field caps response for semantic_text fields to be reported as text
         */
        SEMANTIC_TEXT_FIELD_CAPS,

        /**
         * Support named argument for function in map format.
         */
        OPTIONAL_NAMED_ARGUMENT_MAP_FOR_FUNCTION(Build.current().isSnapshot()),

        /**
         * Disabled support for index aliases in lookup joins
         */
        LOOKUP_JOIN_NO_ALIASES(JOIN_LOOKUP_V12.isEnabled()),

        /**
         * Full text functions can be used in disjunctions as they are implemented in compute engine
         */
        FULL_TEXT_FUNCTIONS_DISJUNCTIONS_COMPUTE_ENGINE,

        /**
         * Support match options in match function
         */
        MATCH_FUNCTION_OPTIONS,

        /**
         * Support options in the query string function.
         */
        QUERY_STRING_FUNCTION_OPTIONS,

        /**
         * Support for aggregate_metric_double type
         */
        AGGREGATE_METRIC_DOUBLE(AGGREGATE_METRIC_DOUBLE_FEATURE_FLAG),

        /**
         * Support for partial subset of metrics in aggregate_metric_double type
         */
        AGGREGATE_METRIC_DOUBLE_PARTIAL_SUBMETRICS(AGGREGATE_METRIC_DOUBLE_FEATURE_FLAG),

        /**
         * Support change point detection "CHANGE_POINT".
         */
        CHANGE_POINT(Build.current().isSnapshot()),

        /**
         * Fix for https://github.com/elastic/elasticsearch/issues/120817
         * and https://github.com/elastic/elasticsearch/issues/120803
         * Support for queries that have multiple SORTs that cannot become TopN
         */
        REMOVE_REDUNDANT_SORT,

        /**
         * Fixes a series of issues with inlinestats which had an incomplete implementation after lookup and inlinestats
         * were refactored.
         */
        INLINESTATS_V5(EsqlPlugin.INLINESTATS_FEATURE_FLAG),

        /**
         * Support partial_results
         */
        SUPPORT_PARTIAL_RESULTS,

        /**
         * Support for rendering aggregate_metric_double type
         */
        AGGREGATE_METRIC_DOUBLE_RENDERING(AGGREGATE_METRIC_DOUBLE_FEATURE_FLAG),

        /**
         * Support for FORK command
         */
        FORK(Build.current().isSnapshot()),

        /**
         * Allow mixed numeric types in conditional functions - case, greatest and least
         */
        MIXED_NUMERIC_TYPES_IN_CASE_GREATEST_LEAST,

        /**
         * Support for RRF command
         */
        RRF(Build.current().isSnapshot()),

        /**
         * Lucene query pushdown to StartsWith and EndsWith functions.
         * This capability was created to avoid receiving wrong warnings from old nodes in mixed clusters
         */
        STARTS_WITH_ENDS_WITH_LUCENE_PUSHDOWN,

        /**
         * Full text functions can be scored when being part of a disjunction
         */
        FULL_TEXT_FUNCTIONS_DISJUNCTIONS_SCORE,

        /**
         * Do {@code TO_LOWER} and {@code TO_UPPER} process all field values?
         */
        TO_LOWER_MV,

        /**
         * Use double parameter markers to represent field or function names.
         */
        DOUBLE_PARAMETER_MARKERS_FOR_IDENTIFIERS,

        /**
         * Non full text functions do not contribute to score
         */
        NON_FULL_TEXT_FUNCTIONS_SCORING,

        /**
         * Support for to_aggregate_metric_double function
         */
        AGGREGATE_METRIC_DOUBLE_CONVERT_TO(AGGREGATE_METRIC_DOUBLE_FEATURE_FLAG),

        /**
         * The {@code _query} API now reports the original types.
         */
        REPORT_ORIGINAL_TYPES,

        /**
         * The metrics command
         */
        METRICS_COMMAND(Build.current().isSnapshot()),

        /**
         * Index component selector syntax (my-data-stream-name::failures)
         */
        INDEX_COMPONENT_SELECTORS(DataStream.isFailureStoreFeatureFlagEnabled()),

        /**
<<<<<<< HEAD
         * Support for sorting when aggregate_metric_doubles are present
         */
        AGGREGATE_METRIC_DOUBLE_SORTING(AGGREGATE_METRIC_DOUBLE_FEATURE_FLAG);
=======
         * Make numberOfChannels consistent with layout in DefaultLayout by removing duplicated ChannelSet.
         */
        MAKE_NUMBER_OF_CHANNELS_CONSISTENT_WITH_LAYOUT;
>>>>>>> 2d4fb762

        private final boolean enabled;

        Cap() {
            this.enabled = true;
        };

        Cap(boolean enabled) {
            this.enabled = enabled;
        };

        Cap(FeatureFlag featureFlag) {
            this.enabled = featureFlag.isEnabled();
        }

        public boolean isEnabled() {
            return enabled;
        }

        public String capabilityName() {
            return name().toLowerCase(Locale.ROOT);
        }
    }

    public static final Set<String> CAPABILITIES = capabilities(false);

    /**
     * Get a {@link Set} of all capabilities. If the {@code all} parameter is {@code false}
     * then only <strong>enabled</strong> capabilities are returned - otherwise <strong>all</strong>
     * known capabilities are returned.
     */
    public static Set<String> capabilities(boolean all) {
        List<String> caps = new ArrayList<>();
        for (Cap cap : Cap.values()) {
            if (all || cap.isEnabled()) {
                caps.add(cap.capabilityName());
            }
        }

        /*
         * Add all of our cluster features without the leading "esql."
         */
        for (NodeFeature feature : new EsqlFeatures().getFeatures()) {
            caps.add(cap(feature));
        }
        return Set.copyOf(caps);
    }

    /**
     * Convert a {@link NodeFeature} from {@link EsqlFeatures} into a
     * capability.
     */
    public static String cap(NodeFeature feature) {
        assert feature.id().startsWith("esql.");
        return feature.id().substring("esql.".length());
    }
}<|MERGE_RESOLUTION|>--- conflicted
+++ resolved
@@ -935,15 +935,14 @@
         INDEX_COMPONENT_SELECTORS(DataStream.isFailureStoreFeatureFlagEnabled()),
 
         /**
-<<<<<<< HEAD
+         * Make numberOfChannels consistent with layout in DefaultLayout by removing duplicated ChannelSet.
+         */
+        MAKE_NUMBER_OF_CHANNELS_CONSISTENT_WITH_LAYOUT,
+
+        /**
          * Support for sorting when aggregate_metric_doubles are present
          */
         AGGREGATE_METRIC_DOUBLE_SORTING(AGGREGATE_METRIC_DOUBLE_FEATURE_FLAG);
-=======
-         * Make numberOfChannels consistent with layout in DefaultLayout by removing duplicated ChannelSet.
-         */
-        MAKE_NUMBER_OF_CHANNELS_CONSISTENT_WITH_LAYOUT;
->>>>>>> 2d4fb762
 
         private final boolean enabled;
 

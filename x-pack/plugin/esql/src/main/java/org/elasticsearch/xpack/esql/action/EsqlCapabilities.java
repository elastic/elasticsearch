--- conflicted
+++ resolved
@@ -1202,7 +1202,8 @@
          */
         KNN_FUNCTION(Build.current().isSnapshot()),
 
-<<<<<<< HEAD
+        LIKE_WITH_LIST_OF_PATTERNS,
+
         /**
          * From now, Literal only accepts strings as BytesRefs.
          * No java.lang.String anymore.
@@ -1210,9 +1211,6 @@
          * https://github.com/elastic/elasticsearch/issues/129322
          */
         NO_PLAIN_STRINGS_IN_LITERALS;
-=======
-        LIKE_WITH_LIST_OF_PATTERNS;
->>>>>>> 9334f343
 
         private final boolean enabled;
 

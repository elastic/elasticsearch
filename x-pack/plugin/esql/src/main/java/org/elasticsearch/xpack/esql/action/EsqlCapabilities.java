/*
 * Copyright Elasticsearch B.V. and/or licensed to Elasticsearch B.V. under one
 * or more contributor license agreements. Licensed under the Elastic License
 * 2.0; you may not use this file except in compliance with the Elastic License
 * 2.0.
 */

package org.elasticsearch.xpack.esql.action;

import org.elasticsearch.Build;
import org.elasticsearch.common.util.FeatureFlag;
import org.elasticsearch.compute.lucene.read.ValuesSourceReaderOperator;
import org.elasticsearch.features.NodeFeature;
import org.elasticsearch.rest.action.admin.cluster.RestNodesCapabilitiesAction;
import org.elasticsearch.xpack.esql.core.plugin.EsqlCorePlugin;
import org.elasticsearch.xpack.esql.plugin.EsqlFeatures;
import org.elasticsearch.xpack.esql.plugin.EsqlPlugin;

import java.util.ArrayList;
import java.util.List;
import java.util.Locale;
import java.util.Set;

import static org.elasticsearch.xpack.esql.core.plugin.EsqlCorePlugin.AGGREGATE_METRIC_DOUBLE_FEATURE_FLAG;

/**
 * A {@link Set} of "capabilities" supported by the {@link RestEsqlQueryAction}
 * and {@link RestEsqlAsyncQueryAction} APIs. These are exposed over the
 * {@link RestNodesCapabilitiesAction} and we use them to enable tests.
 */
public class EsqlCapabilities {
    public enum Cap {
        /**
         * Introduction of {@code MV_SORT}, {@code MV_SLICE}, and {@code MV_ZIP}.
         * Added in #106095.
         */
        MV_SORT,

        /**
         * When we disabled some broken optimizations around {@code nullable}.
         * Fixed in #105691.
         */
        DISABLE_NULLABLE_OPTS,

        /**
         * Introduction of {@code ST_X} and {@code ST_Y}. Added in #105768.
         */
        ST_X_Y,

        /**
         * Changed precision of {@code geo_point} and {@code cartesian_point} fields, by loading from source into WKB. Done in #103691.
         */
        SPATIAL_POINTS_FROM_SOURCE,

        /**
         * Support for loading {@code geo_shape} and {@code cartesian_shape} fields. Done in #104269.
         */
        SPATIAL_SHAPES,

        /**
         * Do validation check on geo_point and geo_shape fields. Done in #128259.
         */
        GEO_VALIDATION,

        /**
         * Support for spatial aggregation {@code ST_CENTROID}. Done in #104269.
         */
        ST_CENTROID_AGG,

        /**
         * Support for spatial aggregation {@code ST_INTERSECTS}. Done in #104907.
         */
        ST_INTERSECTS,

        /**
         * Support for spatial aggregation {@code ST_CONTAINS} and {@code ST_WITHIN}. Done in #106503.
         */
        ST_CONTAINS_WITHIN,

        /**
         * Support for spatial aggregation {@code ST_DISJOINT}. Done in #107007.
         */
        ST_DISJOINT,

        /**
         * The introduction of the {@code VALUES} agg.
         */
        AGG_VALUES,

        /**
         * Expand the {@code VALUES} agg to cover spatial types.
         */
        AGG_VALUES_SPATIAL,

        /**
         * Does ESQL support async queries.
         */
        ASYNC_QUERY,

        /**
         * Does ESQL support FROM OPTIONS?
         */
        @Deprecated
        FROM_OPTIONS,

        /**
         * Cast string literals to a desired data type.
         */
        STRING_LITERAL_AUTO_CASTING,

        /**
         * Base64 encoding and decoding functions.
         */
        BASE64_DECODE_ENCODE,

        /**
         * Support for the :: casting operator
         */
        CASTING_OPERATOR,

        /**
         * Support for the ::date casting operator
         */
        CASTING_OPERATOR_FOR_DATE,

        /**
         * Blocks can be labelled with {@link org.elasticsearch.compute.data.Block.MvOrdering#SORTED_ASCENDING} for optimizations.
         */
        MV_ORDERING_SORTED_ASCENDING,

        /**
         * Support for metrics counter fields
         */
        METRICS_COUNTER_FIELDS,

        /**
         * Cast string literals to a desired data type for IN predicate and more types for BinaryComparison.
         */
        STRING_LITERAL_AUTO_CASTING_EXTENDED,
        /**
         * Support for metadata fields.
         */
        METADATA_FIELDS,

        /**
         * Support specifically for *just* the _index METADATA field. Used by CsvTests, since that is the only metadata field currently
         * supported.
         */
        INDEX_METADATA_FIELD,

        /**
         * Support for timespan units abbreviations
         */
        TIMESPAN_ABBREVIATIONS,

        /**
         * Support metrics counter types
         */
        COUNTER_TYPES,

        /**
         * Support for function {@code BIT_LENGTH}. Done in #115792
         */
        FN_BIT_LENGTH,

        /**
         * Support for function {@code BYTE_LENGTH}.
         */
        FN_BYTE_LENGTH,

        /**
         * Support for function {@code REVERSE}.
         */
        FN_REVERSE,

        /**
         * Support for reversing whole grapheme clusters. This is not supported
         * on JDK versions less than 20 which are not supported in ES 9.0.0+ but this
         * exists to keep the {@code 8.x} branch similar to the {@code main} branch.
         */
        FN_REVERSE_GRAPHEME_CLUSTERS,

        /**
         * Support for function {@code CBRT}. Done in #108574.
         */
        FN_CBRT,

        /**
         * Support for function {@code HYPOT}.
         */
        FN_HYPOT,

        /**
         * Support for {@code MV_APPEND} function. #107001
         */
        FN_MV_APPEND,

        /**
         * Support for {@code MV_MEDIAN_ABSOLUTE_DEVIATION} function.
         */
        FN_MV_MEDIAN_ABSOLUTE_DEVIATION,

        /**
         * Support for {@code MV_PERCENTILE} function.
         */
        FN_MV_PERCENTILE,

        /**
         * Support for function {@code IP_PREFIX}.
         */
        FN_IP_PREFIX,

        /**
         * Fix on function {@code SUBSTRING} that makes it not return null on empty strings.
         */
        FN_SUBSTRING_EMPTY_NULL,

        /**
         * Fixes on function {@code ROUND} that avoid it throwing exceptions on runtime for unsigned long cases.
         */
        FN_ROUND_UL_FIXES,

        /**
         * Support for function {@code SCALB}.
         */
        FN_SCALB,

        /**
         * Fixes for multiple functions not serializing their source, and emitting warnings with wrong line number and text.
         */
        FUNCTIONS_SOURCE_SERIALIZATION_WARNINGS,

        /**
         * All functions that take TEXT should never emit TEXT, only KEYWORD. #114334
         */
        FUNCTIONS_NEVER_EMIT_TEXT,

        /**
         * Support for the {@code INLINESTATS} syntax.
         */
        INLINESTATS(EsqlPlugin.INLINESTATS_FEATURE_FLAG),

        /**
         * Support for the expressions in grouping in {@code INLINESTATS} syntax.
         */
        INLINESTATS_V2(EsqlPlugin.INLINESTATS_FEATURE_FLAG),

        /**
         * Support for aggregation function {@code TOP}.
         */
        AGG_TOP,

        /**
         * Support for booleans in aggregations {@code MAX} and {@code MIN}.
         */
        AGG_MAX_MIN_BOOLEAN_SUPPORT,

        /**
         * Support for ips in aggregations {@code MAX} and {@code MIN}.
         */
        AGG_MAX_MIN_IP_SUPPORT,

        /**
         * Support for strings in aggregations {@code MAX} and {@code MIN}.
         */
        AGG_MAX_MIN_STRING_SUPPORT,

        /**
         * Support for booleans in {@code TOP} aggregation.
         */
        AGG_TOP_BOOLEAN_SUPPORT,

        /**
         * Support for ips in {@code TOP} aggregation.
         */
        AGG_TOP_IP_SUPPORT,

        /**
         * Support for {@code keyword} and {@code text} fields in {@code TOP} aggregation.
         */
        AGG_TOP_STRING_SUPPORT,

        /**
         * {@code CASE} properly handling multivalue conditions.
         */
        CASE_MV,

        /**
         * Support for loading values over enrich. This is supported by all versions of ESQL but not
         * the unit test CsvTests.
         */
        ENRICH_LOAD,

        /**
         * Optimization for ST_CENTROID changed some results in cartesian data. #108713
         */
        ST_CENTROID_AGG_OPTIMIZED,

        /**
         * Support for requesting the "_ignored" metadata field.
         */
        METADATA_IGNORED_FIELD,

        /**
         * LOOKUP command with
         * - tables using syntax {@code "tables": {"type": [<values>]}}
         * - fixed variable shadowing
         * - fixed Join.references(), requiring breaking change to Join serialization
         */
        LOOKUP_V4(Build.current().isSnapshot()),

        /**
         * Support for requesting the "REPEAT" command.
         */
        REPEAT,

        /**
         * Cast string literals to datetime in addition and subtraction when the other side is a date or time interval.
         */
        STRING_LITERAL_AUTO_CASTING_TO_DATETIME_ADD_SUB,

        /**
         * Support implicit casting for union typed fields that are mixed with date and date_nanos type.
         */
        IMPLICIT_CASTING_DATE_AND_DATE_NANOS(Build.current().isSnapshot()),

        /**
         * Support for named or positional parameters in EsqlQueryRequest.
         */
        NAMED_POSITIONAL_PARAMETER,

        /**
         * Support multiple field mappings if appropriate conversion function is used (union types)
         */
        UNION_TYPES,

        /**
         * Support unmapped using the INSIST keyword.
         */
        UNMAPPED_FIELDS(Build.current().isSnapshot()),

        /**
         * Support for function {@code ST_DISTANCE}. Done in #108764.
         */
        ST_DISTANCE,

        /** Support for function {@code ST_EXTENT_AGG}. */
        ST_EXTENT_AGG,

        /** Optimization of ST_EXTENT_AGG with doc-values as IntBlock. */
        ST_EXTENT_AGG_DOCVALUES,

        /**
         * Fix determination of CRS types in spatial functions when folding.
         */
        SPATIAL_FUNCTIONS_FIX_CRSTYPE_FOLDING,

        /**
         * Enable spatial predicate functions to support multi-values. Done in #112063.
         */
        SPATIAL_PREDICATES_SUPPORT_MULTIVALUES,

        /**
         * Enable spatial distance function to support multi-values. Done in #114836.
         */
        SPATIAL_DISTANCE_SUPPORTS_MULTIVALUES,

        /**
         * Support a number of fixes and enhancements to spatial distance pushdown. Done in #112938.
         */
        SPATIAL_DISTANCE_PUSHDOWN_ENHANCEMENTS,

        /**
         * Fix for spatial centroid when no records are found.
         */
        SPATIAL_CENTROID_NO_RECORDS,

        /**
         * Support ST_ENVELOPE function (and related ST_XMIN, etc.).
         */
        ST_ENVELOPE,

        /**
         * Support ST_GEOHASH, ST_GEOTILE and ST_GEOHEX functions
         */
        SPATIAL_GRID(Build.current().isSnapshot()),

        /**
         * Fix to GROK and DISSECT that allows extracting attributes with the same name as the input
         * https://github.com/elastic/elasticsearch/issues/110184
         */
        GROK_DISSECT_MASKING,

        /**
         * Support for quoting index sources in double quotes.
         */
        DOUBLE_QUOTES_SOURCE_ENCLOSING,

        /**
         * Support for WEIGHTED_AVG function.
         */
        AGG_WEIGHTED_AVG,

        /**
         * Fix for union-types when aggregating over an inline conversion with casting operator. Done in #110476.
         */
        UNION_TYPES_AGG_CAST,

        /**
         * When pushing down {@code STATS count(field::type)} for a union type field, we wrongly used a synthetic attribute name in the
         * query instead of the actual field name. This led to 0 counts instead of the correct result.
         */
        FIX_COUNT_PUSHDOWN_FOR_UNION_TYPES,

        /**
         * Fix to GROK validation in case of multiple fields with same name and different types
         * https://github.com/elastic/elasticsearch/issues/110533
         */
        GROK_VALIDATION,

        /**
         * Fix for union-types when aggregating over an inline conversion with conversion function. Done in #110652.
         */
        UNION_TYPES_INLINE_FIX,

        /**
         * Fix for union-types when sorting a type-casted field. We changed how we remove synthetic union-types fields.
         */
        UNION_TYPES_REMOVE_FIELDS,

        /**
         * Fix for union-types when renaming unrelated columns.
         * https://github.com/elastic/elasticsearch/issues/111452
         */
        UNION_TYPES_FIX_RENAME_RESOLUTION,

        /**
         * Execute `RENAME` operations sequentially from left to right,
         * see <a href="https://github.com/elastic/elasticsearch/issues/122250"> ESQL: Align RENAME behavior with EVAL for sequential processing #122250 </a>
         */
        RENAME_SEQUENTIAL_PROCESSING,

        /**
         * Support for assignment in RENAME, besides the use of `AS` keyword.
         */
        RENAME_ALLOW_ASSIGNMENT,

        /**
         * Support for removing empty attribute in merging output.
         * See <a href="https://github.com/elastic/elasticsearch/issues/126392"> ESQL: EVAL after STATS produces an empty column #126392 </a>
         */
        REMOVE_EMPTY_ATTRIBUTE_IN_MERGING_OUTPUT,

        /**
         * Support for retain aggregate when grouping.
         * See <a href="https://github.com/elastic/elasticsearch/issues/126026"> ES|QL: columns not projected away despite KEEP #126026 </a>
         */
        RETAIN_AGGREGATE_WHEN_GROUPING,

        /**
         * Fix for union-types when some indexes are missing the required field. Done in #111932.
         */
        UNION_TYPES_MISSING_FIELD,

        /**
         * Fix for widening of short numeric types in union-types. Done in #112610
         */
        UNION_TYPES_NUMERIC_WIDENING,

        /**
         * Fix a parsing issue where numbers below Long.MIN_VALUE threw an exception instead of parsing as doubles.
         * see <a href="https://github.com/elastic/elasticsearch/issues/104323"> Parsing large numbers is inconsistent #104323 </a>
         */
        FIX_PARSING_LARGE_NEGATIVE_NUMBERS,

        /**
         * Fix precision of scaled_float field values retrieved from stored source
         * see <a href="https://github.com/elastic/elasticsearch/issues/122547"> Slight inconsistency in ESQL using scaled_float field #122547 </a>
         */
        FIX_PRECISION_OF_SCALED_FLOAT_FIELDS,

        /**
         * Fix the status code returned when trying to run count_distinct on the _source type (which is not supported).
         * see <a href="https://github.com/elastic/elasticsearch/issues/105240">count_distinct(_source) returns a 500 response</a>
         */
        FIX_COUNT_DISTINCT_SOURCE_ERROR,

        /**
         * Use RangeQuery for BinaryComparison on DateTime fields.
         */
        RANGEQUERY_FOR_DATETIME,

        /**
         * Enforce strict type checking on ENRICH range types, and warnings for KEYWORD parsing at runtime. Done in #115091.
         */
        ENRICH_STRICT_RANGE_TYPES,

        /**
         * Fix for non-unique attribute names in ROW and logical plans.
         * https://github.com/elastic/elasticsearch/issues/110541
         */
        UNIQUE_NAMES,

        /**
         * Make attributes of GROK/DISSECT adjustable and fix a shadowing bug when pushing them down past PROJECT.
         * https://github.com/elastic/elasticsearch/issues/108008
         */
        FIXED_PUSHDOWN_PAST_PROJECT,

        /**
         * Adds the {@code MV_PSERIES_WEIGHTED_SUM} function for converting sorted lists of numbers into
         * a bounded score. This is a generalization of the
         * <a href="https://en.wikipedia.org/wiki/Riemann_zeta_function">riemann zeta function</a> but we
         * don't name it that because we don't support complex numbers and don't want to make folks think
         * of mystical number theory things. This is just a weighted sum that is adjacent to magic.
         */
        MV_PSERIES_WEIGHTED_SUM,

        /**
         * Support for match operator as a colon. Previous support for match operator as MATCH has been removed
         */
        MATCH_OPERATOR_COLON,

        /**
         * Removing support for the {@code META} keyword.
         */
        NO_META,

        /**
         * Add CombineBinaryComparisons rule.
         */
        COMBINE_BINARY_COMPARISONS,

        /**
         * Support for nanosecond dates as a data type
         */
        DATE_NANOS_TYPE(),

        /**
         * Support for to_date_nanos function
         */
        TO_DATE_NANOS(),

        /**
         * Support for date nanos type in binary comparisons
         */
        DATE_NANOS_BINARY_COMPARISON(),

        /**
         * Support for mixed comparisons between nanosecond and millisecond dates
         */
        DATE_NANOS_COMPARE_TO_MILLIS(),
        /**
         * Support implicit casting of strings to date nanos
         */
        DATE_NANOS_IMPLICIT_CASTING(),
        /**
         * Support Least and Greatest functions on Date Nanos type
         */
        LEAST_GREATEST_FOR_DATENANOS(),
        /**
         * support date extract function for date nanos
         */
        DATE_NANOS_DATE_EXTRACT(),
        /**
         * Support add and subtract on date nanos
         */
        DATE_NANOS_ADD_SUBTRACT(),
        /**
         * Support for date_trunc function on date nanos type
         */
        DATE_TRUNC_DATE_NANOS(),

        /**
         * Support date nanos values as the field argument to bucket
         */
        DATE_NANOS_BUCKET(),

        /**
         * support aggregations on date nanos
         */
        DATE_NANOS_AGGREGATIONS(),

        /**
         * Support the {@link org.elasticsearch.xpack.esql.expression.predicate.operator.comparison.In} operator for date nanos
         */
        DATE_NANOS_IN_OPERATOR(),
        /**
         * Support running date format function on nanosecond dates
         */
        DATE_NANOS_DATE_FORMAT(),
        /**
         * support date diff function on date nanos type, and mixed nanos/millis
         */
        DATE_NANOS_DATE_DIFF(),
        /**
         * Indicates that https://github.com/elastic/elasticsearch/issues/125439 (incorrect lucene push down for date nanos) is fixed
         */
        FIX_DATE_NANOS_LUCENE_PUSHDOWN_BUG(),
        /**
         * Fixes a bug where dates are incorrectly formatted if a where clause compares nanoseconds to both milliseconds and nanoseconds,
         * e.g. {@code WHERE millis > to_datenanos("2023-10-23T12:15:03.360103847") AND millis < to_datetime("2023-10-23T13:53:55.832")}
         */
        FIX_DATE_NANOS_MIXED_RANGE_PUSHDOWN_BUG(),

        /**
         * Support for date nanos in lookup join. Done in #127962
         */
        DATE_NANOS_LOOKUP_JOIN,

        /**
         * DATE_PARSE supports reading timezones
         */
        DATE_PARSE_TZ(),

        /**
         * Support for datetime in least and greatest functions
         */
        LEAST_GREATEST_FOR_DATES,

        /**
         * Support CIDRMatch in CombineDisjunctions rule.
         */
        COMBINE_DISJUNCTIVE_CIDRMATCHES,

        /**
         * Support sending HTTP headers about the status of an async query.
         */
        ASYNC_QUERY_STATUS_HEADERS,

        /**
         * Consider the upper bound when computing the interval in BUCKET auto mode.
         */
        BUCKET_INCLUSIVE_UPPER_BOUND,

        /**
         * Enhanced DATE_TRUNC with arbitrary month and year intervals. (#120302)
         */
        DATE_TRUNC_WITH_ARBITRARY_INTERVALS,

        /**
         * Changed error messages for fields with conflicting types in different indices.
         */
        SHORT_ERROR_MESSAGES_FOR_UNSUPPORTED_FIELDS,

        /**
         * Support for the whole number spans in BUCKET function.
         */
        BUCKET_WHOLE_NUMBER_AS_SPAN,

        /**
         * Allow mixed numeric types in coalesce
         */
        MIXED_NUMERIC_TYPES_IN_COALESCE,

        /**
         * Support for requesting the "SPACE" function.
         */
        SPACE,

        /**
         * Support explicit casting from string literal to DATE_PERIOD or TIME_DURATION.
         */
        CAST_STRING_LITERAL_TO_TEMPORAL_AMOUNT,

        /**
         * Supported the text categorization function "CATEGORIZE".
         */
        CATEGORIZE_V6,

        /**
         * Support for multiple groupings in "CATEGORIZE".
         */
        CATEGORIZE_MULTIPLE_GROUPINGS,
        /**
         * QSTR function
         */
        QSTR_FUNCTION,

        /**
         * MATCH function
         */
        MATCH_FUNCTION,

        /**
         * KQL function
         */
        KQL_FUNCTION,

        /**
         * Hash function
         */
        HASH_FUNCTION,
        /**
         * Hash function aliases such as MD5
         */
        HASH_FUNCTION_ALIASES_V1,

        /**
         * Don't optimize CASE IS NOT NULL function by not requiring the fields to be not null as well.
         * https://github.com/elastic/elasticsearch/issues/112704
         */
        FIXED_WRONG_IS_NOT_NULL_CHECK_ON_CASE,

        /**
         * Compute year differences in full calendar years.
         */
        DATE_DIFF_YEAR_CALENDARIAL,

        /**
         * Fix sorting not allowed on _source and counters.
         */
        SORTING_ON_SOURCE_AND_COUNTERS_FORBIDDEN,

        /**
         * Fix {@code SORT} when the {@code _source} field is not a sort key but
         * <strong>is</strong> being returned.
         */
        SORT_RETURNING_SOURCE_OK,

        /**
         * _source field mapping directives: https://www.elastic.co/guide/en/elasticsearch/reference/current/mapping-source-field.html
         */
        SOURCE_FIELD_MAPPING,

        /**
         * Allow filter per individual aggregation.
         */
        PER_AGG_FILTERING,

        /**
         * Fix {@link #PER_AGG_FILTERING} grouped by ordinals.
         */
        PER_AGG_FILTERING_ORDS,

        /**
         * Support for {@code STD_DEV} aggregation.
         */
        STD_DEV,

        /**
         * Fix for https://github.com/elastic/elasticsearch/issues/114714
         */
        FIX_STATS_BY_FOLDABLE_EXPRESSION,

        /**
         * Adding stats for functions (stack telemetry)
         */
        FUNCTION_STATS,
        /**
         * Fix for an optimization that caused wrong results
         * https://github.com/elastic/elasticsearch/issues/115281
         */
        FIX_FILTER_PUSHDOWN_PAST_STATS,

        /**
         * Send warnings on STATS alias collision
         * https://github.com/elastic/elasticsearch/issues/114970
         */
        STATS_ALIAS_COLLISION_WARNINGS,

        /**
         * This enables 60_usage.yml "Basic ESQL usage....snapshot" version test. See also the next capability.
         */
        SNAPSHOT_TEST_FOR_TELEMETRY(Build.current().isSnapshot()),

        /**
         * This enables 60_usage.yml "Basic ESQL usage....non-snapshot" version test. See also the previous capability.
         */
        NON_SNAPSHOT_TEST_FOR_TELEMETRY(Build.current().isSnapshot() == false),

        /**
         * Support simplified syntax for named parameters for field and function names.
         */
        NAMED_PARAMETER_FOR_FIELD_AND_FUNCTION_NAMES_SIMPLIFIED_SYNTAX(),

        /**
         * Fix pushdown of LIMIT past MV_EXPAND
         */
        ADD_LIMIT_INSIDE_MV_EXPAND,

        DELAY_DEBUG_FN(Build.current().isSnapshot()),

        /** Capability for remote metadata test */
        METADATA_FIELDS_REMOTE_TEST(false),
        /**
         * WIP on Join planning
         * - Introduce BinaryPlan and co
         * - Refactor INLINESTATS and LOOKUP as a JOIN block
         */
        JOIN_PLANNING_V1(Build.current().isSnapshot()),

        /**
         * Support implicit casting from string literal to DATE_PERIOD or TIME_DURATION.
         */
        IMPLICIT_CASTING_STRING_LITERAL_TO_TEMPORAL_AMOUNT,

        /**
         * LOOKUP JOIN
         */
        JOIN_LOOKUP_V12,

        /**
         * LOOKUP JOIN with TEXT fields on the right (right side of the join) (#119473)
         */
        LOOKUP_JOIN_TEXT(JOIN_LOOKUP_V12.isEnabled()),

        /**
         * LOOKUP JOIN skipping MVs and sending warnings (https://github.com/elastic/elasticsearch/issues/118780)
         */
        JOIN_LOOKUP_SKIP_MV_WARNINGS(JOIN_LOOKUP_V12.isEnabled()),

        /**
         * Fix pushing down LIMIT past LOOKUP JOIN in case of multiple matching join keys.
         */
        JOIN_LOOKUP_FIX_LIMIT_PUSHDOWN(JOIN_LOOKUP_V12.isEnabled()),

        /**
         * Fix for https://github.com/elastic/elasticsearch/issues/117054
         */
        FIX_NESTED_FIELDS_NAME_CLASH_IN_INDEXRESOLVER,

        /**
         * Fix for https://github.com/elastic/elasticsearch/issues/114714, again
         */
        FIX_STATS_BY_FOLDABLE_EXPRESSION_2,

        /**
         * Support the "METADATA _score" directive to enable _score column.
         */
        METADATA_SCORE,

        /**
         * Term function
         */
        TERM_FUNCTION(Build.current().isSnapshot()),

        /**
         * Additional types for match function and operator
         */
        MATCH_ADDITIONAL_TYPES,

        /**
         * Fix for regex folding with case-insensitive pattern https://github.com/elastic/elasticsearch/issues/118371
         */
        FIXED_REGEX_FOLD,

        /**
         * Full text functions can be used in disjunctions
         */
        FULL_TEXT_FUNCTIONS_DISJUNCTIONS,

        /**
         * Change field caps response for semantic_text fields to be reported as text
         */
        SEMANTIC_TEXT_FIELD_CAPS,

        /**
         * Support named argument for function in map format.
         */
        OPTIONAL_NAMED_ARGUMENT_MAP_FOR_FUNCTION(Build.current().isSnapshot()),

        /**
         * Disabled support for index aliases in lookup joins
         */
        LOOKUP_JOIN_NO_ALIASES(JOIN_LOOKUP_V12.isEnabled()),

        /**
         * Full text functions can be used in disjunctions as they are implemented in compute engine
         */
        FULL_TEXT_FUNCTIONS_DISJUNCTIONS_COMPUTE_ENGINE,

        /**
         * Support match options in match function
         */
        MATCH_FUNCTION_OPTIONS,

        /**
         * Support options in the query string function.
         */
        QUERY_STRING_FUNCTION_OPTIONS,

        /**
         * Support for aggregate_metric_double type
         */
        AGGREGATE_METRIC_DOUBLE(AGGREGATE_METRIC_DOUBLE_FEATURE_FLAG),

        /**
         * Support for partial subset of metrics in aggregate_metric_double type
         */
        AGGREGATE_METRIC_DOUBLE_PARTIAL_SUBMETRICS(AGGREGATE_METRIC_DOUBLE_FEATURE_FLAG),

        /**
         * Support for rendering aggregate_metric_double type
         */
        AGGREGATE_METRIC_DOUBLE_RENDERING(AGGREGATE_METRIC_DOUBLE_FEATURE_FLAG),

        /**
         * Support for to_aggregate_metric_double function
         */
        AGGREGATE_METRIC_DOUBLE_CONVERT_TO(AGGREGATE_METRIC_DOUBLE_FEATURE_FLAG),

        /**
         * Support for sorting when aggregate_metric_doubles are present
         */
        AGGREGATE_METRIC_DOUBLE_SORTING(AGGREGATE_METRIC_DOUBLE_FEATURE_FLAG),

        /**
         * Support avg with aggregate metric doubles
         */
        AGGREGATE_METRIC_DOUBLE_AVG(AGGREGATE_METRIC_DOUBLE_FEATURE_FLAG),

        /**
         * Support for implicit casting of aggregate metric double when run in aggregations
         */
        AGGREGATE_METRIC_DOUBLE_IMPLICIT_CASTING_IN_AGGS(AGGREGATE_METRIC_DOUBLE_FEATURE_FLAG),

        /**
         * Support change point detection "CHANGE_POINT".
         */
        CHANGE_POINT,

        /**
         * Fix for https://github.com/elastic/elasticsearch/issues/120817
         * and https://github.com/elastic/elasticsearch/issues/120803
         * Support for queries that have multiple SORTs that cannot become TopN
         */
        REMOVE_REDUNDANT_SORT,

        /**
         * Fixes a series of issues with inlinestats which had an incomplete implementation after lookup and inlinestats
         * were refactored.
         */
        INLINESTATS_V8(EsqlPlugin.INLINESTATS_FEATURE_FLAG),

        /**
         * Support partial_results
         */
        SUPPORT_PARTIAL_RESULTS,

        /**
         * Support for RERANK command
         */
        RERANK(Build.current().isSnapshot()),

        /**
         * Support for COMPLETION command
         */
        COMPLETION,

        /**
         * Allow mixed numeric types in conditional functions - case, greatest and least
         */
        MIXED_NUMERIC_TYPES_IN_CASE_GREATEST_LEAST,

        /**
         * Lucene query pushdown to StartsWith and EndsWith functions.
         * This capability was created to avoid receiving wrong warnings from old nodes in mixed clusters
         */
        STARTS_WITH_ENDS_WITH_LUCENE_PUSHDOWN,

        /**
         * Full text functions can be scored when being part of a disjunction
         */
        FULL_TEXT_FUNCTIONS_DISJUNCTIONS_SCORE,

        /**
         * Support for multi-match function.
         */
        MULTI_MATCH_FUNCTION(Build.current().isSnapshot()),

        /**
         * Do {@code TO_LOWER} and {@code TO_UPPER} process all field values?
         */
        TO_LOWER_MV,

        /**
         * Use double parameter markers to represent field or function names.
         */
        DOUBLE_PARAMETER_MARKERS_FOR_IDENTIFIERS,

        /**
         * Non full text functions do not contribute to score
         */
        NON_FULL_TEXT_FUNCTIONS_SCORING,

        /**
         * The {@code _query} API now reports the original types.
         */
        REPORT_ORIGINAL_TYPES,

        /**
         * The metrics command
         */
        METRICS_COMMAND(Build.current().isSnapshot()),

        /**
         * Are the {@code documents_found} and {@code values_loaded} fields available
         * in the response and profile?
         */
        DOCUMENTS_FOUND_AND_VALUES_LOADED,

        /**
         * Index component selector syntax (my-data-stream-name::failures)
         */
        INDEX_COMPONENT_SELECTORS,

        /**
         * Make numberOfChannels consistent with layout in DefaultLayout by removing duplicated ChannelSet.
         */
        MAKE_NUMBER_OF_CHANNELS_CONSISTENT_WITH_LAYOUT,

        /**
         * Supercedes {@link Cap#MAKE_NUMBER_OF_CHANNELS_CONSISTENT_WITH_LAYOUT}.
         */
        FIX_REPLACE_MISSING_FIELD_WITH_NULL_DUPLICATE_NAME_ID_IN_LAYOUT,

        /**
         * Support for filter in converted null.
         * See <a href="https://github.com/elastic/elasticsearch/issues/125832"> ESQL: Fix `NULL` handling in `IN` clause #125832 </a>
         */
        FILTER_IN_CONVERTED_NULL,

        /**
         * When creating constant null blocks in {@link ValuesSourceReaderOperator}, we also handed off
         * the ownership of that block - but didn't account for the fact that the caller might close it, leading to double releases
         * in some union type queries. C.f. https://github.com/elastic/elasticsearch/issues/125850
         */
        FIX_DOUBLY_RELEASED_NULL_BLOCKS_IN_VALUESOURCEREADER,

        /**
         * Listing queries and getting information on a specific query.
         */
        QUERY_MONITORING,

        /**
         * Support max_over_time aggregation that gets evaluated per time-series
         */
        MAX_OVER_TIME(Build.current().isSnapshot()),

        /**
         * Support for FORK out of snapshot
         */
        FORK_V9,

        /**
         * Support for the {@code leading_zeros} named parameter.
         */
        TO_IP_LEADING_ZEROS,

        /**
         * Does the usage information for ESQL contain a histogram of {@code took} values?
         */
        USAGE_CONTAINS_TOOK,

        /**
         * Support avg_over_time aggregation that gets evaluated per time-series
         */
        AVG_OVER_TIME(Build.current().isSnapshot()),

        /**
         * Support loading of ip fields if they are not indexed.
         */
        LOADING_NON_INDEXED_IP_FIELDS,

        /**
         * During resolution (pre-analysis) we have to consider that joins or enriches can override EVALuated values
         * https://github.com/elastic/elasticsearch/issues/126419
         */
        FIX_JOIN_MASKING_EVAL,

        /**
         * Support for keeping `DROP` attributes when resolving field names.
         * see <a href="https://github.com/elastic/elasticsearch/issues/126418"> ES|QL: no matches for pattern #126418 </a>
         */
        DROP_AGAIN_WITH_WILDCARD_AFTER_EVAL,

        /**
         * Correctly ask for all fields from lookup indices even when there is e.g. a {@code DROP *field} after.
         * See <a href="https://github.com/elastic/elasticsearch/issues/129561">
         *     ES|QL: missing columns for wildcard drop after lookup join  #129561</a>
         */
        DROP_WITH_WILDCARD_AFTER_LOOKUP_JOIN,

        /**
         * Support last_over_time aggregation that gets evaluated per time-series
         */
        LAST_OVER_TIME(Build.current().isSnapshot()),

        /**
         * score function
         */
        SCORE_FUNCTION(Build.current().isSnapshot()),

        /**
         * Support for the SAMPLE command
         */
        SAMPLE_V3,

        /**
         * The {@code _query} API now gives a cast recommendation if multiple types are found in certain instances.
         */
        SUGGESTED_CAST,

        /**
         * Guards a bug fix matching {@code TO_LOWER(f) == ""}.
         */
        TO_LOWER_EMPTY_STRING,

        /**
         * Support min_over_time aggregation that gets evaluated per time-series
         */
        MIN_OVER_TIME(Build.current().isSnapshot()),

        /**
         * Support first_over_time aggregation that gets evaluated per time-series
         */
        FIRST_OVER_TIME(Build.current().isSnapshot()),

        /**
         * Support sum_over_time aggregation that gets evaluated per time-series
         */
        SUM_OVER_TIME(Build.current().isSnapshot()),

        /**
         * Support count_over_time aggregation that gets evaluated per time-series
         */
        COUNT_OVER_TIME(Build.current().isSnapshot()),

        /**
         * Support for count_distinct_over_time aggregation that gets evaluated per time-series
         */
        COUNT_DISTINCT_OVER_TIME(Build.current().isSnapshot()),

        /**
         * Resolve groupings before resolving references to groupings in the aggregations.
         */
        RESOLVE_GROUPINGS_BEFORE_RESOLVING_REFERENCES_TO_GROUPINGS_IN_AGGREGATIONS,

        /**
         * Support for the SAMPLE aggregation function
         */
        AGG_SAMPLE,

        /**
         * Full text functions in STATS
         */
        FULL_TEXT_FUNCTIONS_IN_STATS_WHERE,

        /**
         * During resolution (pre-analysis) we have to consider that joins can override regex extracted values
         * see <a href="https://github.com/elastic/elasticsearch/issues/127467"> ES|QL: pruning of JOINs leads to missing fields #127467 </a>
         */
        FIX_JOIN_MASKING_REGEX_EXTRACT,

        /**
         * Avid GROK and DISSECT attributes being removed when resolving fields.
         * see <a href="https://github.com/elastic/elasticsearch/issues/127468"> ES|QL: Grok only supports KEYWORD or TEXT values, found expression [type] type [INTEGER] #127468 </a>
         */
        KEEP_REGEX_EXTRACT_ATTRIBUTES,

        /**
         * The {@code ROUND_TO} function.
         */
        ROUND_TO,

        /**
         * Support for the {@code COPY_SIGN} function.
         */
        COPY_SIGN,

        /**
         * Allow lookup join on mixed numeric fields, among byte, short, int, long, half_float, scaled_float, float and double.
         */
        LOOKUP_JOIN_ON_MIXED_NUMERIC_FIELDS,

        /**
         * {@link org.elasticsearch.compute.lucene.LuceneQueryEvaluator} rewrites the query before executing it in Lucene. This
         * provides support for KQL in a STATS ... BY command that uses a KQL query for filter, for example.
         */
        LUCENE_QUERY_EVALUATOR_QUERY_REWRITE,

        /**
         * Support parameters for LIMIT command.
         */
        PARAMETER_FOR_LIMIT,

        /**
         * Changed and normalized the LIMIT error message.
         */
        NORMALIZED_LIMIT_ERROR_MESSAGE,

        /**
         * Dense vector field type support
         */
        DENSE_VECTOR_FIELD_TYPE(EsqlCorePlugin.DENSE_VECTOR_FEATURE_FLAG),

        /**
         * Enable support for index aliases in lookup joins
         */
        ENABLE_LOOKUP_JOIN_ON_ALIASES,

        /**
         * Lookup error messages were updated to make them a bit easier to understand.
         */
        UPDATE_LOOKUP_JOIN_ERROR_MESSAGES,

        /**
         * Allows RLIKE to correctly handle the "empty language" flag, `#`.
         */
        RLIKE_WITH_EMPTY_LANGUAGE_PATTERN,

        /**
         * Enable support for cross-cluster lookup joins.
         */
        ENABLE_LOOKUP_JOIN_ON_REMOTE(Build.current().isSnapshot()),

        /**
         * MATCH PHRASE function
         */
        MATCH_PHRASE_FUNCTION,

        /**
         * Support knn function
         */
        KNN_FUNCTION_V3(Build.current().isSnapshot()),

        /**
         * Support for the LIKE operator with a list of wildcards.
         */
        LIKE_WITH_LIST_OF_PATTERNS,

        LIKE_LIST_ON_INDEX_FIELDS,

        /**
         * Support parameters for SAMPLE command.
         */
        PARAMETER_FOR_SAMPLE,

        /**
         * From now, Literal only accepts strings as BytesRefs.
         * No java.lang.String anymore.
         *
         * https://github.com/elastic/elasticsearch/issues/129322
         */
        NO_PLAIN_STRINGS_IN_LITERALS,

        /**
         * Support for the mv_expand target attribute should be retained in its original position.
         * see <a href="https://github.com/elastic/elasticsearch/issues/129000"> ES|QL: inconsistent column order #129000 </a>
         */
        FIX_MV_EXPAND_INCONSISTENT_COLUMN_ORDER,

        /**
         * (Re)Added EXPLAIN command
         */
        EXPLAIN(Build.current().isSnapshot()),
        /**
         * Support for the RLIKE operator with a list of regexes.
         */
        RLIKE_WITH_LIST_OF_PATTERNS,

        /**
         * FUSE command
         */
<<<<<<< HEAD
        FUSE_V2(Build.current().isSnapshot()),
=======
        FUSE(Build.current().isSnapshot()),

>>>>>>> 9f22533c
        /**
         * Support improved behavior for LIKE operator when used with index fields.
         */
        LIKE_ON_INDEX_FIELDS,

        /**
         * Forbid usage of brackets in unquoted index and enrich policy names
         * https://github.com/elastic/elasticsearch/issues/130378
         */
        NO_BRACKETS_IN_UNQUOTED_INDEX_NAMES,

        /**
         * Fail if all shards fail
         */
        FAIL_IF_ALL_SHARDS_FAIL(Build.current().isSnapshot()),

        /**
         * Cosine vector similarity function
         */
        COSINE_VECTOR_SIMILARITY_FUNCTION(Build.current().isSnapshot()),

        /**
         * Support for the options field of CATEGORIZE.
         */
        CATEGORIZE_OPTIONS;

        private final boolean enabled;

        Cap() {
            this.enabled = true;
        };

        Cap(boolean enabled) {
            this.enabled = enabled;
        };

        Cap(FeatureFlag featureFlag) {
            this.enabled = featureFlag.isEnabled();
        }

        public boolean isEnabled() {
            return enabled;
        }

        public String capabilityName() {
            return name().toLowerCase(Locale.ROOT);
        }
    }

    public static final Set<String> CAPABILITIES = capabilities(false);

    /**
     * Get a {@link Set} of all capabilities. If the {@code all} parameter is {@code false}
     * then only <strong>enabled</strong> capabilities are returned - otherwise <strong>all</strong>
     * known capabilities are returned.
     */
    public static Set<String> capabilities(boolean all) {
        List<String> caps = new ArrayList<>();
        for (Cap cap : Cap.values()) {
            if (all || cap.isEnabled()) {
                caps.add(cap.capabilityName());
            }
        }

        /*
         * Add all of our cluster features without the leading "esql."
         */
        for (NodeFeature feature : new EsqlFeatures().getFeatures()) {
            caps.add(cap(feature));
        }
        return Set.copyOf(caps);
    }

    /**
     * Convert a {@link NodeFeature} from {@link EsqlFeatures} into a
     * capability.
     */
    public static String cap(NodeFeature feature) {
        assert feature.id().startsWith("esql.");
        return feature.id().substring("esql.".length());
    }
}<|MERGE_RESOLUTION|>--- conflicted
+++ resolved
@@ -1259,16 +1259,6 @@
          * Support for the RLIKE operator with a list of regexes.
          */
         RLIKE_WITH_LIST_OF_PATTERNS,
-
-        /**
-         * FUSE command
-         */
-<<<<<<< HEAD
-        FUSE_V2(Build.current().isSnapshot()),
-=======
-        FUSE(Build.current().isSnapshot()),
-
->>>>>>> 9f22533c
         /**
          * Support improved behavior for LIKE operator when used with index fields.
          */
@@ -1293,7 +1283,11 @@
         /**
          * Support for the options field of CATEGORIZE.
          */
-        CATEGORIZE_OPTIONS;
+        CATEGORIZE_OPTIONS,
+        /**
+         * FUSE command
+         */
+        FUSE_V2(Build.current().isSnapshot());
 
         private final boolean enabled;
 

/*
 * Copyright Elasticsearch B.V. and/or licensed to Elasticsearch B.V. under one
 * or more contributor license agreements. Licensed under the Elastic License
 * 2.0; you may not use this file except in compliance with the Elastic License
 * 2.0.
 */

package org.elasticsearch.xpack.esql.action;

import org.elasticsearch.Build;
import org.elasticsearch.common.util.FeatureFlag;
import org.elasticsearch.features.NodeFeature;
import org.elasticsearch.rest.action.admin.cluster.RestNodesCapabilitiesAction;
import org.elasticsearch.xpack.esql.core.plugin.EsqlCorePlugin;
import org.elasticsearch.xpack.esql.plugin.EsqlFeatures;
import org.elasticsearch.xpack.esql.plugin.EsqlPlugin;

import java.util.ArrayList;
import java.util.List;
import java.util.Locale;
import java.util.Set;

import static org.elasticsearch.xpack.esql.core.plugin.EsqlCorePlugin.AGGREGATE_METRIC_DOUBLE_FEATURE_FLAG;

/**
 * A {@link Set} of "capabilities" supported by the {@link RestEsqlQueryAction}
 * and {@link RestEsqlAsyncQueryAction} APIs. These are exposed over the
 * {@link RestNodesCapabilitiesAction} and we use them to enable tests.
 */
public class EsqlCapabilities {
    public enum Cap {
        /**
         * Introduction of {@code MV_SORT}, {@code MV_SLICE}, and {@code MV_ZIP}.
         * Added in #106095.
         */
        MV_SORT,

        /**
         * When we disabled some broken optimizations around {@code nullable}.
         * Fixed in #105691.
         */
        DISABLE_NULLABLE_OPTS,

        /**
         * Introduction of {@code ST_X} and {@code ST_Y}. Added in #105768.
         */
        ST_X_Y,

        /**
         * Changed precision of {@code geo_point} and {@code cartesian_point} fields, by loading from source into WKB. Done in #103691.
         */
        SPATIAL_POINTS_FROM_SOURCE,

        /**
         * Support for loading {@code geo_shape} and {@code cartesian_shape} fields. Done in #104269.
         */
        SPATIAL_SHAPES,

        /**
         * Support for spatial aggregation {@code ST_CENTROID}. Done in #104269.
         */
        ST_CENTROID_AGG,

        /**
         * Support for spatial aggregation {@code ST_INTERSECTS}. Done in #104907.
         */
        ST_INTERSECTS,

        /**
         * Support for spatial aggregation {@code ST_CONTAINS} and {@code ST_WITHIN}. Done in #106503.
         */
        ST_CONTAINS_WITHIN,

        /**
         * Support for spatial aggregation {@code ST_DISJOINT}. Done in #107007.
         */
        ST_DISJOINT,

        /**
         * The introduction of the {@code VALUES} agg.
         */
        AGG_VALUES,

        /**
         * Expand the {@code VALUES} agg to cover spatial types.
         */
        AGG_VALUES_SPATIAL,

        /**
         * Does ESQL support async queries.
         */
        ASYNC_QUERY,

        /**
         * Does ESQL support FROM OPTIONS?
         */
        @Deprecated
        FROM_OPTIONS,

        /**
         * Cast string literals to a desired data type.
         */
        STRING_LITERAL_AUTO_CASTING,

        /**
         * Base64 encoding and decoding functions.
         */
        BASE64_DECODE_ENCODE,

        /**
         * Support for the :: casting operator
         */
        CASTING_OPERATOR,

        /**
         * Blocks can be labelled with {@link org.elasticsearch.compute.data.Block.MvOrdering#SORTED_ASCENDING} for optimizations.
         */
        MV_ORDERING_SORTED_ASCENDING,

        /**
         * Support for metrics counter fields
         */
        METRICS_COUNTER_FIELDS,

        /**
         * Cast string literals to a desired data type for IN predicate and more types for BinaryComparison.
         */
        STRING_LITERAL_AUTO_CASTING_EXTENDED,
        /**
         * Support for metadata fields.
         */
        METADATA_FIELDS,

        /**
         * Support specifically for *just* the _index METADATA field. Used by CsvTests, since that is the only metadata field currently
         * supported.
         */
        INDEX_METADATA_FIELD,

        /**
         * Support for timespan units abbreviations
         */
        TIMESPAN_ABBREVIATIONS,

        /**
         * Support metrics counter types
         */
        COUNTER_TYPES,

        /**
         * Support for function {@code BIT_LENGTH}. Done in #115792
         */
        FN_BIT_LENGTH,

        /**
         * Support for function {@code BYTE_LENGTH}.
         */
        FN_BYTE_LENGTH,

        /**
         * Support for function {@code REVERSE}.
         */
        FN_REVERSE,

        /**
         * Support for reversing whole grapheme clusters. This is not supported
         * on JDK versions less than 20 which are not supported in ES 9.0.0+ but this
         * exists to keep the {@code 8.x} branch similar to the {@code main} branch.
         */
        FN_REVERSE_GRAPHEME_CLUSTERS,

        /**
         * Support for function {@code CBRT}. Done in #108574.
         */
        FN_CBRT,

        /**
         * Support for function {@code HYPOT}.
         */
        FN_HYPOT,

        /**
         * Support for {@code MV_APPEND} function. #107001
         */
        FN_MV_APPEND,

        /**
         * Support for {@code MV_MEDIAN_ABSOLUTE_DEVIATION} function.
         */
        FN_MV_MEDIAN_ABSOLUTE_DEVIATION,

        /**
         * Support for {@code MV_PERCENTILE} function.
         */
        FN_MV_PERCENTILE,

        /**
         * Support for function {@code IP_PREFIX}.
         */
        FN_IP_PREFIX,

        /**
         * Fix on function {@code SUBSTRING} that makes it not return null on empty strings.
         */
        FN_SUBSTRING_EMPTY_NULL,

        /**
         * Fixes on function {@code ROUND} that avoid it throwing exceptions on runtime for unsigned long cases.
         */
        FN_ROUND_UL_FIXES,

        /**
         * Fixes for multiple functions not serializing their source, and emitting warnings with wrong line number and text.
         */
        FUNCTIONS_SOURCE_SERIALIZATION_WARNINGS,

        /**
         * All functions that take TEXT should never emit TEXT, only KEYWORD. #114334
         */
        FUNCTIONS_NEVER_EMIT_TEXT,

        /**
         * Support for the {@code INLINESTATS} syntax.
         */
        INLINESTATS(EsqlPlugin.INLINESTATS_FEATURE_FLAG),

        /**
         * Support for the expressions in grouping in {@code INLINESTATS} syntax.
         */
        INLINESTATS_V2(EsqlPlugin.INLINESTATS_FEATURE_FLAG),

        /**
         * Support for aggregation function {@code TOP}.
         */
        AGG_TOP,

        /**
         * Support for booleans in aggregations {@code MAX} and {@code MIN}.
         */
        AGG_MAX_MIN_BOOLEAN_SUPPORT,

        /**
         * Support for ips in aggregations {@code MAX} and {@code MIN}.
         */
        AGG_MAX_MIN_IP_SUPPORT,

        /**
         * Support for strings in aggregations {@code MAX} and {@code MIN}.
         */
        AGG_MAX_MIN_STRING_SUPPORT,

        /**
         * Support for booleans in {@code TOP} aggregation.
         */
        AGG_TOP_BOOLEAN_SUPPORT,

        /**
         * Support for ips in {@code TOP} aggregation.
         */
        AGG_TOP_IP_SUPPORT,

        /**
         * Support for {@code keyword} and {@code text} fields in {@code TOP} aggregation.
         */
        AGG_TOP_STRING_SUPPORT,

        /**
         * {@code CASE} properly handling multivalue conditions.
         */
        CASE_MV,

        /**
         * Support for loading values over enrich. This is supported by all versions of ESQL but not
         * the unit test CsvTests.
         */
        ENRICH_LOAD,

        /**
         * Optimization for ST_CENTROID changed some results in cartesian data. #108713
         */
        ST_CENTROID_AGG_OPTIMIZED,

        /**
         * Support for requesting the "_ignored" metadata field.
         */
        METADATA_IGNORED_FIELD,

        /**
         * LOOKUP command with
         * - tables using syntax {@code "tables": {"type": [<values>]}}
         * - fixed variable shadowing
         * - fixed Join.references(), requiring breaking change to Join serialization
         */
        LOOKUP_V4(Build.current().isSnapshot()),

        /**
         * Support for requesting the "REPEAT" command.
         */
        REPEAT,

        /**
         * Cast string literals to datetime in addition and subtraction when the other side is a date or time interval.
         */
        STRING_LITERAL_AUTO_CASTING_TO_DATETIME_ADD_SUB,

        /**
         * Support for named or positional parameters in EsqlQueryRequest.
         */
        NAMED_POSITIONAL_PARAMETER,

        /**
         * Support multiple field mappings if appropriate conversion function is used (union types)
         */
        UNION_TYPES,

        /**
         * Support unmapped using the INSIST keyword.
         */
        UNMAPPED_FIELDS(Build.current().isSnapshot()),

        /**
         * Support for function {@code ST_DISTANCE}. Done in #108764.
         */
        ST_DISTANCE,

        /** Support for function {@code ST_EXTENT_AGG}. */
        ST_EXTENT_AGG,

        /** Optimization of ST_EXTENT_AGG with doc-values as IntBlock. */
        ST_EXTENT_AGG_DOCVALUES,

        /**
         * Fix determination of CRS types in spatial functions when folding.
         */
        SPATIAL_FUNCTIONS_FIX_CRSTYPE_FOLDING,

        /**
         * Enable spatial predicate functions to support multi-values. Done in #112063.
         */
        SPATIAL_PREDICATES_SUPPORT_MULTIVALUES,

        /**
         * Enable spatial distance function to support multi-values. Done in #114836.
         */
        SPATIAL_DISTANCE_SUPPORTS_MULTIVALUES,

        /**
         * Support a number of fixes and enhancements to spatial distance pushdown. Done in #112938.
         */
        SPATIAL_DISTANCE_PUSHDOWN_ENHANCEMENTS,

        /**
         * Fix for spatial centroid when no records are found.
         */
        SPATIAL_CENTROID_NO_RECORDS,

        /**
         * Support ST_ENVELOPE function (and related ST_XMIN, etc.).
         */
        ST_ENVELOPE,

        /**
         * Fix to GROK and DISSECT that allows extracting attributes with the same name as the input
         * https://github.com/elastic/elasticsearch/issues/110184
         */
        GROK_DISSECT_MASKING,

        /**
         * Support for quoting index sources in double quotes.
         */
        DOUBLE_QUOTES_SOURCE_ENCLOSING,

        /**
         * Support for WEIGHTED_AVG function.
         */
        AGG_WEIGHTED_AVG,

        /**
         * Fix for union-types when aggregating over an inline conversion with casting operator. Done in #110476.
         */
        UNION_TYPES_AGG_CAST,

        /**
         * Fix to GROK validation in case of multiple fields with same name and different types
         * https://github.com/elastic/elasticsearch/issues/110533
         */
        GROK_VALIDATION,

        /**
         * Fix for union-types when aggregating over an inline conversion with conversion function. Done in #110652.
         */
        UNION_TYPES_INLINE_FIX,

        /**
         * Fix for union-types when sorting a type-casted field. We changed how we remove synthetic union-types fields.
         */
        UNION_TYPES_REMOVE_FIELDS,

        /**
         * Fix for union-types when renaming unrelated columns.
         * https://github.com/elastic/elasticsearch/issues/111452
         */
        UNION_TYPES_FIX_RENAME_RESOLUTION,

        /**
         * Fix for union-types when some indexes are missing the required field. Done in #111932.
         */
        UNION_TYPES_MISSING_FIELD,

        /**
         * Fix for widening of short numeric types in union-types. Done in #112610
         */
        UNION_TYPES_NUMERIC_WIDENING,

        /**
         * Fix a parsing issue where numbers below Long.MIN_VALUE threw an exception instead of parsing as doubles.
         * see <a href="https://github.com/elastic/elasticsearch/issues/104323"> Parsing large numbers is inconsistent #104323 </a>
         */
        FIX_PARSING_LARGE_NEGATIVE_NUMBERS,

        /**
         * Fix precision of scaled_float field values retrieved from stored source
         * see <a href="https://github.com/elastic/elasticsearch/issues/122547"> Slight inconsistency in ESQL using scaled_float field #122547 </a>
         */
        FIX_PRECISION_OF_SCALED_FLOAT_FIELDS,

        /**
         * Fix the status code returned when trying to run count_distinct on the _source type (which is not supported).
         * see <a href="https://github.com/elastic/elasticsearch/issues/105240">count_distinct(_source) returns a 500 response</a>
         */
        FIX_COUNT_DISTINCT_SOURCE_ERROR,

        /**
         * Use RangeQuery for BinaryComparison on DateTime fields.
         */
        RANGEQUERY_FOR_DATETIME,

        /**
         * Enforce strict type checking on ENRICH range types, and warnings for KEYWORD parsing at runtime. Done in #115091.
         */
        ENRICH_STRICT_RANGE_TYPES,

        /**
         * Fix for non-unique attribute names in ROW and logical plans.
         * https://github.com/elastic/elasticsearch/issues/110541
         */
        UNIQUE_NAMES,

        /**
         * Make attributes of GROK/DISSECT adjustable and fix a shadowing bug when pushing them down past PROJECT.
         * https://github.com/elastic/elasticsearch/issues/108008
         */
        FIXED_PUSHDOWN_PAST_PROJECT,

        /**
         * Adds the {@code MV_PSERIES_WEIGHTED_SUM} function for converting sorted lists of numbers into
         * a bounded score. This is a generalization of the
         * <a href="https://en.wikipedia.org/wiki/Riemann_zeta_function">riemann zeta function</a> but we
         * don't name it that because we don't support complex numbers and don't want to make folks think
         * of mystical number theory things. This is just a weighted sum that is adjacent to magic.
         */
        MV_PSERIES_WEIGHTED_SUM,

        /**
         * Support for match operator as a colon. Previous support for match operator as MATCH has been removed
         */
        MATCH_OPERATOR_COLON,

        /**
         * Removing support for the {@code META} keyword.
         */
        NO_META,

        /**
         * Add CombineBinaryComparisons rule.
         */
        COMBINE_BINARY_COMPARISONS,

        /**
         * Support for nanosecond dates as a data type
         */
        DATE_NANOS_TYPE(),

        /**
         * Support for to_date_nanos function
         */
        TO_DATE_NANOS(),

        /**
         * Support for date nanos type in binary comparisons
         */
        DATE_NANOS_BINARY_COMPARISON(),

        /**
         * Support for mixed comparisons between nanosecond and millisecond dates
         */
        DATE_NANOS_COMPARE_TO_MILLIS(),
        /**
         * Support implicit casting of strings to date nanos
         */
        DATE_NANOS_IMPLICIT_CASTING(),
        /**
         * Support Least and Greatest functions on Date Nanos type
         */
        LEAST_GREATEST_FOR_DATENANOS(),
        /**
         * support date extract function for date nanos
         */
        DATE_NANOS_DATE_EXTRACT(),
        /**
         * Support add and subtract on date nanos
         */
        DATE_NANOS_ADD_SUBTRACT(),
        /**
         * Support for date_trunc function on date nanos type
         */
        DATE_TRUNC_DATE_NANOS(),

        /**
         * Support date nanos values as the field argument to bucket
         */
        DATE_NANOS_BUCKET(),

        /**
         * support aggregations on date nanos
         */
        DATE_NANOS_AGGREGATIONS(),

        /**
         * Support the {@link org.elasticsearch.xpack.esql.expression.predicate.operator.comparison.In} operator for date nanos
         */
        DATE_NANOS_IN_OPERATOR(),
        /**
         * Support running date format function on nanosecond dates
         */
        DATE_NANOS_DATE_FORMAT(),
        /**
         * support date diff function on date nanos type, and mixed nanos/millis
         */
        DATE_NANOS_DATE_DIFF(),
        /**
         * DATE_PARSE supports reading timezones
         */
        DATE_PARSE_TZ(),

        /**
         * Support for datetime in least and greatest functions
         */
        LEAST_GREATEST_FOR_DATES,

        /**
         * Support CIDRMatch in CombineDisjunctions rule.
         */
        COMBINE_DISJUNCTIVE_CIDRMATCHES,

        /**
         * Support sending HTTP headers about the status of an async query.
         */
        ASYNC_QUERY_STATUS_HEADERS,

        /**
         * Consider the upper bound when computing the interval in BUCKET auto mode.
         */
        BUCKET_INCLUSIVE_UPPER_BOUND,

        /**
         * Changed error messages for fields with conflicting types in different indices.
         */
        SHORT_ERROR_MESSAGES_FOR_UNSUPPORTED_FIELDS,

        /**
         * Support for the whole number spans in BUCKET function.
         */
        BUCKET_WHOLE_NUMBER_AS_SPAN,

        /**
         * Allow mixed numeric types in coalesce
         */
        MIXED_NUMERIC_TYPES_IN_COALESCE,

        /**
         * Support for requesting the "SPACE" function.
         */
        SPACE,

        /**
         * Support explicit casting from string literal to DATE_PERIOD or TIME_DURATION.
         */
        CAST_STRING_LITERAL_TO_TEMPORAL_AMOUNT,

        /**
         * Supported the text categorization function "CATEGORIZE".
         */
        CATEGORIZE_V5,

        /**
         * Support for multiple groupings in "CATEGORIZE".
         */
        CATEGORIZE_MULTIPLE_GROUPINGS,
        /**
         * QSTR function
         */
        QSTR_FUNCTION,

        /**
         * MATCH function
         */
        MATCH_FUNCTION,

        /**
         * KQL function
         */
        KQL_FUNCTION,

        /**
         * Hash function
         */
        HASH_FUNCTION,
        /**
         * Hash function aliases such as MD5
         */
        HASH_FUNCTION_ALIASES_V1,

        /**
         * Don't optimize CASE IS NOT NULL function by not requiring the fields to be not null as well.
         * https://github.com/elastic/elasticsearch/issues/112704
         */
        FIXED_WRONG_IS_NOT_NULL_CHECK_ON_CASE,

        /**
         * Compute year differences in full calendar years.
         */
        DATE_DIFF_YEAR_CALENDARIAL,

        /**
         * Fix sorting not allowed on _source and counters.
         */
        SORTING_ON_SOURCE_AND_COUNTERS_FORBIDDEN,

        /**
         * Fix {@code SORT} when the {@code _source} field is not a sort key but
         * <strong>is</strong> being returned.
         */
        SORT_RETURNING_SOURCE_OK,

        /**
         * _source field mapping directives: https://www.elastic.co/guide/en/elasticsearch/reference/current/mapping-source-field.html
         */
        SOURCE_FIELD_MAPPING,

        /**
         * Allow filter per individual aggregation.
         */
        PER_AGG_FILTERING,

        /**
         * Fix {@link #PER_AGG_FILTERING} grouped by ordinals.
         */
        PER_AGG_FILTERING_ORDS,

        /**
         * Support for {@code STD_DEV} aggregation.
         */
        STD_DEV,

        /**
         * Fix for https://github.com/elastic/elasticsearch/issues/114714
         */
        FIX_STATS_BY_FOLDABLE_EXPRESSION,

        /**
         * Adding stats for functions (stack telemetry)
         */
        FUNCTION_STATS,
        /**
         * Support for semantic_text field mapping
         */
        SEMANTIC_TEXT_TYPE(EsqlCorePlugin.SEMANTIC_TEXT_FEATURE_FLAG),
        /**
         * Fix for an optimization that caused wrong results
         * https://github.com/elastic/elasticsearch/issues/115281
         */
        FIX_FILTER_PUSHDOWN_PAST_STATS,

        /**
         * Send warnings on STATS alias collision
         * https://github.com/elastic/elasticsearch/issues/114970
         */
        STATS_ALIAS_COLLISION_WARNINGS,

        /**
         * This enables 60_usage.yml "Basic ESQL usage....snapshot" version test. See also the next capability.
         */
        SNAPSHOT_TEST_FOR_TELEMETRY(Build.current().isSnapshot()),

        /**
         * This enables 60_usage.yml "Basic ESQL usage....non-snapshot" version test. See also the previous capability.
         */
        NON_SNAPSHOT_TEST_FOR_TELEMETRY(Build.current().isSnapshot() == false),

        /**
         * Support simplified syntax for named parameters for field and function names.
         */
        NAMED_PARAMETER_FOR_FIELD_AND_FUNCTION_NAMES_SIMPLIFIED_SYNTAX(),

        /**
         * Fix pushdown of LIMIT past MV_EXPAND
         */
        ADD_LIMIT_INSIDE_MV_EXPAND,

        DELAY_DEBUG_FN(Build.current().isSnapshot()),

        /** Capability for remote metadata test */
        METADATA_FIELDS_REMOTE_TEST(false),
        /**
         * WIP on Join planning
         * - Introduce BinaryPlan and co
         * - Refactor INLINESTATS and LOOKUP as a JOIN block
         */
        JOIN_PLANNING_V1(Build.current().isSnapshot()),

        /**
         * Support implicit casting from string literal to DATE_PERIOD or TIME_DURATION.
         */
        IMPLICIT_CASTING_STRING_LITERAL_TO_TEMPORAL_AMOUNT,

        /**
         * LOOKUP JOIN
         */
        JOIN_LOOKUP_V12,

        /**
         * LOOKUP JOIN with TEXT fields on the right (right side of the join) (#119473)
         */
        LOOKUP_JOIN_TEXT(JOIN_LOOKUP_V12.isEnabled()),

        /**
         * LOOKUP JOIN skipping MVs and sending warnings (https://github.com/elastic/elasticsearch/issues/118780)
         */
        JOIN_LOOKUP_SKIP_MV_WARNINGS(JOIN_LOOKUP_V12.isEnabled()),

        /**
         * Fix pushing down LIMIT past LOOKUP JOIN in case of multiple matching join keys.
         */
        JOIN_LOOKUP_FIX_LIMIT_PUSHDOWN(JOIN_LOOKUP_V12.isEnabled()),

        /**
         * Fix for https://github.com/elastic/elasticsearch/issues/117054
         */
        FIX_NESTED_FIELDS_NAME_CLASH_IN_INDEXRESOLVER,

        /**
         * support for aggregations on semantic_text
         */
        SEMANTIC_TEXT_AGGREGATIONS(EsqlCorePlugin.SEMANTIC_TEXT_FEATURE_FLAG),

        /**
         * Fix for https://github.com/elastic/elasticsearch/issues/114714, again
         */
        FIX_STATS_BY_FOLDABLE_EXPRESSION_2,

        /**
         * Support the "METADATA _score" directive to enable _score column.
         */
        METADATA_SCORE,

        /**
         * Term function
         */
        TERM_FUNCTION(Build.current().isSnapshot()),

        /**
         * Additional types for match function and operator
         */
        MATCH_ADDITIONAL_TYPES,

        /**
         * Fix for regex folding with case-insensitive pattern https://github.com/elastic/elasticsearch/issues/118371
         */
        FIXED_REGEX_FOLD,

        /**
         * Full text functions can be used in disjunctions
         */
        FULL_TEXT_FUNCTIONS_DISJUNCTIONS,

        /**
         * Change field caps response for semantic_text fields to be reported as text
         */
        SEMANTIC_TEXT_FIELD_CAPS,

        /**
         * Support named argument for function in map format.
         */
        OPTIONAL_NAMED_ARGUMENT_MAP_FOR_FUNCTION(Build.current().isSnapshot()),

        /**
         * Disabled support for index aliases in lookup joins
         */
        LOOKUP_JOIN_NO_ALIASES(JOIN_LOOKUP_V12.isEnabled()),

        /**
         * Full text functions can be used in disjunctions as they are implemented in compute engine
         */
        FULL_TEXT_FUNCTIONS_DISJUNCTIONS_COMPUTE_ENGINE,

        /**
         * Support match options in match function
         */
        MATCH_FUNCTION_OPTIONS,

        /**
         * Support options in the query string function.
         */
        QUERY_STRING_FUNCTION_OPTIONS,

        /**
         * Support for aggregate_metric_double type
         */
        AGGREGATE_METRIC_DOUBLE(AGGREGATE_METRIC_DOUBLE_FEATURE_FLAG),

        /**
         * Support for partial subset of metrics in aggregate_metric_double type
         */
        AGGREGATE_METRIC_DOUBLE_PARTIAL_SUBMETRICS(AGGREGATE_METRIC_DOUBLE_FEATURE_FLAG),

        /**
         * Support change point detection "CHANGE_POINT".
         */
        CHANGE_POINT(Build.current().isSnapshot()),

        /**
         * Fix for https://github.com/elastic/elasticsearch/issues/120817
         * and https://github.com/elastic/elasticsearch/issues/120803
         * Support for queries that have multiple SORTs that cannot become TopN
         */
        REMOVE_REDUNDANT_SORT,

        /**
         * Fixes a series of issues with inlinestats which had an incomplete implementation after lookup and inlinestats
         * were refactored.
         */
        INLINESTATS_V4(EsqlPlugin.INLINESTATS_FEATURE_FLAG),

        /**
         * Support partial_results
         */
        SUPPORT_PARTIAL_RESULTS,

        /**
         * Support for rendering aggregate_metric_double type
         */
        AGGREGATE_METRIC_DOUBLE_RENDERING(AGGREGATE_METRIC_DOUBLE_FEATURE_FLAG),

        /**
         * Support for FORK command
         */
        FORK(Build.current().isSnapshot()),

        /**
         * Allow mixed numeric types in conditional functions - case, greatest and least
         */
        MIXED_NUMERIC_TYPES_IN_CASE_GREATEST_LEAST,

        /**
<<<<<<< HEAD
         * Use double parameter markers to represent field or function names.
         */
        DOUBLE_PARAMETER_MARKERS_FOR_IDENTIFIERS(Build.current().isSnapshot());
=======
         * Support for RRF command
         */
        RRF(Build.current().isSnapshot()),

        /**
         * Full text functions can be scored when being part of a disjunction
         */
        FULL_TEXT_FUNCTIONS_DISJUNCTIONS_SCORE;
>>>>>>> 6cb5f836

        private final boolean enabled;

        Cap() {
            this.enabled = true;
        };

        Cap(boolean enabled) {
            this.enabled = enabled;
        };

        Cap(FeatureFlag featureFlag) {
            this.enabled = featureFlag.isEnabled();
        }

        public boolean isEnabled() {
            return enabled;
        }

        public String capabilityName() {
            return name().toLowerCase(Locale.ROOT);
        }
    }

    public static final Set<String> CAPABILITIES = capabilities(false);

    /**
     * Get a {@link Set} of all capabilities. If the {@code all} parameter is {@code false}
     * then only <strong>enabled</strong> capabilities are returned - otherwise <strong>all</strong>
     * known capabilities are returned.
     */
    public static Set<String> capabilities(boolean all) {
        List<String> caps = new ArrayList<>();
        for (Cap cap : Cap.values()) {
            if (all || cap.isEnabled()) {
                caps.add(cap.capabilityName());
            }
        }

        /*
         * Add all of our cluster features without the leading "esql."
         */
        for (NodeFeature feature : new EsqlFeatures().getFeatures()) {
            caps.add(cap(feature));
        }
        return Set.copyOf(caps);
    }

    /**
     * Convert a {@link NodeFeature} from {@link EsqlFeatures} into a
     * capability.
     */
    public static String cap(NodeFeature feature) {
        assert feature.id().startsWith("esql.");
        return feature.id().substring("esql.".length());
    }
}<|MERGE_RESOLUTION|>--- conflicted
+++ resolved
@@ -863,20 +863,19 @@
         MIXED_NUMERIC_TYPES_IN_CASE_GREATEST_LEAST,
 
         /**
-<<<<<<< HEAD
+         * Support for RRF command
+         */
+        RRF(Build.current().isSnapshot()),
+
+        /**
+         * Full text functions can be scored when being part of a disjunction
+         */
+        FULL_TEXT_FUNCTIONS_DISJUNCTIONS_SCORE,
+
+        /**
          * Use double parameter markers to represent field or function names.
          */
         DOUBLE_PARAMETER_MARKERS_FOR_IDENTIFIERS(Build.current().isSnapshot());
-=======
-         * Support for RRF command
-         */
-        RRF(Build.current().isSnapshot()),
-
-        /**
-         * Full text functions can be scored when being part of a disjunction
-         */
-        FULL_TEXT_FUNCTIONS_DISJUNCTIONS_SCORE;
->>>>>>> 6cb5f836
 
         private final boolean enabled;
 

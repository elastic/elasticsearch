/*
 * Copyright Elasticsearch B.V. and/or licensed to Elasticsearch B.V. under one
 * or more contributor license agreements. Licensed under the Elastic License
 * 2.0; you may not use this file except in compliance with the Elastic License
 * 2.0.
 */

package org.elasticsearch.xpack.esql.action;

import org.elasticsearch.Build;
import org.elasticsearch.common.util.FeatureFlag;
import org.elasticsearch.features.NodeFeature;
import org.elasticsearch.rest.action.admin.cluster.RestNodesCapabilitiesAction;
import org.elasticsearch.xpack.esql.core.plugin.EsqlCorePlugin;
import org.elasticsearch.xpack.esql.plugin.EsqlFeatures;
import org.elasticsearch.xpack.esql.plugin.EsqlPlugin;

import java.util.ArrayList;
import java.util.List;
import java.util.Locale;
import java.util.Set;

/**
 * A {@link Set} of "capabilities" supported by the {@link RestEsqlQueryAction}
 * and {@link RestEsqlAsyncQueryAction} APIs. These are exposed over the
 * {@link RestNodesCapabilitiesAction} and we use them to enable tests.
 */
public class EsqlCapabilities {
    public enum Cap {
        /**
         * Support for function {@code CBRT}. Done in #108574.
         */
        FN_CBRT,

        /**
         * Support for {@code MV_APPEND} function. #107001
         */
        FN_MV_APPEND,

        /**
         * Support for {@code MV_MEDIAN_ABSOLUTE_DEVIATION} function.
         */
        FN_MV_MEDIAN_ABSOLUTE_DEVIATION,

        /**
         * Support for {@code MV_PERCENTILE} function.
         */
        FN_MV_PERCENTILE,

        /**
         * Support for function {@code IP_PREFIX}.
         */
        FN_IP_PREFIX,

        /**
         * Fix on function {@code SUBSTRING} that makes it not return null on empty strings.
         */
        FN_SUBSTRING_EMPTY_NULL,

        /**
         * Support for the {@code INLINESTATS} syntax.
         */
        INLINESTATS(EsqlPlugin.INLINESTATS_FEATURE_FLAG),

        /**
         * Support for the expressions in grouping in {@code INLINESTATS} syntax.
         */
        INLINESTATS_V2(EsqlPlugin.INLINESTATS_FEATURE_FLAG),

        /**
         * Support for aggregation function {@code TOP}.
         */
        AGG_TOP,

        /**
         * Support for booleans in aggregations {@code MAX} and {@code MIN}.
         */
        AGG_MAX_MIN_BOOLEAN_SUPPORT,

        /**
         * Support for ips in aggregations {@code MAX} and {@code MIN}.
         */
        AGG_MAX_MIN_IP_SUPPORT,

        /**
         * Support for strings in aggregations {@code MAX} and {@code MIN}.
         */
        AGG_MAX_MIN_STRING_SUPPORT,

        /**
         * Support for booleans in {@code TOP} aggregation.
         */
        AGG_TOP_BOOLEAN_SUPPORT,

        /**
         * Support for ips in {@code TOP} aggregation.
         */
        AGG_TOP_IP_SUPPORT,

        /**
         * {@code CASE} properly handling multivalue conditions.
         */
        CASE_MV,

        /**
         * Optimization for ST_CENTROID changed some results in cartesian data. #108713
         */
        ST_CENTROID_AGG_OPTIMIZED,

        /**
         * Support for requesting the "_ignored" metadata field.
         */
        METADATA_IGNORED_FIELD,

        /**
         * LOOKUP command with
         * - tables using syntax {@code "tables": {"type": [<values>]}}
         * - fixed variable shadowing
         * - fixed Join.references(), requiring breaking change to Join serialization
         */
        LOOKUP_V4(true),

        /**
         * Support for requesting the "REPEAT" command.
         */
        REPEAT,

        /**
         * Cast string literals to datetime in addition and subtraction when the other side is a date or time interval.
         */
        STRING_LITERAL_AUTO_CASTING_TO_DATETIME_ADD_SUB,

        /**
         * Support for named or positional parameters in EsqlQueryRequest.
         */
        NAMED_POSITIONAL_PARAMETER,

        /**
         * Support multiple field mappings if appropriate conversion function is used (union types)
         */
        UNION_TYPES,

        /**
         * Support for function {@code ST_DISTANCE}. Done in #108764.
         */
        ST_DISTANCE,

        /**
         * Fix determination of CRS types in spatial functions when folding.
         */
        SPATIAL_FUNCTIONS_FIX_CRSTYPE_FOLDING,

        /**
         * Enable spatial predicate functions to support multi-values. Done in #112063.
         */
        SPATIAL_PREDICATES_SUPPORT_MULTIVALUES,

        /**
         * Fix to GROK and DISSECT that allows extracting attributes with the same name as the input
         * https://github.com/elastic/elasticsearch/issues/110184
         */
        GROK_DISSECT_MASKING,

        /**
         * Support for quoting index sources in double quotes.
         */
        DOUBLE_QUOTES_SOURCE_ENCLOSING,

        /**
         * Support for WEIGHTED_AVG function.
         */
        AGG_WEIGHTED_AVG,

        /**
         * Fix for union-types when aggregating over an inline conversion with casting operator. Done in #110476.
         */
        UNION_TYPES_AGG_CAST,

        /**
         * Fix to GROK validation in case of multiple fields with same name and different types
         * https://github.com/elastic/elasticsearch/issues/110533
         */
        GROK_VALIDATION,

        /**
         * Fix for union-types when aggregating over an inline conversion with conversion function. Done in #110652.
         */
        UNION_TYPES_INLINE_FIX,

        /**
         * Fix for union-types when sorting a type-casted field. We changed how we remove synthetic union-types fields.
         */
        UNION_TYPES_REMOVE_FIELDS,

        /**
         * Fix for union-types when renaming unrelated columns.
         * https://github.com/elastic/elasticsearch/issues/111452
         */
        UNION_TYPES_FIX_RENAME_RESOLUTION,

        /**
         * Fix for union-types when some indexes are missing the required field. Done in #111932.
         */
        UNION_TYPES_MISSING_FIELD,

        /**
         * Fix for widening of short numeric types in union-types. Done in #112610
         */
        UNION_TYPES_NUMERIC_WIDENING,

        /**
         * Fix a parsing issue where numbers below Long.MIN_VALUE threw an exception instead of parsing as doubles.
         * see <a href="https://github.com/elastic/elasticsearch/issues/104323"> Parsing large numbers is inconsistent #104323 </a>
         */
        FIX_PARSING_LARGE_NEGATIVE_NUMBERS,

        /**
         * Fix the status code returned when trying to run count_distinct on the _source type (which is not supported).
         * see <a href="https://github.com/elastic/elasticsearch/issues/105240">count_distinct(_source) returns a 500 response</a>
         */
        FIX_COUNT_DISTINCT_SOURCE_ERROR,

        /**
         * Use RangeQuery for BinaryComparison on DateTime fields.
         */
        RANGEQUERY_FOR_DATETIME,

        /**
         * Fix for non-unique attribute names in ROW and logical plans.
         * https://github.com/elastic/elasticsearch/issues/110541
         */
        UNIQUE_NAMES,

        /**
         * Make attributes of GROK/DISSECT adjustable and fix a shadowing bug when pushing them down past PROJECT.
         * https://github.com/elastic/elasticsearch/issues/108008
         */
        FIXED_PUSHDOWN_PAST_PROJECT,

        /**
         * Adds the {@code MV_PSERIES_WEIGHTED_SUM} function for converting sorted lists of numbers into
         * a bounded score. This is a generalization of the
         * <a href="https://en.wikipedia.org/wiki/Riemann_zeta_function">riemann zeta function</a> but we
         * don't name it that because we don't support complex numbers and don't want to make folks think
         * of mystical number theory things. This is just a weighted sum that is adjacent to magic.
         */
        MV_PSERIES_WEIGHTED_SUM,

        /**
         * Support for match operator
         */
        MATCH_OPERATOR(true),

        /**
         * Add CombineBinaryComparisons rule.
         */
        COMBINE_BINARY_COMPARISONS,

        /**
         * MATCH command support
         */
        MATCH_COMMAND(true),

        /**
         * Support for nanosecond dates as a data type
         */
        DATE_NANOS_TYPE(EsqlCorePlugin.DATE_NANOS_FEATURE_FLAG),

        /**
         * Support CIDRMatch in CombineDisjunctions rule.
         */
        COMBINE_DISJUNCTIVE_CIDRMATCHES,

        /**
         * Support sending HTTP headers about the status of an async query.
         */
        ASYNC_QUERY_STATUS_HEADERS,

        /**
         * Consider the upper bound when computing the interval in BUCKET auto mode.
         */
        BUCKET_INCLUSIVE_UPPER_BOUND,

        /**
         * Changed error messages for fields with conflicting types in different indices.
         */
        SHORT_ERROR_MESSAGES_FOR_UNSUPPORTED_FIELDS,

        /**
         * Support for the whole number spans in BUCKET function.
         */
        BUCKET_WHOLE_NUMBER_AS_SPAN,

        /**
         * Allow mixed numeric types in coalesce
         */
        MIXED_NUMERIC_TYPES_IN_COALESCE,

        /**
         * Support for requesting the "SPACE" function.
         */
        SPACE,

        /**
         * Support explicit casting from string literal to DATE_PERIOD or TIME_DURATION.
         */
        CAST_STRING_LITERAL_TO_TEMPORAL_AMOUNT,

        /**
         * Supported the text categorization function "CATEGORIZE".
         */
        CATEGORIZE(true),

        /**
         * QSTR function
         */
        QSTR_FUNCTION(true),

        /**
<<<<<<< HEAD
         * Compute year differences in full calendar years.
         */
        DATE_DIFF_YEAR_CALENDARIAL;
=======
         * Don't optimize CASE IS NOT NULL function by not requiring the fields to be not null as well.
         * https://github.com/elastic/elasticsearch/issues/112704
         */
        FIXED_WRONG_IS_NOT_NULL_CHECK_ON_CASE;
>>>>>>> 1b2b202e

        private final boolean snapshotOnly;
        private final FeatureFlag featureFlag;

        Cap() {
            this(false, null);
        };

        Cap(boolean snapshotOnly) {
            this(snapshotOnly, null);
        };

        Cap(FeatureFlag featureFlag) {
            this(false, featureFlag);
        }

        Cap(boolean snapshotOnly, FeatureFlag featureFlag) {
            assert featureFlag == null || snapshotOnly == false;
            this.snapshotOnly = snapshotOnly;
            this.featureFlag = featureFlag;
        }

        public boolean isEnabled() {
            if (featureFlag == null) {
                return Build.current().isSnapshot() || this.snapshotOnly == false;
            }
            return featureFlag.isEnabled();
        }

        public String capabilityName() {
            return name().toLowerCase(Locale.ROOT);
        }
    }

    public static final Set<String> CAPABILITIES = capabilities();

    private static Set<String> capabilities() {
        List<String> caps = new ArrayList<>();
        for (Cap cap : Cap.values()) {
            if (cap.isEnabled()) {
                caps.add(cap.capabilityName());
            }
        }

        /*
         * Add all of our cluster features without the leading "esql."
         */
        for (NodeFeature feature : new EsqlFeatures().getFeatures()) {
            caps.add(cap(feature));
        }
        for (NodeFeature feature : new EsqlFeatures().getHistoricalFeatures().keySet()) {
            caps.add(cap(feature));
        }
        return Set.copyOf(caps);
    }

    /**
     * Convert a {@link NodeFeature} from {@link EsqlFeatures} into a
     * capability.
     */
    public static String cap(NodeFeature feature) {
        assert feature.id().startsWith("esql.");
        return feature.id().substring("esql.".length());
    }
}<|MERGE_RESOLUTION|>--- conflicted
+++ resolved
@@ -317,16 +317,15 @@
         QSTR_FUNCTION(true),
 
         /**
-<<<<<<< HEAD
-         * Compute year differences in full calendar years.
-         */
-        DATE_DIFF_YEAR_CALENDARIAL;
-=======
          * Don't optimize CASE IS NOT NULL function by not requiring the fields to be not null as well.
          * https://github.com/elastic/elasticsearch/issues/112704
          */
-        FIXED_WRONG_IS_NOT_NULL_CHECK_ON_CASE;
->>>>>>> 1b2b202e
+        FIXED_WRONG_IS_NOT_NULL_CHECK_ON_CASE,
+
+        /**
+         * Compute year differences in full calendar years.
+         */
+        DATE_DIFF_YEAR_CALENDARIAL;
 
         private final boolean snapshotOnly;
         private final FeatureFlag featureFlag;

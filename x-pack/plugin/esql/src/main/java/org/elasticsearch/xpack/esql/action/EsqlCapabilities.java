/*
 * Copyright Elasticsearch B.V. and/or licensed to Elasticsearch B.V. under one
 * or more contributor license agreements. Licensed under the Elastic License
 * 2.0; you may not use this file except in compliance with the Elastic License
 * 2.0.
 */

package org.elasticsearch.xpack.esql.action;

import org.elasticsearch.Build;
import org.elasticsearch.common.util.FeatureFlag;
import org.elasticsearch.compute.lucene.read.ValuesSourceReaderOperator;
import org.elasticsearch.features.NodeFeature;
import org.elasticsearch.rest.action.admin.cluster.RestNodesCapabilitiesAction;
import org.elasticsearch.xpack.esql.core.plugin.EsqlCorePlugin;
import org.elasticsearch.xpack.esql.plugin.EsqlFeatures;
import org.elasticsearch.xpack.esql.plugin.EsqlPlugin;

import java.util.ArrayList;
import java.util.List;
import java.util.Locale;
import java.util.Set;

import static org.elasticsearch.xpack.esql.core.plugin.EsqlCorePlugin.AGGREGATE_METRIC_DOUBLE_FEATURE_FLAG;

/**
 * A {@link Set} of "capabilities" supported by the {@link RestEsqlQueryAction}
 * and {@link RestEsqlAsyncQueryAction} APIs. These are exposed over the
 * {@link RestNodesCapabilitiesAction} and we use them to enable tests.
 */
public class EsqlCapabilities {
    public enum Cap {
        /**
         * Introduction of {@code MV_SORT}, {@code MV_SLICE}, and {@code MV_ZIP}.
         * Added in #106095.
         */
        MV_SORT,

        /**
         * When we disabled some broken optimizations around {@code nullable}.
         * Fixed in #105691.
         */
        DISABLE_NULLABLE_OPTS,

        /**
         * Introduction of {@code ST_X} and {@code ST_Y}. Added in #105768.
         */
        ST_X_Y,

        /**
         * Changed precision of {@code geo_point} and {@code cartesian_point} fields, by loading from source into WKB. Done in #103691.
         */
        SPATIAL_POINTS_FROM_SOURCE,

        /**
         * Support for loading {@code geo_shape} and {@code cartesian_shape} fields. Done in #104269.
         */
        SPATIAL_SHAPES,

        /**
         * Do validation check on geo_point and geo_shape fields. Done in #128259.
         */
        GEO_VALIDATION,

        /**
         * Support for spatial aggregation {@code ST_CENTROID}. Done in #104269.
         */
        ST_CENTROID_AGG,

        /**
         * Support for spatial aggregation {@code ST_INTERSECTS}. Done in #104907.
         */
        ST_INTERSECTS,

        /**
         * Support for spatial aggregation {@code ST_CONTAINS} and {@code ST_WITHIN}. Done in #106503.
         */
        ST_CONTAINS_WITHIN,

        /**
         * Support for spatial aggregation {@code ST_DISJOINT}. Done in #107007.
         */
        ST_DISJOINT,

        /**
         * The introduction of the {@code VALUES} agg.
         */
        AGG_VALUES,

        /**
         * Expand the {@code VALUES} agg to cover spatial types.
         */
        AGG_VALUES_SPATIAL,

        /**
         * Accept unsigned longs on MAX and MIN aggregations.
         */
        AGG_MAX_MIN_UNSIGNED_LONG,

        /**
         * Accept unsigned longs on VALUES and SAMPLE aggregations.
         */
        AGG_VALUES_SAMPLE_UNSIGNED_LONG,

        /**
         * Does ESQL support async queries.
         */
        ASYNC_QUERY,

        /**
         * Does ESQL support FROM OPTIONS?
         */
        @Deprecated
        FROM_OPTIONS,

        /**
         * Cast string literals to a desired data type.
         */
        STRING_LITERAL_AUTO_CASTING,

        /**
         * Base64 encoding and decoding functions.
         */
        BASE64_DECODE_ENCODE,

        /**
         * Support for the :: casting operator
         */
        CASTING_OPERATOR,

        /**
         * Support for the ::date casting operator
         */
        CASTING_OPERATOR_FOR_DATE,

        /**
         * Blocks can be labelled with {@link org.elasticsearch.compute.data.Block.MvOrdering#SORTED_ASCENDING} for optimizations.
         */
        MV_ORDERING_SORTED_ASCENDING,

        /**
         * Support for metrics counter fields
         */
        METRICS_COUNTER_FIELDS,

        /**
         * Cast string literals to a desired data type for IN predicate and more types for BinaryComparison.
         */
        STRING_LITERAL_AUTO_CASTING_EXTENDED,
        /**
         * Support for metadata fields.
         */
        METADATA_FIELDS,

        /**
         * Support specifically for *just* the _index METADATA field. Used by CsvTests, since that is the only metadata field currently
         * supported.
         */
        INDEX_METADATA_FIELD,

        /**
         * Support for timespan units abbreviations
         */
        TIMESPAN_ABBREVIATIONS,

        /**
         * Support metrics counter types
         */
        COUNTER_TYPES,

        /**
         * Support for function {@code BIT_LENGTH}. Done in #115792
         */
        FN_BIT_LENGTH,

        /**
         * Support for function {@code BYTE_LENGTH}.
         */
        FN_BYTE_LENGTH,

        /**
         * Support for function {@code REVERSE}.
         */
        FN_REVERSE,

        /**
         * Support for reversing whole grapheme clusters. This is not supported
         * on JDK versions less than 20 which are not supported in ES 9.0.0+ but this
         * exists to keep the {@code 8.x} branch similar to the {@code main} branch.
         */
        FN_REVERSE_GRAPHEME_CLUSTERS,

        /**
         * Support for function {@code CONTAINS}. Done in <a href="https://github.com/elastic/elasticsearch/pull/133016">#133016.</a>
         */
        FN_CONTAINS,

        /**
         * Support for function {@code CBRT}. Done in #108574.
         */
        FN_CBRT,

        /**
         * Support for function {@code HYPOT}.
         */
        FN_HYPOT,

        /**
         * Support for {@code MV_APPEND} function. #107001
         */
        FN_MV_APPEND,

        /**
         * Support for {@code MV_MEDIAN_ABSOLUTE_DEVIATION} function.
         */
        FN_MV_MEDIAN_ABSOLUTE_DEVIATION,

        /**
         * Support for {@code MV_PERCENTILE} function.
         */
        FN_MV_PERCENTILE,

        /**
         * Support for function {@code IP_PREFIX}.
         */
        FN_IP_PREFIX,

        /**
         * Fix on function {@code SUBSTRING} that makes it not return null on empty strings.
         */
        FN_SUBSTRING_EMPTY_NULL,

        /**
         * Fixes on function {@code ROUND} that avoid it throwing exceptions on runtime for unsigned long cases.
         */
        FN_ROUND_UL_FIXES,

        /**
         * Support for function {@code SCALB}.
         */
        FN_SCALB,

        /**
         * Support for function DAY_NAME
         */
        FN_DAY_NAME,

        /**
         * Support for function MONTH_NAME
         */
        FN_MONTH_NAME,

        /**
         * Fixes for multiple functions not serializing their source, and emitting warnings with wrong line number and text.
         */
        FUNCTIONS_SOURCE_SERIALIZATION_WARNINGS,

        /**
         * All functions that take TEXT should never emit TEXT, only KEYWORD. #114334
         */
        FUNCTIONS_NEVER_EMIT_TEXT,

        /**
         * Support for the {@code INLINESTATS} syntax.
         */
        INLINESTATS(EsqlPlugin.INLINESTATS_FEATURE_FLAG),

        /**
         * Support for the expressions in grouping in {@code INLINESTATS} syntax.
         */
        INLINESTATS_V2(EsqlPlugin.INLINESTATS_FEATURE_FLAG),

        /**
         * Support for aggregation function {@code TOP}.
         */
        AGG_TOP,

        /**
         * Support for booleans in aggregations {@code MAX} and {@code MIN}.
         */
        AGG_MAX_MIN_BOOLEAN_SUPPORT,

        /**
         * Support for ips in aggregations {@code MAX} and {@code MIN}.
         */
        AGG_MAX_MIN_IP_SUPPORT,

        /**
         * Support for strings in aggregations {@code MAX} and {@code MIN}.
         */
        AGG_MAX_MIN_STRING_SUPPORT,

        /**
         * Support for booleans in {@code TOP} aggregation.
         */
        AGG_TOP_BOOLEAN_SUPPORT,

        /**
         * Support for ips in {@code TOP} aggregation.
         */
        AGG_TOP_IP_SUPPORT,

        /**
         * Support for {@code keyword} and {@code text} fields in {@code TOP} aggregation.
         */
        AGG_TOP_STRING_SUPPORT,

        /**
         * {@code CASE} properly handling multivalue conditions.
         */
        CASE_MV,

        /**
         * Support for loading values over enrich. This is supported by all versions of ESQL but not
         * the unit test CsvTests.
         */
        ENRICH_LOAD,

        /**
         * Optimization for ST_CENTROID changed some results in cartesian data. #108713
         */
        ST_CENTROID_AGG_OPTIMIZED,

        /**
         * Support for requesting the "_ignored" metadata field.
         */
        METADATA_IGNORED_FIELD,

        /**
         * LOOKUP command with
         * - tables using syntax {@code "tables": {"type": [<values>]}}
         * - fixed variable shadowing
         * - fixed Join.references(), requiring breaking change to Join serialization
         */
        LOOKUP_V4(Build.current().isSnapshot()),

        /**
         * Support for requesting the "REPEAT" command.
         */
        REPEAT,

        /**
         * Cast string literals to datetime in addition and subtraction when the other side is a date or time interval.
         */
        STRING_LITERAL_AUTO_CASTING_TO_DATETIME_ADD_SUB,

        /**
         * Support implicit casting for union typed fields that are mixed with date and date_nanos type.
         */
        IMPLICIT_CASTING_DATE_AND_DATE_NANOS(Build.current().isSnapshot()),

        /**
         * Support for named or positional parameters in EsqlQueryRequest.
         */
        NAMED_POSITIONAL_PARAMETER,

        /**
         * Support multiple field mappings if appropriate conversion function is used (union types)
         */
        UNION_TYPES,

        /**
         * Support unmapped using the INSIST keyword.
         */
        UNMAPPED_FIELDS(Build.current().isSnapshot()),

        /**
         * Support for function {@code ST_DISTANCE}. Done in #108764.
         */
        ST_DISTANCE,

        /** Support for function {@code ST_EXTENT_AGG}. */
        ST_EXTENT_AGG,

        /** Optimization of ST_EXTENT_AGG with doc-values as IntBlock. */
        ST_EXTENT_AGG_DOCVALUES,

        /**
         * Fix determination of CRS types in spatial functions when folding.
         */
        SPATIAL_FUNCTIONS_FIX_CRSTYPE_FOLDING,

        /**
         * Enable spatial predicate functions to support multi-values. Done in #112063.
         */
        SPATIAL_PREDICATES_SUPPORT_MULTIVALUES,

        /**
         * Enable spatial distance function to support multi-values. Done in #114836.
         */
        SPATIAL_DISTANCE_SUPPORTS_MULTIVALUES,

        /**
         * Support a number of fixes and enhancements to spatial distance pushdown. Done in #112938.
         */
        SPATIAL_DISTANCE_PUSHDOWN_ENHANCEMENTS,

        /**
         * Fix for spatial centroid when no records are found.
         */
        SPATIAL_CENTROID_NO_RECORDS,

        /**
         * Support ST_ENVELOPE function (and related ST_XMIN, etc.).
         */
        ST_ENVELOPE,

        /**
         * Support ST_GEOHASH, ST_GEOTILE and ST_GEOHEX functions
         */
        SPATIAL_GRID(Build.current().isSnapshot()),

        /**
         * Fix to GROK and DISSECT that allows extracting attributes with the same name as the input
         * https://github.com/elastic/elasticsearch/issues/110184
         */
        GROK_DISSECT_MASKING,

        /**
         * Support for quoting index sources in double quotes.
         */
        DOUBLE_QUOTES_SOURCE_ENCLOSING,

        /**
         * Support for WEIGHTED_AVG function.
         */
        AGG_WEIGHTED_AVG,

        /**
         * Fix for union-types when aggregating over an inline conversion with casting operator. Done in #110476.
         */
        UNION_TYPES_AGG_CAST,

        /**
         * When pushing down {@code STATS count(field::type)} for a union type field, we wrongly used a synthetic attribute name in the
         * query instead of the actual field name. This led to 0 counts instead of the correct result.
         */
        FIX_COUNT_PUSHDOWN_FOR_UNION_TYPES,

        /**
         * Fix to GROK validation in case of multiple fields with same name and different types
         * https://github.com/elastic/elasticsearch/issues/110533
         */
        GROK_VALIDATION,

        /**
         * Fix for union-types when aggregating over an inline conversion with conversion function. Done in #110652.
         */
        UNION_TYPES_INLINE_FIX,

        /**
         * Fix for union-types when sorting a type-casted field. We changed how we remove synthetic union-types fields.
         */
        UNION_TYPES_REMOVE_FIELDS,

        /**
         * Fix for union-types when renaming unrelated columns.
         * https://github.com/elastic/elasticsearch/issues/111452
         */
        UNION_TYPES_FIX_RENAME_RESOLUTION,

        /**
         * Execute `RENAME` operations sequentially from left to right,
         * see <a href="https://github.com/elastic/elasticsearch/issues/122250"> ESQL: Align RENAME behavior with EVAL for sequential processing #122250 </a>
         */
        RENAME_SEQUENTIAL_PROCESSING,

        /**
         * Support for assignment in RENAME, besides the use of `AS` keyword.
         */
        RENAME_ALLOW_ASSIGNMENT,

        /**
         * Support for removing empty attribute in merging output.
         * See <a href="https://github.com/elastic/elasticsearch/issues/126392"> ESQL: EVAL after STATS produces an empty column #126392 </a>
         */
        REMOVE_EMPTY_ATTRIBUTE_IN_MERGING_OUTPUT,

        /**
         * Support for retain aggregate when grouping.
         * See <a href="https://github.com/elastic/elasticsearch/issues/126026"> ES|QL: columns not projected away despite KEEP #126026 </a>
         */
        RETAIN_AGGREGATE_WHEN_GROUPING,

        /**
         * Fix for union-types when some indexes are missing the required field. Done in #111932.
         */
        UNION_TYPES_MISSING_FIELD,

        /**
         * Fix for widening of short numeric types in union-types. Done in #112610
         */
        UNION_TYPES_NUMERIC_WIDENING,

        /**
         * Fix a parsing issue where numbers below Long.MIN_VALUE threw an exception instead of parsing as doubles.
         * see <a href="https://github.com/elastic/elasticsearch/issues/104323"> Parsing large numbers is inconsistent #104323 </a>
         */
        FIX_PARSING_LARGE_NEGATIVE_NUMBERS,

        /**
         * Fix precision of scaled_float field values retrieved from stored source
         * see <a href="https://github.com/elastic/elasticsearch/issues/122547"> Slight inconsistency in ESQL using scaled_float field #122547 </a>
         */
        FIX_PRECISION_OF_SCALED_FLOAT_FIELDS,

        /**
         * Fix the status code returned when trying to run count_distinct on the _source type (which is not supported).
         * see <a href="https://github.com/elastic/elasticsearch/issues/105240">count_distinct(_source) returns a 500 response</a>
         */
        FIX_COUNT_DISTINCT_SOURCE_ERROR,

        /**
         * Use RangeQuery for BinaryComparison on DateTime fields.
         */
        RANGEQUERY_FOR_DATETIME,

        /**
         * Enforce strict type checking on ENRICH range types, and warnings for KEYWORD parsing at runtime. Done in #115091.
         */
        ENRICH_STRICT_RANGE_TYPES,

        /**
         * Fix for non-unique attribute names in ROW and logical plans.
         * https://github.com/elastic/elasticsearch/issues/110541
         */
        UNIQUE_NAMES,

        /**
         * Make attributes of GROK/DISSECT adjustable and fix a shadowing bug when pushing them down past PROJECT.
         * https://github.com/elastic/elasticsearch/issues/108008
         */
        FIXED_PUSHDOWN_PAST_PROJECT,

        /**
         * Adds the {@code MV_PSERIES_WEIGHTED_SUM} function for converting sorted lists of numbers into
         * a bounded score. This is a generalization of the
         * <a href="https://en.wikipedia.org/wiki/Riemann_zeta_function">riemann zeta function</a> but we
         * don't name it that because we don't support complex numbers and don't want to make folks think
         * of mystical number theory things. This is just a weighted sum that is adjacent to magic.
         */
        MV_PSERIES_WEIGHTED_SUM,

        /**
         * Support for match operator as a colon. Previous support for match operator as MATCH has been removed
         */
        MATCH_OPERATOR_COLON,

        /**
         * Removing support for the {@code META} keyword.
         */
        NO_META,

        /**
         * Add CombineBinaryComparisons rule.
         */
        COMBINE_BINARY_COMPARISONS,

        /**
         * Support for nanosecond dates as a data type
         */
        DATE_NANOS_TYPE(),

        /**
         * Support for to_date_nanos function
         */
        TO_DATE_NANOS(),

        /**
         * Support for date nanos type in binary comparisons
         */
        DATE_NANOS_BINARY_COMPARISON(),

        /**
         * Support for mixed comparisons between nanosecond and millisecond dates
         */
        DATE_NANOS_COMPARE_TO_MILLIS(),
        /**
         * Support implicit casting of strings to date nanos
         */
        DATE_NANOS_IMPLICIT_CASTING(),
        /**
         * Support Least and Greatest functions on Date Nanos type
         */
        LEAST_GREATEST_FOR_DATENANOS(),
        /**
         * support date extract function for date nanos
         */
        DATE_NANOS_DATE_EXTRACT(),
        /**
         * Support add and subtract on date nanos
         */
        DATE_NANOS_ADD_SUBTRACT(),
        /**
         * Support for date_trunc function on date nanos type
         */
        DATE_TRUNC_DATE_NANOS(),

        /**
         * Support date nanos values as the field argument to bucket
         */
        DATE_NANOS_BUCKET(),

        /**
         * support aggregations on date nanos
         */
        DATE_NANOS_AGGREGATIONS(),

        /**
         * Support the {@link org.elasticsearch.xpack.esql.expression.predicate.operator.comparison.In} operator for date nanos
         */
        DATE_NANOS_IN_OPERATOR(),
        /**
         * Support running date format function on nanosecond dates
         */
        DATE_NANOS_DATE_FORMAT(),
        /**
         * support date diff function on date nanos type, and mixed nanos/millis
         */
        DATE_NANOS_DATE_DIFF(),
        /**
         * Indicates that https://github.com/elastic/elasticsearch/issues/125439 (incorrect lucene push down for date nanos) is fixed
         */
        FIX_DATE_NANOS_LUCENE_PUSHDOWN_BUG(),
        /**
         * Fixes a bug where dates are incorrectly formatted if a where clause compares nanoseconds to both milliseconds and nanoseconds,
         * e.g. {@code WHERE millis > to_datenanos("2023-10-23T12:15:03.360103847") AND millis < to_datetime("2023-10-23T13:53:55.832")}
         */
        FIX_DATE_NANOS_MIXED_RANGE_PUSHDOWN_BUG(),

        /**
         * Support for date nanos in lookup join. Done in #127962
         */
        DATE_NANOS_LOOKUP_JOIN,

        /**
         * DATE_PARSE supports reading timezones
         */
        DATE_PARSE_TZ(),

        /**
         * Support for datetime in least and greatest functions
         */
        LEAST_GREATEST_FOR_DATES,

        /**
         * Support CIDRMatch in CombineDisjunctions rule.
         */
        COMBINE_DISJUNCTIVE_CIDRMATCHES,

        /**
         * Support sending HTTP headers about the status of an async query.
         */
        ASYNC_QUERY_STATUS_HEADERS,

        /**
         * Consider the upper bound when computing the interval in BUCKET auto mode.
         */
        BUCKET_INCLUSIVE_UPPER_BOUND,

        /**
         * Enhanced DATE_TRUNC with arbitrary month and year intervals. (#120302)
         */
        DATE_TRUNC_WITH_ARBITRARY_INTERVALS,

        /**
         * Changed error messages for fields with conflicting types in different indices.
         */
        SHORT_ERROR_MESSAGES_FOR_UNSUPPORTED_FIELDS,

        /**
         * Support for the whole number spans in BUCKET function.
         */
        BUCKET_WHOLE_NUMBER_AS_SPAN,

        /**
         * Allow mixed numeric types in coalesce
         */
        MIXED_NUMERIC_TYPES_IN_COALESCE,

        /**
         * Support for requesting the "SPACE" function.
         */
        SPACE,

        /**
         * Support explicit casting from string literal to DATE_PERIOD or TIME_DURATION.
         */
        CAST_STRING_LITERAL_TO_TEMPORAL_AMOUNT,

        /**
         * Supported the text categorization function "CATEGORIZE".
         */
        CATEGORIZE_V6,

        /**
         * Support for multiple groupings in "CATEGORIZE".
         */
        CATEGORIZE_MULTIPLE_GROUPINGS,
        /**
         * QSTR function
         */
        QSTR_FUNCTION,

        /**
         * MATCH function
         */
        MATCH_FUNCTION,

        /**
         * KQL function
         */
        KQL_FUNCTION,

        /**
         * Hash function
         */
        HASH_FUNCTION,
        /**
         * Hash function aliases such as MD5
         */
        HASH_FUNCTION_ALIASES_V1,

        /**
         * Don't optimize CASE IS NOT NULL function by not requiring the fields to be not null as well.
         * https://github.com/elastic/elasticsearch/issues/112704
         */
        FIXED_WRONG_IS_NOT_NULL_CHECK_ON_CASE,

        /**
         * Compute year differences in full calendar years.
         */
        DATE_DIFF_YEAR_CALENDARIAL,

        /**
         * Fix sorting not allowed on _source and counters.
         */
        SORTING_ON_SOURCE_AND_COUNTERS_FORBIDDEN,

        /**
         * Fix {@code SORT} when the {@code _source} field is not a sort key but
         * <strong>is</strong> being returned.
         */
        SORT_RETURNING_SOURCE_OK,

        /**
         * _source field mapping directives: https://www.elastic.co/guide/en/elasticsearch/reference/current/mapping-source-field.html
         */
        SOURCE_FIELD_MAPPING,

        /**
         * Allow filter per individual aggregation.
         */
        PER_AGG_FILTERING,

        /**
         * Fix {@link #PER_AGG_FILTERING} grouped by ordinals.
         */
        PER_AGG_FILTERING_ORDS,

        /**
         * Support for {@code STD_DEV} aggregation.
         */
        STD_DEV,

        /**
         * Fix for https://github.com/elastic/elasticsearch/issues/114714
         */
        FIX_STATS_BY_FOLDABLE_EXPRESSION,

        /**
         * Adding stats for functions (stack telemetry)
         */
        FUNCTION_STATS,
        /**
         * Fix for an optimization that caused wrong results
         * https://github.com/elastic/elasticsearch/issues/115281
         */
        FIX_FILTER_PUSHDOWN_PAST_STATS,

        /**
         * Send warnings on STATS alias collision
         * https://github.com/elastic/elasticsearch/issues/114970
         */
        STATS_ALIAS_COLLISION_WARNINGS,

        /**
         * This enables 60_usage.yml "Basic ESQL usage....snapshot" version test. See also the next capability.
         */
        SNAPSHOT_TEST_FOR_TELEMETRY(Build.current().isSnapshot()),

        /**
         * This enables 60_usage.yml "Basic ESQL usage....non-snapshot" version test. See also the previous capability.
         */
        NON_SNAPSHOT_TEST_FOR_TELEMETRY(Build.current().isSnapshot() == false),

        /**
         * Support simplified syntax for named parameters for field and function names.
         */
        NAMED_PARAMETER_FOR_FIELD_AND_FUNCTION_NAMES_SIMPLIFIED_SYNTAX(),

        /**
         * Fix pushdown of LIMIT past MV_EXPAND
         */
        ADD_LIMIT_INSIDE_MV_EXPAND,

        DELAY_DEBUG_FN(Build.current().isSnapshot()),

        /** Capability for remote metadata test */
        METADATA_FIELDS_REMOTE_TEST(false),
        /**
         * WIP on Join planning
         * - Introduce BinaryPlan and co
         * - Refactor INLINESTATS and LOOKUP as a JOIN block
         */
        JOIN_PLANNING_V1(Build.current().isSnapshot()),

        /**
         * Support implicit casting from string literal to DATE_PERIOD or TIME_DURATION.
         */
        IMPLICIT_CASTING_STRING_LITERAL_TO_TEMPORAL_AMOUNT,

        /**
         * LOOKUP JOIN
         */
        JOIN_LOOKUP_V12,

        /**
         * LOOKUP JOIN with TEXT fields on the right (right side of the join) (#119473)
         */
        LOOKUP_JOIN_TEXT(JOIN_LOOKUP_V12.isEnabled()),

        /**
         * LOOKUP JOIN skipping MVs and sending warnings (https://github.com/elastic/elasticsearch/issues/118780)
         */
        JOIN_LOOKUP_SKIP_MV_WARNINGS(JOIN_LOOKUP_V12.isEnabled()),

        /**
         * Fix for async operator sometimes completing the driver without emitting the stored warnings
         */
        ASYNC_OPERATOR_WARNINGS_FIX,

        /**
         * Fix pushing down LIMIT past LOOKUP JOIN in case of multiple matching join keys.
         */
        JOIN_LOOKUP_FIX_LIMIT_PUSHDOWN(JOIN_LOOKUP_V12.isEnabled()),

        /**
         * Fix for https://github.com/elastic/elasticsearch/issues/117054
         */
        FIX_NESTED_FIELDS_NAME_CLASH_IN_INDEXRESOLVER,

        /**
         * Fix for https://github.com/elastic/elasticsearch/issues/114714, again
         */
        FIX_STATS_BY_FOLDABLE_EXPRESSION_2,

        /**
         * Support the "METADATA _score" directive to enable _score column.
         */
        METADATA_SCORE,

        /**
         * Term function
         */
        TERM_FUNCTION(Build.current().isSnapshot()),

        /**
         * Additional types for match function and operator
         */
        MATCH_ADDITIONAL_TYPES,

        /**
         * Fix for regex folding with case-insensitive pattern https://github.com/elastic/elasticsearch/issues/118371
         */
        FIXED_REGEX_FOLD,

        /**
         * Full text functions can be used in disjunctions
         */
        FULL_TEXT_FUNCTIONS_DISJUNCTIONS,

        /**
         * Change field caps response for semantic_text fields to be reported as text
         */
        SEMANTIC_TEXT_FIELD_CAPS,

        /**
         * Support named argument for function in map format.
         */
        OPTIONAL_NAMED_ARGUMENT_MAP_FOR_FUNCTION(Build.current().isSnapshot()),

        /**
         * Disabled support for index aliases in lookup joins
         */
        LOOKUP_JOIN_NO_ALIASES(JOIN_LOOKUP_V12.isEnabled()),

        /**
         * Full text functions can be used in disjunctions as they are implemented in compute engine
         */
        FULL_TEXT_FUNCTIONS_DISJUNCTIONS_COMPUTE_ENGINE,

        /**
         * Support match options in match function
         */
        MATCH_FUNCTION_OPTIONS,

        /**
         * Support options in the query string function.
         */
        QUERY_STRING_FUNCTION_OPTIONS,

        /**
         * Support for aggregate_metric_double type
         */
        AGGREGATE_METRIC_DOUBLE(AGGREGATE_METRIC_DOUBLE_FEATURE_FLAG),

        /**
         * Support for partial subset of metrics in aggregate_metric_double type
         */
        AGGREGATE_METRIC_DOUBLE_PARTIAL_SUBMETRICS(AGGREGATE_METRIC_DOUBLE_FEATURE_FLAG),

        /**
         * Support for rendering aggregate_metric_double type
         */
        AGGREGATE_METRIC_DOUBLE_RENDERING(AGGREGATE_METRIC_DOUBLE_FEATURE_FLAG),

        /**
         * Support for to_aggregate_metric_double function
         */
        AGGREGATE_METRIC_DOUBLE_CONVERT_TO(AGGREGATE_METRIC_DOUBLE_FEATURE_FLAG),

        /**
         * Support for sorting when aggregate_metric_doubles are present
         */
        AGGREGATE_METRIC_DOUBLE_SORTING(AGGREGATE_METRIC_DOUBLE_FEATURE_FLAG),

        /**
         * Support avg with aggregate metric doubles
         */
        AGGREGATE_METRIC_DOUBLE_AVG(AGGREGATE_METRIC_DOUBLE_FEATURE_FLAG),

        /**
         * Support for implicit casting of aggregate metric double when run in aggregations
         */
        AGGREGATE_METRIC_DOUBLE_IMPLICIT_CASTING_IN_AGGS(AGGREGATE_METRIC_DOUBLE_FEATURE_FLAG),

        /**
         * Fixes bug when aggregate metric double is encoded as a single nul value but decoded as
         * AggregateMetricDoubleBlock (expecting 4 values) in TopN.
         */
        AGGREGATE_METRIC_DOUBLE_SORTING_FIXED(AGGREGATE_METRIC_DOUBLE_FEATURE_FLAG),

        /**
         * Stop erroring out when trying to apply MV_EXPAND on aggregate metric double.
         */
        AGGREGATE_METRIC_DOUBLE_MV_EXPAND(AGGREGATE_METRIC_DOUBLE_FEATURE_FLAG),

        /**
         * Support change point detection "CHANGE_POINT".
         */
        CHANGE_POINT,

        /**
         * Fix for https://github.com/elastic/elasticsearch/issues/120817
         * and https://github.com/elastic/elasticsearch/issues/120803
         * Support for queries that have multiple SORTs that cannot become TopN
         */
        REMOVE_REDUNDANT_SORT,

        /**
         * Fixes a series of issues with inlinestats which had an incomplete implementation after lookup and inlinestats
         * were refactored.
         */
        INLINESTATS_V10(EsqlPlugin.INLINESTATS_FEATURE_FLAG),

        /**
         * Support partial_results
         */
        SUPPORT_PARTIAL_RESULTS,

        /**
         * Support for RERANK command
         */
        RERANK,

        /**
         * Support for COMPLETION command
         */
        COMPLETION,

        /**
         * Allow mixed numeric types in conditional functions - case, greatest and least
         */
        MIXED_NUMERIC_TYPES_IN_CASE_GREATEST_LEAST,

        /**
         * Lucene query pushdown to StartsWith and EndsWith functions.
         * This capability was created to avoid receiving wrong warnings from old nodes in mixed clusters
         */
        STARTS_WITH_ENDS_WITH_LUCENE_PUSHDOWN,

        /**
         * Full text functions can be scored when being part of a disjunction
         */
        FULL_TEXT_FUNCTIONS_DISJUNCTIONS_SCORE,

        /**
         * Support for multi-match function.
         */
        MULTI_MATCH_FUNCTION(Build.current().isSnapshot()),

        /**
         * Do {@code TO_LOWER} and {@code TO_UPPER} process all field values?
         */
        TO_LOWER_MV,

        /**
         * Use double parameter markers to represent field or function names.
         */
        DOUBLE_PARAMETER_MARKERS_FOR_IDENTIFIERS,

        /**
         * Non full text functions do not contribute to score
         */
        NON_FULL_TEXT_FUNCTIONS_SCORING,

        /**
         * The {@code _query} API now reports the original types.
         */
        REPORT_ORIGINAL_TYPES,

        /**
         * The metrics command
         */
        METRICS_COMMAND(Build.current().isSnapshot()),

        /**
         * Are the {@code documents_found} and {@code values_loaded} fields available
         * in the response and profile?
         */
        DOCUMENTS_FOUND_AND_VALUES_LOADED,

        /**
         * Index component selector syntax (my-data-stream-name::failures)
         */
        INDEX_COMPONENT_SELECTORS,

        /**
         * Make numberOfChannels consistent with layout in DefaultLayout by removing duplicated ChannelSet.
         */
        MAKE_NUMBER_OF_CHANNELS_CONSISTENT_WITH_LAYOUT,

        /**
         * Supercedes {@link Cap#MAKE_NUMBER_OF_CHANNELS_CONSISTENT_WITH_LAYOUT}.
         */
        FIX_REPLACE_MISSING_FIELD_WITH_NULL_DUPLICATE_NAME_ID_IN_LAYOUT,

        /**
         * Support for filter in converted null.
         * See <a href="https://github.com/elastic/elasticsearch/issues/125832"> ESQL: Fix `NULL` handling in `IN` clause #125832 </a>
         */
        FILTER_IN_CONVERTED_NULL,

        /**
         * When creating constant null blocks in {@link ValuesSourceReaderOperator}, we also handed off
         * the ownership of that block - but didn't account for the fact that the caller might close it, leading to double releases
         * in some union type queries. C.f. https://github.com/elastic/elasticsearch/issues/125850
         */
        FIX_DOUBLY_RELEASED_NULL_BLOCKS_IN_VALUESOURCEREADER,

        /**
         * Listing queries and getting information on a specific query.
         */
        QUERY_MONITORING,

        /**
         * Support max_over_time aggregation that gets evaluated per time-series
         */
        MAX_OVER_TIME(Build.current().isSnapshot()),

        /**
         * Support for FORK out of snapshot
         */
        FORK_V9,

        /**
         * Support for the {@code leading_zeros} named parameter.
         */
        TO_IP_LEADING_ZEROS,

        /**
         * Does the usage information for ESQL contain a histogram of {@code took} values?
         */
        USAGE_CONTAINS_TOOK,

        /**
         * Support avg_over_time aggregation that gets evaluated per time-series
         */
        AVG_OVER_TIME(Build.current().isSnapshot()),

        /**
         * Support loading of ip fields if they are not indexed.
         */
        LOADING_NON_INDEXED_IP_FIELDS,

        /**
         * During resolution (pre-analysis) we have to consider that joins or enriches can override EVALuated values
         * https://github.com/elastic/elasticsearch/issues/126419
         */
        FIX_JOIN_MASKING_EVAL,

        /**
         * Support for keeping `DROP` attributes when resolving field names.
         * see <a href="https://github.com/elastic/elasticsearch/issues/126418"> ES|QL: no matches for pattern #126418 </a>
         */
        DROP_AGAIN_WITH_WILDCARD_AFTER_EVAL,

        /**
         * Correctly ask for all fields from lookup indices even when there is e.g. a {@code DROP *field} after.
         * See <a href="https://github.com/elastic/elasticsearch/issues/129561">
         *     ES|QL: missing columns for wildcard drop after lookup join  #129561</a>
         */
        DROP_WITH_WILDCARD_AFTER_LOOKUP_JOIN,

        /**
         * Support last_over_time aggregation that gets evaluated per time-series
         */
        LAST_OVER_TIME(Build.current().isSnapshot()),

        /**
         * score function
         */
        SCORE_FUNCTION(Build.current().isSnapshot()),

        /**
         * Support for the SAMPLE command
         */
        SAMPLE_V3,

        /**
         * The {@code _query} API now gives a cast recommendation if multiple types are found in certain instances.
         */
        SUGGESTED_CAST,

        /**
         * Guards a bug fix matching {@code TO_LOWER(f) == ""}.
         */
        TO_LOWER_EMPTY_STRING,

        /**
         * Support min_over_time aggregation that gets evaluated per time-series
         */
        MIN_OVER_TIME(Build.current().isSnapshot()),

        /**
         * Support first_over_time aggregation that gets evaluated per time-series
         */
        FIRST_OVER_TIME(Build.current().isSnapshot()),

        /**
         * Support sum_over_time aggregation that gets evaluated per time-series
         */
        SUM_OVER_TIME(Build.current().isSnapshot()),

        /**
         * Support count_over_time aggregation that gets evaluated per time-series
         */
        COUNT_OVER_TIME(Build.current().isSnapshot()),

        /**
         * Support for count_distinct_over_time aggregation that gets evaluated per time-series
         */
        COUNT_DISTINCT_OVER_TIME(Build.current().isSnapshot()),

        /**
         * Extra field types in the k8s.csv dataset
         */
        K8S_DATASET_ADDITIONAL_FIELDS(Build.current().isSnapshot()),

        /**
         * Geospatial field types in the k8s.csv and k8s-downsampled.csv datasets
         */
        K8S_DATASETS_GEOSPATIAL_FIELDS(Build.current().isSnapshot()),

        /**
         * Resolve groupings before resolving references to groupings in the aggregations.
         */
        RESOLVE_GROUPINGS_BEFORE_RESOLVING_REFERENCES_TO_GROUPINGS_IN_AGGREGATIONS,

        /**
         * Support for the SAMPLE aggregation function
         */
        AGG_SAMPLE,

        /**
         * Full text functions in STATS
         */
        FULL_TEXT_FUNCTIONS_IN_STATS_WHERE,

        /**
         * During resolution (pre-analysis) we have to consider that joins can override regex extracted values
         * see <a href="https://github.com/elastic/elasticsearch/issues/127467"> ES|QL: pruning of JOINs leads to missing fields #127467 </a>
         */
        FIX_JOIN_MASKING_REGEX_EXTRACT,

        /**
         * Avid GROK and DISSECT attributes being removed when resolving fields.
         * see <a href="https://github.com/elastic/elasticsearch/issues/127468"> ES|QL: Grok only supports KEYWORD or TEXT values, found expression [type] type [INTEGER] #127468 </a>
         */
        KEEP_REGEX_EXTRACT_ATTRIBUTES,

        /**
         * The {@code ROUND_TO} function.
         */
        ROUND_TO,

        /**
         * Support for the {@code COPY_SIGN} function.
         */
        COPY_SIGN,

        /**
         * Allow lookup join on mixed numeric fields, among byte, short, int, long, half_float, scaled_float, float and double.
         */
        LOOKUP_JOIN_ON_MIXED_NUMERIC_FIELDS,

        /**
         * {@link org.elasticsearch.compute.lucene.LuceneQueryEvaluator} rewrites the query before executing it in Lucene. This
         * provides support for KQL in a STATS ... BY command that uses a KQL query for filter, for example.
         */
        LUCENE_QUERY_EVALUATOR_QUERY_REWRITE,

        /**
         * Support parameters for LIMIT command.
         */
        PARAMETER_FOR_LIMIT,

        /**
         * Changed and normalized the LIMIT error message.
         */
        NORMALIZED_LIMIT_ERROR_MESSAGE,

        /**
         * Dense vector field type support
         */
        DENSE_VECTOR_FIELD_TYPE(EsqlCorePlugin.DENSE_VECTOR_FEATURE_FLAG),

        /**
         * Enable support for index aliases in lookup joins
         */
        ENABLE_LOOKUP_JOIN_ON_ALIASES,

        /**
         * Lookup error messages were updated to make them a bit easier to understand.
         */
        UPDATE_LOOKUP_JOIN_ERROR_MESSAGES,

        /**
         * Allows RLIKE to correctly handle the "empty language" flag, `#`.
         */
        RLIKE_WITH_EMPTY_LANGUAGE_PATTERN,

        /**
         * Enable support for cross-cluster lookup joins.
         */
        ENABLE_LOOKUP_JOIN_ON_REMOTE(Build.current().isSnapshot()),

        /**
         * MATCH PHRASE function
         */
        MATCH_PHRASE_FUNCTION,

        /**
         * Support knn function
         */
        KNN_FUNCTION_V3(Build.current().isSnapshot()),

        /**
         * Support for the LIKE operator with a list of wildcards.
         */
        LIKE_WITH_LIST_OF_PATTERNS,

        LIKE_LIST_ON_INDEX_FIELDS,

        /**
         * Support parameters for SAMPLE command.
         */
        PARAMETER_FOR_SAMPLE,

        /**
         * From now, Literal only accepts strings as BytesRefs.
         * No java.lang.String anymore.
         *
         * https://github.com/elastic/elasticsearch/issues/129322
         */
        NO_PLAIN_STRINGS_IN_LITERALS,

        /**
         * Support for the mv_expand target attribute should be retained in its original position.
         * see <a href="https://github.com/elastic/elasticsearch/issues/129000"> ES|QL: inconsistent column order #129000 </a>
         */
        FIX_MV_EXPAND_INCONSISTENT_COLUMN_ORDER,

        /**
         * (Re)Added EXPLAIN command
         */
        EXPLAIN(Build.current().isSnapshot()),
        /**
         * Support for the RLIKE operator with a list of regexes.
         */
        RLIKE_WITH_LIST_OF_PATTERNS,

        /**
         * FUSE command
         */
        FUSE(Build.current().isSnapshot()),

        /**
         * Support improved behavior for LIKE operator when used with index fields.
         */
        LIKE_ON_INDEX_FIELDS,

        /**
         * Forbid usage of brackets in unquoted index and enrich policy names
         * https://github.com/elastic/elasticsearch/issues/130378
         */
        NO_BRACKETS_IN_UNQUOTED_INDEX_NAMES,

        /**
         * Cosine vector similarity function
         */
        COSINE_VECTOR_SIMILARITY_FUNCTION(Build.current().isSnapshot()),

        /**
         * Fixed some profile serialization issues
         */
        FIXED_PROFILE_SERIALIZATION,

        /**
         * Support for lookup join on multiple fields.
         */
        LOOKUP_JOIN_ON_MULTIPLE_FIELDS,
        /**
         * Dot product vector similarity function
         */
        DOT_PRODUCT_VECTOR_SIMILARITY_FUNCTION(Build.current().isSnapshot()),

        /**
         * l1 norm vector similarity function
         */
        L1_NORM_VECTOR_SIMILARITY_FUNCTION(Build.current().isSnapshot()),

        /**
         * l2 norm vector similarity function
         */
        L2_NORM_VECTOR_SIMILARITY_FUNCTION(Build.current().isSnapshot()),

        /**
         * Support for the options field of CATEGORIZE.
         */
        CATEGORIZE_OPTIONS,

        /**
         * FIRST and LAST aggregate functions.
         */
        AGG_FIRST_LAST(Build.current().isSnapshot()),

        /**
         * Support correct counting of skipped shards.
         */
        CORRECT_SKIPPED_SHARDS_COUNT,

        /*
         * Support for calculating the scalar vector magnitude.
         */
        MAGNITUDE_SCALAR_VECTOR_FUNCTION(Build.current().isSnapshot()),

        /**
         * Byte elements dense vector field type support.
         */
        DENSE_VECTOR_FIELD_TYPE_BYTE_ELEMENTS(EsqlCorePlugin.DENSE_VECTOR_FEATURE_FLAG),

        /**
         * Support null elements on vector similarity functions
         */
        VECTOR_SIMILARITY_FUNCTIONS_SUPPORT_NULL,

        /**
         * Support for vector Hamming distance.
         */
        HAMMING_VECTOR_SIMILARITY_FUNCTION(Build.current().isSnapshot()),
<<<<<<< HEAD

        /**
         * Fix management of plans with no columns
         * https://github.com/elastic/elasticsearch/issues/120272
         */
        FIX_NO_COLUMNS;
=======
        /**
         * Support for tbucket function
         */
        TBUCKET;
>>>>>>> 54a24728

        private final boolean enabled;

        Cap() {
            this.enabled = true;
        };

        Cap(boolean enabled) {
            this.enabled = enabled;
        };

        Cap(FeatureFlag featureFlag) {
            this.enabled = featureFlag.isEnabled();
        }

        public boolean isEnabled() {
            return enabled;
        }

        public String capabilityName() {
            return name().toLowerCase(Locale.ROOT);
        }
    }

    public static final Set<String> CAPABILITIES = capabilities(false);

    /**
     * Get a {@link Set} of all capabilities. If the {@code all} parameter is {@code false}
     * then only <strong>enabled</strong> capabilities are returned - otherwise <strong>all</strong>
     * known capabilities are returned.
     */
    public static Set<String> capabilities(boolean all) {
        List<String> caps = new ArrayList<>();
        for (Cap cap : Cap.values()) {
            if (all || cap.isEnabled()) {
                caps.add(cap.capabilityName());
            }
        }

        /*
         * Add all of our cluster features without the leading "esql."
         */
        for (NodeFeature feature : new EsqlFeatures().getFeatures()) {
            caps.add(cap(feature));
        }
        return Set.copyOf(caps);
    }

    /**
     * Convert a {@link NodeFeature} from {@link EsqlFeatures} into a
     * capability.
     */
    public static String cap(NodeFeature feature) {
        assert feature.id().startsWith("esql.");
        return feature.id().substring("esql.".length());
    }
}<|MERGE_RESOLUTION|>--- conflicted
+++ resolved
@@ -1390,19 +1390,16 @@
          * Support for vector Hamming distance.
          */
         HAMMING_VECTOR_SIMILARITY_FUNCTION(Build.current().isSnapshot()),
-<<<<<<< HEAD
+        /**
+         * Support for tbucket function
+         */
+        TBUCKET,
 
         /**
          * Fix management of plans with no columns
          * https://github.com/elastic/elasticsearch/issues/120272
          */
         FIX_NO_COLUMNS;
-=======
-        /**
-         * Support for tbucket function
-         */
-        TBUCKET;
->>>>>>> 54a24728
 
         private final boolean enabled;
 

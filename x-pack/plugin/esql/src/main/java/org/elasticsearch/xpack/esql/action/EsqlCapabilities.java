/*
 * Copyright Elasticsearch B.V. and/or licensed to Elasticsearch B.V. under one
 * or more contributor license agreements. Licensed under the Elastic License
 * 2.0; you may not use this file except in compliance with the Elastic License
 * 2.0.
 */

package org.elasticsearch.xpack.esql.action;

import org.elasticsearch.Build;
import org.elasticsearch.common.util.FeatureFlag;
import org.elasticsearch.features.NodeFeature;
import org.elasticsearch.rest.action.admin.cluster.RestNodesCapabilitiesAction;
import org.elasticsearch.xpack.esql.core.plugin.EsqlCorePlugin;
import org.elasticsearch.xpack.esql.plugin.EsqlFeatures;
import org.elasticsearch.xpack.esql.plugin.EsqlPlugin;

import java.util.ArrayList;
import java.util.List;
import java.util.Locale;
import java.util.Set;

import static org.elasticsearch.xpack.esql.core.plugin.EsqlCorePlugin.AGGREGATE_METRIC_DOUBLE_FEATURE_FLAG;

/**
 * A {@link Set} of "capabilities" supported by the {@link RestEsqlQueryAction}
 * and {@link RestEsqlAsyncQueryAction} APIs. These are exposed over the
 * {@link RestNodesCapabilitiesAction} and we use them to enable tests.
 */
public class EsqlCapabilities {
    public enum Cap {
        /**
         * Introduction of {@code MV_SORT}, {@code MV_SLICE}, and {@code MV_ZIP}.
         * Added in #106095.
         */
        MV_SORT,

        /**
         * When we disabled some broken optimizations around {@code nullable}.
         * Fixed in #105691.
         */
        DISABLE_NULLABLE_OPTS,

        /**
         * Introduction of {@code ST_X} and {@code ST_Y}. Added in #105768.
         */
        ST_X_Y,

        /**
         * Changed precision of {@code geo_point} and {@code cartesian_point} fields, by loading from source into WKB. Done in #103691.
         */
        SPATIAL_POINTS_FROM_SOURCE,

        /**
         * Support for loading {@code geo_shape} and {@code cartesian_shape} fields. Done in #104269.
         */
        SPATIAL_SHAPES,

        /**
         * Do validation check on geo_point and geo_shape fields. Done in #128259.
         */
        GEO_VALIDATION,

        /**
         * Support for spatial aggregation {@code ST_CENTROID}. Done in #104269.
         */
        ST_CENTROID_AGG,

        /**
         * Support for spatial aggregation {@code ST_INTERSECTS}. Done in #104907.
         */
        ST_INTERSECTS,

        /**
         * Support for spatial aggregation {@code ST_CONTAINS} and {@code ST_WITHIN}. Done in #106503.
         */
        ST_CONTAINS_WITHIN,

        /**
         * Support for spatial aggregation {@code ST_DISJOINT}. Done in #107007.
         */
        ST_DISJOINT,

        /**
         * The introduction of the {@code VALUES} agg.
         */
        AGG_VALUES,

        /**
         * Expand the {@code VALUES} agg to cover spatial types.
         */
        AGG_VALUES_SPATIAL,

        /**
         * Does ESQL support async queries.
         */
        ASYNC_QUERY,

        /**
         * Does ESQL support FROM OPTIONS?
         */
        @Deprecated
        FROM_OPTIONS,

        /**
         * Cast string literals to a desired data type.
         */
        STRING_LITERAL_AUTO_CASTING,

        /**
         * Base64 encoding and decoding functions.
         */
        BASE64_DECODE_ENCODE,

        /**
         * Support for the :: casting operator
         */
        CASTING_OPERATOR,

        /**
         * Support for the ::date casting operator
         */
        CASTING_OPERATOR_FOR_DATE,

        /**
         * Blocks can be labelled with {@link org.elasticsearch.compute.data.Block.MvOrdering#SORTED_ASCENDING} for optimizations.
         */
        MV_ORDERING_SORTED_ASCENDING,

        /**
         * Support for metrics counter fields
         */
        METRICS_COUNTER_FIELDS,

        /**
         * Cast string literals to a desired data type for IN predicate and more types for BinaryComparison.
         */
        STRING_LITERAL_AUTO_CASTING_EXTENDED,
        /**
         * Support for metadata fields.
         */
        METADATA_FIELDS,

        /**
         * Support specifically for *just* the _index METADATA field. Used by CsvTests, since that is the only metadata field currently
         * supported.
         */
        INDEX_METADATA_FIELD,

        /**
         * Support for timespan units abbreviations
         */
        TIMESPAN_ABBREVIATIONS,

        /**
         * Support metrics counter types
         */
        COUNTER_TYPES,

        /**
         * Support for function {@code BIT_LENGTH}. Done in #115792
         */
        FN_BIT_LENGTH,

        /**
         * Support for function {@code BYTE_LENGTH}.
         */
        FN_BYTE_LENGTH,

        /**
         * Support for function {@code REVERSE}.
         */
        FN_REVERSE,

        /**
         * Support for reversing whole grapheme clusters. This is not supported
         * on JDK versions less than 20 which are not supported in ES 9.0.0+ but this
         * exists to keep the {@code 8.x} branch similar to the {@code main} branch.
         */
        FN_REVERSE_GRAPHEME_CLUSTERS,

        /**
         * Support for function {@code CBRT}. Done in #108574.
         */
        FN_CBRT,

        /**
         * Support for function {@code HYPOT}.
         */
        FN_HYPOT,

        /**
         * Support for {@code MV_APPEND} function. #107001
         */
        FN_MV_APPEND,

        /**
         * Support for {@code MV_MEDIAN_ABSOLUTE_DEVIATION} function.
         */
        FN_MV_MEDIAN_ABSOLUTE_DEVIATION,

        /**
         * Support for {@code MV_PERCENTILE} function.
         */
        FN_MV_PERCENTILE,

        /**
         * Support for function {@code IP_PREFIX}.
         */
        FN_IP_PREFIX,

        /**
         * Fix on function {@code SUBSTRING} that makes it not return null on empty strings.
         */
        FN_SUBSTRING_EMPTY_NULL,

        /**
         * Fixes on function {@code ROUND} that avoid it throwing exceptions on runtime for unsigned long cases.
         */
        FN_ROUND_UL_FIXES,

        /**
         * Support for function {@code SCALB}.
         */
        FN_SCALB,

        /**
         * Fixes for multiple functions not serializing their source, and emitting warnings with wrong line number and text.
         */
        FUNCTIONS_SOURCE_SERIALIZATION_WARNINGS,

        /**
         * All functions that take TEXT should never emit TEXT, only KEYWORD. #114334
         */
        FUNCTIONS_NEVER_EMIT_TEXT,

        /**
         * Support for the {@code INLINESTATS} syntax.
         */
        INLINESTATS(EsqlPlugin.INLINESTATS_FEATURE_FLAG),

        /**
         * Support for the expressions in grouping in {@code INLINESTATS} syntax.
         */
        INLINESTATS_V2(EsqlPlugin.INLINESTATS_FEATURE_FLAG),

        /**
         * Support for aggregation function {@code TOP}.
         */
        AGG_TOP,

        /**
         * Support for booleans in aggregations {@code MAX} and {@code MIN}.
         */
        AGG_MAX_MIN_BOOLEAN_SUPPORT,

        /**
         * Support for ips in aggregations {@code MAX} and {@code MIN}.
         */
        AGG_MAX_MIN_IP_SUPPORT,

        /**
         * Support for strings in aggregations {@code MAX} and {@code MIN}.
         */
        AGG_MAX_MIN_STRING_SUPPORT,

        /**
         * Support for booleans in {@code TOP} aggregation.
         */
        AGG_TOP_BOOLEAN_SUPPORT,

        /**
         * Support for ips in {@code TOP} aggregation.
         */
        AGG_TOP_IP_SUPPORT,

        /**
         * Support for {@code keyword} and {@code text} fields in {@code TOP} aggregation.
         */
        AGG_TOP_STRING_SUPPORT,

        /**
         * {@code CASE} properly handling multivalue conditions.
         */
        CASE_MV,

        /**
         * Support for loading values over enrich. This is supported by all versions of ESQL but not
         * the unit test CsvTests.
         */
        ENRICH_LOAD,

        /**
         * Optimization for ST_CENTROID changed some results in cartesian data. #108713
         */
        ST_CENTROID_AGG_OPTIMIZED,

        /**
         * Support for requesting the "_ignored" metadata field.
         */
        METADATA_IGNORED_FIELD,

        /**
         * LOOKUP command with
         * - tables using syntax {@code "tables": {"type": [<values>]}}
         * - fixed variable shadowing
         * - fixed Join.references(), requiring breaking change to Join serialization
         */
        LOOKUP_V4(Build.current().isSnapshot()),

        /**
         * Support for requesting the "REPEAT" command.
         */
        REPEAT,

        /**
         * Cast string literals to datetime in addition and subtraction when the other side is a date or time interval.
         */
        STRING_LITERAL_AUTO_CASTING_TO_DATETIME_ADD_SUB,

        /**
         * Support for named or positional parameters in EsqlQueryRequest.
         */
        NAMED_POSITIONAL_PARAMETER,

        /**
         * Support multiple field mappings if appropriate conversion function is used (union types)
         */
        UNION_TYPES,

        /**
         * Support unmapped using the INSIST keyword.
         */
        UNMAPPED_FIELDS(Build.current().isSnapshot()),

        /**
         * Support for function {@code ST_DISTANCE}. Done in #108764.
         */
        ST_DISTANCE,

        /** Support for function {@code ST_EXTENT_AGG}. */
        ST_EXTENT_AGG,

        /** Optimization of ST_EXTENT_AGG with doc-values as IntBlock. */
        ST_EXTENT_AGG_DOCVALUES,

        /**
         * Fix determination of CRS types in spatial functions when folding.
         */
        SPATIAL_FUNCTIONS_FIX_CRSTYPE_FOLDING,

        /**
         * Enable spatial predicate functions to support multi-values. Done in #112063.
         */
        SPATIAL_PREDICATES_SUPPORT_MULTIVALUES,

        /**
         * Enable spatial distance function to support multi-values. Done in #114836.
         */
        SPATIAL_DISTANCE_SUPPORTS_MULTIVALUES,

        /**
         * Support a number of fixes and enhancements to spatial distance pushdown. Done in #112938.
         */
        SPATIAL_DISTANCE_PUSHDOWN_ENHANCEMENTS,

        /**
         * Fix for spatial centroid when no records are found.
         */
        SPATIAL_CENTROID_NO_RECORDS,

        /**
         * Support ST_ENVELOPE function (and related ST_XMIN, etc.).
         */
        ST_ENVELOPE,

        /**
         * Support ST_GEOHASH, ST_GEOTILE and ST_GEOHEX functions
         */
        SPATIAL_GRID,

        /**
         * Fix to GROK and DISSECT that allows extracting attributes with the same name as the input
         * https://github.com/elastic/elasticsearch/issues/110184
         */
        GROK_DISSECT_MASKING,

        /**
         * Support for quoting index sources in double quotes.
         */
        DOUBLE_QUOTES_SOURCE_ENCLOSING,

        /**
         * Support for WEIGHTED_AVG function.
         */
        AGG_WEIGHTED_AVG,

        /**
         * Fix for union-types when aggregating over an inline conversion with casting operator. Done in #110476.
         */
        UNION_TYPES_AGG_CAST,

        /**
         * When pushing down {@code STATS count(field::type)} for a union type field, we wrongly used a synthetic attribute name in the
         * query instead of the actual field name. This led to 0 counts instead of the correct result.
         */
        FIX_COUNT_PUSHDOWN_FOR_UNION_TYPES,

        /**
         * Fix to GROK validation in case of multiple fields with same name and different types
         * https://github.com/elastic/elasticsearch/issues/110533
         */
        GROK_VALIDATION,

        /**
         * Fix for union-types when aggregating over an inline conversion with conversion function. Done in #110652.
         */
        UNION_TYPES_INLINE_FIX,

        /**
         * Fix for union-types when sorting a type-casted field. We changed how we remove synthetic union-types fields.
         */
        UNION_TYPES_REMOVE_FIELDS,

        /**
         * Fix for union-types when renaming unrelated columns.
         * https://github.com/elastic/elasticsearch/issues/111452
         */
        UNION_TYPES_FIX_RENAME_RESOLUTION,

        /**
         * Execute `RENAME` operations sequentially from left to right,
         * see <a href="https://github.com/elastic/elasticsearch/issues/122250"> ESQL: Align RENAME behavior with EVAL for sequential processing #122250 </a>
         */
        RENAME_SEQUENTIAL_PROCESSING,

        /**
         * Support for removing empty attribute in merging output.
         * See <a href="https://github.com/elastic/elasticsearch/issues/126392"> ESQL: EVAL after STATS produces an empty column #126392 </a>
         */
        REMOVE_EMPTY_ATTRIBUTE_IN_MERGING_OUTPUT,

        /**
         * Support for retain aggregate when grouping.
         * See <a href="https://github.com/elastic/elasticsearch/issues/126026"> ES|QL: columns not projected away despite KEEP #126026 </a>
         */
        RETAIN_AGGREGATE_WHEN_GROUPING,

        /**
         * Fix for union-types when some indexes are missing the required field. Done in #111932.
         */
        UNION_TYPES_MISSING_FIELD,

        /**
         * Fix for widening of short numeric types in union-types. Done in #112610
         */
        UNION_TYPES_NUMERIC_WIDENING,

        /**
         * Fix a parsing issue where numbers below Long.MIN_VALUE threw an exception instead of parsing as doubles.
         * see <a href="https://github.com/elastic/elasticsearch/issues/104323"> Parsing large numbers is inconsistent #104323 </a>
         */
        FIX_PARSING_LARGE_NEGATIVE_NUMBERS,

        /**
         * Fix precision of scaled_float field values retrieved from stored source
         * see <a href="https://github.com/elastic/elasticsearch/issues/122547"> Slight inconsistency in ESQL using scaled_float field #122547 </a>
         */
        FIX_PRECISION_OF_SCALED_FLOAT_FIELDS,

        /**
         * Fix the status code returned when trying to run count_distinct on the _source type (which is not supported).
         * see <a href="https://github.com/elastic/elasticsearch/issues/105240">count_distinct(_source) returns a 500 response</a>
         */
        FIX_COUNT_DISTINCT_SOURCE_ERROR,

        /**
         * Use RangeQuery for BinaryComparison on DateTime fields.
         */
        RANGEQUERY_FOR_DATETIME,

        /**
         * Enforce strict type checking on ENRICH range types, and warnings for KEYWORD parsing at runtime. Done in #115091.
         */
        ENRICH_STRICT_RANGE_TYPES,

        /**
         * Fix for non-unique attribute names in ROW and logical plans.
         * https://github.com/elastic/elasticsearch/issues/110541
         */
        UNIQUE_NAMES,

        /**
         * Make attributes of GROK/DISSECT adjustable and fix a shadowing bug when pushing them down past PROJECT.
         * https://github.com/elastic/elasticsearch/issues/108008
         */
        FIXED_PUSHDOWN_PAST_PROJECT,

        /**
         * Adds the {@code MV_PSERIES_WEIGHTED_SUM} function for converting sorted lists of numbers into
         * a bounded score. This is a generalization of the
         * <a href="https://en.wikipedia.org/wiki/Riemann_zeta_function">riemann zeta function</a> but we
         * don't name it that because we don't support complex numbers and don't want to make folks think
         * of mystical number theory things. This is just a weighted sum that is adjacent to magic.
         */
        MV_PSERIES_WEIGHTED_SUM,

        /**
         * Support for match operator as a colon. Previous support for match operator as MATCH has been removed
         */
        MATCH_OPERATOR_COLON,

        /**
         * Removing support for the {@code META} keyword.
         */
        NO_META,

        /**
         * Add CombineBinaryComparisons rule.
         */
        COMBINE_BINARY_COMPARISONS,

        /**
         * Support for nanosecond dates as a data type
         */
        DATE_NANOS_TYPE(),

        /**
         * Support for to_date_nanos function
         */
        TO_DATE_NANOS(),

        /**
         * Support for date nanos type in binary comparisons
         */
        DATE_NANOS_BINARY_COMPARISON(),

        /**
         * Support for mixed comparisons between nanosecond and millisecond dates
         */
        DATE_NANOS_COMPARE_TO_MILLIS(),
        /**
         * Support implicit casting of strings to date nanos
         */
        DATE_NANOS_IMPLICIT_CASTING(),
        /**
         * Support Least and Greatest functions on Date Nanos type
         */
        LEAST_GREATEST_FOR_DATENANOS(),
        /**
         * support date extract function for date nanos
         */
        DATE_NANOS_DATE_EXTRACT(),
        /**
         * Support add and subtract on date nanos
         */
        DATE_NANOS_ADD_SUBTRACT(),
        /**
         * Support for date_trunc function on date nanos type
         */
        DATE_TRUNC_DATE_NANOS(),

        /**
         * Support date nanos values as the field argument to bucket
         */
        DATE_NANOS_BUCKET(),

        /**
         * support aggregations on date nanos
         */
        DATE_NANOS_AGGREGATIONS(),

        /**
         * Support the {@link org.elasticsearch.xpack.esql.expression.predicate.operator.comparison.In} operator for date nanos
         */
        DATE_NANOS_IN_OPERATOR(),
        /**
         * Support running date format function on nanosecond dates
         */
        DATE_NANOS_DATE_FORMAT(),
        /**
         * support date diff function on date nanos type, and mixed nanos/millis
         */
        DATE_NANOS_DATE_DIFF(),
        /**
         * Indicates that https://github.com/elastic/elasticsearch/issues/125439 (incorrect lucene push down for date nanos) is fixed
         */
        FIX_DATE_NANOS_LUCENE_PUSHDOWN_BUG(),
        /**
         * Fixes a bug where dates are incorrectly formatted if a where clause compares nanoseconds to both milliseconds and nanoseconds,
         * e.g. {@code WHERE millis > to_datenanos("2023-10-23T12:15:03.360103847") AND millis < to_datetime("2023-10-23T13:53:55.832")}
         */
        FIX_DATE_NANOS_MIXED_RANGE_PUSHDOWN_BUG(),
        /**
         * DATE_PARSE supports reading timezones
         */
        DATE_PARSE_TZ(),

        /**
         * Support for datetime in least and greatest functions
         */
        LEAST_GREATEST_FOR_DATES,

        /**
         * Support CIDRMatch in CombineDisjunctions rule.
         */
        COMBINE_DISJUNCTIVE_CIDRMATCHES,

        /**
         * Support sending HTTP headers about the status of an async query.
         */
        ASYNC_QUERY_STATUS_HEADERS,

        /**
         * Consider the upper bound when computing the interval in BUCKET auto mode.
         */
        BUCKET_INCLUSIVE_UPPER_BOUND,

        /**
         * Enhanced DATE_TRUNC with arbitrary month and year intervals. (#120302)
         */
        DATE_TRUNC_WITH_ARBITRARY_INTERVALS,

        /**
         * Changed error messages for fields with conflicting types in different indices.
         */
        SHORT_ERROR_MESSAGES_FOR_UNSUPPORTED_FIELDS,

        /**
         * Support for the whole number spans in BUCKET function.
         */
        BUCKET_WHOLE_NUMBER_AS_SPAN,

        /**
         * Allow mixed numeric types in coalesce
         */
        MIXED_NUMERIC_TYPES_IN_COALESCE,

        /**
         * Support for requesting the "SPACE" function.
         */
        SPACE,

        /**
         * Support explicit casting from string literal to DATE_PERIOD or TIME_DURATION.
         */
        CAST_STRING_LITERAL_TO_TEMPORAL_AMOUNT,

        /**
         * Supported the text categorization function "CATEGORIZE".
         */
        CATEGORIZE_V5,

        /**
         * Support for multiple groupings in "CATEGORIZE".
         */
        CATEGORIZE_MULTIPLE_GROUPINGS,
        /**
         * QSTR function
         */
        QSTR_FUNCTION,

        /**
         * MATCH function
         */
        MATCH_FUNCTION,

        /**
         * KQL function
         */
        KQL_FUNCTION,

        /**
         * Hash function
         */
        HASH_FUNCTION,
        /**
         * Hash function aliases such as MD5
         */
        HASH_FUNCTION_ALIASES_V1,

        /**
         * Don't optimize CASE IS NOT NULL function by not requiring the fields to be not null as well.
         * https://github.com/elastic/elasticsearch/issues/112704
         */
        FIXED_WRONG_IS_NOT_NULL_CHECK_ON_CASE,

        /**
         * Compute year differences in full calendar years.
         */
        DATE_DIFF_YEAR_CALENDARIAL,

        /**
         * Fix sorting not allowed on _source and counters.
         */
        SORTING_ON_SOURCE_AND_COUNTERS_FORBIDDEN,

        /**
         * Fix {@code SORT} when the {@code _source} field is not a sort key but
         * <strong>is</strong> being returned.
         */
        SORT_RETURNING_SOURCE_OK,

        /**
         * _source field mapping directives: https://www.elastic.co/guide/en/elasticsearch/reference/current/mapping-source-field.html
         */
        SOURCE_FIELD_MAPPING,

        /**
         * Allow filter per individual aggregation.
         */
        PER_AGG_FILTERING,

        /**
         * Fix {@link #PER_AGG_FILTERING} grouped by ordinals.
         */
        PER_AGG_FILTERING_ORDS,

        /**
         * Support for {@code STD_DEV} aggregation.
         */
        STD_DEV,

        /**
         * Fix for https://github.com/elastic/elasticsearch/issues/114714
         */
        FIX_STATS_BY_FOLDABLE_EXPRESSION,

        /**
         * Adding stats for functions (stack telemetry)
         */
        FUNCTION_STATS,
        /**
         * Fix for an optimization that caused wrong results
         * https://github.com/elastic/elasticsearch/issues/115281
         */
        FIX_FILTER_PUSHDOWN_PAST_STATS,

        /**
         * Send warnings on STATS alias collision
         * https://github.com/elastic/elasticsearch/issues/114970
         */
        STATS_ALIAS_COLLISION_WARNINGS,

        /**
         * This enables 60_usage.yml "Basic ESQL usage....snapshot" version test. See also the next capability.
         */
        SNAPSHOT_TEST_FOR_TELEMETRY(Build.current().isSnapshot()),

        /**
         * This enables 60_usage.yml "Basic ESQL usage....non-snapshot" version test. See also the previous capability.
         */
        NON_SNAPSHOT_TEST_FOR_TELEMETRY(Build.current().isSnapshot() == false),

        /**
         * Support simplified syntax for named parameters for field and function names.
         */
        NAMED_PARAMETER_FOR_FIELD_AND_FUNCTION_NAMES_SIMPLIFIED_SYNTAX(),

        /**
         * Fix pushdown of LIMIT past MV_EXPAND
         */
        ADD_LIMIT_INSIDE_MV_EXPAND,

        DELAY_DEBUG_FN(Build.current().isSnapshot()),

        /** Capability for remote metadata test */
        METADATA_FIELDS_REMOTE_TEST(false),
        /**
         * WIP on Join planning
         * - Introduce BinaryPlan and co
         * - Refactor INLINESTATS and LOOKUP as a JOIN block
         */
        JOIN_PLANNING_V1(Build.current().isSnapshot()),

        /**
         * Support implicit casting from string literal to DATE_PERIOD or TIME_DURATION.
         */
        IMPLICIT_CASTING_STRING_LITERAL_TO_TEMPORAL_AMOUNT,

        /**
         * LOOKUP JOIN
         */
        JOIN_LOOKUP_V12,

        /**
         * LOOKUP JOIN with TEXT fields on the right (right side of the join) (#119473)
         */
        LOOKUP_JOIN_TEXT(JOIN_LOOKUP_V12.isEnabled()),

        /**
         * LOOKUP JOIN skipping MVs and sending warnings (https://github.com/elastic/elasticsearch/issues/118780)
         */
        JOIN_LOOKUP_SKIP_MV_WARNINGS(JOIN_LOOKUP_V12.isEnabled()),

        /**
         * Fix pushing down LIMIT past LOOKUP JOIN in case of multiple matching join keys.
         */
        JOIN_LOOKUP_FIX_LIMIT_PUSHDOWN(JOIN_LOOKUP_V12.isEnabled()),

        /**
         * Fix for https://github.com/elastic/elasticsearch/issues/117054
         */
        FIX_NESTED_FIELDS_NAME_CLASH_IN_INDEXRESOLVER,

        /**
         * Fix for https://github.com/elastic/elasticsearch/issues/114714, again
         */
        FIX_STATS_BY_FOLDABLE_EXPRESSION_2,

        /**
         * Support the "METADATA _score" directive to enable _score column.
         */
        METADATA_SCORE,

        /**
         * Term function
         */
        TERM_FUNCTION(Build.current().isSnapshot()),

        /**
         * Additional types for match function and operator
         */
        MATCH_ADDITIONAL_TYPES,

        /**
         * Fix for regex folding with case-insensitive pattern https://github.com/elastic/elasticsearch/issues/118371
         */
        FIXED_REGEX_FOLD,

        /**
         * Full text functions can be used in disjunctions
         */
        FULL_TEXT_FUNCTIONS_DISJUNCTIONS,

        /**
         * Change field caps response for semantic_text fields to be reported as text
         */
        SEMANTIC_TEXT_FIELD_CAPS,

        /**
         * Support named argument for function in map format.
         */
        OPTIONAL_NAMED_ARGUMENT_MAP_FOR_FUNCTION(Build.current().isSnapshot()),

        /**
         * Disabled support for index aliases in lookup joins
         */
        LOOKUP_JOIN_NO_ALIASES(JOIN_LOOKUP_V12.isEnabled()),

        /**
         * Full text functions can be used in disjunctions as they are implemented in compute engine
         */
        FULL_TEXT_FUNCTIONS_DISJUNCTIONS_COMPUTE_ENGINE,

        /**
         * Support match options in match function
         */
        MATCH_FUNCTION_OPTIONS,

        /**
         * Support options in the query string function.
         */
        QUERY_STRING_FUNCTION_OPTIONS,

        /**
         * Support for aggregate_metric_double type
         */
        AGGREGATE_METRIC_DOUBLE(AGGREGATE_METRIC_DOUBLE_FEATURE_FLAG),

        /**
         * Support for partial subset of metrics in aggregate_metric_double type
         */
        AGGREGATE_METRIC_DOUBLE_PARTIAL_SUBMETRICS(AGGREGATE_METRIC_DOUBLE_FEATURE_FLAG),

        /**
         * Support change point detection "CHANGE_POINT".
         */
        CHANGE_POINT,

        /**
         * Fix for https://github.com/elastic/elasticsearch/issues/120817
         * and https://github.com/elastic/elasticsearch/issues/120803
         * Support for queries that have multiple SORTs that cannot become TopN
         */
        REMOVE_REDUNDANT_SORT,

        /**
         * Fixes a series of issues with inlinestats which had an incomplete implementation after lookup and inlinestats
         * were refactored.
         */
        INLINESTATS_V7(EsqlPlugin.INLINESTATS_FEATURE_FLAG),

        /**
         * Support partial_results
         */
        SUPPORT_PARTIAL_RESULTS,

        /**
         * Support for rendering aggregate_metric_double type
         */
        AGGREGATE_METRIC_DOUBLE_RENDERING(AGGREGATE_METRIC_DOUBLE_FEATURE_FLAG),

        /**
         * Support for FORK command
         */
        FORK(Build.current().isSnapshot()),

        /**
         * Support for RERANK command
         */
        RERANK(Build.current().isSnapshot()),

        /**
         * Support for COMPLETION command
         */
        COMPLETION(Build.current().isSnapshot()),

        /**
         * Allow mixed numeric types in conditional functions - case, greatest and least
         */
        MIXED_NUMERIC_TYPES_IN_CASE_GREATEST_LEAST,

        /**
         * Support for RRF command
         */
        RRF(Build.current().isSnapshot()),

        /**
         * Lucene query pushdown to StartsWith and EndsWith functions.
         * This capability was created to avoid receiving wrong warnings from old nodes in mixed clusters
         */
        STARTS_WITH_ENDS_WITH_LUCENE_PUSHDOWN,

        /**
         * Full text functions can be scored when being part of a disjunction
         */
        FULL_TEXT_FUNCTIONS_DISJUNCTIONS_SCORE,

        /**
         * Support for multi-match function.
         */
        MULTI_MATCH_FUNCTION(Build.current().isSnapshot()),

        /**
         * Do {@code TO_LOWER} and {@code TO_UPPER} process all field values?
         */
        TO_LOWER_MV,

        /**
         * Use double parameter markers to represent field or function names.
         */
        DOUBLE_PARAMETER_MARKERS_FOR_IDENTIFIERS,

        /**
         * Non full text functions do not contribute to score
         */
        NON_FULL_TEXT_FUNCTIONS_SCORING,

        /**
         * Support for to_aggregate_metric_double function
         */
        AGGREGATE_METRIC_DOUBLE_CONVERT_TO(AGGREGATE_METRIC_DOUBLE_FEATURE_FLAG),

        /**
         * The {@code _query} API now reports the original types.
         */
        REPORT_ORIGINAL_TYPES,

        /**
         * The metrics command
         */
        METRICS_COMMAND(Build.current().isSnapshot()),

        /**
         * Are the {@code documents_found} and {@code values_loaded} fields available
         * in the response and profile?
         */
        DOCUMENTS_FOUND_AND_VALUES_LOADED,

        /**
         * Index component selector syntax (my-data-stream-name::failures)
         */
        INDEX_COMPONENT_SELECTORS,

        /**
         * Make numberOfChannels consistent with layout in DefaultLayout by removing duplicated ChannelSet.
         */
        MAKE_NUMBER_OF_CHANNELS_CONSISTENT_WITH_LAYOUT,

        /**
         * Support for sorting when aggregate_metric_doubles are present
         */
        AGGREGATE_METRIC_DOUBLE_SORTING(AGGREGATE_METRIC_DOUBLE_FEATURE_FLAG),

        /**
         * Supercedes {@link Cap#MAKE_NUMBER_OF_CHANNELS_CONSISTENT_WITH_LAYOUT}.
         */
        FIX_REPLACE_MISSING_FIELD_WITH_NULL_DUPLICATE_NAME_ID_IN_LAYOUT,

        /**
         * Support for filter in converted null.
         * See <a href="https://github.com/elastic/elasticsearch/issues/125832"> ESQL: Fix `NULL` handling in `IN` clause #125832 </a>
         */
        FILTER_IN_CONVERTED_NULL,

        /**
         * When creating constant null blocks in {@link org.elasticsearch.compute.lucene.ValuesSourceReaderOperator}, we also handed off
         * the ownership of that block - but didn't account for the fact that the caller might close it, leading to double releases
         * in some union type queries. C.f. https://github.com/elastic/elasticsearch/issues/125850
         */
        FIX_DOUBLY_RELEASED_NULL_BLOCKS_IN_VALUESOURCEREADER,

        /**
         * Listing queries and getting information on a specific query.
         */
        QUERY_MONITORING,

        /**
         * Support max_over_time aggregation that gets evaluated per time-series
         */
        MAX_OVER_TIME(Build.current().isSnapshot()),

        /**
         * Support streaming of sub plan results
         */
        FORK_V6(Build.current().isSnapshot()),

        /**
         * Support for the {@code leading_zeros} named parameter.
         */
        TO_IP_LEADING_ZEROS,

        /**
         * Does the usage information for ESQL contain a histogram of {@code took} values?
         */
        USAGE_CONTAINS_TOOK,

        /**
         * Support avg_over_time aggregation that gets evaluated per time-series
         */
        AVG_OVER_TIME(Build.current().isSnapshot()),

        /**
         * Support loading of ip fields if they are not indexed.
         */
        LOADING_NON_INDEXED_IP_FIELDS,

        /**
         * During resolution (pre-analysis) we have to consider that joins or enriches can override EVALuated values
         * https://github.com/elastic/elasticsearch/issues/126419
         */
        FIX_JOIN_MASKING_EVAL,

        /**
         * Support for keeping `DROP` attributes when resolving field names.
         * see <a href="https://github.com/elastic/elasticsearch/issues/126418"> ES|QL: no matches for pattern #126418 </a>
         */
        DROP_AGAIN_WITH_WILDCARD_AFTER_EVAL,

        /**
         * Support last_over_time aggregation that gets evaluated per time-series
         */
        LAST_OVER_TIME(Build.current().isSnapshot()),

        /**
         * Support for the SAMPLE command
         */
        SAMPLE(Build.current().isSnapshot()),

        /**
         * The {@code _query} API now gives a cast recommendation if multiple types are found in certain instances.
         */
        SUGGESTED_CAST,

        /**
         * Guards a bug fix matching {@code TO_LOWER(f) == ""}.
         */
        TO_LOWER_EMPTY_STRING,

        /**
         * Support min_over_time aggregation that gets evaluated per time-series
         */
        MIN_OVER_TIME(Build.current().isSnapshot()),

        /**
         * Support first_over_time aggregation that gets evaluated per time-series
         */
        FIRST_OVER_TIME(Build.current().isSnapshot()),

        /**
         * Support sum_over_time aggregation that gets evaluated per time-series
         */
        SUM_OVER_TIME(Build.current().isSnapshot()),

        /**
         * Support count_over_time aggregation that gets evaluated per time-series
         */
        COUNT_OVER_TIME(Build.current().isSnapshot()),

        /**
         * Support for count_distinct_over_time aggregation that gets evaluated per time-series
         */
        COUNT_DISTINCT_OVER_TIME(Build.current().isSnapshot()),

        /**
         * Resolve groupings before resolving references to groupings in the aggregations.
         */
        RESOLVE_GROUPINGS_BEFORE_RESOLVING_REFERENCES_TO_GROUPINGS_IN_AGGREGATIONS,

        /**
         * Support for the SAMPLE aggregation function
         */
        AGG_SAMPLE,

        /**
         * Full text functions in STATS
         */
        FULL_TEXT_FUNCTIONS_IN_STATS_WHERE,

        /**
         * During resolution (pre-analysis) we have to consider that joins can override regex extracted values
         * see <a href="https://github.com/elastic/elasticsearch/issues/127467"> ES|QL: pruning of JOINs leads to missing fields #127467 </a>
         */
        FIX_JOIN_MASKING_REGEX_EXTRACT,

        /**
         * Avid GROK and DISSECT attributes being removed when resolving fields.
         * see <a href="https://github.com/elastic/elasticsearch/issues/127468"> ES|QL: Grok only supports KEYWORD or TEXT values, found expression [type] type [INTEGER] #127468 </a>
         */
        KEEP_REGEX_EXTRACT_ATTRIBUTES,

        /**
         * The {@code ROUND_TO} function.
         */
        ROUND_TO,

        /**
         * Support for the {@code COPY_SIGN} function.
         */
        COPY_SIGN,

        /**
         * Allow lookup join on mixed numeric fields, among byte, short, int, long, half_float, scaled_float, float and double.
         */
        LOOKUP_JOIN_ON_MIXED_NUMERIC_FIELDS,

        /**
         * {@link org.elasticsearch.compute.lucene.LuceneQueryEvaluator} rewrites the query before executing it in Lucene. This
         * provides support for KQL in a STATS ... BY command that uses a KQL query for filter, for example.
         */
        LUCENE_QUERY_EVALUATOR_QUERY_REWRITE,

        /**
         * Support parameters for LiMIT command.
         */
        PARAMETER_FOR_LIMIT,

        /**
         * Dense vector field type support
         */
        DENSE_VECTOR_FIELD_TYPE(EsqlCorePlugin.DENSE_VECTOR_FEATURE_FLAG),

        /**
         * Enable support for index aliases in lookup joins
         */
<<<<<<< HEAD
        ENABLE_LOOKUP_JOIN_ON_ALIASES(JOIN_LOOKUP_V12.isEnabled()),

        /**
         * Support knn function
         */
        KNN_FUNCTION(Build.current().isSnapshot());
=======
        ENABLE_LOOKUP_JOIN_ON_ALIASES,

        /**
         * MATCH PHRASE function
         */
        MATCH_PHRASE_FUNCTION(Build.current().isSnapshot());
>>>>>>> a90aa97c

        private final boolean enabled;

        Cap() {
            this.enabled = true;
        };

        Cap(boolean enabled) {
            this.enabled = enabled;
        };

        Cap(FeatureFlag featureFlag) {
            this.enabled = featureFlag.isEnabled();
        }

        public boolean isEnabled() {
            return enabled;
        }

        public String capabilityName() {
            return name().toLowerCase(Locale.ROOT);
        }
    }

    public static final Set<String> CAPABILITIES = capabilities(false);

    /**
     * Get a {@link Set} of all capabilities. If the {@code all} parameter is {@code false}
     * then only <strong>enabled</strong> capabilities are returned - otherwise <strong>all</strong>
     * known capabilities are returned.
     */
    public static Set<String> capabilities(boolean all) {
        List<String> caps = new ArrayList<>();
        for (Cap cap : Cap.values()) {
            if (all || cap.isEnabled()) {
                caps.add(cap.capabilityName());
            }
        }

        /*
         * Add all of our cluster features without the leading "esql."
         */
        for (NodeFeature feature : new EsqlFeatures().getFeatures()) {
            caps.add(cap(feature));
        }
        return Set.copyOf(caps);
    }

    /**
     * Convert a {@link NodeFeature} from {@link EsqlFeatures} into a
     * capability.
     */
    public static String cap(NodeFeature feature) {
        assert feature.id().startsWith("esql.");
        return feature.id().substring("esql.".length());
    }
}<|MERGE_RESOLUTION|>--- conflicted
+++ resolved
@@ -1164,21 +1164,17 @@
         /**
          * Enable support for index aliases in lookup joins
          */
-<<<<<<< HEAD
-        ENABLE_LOOKUP_JOIN_ON_ALIASES(JOIN_LOOKUP_V12.isEnabled()),
+        ENABLE_LOOKUP_JOIN_ON_ALIASES,
+
+        /**
+         * MATCH PHRASE function
+         */
+        MATCH_PHRASE_FUNCTION(Build.current().isSnapshot()),
 
         /**
          * Support knn function
          */
         KNN_FUNCTION(Build.current().isSnapshot());
-=======
-        ENABLE_LOOKUP_JOIN_ON_ALIASES,
-
-        /**
-         * MATCH PHRASE function
-         */
-        MATCH_PHRASE_FUNCTION(Build.current().isSnapshot());
->>>>>>> a90aa97c
 
         private final boolean enabled;
 

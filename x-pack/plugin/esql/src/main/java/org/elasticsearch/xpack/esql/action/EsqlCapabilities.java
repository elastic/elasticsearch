--- conflicted
+++ resolved
@@ -1544,11 +1544,6 @@
         TS_COMMAND_V0(),
 
         FIX_ALIAS_ID_WHEN_DROP_ALL_AGGREGATES,
-<<<<<<< HEAD
-
-        DENSE_VECTOR_AGG_METRIC_DOUBLE_IF_FNS
-=======
->>>>>>> f23c9fd2
 
         /**
          * INLINE STATS fix incorrect prunning of null filtering
@@ -1556,7 +1551,11 @@
          */
         INLINE_STATS_FIX_PRUNING_NULL_FILTER(INLINESTATS_V11.enabled),
 
-        INLINE_STATS_FIX_OPTIMIZED_AS_LOCAL_RELATION(INLINESTATS_V11.enabled);
+        INLINE_STATS_FIX_OPTIMIZED_AS_LOCAL_RELATION(INLINESTATS_V11.enabled),
+
+        DENSE_VECTOR_AGG_METRIC_DOUBLE_IF_FNS
+        
+        ;
 
         private final boolean enabled;
 

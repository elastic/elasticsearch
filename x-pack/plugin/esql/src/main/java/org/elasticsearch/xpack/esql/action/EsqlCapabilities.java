--- conflicted
+++ resolved
@@ -1538,11 +1538,11 @@
         PUSHING_DOWN_EVAL_WITH_SCORE,
 
         /**
-<<<<<<< HEAD
          * Fix for ClassCastException in STATS
          */
-        FIX_STATS_CLASSCAST_EXCEPTION;
-=======
+        FIX_STATS_CLASSCAST_EXCEPTION,
+        
+        /**
          * Fix attribute equality to respect the name id of the attribute.
          */
         ATTRIBUTE_EQUALS_RESPECTS_NAME_ID,
@@ -1550,7 +1550,6 @@
         // Last capability should still have a comma for fewer merge conflicts when adding new ones :)
         // This comment prevents the semicolon from being on the previous capability when Spotless formats the file.
         ;
->>>>>>> fd70808d
 
         private final boolean enabled;
 

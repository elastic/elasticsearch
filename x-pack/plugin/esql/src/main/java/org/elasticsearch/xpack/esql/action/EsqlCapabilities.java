--- conflicted
+++ resolved
@@ -514,15 +514,14 @@
         JOIN_LOOKUP(Build.current().isSnapshot()),
 
         /**
-<<<<<<< HEAD
+         * Fix for https://github.com/elastic/elasticsearch/issues/117054
+         */
+        FIX_NESTED_FIELDS_NAME_CLASH_IN_INDEXRESOLVER,
+
+        /**
          * Term function
          */
         TERM_FUNCTION;
-=======
-         * Fix for https://github.com/elastic/elasticsearch/issues/117054
-         */
-        FIX_NESTED_FIELDS_NAME_CLASH_IN_INDEXRESOLVER;
->>>>>>> b5c6d927
 
         private final boolean enabled;
 

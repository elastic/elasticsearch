--- conflicted
+++ resolved
@@ -1282,21 +1282,19 @@
         COSINE_VECTOR_SIMILARITY_FUNCTION(Build.current().isSnapshot()),
 
         /**
-<<<<<<< HEAD
+         * Fixed some profile serialization issues
+         */
+        FIXED_PROFILE_SERIALIZATION,
+
+        /**
          * Support for lookup join on multiple fields.
          */
         LOOKUP_JOIN_ON_MULTIPLE_FIELDS,
-=======
-         * Fixed some profile serialization issues
-         */
-        FIXED_PROFILE_SERIALIZATION,
-
         /**
          * Dot product vector similarity function
          */
         DOT_PRODUCT_VECTOR_SIMILARITY_FUNCTION(Build.current().isSnapshot()),
 
->>>>>>> 881e5951
         /**
          * Support for the options field of CATEGORIZE.
          */

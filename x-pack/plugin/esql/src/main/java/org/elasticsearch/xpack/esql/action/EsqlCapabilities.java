--- conflicted
+++ resolved
@@ -1524,17 +1524,16 @@
         PACK_DIMENSIONS_IN_TS,
 
         /**
+         * Support for exponential_histogram type
+         */
+        EXPONENTIAL_HISTOGRAM(EXPONENTIAL_HISTOGRAM_FEATURE_FLAG),
+
+        /**
          * Create new block when filtering OrdinalBytesRefBlock
          */
         FIX_FILTER_ORDINALS,
 
         /**
-<<<<<<< HEAD
-         * Support for exponential_histogram type
-         */
-        EXPONENTIAL_HISTOGRAM(EXPONENTIAL_HISTOGRAM_FEATURE_FLAG),
-
-=======
          * Allow multiple patterns for GROK command
          */
         GROK_MULTI_PATTERN,
@@ -1568,7 +1567,6 @@
         FORBID_LIMIT_BEFORE_INLINE_STATS(INLINE_STATS.enabled),
         // Last capability should still have a comma for fewer merge conflicts when adding new ones :)
         // This comment prevents the semicolon from being on the previous capability when Spotless formats the file.
->>>>>>> 9435f410
         ;
 
         private final boolean enabled;

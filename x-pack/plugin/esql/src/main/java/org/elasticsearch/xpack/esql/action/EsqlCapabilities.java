--- conflicted
+++ resolved
@@ -804,17 +804,16 @@
         CHANGE_POINT(Build.current().isSnapshot()),
 
         /**
-<<<<<<< HEAD
-         * Support for FORK command
-         */
-        FORK(Build.current().isSnapshot());
-=======
          * Fix for https://github.com/elastic/elasticsearch/issues/120817
          * and https://github.com/elastic/elasticsearch/issues/120803
          * Support for queries that have multiple SORTs that cannot become TopN
          */
-        REMOVE_REDUNDANT_SORT;
->>>>>>> 43c841a0
+        REMOVE_REDUNDANT_SORT,
+
+        /**
+         * Support for FORK command
+         */
+        FORK(Build.current().isSnapshot());
 
         private final boolean enabled;
 

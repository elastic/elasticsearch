/*
 * Copyright Elasticsearch B.V. and/or licensed to Elasticsearch B.V. under one
 * or more contributor license agreements. Licensed under the Elastic License
 * 2.0; you may not use this file except in compliance with the Elastic License
 * 2.0.
 */

package org.elasticsearch.xpack.esql.action;

import org.elasticsearch.Build;
import org.elasticsearch.common.util.FeatureFlag;
import org.elasticsearch.features.NodeFeature;
import org.elasticsearch.rest.action.admin.cluster.RestNodesCapabilitiesAction;
import org.elasticsearch.xpack.esql.core.plugin.EsqlCorePlugin;
import org.elasticsearch.xpack.esql.plugin.EsqlFeatures;
import org.elasticsearch.xpack.esql.plugin.EsqlPlugin;

import java.util.ArrayList;
import java.util.List;
import java.util.Locale;
import java.util.Set;

import static org.elasticsearch.xpack.esql.core.plugin.EsqlCorePlugin.AGGREGATE_METRIC_DOUBLE_FEATURE_FLAG;

/**
 * A {@link Set} of "capabilities" supported by the {@link RestEsqlQueryAction}
 * and {@link RestEsqlAsyncQueryAction} APIs. These are exposed over the
 * {@link RestNodesCapabilitiesAction} and we use them to enable tests.
 */
public class EsqlCapabilities {
    public enum Cap {
        /**
         * Introduction of {@code MV_SORT}, {@code MV_SLICE}, and {@code MV_ZIP}.
         * Added in #106095.
         */
        MV_SORT,

        /**
         * When we disabled some broken optimizations around {@code nullable}.
         * Fixed in #105691.
         */
        DISABLE_NULLABLE_OPTS,

        /**
         * Introduction of {@code ST_X} and {@code ST_Y}. Added in #105768.
         */
        ST_X_Y,

        /**
         * Changed precision of {@code geo_point} and {@code cartesian_point} fields, by loading from source into WKB. Done in #103691.
         */
        SPATIAL_POINTS_FROM_SOURCE,

        /**
         * Support for loading {@code geo_shape} and {@code cartesian_shape} fields. Done in #104269.
         */
        SPATIAL_SHAPES,

        /**
         * Support for spatial aggregation {@code ST_CENTROID}. Done in #104269.
         */
        ST_CENTROID_AGG,

        /**
         * Support for spatial aggregation {@code ST_INTERSECTS}. Done in #104907.
         */
        ST_INTERSECTS,

        /**
         * Support for spatial aggregation {@code ST_CONTAINS} and {@code ST_WITHIN}. Done in #106503.
         */
        ST_CONTAINS_WITHIN,

        /**
         * Support for spatial aggregation {@code ST_DISJOINT}. Done in #107007.
         */
        ST_DISJOINT,

        /**
         * The introduction of the {@code VALUES} agg.
         */
        AGG_VALUES,

        /**
         * Does ESQL support async queries.
         */
        ASYNC_QUERY,

        /**
         * Does ESQL support FROM OPTIONS?
         */
        @Deprecated
        FROM_OPTIONS,

        /**
         * Cast string literals to a desired data type.
         */
        STRING_LITERAL_AUTO_CASTING,

        /**
         * Base64 encoding and decoding functions.
         */
        BASE64_DECODE_ENCODE,

        /**
         * Support for the :: casting operator
         */
        CASTING_OPERATOR,

        /**
         * Blocks can be labelled with {@link org.elasticsearch.compute.data.Block.MvOrdering#SORTED_ASCENDING} for optimizations.
         */
        MV_ORDERING_SORTED_ASCENDING,

        /**
         * Support for metrics counter fields
         */
        METRICS_COUNTER_FIELDS,

        /**
         * Cast string literals to a desired data type for IN predicate and more types for BinaryComparison.
         */
        STRING_LITERAL_AUTO_CASTING_EXTENDED,
        /**
         * Support for metadata fields.
         */
        METADATA_FIELDS,

        /**
         * Support specifically for *just* the _index METADATA field. Used by CsvTests, since that is the only metadata field currently
         * supported.
         */
        INDEX_METADATA_FIELD,

        /**
         * Support for timespan units abbreviations
         */
        TIMESPAN_ABBREVIATIONS,

        /**
         * Support metrics counter types
         */
        COUNTER_TYPES,

        /**
         * Support for function {@code BIT_LENGTH}. Done in #115792
         */
        FN_BIT_LENGTH,

        /**
         * Support for function {@code BYTE_LENGTH}.
         */
        FN_BYTE_LENGTH,

        /**
         * Support for function {@code REVERSE}.
         */
        FN_REVERSE,

        /**
         * Support for reversing whole grapheme clusters. This is not supported
         * on JDK versions less than 20 which are not supported in ES 9.0.0+ but this
         * exists to keep the {@code 8.x} branch similar to the {@code main} branch.
         */
        FN_REVERSE_GRAPHEME_CLUSTERS,

        /**
         * Support for function {@code CBRT}. Done in #108574.
         */
        FN_CBRT,

        /**
         * Support for function {@code HYPOT}.
         */
        FN_HYPOT,

        /**
         * Support for {@code MV_APPEND} function. #107001
         */
        FN_MV_APPEND,

        /**
         * Support for {@code MV_MEDIAN_ABSOLUTE_DEVIATION} function.
         */
        FN_MV_MEDIAN_ABSOLUTE_DEVIATION,

        /**
         * Support for {@code MV_PERCENTILE} function.
         */
        FN_MV_PERCENTILE,

        /**
         * Support for function {@code IP_PREFIX}.
         */
        FN_IP_PREFIX,

        /**
         * Fix on function {@code SUBSTRING} that makes it not return null on empty strings.
         */
        FN_SUBSTRING_EMPTY_NULL,

        /**
         * Fixes on function {@code ROUND} that avoid it throwing exceptions on runtime for unsigned long cases.
         */
        FN_ROUND_UL_FIXES,

        /**
         * All functions that take TEXT should never emit TEXT, only KEYWORD. #114334
         */
        FUNCTIONS_NEVER_EMIT_TEXT,

        /**
         * Support for the {@code INLINESTATS} syntax.
         */
        INLINESTATS(EsqlPlugin.INLINESTATS_FEATURE_FLAG),

        /**
         * Support for the expressions in grouping in {@code INLINESTATS} syntax.
         */
        INLINESTATS_V2(EsqlPlugin.INLINESTATS_FEATURE_FLAG),

        /**
         * Support for aggregation function {@code TOP}.
         */
        AGG_TOP,

        /**
         * Support for booleans in aggregations {@code MAX} and {@code MIN}.
         */
        AGG_MAX_MIN_BOOLEAN_SUPPORT,

        /**
         * Support for ips in aggregations {@code MAX} and {@code MIN}.
         */
        AGG_MAX_MIN_IP_SUPPORT,

        /**
         * Support for strings in aggregations {@code MAX} and {@code MIN}.
         */
        AGG_MAX_MIN_STRING_SUPPORT,

        /**
         * Support for booleans in {@code TOP} aggregation.
         */
        AGG_TOP_BOOLEAN_SUPPORT,

        /**
         * Support for ips in {@code TOP} aggregation.
         */
        AGG_TOP_IP_SUPPORT,

        /**
         * Support for {@code keyword} and {@code text} fields in {@code TOP} aggregation.
         */
        AGG_TOP_STRING_SUPPORT,

        /**
         * {@code CASE} properly handling multivalue conditions.
         */
        CASE_MV,

        /**
         * Support for loading values over enrich. This is supported by all versions of ESQL but not
         * the unit test CsvTests.
         */
        ENRICH_LOAD,

        /**
         * Optimization for ST_CENTROID changed some results in cartesian data. #108713
         */
        ST_CENTROID_AGG_OPTIMIZED,

        /**
         * Support for requesting the "_ignored" metadata field.
         */
        METADATA_IGNORED_FIELD,

        /**
         * LOOKUP command with
         * - tables using syntax {@code "tables": {"type": [<values>]}}
         * - fixed variable shadowing
         * - fixed Join.references(), requiring breaking change to Join serialization
         */
        LOOKUP_V4(Build.current().isSnapshot()),

        /**
         * Support for requesting the "REPEAT" command.
         */
        REPEAT,

        /**
         * Cast string literals to datetime in addition and subtraction when the other side is a date or time interval.
         */
        STRING_LITERAL_AUTO_CASTING_TO_DATETIME_ADD_SUB,

        /**
         * Support for named or positional parameters in EsqlQueryRequest.
         */
        NAMED_POSITIONAL_PARAMETER,

        /**
         * Support multiple field mappings if appropriate conversion function is used (union types)
         */
        UNION_TYPES,

        /**
         * Support unmapped using the INSIST keyword.
         */
        UNMAPPED_FIELDS(Build.current().isSnapshot()),

        /**
         * Support for function {@code ST_DISTANCE}. Done in #108764.
         */
        ST_DISTANCE,

        /** Support for function {@code ST_EXTENT_AGG}. */
        ST_EXTENT_AGG,

        /** Optimization of ST_EXTENT_AGG with doc-values as IntBlock. */
        ST_EXTENT_AGG_DOCVALUES,

        /**
         * Fix determination of CRS types in spatial functions when folding.
         */
        SPATIAL_FUNCTIONS_FIX_CRSTYPE_FOLDING,

        /**
         * Enable spatial predicate functions to support multi-values. Done in #112063.
         */
        SPATIAL_PREDICATES_SUPPORT_MULTIVALUES,

        /**
         * Enable spatial distance function to support multi-values. Done in #114836.
         */
        SPATIAL_DISTANCE_SUPPORTS_MULTIVALUES,

        /**
         * Support a number of fixes and enhancements to spatial distance pushdown. Done in #112938.
         */
        SPATIAL_DISTANCE_PUSHDOWN_ENHANCEMENTS,

        /**
         * Fix for spatial centroid when no records are found.
         */
        SPATIAL_CENTROID_NO_RECORDS,

        /**
         * Support ST_ENVELOPE function (and related ST_XMIN, etc.).
         */
        ST_ENVELOPE,

        /**
         * Fix to GROK and DISSECT that allows extracting attributes with the same name as the input
         * https://github.com/elastic/elasticsearch/issues/110184
         */
        GROK_DISSECT_MASKING,

        /**
         * Support for quoting index sources in double quotes.
         */
        DOUBLE_QUOTES_SOURCE_ENCLOSING,

        /**
         * Support for WEIGHTED_AVG function.
         */
        AGG_WEIGHTED_AVG,

        /**
         * Fix for union-types when aggregating over an inline conversion with casting operator. Done in #110476.
         */
        UNION_TYPES_AGG_CAST,

        /**
         * Fix to GROK validation in case of multiple fields with same name and different types
         * https://github.com/elastic/elasticsearch/issues/110533
         */
        GROK_VALIDATION,

        /**
         * Fix for union-types when aggregating over an inline conversion with conversion function. Done in #110652.
         */
        UNION_TYPES_INLINE_FIX,

        /**
         * Fix for union-types when sorting a type-casted field. We changed how we remove synthetic union-types fields.
         */
        UNION_TYPES_REMOVE_FIELDS,

        /**
         * Fix for union-types when renaming unrelated columns.
         * https://github.com/elastic/elasticsearch/issues/111452
         */
        UNION_TYPES_FIX_RENAME_RESOLUTION,

        /**
         * Fix for union-types when some indexes are missing the required field. Done in #111932.
         */
        UNION_TYPES_MISSING_FIELD,

        /**
         * Fix for widening of short numeric types in union-types. Done in #112610
         */
        UNION_TYPES_NUMERIC_WIDENING,

        /**
         * Fix a parsing issue where numbers below Long.MIN_VALUE threw an exception instead of parsing as doubles.
         * see <a href="https://github.com/elastic/elasticsearch/issues/104323"> Parsing large numbers is inconsistent #104323 </a>
         */
        FIX_PARSING_LARGE_NEGATIVE_NUMBERS,

        /**
         * Fix the status code returned when trying to run count_distinct on the _source type (which is not supported).
         * see <a href="https://github.com/elastic/elasticsearch/issues/105240">count_distinct(_source) returns a 500 response</a>
         */
        FIX_COUNT_DISTINCT_SOURCE_ERROR,

        /**
         * Use RangeQuery for BinaryComparison on DateTime fields.
         */
        RANGEQUERY_FOR_DATETIME,

        /**
         * Enforce strict type checking on ENRICH range types, and warnings for KEYWORD parsing at runtime. Done in #115091.
         */
        ENRICH_STRICT_RANGE_TYPES,

        /**
         * Fix for non-unique attribute names in ROW and logical plans.
         * https://github.com/elastic/elasticsearch/issues/110541
         */
        UNIQUE_NAMES,

        /**
         * Make attributes of GROK/DISSECT adjustable and fix a shadowing bug when pushing them down past PROJECT.
         * https://github.com/elastic/elasticsearch/issues/108008
         */
        FIXED_PUSHDOWN_PAST_PROJECT,

        /**
         * Adds the {@code MV_PSERIES_WEIGHTED_SUM} function for converting sorted lists of numbers into
         * a bounded score. This is a generalization of the
         * <a href="https://en.wikipedia.org/wiki/Riemann_zeta_function">riemann zeta function</a> but we
         * don't name it that because we don't support complex numbers and don't want to make folks think
         * of mystical number theory things. This is just a weighted sum that is adjacent to magic.
         */
        MV_PSERIES_WEIGHTED_SUM,

        /**
         * Support for match operator as a colon. Previous support for match operator as MATCH has been removed
         */
        MATCH_OPERATOR_COLON,

        /**
         * Removing support for the {@code META} keyword.
         */
        NO_META,

        /**
         * Add CombineBinaryComparisons rule.
         */
        COMBINE_BINARY_COMPARISONS,

        /**
         * Support for nanosecond dates as a data type
         */
        DATE_NANOS_TYPE(),

        /**
         * Support for to_date_nanos function
         */
        TO_DATE_NANOS(),

        /**
         * Support for date nanos type in binary comparisons
         */
        DATE_NANOS_BINARY_COMPARISON(),

        /**
         * Support for mixed comparisons between nanosecond and millisecond dates
         */
        DATE_NANOS_COMPARE_TO_MILLIS(),
        /**
         * Support implicit casting of strings to date nanos
         */
        DATE_NANOS_IMPLICIT_CASTING(),
        /**
         * Support Least and Greatest functions on Date Nanos type
         */
        LEAST_GREATEST_FOR_DATENANOS(),
        /**
         * support date extract function for date nanos
         */
        DATE_NANOS_DATE_EXTRACT(),
        /**
         * Support add and subtract on date nanos
         */
        DATE_NANOS_ADD_SUBTRACT(),
        /**
         * Support for date_trunc function on date nanos type
         */
        DATE_TRUNC_DATE_NANOS(),

        /**
         * Support date nanos values as the field argument to bucket
         */
        DATE_NANOS_BUCKET(),

        /**
         * support aggregations on date nanos
         */
        DATE_NANOS_AGGREGATIONS(),

        /**
         * Support the {@link org.elasticsearch.xpack.esql.expression.predicate.operator.comparison.In} operator for date nanos
         */
        DATE_NANOS_IN_OPERATOR(),
        /**
         * Support running date format function on nanosecond dates
         */
        DATE_NANOS_DATE_FORMAT(),
        /**
         * support date diff function on date nanos type, and mixed nanos/millis
         */
        DATE_NANOS_DATE_DIFF(),
        /**
         * DATE_PARSE supports reading timezones
         */
        DATE_PARSE_TZ(),

        /**
         * Support for datetime in least and greatest functions
         */
        LEAST_GREATEST_FOR_DATES,

        /**
         * Support CIDRMatch in CombineDisjunctions rule.
         */
        COMBINE_DISJUNCTIVE_CIDRMATCHES,

        /**
         * Support sending HTTP headers about the status of an async query.
         */
        ASYNC_QUERY_STATUS_HEADERS,

        /**
         * Consider the upper bound when computing the interval in BUCKET auto mode.
         */
        BUCKET_INCLUSIVE_UPPER_BOUND,

        /**
         * Changed error messages for fields with conflicting types in different indices.
         */
        SHORT_ERROR_MESSAGES_FOR_UNSUPPORTED_FIELDS,

        /**
         * Support for the whole number spans in BUCKET function.
         */
        BUCKET_WHOLE_NUMBER_AS_SPAN,

        /**
         * Allow mixed numeric types in coalesce
         */
        MIXED_NUMERIC_TYPES_IN_COALESCE,

        /**
         * Support for requesting the "SPACE" function.
         */
        SPACE,

        /**
         * Support explicit casting from string literal to DATE_PERIOD or TIME_DURATION.
         */
        CAST_STRING_LITERAL_TO_TEMPORAL_AMOUNT,

        /**
         * Supported the text categorization function "CATEGORIZE".
         */
        CATEGORIZE_V5,

        /**
         * Support for multiple groupings in "CATEGORIZE".
         */
        CATEGORIZE_MULTIPLE_GROUPINGS,
        /**
         * QSTR function
         */
        QSTR_FUNCTION,

        /**
         * MATCH function
         */
        MATCH_FUNCTION,

        /**
         * KQL function
         */
        KQL_FUNCTION,

        /**
         * Hash function
         */
        HASH_FUNCTION,
        /**
         * Hash function aliases such as MD5
         */
        HASH_FUNCTION_ALIASES_V1,

        /**
         * Don't optimize CASE IS NOT NULL function by not requiring the fields to be not null as well.
         * https://github.com/elastic/elasticsearch/issues/112704
         */
        FIXED_WRONG_IS_NOT_NULL_CHECK_ON_CASE,

        /**
         * Compute year differences in full calendar years.
         */
        DATE_DIFF_YEAR_CALENDARIAL,

        /**
         * Fix sorting not allowed on _source and counters.
         */
        SORTING_ON_SOURCE_AND_COUNTERS_FORBIDDEN,

        /**
         * Fix {@code SORT} when the {@code _source} field is not a sort key but
         * <strong>is</strong> being returned.
         */
        SORT_RETURNING_SOURCE_OK,

        /**
         * _source field mapping directives: https://www.elastic.co/guide/en/elasticsearch/reference/current/mapping-source-field.html
         */
        SOURCE_FIELD_MAPPING,

        /**
         * Allow filter per individual aggregation.
         */
        PER_AGG_FILTERING,

        /**
         * Fix {@link #PER_AGG_FILTERING} grouped by ordinals.
         */
        PER_AGG_FILTERING_ORDS,

        /**
         * Support for {@code STD_DEV} aggregation.
         */
        STD_DEV,

        /**
         * Fix for https://github.com/elastic/elasticsearch/issues/114714
         */
        FIX_STATS_BY_FOLDABLE_EXPRESSION,

        /**
         * Adding stats for functions (stack telemetry)
         */
        FUNCTION_STATS,
        /**
         * Support for semantic_text field mapping
         */
        SEMANTIC_TEXT_TYPE(EsqlCorePlugin.SEMANTIC_TEXT_FEATURE_FLAG),
        /**
         * Fix for an optimization that caused wrong results
         * https://github.com/elastic/elasticsearch/issues/115281
         */
        FIX_FILTER_PUSHDOWN_PAST_STATS,

        /**
         * Send warnings on STATS alias collision
         * https://github.com/elastic/elasticsearch/issues/114970
         */
        STATS_ALIAS_COLLISION_WARNINGS,

        /**
         * This enables 60_usage.yml "Basic ESQL usage....snapshot" version test. See also the next capability.
         */
        SNAPSHOT_TEST_FOR_TELEMETRY(Build.current().isSnapshot()),

        /**
         * This enables 60_usage.yml "Basic ESQL usage....non-snapshot" version test. See also the previous capability.
         */
        NON_SNAPSHOT_TEST_FOR_TELEMETRY(Build.current().isSnapshot() == false),

        /**
         * Support simplified syntax for named parameters for field and function names.
         */
        NAMED_PARAMETER_FOR_FIELD_AND_FUNCTION_NAMES_SIMPLIFIED_SYNTAX(),

        /**
         * Fix pushdown of LIMIT past MV_EXPAND
         */
        ADD_LIMIT_INSIDE_MV_EXPAND,

        DELAY_DEBUG_FN(Build.current().isSnapshot()),

        /** Capability for remote metadata test */
        METADATA_FIELDS_REMOTE_TEST(false),
        /**
         * WIP on Join planning
         * - Introduce BinaryPlan and co
         * - Refactor INLINESTATS and LOOKUP as a JOIN block
         */
        JOIN_PLANNING_V1(Build.current().isSnapshot()),

        /**
         * Support implicit casting from string literal to DATE_PERIOD or TIME_DURATION.
         */
        IMPLICIT_CASTING_STRING_LITERAL_TO_TEMPORAL_AMOUNT,

        /**
         * LOOKUP JOIN
         */
        JOIN_LOOKUP_V12,

        /**
         * LOOKUP JOIN with TEXT fields on the right (right side of the join) (#119473)
         */
        LOOKUP_JOIN_TEXT(JOIN_LOOKUP_V12.isEnabled()),

        /**
         * LOOKUP JOIN skipping MVs and sending warnings (https://github.com/elastic/elasticsearch/issues/118780)
         */
        JOIN_LOOKUP_SKIP_MV_WARNINGS(JOIN_LOOKUP_V12.isEnabled()),

        /**
         * Fix pushing down LIMIT past LOOKUP JOIN in case of multiple matching join keys.
         */
        JOIN_LOOKUP_FIX_LIMIT_PUSHDOWN(JOIN_LOOKUP_V12.isEnabled()),

        /**
         * Fix for https://github.com/elastic/elasticsearch/issues/117054
         */
        FIX_NESTED_FIELDS_NAME_CLASH_IN_INDEXRESOLVER,

        /**
         * support for aggregations on semantic_text
         */
        SEMANTIC_TEXT_AGGREGATIONS(EsqlCorePlugin.SEMANTIC_TEXT_FEATURE_FLAG),

        /**
         * Fix for https://github.com/elastic/elasticsearch/issues/114714, again
         */
        FIX_STATS_BY_FOLDABLE_EXPRESSION_2,

        /**
         * Support the "METADATA _score" directive to enable _score column.
         */
        METADATA_SCORE,

        /**
         * Term function
         */
        TERM_FUNCTION(Build.current().isSnapshot()),

        /**
         * Additional types for match function and operator
         */
        MATCH_ADDITIONAL_TYPES,

        /**
         * Fix for regex folding with case-insensitive pattern https://github.com/elastic/elasticsearch/issues/118371
         */
        FIXED_REGEX_FOLD,

        /**
         * Full text functions can be used in disjunctions
         */
        FULL_TEXT_FUNCTIONS_DISJUNCTIONS,

        /**
         * Change field caps response for semantic_text fields to be reported as text
         */
        SEMANTIC_TEXT_FIELD_CAPS,

        /**
         * Support named argument for function in map format.
         */
        OPTIONAL_NAMED_ARGUMENT_MAP_FOR_FUNCTION(Build.current().isSnapshot()),

        /**
         * Disabled support for index aliases in lookup joins
         */
        LOOKUP_JOIN_NO_ALIASES(JOIN_LOOKUP_V12.isEnabled()),

        /**
         * Full text functions can be used in disjunctions as they are implemented in compute engine
         */
        FULL_TEXT_FUNCTIONS_DISJUNCTIONS_COMPUTE_ENGINE,

        /**
         * Support match options in match function
         */
        MATCH_FUNCTION_OPTIONS,

        /**
         * Support for aggregate_metric_double type
         */
        AGGREGATE_METRIC_DOUBLE(AGGREGATE_METRIC_DOUBLE_FEATURE_FLAG),

        /**
         * Support for partial subset of metrics in aggregate_metric_double type
         */
        AGGREGATE_METRIC_DOUBLE_PARTIAL_SUBMETRICS(AGGREGATE_METRIC_DOUBLE_FEATURE_FLAG),

        /**
         * Support change point detection "CHANGE_POINT".
         */
        CHANGE_POINT(Build.current().isSnapshot()),

        /**
         * Fix for https://github.com/elastic/elasticsearch/issues/120817
         * and https://github.com/elastic/elasticsearch/issues/120803
         * Support for queries that have multiple SORTs that cannot become TopN
         */
        REMOVE_REDUNDANT_SORT,

        /**
         * Fixes a series of issues with inlinestats which had an incomplete implementation after lookup and inlinestats
         * were refactored.
         */
        INLINESTATS_V3(EsqlPlugin.INLINESTATS_FEATURE_FLAG),

        /**
<<<<<<< HEAD
         * Use double parameter markers to represent field or function names.
         */
        DOUBLE_PARAMETER_MARKERS_FOR_IDENTIFIERS(Build.current().isSnapshot());
=======
         * Support partial_results
         */
        SUPPORT_PARTIAL_RESULTS;
>>>>>>> befc6a03

        private final boolean enabled;

        Cap() {
            this.enabled = true;
        };

        Cap(boolean enabled) {
            this.enabled = enabled;
        };

        Cap(FeatureFlag featureFlag) {
            this.enabled = featureFlag.isEnabled();
        }

        public boolean isEnabled() {
            return enabled;
        }

        public String capabilityName() {
            return name().toLowerCase(Locale.ROOT);
        }
    }

    public static final Set<String> CAPABILITIES = capabilities(false);

    /**
     * Get a {@link Set} of all capabilities. If the {@code all} parameter is {@code false}
     * then only <strong>enabled</strong> capabilities are returned - otherwise <strong>all</strong>
     * known capabilities are returned.
     */
    public static Set<String> capabilities(boolean all) {
        List<String> caps = new ArrayList<>();
        for (Cap cap : Cap.values()) {
            if (all || cap.isEnabled()) {
                caps.add(cap.capabilityName());
            }
        }

        /*
         * Add all of our cluster features without the leading "esql."
         */
        for (NodeFeature feature : new EsqlFeatures().getFeatures()) {
            caps.add(cap(feature));
        }
        return Set.copyOf(caps);
    }

    /**
     * Convert a {@link NodeFeature} from {@link EsqlFeatures} into a
     * capability.
     */
    public static String cap(NodeFeature feature) {
        assert feature.id().startsWith("esql.");
        return feature.id().substring("esql.".length());
    }
}<|MERGE_RESOLUTION|>--- conflicted
+++ resolved
@@ -822,15 +822,14 @@
         INLINESTATS_V3(EsqlPlugin.INLINESTATS_FEATURE_FLAG),
 
         /**
-<<<<<<< HEAD
+         * Support partial_results
+         */
+        SUPPORT_PARTIAL_RESULTS,
+
+        /**
          * Use double parameter markers to represent field or function names.
          */
         DOUBLE_PARAMETER_MARKERS_FOR_IDENTIFIERS(Build.current().isSnapshot());
-=======
-         * Support partial_results
-         */
-        SUPPORT_PARTIAL_RESULTS;
->>>>>>> befc6a03
 
         private final boolean enabled;
 

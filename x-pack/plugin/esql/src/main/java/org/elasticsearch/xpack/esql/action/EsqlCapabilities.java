--- conflicted
+++ resolved
@@ -558,15 +558,14 @@
         JOIN_LOOKUP_V7(Build.current().isSnapshot()),
 
         /**
-<<<<<<< HEAD
+         * LOOKUP JOIN with the same index as the FROM
+         */
+        JOIN_LOOKUP_REPEATED_INDEX_FROM(JOIN_LOOKUP_V7.isEnabled()),
+
+        /**
          * LOOKUP JOIN with index mode verification
          */
         JOIN_LOOKUP_VERIFY_MODE(JOIN_LOOKUP_V7.isEnabled()),
-=======
-         * LOOKUP JOIN with the same index as the FROM
-         */
-        JOIN_LOOKUP_REPEATED_INDEX_FROM(JOIN_LOOKUP_V7.isEnabled()),
->>>>>>> c75e92a5
 
         /**
          * Fix for https://github.com/elastic/elasticsearch/issues/117054

/*
 * Copyright Elasticsearch B.V. and/or licensed to Elasticsearch B.V. under one
 * or more contributor license agreements. Licensed under the Elastic License
 * 2.0; you may not use this file except in compliance with the Elastic License
 * 2.0.
 */

package org.elasticsearch.xpack.esql.action;

import org.elasticsearch.Build;
import org.elasticsearch.common.util.FeatureFlag;
import org.elasticsearch.compute.lucene.read.ValuesSourceReaderOperator;
import org.elasticsearch.features.NodeFeature;
import org.elasticsearch.rest.action.admin.cluster.RestNodesCapabilitiesAction;
import org.elasticsearch.xpack.esql.plugin.EsqlFeatures;

import java.util.ArrayList;
import java.util.List;
import java.util.Locale;
import java.util.Set;

import static org.elasticsearch.xpack.esql.core.plugin.EsqlCorePlugin.EXPONENTIAL_HISTOGRAM_FEATURE_FLAG;

/**
 * A {@link Set} of "capabilities" supported by the {@link RestEsqlQueryAction}
 * and {@link RestEsqlAsyncQueryAction} APIs. These are exposed over the
 * {@link RestNodesCapabilitiesAction} and we use them to enable tests.
 */
public class EsqlCapabilities {
    public enum Cap {
        /**
         * Introduction of {@code MV_SORT}, {@code MV_SLICE}, and {@code MV_ZIP}.
         * Added in #106095.
         */
        MV_SORT,

        /**
         * When we disabled some broken optimizations around {@code nullable}.
         * Fixed in #105691.
         */
        DISABLE_NULLABLE_OPTS,

        /**
         * Introduction of {@code ST_X} and {@code ST_Y}. Added in #105768.
         */
        ST_X_Y,

        /**
         * Changed precision of {@code geo_point} and {@code cartesian_point} fields, by loading from source into WKB. Done in #103691.
         */
        SPATIAL_POINTS_FROM_SOURCE,

        /**
         * Support for loading {@code geo_shape} and {@code cartesian_shape} fields. Done in #104269.
         */
        SPATIAL_SHAPES,

        /**
         * Do validation check on geo_point and geo_shape fields. Done in #128259.
         */
        GEO_VALIDATION,

        /**
         * Support for spatial aggregation {@code ST_CENTROID}. Done in #104269.
         */
        ST_CENTROID_AGG,

        /**
         * Support for spatial aggregation {@code ST_INTERSECTS}. Done in #104907.
         */
        ST_INTERSECTS,

        /**
         * Support for spatial aggregation {@code ST_CONTAINS} and {@code ST_WITHIN}. Done in #106503.
         */
        ST_CONTAINS_WITHIN,

        /**
         * Support for spatial aggregation {@code ST_DISJOINT}. Done in #107007.
         */
        ST_DISJOINT,

        /**
         * The introduction of the {@code VALUES} agg.
         */
        AGG_VALUES,

        /**
         * Expand the {@code VALUES} agg to cover spatial types.
         */
        AGG_VALUES_SPATIAL,

        /**
         * Accept unsigned longs on MAX and MIN aggregations.
         */
        AGG_MAX_MIN_UNSIGNED_LONG,

        /**
         * Accept unsigned longs on VALUES and SAMPLE aggregations.
         */
        AGG_VALUES_SAMPLE_UNSIGNED_LONG,

        /**
         * Does ESQL support async queries.
         */
        ASYNC_QUERY,

        /**
         * Does ESQL support FROM OPTIONS?
         */
        @Deprecated
        FROM_OPTIONS,

        /**
         * Cast string literals to a desired data type.
         */
        STRING_LITERAL_AUTO_CASTING,

        /**
         * Base64 encoding and decoding functions.
         */
        BASE64_DECODE_ENCODE,

        /**
         * Support for the :: casting operator
         */
        CASTING_OPERATOR,

        /**
         * Support for the ::date casting operator
         */
        CASTING_OPERATOR_FOR_DATE,

        /**
         * Blocks can be labelled with {@link org.elasticsearch.compute.data.Block.MvOrdering#SORTED_ASCENDING} for optimizations.
         */
        MV_ORDERING_SORTED_ASCENDING,

        /**
         * Support for metrics counter fields
         */
        METRICS_COUNTER_FIELDS,

        /**
         * Cast string literals to a desired data type for IN predicate and more types for BinaryComparison.
         */
        STRING_LITERAL_AUTO_CASTING_EXTENDED,
        /**
         * Support for metadata fields.
         */
        METADATA_FIELDS,

        /**
         * Support specifically for *just* the _index METADATA field. Used by CsvTests, since that is the only metadata field currently
         * supported.
         */
        INDEX_METADATA_FIELD,

        /**
         * Support for timespan units abbreviations
         */
        TIMESPAN_ABBREVIATIONS,

        /**
         * Support metrics counter types
         */
        COUNTER_TYPES,

        /**
         * Support for function {@code BIT_LENGTH}. Done in #115792
         */
        FN_BIT_LENGTH,

        /**
         * Support for function {@code BYTE_LENGTH}.
         */
        FN_BYTE_LENGTH,

        /**
         * Support for function {@code REVERSE}.
         */
        FN_REVERSE,

        /**
         * Support for reversing whole grapheme clusters. This is not supported
         * on JDK versions less than 20 which are not supported in ES 9.0.0+ but this
         * exists to keep the {@code 8.x} branch similar to the {@code main} branch.
         */
        FN_REVERSE_GRAPHEME_CLUSTERS,

        /**
         * Support for function {@code CONTAINS}. Done in <a href="https://github.com/elastic/elasticsearch/pull/133016">#133016.</a>
         */
        FN_CONTAINS,

        /**
         * Support for function {@code CBRT}. Done in #108574.
         */
        FN_CBRT,

        /**
         * Support for function {@code HYPOT}.
         */
        FN_HYPOT,

        /**
         * Support for {@code MV_APPEND} function. #107001
         */
        FN_MV_APPEND,

        /**
         * Support for {@code MV_MEDIAN_ABSOLUTE_DEVIATION} function.
         */
        FN_MV_MEDIAN_ABSOLUTE_DEVIATION,

        /**
         * Support for {@code MV_PERCENTILE} function.
         */
        FN_MV_PERCENTILE,

        /**
         * Support for function {@code IP_PREFIX}.
         */
        FN_IP_PREFIX,

        /**
         * Fix on function {@code SUBSTRING} that makes it not return null on empty strings.
         */
        FN_SUBSTRING_EMPTY_NULL,

        /**
         * Fixes on function {@code ROUND} that avoid it throwing exceptions on runtime for unsigned long cases.
         */
        FN_ROUND_UL_FIXES,

        /**
         * Support for function {@code SCALB}.
         */
        FN_SCALB,

        /**
         * Support for function DAY_NAME
         */
        FN_DAY_NAME,

        /**
         * Support for function MONTH_NAME
         */
        FN_MONTH_NAME,

        /**
         * support for MV_CONTAINS function
         * <a href="https://github.com/elastic/elasticsearch/pull/133099/">Add MV_CONTAINS function #133099</a>
         */
        FN_MV_CONTAINS_V1,

        /**
         * Fixes for multiple functions not serializing their source, and emitting warnings with wrong line number and text.
         */
        FUNCTIONS_SOURCE_SERIALIZATION_WARNINGS,

        /**
         * All functions that take TEXT should never emit TEXT, only KEYWORD. #114334
         */
        FUNCTIONS_NEVER_EMIT_TEXT,

        /**
         * Support for the {@code INLINESTATS} syntax.
         */
        INLINESTATS(),

        /**
         * Support for the expressions in grouping in {@code INLINESTATS} syntax.
         */
        INLINESTATS_V2(),

        /**
         * Support for aggregation function {@code TOP}.
         */
        AGG_TOP,

        /**
         * Support for booleans in aggregations {@code MAX} and {@code MIN}.
         */
        AGG_MAX_MIN_BOOLEAN_SUPPORT,

        /**
         * Support for ips in aggregations {@code MAX} and {@code MIN}.
         */
        AGG_MAX_MIN_IP_SUPPORT,

        /**
         * Support for strings in aggregations {@code MAX} and {@code MIN}.
         */
        AGG_MAX_MIN_STRING_SUPPORT,

        /**
         * Support for booleans in {@code TOP} aggregation.
         */
        AGG_TOP_BOOLEAN_SUPPORT,

        /**
         * Support for ips in {@code TOP} aggregation.
         */
        AGG_TOP_IP_SUPPORT,

        /**
         * Support for {@code keyword} and {@code text} fields in {@code TOP} aggregation.
         */
        AGG_TOP_STRING_SUPPORT,

        /**
         * Make optional the order field in the TOP agg command, and default it to "ASC".
         */
        AGG_TOP_WITH_OPTIONAL_ORDER_FIELD,

        /**
         * {@code CASE} properly handling multivalue conditions.
         */
        CASE_MV,

        /**
         * Support for loading values over enrich. This is supported by all versions of ESQL but not
         * the unit test CsvTests.
         */
        ENRICH_LOAD,

        /**
         * Optimization for ST_CENTROID changed some results in cartesian data. #108713
         */
        ST_CENTROID_AGG_OPTIMIZED,

        /**
         * Support for requesting the "_ignored" metadata field.
         */
        METADATA_IGNORED_FIELD,

        /**
         * LOOKUP command with
         * - tables using syntax {@code "tables": {"type": [<values>]}}
         * - fixed variable shadowing
         * - fixed Join.references(), requiring breaking change to Join serialization
         */
        LOOKUP_V4(Build.current().isSnapshot()),

        /**
         * Support for requesting the "REPEAT" command.
         */
        REPEAT,

        /**
         * Cast string literals to datetime in addition and subtraction when the other side is a date or time interval.
         */
        STRING_LITERAL_AUTO_CASTING_TO_DATETIME_ADD_SUB,

        /**
         * Support implicit casting for union typed fields that are mixed with date and date_nanos type.
         */
        IMPLICIT_CASTING_DATE_AND_DATE_NANOS,

        /**
         * Support for named or positional parameters in EsqlQueryRequest.
         */
        NAMED_POSITIONAL_PARAMETER,

        /**
         * Support multiple field mappings if appropriate conversion function is used (union types)
         */
        UNION_TYPES,

        /**
         * Support unmapped using the INSIST keyword.
         */
        UNMAPPED_FIELDS(Build.current().isSnapshot()),

        /**
         * Support for function {@code ST_DISTANCE}. Done in #108764.
         */
        ST_DISTANCE,

        /** Support for function {@code ST_EXTENT_AGG}. */
        ST_EXTENT_AGG,

        /** Optimization of ST_EXTENT_AGG with doc-values as IntBlock. */
        ST_EXTENT_AGG_DOCVALUES,

        /**
         * Fix determination of CRS types in spatial functions when folding.
         */
        SPATIAL_FUNCTIONS_FIX_CRSTYPE_FOLDING,

        /**
         * Enable spatial predicate functions to support multi-values. Done in #112063.
         */
        SPATIAL_PREDICATES_SUPPORT_MULTIVALUES,

        /**
         * Enable spatial distance function to support multi-values. Done in #114836.
         */
        SPATIAL_DISTANCE_SUPPORTS_MULTIVALUES,

        /**
         * Support a number of fixes and enhancements to spatial distance pushdown. Done in #112938.
         */
        SPATIAL_DISTANCE_PUSHDOWN_ENHANCEMENTS,

        /**
         * Fix for spatial centroid when no records are found.
         */
        SPATIAL_CENTROID_NO_RECORDS,

        /**
         * Support ST_ENVELOPE function (and related ST_XMIN, etc.).
         */
        ST_ENVELOPE,

        /**
         * Support ST_GEOHASH, ST_GEOTILE and ST_GEOHEX functions
         */
        SPATIAL_GRID,

        /**
         * Support geohash, geotile and geohex data types. Done in #129581
         */
        SPATIAL_GRID_TYPES,

        /**
         * Support geohash, geotile and geohex in ST_INTERSECTS and ST_DISJOINT. Done in #133546
         */
        SPATIAL_GRID_INTERSECTS,

        /**
         * Fix to GROK and DISSECT that allows extracting attributes with the same name as the input
         * https://github.com/elastic/elasticsearch/issues/110184
         */
        GROK_DISSECT_MASKING,

        /**
         * Support for quoting index sources in double quotes.
         */
        DOUBLE_QUOTES_SOURCE_ENCLOSING,

        /**
         * Support for WEIGHTED_AVG function.
         */
        AGG_WEIGHTED_AVG,

        /**
         * Fix for union-types when aggregating over an inline conversion with casting operator. Done in #110476.
         */
        UNION_TYPES_AGG_CAST,

        /**
         * When pushing down {@code STATS count(field::type)} for a union type field, we wrongly used a synthetic attribute name in the
         * query instead of the actual field name. This led to 0 counts instead of the correct result.
         */
        FIX_COUNT_PUSHDOWN_FOR_UNION_TYPES,

        /**
         * Fix to GROK validation in case of multiple fields with same name and different types
         * https://github.com/elastic/elasticsearch/issues/110533
         */
        GROK_VALIDATION,

        /**
         * Fix for union-types when aggregating over an inline conversion with conversion function. Done in #110652.
         */
        UNION_TYPES_INLINE_FIX,

        /**
         * Fix for union-types when sorting a type-casted field. We changed how we remove synthetic union-types fields.
         */
        UNION_TYPES_REMOVE_FIELDS,

        /**
         * Fix for union-types when renaming unrelated columns.
         * https://github.com/elastic/elasticsearch/issues/111452
         */
        UNION_TYPES_FIX_RENAME_RESOLUTION,

        /**
         * Execute `RENAME` operations sequentially from left to right,
         * see <a href="https://github.com/elastic/elasticsearch/issues/122250"> ESQL: Align RENAME behavior with EVAL for sequential processing #122250 </a>
         */
        RENAME_SEQUENTIAL_PROCESSING,

        /**
         * Support for assignment in RENAME, besides the use of `AS` keyword.
         */
        RENAME_ALLOW_ASSIGNMENT,

        /**
         * Support for removing empty attribute in merging output.
         * See <a href="https://github.com/elastic/elasticsearch/issues/126392"> ESQL: EVAL after STATS produces an empty column #126392 </a>
         */
        REMOVE_EMPTY_ATTRIBUTE_IN_MERGING_OUTPUT,

        /**
         * Support for retain aggregate when grouping.
         * See <a href="https://github.com/elastic/elasticsearch/issues/126026"> ES|QL: columns not projected away despite KEEP #126026 </a>
         */
        RETAIN_AGGREGATE_WHEN_GROUPING,

        /**
         * Fix for union-types when some indexes are missing the required field. Done in #111932.
         */
        UNION_TYPES_MISSING_FIELD,

        /**
         * Fix for widening of short numeric types in union-types. Done in #112610
         */
        UNION_TYPES_NUMERIC_WIDENING,

        /**
         * Fix a parsing issue where numbers below Long.MIN_VALUE threw an exception instead of parsing as doubles.
         * see <a href="https://github.com/elastic/elasticsearch/issues/104323"> Parsing large numbers is inconsistent #104323 </a>
         */
        FIX_PARSING_LARGE_NEGATIVE_NUMBERS,

        /**
         * Fix precision of scaled_float field values retrieved from stored source
         * see <a href="https://github.com/elastic/elasticsearch/issues/122547"> Slight inconsistency in ESQL using scaled_float field #122547 </a>
         */
        FIX_PRECISION_OF_SCALED_FLOAT_FIELDS,

        /**
         * Fix the status code returned when trying to run count_distinct on the _source type (which is not supported).
         * see <a href="https://github.com/elastic/elasticsearch/issues/105240">count_distinct(_source) returns a 500 response</a>
         */
        FIX_COUNT_DISTINCT_SOURCE_ERROR,

        /**
         * Use RangeQuery for BinaryComparison on DateTime fields.
         */
        RANGEQUERY_FOR_DATETIME,

        /**
         * Enforce strict type checking on ENRICH range types, and warnings for KEYWORD parsing at runtime. Done in #115091.
         */
        ENRICH_STRICT_RANGE_TYPES,

        /**
         * Fix for non-unique attribute names in ROW and logical plans.
         * https://github.com/elastic/elasticsearch/issues/110541
         */
        UNIQUE_NAMES,

        /**
         * Make attributes of GROK/DISSECT adjustable and fix a shadowing bug when pushing them down past PROJECT.
         * https://github.com/elastic/elasticsearch/issues/108008
         */
        FIXED_PUSHDOWN_PAST_PROJECT,

        /**
         * When resolving renames, consider all {@code Attribute}s in the plan, not just the {@code ReferenceAttribute}s.
         */
        FIXED_PUSHDOWN_PAST_PROJECT_WITH_ATTRIBUTES_RESOLUTION,

        /**
         * Adds the {@code MV_PSERIES_WEIGHTED_SUM} function for converting sorted lists of numbers into
         * a bounded score. This is a generalization of the
         * <a href="https://en.wikipedia.org/wiki/Riemann_zeta_function">riemann zeta function</a> but we
         * don't name it that because we don't support complex numbers and don't want to make folks think
         * of mystical number theory things. This is just a weighted sum that is adjacent to magic.
         */
        MV_PSERIES_WEIGHTED_SUM,

        /**
         * Support for match operator as a colon. Previous support for match operator as MATCH has been removed
         */
        MATCH_OPERATOR_COLON,

        /**
         * Removing support for the {@code META} keyword.
         */
        NO_META,

        /**
         * Add CombineBinaryComparisons rule.
         */
        COMBINE_BINARY_COMPARISONS,

        /**
         * Support for nanosecond dates as a data type
         */
        DATE_NANOS_TYPE(),

        /**
         * Support for to_date_nanos function
         */
        TO_DATE_NANOS(),

        /**
         * Support for date nanos type in binary comparisons
         */
        DATE_NANOS_BINARY_COMPARISON(),

        /**
         * Support for mixed comparisons between nanosecond and millisecond dates
         */
        DATE_NANOS_COMPARE_TO_MILLIS(),
        /**
         * Support implicit casting of strings to date nanos
         */
        DATE_NANOS_IMPLICIT_CASTING(),
        /**
         * Support Least and Greatest functions on Date Nanos type
         */
        LEAST_GREATEST_FOR_DATENANOS(),
        /**
         * support date extract function for date nanos
         */
        DATE_NANOS_DATE_EXTRACT(),
        /**
         * Support add and subtract on date nanos
         */
        DATE_NANOS_ADD_SUBTRACT(),
        /**
         * Support for date_trunc function on date nanos type
         */
        DATE_TRUNC_DATE_NANOS(),

        /**
         * Support date nanos values as the field argument to bucket
         */
        DATE_NANOS_BUCKET(),

        /**
         * support aggregations on date nanos
         */
        DATE_NANOS_AGGREGATIONS(),

        /**
         * Support the {@link org.elasticsearch.xpack.esql.expression.predicate.operator.comparison.In} operator for date nanos
         */
        DATE_NANOS_IN_OPERATOR(),
        /**
         * Support running date format function on nanosecond dates
         */
        DATE_NANOS_DATE_FORMAT(),
        /**
         * support date diff function on date nanos type, and mixed nanos/millis
         */
        DATE_NANOS_DATE_DIFF(),
        /**
         * Indicates that https://github.com/elastic/elasticsearch/issues/125439 (incorrect lucene push down for date nanos) is fixed
         */
        FIX_DATE_NANOS_LUCENE_PUSHDOWN_BUG(),
        /**
         * Fixes a bug where dates are incorrectly formatted if a where clause compares nanoseconds to both milliseconds and nanoseconds,
         * e.g. {@code WHERE millis > to_datenanos("2023-10-23T12:15:03.360103847") AND millis < to_datetime("2023-10-23T13:53:55.832")}
         */
        FIX_DATE_NANOS_MIXED_RANGE_PUSHDOWN_BUG(),

        /**
         * Support for date nanos in lookup join. Done in #127962
         */
        DATE_NANOS_LOOKUP_JOIN,

        /**
         * DATE_PARSE supports reading timezones
         */
        DATE_PARSE_TZ(),

        /**
         * Support for datetime in least and greatest functions
         */
        LEAST_GREATEST_FOR_DATES,

        /**
         * Support CIDRMatch in CombineDisjunctions rule.
         */
        COMBINE_DISJUNCTIVE_CIDRMATCHES,

        /**
         * Support sending HTTP headers about the status of an async query.
         */
        ASYNC_QUERY_STATUS_HEADERS,

        /**
         * Fix async headers not being sent on "get" requests
         */
        ASYNC_QUERY_STATUS_HEADERS_FIX,

        /**
         * Consider the upper bound when computing the interval in BUCKET auto mode.
         */
        BUCKET_INCLUSIVE_UPPER_BOUND,

        /**
         * Enhanced DATE_TRUNC with arbitrary month and year intervals. (#120302)
         */
        DATE_TRUNC_WITH_ARBITRARY_INTERVALS,

        /**
         * Changed error messages for fields with conflicting types in different indices.
         */
        SHORT_ERROR_MESSAGES_FOR_UNSUPPORTED_FIELDS,

        /**
         * Support for the whole number spans in BUCKET function.
         */
        BUCKET_WHOLE_NUMBER_AS_SPAN,

        /**
         * Allow mixed numeric types in coalesce
         */
        MIXED_NUMERIC_TYPES_IN_COALESCE,

        /**
         * Support for requesting the "SPACE" function.
         */
        SPACE,

        /**
         * Support explicit casting from string literal to DATE_PERIOD or TIME_DURATION.
         */
        CAST_STRING_LITERAL_TO_TEMPORAL_AMOUNT,

        /**
         * Supported the text categorization function "CATEGORIZE".
         */
        CATEGORIZE_V6,

        /**
         * Support for multiple groupings in "CATEGORIZE".
         */
        CATEGORIZE_MULTIPLE_GROUPINGS,
        /**
         * QSTR function
         */
        QSTR_FUNCTION,

        /**
         * MATCH function
         */
        MATCH_FUNCTION,

        /**
         * KQL function
         */
        KQL_FUNCTION,

        /**
         * Support for optional parameters in KQL function (case_insensitive, time_zone, default_field, boost).
         */
        KQL_FUNCTION_OPTIONS,

        /**
         * Hash function
         */
        HASH_FUNCTION,
        /**
         * Hash function aliases such as MD5
         */
        HASH_FUNCTION_ALIASES_V1,

        /**
         * Don't optimize CASE IS NOT NULL function by not requiring the fields to be not null as well.
         * https://github.com/elastic/elasticsearch/issues/112704
         */
        FIXED_WRONG_IS_NOT_NULL_CHECK_ON_CASE,

        /**
         * Compute year differences in full calendar years.
         */
        DATE_DIFF_YEAR_CALENDARIAL,

        /**
         * Fix sorting not allowed on _source and counters.
         */
        SORTING_ON_SOURCE_AND_COUNTERS_FORBIDDEN,

        /**
         * Fix {@code SORT} when the {@code _source} field is not a sort key but
         * <strong>is</strong> being returned.
         */
        SORT_RETURNING_SOURCE_OK,

        /**
         * _source field mapping directives: https://www.elastic.co/guide/en/elasticsearch/reference/current/mapping-source-field.html
         */
        SOURCE_FIELD_MAPPING,

        /**
         * Allow filter per individual aggregation.
         */
        PER_AGG_FILTERING,

        /**
         * Fix {@link #PER_AGG_FILTERING} grouped by ordinals.
         */
        PER_AGG_FILTERING_ORDS,

        /**
         * Support for {@code STD_DEV} aggregation.
         */
        STD_DEV,

        /**
         * Fix for https://github.com/elastic/elasticsearch/issues/114714
         */
        FIX_STATS_BY_FOLDABLE_EXPRESSION,

        /**
         * Adding stats for functions (stack telemetry)
         */
        FUNCTION_STATS,
        /**
         * Fix for an optimization that caused wrong results
         * https://github.com/elastic/elasticsearch/issues/115281
         */
        FIX_FILTER_PUSHDOWN_PAST_STATS,

        /**
         * Send warnings on STATS alias collision
         * https://github.com/elastic/elasticsearch/issues/114970
         */
        STATS_ALIAS_COLLISION_WARNINGS,

        /**
         * This enables 60_usage.yml "Basic ESQL usage....snapshot" version test. See also the next capability.
         */
        SNAPSHOT_TEST_FOR_TELEMETRY_V2(Build.current().isSnapshot()),

        /**
         * This enables 60_usage.yml "Basic ESQL usage....non-snapshot" version test. See also the previous capability.
         */
        NON_SNAPSHOT_TEST_FOR_TELEMETRY_V2(Build.current().isSnapshot() == false),

        /**
         * Support simplified syntax for named parameters for field and function names.
         */
        NAMED_PARAMETER_FOR_FIELD_AND_FUNCTION_NAMES_SIMPLIFIED_SYNTAX(),

        /**
         * Fix pushdown of LIMIT past MV_EXPAND
         */
        ADD_LIMIT_INSIDE_MV_EXPAND,

        DELAY_DEBUG_FN(Build.current().isSnapshot()),

        /** Capability for remote metadata test */
        METADATA_FIELDS_REMOTE_TEST(false),
        /**
         * WIP on Join planning
         * - Introduce BinaryPlan and co
         * - Refactor INLINESTATS and LOOKUP as a JOIN block
         */
        JOIN_PLANNING_V1(Build.current().isSnapshot()),

        /**
         * Support implicit casting from string literal to DATE_PERIOD or TIME_DURATION.
         */
        IMPLICIT_CASTING_STRING_LITERAL_TO_TEMPORAL_AMOUNT,

        /**
         * LOOKUP JOIN
         */
        JOIN_LOOKUP_V12,

        /**
         * LOOKUP JOIN with TEXT fields on the right (right side of the join) (#119473)
         */
        LOOKUP_JOIN_TEXT(JOIN_LOOKUP_V12.isEnabled()),

        /**
         * LOOKUP JOIN skipping MVs and sending warnings (https://github.com/elastic/elasticsearch/issues/118780)
         */
        JOIN_LOOKUP_SKIP_MV_WARNINGS(JOIN_LOOKUP_V12.isEnabled()),

        /**
         * Fix for async operator sometimes completing the driver without emitting the stored warnings
         */
        ASYNC_OPERATOR_WARNINGS_FIX,

        /**
         * Fix pushing down LIMIT past LOOKUP JOIN in case of multiple matching join keys.
         */
        JOIN_LOOKUP_FIX_LIMIT_PUSHDOWN(JOIN_LOOKUP_V12.isEnabled()),

        /**
         * Fix for https://github.com/elastic/elasticsearch/issues/117054
         */
        FIX_NESTED_FIELDS_NAME_CLASH_IN_INDEXRESOLVER,

        /**
         * Fix for https://github.com/elastic/elasticsearch/issues/114714, again
         */
        FIX_STATS_BY_FOLDABLE_EXPRESSION_2,

        /**
         * Support the "METADATA _score" directive to enable _score column.
         */
        METADATA_SCORE,

        /**
         * Term function
         */
        TERM_FUNCTION(Build.current().isSnapshot()),

        /**
         * Additional types for match function and operator
         */
        MATCH_ADDITIONAL_TYPES,

        /**
         * Fix for regex folding with case-insensitive pattern https://github.com/elastic/elasticsearch/issues/118371
         */
        FIXED_REGEX_FOLD,

        /**
         * Full text functions can be used in disjunctions
         */
        FULL_TEXT_FUNCTIONS_DISJUNCTIONS,

        /**
         * Change field caps response for semantic_text fields to be reported as text
         */
        SEMANTIC_TEXT_FIELD_CAPS,

        /**
         * Support named argument for function in map format.
         */
        OPTIONAL_NAMED_ARGUMENT_MAP_FOR_FUNCTION(Build.current().isSnapshot()),

        /**
         * Disabled support for index aliases in lookup joins
         */
        LOOKUP_JOIN_NO_ALIASES(JOIN_LOOKUP_V12.isEnabled()),

        /**
         * Full text functions can be used in disjunctions as they are implemented in compute engine
         */
        FULL_TEXT_FUNCTIONS_DISJUNCTIONS_COMPUTE_ENGINE,

        /**
         * Support match options in match function
         */
        MATCH_FUNCTION_OPTIONS,

        /**
         * Support options in the query string function.
         */
        QUERY_STRING_FUNCTION_OPTIONS,

        /**
         * Enable aggregate_metric_double in non-snapshot builds
         */
        AGGREGATE_METRIC_DOUBLE_V0,

        /**
         * Support change point detection "CHANGE_POINT".
         */
        CHANGE_POINT,

        /**
         * Fix for https://github.com/elastic/elasticsearch/issues/120817
         * and https://github.com/elastic/elasticsearch/issues/120803
         * Support for queries that have multiple SORTs that cannot become TopN
         */
        REMOVE_REDUNDANT_SORT,

        /**
         * Fixes a series of issues with inlinestats which had an incomplete implementation after lookup and inlinestats
         * were refactored.
         */
        INLINESTATS_V11,

        /**
         * Renamed `INLINESTATS` to `INLINE STATS`.
         */
        INLINE_STATS,

        /**
         * Support partial_results
         */
        SUPPORT_PARTIAL_RESULTS,

        /**
         * Support for RERANK command
         */
        RERANK,

        /**
         * Support for COMPLETION command
         */
        COMPLETION,

        /**
         * Allow mixed numeric types in conditional functions - case, greatest and least
         */
        MIXED_NUMERIC_TYPES_IN_CASE_GREATEST_LEAST,

        /**
         * Lucene query pushdown to StartsWith and EndsWith functions.
         * This capability was created to avoid receiving wrong warnings from old nodes in mixed clusters
         */
        STARTS_WITH_ENDS_WITH_LUCENE_PUSHDOWN,

        /**
         * Full text functions can be scored when being part of a disjunction
         */
        FULL_TEXT_FUNCTIONS_DISJUNCTIONS_SCORE,

        /**
         * Support for multi-match function.
         */
        MULTI_MATCH_FUNCTION(Build.current().isSnapshot()),

        /**
         * Do {@code TO_LOWER} and {@code TO_UPPER} process all field values?
         */
        TO_LOWER_MV,

        /**
         * Use double parameter markers to represent field or function names.
         */
        DOUBLE_PARAMETER_MARKERS_FOR_IDENTIFIERS,

        /**
         * Non full text functions do not contribute to score
         */
        NON_FULL_TEXT_FUNCTIONS_SCORING,

        /**
         * The {@code _query} API now reports the original types.
         */
        REPORT_ORIGINAL_TYPES,

        /**
         * The metrics command
         */
        @Deprecated
        METRICS_COMMAND(Build.current().isSnapshot()),

        /**
         * Are the {@code documents_found} and {@code values_loaded} fields available
         * in the response and profile?
         */
        DOCUMENTS_FOUND_AND_VALUES_LOADED,

        /**
         * Index component selector syntax (my-data-stream-name::failures)
         */
        INDEX_COMPONENT_SELECTORS,

        /**
         * Make numberOfChannels consistent with layout in DefaultLayout by removing duplicated ChannelSet.
         */
        MAKE_NUMBER_OF_CHANNELS_CONSISTENT_WITH_LAYOUT,

        /**
         * Supercedes {@link Cap#MAKE_NUMBER_OF_CHANNELS_CONSISTENT_WITH_LAYOUT}.
         */
        FIX_REPLACE_MISSING_FIELD_WITH_NULL_DUPLICATE_NAME_ID_IN_LAYOUT,

        /**
         * Support for filter in converted null.
         * See <a href="https://github.com/elastic/elasticsearch/issues/125832"> ESQL: Fix `NULL` handling in `IN` clause #125832 </a>
         */
        FILTER_IN_CONVERTED_NULL,

        /**
         * When creating constant null blocks in {@link ValuesSourceReaderOperator}, we also handed off
         * the ownership of that block - but didn't account for the fact that the caller might close it, leading to double releases
         * in some union type queries. C.f. https://github.com/elastic/elasticsearch/issues/125850
         */
        FIX_DOUBLY_RELEASED_NULL_BLOCKS_IN_VALUESOURCEREADER,

        /**
         * Listing queries and getting information on a specific query.
         */
        QUERY_MONITORING,

        /**
         * Support for FORK out of snapshot
         */
        FORK_V9,

        /**
         * Support for union types in FORK
         */
        FORK_UNION_TYPES,

        /**
         * Support non-correlated subqueries in the FROM clause.
         */
        SUBQUERY_IN_FROM_COMMAND(Build.current().isSnapshot()),

        /**
         * Support for the {@code leading_zeros} named parameter.
         */
        TO_IP_LEADING_ZEROS,

        /**
         * Does the usage information for ESQL contain a histogram of {@code took} values?
         */
        USAGE_CONTAINS_TOOK,

        /**
         * Support loading of ip fields if they are not indexed.
         */
        LOADING_NON_INDEXED_IP_FIELDS,

        /**
         * During resolution (pre-analysis) we have to consider that joins or enriches can override EVALuated values
         * https://github.com/elastic/elasticsearch/issues/126419
         */
        FIX_JOIN_MASKING_EVAL,

        /**
         * Support for keeping `DROP` attributes when resolving field names.
         * see <a href="https://github.com/elastic/elasticsearch/issues/126418"> ES|QL: no matches for pattern #126418 </a>
         */
        DROP_AGAIN_WITH_WILDCARD_AFTER_EVAL,

        /**
         * Correctly ask for all fields from lookup indices even when there is e.g. a {@code DROP *field} after.
         * See <a href="https://github.com/elastic/elasticsearch/issues/129561">
         *     ES|QL: missing columns for wildcard drop after lookup join  #129561</a>
         */
        DROP_WITH_WILDCARD_AFTER_LOOKUP_JOIN,

        /**
         * score function
         */
        SCORE_FUNCTION,

        /**
         * Support for the SAMPLE command
         */
        SAMPLE_V3,

        /**
         * The {@code _query} API now gives a cast recommendation if multiple types are found in certain instances.
         */
        SUGGESTED_CAST,

        /**
         * Guards a bug fix matching {@code TO_LOWER(f) == ""}.
         */
        TO_LOWER_EMPTY_STRING,

        /**
         * Support for INCREASE, DELTA timeseries aggregations.
         */
        INCREASE,
        DELTA_TS_AGG,
        CLAMP_FUNCTIONS,

        /**
         * Resolve groupings before resolving references to groupings in the aggregations.
         */
        RESOLVE_GROUPINGS_BEFORE_RESOLVING_REFERENCES_TO_GROUPINGS_IN_AGGREGATIONS,

        /**
         * Support for the SAMPLE aggregation function
         */
        AGG_SAMPLE,

        /**
         * Full text functions in STATS
         */
        FULL_TEXT_FUNCTIONS_IN_STATS_WHERE,

        /**
         * During resolution (pre-analysis) we have to consider that joins can override regex extracted values
         * see <a href="https://github.com/elastic/elasticsearch/issues/127467"> ES|QL: pruning of JOINs leads to missing fields #127467 </a>
         */
        FIX_JOIN_MASKING_REGEX_EXTRACT,

        /**
         * Allow the merging of the children to use {@code Aliase}s, instead of just {@code ReferenceAttribute}s.
         */
        FIX_JOIN_OUTPUT_MERGING,

        /**
         * Avid GROK and DISSECT attributes being removed when resolving fields.
         * see <a href="https://github.com/elastic/elasticsearch/issues/127468"> ES|QL: Grok only supports KEYWORD or TEXT values, found expression [type] type [INTEGER] #127468 </a>
         */
        KEEP_REGEX_EXTRACT_ATTRIBUTES,

        /**
         * The {@code ROUND_TO} function.
         */
        ROUND_TO,

        /**
         * Support for the {@code COPY_SIGN} function.
         */
        COPY_SIGN,

        /**
         * Allow lookup join on mixed numeric fields, among byte, short, int, long, half_float, scaled_float, float and double.
         */
        LOOKUP_JOIN_ON_MIXED_NUMERIC_FIELDS,

        /**
         * {@link org.elasticsearch.compute.lucene.LuceneQueryEvaluator} rewrites the query before executing it in Lucene. This
         * provides support for KQL in a STATS ... BY command that uses a KQL query for filter, for example.
         */
        LUCENE_QUERY_EVALUATOR_QUERY_REWRITE,

        /**
         * Support parameters for LIMIT command.
         */
        PARAMETER_FOR_LIMIT,

        /**
         * Changed and normalized the LIMIT error message.
         */
        NORMALIZED_LIMIT_ERROR_MESSAGE,

        /**
         * Dense vector field type support
         */
        DENSE_VECTOR_FIELD_TYPE_RELEASED,

        /**
         * Enable support for index aliases in lookup joins
         */
        ENABLE_LOOKUP_JOIN_ON_ALIASES,

        /**
         * Lookup error messages were updated to make them a bit easier to understand.
         */
        UPDATE_LOOKUP_JOIN_ERROR_MESSAGES,

        /**
         * Allows RLIKE to correctly handle the "empty language" flag, `#`.
         */
        RLIKE_WITH_EMPTY_LANGUAGE_PATTERN,

        /**
         * Enable support for cross-cluster lookup joins.
         */
        ENABLE_LOOKUP_JOIN_ON_REMOTE,

        /**
         * Fix the planning of {@code | ENRICH _remote:policy} when there's a preceding {@code | LOOKUP JOIN},
         * see <a href="https://github.com/elastic/elasticsearch/issues/129372">java.lang.ClassCastException when combining LOOKUP JOIN and remote ENRICH</a>
         */
        REMOTE_ENRICH_AFTER_LOOKUP_JOIN,

        /**
         * MATCH PHRASE function
         */
        MATCH_PHRASE_FUNCTION,

        /**
         * Support knn function
         */
        KNN_FUNCTION_V5,

        /**
         * Support for the {@code TEXT_EMBEDDING} function for generating dense vector embeddings.
         */
        TEXT_EMBEDDING_FUNCTION,

        /**
         * Support for the LIKE operator with a list of wildcards.
         */
        LIKE_WITH_LIST_OF_PATTERNS,

        LIKE_LIST_ON_INDEX_FIELDS,

        /**
         * Support parameters for SAMPLE command.
         */
        PARAMETER_FOR_SAMPLE,

        /**
         * From now, Literal only accepts strings as BytesRefs.
         * No java.lang.String anymore.
         *
         * https://github.com/elastic/elasticsearch/issues/129322
         */
        NO_PLAIN_STRINGS_IN_LITERALS,

        /**
         * Support for the mv_expand target attribute should be retained in its original position.
         * see <a href="https://github.com/elastic/elasticsearch/issues/129000"> ES|QL: inconsistent column order #129000 </a>
         */
        FIX_MV_EXPAND_INCONSISTENT_COLUMN_ORDER,

        /**
         * Support for the SET command.
         */
        SET_COMMAND,

        /**
         * (Re)Added EXPLAIN command
         */
        EXPLAIN(Build.current().isSnapshot()),
        /**
         * Support for the RLIKE operator with a list of regexes.
         */
        RLIKE_WITH_LIST_OF_PATTERNS,

        /**
         * FUSE command
         */
        FUSE_V6,

        /**
         * Support improved behavior for LIKE operator when used with index fields.
         */
        LIKE_ON_INDEX_FIELDS,

        /**
         * Forbid usage of brackets in unquoted index and enrich policy names
         * https://github.com/elastic/elasticsearch/issues/130378
         */
        NO_BRACKETS_IN_UNQUOTED_INDEX_NAMES,

        /**
         * Cosine vector similarity function
         */
        COSINE_VECTOR_SIMILARITY_FUNCTION(Build.current().isSnapshot()),

        /**
         * Fixed some profile serialization issues
         */
        FIXED_PROFILE_SERIALIZATION,

        /**
         * Support for lookup join on multiple fields.
         */
        LOOKUP_JOIN_ON_MULTIPLE_FIELDS,
        /**
         * Dot product vector similarity function
         */
        DOT_PRODUCT_VECTOR_SIMILARITY_FUNCTION(Build.current().isSnapshot()),

        /**
         * l1 norm vector similarity function
         */
        L1_NORM_VECTOR_SIMILARITY_FUNCTION(Build.current().isSnapshot()),

        /**
         * l2 norm vector similarity function
         */
        L2_NORM_VECTOR_SIMILARITY_FUNCTION(Build.current().isSnapshot()),

        /**
         * Support for the options field of CATEGORIZE.
         */
        CATEGORIZE_OPTIONS,

        /**
         * Decay function for custom scoring
         */
        DECAY_FUNCTION(Build.current().isSnapshot()),

        /**
         * FIRST and LAST aggregate functions.
         */
        AGG_FIRST_LAST(Build.current().isSnapshot()),
        AGG_FIRST_LAST_STRING(Build.current().isSnapshot()),

        /**
         * Support correct counting of skipped shards.
         */
        CORRECT_SKIPPED_SHARDS_COUNT,

        /*
         * Support for calculating the scalar vector magnitude.
         */
        MAGNITUDE_SCALAR_VECTOR_FUNCTION(Build.current().isSnapshot()),

        /**
         * Byte elements dense vector field type support.
         */
        DENSE_VECTOR_FIELD_TYPE_BYTE_ELEMENTS,

        /**
         * Bit elements dense vector field type support.
         */
        DENSE_VECTOR_FIELD_TYPE_BIT_ELEMENTS,

        /**
         * Support null elements on vector similarity functions
         */
        VECTOR_SIMILARITY_FUNCTIONS_SUPPORT_NULL,

        /**
         * Support for vector Hamming distance.
         */
        HAMMING_VECTOR_SIMILARITY_FUNCTION(Build.current().isSnapshot()),

        /**
         * Support for tbucket function
         */
        TBUCKET,

        /**
         * Allow qualifiers in attribute names.
         */
        NAME_QUALIFIERS(Build.current().isSnapshot()),

        /**
         * URL encoding function.
         */
        URL_ENCODE(),

        /**
         * URL component encoding function.
         */
        URL_ENCODE_COMPONENT(),

        /**
         * URL decoding function.
         */
        URL_DECODE(),

        /**
         * Allow lookup join on boolean expressions
         */
        LOOKUP_JOIN_ON_BOOLEAN_EXPRESSION,
        /**
         * Lookup join with Full Text Function or other Lucene Pushable condition
         * to be applied to the lookup index used
         */
        LOOKUP_JOIN_WITH_FULL_TEXT_FUNCTION,
        /**
         * FORK with remote indices
         */
        ENABLE_FORK_FOR_REMOTE_INDICES(Build.current().isSnapshot()),

        /**
         * Support for the Present function
         */
        FN_PRESENT,

        /**
         * Bugfix for STATS {{expression}} WHERE {{condition}} when the
         * expression is replaced by something else on planning
         * e.g. STATS SUM(1) WHERE x==3 is replaced by
         *      STATS MV_SUM(const)*COUNT(*) WHERE x == 3.
         */
        STATS_WITH_FILTERED_SURROGATE_FIXED,

        /**
         * TO_DENSE_VECTOR function.
         */
        TO_DENSE_VECTOR_FUNCTION,

        /**
         * Multivalued query parameters
         */
        QUERY_PARAMS_MULTI_VALUES(),

        FIX_PERCENTILE_PRECISION(),

        /**
         * Support for the Absent function
         */
        FN_ABSENT,

        /** INLINE STATS supports remote indices */
        INLINE_STATS_SUPPORTS_REMOTE(INLINESTATS_V11.enabled),

        INLINE_STATS_WITH_UNION_TYPES_IN_STUB_RELATION(INLINE_STATS.enabled),

        /**
         * Support TS command in non-snapshot builds
         */
        TS_COMMAND_V0(),

        /**
         * Custom error for renamed timestamp
         */
        TS_RENAME_TIMESTAMP_ERROR_MESSAGE,
        /**
         * Add support for counter doubles, ints, and longs in first_ and last_over_time
         */
        FIRST_LAST_OVER_TIME_COUNTER_SUPPORT,

        FIX_ALIAS_ID_WHEN_DROP_ALL_AGGREGATES,

        /**
         * Percentile over time and other ts-aggregations
         */
        PERCENTILE_OVER_TIME,
        VARIANCE_STDDEV_OVER_TIME,
        /**
         * INLINE STATS fix incorrect prunning of null filtering
         * https://github.com/elastic/elasticsearch/pull/135011
         */
        INLINE_STATS_FIX_PRUNING_NULL_FILTER(INLINESTATS_V11.enabled),

        INLINE_STATS_FIX_OPTIMIZED_AS_LOCAL_RELATION(INLINESTATS_V11.enabled),

        DENSE_VECTOR_AGG_METRIC_DOUBLE_IF_FNS,

        DENSE_VECTOR_AGG_METRIC_DOUBLE_IF_VERSION,

        /**
         * FUSE L2_NORM score normalization support
         */
        FUSE_L2_NORM(Build.current().isSnapshot()),

        /**
         * Support for requesting the "_tsid" metadata field.
         */
        METADATA_TSID_FIELD,

        /**
         * Permit the data type of a field changing from TEXT to KEYWORD
         * when being grouped on in aggregations on the TS command.
         */
        TS_PERMIT_TEXT_BECOMING_KEYWORD_WHEN_GROUPED_ON,

        /**
         * Fix management of plans with no columns
         * https://github.com/elastic/elasticsearch/issues/120272
         */
        FIX_NO_COLUMNS,

        /**
         * Support for dots in FUSE attributes
         */
        DOTS_IN_FUSE,

        /**
         * Network direction function.
         */
        NETWORK_DIRECTION(Build.current().isSnapshot()),

        /**
         * Support for the literal {@code m} suffix as an alias for {@code minute} in temporal amounts.
        */
        TEMPORAL_AMOUNT_M,

        /**
         * Pack dimension values in TS command
         */
        PACK_DIMENSIONS_IN_TS,

        /**
         * Support for exponential_histogram type
         */
        EXPONENTIAL_HISTOGRAM(EXPONENTIAL_HISTOGRAM_FEATURE_FLAG),

        /**
         * Create new block when filtering OrdinalBytesRefBlock
         */
        FIX_FILTER_ORDINALS,

        /**
         * "time_zone" parameter in request body and in {@code SET "time_zone"="x"}
         */
        GLOBAL_TIMEZONE_PARAMETER(Build.current().isSnapshot()),

        /**
         * Optional options argument for DATE_PARSE
         */
        DATE_PARSE_OPTIONS,

        /**
         * Allow multiple patterns for GROK command
         */
        GROK_MULTI_PATTERN,

        /**
         * Fix pruning of columns when shadowed in INLINE STATS
         */
        INLINE_STATS_PRUNE_COLUMN_FIX(INLINESTATS.enabled),

        /**
         * Fix double release in inline stats when LocalRelation is reused
         */
        INLINE_STATS_DOUBLE_RELEASE_FIX(INLINESTATS_V11.enabled),

        /**
         * Support for pushing down EVAL with SCORE
         * https://github.com/elastic/elasticsearch/issues/133462
         */
        PUSHING_DOWN_EVAL_WITH_SCORE,

        /**
         * Fix attribute equality to respect the name id of the attribute.
         */
        ATTRIBUTE_EQUALS_RESPECTS_NAME_ID,

        /**
         * Fix for lookup join filter pushdown not using semantic equality.
         * This prevents duplicate filters from being pushed down when they are semantically equivalent, causing an infinite loop where
         * BooleanSimplification will simplify the original and duplicate filters, so they'll be pushed down again...
         */
        LOOKUP_JOIN_SEMANTIC_FILTER_DEDUP,

        /**
         * Temporarily forbid the use of an explicit or implicit LIMIT before INLINE STATS.
         */
        FORBID_LIMIT_BEFORE_INLINE_STATS(INLINE_STATS.enabled),

        /**
         * Catch-and-rethrow determinization complexity errors as 400s rather than 500s
         */
        HANDLE_DETERMINIZATION_COMPLEXITY,

        /**
         * Support for the TRANGE function
         */
        FN_TRANGE,

        /**
         * https://github.com/elastic/elasticsearch/issues/136851
         */
        INLINE_STATS_WITH_NO_COLUMNS(INLINE_STATS.enabled),

        FIX_MV_CONSTANT_EQUALS_FIELD,

        /**
         * {@link org.elasticsearch.xpack.esql.optimizer.rules.logical.ReplaceAliasingEvalWithProject} did not fully account for shadowing.
         * https://github.com/elastic/elasticsearch/issues/137019.
         */
        FIX_REPLACE_ALIASING_EVAL_WITH_PROJECT_SHADOWING,

        /**
<<<<<<< HEAD
         * Support for vector similarity functtions pushdown
         */
        VECTOR_SIMILARITY_FUNCTIONS_PUSHDOWN(Build.current().isSnapshot()),
=======
         * Chunk function.
         */
        CHUNK_FUNCTION(Build.current().isSnapshot()),

>>>>>>> 82df0825
        // Last capability should still have a comma for fewer merge conflicts when adding new ones :)
        // This comment prevents the semicolon from being on the previous capability when Spotless formats the file.
        ;

        private final boolean enabled;

        Cap() {
            this.enabled = true;
        };

        Cap(boolean enabled) {
            this.enabled = enabled;
        };

        Cap(FeatureFlag featureFlag) {
            this.enabled = featureFlag.isEnabled();
        }

        public boolean isEnabled() {
            return enabled;
        }

        public String capabilityName() {
            return name().toLowerCase(Locale.ROOT);
        }
    }

    public static final Set<String> CAPABILITIES = capabilities(false);

    /**
     * Get a {@link Set} of all capabilities. If the {@code all} parameter is {@code false}
     * then only <strong>enabled</strong> capabilities are returned - otherwise <strong>all</strong>
     * known capabilities are returned.
     */
    public static Set<String> capabilities(boolean all) {
        List<String> caps = new ArrayList<>();
        for (Cap cap : Cap.values()) {
            if (all || cap.isEnabled()) {
                caps.add(cap.capabilityName());
            }
        }

        /*
         * Add all of our cluster features without the leading "esql."
         */
        for (NodeFeature feature : new EsqlFeatures().getFeatures()) {
            caps.add(cap(feature));
        }
        return Set.copyOf(caps);
    }

    /**
     * Convert a {@link NodeFeature} from {@link EsqlFeatures} into a
     * capability.
     */
    public static String cap(NodeFeature feature) {
        assert feature.id().startsWith("esql.");
        return feature.id().substring("esql.".length());
    }
}<|MERGE_RESOLUTION|>--- conflicted
+++ resolved
@@ -1620,16 +1620,14 @@
         FIX_REPLACE_ALIASING_EVAL_WITH_PROJECT_SHADOWING,
 
         /**
-<<<<<<< HEAD
+         * Chunk function.
+         */
+        CHUNK_FUNCTION(Build.current().isSnapshot()),
+
+        /**
          * Support for vector similarity functtions pushdown
          */
         VECTOR_SIMILARITY_FUNCTIONS_PUSHDOWN(Build.current().isSnapshot()),
-=======
-         * Chunk function.
-         */
-        CHUNK_FUNCTION(Build.current().isSnapshot()),
-
->>>>>>> 82df0825
         // Last capability should still have a comma for fewer merge conflicts when adding new ones :)
         // This comment prevents the semicolon from being on the previous capability when Spotless formats the file.
         ;

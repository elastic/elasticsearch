/*
 * Copyright Elasticsearch B.V. and/or licensed to Elasticsearch B.V. under one
 * or more contributor license agreements. Licensed under the Elastic License
 * 2.0; you may not use this file except in compliance with the Elastic License
 * 2.0.
 */

package org.elasticsearch.xpack.esql.action;

import org.elasticsearch.Build;
import org.elasticsearch.common.util.FeatureFlag;
import org.elasticsearch.features.NodeFeature;
import org.elasticsearch.rest.action.admin.cluster.RestNodesCapabilitiesAction;
import org.elasticsearch.xpack.esql.core.plugin.EsqlCorePlugin;
import org.elasticsearch.xpack.esql.plugin.EsqlFeatures;
import org.elasticsearch.xpack.esql.plugin.EsqlPlugin;

import java.util.ArrayList;
import java.util.List;
import java.util.Locale;
import java.util.Set;

import static org.elasticsearch.xpack.esql.core.plugin.EsqlCorePlugin.AGGREGATE_METRIC_DOUBLE_FEATURE_FLAG;

/**
 * A {@link Set} of "capabilities" supported by the {@link RestEsqlQueryAction}
 * and {@link RestEsqlAsyncQueryAction} APIs. These are exposed over the
 * {@link RestNodesCapabilitiesAction} and we use them to enable tests.
 */
public class EsqlCapabilities {
    public enum Cap {
        /**
         * Introduction of {@code MV_SORT}, {@code MV_SLICE}, and {@code MV_ZIP}.
         * Added in #106095.
         */
        MV_SORT,

        /**
         * When we disabled some broken optimizations around {@code nullable}.
         * Fixed in #105691.
         */
        DISABLE_NULLABLE_OPTS,

        /**
         * Introduction of {@code ST_X} and {@code ST_Y}. Added in #105768.
         */
        ST_X_Y,

        /**
         * Changed precision of {@code geo_point} and {@code cartesian_point} fields, by loading from source into WKB. Done in #103691.
         */
        SPATIAL_POINTS_FROM_SOURCE,

        /**
         * Support for loading {@code geo_shape} and {@code cartesian_shape} fields. Done in #104269.
         */
        SPATIAL_SHAPES,

        /**
         * Do validation check on geo_point and geo_shape fields. Done in #128259.
         */
        GEO_VALIDATION,

        /**
         * Support for spatial aggregation {@code ST_CENTROID}. Done in #104269.
         */
        ST_CENTROID_AGG,

        /**
         * Support for spatial aggregation {@code ST_INTERSECTS}. Done in #104907.
         */
        ST_INTERSECTS,

        /**
         * Support for spatial aggregation {@code ST_CONTAINS} and {@code ST_WITHIN}. Done in #106503.
         */
        ST_CONTAINS_WITHIN,

        /**
         * Support for spatial aggregation {@code ST_DISJOINT}. Done in #107007.
         */
        ST_DISJOINT,

        /**
         * The introduction of the {@code VALUES} agg.
         */
        AGG_VALUES,

        /**
         * Expand the {@code VALUES} agg to cover spatial types.
         */
        AGG_VALUES_SPATIAL,

        /**
         * Does ESQL support async queries.
         */
        ASYNC_QUERY,

        /**
         * Does ESQL support FROM OPTIONS?
         */
        @Deprecated
        FROM_OPTIONS,

        /**
         * Cast string literals to a desired data type.
         */
        STRING_LITERAL_AUTO_CASTING,

        /**
         * Base64 encoding and decoding functions.
         */
        BASE64_DECODE_ENCODE,

        /**
         * Support for the :: casting operator
         */
        CASTING_OPERATOR,

        /**
         * Support for the ::date casting operator
         */
        CASTING_OPERATOR_FOR_DATE,

        /**
         * Blocks can be labelled with {@link org.elasticsearch.compute.data.Block.MvOrdering#SORTED_ASCENDING} for optimizations.
         */
        MV_ORDERING_SORTED_ASCENDING,

        /**
         * Support for metrics counter fields
         */
        METRICS_COUNTER_FIELDS,

        /**
         * Cast string literals to a desired data type for IN predicate and more types for BinaryComparison.
         */
        STRING_LITERAL_AUTO_CASTING_EXTENDED,
        /**
         * Support for metadata fields.
         */
        METADATA_FIELDS,

        /**
         * Support specifically for *just* the _index METADATA field. Used by CsvTests, since that is the only metadata field currently
         * supported.
         */
        INDEX_METADATA_FIELD,

        /**
         * Support for timespan units abbreviations
         */
        TIMESPAN_ABBREVIATIONS,

        /**
         * Support metrics counter types
         */
        COUNTER_TYPES,

        /**
         * Support for function {@code BIT_LENGTH}. Done in #115792
         */
        FN_BIT_LENGTH,

        /**
         * Support for function {@code BYTE_LENGTH}.
         */
        FN_BYTE_LENGTH,

        /**
         * Support for function {@code REVERSE}.
         */
        FN_REVERSE,

        /**
         * Support for reversing whole grapheme clusters. This is not supported
         * on JDK versions less than 20 which are not supported in ES 9.0.0+ but this
         * exists to keep the {@code 8.x} branch similar to the {@code main} branch.
         */
        FN_REVERSE_GRAPHEME_CLUSTERS,

        /**
         * Support for function {@code CBRT}. Done in #108574.
         */
        FN_CBRT,

        /**
         * Support for function {@code HYPOT}.
         */
        FN_HYPOT,

        /**
         * Support for {@code MV_APPEND} function. #107001
         */
        FN_MV_APPEND,

        /**
         * Support for {@code MV_MEDIAN_ABSOLUTE_DEVIATION} function.
         */
        FN_MV_MEDIAN_ABSOLUTE_DEVIATION,

        /**
         * Support for {@code MV_PERCENTILE} function.
         */
        FN_MV_PERCENTILE,

        /**
         * Support for function {@code IP_PREFIX}.
         */
        FN_IP_PREFIX,

        /**
         * Fix on function {@code SUBSTRING} that makes it not return null on empty strings.
         */
        FN_SUBSTRING_EMPTY_NULL,

        /**
         * Fixes on function {@code ROUND} that avoid it throwing exceptions on runtime for unsigned long cases.
         */
        FN_ROUND_UL_FIXES,

        /**
         * Support for function {@code SCALB}.
         */
        FN_SCALB,

        /**
         * Fixes for multiple functions not serializing their source, and emitting warnings with wrong line number and text.
         */
        FUNCTIONS_SOURCE_SERIALIZATION_WARNINGS,

        /**
         * All functions that take TEXT should never emit TEXT, only KEYWORD. #114334
         */
        FUNCTIONS_NEVER_EMIT_TEXT,

        /**
         * Support for the {@code INLINESTATS} syntax.
         */
        INLINESTATS(EsqlPlugin.INLINESTATS_FEATURE_FLAG),

        /**
         * Support for the expressions in grouping in {@code INLINESTATS} syntax.
         */
        INLINESTATS_V2(EsqlPlugin.INLINESTATS_FEATURE_FLAG),

        /**
         * Support for aggregation function {@code TOP}.
         */
        AGG_TOP,

        /**
         * Support for booleans in aggregations {@code MAX} and {@code MIN}.
         */
        AGG_MAX_MIN_BOOLEAN_SUPPORT,

        /**
         * Support for ips in aggregations {@code MAX} and {@code MIN}.
         */
        AGG_MAX_MIN_IP_SUPPORT,

        /**
         * Support for strings in aggregations {@code MAX} and {@code MIN}.
         */
        AGG_MAX_MIN_STRING_SUPPORT,

        /**
         * Support for booleans in {@code TOP} aggregation.
         */
        AGG_TOP_BOOLEAN_SUPPORT,

        /**
         * Support for ips in {@code TOP} aggregation.
         */
        AGG_TOP_IP_SUPPORT,

        /**
         * Support for {@code keyword} and {@code text} fields in {@code TOP} aggregation.
         */
        AGG_TOP_STRING_SUPPORT,

        /**
         * {@code CASE} properly handling multivalue conditions.
         */
        CASE_MV,

        /**
         * Support for loading values over enrich. This is supported by all versions of ESQL but not
         * the unit test CsvTests.
         */
        ENRICH_LOAD,

        /**
         * Optimization for ST_CENTROID changed some results in cartesian data. #108713
         */
        ST_CENTROID_AGG_OPTIMIZED,

        /**
         * Support for requesting the "_ignored" metadata field.
         */
        METADATA_IGNORED_FIELD,

        /**
         * LOOKUP command with
         * - tables using syntax {@code "tables": {"type": [<values>]}}
         * - fixed variable shadowing
         * - fixed Join.references(), requiring breaking change to Join serialization
         */
        LOOKUP_V4(Build.current().isSnapshot()),

        /**
         * Support for requesting the "REPEAT" command.
         */
        REPEAT,

        /**
         * Cast string literals to datetime in addition and subtraction when the other side is a date or time interval.
         */
        STRING_LITERAL_AUTO_CASTING_TO_DATETIME_ADD_SUB,

        /**
         * Support for named or positional parameters in EsqlQueryRequest.
         */
        NAMED_POSITIONAL_PARAMETER,

        /**
         * Support multiple field mappings if appropriate conversion function is used (union types)
         */
        UNION_TYPES,

        /**
         * Support unmapped using the INSIST keyword.
         */
        UNMAPPED_FIELDS(Build.current().isSnapshot()),

        /**
         * Support for function {@code ST_DISTANCE}. Done in #108764.
         */
        ST_DISTANCE,

        /** Support for function {@code ST_EXTENT_AGG}. */
        ST_EXTENT_AGG,

        /** Optimization of ST_EXTENT_AGG with doc-values as IntBlock. */
        ST_EXTENT_AGG_DOCVALUES,

        /**
         * Fix determination of CRS types in spatial functions when folding.
         */
        SPATIAL_FUNCTIONS_FIX_CRSTYPE_FOLDING,

        /**
         * Enable spatial predicate functions to support multi-values. Done in #112063.
         */
        SPATIAL_PREDICATES_SUPPORT_MULTIVALUES,

        /**
         * Enable spatial distance function to support multi-values. Done in #114836.
         */
        SPATIAL_DISTANCE_SUPPORTS_MULTIVALUES,

        /**
         * Support a number of fixes and enhancements to spatial distance pushdown. Done in #112938.
         */
        SPATIAL_DISTANCE_PUSHDOWN_ENHANCEMENTS,

        /**
         * Fix for spatial centroid when no records are found.
         */
        SPATIAL_CENTROID_NO_RECORDS,

        /**
         * Support ST_ENVELOPE function (and related ST_XMIN, etc.).
         */
        ST_ENVELOPE,

        /**
         * Fix to GROK and DISSECT that allows extracting attributes with the same name as the input
         * https://github.com/elastic/elasticsearch/issues/110184
         */
        GROK_DISSECT_MASKING,

        /**
         * Support for quoting index sources in double quotes.
         */
        DOUBLE_QUOTES_SOURCE_ENCLOSING,

        /**
         * Support for WEIGHTED_AVG function.
         */
        AGG_WEIGHTED_AVG,

        /**
         * Fix for union-types when aggregating over an inline conversion with casting operator. Done in #110476.
         */
        UNION_TYPES_AGG_CAST,

        /**
         * When pushing down {@code STATS count(field::type)} for a union type field, we wrongly used a synthetic attribute name in the
         * query instead of the actual field name. This led to 0 counts instead of the correct result.
         */
        FIX_COUNT_PUSHDOWN_FOR_UNION_TYPES,

        /**
         * Fix to GROK validation in case of multiple fields with same name and different types
         * https://github.com/elastic/elasticsearch/issues/110533
         */
        GROK_VALIDATION,

        /**
         * Fix for union-types when aggregating over an inline conversion with conversion function. Done in #110652.
         */
        UNION_TYPES_INLINE_FIX,

        /**
         * Fix for union-types when sorting a type-casted field. We changed how we remove synthetic union-types fields.
         */
        UNION_TYPES_REMOVE_FIELDS,

        /**
         * Fix for union-types when renaming unrelated columns.
         * https://github.com/elastic/elasticsearch/issues/111452
         */
        UNION_TYPES_FIX_RENAME_RESOLUTION,

        /**
         * Execute `RENAME` operations sequentially from left to right,
         * see <a href="https://github.com/elastic/elasticsearch/issues/122250"> ESQL: Align RENAME behavior with EVAL for sequential processing #122250 </a>
         */
        RENAME_SEQUENTIAL_PROCESSING,

        /**
         * Support for removing empty attribute in merging output.
         * See <a href="https://github.com/elastic/elasticsearch/issues/126392"> ESQL: EVAL after STATS produces an empty column #126392 </a>
         */
        REMOVE_EMPTY_ATTRIBUTE_IN_MERGING_OUTPUT,

        /**
         * Support for retain aggregate when grouping.
         * See <a href="https://github.com/elastic/elasticsearch/issues/126026"> ES|QL: columns not projected away despite KEEP #126026 </a>
         */
        RETAIN_AGGREGATE_WHEN_GROUPING,

        /**
         * Fix for union-types when some indexes are missing the required field. Done in #111932.
         */
        UNION_TYPES_MISSING_FIELD,

        /**
         * Fix for widening of short numeric types in union-types. Done in #112610
         */
        UNION_TYPES_NUMERIC_WIDENING,

        /**
         * Fix a parsing issue where numbers below Long.MIN_VALUE threw an exception instead of parsing as doubles.
         * see <a href="https://github.com/elastic/elasticsearch/issues/104323"> Parsing large numbers is inconsistent #104323 </a>
         */
        FIX_PARSING_LARGE_NEGATIVE_NUMBERS,

        /**
         * Fix precision of scaled_float field values retrieved from stored source
         * see <a href="https://github.com/elastic/elasticsearch/issues/122547"> Slight inconsistency in ESQL using scaled_float field #122547 </a>
         */
        FIX_PRECISION_OF_SCALED_FLOAT_FIELDS,

        /**
         * Fix the status code returned when trying to run count_distinct on the _source type (which is not supported).
         * see <a href="https://github.com/elastic/elasticsearch/issues/105240">count_distinct(_source) returns a 500 response</a>
         */
        FIX_COUNT_DISTINCT_SOURCE_ERROR,

        /**
         * Use RangeQuery for BinaryComparison on DateTime fields.
         */
        RANGEQUERY_FOR_DATETIME,

        /**
         * Enforce strict type checking on ENRICH range types, and warnings for KEYWORD parsing at runtime. Done in #115091.
         */
        ENRICH_STRICT_RANGE_TYPES,

        /**
         * Fix for non-unique attribute names in ROW and logical plans.
         * https://github.com/elastic/elasticsearch/issues/110541
         */
        UNIQUE_NAMES,

        /**
         * Make attributes of GROK/DISSECT adjustable and fix a shadowing bug when pushing them down past PROJECT.
         * https://github.com/elastic/elasticsearch/issues/108008
         */
        FIXED_PUSHDOWN_PAST_PROJECT,

        /**
         * Adds the {@code MV_PSERIES_WEIGHTED_SUM} function for converting sorted lists of numbers into
         * a bounded score. This is a generalization of the
         * <a href="https://en.wikipedia.org/wiki/Riemann_zeta_function">riemann zeta function</a> but we
         * don't name it that because we don't support complex numbers and don't want to make folks think
         * of mystical number theory things. This is just a weighted sum that is adjacent to magic.
         */
        MV_PSERIES_WEIGHTED_SUM,

        /**
         * Support for match operator as a colon. Previous support for match operator as MATCH has been removed
         */
        MATCH_OPERATOR_COLON,

        /**
         * Removing support for the {@code META} keyword.
         */
        NO_META,

        /**
         * Add CombineBinaryComparisons rule.
         */
        COMBINE_BINARY_COMPARISONS,

        /**
         * Support for nanosecond dates as a data type
         */
        DATE_NANOS_TYPE(),

        /**
         * Support for to_date_nanos function
         */
        TO_DATE_NANOS(),

        /**
         * Support for date nanos type in binary comparisons
         */
        DATE_NANOS_BINARY_COMPARISON(),

        /**
         * Support for mixed comparisons between nanosecond and millisecond dates
         */
        DATE_NANOS_COMPARE_TO_MILLIS(),
        /**
         * Support implicit casting of strings to date nanos
         */
        DATE_NANOS_IMPLICIT_CASTING(),
        /**
         * Support Least and Greatest functions on Date Nanos type
         */
        LEAST_GREATEST_FOR_DATENANOS(),
        /**
         * support date extract function for date nanos
         */
        DATE_NANOS_DATE_EXTRACT(),
        /**
         * Support add and subtract on date nanos
         */
        DATE_NANOS_ADD_SUBTRACT(),
        /**
         * Support for date_trunc function on date nanos type
         */
        DATE_TRUNC_DATE_NANOS(),

        /**
         * Support date nanos values as the field argument to bucket
         */
        DATE_NANOS_BUCKET(),

        /**
         * support aggregations on date nanos
         */
        DATE_NANOS_AGGREGATIONS(),

        /**
         * Support the {@link org.elasticsearch.xpack.esql.expression.predicate.operator.comparison.In} operator for date nanos
         */
        DATE_NANOS_IN_OPERATOR(),
        /**
         * Support running date format function on nanosecond dates
         */
        DATE_NANOS_DATE_FORMAT(),
        /**
         * support date diff function on date nanos type, and mixed nanos/millis
         */
        DATE_NANOS_DATE_DIFF(),
        /**
         * Indicates that https://github.com/elastic/elasticsearch/issues/125439 (incorrect lucene push down for date nanos) is fixed
         */
        FIX_DATE_NANOS_LUCENE_PUSHDOWN_BUG(),
        /**
         * Fixes a bug where dates are incorrectly formatted if a where clause compares nanoseconds to both milliseconds and nanoseconds,
         * e.g. {@code WHERE millis > to_datenanos("2023-10-23T12:15:03.360103847") AND millis < to_datetime("2023-10-23T13:53:55.832")}
         */
        FIX_DATE_NANOS_MIXED_RANGE_PUSHDOWN_BUG(),
        /**
         * DATE_PARSE supports reading timezones
         */
        DATE_PARSE_TZ(),

        /**
         * Support for datetime in least and greatest functions
         */
        LEAST_GREATEST_FOR_DATES,

        /**
         * Support CIDRMatch in CombineDisjunctions rule.
         */
        COMBINE_DISJUNCTIVE_CIDRMATCHES,

        /**
         * Support sending HTTP headers about the status of an async query.
         */
        ASYNC_QUERY_STATUS_HEADERS,

        /**
         * Consider the upper bound when computing the interval in BUCKET auto mode.
         */
        BUCKET_INCLUSIVE_UPPER_BOUND,

        /**
         * Enhanced DATE_TRUNC with arbitrary month and year intervals. (#120302)
         */
        DATE_TRUNC_WITH_ARBITRARY_INTERVALS,

        /**
         * Changed error messages for fields with conflicting types in different indices.
         */
        SHORT_ERROR_MESSAGES_FOR_UNSUPPORTED_FIELDS,

        /**
         * Support for the whole number spans in BUCKET function.
         */
        BUCKET_WHOLE_NUMBER_AS_SPAN,

        /**
         * Allow mixed numeric types in coalesce
         */
        MIXED_NUMERIC_TYPES_IN_COALESCE,

        /**
         * Support for requesting the "SPACE" function.
         */
        SPACE,

        /**
         * Support explicit casting from string literal to DATE_PERIOD or TIME_DURATION.
         */
        CAST_STRING_LITERAL_TO_TEMPORAL_AMOUNT,

        /**
         * Supported the text categorization function "CATEGORIZE".
         */
        CATEGORIZE_V5,

        /**
         * Support for multiple groupings in "CATEGORIZE".
         */
        CATEGORIZE_MULTIPLE_GROUPINGS,
        /**
         * QSTR function
         */
        QSTR_FUNCTION,

        /**
         * MATCH function
         */
        MATCH_FUNCTION,

        /**
         * KQL function
         */
        KQL_FUNCTION,

        /**
         * Hash function
         */
        HASH_FUNCTION,
        /**
         * Hash function aliases such as MD5
         */
        HASH_FUNCTION_ALIASES_V1,

        /**
         * Don't optimize CASE IS NOT NULL function by not requiring the fields to be not null as well.
         * https://github.com/elastic/elasticsearch/issues/112704
         */
        FIXED_WRONG_IS_NOT_NULL_CHECK_ON_CASE,

        /**
         * Compute year differences in full calendar years.
         */
        DATE_DIFF_YEAR_CALENDARIAL,

        /**
         * Fix sorting not allowed on _source and counters.
         */
        SORTING_ON_SOURCE_AND_COUNTERS_FORBIDDEN,

        /**
         * Fix {@code SORT} when the {@code _source} field is not a sort key but
         * <strong>is</strong> being returned.
         */
        SORT_RETURNING_SOURCE_OK,

        /**
         * _source field mapping directives: https://www.elastic.co/guide/en/elasticsearch/reference/current/mapping-source-field.html
         */
        SOURCE_FIELD_MAPPING,

        /**
         * Allow filter per individual aggregation.
         */
        PER_AGG_FILTERING,

        /**
         * Fix {@link #PER_AGG_FILTERING} grouped by ordinals.
         */
        PER_AGG_FILTERING_ORDS,

        /**
         * Support for {@code STD_DEV} aggregation.
         */
        STD_DEV,

        /**
         * Fix for https://github.com/elastic/elasticsearch/issues/114714
         */
        FIX_STATS_BY_FOLDABLE_EXPRESSION,

        /**
         * Adding stats for functions (stack telemetry)
         */
        FUNCTION_STATS,
        /**
         * Fix for an optimization that caused wrong results
         * https://github.com/elastic/elasticsearch/issues/115281
         */
        FIX_FILTER_PUSHDOWN_PAST_STATS,

        /**
         * Send warnings on STATS alias collision
         * https://github.com/elastic/elasticsearch/issues/114970
         */
        STATS_ALIAS_COLLISION_WARNINGS,

        /**
         * This enables 60_usage.yml "Basic ESQL usage....snapshot" version test. See also the next capability.
         */
        SNAPSHOT_TEST_FOR_TELEMETRY(Build.current().isSnapshot()),

        /**
         * This enables 60_usage.yml "Basic ESQL usage....non-snapshot" version test. See also the previous capability.
         */
        NON_SNAPSHOT_TEST_FOR_TELEMETRY(Build.current().isSnapshot() == false),

        /**
         * Support simplified syntax for named parameters for field and function names.
         */
        NAMED_PARAMETER_FOR_FIELD_AND_FUNCTION_NAMES_SIMPLIFIED_SYNTAX(),

        /**
         * Fix pushdown of LIMIT past MV_EXPAND
         */
        ADD_LIMIT_INSIDE_MV_EXPAND,

        DELAY_DEBUG_FN(Build.current().isSnapshot()),

        /** Capability for remote metadata test */
        METADATA_FIELDS_REMOTE_TEST(false),
        /**
         * WIP on Join planning
         * - Introduce BinaryPlan and co
         * - Refactor INLINESTATS and LOOKUP as a JOIN block
         */
        JOIN_PLANNING_V1(Build.current().isSnapshot()),

        /**
         * Support implicit casting from string literal to DATE_PERIOD or TIME_DURATION.
         */
        IMPLICIT_CASTING_STRING_LITERAL_TO_TEMPORAL_AMOUNT,

        /**
         * LOOKUP JOIN
         */
        JOIN_LOOKUP_V12,

        /**
         * LOOKUP JOIN with TEXT fields on the right (right side of the join) (#119473)
         */
        LOOKUP_JOIN_TEXT(JOIN_LOOKUP_V12.isEnabled()),

        /**
         * LOOKUP JOIN skipping MVs and sending warnings (https://github.com/elastic/elasticsearch/issues/118780)
         */
        JOIN_LOOKUP_SKIP_MV_WARNINGS(JOIN_LOOKUP_V12.isEnabled()),

        /**
         * Fix pushing down LIMIT past LOOKUP JOIN in case of multiple matching join keys.
         */
        JOIN_LOOKUP_FIX_LIMIT_PUSHDOWN(JOIN_LOOKUP_V12.isEnabled()),

        /**
         * Fix for https://github.com/elastic/elasticsearch/issues/117054
         */
        FIX_NESTED_FIELDS_NAME_CLASH_IN_INDEXRESOLVER,

        /**
         * Fix for https://github.com/elastic/elasticsearch/issues/114714, again
         */
        FIX_STATS_BY_FOLDABLE_EXPRESSION_2,

        /**
         * Support the "METADATA _score" directive to enable _score column.
         */
        METADATA_SCORE,

        /**
         * Term function
         */
        TERM_FUNCTION(Build.current().isSnapshot()),

        /**
         * Additional types for match function and operator
         */
        MATCH_ADDITIONAL_TYPES,

        /**
         * Fix for regex folding with case-insensitive pattern https://github.com/elastic/elasticsearch/issues/118371
         */
        FIXED_REGEX_FOLD,

        /**
         * Full text functions can be used in disjunctions
         */
        FULL_TEXT_FUNCTIONS_DISJUNCTIONS,

        /**
         * Change field caps response for semantic_text fields to be reported as text
         */
        SEMANTIC_TEXT_FIELD_CAPS,

        /**
         * Support named argument for function in map format.
         */
        OPTIONAL_NAMED_ARGUMENT_MAP_FOR_FUNCTION(Build.current().isSnapshot()),

        /**
         * Disabled support for index aliases in lookup joins
         */
        LOOKUP_JOIN_NO_ALIASES(JOIN_LOOKUP_V12.isEnabled()),

        /**
         * Full text functions can be used in disjunctions as they are implemented in compute engine
         */
        FULL_TEXT_FUNCTIONS_DISJUNCTIONS_COMPUTE_ENGINE,

        /**
         * Support match options in match function
         */
        MATCH_FUNCTION_OPTIONS,

        /**
         * Support options in the query string function.
         */
        QUERY_STRING_FUNCTION_OPTIONS,

        /**
         * Support for aggregate_metric_double type
         */
        AGGREGATE_METRIC_DOUBLE(AGGREGATE_METRIC_DOUBLE_FEATURE_FLAG),

        /**
         * Support for partial subset of metrics in aggregate_metric_double type
         */
        AGGREGATE_METRIC_DOUBLE_PARTIAL_SUBMETRICS(AGGREGATE_METRIC_DOUBLE_FEATURE_FLAG),

        /**
         * Support change point detection "CHANGE_POINT".
         */
        CHANGE_POINT,

        /**
         * Fix for https://github.com/elastic/elasticsearch/issues/120817
         * and https://github.com/elastic/elasticsearch/issues/120803
         * Support for queries that have multiple SORTs that cannot become TopN
         */
        REMOVE_REDUNDANT_SORT,

        /**
         * Fixes a series of issues with inlinestats which had an incomplete implementation after lookup and inlinestats
         * were refactored.
         */
        INLINESTATS_V7(EsqlPlugin.INLINESTATS_FEATURE_FLAG),

        /**
         * Support partial_results
         */
        SUPPORT_PARTIAL_RESULTS,

        /**
         * Support for rendering aggregate_metric_double type
         */
        AGGREGATE_METRIC_DOUBLE_RENDERING(AGGREGATE_METRIC_DOUBLE_FEATURE_FLAG),

        /**
         * Support for FORK command
         */
        FORK(Build.current().isSnapshot()),

        /**
         * Support for RERANK command
         */
        RERANK(Build.current().isSnapshot()),

        /**
         * Support for COMPLETION command
         */
        COMPLETION(Build.current().isSnapshot()),

        /**
         * Allow mixed numeric types in conditional functions - case, greatest and least
         */
        MIXED_NUMERIC_TYPES_IN_CASE_GREATEST_LEAST,

        /**
         * Support for RRF command
         */
        RRF(Build.current().isSnapshot()),

        /**
         * Lucene query pushdown to StartsWith and EndsWith functions.
         * This capability was created to avoid receiving wrong warnings from old nodes in mixed clusters
         */
        STARTS_WITH_ENDS_WITH_LUCENE_PUSHDOWN,

        /**
         * Full text functions can be scored when being part of a disjunction
         */
        FULL_TEXT_FUNCTIONS_DISJUNCTIONS_SCORE,

        /**
         * Support for multi-match function.
         */
        MULTI_MATCH_FUNCTION(Build.current().isSnapshot()),

        /**
         * Do {@code TO_LOWER} and {@code TO_UPPER} process all field values?
         */
        TO_LOWER_MV,

        /**
         * Use double parameter markers to represent field or function names.
         */
        DOUBLE_PARAMETER_MARKERS_FOR_IDENTIFIERS,

        /**
         * Non full text functions do not contribute to score
         */
        NON_FULL_TEXT_FUNCTIONS_SCORING,

        /**
         * Support for to_aggregate_metric_double function
         */
        AGGREGATE_METRIC_DOUBLE_CONVERT_TO(AGGREGATE_METRIC_DOUBLE_FEATURE_FLAG),

        /**
         * The {@code _query} API now reports the original types.
         */
        REPORT_ORIGINAL_TYPES,

        /**
         * The metrics command
         */
        METRICS_COMMAND(Build.current().isSnapshot()),

        /**
         * Are the {@code documents_found} and {@code values_loaded} fields available
         * in the response and profile?
         */
        DOCUMENTS_FOUND_AND_VALUES_LOADED,

        /**
         * Index component selector syntax (my-data-stream-name::failures)
         */
        INDEX_COMPONENT_SELECTORS,

        /**
         * Make numberOfChannels consistent with layout in DefaultLayout by removing duplicated ChannelSet.
         */
        MAKE_NUMBER_OF_CHANNELS_CONSISTENT_WITH_LAYOUT,

        /**
         * Support for sorting when aggregate_metric_doubles are present
         */
        AGGREGATE_METRIC_DOUBLE_SORTING(AGGREGATE_METRIC_DOUBLE_FEATURE_FLAG),

        /**
         * Supercedes {@link Cap#MAKE_NUMBER_OF_CHANNELS_CONSISTENT_WITH_LAYOUT}.
         */
        FIX_REPLACE_MISSING_FIELD_WITH_NULL_DUPLICATE_NAME_ID_IN_LAYOUT,

        /**
         * Support for filter in converted null.
         * See <a href="https://github.com/elastic/elasticsearch/issues/125832"> ESQL: Fix `NULL` handling in `IN` clause #125832 </a>
         */
        FILTER_IN_CONVERTED_NULL,

        /**
         * When creating constant null blocks in {@link org.elasticsearch.compute.lucene.ValuesSourceReaderOperator}, we also handed off
         * the ownership of that block - but didn't account for the fact that the caller might close it, leading to double releases
         * in some union type queries. C.f. https://github.com/elastic/elasticsearch/issues/125850
         */
        FIX_DOUBLY_RELEASED_NULL_BLOCKS_IN_VALUESOURCEREADER,

        /**
         * Listing queries and getting information on a specific query.
         */
        QUERY_MONITORING,

        /**
         * Support max_over_time aggregation that gets evaluated per time-series
         */
        MAX_OVER_TIME(Build.current().isSnapshot()),

        /**
         * Support streaming of sub plan results
         */
        FORK_V4(Build.current().isSnapshot()),

        /**
         * Support for the {@code leading_zeros} named parameter.
         */
        TO_IP_LEADING_ZEROS,

        /**
         * Does the usage information for ESQL contain a histogram of {@code took} values?
         */
        USAGE_CONTAINS_TOOK,

        /**
         * Support avg_over_time aggregation that gets evaluated per time-series
         */
        AVG_OVER_TIME(Build.current().isSnapshot()),

        /**
         * Support loading of ip fields if they are not indexed.
         */
        LOADING_NON_INDEXED_IP_FIELDS,

        /**
         * During resolution (pre-analysis) we have to consider that joins or enriches can override EVALuated values
         * https://github.com/elastic/elasticsearch/issues/126419
         */
        FIX_JOIN_MASKING_EVAL,

        /**
         * Support for keeping `DROP` attributes when resolving field names.
         * see <a href="https://github.com/elastic/elasticsearch/issues/126418"> ES|QL: no matches for pattern #126418 </a>
         */
        DROP_AGAIN_WITH_WILDCARD_AFTER_EVAL,

        /**
         * Support last_over_time aggregation that gets evaluated per time-series
         */
        LAST_OVER_TIME(Build.current().isSnapshot()),

        /**
         * Support for the SAMPLE command
         */
        SAMPLE(Build.current().isSnapshot()),

        /**
         * The {@code _query} API now gives a cast recommendation if multiple types are found in certain instances.
         */
        SUGGESTED_CAST,

        /**
         * Guards a bug fix matching {@code TO_LOWER(f) == ""}.
         */
        TO_LOWER_EMPTY_STRING,

        /**
         * Support min_over_time aggregation that gets evaluated per time-series
         */
        MIN_OVER_TIME(Build.current().isSnapshot()),

        /**
         * Support first_over_time aggregation that gets evaluated per time-series
         */
        FIRST_OVER_TIME(Build.current().isSnapshot()),

        /**
         * Support sum_over_time aggregation that gets evaluated per time-series
         */
        SUM_OVER_TIME(Build.current().isSnapshot()),

        /**
         * Resolve groupings before resolving references to groupings in the aggregations.
         */
        RESOLVE_GROUPINGS_BEFORE_RESOLVING_REFERENCES_TO_GROUPINGS_IN_AGGREGATIONS,

        /**
         * Support for the SAMPLE aggregation function
         */
        AGG_SAMPLE,

        /**
         * Full text functions in STATS
         */
        FULL_TEXT_FUNCTIONS_IN_STATS_WHERE,

        /**
         * During resolution (pre-analysis) we have to consider that joins can override regex extracted values
         * see <a href="https://github.com/elastic/elasticsearch/issues/127467"> ES|QL: pruning of JOINs leads to missing fields #127467 </a>
         */
        FIX_JOIN_MASKING_REGEX_EXTRACT,

        /**
         * Avid GROK and DISSECT attributes being removed when resolving fields.
         * see <a href="https://github.com/elastic/elasticsearch/issues/127468"> ES|QL: Grok only supports KEYWORD or TEXT values, found expression [type] type [INTEGER] #127468 </a>
         */
        KEEP_REGEX_EXTRACT_ATTRIBUTES,

        /**
         * The {@code ROUND_TO} function.
         */
        ROUND_TO,

        /**
         * Allow lookup join on mixed numeric fields, among byte, short, int, long, half_float, scaled_float, float and double.
         */
        LOOKUP_JOIN_ON_MIXED_NUMERIC_FIELDS,

        /**
<<<<<<< HEAD
         * Support parameters for LiMIT command.
         */
        PARAMETER_FOR_LIMIT;
=======
         * Dense vector field type support
         */
        DENSE_VECTOR_FIELD_TYPE(EsqlCorePlugin.DENSE_VECTOR_FEATURE_FLAG);
>>>>>>> b909a503

        private final boolean enabled;

        Cap() {
            this.enabled = true;
        };

        Cap(boolean enabled) {
            this.enabled = enabled;
        };

        Cap(FeatureFlag featureFlag) {
            this.enabled = featureFlag.isEnabled();
        }

        public boolean isEnabled() {
            return enabled;
        }

        public String capabilityName() {
            return name().toLowerCase(Locale.ROOT);
        }
    }

    public static final Set<String> CAPABILITIES = capabilities(false);

    /**
     * Get a {@link Set} of all capabilities. If the {@code all} parameter is {@code false}
     * then only <strong>enabled</strong> capabilities are returned - otherwise <strong>all</strong>
     * known capabilities are returned.
     */
    public static Set<String> capabilities(boolean all) {
        List<String> caps = new ArrayList<>();
        for (Cap cap : Cap.values()) {
            if (all || cap.isEnabled()) {
                caps.add(cap.capabilityName());
            }
        }

        /*
         * Add all of our cluster features without the leading "esql."
         */
        for (NodeFeature feature : new EsqlFeatures().getFeatures()) {
            caps.add(cap(feature));
        }
        return Set.copyOf(caps);
    }

    /**
     * Convert a {@link NodeFeature} from {@link EsqlFeatures} into a
     * capability.
     */
    public static String cap(NodeFeature feature) {
        assert feature.id().startsWith("esql.");
        return feature.id().substring("esql.".length());
    }
}<|MERGE_RESOLUTION|>--- conflicted
+++ resolved
@@ -1126,15 +1126,14 @@
         LOOKUP_JOIN_ON_MIXED_NUMERIC_FIELDS,
 
         /**
-<<<<<<< HEAD
+         * Dense vector field type support
+         */
+        DENSE_VECTOR_FIELD_TYPE(EsqlCorePlugin.DENSE_VECTOR_FEATURE_FLAG),
+
+        /**
          * Support parameters for LiMIT command.
          */
         PARAMETER_FOR_LIMIT;
-=======
-         * Dense vector field type support
-         */
-        DENSE_VECTOR_FIELD_TYPE(EsqlCorePlugin.DENSE_VECTOR_FEATURE_FLAG);
->>>>>>> b909a503
 
         private final boolean enabled;
 

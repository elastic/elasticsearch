--- conflicted
+++ resolved
@@ -227,11 +227,11 @@
         COMBINE_DISJUNCTIVE_CIDRMATCHES,
 
         /**
-<<<<<<< HEAD
          * Support sending HTTP headers about the status of an async query.
          */
-        ASYNC_QUERY_STATUS_HEADERS;
-=======
+        ASYNC_QUERY_STATUS_HEADERS,
+
+        /**
          * Consider the upper bound when computing the interval in BUCKET auto mode.
          */
         BUCKET_INCLUSIVE_UPPER_BOUND,
@@ -240,7 +240,6 @@
          * Changed error messages for fields with conflicting types in different indices.
          */
         SHORT_ERROR_MESSAGES_FOR_UNSUPPORTED_FIELDS;
->>>>>>> 9ab86652
 
         private final boolean snapshotOnly;
         private final FeatureFlag featureFlag;

/*
 * Copyright Elasticsearch B.V. and/or licensed to Elasticsearch B.V. under one
 * or more contributor license agreements. Licensed under the Elastic License
 * 2.0; you may not use this file except in compliance with the Elastic License
 * 2.0.
 */

package org.elasticsearch.xpack.esql.action;

import org.elasticsearch.Build;
import org.elasticsearch.cluster.metadata.DataStream;
import org.elasticsearch.common.util.FeatureFlag;
import org.elasticsearch.features.NodeFeature;
import org.elasticsearch.rest.action.admin.cluster.RestNodesCapabilitiesAction;
import org.elasticsearch.xpack.esql.core.plugin.EsqlCorePlugin;
import org.elasticsearch.xpack.esql.plugin.EsqlFeatures;
import org.elasticsearch.xpack.esql.plugin.EsqlPlugin;

import java.util.ArrayList;
import java.util.List;
import java.util.Locale;
import java.util.Set;

import static org.elasticsearch.xpack.esql.core.plugin.EsqlCorePlugin.AGGREGATE_METRIC_DOUBLE_FEATURE_FLAG;

/**
 * A {@link Set} of "capabilities" supported by the {@link RestEsqlQueryAction}
 * and {@link RestEsqlAsyncQueryAction} APIs. These are exposed over the
 * {@link RestNodesCapabilitiesAction} and we use them to enable tests.
 */
public class EsqlCapabilities {
    public enum Cap {
        /**
         * Introduction of {@code MV_SORT}, {@code MV_SLICE}, and {@code MV_ZIP}.
         * Added in #106095.
         */
        MV_SORT,

        /**
         * When we disabled some broken optimizations around {@code nullable}.
         * Fixed in #105691.
         */
        DISABLE_NULLABLE_OPTS,

        /**
         * Introduction of {@code ST_X} and {@code ST_Y}. Added in #105768.
         */
        ST_X_Y,

        /**
         * Changed precision of {@code geo_point} and {@code cartesian_point} fields, by loading from source into WKB. Done in #103691.
         */
        SPATIAL_POINTS_FROM_SOURCE,

        /**
         * Support for loading {@code geo_shape} and {@code cartesian_shape} fields. Done in #104269.
         */
        SPATIAL_SHAPES,

        /**
         * Support for spatial aggregation {@code ST_CENTROID}. Done in #104269.
         */
        ST_CENTROID_AGG,

        /**
         * Support for spatial aggregation {@code ST_INTERSECTS}. Done in #104907.
         */
        ST_INTERSECTS,

        /**
         * Support for spatial aggregation {@code ST_CONTAINS} and {@code ST_WITHIN}. Done in #106503.
         */
        ST_CONTAINS_WITHIN,

        /**
         * Support for spatial aggregation {@code ST_DISJOINT}. Done in #107007.
         */
        ST_DISJOINT,

        /**
         * The introduction of the {@code VALUES} agg.
         */
        AGG_VALUES,

        /**
         * Does ESQL support async queries.
         */
        ASYNC_QUERY,

        /**
         * Does ESQL support FROM OPTIONS?
         */
        @Deprecated
        FROM_OPTIONS,

        /**
         * Cast string literals to a desired data type.
         */
        STRING_LITERAL_AUTO_CASTING,

        /**
         * Base64 encoding and decoding functions.
         */
        BASE64_DECODE_ENCODE,

        /**
         * Support for the :: casting operator
         */
        CASTING_OPERATOR,

        /**
         * Blocks can be labelled with {@link org.elasticsearch.compute.data.Block.MvOrdering#SORTED_ASCENDING} for optimizations.
         */
        MV_ORDERING_SORTED_ASCENDING,

        /**
         * Support for metrics counter fields
         */
        METRICS_COUNTER_FIELDS,

        /**
         * Cast string literals to a desired data type for IN predicate and more types for BinaryComparison.
         */
        STRING_LITERAL_AUTO_CASTING_EXTENDED,
        /**
         * Support for metadata fields.
         */
        METADATA_FIELDS,

        /**
         * Support specifically for *just* the _index METADATA field. Used by CsvTests, since that is the only metadata field currently
         * supported.
         */
        INDEX_METADATA_FIELD,

        /**
         * Support for timespan units abbreviations
         */
        TIMESPAN_ABBREVIATIONS,

        /**
         * Support metrics counter types
         */
        COUNTER_TYPES,

        /**
         * Support for function {@code BIT_LENGTH}. Done in #115792
         */
        FN_BIT_LENGTH,

        /**
         * Support for function {@code BYTE_LENGTH}.
         */
        FN_BYTE_LENGTH,

        /**
         * Support for function {@code REVERSE}.
         */
        FN_REVERSE,

        /**
         * Support for reversing whole grapheme clusters. This is not supported
         * on JDK versions less than 20 which are not supported in ES 9.0.0+ but this
         * exists to keep the {@code 8.x} branch similar to the {@code main} branch.
         */
        FN_REVERSE_GRAPHEME_CLUSTERS,

        /**
         * Support for function {@code CBRT}. Done in #108574.
         */
        FN_CBRT,

        /**
         * Support for function {@code HYPOT}.
         */
        FN_HYPOT,

        /**
         * Support for {@code MV_APPEND} function. #107001
         */
        FN_MV_APPEND,

        /**
         * Support for {@code MV_MEDIAN_ABSOLUTE_DEVIATION} function.
         */
        FN_MV_MEDIAN_ABSOLUTE_DEVIATION,

        /**
         * Support for {@code MV_PERCENTILE} function.
         */
        FN_MV_PERCENTILE,

        /**
         * Support for function {@code IP_PREFIX}.
         */
        FN_IP_PREFIX,

        /**
         * Fix on function {@code SUBSTRING} that makes it not return null on empty strings.
         */
        FN_SUBSTRING_EMPTY_NULL,

        /**
         * Fixes on function {@code ROUND} that avoid it throwing exceptions on runtime for unsigned long cases.
         */
        FN_ROUND_UL_FIXES,

        /**
         * All functions that take TEXT should never emit TEXT, only KEYWORD. #114334
         */
        FUNCTIONS_NEVER_EMIT_TEXT,

        /**
         * Support for the {@code INLINESTATS} syntax.
         */
        INLINESTATS(EsqlPlugin.INLINESTATS_FEATURE_FLAG),

        /**
         * Support for the expressions in grouping in {@code INLINESTATS} syntax.
         */
        INLINESTATS_V2(EsqlPlugin.INLINESTATS_FEATURE_FLAG),

        /**
         * Support for aggregation function {@code TOP}.
         */
        AGG_TOP,

        /**
         * Support for booleans in aggregations {@code MAX} and {@code MIN}.
         */
        AGG_MAX_MIN_BOOLEAN_SUPPORT,

        /**
         * Support for ips in aggregations {@code MAX} and {@code MIN}.
         */
        AGG_MAX_MIN_IP_SUPPORT,

        /**
         * Support for strings in aggregations {@code MAX} and {@code MIN}.
         */
        AGG_MAX_MIN_STRING_SUPPORT,

        /**
         * Support for booleans in {@code TOP} aggregation.
         */
        AGG_TOP_BOOLEAN_SUPPORT,

        /**
         * Support for ips in {@code TOP} aggregation.
         */
        AGG_TOP_IP_SUPPORT,

        /**
         * Support for {@code keyword} and {@code text} fields in {@code TOP} aggregation.
         */
        AGG_TOP_STRING_SUPPORT,

        /**
         * {@code CASE} properly handling multivalue conditions.
         */
        CASE_MV,

        /**
         * Support for loading values over enrich. This is supported by all versions of ESQL but not
         * the unit test CsvTests.
         */
        ENRICH_LOAD,

        /**
         * Optimization for ST_CENTROID changed some results in cartesian data. #108713
         */
        ST_CENTROID_AGG_OPTIMIZED,

        /**
         * Support for requesting the "_ignored" metadata field.
         */
        METADATA_IGNORED_FIELD,

        /**
         * LOOKUP command with
         * - tables using syntax {@code "tables": {"type": [<values>]}}
         * - fixed variable shadowing
         * - fixed Join.references(), requiring breaking change to Join serialization
         */
        LOOKUP_V4(Build.current().isSnapshot()),

        /**
         * Support for requesting the "REPEAT" command.
         */
        REPEAT,

        /**
         * Cast string literals to datetime in addition and subtraction when the other side is a date or time interval.
         */
        STRING_LITERAL_AUTO_CASTING_TO_DATETIME_ADD_SUB,

        /**
         * Support for named or positional parameters in EsqlQueryRequest.
         */
        NAMED_POSITIONAL_PARAMETER,

        /**
         * Support multiple field mappings if appropriate conversion function is used (union types)
         */
        UNION_TYPES,

        /**
         * Support for function {@code ST_DISTANCE}. Done in #108764.
         */
        ST_DISTANCE,

        /** Support for function {@code ST_EXTENT_AGG}. */
        ST_EXTENT_AGG,

        /** Optimization of ST_EXTENT_AGG with doc-values as IntBlock. */
        ST_EXTENT_AGG_DOCVALUES,

        /**
         * Fix determination of CRS types in spatial functions when folding.
         */
        SPATIAL_FUNCTIONS_FIX_CRSTYPE_FOLDING,

        /**
         * Enable spatial predicate functions to support multi-values. Done in #112063.
         */
        SPATIAL_PREDICATES_SUPPORT_MULTIVALUES,

        /**
         * Enable spatial distance function to support multi-values. Done in #114836.
         */
        SPATIAL_DISTANCE_SUPPORTS_MULTIVALUES,

        /**
         * Support a number of fixes and enhancements to spatial distance pushdown. Done in #112938.
         */
        SPATIAL_DISTANCE_PUSHDOWN_ENHANCEMENTS,

        /**
         * Fix for spatial centroid when no records are found.
         */
        SPATIAL_CENTROID_NO_RECORDS,

        /**
         * Support ST_ENVELOPE function (and related ST_XMIN, etc.).
         */
        ST_ENVELOPE,

        /**
         * Fix to GROK and DISSECT that allows extracting attributes with the same name as the input
         * https://github.com/elastic/elasticsearch/issues/110184
         */
        GROK_DISSECT_MASKING,

        /**
         * Support for quoting index sources in double quotes.
         */
        DOUBLE_QUOTES_SOURCE_ENCLOSING,

        /**
         * Support for WEIGHTED_AVG function.
         */
        AGG_WEIGHTED_AVG,

        /**
         * Fix for union-types when aggregating over an inline conversion with casting operator. Done in #110476.
         */
        UNION_TYPES_AGG_CAST,

        /**
         * Fix to GROK validation in case of multiple fields with same name and different types
         * https://github.com/elastic/elasticsearch/issues/110533
         */
        GROK_VALIDATION,

        /**
         * Fix for union-types when aggregating over an inline conversion with conversion function. Done in #110652.
         */
        UNION_TYPES_INLINE_FIX,

        /**
         * Fix for union-types when sorting a type-casted field. We changed how we remove synthetic union-types fields.
         */
        UNION_TYPES_REMOVE_FIELDS,

        /**
         * Fix for union-types when renaming unrelated columns.
         * https://github.com/elastic/elasticsearch/issues/111452
         */
        UNION_TYPES_FIX_RENAME_RESOLUTION,

        /**
         * Fix for union-types when some indexes are missing the required field. Done in #111932.
         */
        UNION_TYPES_MISSING_FIELD,

        /**
         * Fix for widening of short numeric types in union-types. Done in #112610
         */
        UNION_TYPES_NUMERIC_WIDENING,

        /**
         * Fix a parsing issue where numbers below Long.MIN_VALUE threw an exception instead of parsing as doubles.
         * see <a href="https://github.com/elastic/elasticsearch/issues/104323"> Parsing large numbers is inconsistent #104323 </a>
         */
        FIX_PARSING_LARGE_NEGATIVE_NUMBERS,

        /**
         * Fix the status code returned when trying to run count_distinct on the _source type (which is not supported).
         * see <a href="https://github.com/elastic/elasticsearch/issues/105240">count_distinct(_source) returns a 500 response</a>
         */
        FIX_COUNT_DISTINCT_SOURCE_ERROR,

        /**
         * Use RangeQuery for BinaryComparison on DateTime fields.
         */
        RANGEQUERY_FOR_DATETIME,

        /**
         * Enforce strict type checking on ENRICH range types, and warnings for KEYWORD parsing at runtime. Done in #115091.
         */
        ENRICH_STRICT_RANGE_TYPES,

        /**
         * Fix for non-unique attribute names in ROW and logical plans.
         * https://github.com/elastic/elasticsearch/issues/110541
         */
        UNIQUE_NAMES,

        /**
         * Make attributes of GROK/DISSECT adjustable and fix a shadowing bug when pushing them down past PROJECT.
         * https://github.com/elastic/elasticsearch/issues/108008
         */
        FIXED_PUSHDOWN_PAST_PROJECT,

        /**
         * Adds the {@code MV_PSERIES_WEIGHTED_SUM} function for converting sorted lists of numbers into
         * a bounded score. This is a generalization of the
         * <a href="https://en.wikipedia.org/wiki/Riemann_zeta_function">riemann zeta function</a> but we
         * don't name it that because we don't support complex numbers and don't want to make folks think
         * of mystical number theory things. This is just a weighted sum that is adjacent to magic.
         */
        MV_PSERIES_WEIGHTED_SUM,

        /**
         * Support for match operator as a colon. Previous support for match operator as MATCH has been removed
         */
        MATCH_OPERATOR_COLON,

        /**
         * Removing support for the {@code META} keyword.
         */
        NO_META,

        /**
         * Add CombineBinaryComparisons rule.
         */
        COMBINE_BINARY_COMPARISONS,

        /**
         * Support for nanosecond dates as a data type
         */
        DATE_NANOS_TYPE(),

        /**
         * Support for to_date_nanos function
         */
        TO_DATE_NANOS(),

        /**
         * Support for date nanos type in binary comparisons
         */
        DATE_NANOS_BINARY_COMPARISON(),

        /**
         * Support for mixed comparisons between nanosecond and millisecond dates
         */
        DATE_NANOS_COMPARE_TO_MILLIS(),
        /**
         * Support implicit casting of strings to date nanos
         */
        DATE_NANOS_IMPLICIT_CASTING(),
        /**
         * Support Least and Greatest functions on Date Nanos type
         */
        LEAST_GREATEST_FOR_DATENANOS(),
        /**
         * support date extract function for date nanos
         */
        DATE_NANOS_DATE_EXTRACT(),
        /**
         * Support add and subtract on date nanos
         */
        DATE_NANOS_ADD_SUBTRACT(),
        /**
         * Support for date_trunc function on date nanos type
         */
        DATE_TRUNC_DATE_NANOS(),

        /**
         * Support date nanos values as the field argument to bucket
         */
        DATE_NANOS_BUCKET(),

        /**
         * support aggregations on date nanos
         */
        DATE_NANOS_AGGREGATIONS(),

        /**
         * Support the {@link org.elasticsearch.xpack.esql.expression.predicate.operator.comparison.In} operator for date nanos
         */
        DATE_NANOS_IN_OPERATOR(),
        /**
         * Support running date format function on nanosecond dates
         */
        DATE_NANOS_DATE_FORMAT(),
        /**
         * support date diff function on date nanos type, and mixed nanos/millis
         */
        DATE_NANOS_DATE_DIFF(),
        /**
         * DATE_PARSE supports reading timezones
         */
        DATE_PARSE_TZ(),

        /**
         * Support for datetime in least and greatest functions
         */
        LEAST_GREATEST_FOR_DATES,

        /**
         * Support CIDRMatch in CombineDisjunctions rule.
         */
        COMBINE_DISJUNCTIVE_CIDRMATCHES,

        /**
         * Support sending HTTP headers about the status of an async query.
         */
        ASYNC_QUERY_STATUS_HEADERS,

        /**
         * Consider the upper bound when computing the interval in BUCKET auto mode.
         */
        BUCKET_INCLUSIVE_UPPER_BOUND,

        /**
         * Changed error messages for fields with conflicting types in different indices.
         */
        SHORT_ERROR_MESSAGES_FOR_UNSUPPORTED_FIELDS,

        /**
         * Support for the whole number spans in BUCKET function.
         */
        BUCKET_WHOLE_NUMBER_AS_SPAN,

        /**
         * Allow mixed numeric types in coalesce
         */
        MIXED_NUMERIC_TYPES_IN_COALESCE,

        /**
         * Support for requesting the "SPACE" function.
         */
        SPACE,

        /**
         * Support explicit casting from string literal to DATE_PERIOD or TIME_DURATION.
         */
        CAST_STRING_LITERAL_TO_TEMPORAL_AMOUNT,

        /**
         * Supported the text categorization function "CATEGORIZE".
         */
        CATEGORIZE_V5,

        /**
         * Support for multiple groupings in "CATEGORIZE".
         */
        CATEGORIZE_MULTIPLE_GROUPINGS,
        /**
         * QSTR function
         */
        QSTR_FUNCTION,

        /**
         * MATCH function
         */
        MATCH_FUNCTION,

        /**
         * KQL function
         */
        KQL_FUNCTION,

        /**
         * Hash function
         */
        HASH_FUNCTION,
        /**
         * Hash function aliases such as MD5
         */
        HASH_FUNCTION_ALIASES_V1,

        /**
         * Don't optimize CASE IS NOT NULL function by not requiring the fields to be not null as well.
         * https://github.com/elastic/elasticsearch/issues/112704
         */
        FIXED_WRONG_IS_NOT_NULL_CHECK_ON_CASE,

        /**
         * Compute year differences in full calendar years.
         */
        DATE_DIFF_YEAR_CALENDARIAL,

        /**
         * Fix sorting not allowed on _source and counters.
         */
        SORTING_ON_SOURCE_AND_COUNTERS_FORBIDDEN,

        /**
         * Fix {@code SORT} when the {@code _source} field is not a sort key but
         * <strong>is</strong> being returned.
         */
        SORT_RETURNING_SOURCE_OK,

        /**
         * Allow filter per individual aggregation.
         */
        PER_AGG_FILTERING,

        /**
         * Fix {@link #PER_AGG_FILTERING} grouped by ordinals.
         */
        PER_AGG_FILTERING_ORDS,

        /**
         * Support for {@code STD_DEV} aggregation.
         */
        STD_DEV,

        /**
         * Fix for https://github.com/elastic/elasticsearch/issues/114714
         */
        FIX_STATS_BY_FOLDABLE_EXPRESSION,

        /**
         * Adding stats for functions (stack telemetry)
         */
        FUNCTION_STATS,
        /**
         * Support for semantic_text field mapping
         */
        SEMANTIC_TEXT_TYPE(EsqlCorePlugin.SEMANTIC_TEXT_FEATURE_FLAG),
        /**
         * Fix for an optimization that caused wrong results
         * https://github.com/elastic/elasticsearch/issues/115281
         */
        FIX_FILTER_PUSHDOWN_PAST_STATS,

        /**
         * Send warnings on STATS alias collision
         * https://github.com/elastic/elasticsearch/issues/114970
         */
        STATS_ALIAS_COLLISION_WARNINGS,

        /**
         * This enables 60_usage.yml "Basic ESQL usage....snapshot" version test. See also the next capability.
         */
        SNAPSHOT_TEST_FOR_TELEMETRY(Build.current().isSnapshot()),

        /**
         * This enables 60_usage.yml "Basic ESQL usage....non-snapshot" version test. See also the previous capability.
         */
        NON_SNAPSHOT_TEST_FOR_TELEMETRY(Build.current().isSnapshot() == false),

        /**
         * Support simplified syntax for named parameters for field and function names.
         */
        NAMED_PARAMETER_FOR_FIELD_AND_FUNCTION_NAMES_SIMPLIFIED_SYNTAX(),

        /**
         * Fix pushdown of LIMIT past MV_EXPAND
         */
        ADD_LIMIT_INSIDE_MV_EXPAND,

        DELAY_DEBUG_FN(Build.current().isSnapshot()),

        /** Capability for remote metadata test */
        METADATA_FIELDS_REMOTE_TEST(false),
        /**
         * WIP on Join planning
         * - Introduce BinaryPlan and co
         * - Refactor INLINESTATS and LOOKUP as a JOIN block
         */
        JOIN_PLANNING_V1(Build.current().isSnapshot()),

        /**
         * Support implicit casting from string literal to DATE_PERIOD or TIME_DURATION.
         */
        IMPLICIT_CASTING_STRING_LITERAL_TO_TEMPORAL_AMOUNT,

        /**
         * LOOKUP JOIN
         */
        JOIN_LOOKUP_V12,

        /**
         * LOOKUP JOIN with TEXT fields on the right (right side of the join) (#119473)
         */
        LOOKUP_JOIN_TEXT(JOIN_LOOKUP_V12.isEnabled()),

        /**
         * LOOKUP JOIN without MV matching (https://github.com/elastic/elasticsearch/issues/118780)
         */
        JOIN_LOOKUP_SKIP_MV(JOIN_LOOKUP_V12.isEnabled()),

        /**
         * LOOKUP JOIN without MV matching on lookup index key (https://github.com/elastic/elasticsearch/issues/118780)
         */
        JOIN_LOOKUP_SKIP_MV_ON_LOOKUP_KEY(JOIN_LOOKUP_V12.isEnabled()),

        /**
         * Fix pushing down LIMIT past LOOKUP JOIN in case of multiple matching join keys.
         */
        JOIN_LOOKUP_FIX_LIMIT_PUSHDOWN(JOIN_LOOKUP_V12.isEnabled()),

        /**
         * Fix for https://github.com/elastic/elasticsearch/issues/117054
         */
        FIX_NESTED_FIELDS_NAME_CLASH_IN_INDEXRESOLVER,

        /**
         * support for aggregations on semantic_text
         */
        SEMANTIC_TEXT_AGGREGATIONS(EsqlCorePlugin.SEMANTIC_TEXT_FEATURE_FLAG),

        /**
         * Fix for https://github.com/elastic/elasticsearch/issues/114714, again
         */
        FIX_STATS_BY_FOLDABLE_EXPRESSION_2,

        /**
         * Support the "METADATA _score" directive to enable _score column.
         */
        METADATA_SCORE,

        /**
         * Term function
         */
        TERM_FUNCTION(Build.current().isSnapshot()),

        /**
         * Additional types for match function and operator
         */
        MATCH_ADDITIONAL_TYPES,

        /**
         * Fix for regex folding with case-insensitive pattern https://github.com/elastic/elasticsearch/issues/118371
         */
        FIXED_REGEX_FOLD,

        /**
         * Full text functions can be used in disjunctions
         */
        FULL_TEXT_FUNCTIONS_DISJUNCTIONS,

        /**
         * Change field caps response for semantic_text fields to be reported as text
         */
        SEMANTIC_TEXT_FIELD_CAPS,

        /**
         * Support named argument for function in map format.
         */
        OPTIONAL_NAMED_ARGUMENT_MAP_FOR_FUNCTION(Build.current().isSnapshot()),

        /**
         * Disabled support for index aliases in lookup joins
         */
        LOOKUP_JOIN_NO_ALIASES(JOIN_LOOKUP_V12.isEnabled()),

        /**
<<<<<<< HEAD
         * Index component selector syntax (my-data-stream-name::failures)
         */
        INDEX_COMPONENT_SELECTORS(DataStream.isFailureStoreFeatureFlagEnabled());
=======
         * Full text functions can be used in disjunctions as they are implemented in compute engine
         */
        FULL_TEXT_FUNCTIONS_DISJUNCTIONS_COMPUTE_ENGINE,

        /**
         * Support match options in match function
         */
        MATCH_FUNCTION_OPTIONS,

        /**
         * Support for aggregate_metric_double type
         */
        AGGREGATE_METRIC_DOUBLE(AGGREGATE_METRIC_DOUBLE_FEATURE_FLAG),

        /**
         * Support for partial subset of metrics in aggregate_metric_double type
         */
        AGGREGATE_METRIC_DOUBLE_PARTIAL_SUBMETRICS(AGGREGATE_METRIC_DOUBLE_FEATURE_FLAG),

        /**
         * Support change point detection "CHANGE_POINT".
         */
        CHANGE_POINT(Build.current().isSnapshot()),

        /**
         * Fix for https://github.com/elastic/elasticsearch/issues/120817
         * and https://github.com/elastic/elasticsearch/issues/120803
         * Support for queries that have multiple SORTs that cannot become TopN
         */
        REMOVE_REDUNDANT_SORT;
>>>>>>> e0565868

        private final boolean enabled;

        Cap() {
            this.enabled = true;
        };

        Cap(boolean enabled) {
            this.enabled = enabled;
        };

        Cap(FeatureFlag featureFlag) {
            this.enabled = featureFlag.isEnabled();
        }

        public boolean isEnabled() {
            return enabled;
        }

        public String capabilityName() {
            return name().toLowerCase(Locale.ROOT);
        }
    }

    public static final Set<String> CAPABILITIES = capabilities(false);

    /**
     * Get a {@link Set} of all capabilities. If the {@code all} parameter is {@code false}
     * then only <strong>enabled</strong> capabilities are returned - otherwise <strong>all</strong>
     * known capabilities are returned.
     */
    public static Set<String> capabilities(boolean all) {
        List<String> caps = new ArrayList<>();
        for (Cap cap : Cap.values()) {
            if (all || cap.isEnabled()) {
                caps.add(cap.capabilityName());
            }
        }

        /*
         * Add all of our cluster features without the leading "esql."
         */
        for (NodeFeature feature : new EsqlFeatures().getFeatures()) {
            caps.add(cap(feature));
        }
        return Set.copyOf(caps);
    }

    /**
     * Convert a {@link NodeFeature} from {@link EsqlFeatures} into a
     * capability.
     */
    public static String cap(NodeFeature feature) {
        assert feature.id().startsWith("esql.");
        return feature.id().substring("esql.".length());
    }
}<|MERGE_RESOLUTION|>--- conflicted
+++ resolved
@@ -780,11 +780,6 @@
         LOOKUP_JOIN_NO_ALIASES(JOIN_LOOKUP_V12.isEnabled()),
 
         /**
-<<<<<<< HEAD
-         * Index component selector syntax (my-data-stream-name::failures)
-         */
-        INDEX_COMPONENT_SELECTORS(DataStream.isFailureStoreFeatureFlagEnabled());
-=======
          * Full text functions can be used in disjunctions as they are implemented in compute engine
          */
         FULL_TEXT_FUNCTIONS_DISJUNCTIONS_COMPUTE_ENGINE,
@@ -814,8 +809,12 @@
          * and https://github.com/elastic/elasticsearch/issues/120803
          * Support for queries that have multiple SORTs that cannot become TopN
          */
-        REMOVE_REDUNDANT_SORT;
->>>>>>> e0565868
+        REMOVE_REDUNDANT_SORT,
+
+        /**
+         * Index component selector syntax (my-data-stream-name::failures)
+         */
+        INDEX_COMPONENT_SELECTORS(DataStream.isFailureStoreFeatureFlagEnabled());
 
         private final boolean enabled;
 

/*
 * Copyright Elasticsearch B.V. and/or licensed to Elasticsearch B.V. under one
 * or more contributor license agreements. Licensed under the Elastic License
 * 2.0; you may not use this file except in compliance with the Elastic License
 * 2.0.
 */

package org.elasticsearch.xpack.esql.action;

import org.elasticsearch.Build;
import org.elasticsearch.common.util.FeatureFlag;
import org.elasticsearch.compute.lucene.read.ValuesSourceReaderOperator;
import org.elasticsearch.features.NodeFeature;
import org.elasticsearch.rest.action.admin.cluster.RestNodesCapabilitiesAction;
import org.elasticsearch.xpack.esql.plugin.EsqlFeatures;

import java.util.ArrayList;
import java.util.List;
import java.util.Locale;
import java.util.Set;

import static org.elasticsearch.xpack.esql.core.plugin.EsqlCorePlugin.EXPONENTIAL_HISTOGRAM_FEATURE_FLAG;

/**
 * A {@link Set} of "capabilities" supported by the {@link RestEsqlQueryAction}
 * and {@link RestEsqlAsyncQueryAction} APIs. These are exposed over the
 * {@link RestNodesCapabilitiesAction} and we use them to enable tests.
 */
public class EsqlCapabilities {
    public enum Cap {
        /**
         * Introduction of {@code MV_SORT}, {@code MV_SLICE}, and {@code MV_ZIP}.
         * Added in #106095.
         */
        MV_SORT,

        /**
         * When we disabled some broken optimizations around {@code nullable}.
         * Fixed in #105691.
         */
        DISABLE_NULLABLE_OPTS,

        /**
         * Introduction of {@code ST_X} and {@code ST_Y}. Added in #105768.
         */
        ST_X_Y,

        /**
         * Changed precision of {@code geo_point} and {@code cartesian_point} fields, by loading from source into WKB. Done in #103691.
         */
        SPATIAL_POINTS_FROM_SOURCE,

        /**
         * Support for loading {@code geo_shape} and {@code cartesian_shape} fields. Done in #104269.
         */
        SPATIAL_SHAPES,

        /**
         * Do validation check on geo_point and geo_shape fields. Done in #128259.
         */
        GEO_VALIDATION,

        /**
         * Support for spatial aggregation {@code ST_CENTROID}. Done in #104269.
         */
        ST_CENTROID_AGG,

        /**
         * Support for spatial aggregation {@code ST_INTERSECTS}. Done in #104907.
         */
        ST_INTERSECTS,

        /**
         * Support for spatial aggregation {@code ST_CONTAINS} and {@code ST_WITHIN}. Done in #106503.
         */
        ST_CONTAINS_WITHIN,

        /**
         * Support for spatial aggregation {@code ST_DISJOINT}. Done in #107007.
         */
        ST_DISJOINT,

        /**
         * The introduction of the {@code VALUES} agg.
         */
        AGG_VALUES,

        /**
         * Expand the {@code VALUES} agg to cover spatial types.
         */
        AGG_VALUES_SPATIAL,

        /**
         * Accept unsigned longs on MAX and MIN aggregations.
         */
        AGG_MAX_MIN_UNSIGNED_LONG,

        /**
         * Accept unsigned longs on VALUES and SAMPLE aggregations.
         */
        AGG_VALUES_SAMPLE_UNSIGNED_LONG,

        /**
         * Does ESQL support async queries.
         */
        ASYNC_QUERY,

        /**
         * Does ESQL support FROM OPTIONS?
         */
        @Deprecated
        FROM_OPTIONS,

        /**
         * Cast string literals to a desired data type.
         */
        STRING_LITERAL_AUTO_CASTING,

        /**
         * Base64 encoding and decoding functions.
         */
        BASE64_DECODE_ENCODE,

        /**
         * Support for the :: casting operator
         */
        CASTING_OPERATOR,

        /**
         * Support for the ::date casting operator
         */
        CASTING_OPERATOR_FOR_DATE,

        /**
         * Blocks can be labelled with {@link org.elasticsearch.compute.data.Block.MvOrdering#SORTED_ASCENDING} for optimizations.
         */
        MV_ORDERING_SORTED_ASCENDING,

        /**
         * Support for metrics counter fields
         */
        METRICS_COUNTER_FIELDS,

        /**
         * Cast string literals to a desired data type for IN predicate and more types for BinaryComparison.
         */
        STRING_LITERAL_AUTO_CASTING_EXTENDED,
        /**
         * Support for metadata fields.
         */
        METADATA_FIELDS,

        /**
         * Support specifically for *just* the _index METADATA field. Used by CsvTests, since that is the only metadata field currently
         * supported.
         */
        INDEX_METADATA_FIELD,

        /**
         * Support for timespan units abbreviations
         */
        TIMESPAN_ABBREVIATIONS,

        /**
         * Support metrics counter types
         */
        COUNTER_TYPES,

        /**
         * Support for function {@code BIT_LENGTH}. Done in #115792
         */
        FN_BIT_LENGTH,

        /**
         * Support for function {@code BYTE_LENGTH}.
         */
        FN_BYTE_LENGTH,

        /**
         * Support for function {@code REVERSE}.
         */
        FN_REVERSE,

        /**
         * Support for reversing whole grapheme clusters. This is not supported
         * on JDK versions less than 20 which are not supported in ES 9.0.0+ but this
         * exists to keep the {@code 8.x} branch similar to the {@code main} branch.
         */
        FN_REVERSE_GRAPHEME_CLUSTERS,

        /**
         * Support for function {@code CONTAINS}. Done in <a href="https://github.com/elastic/elasticsearch/pull/133016">#133016.</a>
         */
        FN_CONTAINS,

        /**
         * Support for function {@code CBRT}. Done in #108574.
         */
        FN_CBRT,

        /**
         * Support for function {@code HYPOT}.
         */
        FN_HYPOT,

        /**
         * Support for {@code MV_APPEND} function. #107001
         */
        FN_MV_APPEND,

        /**
         * Support for {@code MV_MEDIAN_ABSOLUTE_DEVIATION} function.
         */
        FN_MV_MEDIAN_ABSOLUTE_DEVIATION,

        /**
         * Support for {@code MV_PERCENTILE} function.
         */
        FN_MV_PERCENTILE,

        /**
         * Support for function {@code IP_PREFIX}.
         */
        FN_IP_PREFIX,

        /**
         * Fix on function {@code SUBSTRING} that makes it not return null on empty strings.
         */
        FN_SUBSTRING_EMPTY_NULL,

        /**
         * Fixes on function {@code ROUND} that avoid it throwing exceptions on runtime for unsigned long cases.
         */
        FN_ROUND_UL_FIXES,

        /**
         * Support for function {@code SCALB}.
         */
        FN_SCALB,

        /**
         * Support for function DAY_NAME
         */
        FN_DAY_NAME,

        /**
         * Support for function MONTH_NAME
         */
        FN_MONTH_NAME,

        /**
         * support for MV_CONTAINS function
         * <a href="https://github.com/elastic/elasticsearch/pull/133099/">Add MV_CONTAINS function #133099</a>
         */
        FN_MV_CONTAINS_V1,

        /**
         * Fixes for multiple functions not serializing their source, and emitting warnings with wrong line number and text.
         */
        FUNCTIONS_SOURCE_SERIALIZATION_WARNINGS,

        /**
         * All functions that take TEXT should never emit TEXT, only KEYWORD. #114334
         */
        FUNCTIONS_NEVER_EMIT_TEXT,

        /**
         * Support for the {@code INLINESTATS} syntax.
         */
        INLINESTATS(),

        /**
         * Support for the expressions in grouping in {@code INLINESTATS} syntax.
         */
        INLINESTATS_V2(),

        /**
         * Support for aggregation function {@code TOP}.
         */
        AGG_TOP,

        /**
         * Support for booleans in aggregations {@code MAX} and {@code MIN}.
         */
        AGG_MAX_MIN_BOOLEAN_SUPPORT,

        /**
         * Support for ips in aggregations {@code MAX} and {@code MIN}.
         */
        AGG_MAX_MIN_IP_SUPPORT,

        /**
         * Support for strings in aggregations {@code MAX} and {@code MIN}.
         */
        AGG_MAX_MIN_STRING_SUPPORT,

        /**
         * Support for booleans in {@code TOP} aggregation.
         */
        AGG_TOP_BOOLEAN_SUPPORT,

        /**
         * Support for ips in {@code TOP} aggregation.
         */
        AGG_TOP_IP_SUPPORT,

        /**
         * Support for {@code keyword} and {@code text} fields in {@code TOP} aggregation.
         */
        AGG_TOP_STRING_SUPPORT,

        /**
         * Make optional the order field in the TOP agg command, and default it to "ASC".
         */
        AGG_TOP_WITH_OPTIONAL_ORDER_FIELD,

        /**
         * Support for the extra "map" field in {@code TOP} aggregation.
         */
        AGG_TOP_WITH_OUTPUT_FIELD,

        /**
         * {@code CASE} properly handling multivalue conditions.
         */
        CASE_MV,

        /**
         * Support for loading values over enrich. This is supported by all versions of ESQL but not
         * the unit test CsvTests.
         */
        ENRICH_LOAD,

        /**
         * Optimization for ST_CENTROID changed some results in cartesian data. #108713
         */
        ST_CENTROID_AGG_OPTIMIZED,

        /**
         * Support for requesting the "_ignored" metadata field.
         */
        METADATA_IGNORED_FIELD,

        /**
         * LOOKUP command with
         * - tables using syntax {@code "tables": {"type": [<values>]}}
         * - fixed variable shadowing
         * - fixed Join.references(), requiring breaking change to Join serialization
         */
        LOOKUP_V4(Build.current().isSnapshot()),

        /**
         * Support for requesting the "REPEAT" command.
         */
        REPEAT,

        /**
         * Cast string literals to datetime in addition and subtraction when the other side is a date or time interval.
         */
        STRING_LITERAL_AUTO_CASTING_TO_DATETIME_ADD_SUB,

        /**
         * Support implicit casting for union typed fields that are mixed with date and date_nanos type.
         */
        IMPLICIT_CASTING_DATE_AND_DATE_NANOS,

        /**
         * Support for named or positional parameters in EsqlQueryRequest.
         */
        NAMED_POSITIONAL_PARAMETER,

        /**
         * Support multiple field mappings if appropriate conversion function is used (union types)
         */
        UNION_TYPES,

        /**
         * Support unmapped using the INSIST keyword.
         */
        UNMAPPED_FIELDS(Build.current().isSnapshot()),

        /**
         * Support for function {@code ST_DISTANCE}. Done in #108764.
         */
        ST_DISTANCE,

        /** Support for function {@code ST_EXTENT_AGG}. */
        ST_EXTENT_AGG,

        /** Optimization of ST_EXTENT_AGG with doc-values as IntBlock. */
        ST_EXTENT_AGG_DOCVALUES,

        /**
         * Fix determination of CRS types in spatial functions when folding.
         */
        SPATIAL_FUNCTIONS_FIX_CRSTYPE_FOLDING,

        /**
         * Enable spatial predicate functions to support multi-values. Done in #112063.
         */
        SPATIAL_PREDICATES_SUPPORT_MULTIVALUES,

        /**
         * Enable spatial distance function to support multi-values. Done in #114836.
         */
        SPATIAL_DISTANCE_SUPPORTS_MULTIVALUES,

        /**
         * Support a number of fixes and enhancements to spatial distance pushdown. Done in #112938.
         */
        SPATIAL_DISTANCE_PUSHDOWN_ENHANCEMENTS,

        /**
         * Fix for spatial centroid when no records are found.
         */
        SPATIAL_CENTROID_NO_RECORDS,

        /**
         * Support ST_ENVELOPE function (and related ST_XMIN, etc.).
         */
        ST_ENVELOPE,

        /**
         * Support ST_GEOHASH, ST_GEOTILE and ST_GEOHEX functions
         */
        SPATIAL_GRID,

        /**
         * Support geohash, geotile and geohex data types. Done in #129581
         */
        SPATIAL_GRID_TYPES,

        /**
         * Support geohash, geotile and geohex in ST_INTERSECTS and ST_DISJOINT. Done in #133546
         */
        SPATIAL_GRID_INTERSECTS,

        /**
         * Fix to GROK and DISSECT that allows extracting attributes with the same name as the input
         * https://github.com/elastic/elasticsearch/issues/110184
         */
        GROK_DISSECT_MASKING,

        /**
         * Support for quoting index sources in double quotes.
         */
        DOUBLE_QUOTES_SOURCE_ENCLOSING,

        /**
         * Support for WEIGHTED_AVG function.
         */
        AGG_WEIGHTED_AVG,

        /**
         * Fix for union-types when aggregating over an inline conversion with casting operator. Done in #110476.
         */
        UNION_TYPES_AGG_CAST,

        /**
         * When pushing down {@code STATS count(field::type)} for a union type field, we wrongly used a synthetic attribute name in the
         * query instead of the actual field name. This led to 0 counts instead of the correct result.
         */
        FIX_COUNT_PUSHDOWN_FOR_UNION_TYPES,

        /**
         * Fix to GROK validation in case of multiple fields with same name and different types
         * https://github.com/elastic/elasticsearch/issues/110533
         */
        GROK_VALIDATION,

        /**
         * Fix for union-types when aggregating over an inline conversion with conversion function. Done in #110652.
         */
        UNION_TYPES_INLINE_FIX,

        /**
         * Fix for union-types when sorting a type-casted field. We changed how we remove synthetic union-types fields.
         */
        UNION_TYPES_REMOVE_FIELDS,

        /**
         * Fix for union-types when renaming unrelated columns.
         * https://github.com/elastic/elasticsearch/issues/111452
         */
        UNION_TYPES_FIX_RENAME_RESOLUTION,

        /**
         * Execute `RENAME` operations sequentially from left to right,
         * see <a href="https://github.com/elastic/elasticsearch/issues/122250"> ESQL: Align RENAME behavior with EVAL for sequential processing #122250 </a>
         */
        RENAME_SEQUENTIAL_PROCESSING,

        /**
         * Support for assignment in RENAME, besides the use of `AS` keyword.
         */
        RENAME_ALLOW_ASSIGNMENT,

        /**
         * Support for removing empty attribute in merging output.
         * See <a href="https://github.com/elastic/elasticsearch/issues/126392"> ESQL: EVAL after STATS produces an empty column #126392 </a>
         */
        REMOVE_EMPTY_ATTRIBUTE_IN_MERGING_OUTPUT,

        /**
         * Support for retain aggregate when grouping.
         * See <a href="https://github.com/elastic/elasticsearch/issues/126026"> ES|QL: columns not projected away despite KEEP #126026 </a>
         */
        RETAIN_AGGREGATE_WHEN_GROUPING,

        /**
         * Fix for union-types when some indexes are missing the required field. Done in #111932.
         */
        UNION_TYPES_MISSING_FIELD,

        /**
         * Fix for widening of short numeric types in union-types. Done in #112610
         */
        UNION_TYPES_NUMERIC_WIDENING,

        /**
         * Fix a parsing issue where numbers below Long.MIN_VALUE threw an exception instead of parsing as doubles.
         * see <a href="https://github.com/elastic/elasticsearch/issues/104323"> Parsing large numbers is inconsistent #104323 </a>
         */
        FIX_PARSING_LARGE_NEGATIVE_NUMBERS,

        /**
         * Fix precision of scaled_float field values retrieved from stored source
         * see <a href="https://github.com/elastic/elasticsearch/issues/122547"> Slight inconsistency in ESQL using scaled_float field #122547 </a>
         */
        FIX_PRECISION_OF_SCALED_FLOAT_FIELDS,

        /**
         * Fix the status code returned when trying to run count_distinct on the _source type (which is not supported).
         * see <a href="https://github.com/elastic/elasticsearch/issues/105240">count_distinct(_source) returns a 500 response</a>
         */
        FIX_COUNT_DISTINCT_SOURCE_ERROR,

        /**
         * Use RangeQuery for BinaryComparison on DateTime fields.
         */
        RANGEQUERY_FOR_DATETIME,

        /**
         * Enforce strict type checking on ENRICH range types, and warnings for KEYWORD parsing at runtime. Done in #115091.
         */
        ENRICH_STRICT_RANGE_TYPES,

        /**
         * Fix for non-unique attribute names in ROW and logical plans.
         * https://github.com/elastic/elasticsearch/issues/110541
         */
        UNIQUE_NAMES,

        /**
         * Make attributes of GROK/DISSECT adjustable and fix a shadowing bug when pushing them down past PROJECT.
         * https://github.com/elastic/elasticsearch/issues/108008
         */
        FIXED_PUSHDOWN_PAST_PROJECT,

        /**
         * When resolving renames, consider all {@code Attribute}s in the plan, not just the {@code ReferenceAttribute}s.
         */
        FIXED_PUSHDOWN_PAST_PROJECT_WITH_ATTRIBUTES_RESOLUTION,

        /**
         * Adds the {@code MV_PSERIES_WEIGHTED_SUM} function for converting sorted lists of numbers into
         * a bounded score. This is a generalization of the
         * <a href="https://en.wikipedia.org/wiki/Riemann_zeta_function">riemann zeta function</a> but we
         * don't name it that because we don't support complex numbers and don't want to make folks think
         * of mystical number theory things. This is just a weighted sum that is adjacent to magic.
         */
        MV_PSERIES_WEIGHTED_SUM,

        /**
         * Support for match operator as a colon. Previous support for match operator as MATCH has been removed
         */
        MATCH_OPERATOR_COLON,

        /**
         * Removing support for the {@code META} keyword.
         */
        NO_META,

        /**
         * Add CombineBinaryComparisons rule.
         */
        COMBINE_BINARY_COMPARISONS,

        /**
         * Support for nanosecond dates as a data type
         */
        DATE_NANOS_TYPE(),

        /**
         * Support for to_date_nanos function
         */
        TO_DATE_NANOS(),

        /**
         * Support for date nanos type in binary comparisons
         */
        DATE_NANOS_BINARY_COMPARISON(),

        /**
         * Support for mixed comparisons between nanosecond and millisecond dates
         */
        DATE_NANOS_COMPARE_TO_MILLIS(),
        /**
         * Support implicit casting of strings to date nanos
         */
        DATE_NANOS_IMPLICIT_CASTING(),
        /**
         * Support Least and Greatest functions on Date Nanos type
         */
        LEAST_GREATEST_FOR_DATENANOS(),
        /**
         * support date extract function for date nanos
         */
        DATE_NANOS_DATE_EXTRACT(),
        /**
         * Support add and subtract on date nanos
         */
        DATE_NANOS_ADD_SUBTRACT(),
        /**
         * Support for date_trunc function on date nanos type
         */
        DATE_TRUNC_DATE_NANOS(),

        /**
         * Support date nanos values as the field argument to bucket
         */
        DATE_NANOS_BUCKET(),

        /**
         * support aggregations on date nanos
         */
        DATE_NANOS_AGGREGATIONS(),

        /**
         * Support the {@link org.elasticsearch.xpack.esql.expression.predicate.operator.comparison.In} operator for date nanos
         */
        DATE_NANOS_IN_OPERATOR(),
        /**
         * Support running date format function on nanosecond dates
         */
        DATE_NANOS_DATE_FORMAT(),
        /**
         * support date diff function on date nanos type, and mixed nanos/millis
         */
        DATE_NANOS_DATE_DIFF(),
        /**
         * Indicates that https://github.com/elastic/elasticsearch/issues/125439 (incorrect lucene push down for date nanos) is fixed
         */
        FIX_DATE_NANOS_LUCENE_PUSHDOWN_BUG(),
        /**
         * Fixes a bug where dates are incorrectly formatted if a where clause compares nanoseconds to both milliseconds and nanoseconds,
         * e.g. {@code WHERE millis > to_datenanos("2023-10-23T12:15:03.360103847") AND millis < to_datetime("2023-10-23T13:53:55.832")}
         */
        FIX_DATE_NANOS_MIXED_RANGE_PUSHDOWN_BUG(),

        /**
         * Support for date nanos in lookup join. Done in #127962
         */
        DATE_NANOS_LOOKUP_JOIN,

        /**
         * DATE_PARSE supports reading timezones
         */
        DATE_PARSE_TZ(),

        /**
         * Support for datetime in least and greatest functions
         */
        LEAST_GREATEST_FOR_DATES,

        /**
         * Support CIDRMatch in CombineDisjunctions rule.
         */
        COMBINE_DISJUNCTIVE_CIDRMATCHES,

        /**
         * Support sending HTTP headers about the status of an async query.
         */
        ASYNC_QUERY_STATUS_HEADERS,

        /**
         * Fix async headers not being sent on "get" requests
         */
        ASYNC_QUERY_STATUS_HEADERS_FIX,

        /**
         * Consider the upper bound when computing the interval in BUCKET auto mode.
         */
        BUCKET_INCLUSIVE_UPPER_BOUND,

        /**
         * Enhanced DATE_TRUNC with arbitrary month and year intervals. (#120302)
         */
        DATE_TRUNC_WITH_ARBITRARY_INTERVALS,

        /**
         * Changed error messages for fields with conflicting types in different indices.
         */
        SHORT_ERROR_MESSAGES_FOR_UNSUPPORTED_FIELDS,

        /**
         * Support for the whole number spans in BUCKET function.
         */
        BUCKET_WHOLE_NUMBER_AS_SPAN,

        /**
         * Allow mixed numeric types in coalesce
         */
        MIXED_NUMERIC_TYPES_IN_COALESCE,

        /**
         * Support for requesting the "SPACE" function.
         */
        SPACE,

        /**
         * Support explicit casting from string literal to DATE_PERIOD or TIME_DURATION.
         */
        CAST_STRING_LITERAL_TO_TEMPORAL_AMOUNT,

        /**
         * Supported the text categorization function "CATEGORIZE".
         */
        CATEGORIZE_V6,

        /**
         * Support for multiple groupings in "CATEGORIZE".
         */
        CATEGORIZE_MULTIPLE_GROUPINGS,
        /**
         * QSTR function
         */
        QSTR_FUNCTION,

        /**
         * MATCH function
         */
        MATCH_FUNCTION,

        /**
         * KQL function
         */
        KQL_FUNCTION,

        /**
         * Support for optional parameters in KQL function (case_insensitive, time_zone, default_field, boost).
         */
        KQL_FUNCTION_OPTIONS,

        /**
         * Hash function
         */
        HASH_FUNCTION,
        /**
         * Hash function aliases such as MD5
         */
        HASH_FUNCTION_ALIASES_V1,

        /**
         * Don't optimize CASE IS NOT NULL function by not requiring the fields to be not null as well.
         * https://github.com/elastic/elasticsearch/issues/112704
         */
        FIXED_WRONG_IS_NOT_NULL_CHECK_ON_CASE,

        /**
         * Compute year differences in full calendar years.
         */
        DATE_DIFF_YEAR_CALENDARIAL,

        /**
         * Fix sorting not allowed on _source and counters.
         */
        SORTING_ON_SOURCE_AND_COUNTERS_FORBIDDEN,

        /**
         * Fix {@code SORT} when the {@code _source} field is not a sort key but
         * <strong>is</strong> being returned.
         */
        SORT_RETURNING_SOURCE_OK,

        /**
         * _source field mapping directives: https://www.elastic.co/guide/en/elasticsearch/reference/current/mapping-source-field.html
         */
        SOURCE_FIELD_MAPPING,

        /**
         * Allow filter per individual aggregation.
         */
        PER_AGG_FILTERING,

        /**
         * Fix {@link #PER_AGG_FILTERING} grouped by ordinals.
         */
        PER_AGG_FILTERING_ORDS,

        /**
         * Support for {@code STD_DEV} aggregation.
         */
        STD_DEV,

        /**
         * Fix for https://github.com/elastic/elasticsearch/issues/114714
         */
        FIX_STATS_BY_FOLDABLE_EXPRESSION,

        /**
         * Adding stats for functions (stack telemetry)
         */
        FUNCTION_STATS,
        /**
         * Fix for an optimization that caused wrong results
         * https://github.com/elastic/elasticsearch/issues/115281
         */
        FIX_FILTER_PUSHDOWN_PAST_STATS,

        /**
         * Send warnings on STATS alias collision
         * https://github.com/elastic/elasticsearch/issues/114970
         */
        STATS_ALIAS_COLLISION_WARNINGS,

        /**
         * This enables 60_usage.yml "Basic ESQL usage....snapshot" version test. See also the next capability.
         */
        SNAPSHOT_TEST_FOR_TELEMETRY_V2(Build.current().isSnapshot()),

        /**
         * This enables 60_usage.yml "Basic ESQL usage....non-snapshot" version test. See also the previous capability.
         */
        NON_SNAPSHOT_TEST_FOR_TELEMETRY_V2(Build.current().isSnapshot() == false),

        /**
         * Support simplified syntax for named parameters for field and function names.
         */
        NAMED_PARAMETER_FOR_FIELD_AND_FUNCTION_NAMES_SIMPLIFIED_SYNTAX(),

        /**
         * Fix pushdown of LIMIT past MV_EXPAND
         */
        ADD_LIMIT_INSIDE_MV_EXPAND,

        DELAY_DEBUG_FN(Build.current().isSnapshot()),

        /** Capability for remote metadata test */
        METADATA_FIELDS_REMOTE_TEST(false),
        /**
         * WIP on Join planning
         * - Introduce BinaryPlan and co
         * - Refactor INLINESTATS and LOOKUP as a JOIN block
         */
        JOIN_PLANNING_V1(Build.current().isSnapshot()),

        /**
         * Support implicit casting from string literal to DATE_PERIOD or TIME_DURATION.
         */
        IMPLICIT_CASTING_STRING_LITERAL_TO_TEMPORAL_AMOUNT,

        /**
         * LOOKUP JOIN
         */
        JOIN_LOOKUP_V12,

        /**
         * LOOKUP JOIN with TEXT fields on the right (right side of the join) (#119473)
         */
        LOOKUP_JOIN_TEXT(JOIN_LOOKUP_V12.isEnabled()),

        /**
         * LOOKUP JOIN skipping MVs and sending warnings (https://github.com/elastic/elasticsearch/issues/118780)
         */
        JOIN_LOOKUP_SKIP_MV_WARNINGS(JOIN_LOOKUP_V12.isEnabled()),

        /**
         * Fix for async operator sometimes completing the driver without emitting the stored warnings
         */
        ASYNC_OPERATOR_WARNINGS_FIX,

        /**
         * Fix pushing down LIMIT past LOOKUP JOIN in case of multiple matching join keys.
         */
        JOIN_LOOKUP_FIX_LIMIT_PUSHDOWN(JOIN_LOOKUP_V12.isEnabled()),

        /**
         * Fix for https://github.com/elastic/elasticsearch/issues/117054
         */
        FIX_NESTED_FIELDS_NAME_CLASH_IN_INDEXRESOLVER,

        /**
         * Fix for https://github.com/elastic/elasticsearch/issues/114714, again
         */
        FIX_STATS_BY_FOLDABLE_EXPRESSION_2,

        /**
         * Support the "METADATA _score" directive to enable _score column.
         */
        METADATA_SCORE,

        /**
         * Term function
         */
        TERM_FUNCTION(Build.current().isSnapshot()),

        /**
         * Additional types for match function and operator
         */
        MATCH_ADDITIONAL_TYPES,

        /**
         * Fix for regex folding with case-insensitive pattern https://github.com/elastic/elasticsearch/issues/118371
         */
        FIXED_REGEX_FOLD,

        /**
         * Full text functions can be used in disjunctions
         */
        FULL_TEXT_FUNCTIONS_DISJUNCTIONS,

        /**
         * Change field caps response for semantic_text fields to be reported as text
         */
        SEMANTIC_TEXT_FIELD_CAPS,

        /**
         * Support named argument for function in map format.
         */
        OPTIONAL_NAMED_ARGUMENT_MAP_FOR_FUNCTION(Build.current().isSnapshot()),

        /**
         * Disabled support for index aliases in lookup joins
         */
        LOOKUP_JOIN_NO_ALIASES(JOIN_LOOKUP_V12.isEnabled()),

        /**
         * Full text functions can be used in disjunctions as they are implemented in compute engine
         */
        FULL_TEXT_FUNCTIONS_DISJUNCTIONS_COMPUTE_ENGINE,

        /**
         * Support match options in match function
         */
        MATCH_FUNCTION_OPTIONS,

        /**
         * Support options in the query string function.
         */
        QUERY_STRING_FUNCTION_OPTIONS,

        /**
         * Enable aggregate_metric_double in non-snapshot builds
         */
        AGGREGATE_METRIC_DOUBLE_V0,

        /**
         * Support change point detection "CHANGE_POINT".
         */
        CHANGE_POINT,

        /**
         * Fix for https://github.com/elastic/elasticsearch/issues/120817
         * and https://github.com/elastic/elasticsearch/issues/120803
         * Support for queries that have multiple SORTs that cannot become TopN
         */
        REMOVE_REDUNDANT_SORT,

        /**
         * Fixes a series of issues with inlinestats which had an incomplete implementation after lookup and inlinestats
         * were refactored.
         */
        INLINESTATS_V11,

        /**
         * Renamed `INLINESTATS` to `INLINE STATS`.
         */
        INLINE_STATS,

        /**
         * Support partial_results
         */
        SUPPORT_PARTIAL_RESULTS,

        /**
         * Support for RERANK command
         */
        RERANK,

        /**
         * Support for COMPLETION command
         */
        COMPLETION,

        /**
         * Allow mixed numeric types in conditional functions - case, greatest and least
         */
        MIXED_NUMERIC_TYPES_IN_CASE_GREATEST_LEAST,

        /**
         * Lucene query pushdown to StartsWith and EndsWith functions.
         * This capability was created to avoid receiving wrong warnings from old nodes in mixed clusters
         */
        STARTS_WITH_ENDS_WITH_LUCENE_PUSHDOWN,

        /**
         * Full text functions can be scored when being part of a disjunction
         */
        FULL_TEXT_FUNCTIONS_DISJUNCTIONS_SCORE,

        /**
         * Support for multi-match function.
         */
        MULTI_MATCH_FUNCTION(Build.current().isSnapshot()),

        /**
         * Do {@code TO_LOWER} and {@code TO_UPPER} process all field values?
         */
        TO_LOWER_MV,

        /**
         * Use double parameter markers to represent field or function names.
         */
        DOUBLE_PARAMETER_MARKERS_FOR_IDENTIFIERS,

        /**
         * Non full text functions do not contribute to score
         */
        NON_FULL_TEXT_FUNCTIONS_SCORING,

        /**
         * The {@code _query} API now reports the original types.
         */
        REPORT_ORIGINAL_TYPES,

        /**
         * The metrics command
         */
        @Deprecated
        METRICS_COMMAND(Build.current().isSnapshot()),

        /**
         * Are the {@code documents_found} and {@code values_loaded} fields available
         * in the response and profile?
         */
        DOCUMENTS_FOUND_AND_VALUES_LOADED,

        /**
         * Index component selector syntax (my-data-stream-name::failures)
         */
        INDEX_COMPONENT_SELECTORS,

        /**
         * Make numberOfChannels consistent with layout in DefaultLayout by removing duplicated ChannelSet.
         */
        MAKE_NUMBER_OF_CHANNELS_CONSISTENT_WITH_LAYOUT,

        /**
         * Supercedes {@link Cap#MAKE_NUMBER_OF_CHANNELS_CONSISTENT_WITH_LAYOUT}.
         */
        FIX_REPLACE_MISSING_FIELD_WITH_NULL_DUPLICATE_NAME_ID_IN_LAYOUT,

        /**
         * Support for filter in converted null.
         * See <a href="https://github.com/elastic/elasticsearch/issues/125832"> ESQL: Fix `NULL` handling in `IN` clause #125832 </a>
         */
        FILTER_IN_CONVERTED_NULL,

        /**
         * When creating constant null blocks in {@link ValuesSourceReaderOperator}, we also handed off
         * the ownership of that block - but didn't account for the fact that the caller might close it, leading to double releases
         * in some union type queries. C.f. https://github.com/elastic/elasticsearch/issues/125850
         */
        FIX_DOUBLY_RELEASED_NULL_BLOCKS_IN_VALUESOURCEREADER,

        /**
         * Listing queries and getting information on a specific query.
         */
        QUERY_MONITORING,

        /**
         * Support for FORK out of snapshot
         */
        FORK_V9,

        /**
         * Support for union types in FORK
         */
        FORK_UNION_TYPES,

        /**
         * Support non-correlated subqueries in the FROM clause.
         */
        SUBQUERY_IN_FROM_COMMAND(Build.current().isSnapshot()),

        /**
         * Support for the {@code leading_zeros} named parameter.
         */
        TO_IP_LEADING_ZEROS,

        /**
         * Does the usage information for ESQL contain a histogram of {@code took} values?
         */
        USAGE_CONTAINS_TOOK,

        /**
         * Support loading of ip fields if they are not indexed.
         */
        LOADING_NON_INDEXED_IP_FIELDS,

        /**
         * During resolution (pre-analysis) we have to consider that joins or enriches can override EVALuated values
         * https://github.com/elastic/elasticsearch/issues/126419
         */
        FIX_JOIN_MASKING_EVAL,

        /**
         * Support for keeping `DROP` attributes when resolving field names.
         * see <a href="https://github.com/elastic/elasticsearch/issues/126418"> ES|QL: no matches for pattern #126418 </a>
         */
        DROP_AGAIN_WITH_WILDCARD_AFTER_EVAL,

        /**
         * Correctly ask for all fields from lookup indices even when there is e.g. a {@code DROP *field} after.
         * See <a href="https://github.com/elastic/elasticsearch/issues/129561">
         *     ES|QL: missing columns for wildcard drop after lookup join  #129561</a>
         */
        DROP_WITH_WILDCARD_AFTER_LOOKUP_JOIN,

        /**
         * score function
         */
        SCORE_FUNCTION,

        /**
         * Support for the SAMPLE command
         */
        SAMPLE_V3,

        /**
         * The {@code _query} API now gives a cast recommendation if multiple types are found in certain instances.
         */
        SUGGESTED_CAST,

        /**
         * Guards a bug fix matching {@code TO_LOWER(f) == ""}.
         */
        TO_LOWER_EMPTY_STRING,

        /**
         * Support for INCREASE, DELTA timeseries aggregations.
         */
        INCREASE,
        DELTA_TS_AGG,
        CLAMP_FUNCTIONS,

        /**
         * Resolve groupings before resolving references to groupings in the aggregations.
         */
        RESOLVE_GROUPINGS_BEFORE_RESOLVING_REFERENCES_TO_GROUPINGS_IN_AGGREGATIONS,

        /**
         * Support for the SAMPLE aggregation function
         */
        AGG_SAMPLE,

        /**
         * Full text functions in STATS
         */
        FULL_TEXT_FUNCTIONS_IN_STATS_WHERE,

        /**
         * During resolution (pre-analysis) we have to consider that joins can override regex extracted values
         * see <a href="https://github.com/elastic/elasticsearch/issues/127467"> ES|QL: pruning of JOINs leads to missing fields #127467 </a>
         */
        FIX_JOIN_MASKING_REGEX_EXTRACT,

        /**
         * Allow the merging of the children to use {@code Aliase}s, instead of just {@code ReferenceAttribute}s.
         */
        FIX_JOIN_OUTPUT_MERGING,

        /**
         * Avid GROK and DISSECT attributes being removed when resolving fields.
         * see <a href="https://github.com/elastic/elasticsearch/issues/127468"> ES|QL: Grok only supports KEYWORD or TEXT values, found expression [type] type [INTEGER] #127468 </a>
         */
        KEEP_REGEX_EXTRACT_ATTRIBUTES,

        /**
         * The {@code ROUND_TO} function.
         */
        ROUND_TO,

        /**
         * Support for the {@code COPY_SIGN} function.
         */
        COPY_SIGN,

        /**
         * Allow lookup join on mixed numeric fields, among byte, short, int, long, half_float, scaled_float, float and double.
         */
        LOOKUP_JOIN_ON_MIXED_NUMERIC_FIELDS,

        /**
         * {@link org.elasticsearch.compute.lucene.LuceneQueryEvaluator} rewrites the query before executing it in Lucene. This
         * provides support for KQL in a STATS ... BY command that uses a KQL query for filter, for example.
         */
        LUCENE_QUERY_EVALUATOR_QUERY_REWRITE,

        /**
         * Support parameters for LIMIT command.
         */
        PARAMETER_FOR_LIMIT,

        /**
         * Changed and normalized the LIMIT error message.
         */
        NORMALIZED_LIMIT_ERROR_MESSAGE,

        /**
         * Dense vector field type support
         */
        DENSE_VECTOR_FIELD_TYPE_RELEASED,

        /**
         * Enable support for index aliases in lookup joins
         */
        ENABLE_LOOKUP_JOIN_ON_ALIASES,

        /**
         * Lookup error messages were updated to make them a bit easier to understand.
         */
        UPDATE_LOOKUP_JOIN_ERROR_MESSAGES,

        /**
         * Allows RLIKE to correctly handle the "empty language" flag, `#`.
         */
        RLIKE_WITH_EMPTY_LANGUAGE_PATTERN,

        /**
         * Enable support for cross-cluster lookup joins.
         */
        ENABLE_LOOKUP_JOIN_ON_REMOTE,

        /**
         * Fix the planning of {@code | ENRICH _remote:policy} when there's a preceding {@code | LOOKUP JOIN},
         * see <a href="https://github.com/elastic/elasticsearch/issues/129372">java.lang.ClassCastException when combining LOOKUP JOIN and remote ENRICH</a>
         */
        REMOTE_ENRICH_AFTER_LOOKUP_JOIN,

        /**
         * MATCH PHRASE function
         */
        MATCH_PHRASE_FUNCTION,

        /**
         * Support knn function
         */
        KNN_FUNCTION_V5,

        /**
         * Support for the {@code TEXT_EMBEDDING} function for generating dense vector embeddings.
         */
        TEXT_EMBEDDING_FUNCTION,

        /**
         * Support for the LIKE operator with a list of wildcards.
         */
        LIKE_WITH_LIST_OF_PATTERNS,

        LIKE_LIST_ON_INDEX_FIELDS,

        /**
         * Support parameters for SAMPLE command.
         */
        PARAMETER_FOR_SAMPLE,

        /**
         * From now, Literal only accepts strings as BytesRefs.
         * No java.lang.String anymore.
         *
         * https://github.com/elastic/elasticsearch/issues/129322
         */
        NO_PLAIN_STRINGS_IN_LITERALS,

        /**
         * Support for the mv_expand target attribute should be retained in its original position.
         * see <a href="https://github.com/elastic/elasticsearch/issues/129000"> ES|QL: inconsistent column order #129000 </a>
         */
        FIX_MV_EXPAND_INCONSISTENT_COLUMN_ORDER,

        /**
         * Support for the SET command.
         */
        SET_COMMAND,

        /**
         * Support timezones in DATE_TRUNC and dependent functions.
         */
        DATE_TRUNC_TIMEZONE_SUPPORT(Build.current().isSnapshot()),

        /**
         * (Re)Added EXPLAIN command
         */
        EXPLAIN(Build.current().isSnapshot()),
        /**
         * Support for the RLIKE operator with a list of regexes.
         */
        RLIKE_WITH_LIST_OF_PATTERNS,

        /**
         * FUSE command
         */
        FUSE_V6,

        /**
         * Support improved behavior for LIKE operator when used with index fields.
         */
        LIKE_ON_INDEX_FIELDS,

        /**
         * Forbid usage of brackets in unquoted index and enrich policy names
         * https://github.com/elastic/elasticsearch/issues/130378
         */
        NO_BRACKETS_IN_UNQUOTED_INDEX_NAMES,

        /**
         * Cosine vector similarity function
         */
        COSINE_VECTOR_SIMILARITY_FUNCTION(Build.current().isSnapshot()),

        /**
         * Fixed some profile serialization issues
         */
        FIXED_PROFILE_SERIALIZATION,

        /**
         * Support for lookup join on multiple fields.
         */
        LOOKUP_JOIN_ON_MULTIPLE_FIELDS,
        /**
         * Dot product vector similarity function
         */
        DOT_PRODUCT_VECTOR_SIMILARITY_FUNCTION(Build.current().isSnapshot()),

        /**
         * l1 norm vector similarity function
         */
        L1_NORM_VECTOR_SIMILARITY_FUNCTION(Build.current().isSnapshot()),

        /**
         * l2 norm vector similarity function
         */
        L2_NORM_VECTOR_SIMILARITY_FUNCTION(Build.current().isSnapshot()),

        /**
         * Support for the options field of CATEGORIZE.
         */
        CATEGORIZE_OPTIONS,

        /**
         * Decay function for custom scoring
         */
        DECAY_FUNCTION,

        /**
         * FIRST and LAST aggregate functions.
         */
        AGG_FIRST_LAST(Build.current().isSnapshot()),
        AGG_FIRST_LAST_STRING(Build.current().isSnapshot()),

        /**
         * Support correct counting of skipped shards.
         */
        CORRECT_SKIPPED_SHARDS_COUNT,

        /*
         * Support for calculating the scalar vector magnitude.
         */
        MAGNITUDE_SCALAR_VECTOR_FUNCTION(Build.current().isSnapshot()),

        /**
         * Byte elements dense vector field type support.
         */
        DENSE_VECTOR_FIELD_TYPE_BYTE_ELEMENTS,

        /**
         * Bit elements dense vector field type support.
         */
        DENSE_VECTOR_FIELD_TYPE_BIT_ELEMENTS,

        /**
         * Support null elements on vector similarity functions
         */
        VECTOR_SIMILARITY_FUNCTIONS_SUPPORT_NULL,

        /**
         * Support for vector Hamming distance.
         */
        HAMMING_VECTOR_SIMILARITY_FUNCTION(Build.current().isSnapshot()),

        /**
         * Support for tbucket function
         */
        TBUCKET,

        /**
         * Allow qualifiers in attribute names.
         */
        NAME_QUALIFIERS(Build.current().isSnapshot()),

        /**
         * URL encoding function.
         */
        URL_ENCODE(),

        /**
         * URL component encoding function.
         */
        URL_ENCODE_COMPONENT(),

        /**
         * URL decoding function.
         */
        URL_DECODE(),

        /**
         * Allow lookup join on boolean expressions
         */
        LOOKUP_JOIN_ON_BOOLEAN_EXPRESSION,
        /**
         * Lookup join with Full Text Function or other Lucene Pushable condition
         * to be applied to the lookup index used
         */
        LOOKUP_JOIN_WITH_FULL_TEXT_FUNCTION,
        /**
         * Bugfix for lookup join with Full Text Function
         */
        LOOKUP_JOIN_WITH_FULL_TEXT_FUNCTION_BUGFIX,
        /**
         * FORK with remote indices
         */
        ENABLE_FORK_FOR_REMOTE_INDICES(Build.current().isSnapshot()),

        /**
         * Support for the Present function
         */
        FN_PRESENT,

        /**
         * Bugfix for STATS {{expression}} WHERE {{condition}} when the
         * expression is replaced by something else on planning
         * e.g. STATS SUM(1) WHERE x==3 is replaced by
         *      STATS MV_SUM(const)*COUNT(*) WHERE x == 3.
         */
        STATS_WITH_FILTERED_SURROGATE_FIXED,

        /**
         * TO_DENSE_VECTOR function.
         */
        TO_DENSE_VECTOR_FUNCTION,

        /**
         * Multivalued query parameters
         */
        QUERY_PARAMS_MULTI_VALUES(),

        FIX_PERCENTILE_PRECISION(),

        /**
         * Support for the Absent function
         */
        FN_ABSENT,

        /** INLINE STATS supports remote indices */
        INLINE_STATS_SUPPORTS_REMOTE(INLINESTATS_V11.enabled),

        INLINE_STATS_WITH_UNION_TYPES_IN_STUB_RELATION(INLINE_STATS.enabled),

        /**
         * Support TS command in non-snapshot builds
         */
        TS_COMMAND_V0(),

        /**
         * Custom error for renamed timestamp
         */
        TS_RENAME_TIMESTAMP_ERROR_MESSAGE,
        /**
         * Add support for counter doubles, ints, and longs in first_ and last_over_time
         */
        FIRST_LAST_OVER_TIME_COUNTER_SUPPORT,

        FIX_ALIAS_ID_WHEN_DROP_ALL_AGGREGATES,

        /**
         * Percentile over time and other ts-aggregations
         */
        PERCENTILE_OVER_TIME,
        VARIANCE_STDDEV_OVER_TIME,
        TS_LINREG_DERIVATIVE,
<<<<<<< HEAD
        TS_LINREG_PREDICT,
=======
>>>>>>> dff51965
        /**
         * INLINE STATS fix incorrect prunning of null filtering
         * https://github.com/elastic/elasticsearch/pull/135011
         */
        INLINE_STATS_FIX_PRUNING_NULL_FILTER(INLINESTATS_V11.enabled),

        INLINE_STATS_FIX_OPTIMIZED_AS_LOCAL_RELATION(INLINESTATS_V11.enabled),

        DENSE_VECTOR_AGG_METRIC_DOUBLE_IF_FNS,

        DENSE_VECTOR_AGG_METRIC_DOUBLE_IF_VERSION,

        /**
         * FUSE L2_NORM score normalization support
         */
        FUSE_L2_NORM(Build.current().isSnapshot()),

        /**
         * Support for requesting the "_tsid" metadata field.
         */
        METADATA_TSID_FIELD,

        /**
         * Permit the data type of a field changing from TEXT to KEYWORD
         * when being grouped on in aggregations on the TS command.
         */
        TS_PERMIT_TEXT_BECOMING_KEYWORD_WHEN_GROUPED_ON,

        /**
         * Fix management of plans with no columns
         * https://github.com/elastic/elasticsearch/issues/120272
         */
        FIX_NO_COLUMNS,

        /**
         * Support for dots in FUSE attributes
         */
        DOTS_IN_FUSE,

        /**
         * Network direction function.
         */
        NETWORK_DIRECTION(Build.current().isSnapshot()),

        /**
         * Support for the literal {@code m} suffix as an alias for {@code minute} in temporal amounts.
        */
        TEMPORAL_AMOUNT_M,

        /**
         * Pack dimension values in TS command
         */
        PACK_DIMENSIONS_IN_TS,

        /**
         * Support for exponential_histogram type
         */
        EXPONENTIAL_HISTOGRAM(EXPONENTIAL_HISTOGRAM_FEATURE_FLAG),

        /**
         * Support for exponential_histogram type in TOPN
         */
        EXPONENTIAL_HISTOGRAM_TOPN(EXPONENTIAL_HISTOGRAM_FEATURE_FLAG),

        /**
         * Support for exponential_histogram type in PERCENTILES aggregation.
         */
        EXPONENTIAL_HISTOGRAM_PERCENTILES_SUPPORT(EXPONENTIAL_HISTOGRAM_FEATURE_FLAG),

        /**
         * Support for exponential_histogram type in MIN/MAX aggregation.
         */
        EXPONENTIAL_HISTOGRAM_MINMAX_SUPPORT(EXPONENTIAL_HISTOGRAM_FEATURE_FLAG),

        /**
         * Support for exponential_histogram type in SUM and AVG aggregation.
         */
        EXPONENTIAL_HISTOGRAM_SUM_AVG_SUPPORT(EXPONENTIAL_HISTOGRAM_FEATURE_FLAG),

        /**
         * Create new block when filtering OrdinalBytesRefBlock
         */
        FIX_FILTER_ORDINALS,

        /**
         * "time_zone" parameter in request body and in {@code SET "time_zone"="x"}
         */
        GLOBAL_TIMEZONE_PARAMETER(Build.current().isSnapshot()),

        /**
         * Optional options argument for DATE_PARSE
         */
        DATE_PARSE_OPTIONS,

        /**
         * Allow multiple patterns for GROK command
         */
        GROK_MULTI_PATTERN,

        /**
         * Fix pruning of columns when shadowed in INLINE STATS
         */
        INLINE_STATS_PRUNE_COLUMN_FIX(INLINESTATS.enabled),

        /**
         * Fix double release in inline stats when LocalRelation is reused
         */
        INLINE_STATS_DOUBLE_RELEASE_FIX(INLINESTATS_V11.enabled),

        /**
         * Support for pushing down EVAL with SCORE
         * https://github.com/elastic/elasticsearch/issues/133462
         */
        PUSHING_DOWN_EVAL_WITH_SCORE,

        /**
         * Fix for ClassCastException in STATS
         * https://github.com/elastic/elasticsearch/issues/133992
         * https://github.com/elastic/elasticsearch/issues/136598
         */
        FIX_STATS_CLASSCAST_EXCEPTION,

        /**
         * Fix attribute equality to respect the name id of the attribute.
         */
        ATTRIBUTE_EQUALS_RESPECTS_NAME_ID,

        /**
         * Fix for lookup join filter pushdown not using semantic equality.
         * This prevents duplicate filters from being pushed down when they are semantically equivalent, causing an infinite loop where
         * BooleanSimplification will simplify the original and duplicate filters, so they'll be pushed down again...
         */
        LOOKUP_JOIN_SEMANTIC_FILTER_DEDUP,

        /**
         * Temporarily forbid the use of an explicit or implicit LIMIT before INLINE STATS.
         */
        FORBID_LIMIT_BEFORE_INLINE_STATS(INLINE_STATS.enabled),

        /**
         * Catch-and-rethrow determinization complexity errors as 400s rather than 500s
         */
        HANDLE_DETERMINIZATION_COMPLEXITY,

        /**
         * Support for the TRANGE function
         */
        FN_TRANGE,

        /**
         * https://github.com/elastic/elasticsearch/issues/136851
         */
        INLINE_STATS_WITH_NO_COLUMNS(INLINE_STATS.enabled),

        FIX_MV_CONSTANT_EQUALS_FIELD,

        /**
         * {@link org.elasticsearch.xpack.esql.optimizer.rules.logical.ReplaceAliasingEvalWithProject} did not fully account for shadowing.
         * https://github.com/elastic/elasticsearch/issues/137019.
         */
        FIX_REPLACE_ALIASING_EVAL_WITH_PROJECT_SHADOWING,

        /**
         * Chunk function.
         */
        CHUNK_FUNCTION(Build.current().isSnapshot()),

        /**
         * Support for vector similarity functtions pushdown
         */
        VECTOR_SIMILARITY_FUNCTIONS_PUSHDOWN(Build.current().isSnapshot()),

        FIX_MV_CONSTANT_COMPARISON_FIELD,

        FULL_TEXT_FUNCTIONS_ACCEPT_NULL_FIELD,

        /**
         * Support for the temporary work to eventually allow FIRST to work with null and multi-value fields, among other things.
         */
        ALL_FIRST(Build.current().isSnapshot()),

        ALL_LAST(Build.current().isSnapshot()),

        /**
         * Allow ST_EXTENT_AGG to gracefully handle missing spatial shapes
         */
        ST_EXTENT_AGG_NULL_SUPPORT,

        /**
         * Support grouping window in time-series for example: rate(counter, "1m") or avg_over_time(field, "5m")
         */
        TIME_SERIES_WINDOW_V0,

        // Last capability should still have a comma for fewer merge conflicts when adding new ones :)
        // This comment prevents the semicolon from being on the previous capability when Spotless formats the file.
        ;

        private final boolean enabled;

        Cap() {
            this.enabled = true;
        };

        Cap(boolean enabled) {
            this.enabled = enabled;
        };

        Cap(FeatureFlag featureFlag) {
            this.enabled = featureFlag.isEnabled();
        }

        public boolean isEnabled() {
            return enabled;
        }

        public String capabilityName() {
            return name().toLowerCase(Locale.ROOT);
        }
    }

    public static final Set<String> CAPABILITIES = capabilities(false);

    /**
     * Get a {@link Set} of all capabilities. If the {@code all} parameter is {@code false}
     * then only <strong>enabled</strong> capabilities are returned - otherwise <strong>all</strong>
     * known capabilities are returned.
     */
    public static Set<String> capabilities(boolean all) {
        List<String> caps = new ArrayList<>();
        for (Cap cap : Cap.values()) {
            if (all || cap.isEnabled()) {
                caps.add(cap.capabilityName());
            }
        }

        /*
         * Add all of our cluster features without the leading "esql."
         */
        for (NodeFeature feature : new EsqlFeatures().getFeatures()) {
            caps.add(cap(feature));
        }
        return Set.copyOf(caps);
    }

    /**
     * Convert a {@link NodeFeature} from {@link EsqlFeatures} into a
     * capability.
     */
    public static String cap(NodeFeature feature) {
        assert feature.id().startsWith("esql.");
        return feature.id().substring("esql.".length());
    }
}<|MERGE_RESOLUTION|>--- conflicted
+++ resolved
@@ -1499,10 +1499,7 @@
         PERCENTILE_OVER_TIME,
         VARIANCE_STDDEV_OVER_TIME,
         TS_LINREG_DERIVATIVE,
-<<<<<<< HEAD
         TS_LINREG_PREDICT,
-=======
->>>>>>> dff51965
         /**
          * INLINE STATS fix incorrect prunning of null filtering
          * https://github.com/elastic/elasticsearch/pull/135011

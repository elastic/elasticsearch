/*
 * Copyright Elasticsearch B.V. and/or licensed to Elasticsearch B.V. under one
 * or more contributor license agreements. Licensed under the Elastic License
 * 2.0; you may not use this file except in compliance with the Elastic License
 * 2.0.
 */

package org.elasticsearch.xpack.esql.action;

import org.elasticsearch.Build;
import org.elasticsearch.cluster.metadata.DataStream;
import org.elasticsearch.common.util.FeatureFlag;
import org.elasticsearch.features.NodeFeature;
import org.elasticsearch.rest.action.admin.cluster.RestNodesCapabilitiesAction;
import org.elasticsearch.xpack.esql.plugin.EsqlFeatures;
import org.elasticsearch.xpack.esql.plugin.EsqlPlugin;

import java.util.ArrayList;
import java.util.List;
import java.util.Locale;
import java.util.Set;

import static org.elasticsearch.xpack.esql.core.plugin.EsqlCorePlugin.AGGREGATE_METRIC_DOUBLE_FEATURE_FLAG;

/**
 * A {@link Set} of "capabilities" supported by the {@link RestEsqlQueryAction}
 * and {@link RestEsqlAsyncQueryAction} APIs. These are exposed over the
 * {@link RestNodesCapabilitiesAction} and we use them to enable tests.
 */
public class EsqlCapabilities {
    public enum Cap {
        /**
         * Introduction of {@code MV_SORT}, {@code MV_SLICE}, and {@code MV_ZIP}.
         * Added in #106095.
         */
        MV_SORT,

        /**
         * When we disabled some broken optimizations around {@code nullable}.
         * Fixed in #105691.
         */
        DISABLE_NULLABLE_OPTS,

        /**
         * Introduction of {@code ST_X} and {@code ST_Y}. Added in #105768.
         */
        ST_X_Y,

        /**
         * Changed precision of {@code geo_point} and {@code cartesian_point} fields, by loading from source into WKB. Done in #103691.
         */
        SPATIAL_POINTS_FROM_SOURCE,

        /**
         * Support for loading {@code geo_shape} and {@code cartesian_shape} fields. Done in #104269.
         */
        SPATIAL_SHAPES,

        /**
         * Support for spatial aggregation {@code ST_CENTROID}. Done in #104269.
         */
        ST_CENTROID_AGG,

        /**
         * Support for spatial aggregation {@code ST_INTERSECTS}. Done in #104907.
         */
        ST_INTERSECTS,

        /**
         * Support for spatial aggregation {@code ST_CONTAINS} and {@code ST_WITHIN}. Done in #106503.
         */
        ST_CONTAINS_WITHIN,

        /**
         * Support for spatial aggregation {@code ST_DISJOINT}. Done in #107007.
         */
        ST_DISJOINT,

        /**
         * The introduction of the {@code VALUES} agg.
         */
        AGG_VALUES,

        /**
         * Expand the {@code VALUES} agg to cover spatial types.
         */
        AGG_VALUES_SPATIAL,

        /**
         * Does ESQL support async queries.
         */
        ASYNC_QUERY,

        /**
         * Does ESQL support FROM OPTIONS?
         */
        @Deprecated
        FROM_OPTIONS,

        /**
         * Cast string literals to a desired data type.
         */
        STRING_LITERAL_AUTO_CASTING,

        /**
         * Base64 encoding and decoding functions.
         */
        BASE64_DECODE_ENCODE,

        /**
         * Support for the :: casting operator
         */
        CASTING_OPERATOR,

        /**
         * Support for the ::date casting operator
         */
        CASTING_OPERATOR_FOR_DATE,

        /**
         * Blocks can be labelled with {@link org.elasticsearch.compute.data.Block.MvOrdering#SORTED_ASCENDING} for optimizations.
         */
        MV_ORDERING_SORTED_ASCENDING,

        /**
         * Support for metrics counter fields
         */
        METRICS_COUNTER_FIELDS,

        /**
         * Cast string literals to a desired data type for IN predicate and more types for BinaryComparison.
         */
        STRING_LITERAL_AUTO_CASTING_EXTENDED,
        /**
         * Support for metadata fields.
         */
        METADATA_FIELDS,

        /**
         * Support specifically for *just* the _index METADATA field. Used by CsvTests, since that is the only metadata field currently
         * supported.
         */
        INDEX_METADATA_FIELD,

        /**
         * Support for timespan units abbreviations
         */
        TIMESPAN_ABBREVIATIONS,

        /**
         * Support metrics counter types
         */
        COUNTER_TYPES,

        /**
         * Support for function {@code BIT_LENGTH}. Done in #115792
         */
        FN_BIT_LENGTH,

        /**
         * Support for function {@code BYTE_LENGTH}.
         */
        FN_BYTE_LENGTH,

        /**
         * Support for function {@code REVERSE}.
         */
        FN_REVERSE,

        /**
         * Support for reversing whole grapheme clusters. This is not supported
         * on JDK versions less than 20 which are not supported in ES 9.0.0+ but this
         * exists to keep the {@code 8.x} branch similar to the {@code main} branch.
         */
        FN_REVERSE_GRAPHEME_CLUSTERS,

        /**
         * Support for function {@code CBRT}. Done in #108574.
         */
        FN_CBRT,

        /**
         * Support for function {@code HYPOT}.
         */
        FN_HYPOT,

        /**
         * Support for {@code MV_APPEND} function. #107001
         */
        FN_MV_APPEND,

        /**
         * Support for {@code MV_MEDIAN_ABSOLUTE_DEVIATION} function.
         */
        FN_MV_MEDIAN_ABSOLUTE_DEVIATION,

        /**
         * Support for {@code MV_PERCENTILE} function.
         */
        FN_MV_PERCENTILE,

        /**
         * Support for function {@code IP_PREFIX}.
         */
        FN_IP_PREFIX,

        /**
         * Fix on function {@code SUBSTRING} that makes it not return null on empty strings.
         */
        FN_SUBSTRING_EMPTY_NULL,

        /**
         * Fixes on function {@code ROUND} that avoid it throwing exceptions on runtime for unsigned long cases.
         */
        FN_ROUND_UL_FIXES,

        /**
         * Fixes for multiple functions not serializing their source, and emitting warnings with wrong line number and text.
         */
        FUNCTIONS_SOURCE_SERIALIZATION_WARNINGS,

        /**
         * All functions that take TEXT should never emit TEXT, only KEYWORD. #114334
         */
        FUNCTIONS_NEVER_EMIT_TEXT,

        /**
         * Support for the {@code INLINESTATS} syntax.
         */
        INLINESTATS(EsqlPlugin.INLINESTATS_FEATURE_FLAG),

        /**
         * Support for the expressions in grouping in {@code INLINESTATS} syntax.
         */
        INLINESTATS_V2(EsqlPlugin.INLINESTATS_FEATURE_FLAG),

        /**
         * Support for aggregation function {@code TOP}.
         */
        AGG_TOP,

        /**
         * Support for booleans in aggregations {@code MAX} and {@code MIN}.
         */
        AGG_MAX_MIN_BOOLEAN_SUPPORT,

        /**
         * Support for ips in aggregations {@code MAX} and {@code MIN}.
         */
        AGG_MAX_MIN_IP_SUPPORT,

        /**
         * Support for strings in aggregations {@code MAX} and {@code MIN}.
         */
        AGG_MAX_MIN_STRING_SUPPORT,

        /**
         * Support for booleans in {@code TOP} aggregation.
         */
        AGG_TOP_BOOLEAN_SUPPORT,

        /**
         * Support for ips in {@code TOP} aggregation.
         */
        AGG_TOP_IP_SUPPORT,

        /**
         * Support for {@code keyword} and {@code text} fields in {@code TOP} aggregation.
         */
        AGG_TOP_STRING_SUPPORT,

        /**
         * {@code CASE} properly handling multivalue conditions.
         */
        CASE_MV,

        /**
         * Support for loading values over enrich. This is supported by all versions of ESQL but not
         * the unit test CsvTests.
         */
        ENRICH_LOAD,

        /**
         * Optimization for ST_CENTROID changed some results in cartesian data. #108713
         */
        ST_CENTROID_AGG_OPTIMIZED,

        /**
         * Support for requesting the "_ignored" metadata field.
         */
        METADATA_IGNORED_FIELD,

        /**
         * LOOKUP command with
         * - tables using syntax {@code "tables": {"type": [<values>]}}
         * - fixed variable shadowing
         * - fixed Join.references(), requiring breaking change to Join serialization
         */
        LOOKUP_V4(Build.current().isSnapshot()),

        /**
         * Support for requesting the "REPEAT" command.
         */
        REPEAT,

        /**
         * Cast string literals to datetime in addition and subtraction when the other side is a date or time interval.
         */
        STRING_LITERAL_AUTO_CASTING_TO_DATETIME_ADD_SUB,

        /**
         * Support for named or positional parameters in EsqlQueryRequest.
         */
        NAMED_POSITIONAL_PARAMETER,

        /**
         * Support multiple field mappings if appropriate conversion function is used (union types)
         */
        UNION_TYPES,

        /**
         * Support unmapped using the INSIST keyword.
         */
        UNMAPPED_FIELDS(Build.current().isSnapshot()),

        /**
         * Support for function {@code ST_DISTANCE}. Done in #108764.
         */
        ST_DISTANCE,

        /** Support for function {@code ST_EXTENT_AGG}. */
        ST_EXTENT_AGG,

        /** Optimization of ST_EXTENT_AGG with doc-values as IntBlock. */
        ST_EXTENT_AGG_DOCVALUES,

        /**
         * Fix determination of CRS types in spatial functions when folding.
         */
        SPATIAL_FUNCTIONS_FIX_CRSTYPE_FOLDING,

        /**
         * Enable spatial predicate functions to support multi-values. Done in #112063.
         */
        SPATIAL_PREDICATES_SUPPORT_MULTIVALUES,

        /**
         * Enable spatial distance function to support multi-values. Done in #114836.
         */
        SPATIAL_DISTANCE_SUPPORTS_MULTIVALUES,

        /**
         * Support a number of fixes and enhancements to spatial distance pushdown. Done in #112938.
         */
        SPATIAL_DISTANCE_PUSHDOWN_ENHANCEMENTS,

        /**
         * Fix for spatial centroid when no records are found.
         */
        SPATIAL_CENTROID_NO_RECORDS,

        /**
         * Support ST_ENVELOPE function (and related ST_XMIN, etc.).
         */
        ST_ENVELOPE,

        /**
         * Fix to GROK and DISSECT that allows extracting attributes with the same name as the input
         * https://github.com/elastic/elasticsearch/issues/110184
         */
        GROK_DISSECT_MASKING,

        /**
         * Support for quoting index sources in double quotes.
         */
        DOUBLE_QUOTES_SOURCE_ENCLOSING,

        /**
         * Support for WEIGHTED_AVG function.
         */
        AGG_WEIGHTED_AVG,

        /**
         * Fix for union-types when aggregating over an inline conversion with casting operator. Done in #110476.
         */
        UNION_TYPES_AGG_CAST,

        /**
         * Fix to GROK validation in case of multiple fields with same name and different types
         * https://github.com/elastic/elasticsearch/issues/110533
         */
        GROK_VALIDATION,

        /**
         * Fix for union-types when aggregating over an inline conversion with conversion function. Done in #110652.
         */
        UNION_TYPES_INLINE_FIX,

        /**
         * Fix for union-types when sorting a type-casted field. We changed how we remove synthetic union-types fields.
         */
        UNION_TYPES_REMOVE_FIELDS,

        /**
         * Fix for union-types when renaming unrelated columns.
         * https://github.com/elastic/elasticsearch/issues/111452
         */
        UNION_TYPES_FIX_RENAME_RESOLUTION,

        /**
         * Execute `RENAME` operations sequentially from left to right,
         * see <a href="https://github.com/elastic/elasticsearch/issues/122250"> ESQL: Align RENAME behavior with EVAL for sequential processing #122250 </a>
         */
        RENAME_SEQUENTIAL_PROCESSING,

        /**
         * Fix for union-types when some indexes are missing the required field. Done in #111932.
         */
        UNION_TYPES_MISSING_FIELD,

        /**
         * Fix for widening of short numeric types in union-types. Done in #112610
         */
        UNION_TYPES_NUMERIC_WIDENING,

        /**
         * Fix a parsing issue where numbers below Long.MIN_VALUE threw an exception instead of parsing as doubles.
         * see <a href="https://github.com/elastic/elasticsearch/issues/104323"> Parsing large numbers is inconsistent #104323 </a>
         */
        FIX_PARSING_LARGE_NEGATIVE_NUMBERS,

        /**
         * Fix precision of scaled_float field values retrieved from stored source
         * see <a href="https://github.com/elastic/elasticsearch/issues/122547"> Slight inconsistency in ESQL using scaled_float field #122547 </a>
         */
        FIX_PRECISION_OF_SCALED_FLOAT_FIELDS,

        /**
         * Fix the status code returned when trying to run count_distinct on the _source type (which is not supported).
         * see <a href="https://github.com/elastic/elasticsearch/issues/105240">count_distinct(_source) returns a 500 response</a>
         */
        FIX_COUNT_DISTINCT_SOURCE_ERROR,

        /**
         * Use RangeQuery for BinaryComparison on DateTime fields.
         */
        RANGEQUERY_FOR_DATETIME,

        /**
         * Enforce strict type checking on ENRICH range types, and warnings for KEYWORD parsing at runtime. Done in #115091.
         */
        ENRICH_STRICT_RANGE_TYPES,

        /**
         * Fix for non-unique attribute names in ROW and logical plans.
         * https://github.com/elastic/elasticsearch/issues/110541
         */
        UNIQUE_NAMES,

        /**
         * Make attributes of GROK/DISSECT adjustable and fix a shadowing bug when pushing them down past PROJECT.
         * https://github.com/elastic/elasticsearch/issues/108008
         */
        FIXED_PUSHDOWN_PAST_PROJECT,

        /**
         * Adds the {@code MV_PSERIES_WEIGHTED_SUM} function for converting sorted lists of numbers into
         * a bounded score. This is a generalization of the
         * <a href="https://en.wikipedia.org/wiki/Riemann_zeta_function">riemann zeta function</a> but we
         * don't name it that because we don't support complex numbers and don't want to make folks think
         * of mystical number theory things. This is just a weighted sum that is adjacent to magic.
         */
        MV_PSERIES_WEIGHTED_SUM,

        /**
         * Support for match operator as a colon. Previous support for match operator as MATCH has been removed
         */
        MATCH_OPERATOR_COLON,

        /**
         * Removing support for the {@code META} keyword.
         */
        NO_META,

        /**
         * Add CombineBinaryComparisons rule.
         */
        COMBINE_BINARY_COMPARISONS,

        /**
         * Support for nanosecond dates as a data type
         */
        DATE_NANOS_TYPE(),

        /**
         * Support for to_date_nanos function
         */
        TO_DATE_NANOS(),

        /**
         * Support for date nanos type in binary comparisons
         */
        DATE_NANOS_BINARY_COMPARISON(),

        /**
         * Support for mixed comparisons between nanosecond and millisecond dates
         */
        DATE_NANOS_COMPARE_TO_MILLIS(),
        /**
         * Support implicit casting of strings to date nanos
         */
        DATE_NANOS_IMPLICIT_CASTING(),
        /**
         * Support Least and Greatest functions on Date Nanos type
         */
        LEAST_GREATEST_FOR_DATENANOS(),
        /**
         * support date extract function for date nanos
         */
        DATE_NANOS_DATE_EXTRACT(),
        /**
         * Support add and subtract on date nanos
         */
        DATE_NANOS_ADD_SUBTRACT(),
        /**
         * Support for date_trunc function on date nanos type
         */
        DATE_TRUNC_DATE_NANOS(),

        /**
         * Support date nanos values as the field argument to bucket
         */
        DATE_NANOS_BUCKET(),

        /**
         * support aggregations on date nanos
         */
        DATE_NANOS_AGGREGATIONS(),

        /**
         * Support the {@link org.elasticsearch.xpack.esql.expression.predicate.operator.comparison.In} operator for date nanos
         */
        DATE_NANOS_IN_OPERATOR(),
        /**
         * Support running date format function on nanosecond dates
         */
        DATE_NANOS_DATE_FORMAT(),
        /**
         * support date diff function on date nanos type, and mixed nanos/millis
         */
        DATE_NANOS_DATE_DIFF(),
        /**
         * Indicates that https://github.com/elastic/elasticsearch/issues/125439 (incorrect lucene push down for date nanos) is fixed
         */
        FIX_DATE_NANOS_LUCENE_PUSHDOWN_BUG(),
        /**
         * Fixes a bug where dates are incorrectly formatted if a where clause compares nanoseconds to both milliseconds and nanoseconds,
         * e.g. {@code WHERE millis > to_datenanos("2023-10-23T12:15:03.360103847") AND millis < to_datetime("2023-10-23T13:53:55.832")}
         */
        FIX_DATE_NANOS_MIXED_RANGE_PUSHDOWN_BUG(),
        /**
         * DATE_PARSE supports reading timezones
         */
        DATE_PARSE_TZ(),

        /**
         * Support for datetime in least and greatest functions
         */
        LEAST_GREATEST_FOR_DATES,

        /**
         * Support CIDRMatch in CombineDisjunctions rule.
         */
        COMBINE_DISJUNCTIVE_CIDRMATCHES,

        /**
         * Support sending HTTP headers about the status of an async query.
         */
        ASYNC_QUERY_STATUS_HEADERS,

        /**
         * Consider the upper bound when computing the interval in BUCKET auto mode.
         */
        BUCKET_INCLUSIVE_UPPER_BOUND,

        /**
         * Enhanced DATE_TRUNC with arbitrary month and year intervals. (#120302)
         */
        DATE_TRUNC_WITH_ARBITRARY_INTERVALS,

        /**
         * Changed error messages for fields with conflicting types in different indices.
         */
        SHORT_ERROR_MESSAGES_FOR_UNSUPPORTED_FIELDS,

        /**
         * Support for the whole number spans in BUCKET function.
         */
        BUCKET_WHOLE_NUMBER_AS_SPAN,

        /**
         * Allow mixed numeric types in coalesce
         */
        MIXED_NUMERIC_TYPES_IN_COALESCE,

        /**
         * Support for requesting the "SPACE" function.
         */
        SPACE,

        /**
         * Support explicit casting from string literal to DATE_PERIOD or TIME_DURATION.
         */
        CAST_STRING_LITERAL_TO_TEMPORAL_AMOUNT,

        /**
         * Supported the text categorization function "CATEGORIZE".
         */
        CATEGORIZE_V5,

        /**
         * Support for multiple groupings in "CATEGORIZE".
         */
        CATEGORIZE_MULTIPLE_GROUPINGS,
        /**
         * QSTR function
         */
        QSTR_FUNCTION,

        /**
         * MATCH function
         */
        MATCH_FUNCTION,

        /**
         * KQL function
         */
        KQL_FUNCTION,

        /**
         * Hash function
         */
        HASH_FUNCTION,
        /**
         * Hash function aliases such as MD5
         */
        HASH_FUNCTION_ALIASES_V1,

        /**
         * Don't optimize CASE IS NOT NULL function by not requiring the fields to be not null as well.
         * https://github.com/elastic/elasticsearch/issues/112704
         */
        FIXED_WRONG_IS_NOT_NULL_CHECK_ON_CASE,

        /**
         * Compute year differences in full calendar years.
         */
        DATE_DIFF_YEAR_CALENDARIAL,

        /**
         * Fix sorting not allowed on _source and counters.
         */
        SORTING_ON_SOURCE_AND_COUNTERS_FORBIDDEN,

        /**
         * Fix {@code SORT} when the {@code _source} field is not a sort key but
         * <strong>is</strong> being returned.
         */
        SORT_RETURNING_SOURCE_OK,

        /**
         * _source field mapping directives: https://www.elastic.co/guide/en/elasticsearch/reference/current/mapping-source-field.html
         */
        SOURCE_FIELD_MAPPING,

        /**
         * Allow filter per individual aggregation.
         */
        PER_AGG_FILTERING,

        /**
         * Fix {@link #PER_AGG_FILTERING} grouped by ordinals.
         */
        PER_AGG_FILTERING_ORDS,

        /**
         * Support for {@code STD_DEV} aggregation.
         */
        STD_DEV,

        /**
         * Fix for https://github.com/elastic/elasticsearch/issues/114714
         */
        FIX_STATS_BY_FOLDABLE_EXPRESSION,

        /**
         * Adding stats for functions (stack telemetry)
         */
        FUNCTION_STATS,
        /**
         * Fix for an optimization that caused wrong results
         * https://github.com/elastic/elasticsearch/issues/115281
         */
        FIX_FILTER_PUSHDOWN_PAST_STATS,

        /**
         * Send warnings on STATS alias collision
         * https://github.com/elastic/elasticsearch/issues/114970
         */
        STATS_ALIAS_COLLISION_WARNINGS,

        /**
         * This enables 60_usage.yml "Basic ESQL usage....snapshot" version test. See also the next capability.
         */
        SNAPSHOT_TEST_FOR_TELEMETRY(Build.current().isSnapshot()),

        /**
         * This enables 60_usage.yml "Basic ESQL usage....non-snapshot" version test. See also the previous capability.
         */
        NON_SNAPSHOT_TEST_FOR_TELEMETRY(Build.current().isSnapshot() == false),

        /**
         * Support simplified syntax for named parameters for field and function names.
         */
        NAMED_PARAMETER_FOR_FIELD_AND_FUNCTION_NAMES_SIMPLIFIED_SYNTAX(),

        /**
         * Fix pushdown of LIMIT past MV_EXPAND
         */
        ADD_LIMIT_INSIDE_MV_EXPAND,

        DELAY_DEBUG_FN(Build.current().isSnapshot()),

        /** Capability for remote metadata test */
        METADATA_FIELDS_REMOTE_TEST(false),
        /**
         * WIP on Join planning
         * - Introduce BinaryPlan and co
         * - Refactor INLINESTATS and LOOKUP as a JOIN block
         */
        JOIN_PLANNING_V1(Build.current().isSnapshot()),

        /**
         * Support implicit casting from string literal to DATE_PERIOD or TIME_DURATION.
         */
        IMPLICIT_CASTING_STRING_LITERAL_TO_TEMPORAL_AMOUNT,

        /**
         * LOOKUP JOIN
         */
        JOIN_LOOKUP_V12,

        /**
         * LOOKUP JOIN with TEXT fields on the right (right side of the join) (#119473)
         */
        LOOKUP_JOIN_TEXT(JOIN_LOOKUP_V12.isEnabled()),

        /**
         * LOOKUP JOIN skipping MVs and sending warnings (https://github.com/elastic/elasticsearch/issues/118780)
         */
        JOIN_LOOKUP_SKIP_MV_WARNINGS(JOIN_LOOKUP_V12.isEnabled()),

        /**
         * Fix pushing down LIMIT past LOOKUP JOIN in case of multiple matching join keys.
         */
        JOIN_LOOKUP_FIX_LIMIT_PUSHDOWN(JOIN_LOOKUP_V12.isEnabled()),

        /**
         * Fix for https://github.com/elastic/elasticsearch/issues/117054
         */
        FIX_NESTED_FIELDS_NAME_CLASH_IN_INDEXRESOLVER,

        /**
         * Fix for https://github.com/elastic/elasticsearch/issues/114714, again
         */
        FIX_STATS_BY_FOLDABLE_EXPRESSION_2,

        /**
         * Support the "METADATA _score" directive to enable _score column.
         */
        METADATA_SCORE,

        /**
         * Term function
         */
        TERM_FUNCTION(Build.current().isSnapshot()),

        /**
         * Additional types for match function and operator
         */
        MATCH_ADDITIONAL_TYPES,

        /**
         * Fix for regex folding with case-insensitive pattern https://github.com/elastic/elasticsearch/issues/118371
         */
        FIXED_REGEX_FOLD,

        /**
         * Full text functions can be used in disjunctions
         */
        FULL_TEXT_FUNCTIONS_DISJUNCTIONS,

        /**
         * Change field caps response for semantic_text fields to be reported as text
         */
        SEMANTIC_TEXT_FIELD_CAPS,

        /**
         * Support named argument for function in map format.
         */
        OPTIONAL_NAMED_ARGUMENT_MAP_FOR_FUNCTION(Build.current().isSnapshot()),

        /**
         * Disabled support for index aliases in lookup joins
         */
        LOOKUP_JOIN_NO_ALIASES(JOIN_LOOKUP_V12.isEnabled()),

        /**
         * Full text functions can be used in disjunctions as they are implemented in compute engine
         */
        FULL_TEXT_FUNCTIONS_DISJUNCTIONS_COMPUTE_ENGINE,

        /**
         * Support match options in match function
         */
        MATCH_FUNCTION_OPTIONS,

        /**
         * Support options in the query string function.
         */
        QUERY_STRING_FUNCTION_OPTIONS,

        /**
         * Support for aggregate_metric_double type
         */
        AGGREGATE_METRIC_DOUBLE(AGGREGATE_METRIC_DOUBLE_FEATURE_FLAG),

        /**
         * Support for partial subset of metrics in aggregate_metric_double type
         */
        AGGREGATE_METRIC_DOUBLE_PARTIAL_SUBMETRICS(AGGREGATE_METRIC_DOUBLE_FEATURE_FLAG),

        /**
         * Support change point detection "CHANGE_POINT".
         */
        CHANGE_POINT(Build.current().isSnapshot()),

        /**
         * Fix for https://github.com/elastic/elasticsearch/issues/120817
         * and https://github.com/elastic/elasticsearch/issues/120803
         * Support for queries that have multiple SORTs that cannot become TopN
         */
        REMOVE_REDUNDANT_SORT,

        /**
         * Fixes a series of issues with inlinestats which had an incomplete implementation after lookup and inlinestats
         * were refactored.
         */
        INLINESTATS_V5(EsqlPlugin.INLINESTATS_FEATURE_FLAG),

        /**
         * Support partial_results
         */
        SUPPORT_PARTIAL_RESULTS,

        /**
         * Support for rendering aggregate_metric_double type
         */
        AGGREGATE_METRIC_DOUBLE_RENDERING(AGGREGATE_METRIC_DOUBLE_FEATURE_FLAG),

        /**
         * Support for FORK command
         */
        FORK(Build.current().isSnapshot()),

        /**
         * Support for RERANK command
         */
        RERANK(Build.current().isSnapshot()),

        /**
         * Allow mixed numeric types in conditional functions - case, greatest and least
         */
        MIXED_NUMERIC_TYPES_IN_CASE_GREATEST_LEAST,

        /**
         * Support for RRF command
         */
        RRF(Build.current().isSnapshot()),

        /**
         * Lucene query pushdown to StartsWith and EndsWith functions.
         * This capability was created to avoid receiving wrong warnings from old nodes in mixed clusters
         */
        STARTS_WITH_ENDS_WITH_LUCENE_PUSHDOWN,

        /**
         * Full text functions can be scored when being part of a disjunction
         */
        FULL_TEXT_FUNCTIONS_DISJUNCTIONS_SCORE,

        /**
         * Do {@code TO_LOWER} and {@code TO_UPPER} process all field values?
         */
        TO_LOWER_MV,

        /**
         * Use double parameter markers to represent field or function names.
         */
        DOUBLE_PARAMETER_MARKERS_FOR_IDENTIFIERS,

        /**
         * Non full text functions do not contribute to score
         */
        NON_FULL_TEXT_FUNCTIONS_SCORING,

        /**
         * Support for to_aggregate_metric_double function
         */
        AGGREGATE_METRIC_DOUBLE_CONVERT_TO(AGGREGATE_METRIC_DOUBLE_FEATURE_FLAG),

        /**
         * The {@code _query} API now reports the original types.
         */
        REPORT_ORIGINAL_TYPES,

        /**
         * The metrics command
         */
        METRICS_COMMAND(Build.current().isSnapshot()),

        /**
         * Index component selector syntax (my-data-stream-name::failures)
         */
        INDEX_COMPONENT_SELECTORS(DataStream.isFailureStoreFeatureFlagEnabled()),

        /**
         * Make numberOfChannels consistent with layout in DefaultLayout by removing duplicated ChannelSet.
         */
        MAKE_NUMBER_OF_CHANNELS_CONSISTENT_WITH_LAYOUT,

        /**
         * Support for sorting when aggregate_metric_doubles are present
         */
        AGGREGATE_METRIC_DOUBLE_SORTING(AGGREGATE_METRIC_DOUBLE_FEATURE_FLAG),

        /**
         * Supercedes {@link Cap#MAKE_NUMBER_OF_CHANNELS_CONSISTENT_WITH_LAYOUT}.
         */
        FIX_REPLACE_MISSING_FIELD_WITH_NULL_DUPLICATE_NAME_ID_IN_LAYOUT,

        /**
         * When creating constant null blocks in {@link org.elasticsearch.compute.lucene.ValuesSourceReaderOperator}, we also handed off
         * the ownership of that block - but didn't account for the fact that the caller might close it, leading to double releases
         * in some union type queries. C.f. https://github.com/elastic/elasticsearch/issues/125850
         */
        FIX_DOUBLY_RELEASED_NULL_BLOCKS_IN_VALUESOURCEREADER,

        /**
<<<<<<< HEAD
         * Support qualifiers in attribute names
         */
        NAME_QUALIFIERS(Build.current().isSnapshot());
=======
         * Listing queries and getting information on a specific query.
         */
        QUERY_MONITORING;
>>>>>>> d82886fc

        private final boolean enabled;

        Cap() {
            this.enabled = true;
        };

        Cap(boolean enabled) {
            this.enabled = enabled;
        };

        Cap(FeatureFlag featureFlag) {
            this.enabled = featureFlag.isEnabled();
        }

        public boolean isEnabled() {
            return enabled;
        }

        public String capabilityName() {
            return name().toLowerCase(Locale.ROOT);
        }
    }

    public static final Set<String> CAPABILITIES = capabilities(false);

    /**
     * Get a {@link Set} of all capabilities. If the {@code all} parameter is {@code false}
     * then only <strong>enabled</strong> capabilities are returned - otherwise <strong>all</strong>
     * known capabilities are returned.
     */
    public static Set<String> capabilities(boolean all) {
        List<String> caps = new ArrayList<>();
        for (Cap cap : Cap.values()) {
            if (all || cap.isEnabled()) {
                caps.add(cap.capabilityName());
            }
        }

        /*
         * Add all of our cluster features without the leading "esql."
         */
        for (NodeFeature feature : new EsqlFeatures().getFeatures()) {
            caps.add(cap(feature));
        }
        return Set.copyOf(caps);
    }

    /**
     * Convert a {@link NodeFeature} from {@link EsqlFeatures} into a
     * capability.
     */
    public static String cap(NodeFeature feature) {
        assert feature.id().startsWith("esql.");
        return feature.id().substring("esql.".length());
    }
}<|MERGE_RESOLUTION|>--- conflicted
+++ resolved
@@ -957,15 +957,14 @@
         FIX_DOUBLY_RELEASED_NULL_BLOCKS_IN_VALUESOURCEREADER,
 
         /**
-<<<<<<< HEAD
          * Support qualifiers in attribute names
          */
-        NAME_QUALIFIERS(Build.current().isSnapshot());
-=======
+        NAME_QUALIFIERS(Build.current().isSnapshot()),
+
+        /**
          * Listing queries and getting information on a specific query.
          */
         QUERY_MONITORING;
->>>>>>> d82886fc
 
         private final boolean enabled;
 

--- conflicted
+++ resolved
@@ -497,15 +497,14 @@
         IMPLICIT_CASTING_STRING_LITERAL_TO_TEMPORAL_AMOUNT,
 
         /**
-<<<<<<< HEAD
+         * LOOKUP JOIN
+         */
+        JOIN_LOOKUP(Build.current().isSnapshot()),
+
+        /**
          * Support the "METADATA _score" directive to enable _score column.
          */
         METADATA_SCORE(Build.current().isSnapshot());
-=======
-         * LOOKUP JOIN
-         */
-        JOIN_LOOKUP(Build.current().isSnapshot());
->>>>>>> b89d578b
 
         private final boolean enabled;
 

--- conflicted
+++ resolved
@@ -1742,15 +1742,14 @@
         TOP_SNIPPETS_FUNCTION,
 
         /**
-<<<<<<< HEAD
+         * https://github.com/elastic/elasticsearch/issues/138283
+         */
+        FIX_INLINE_STATS_INCORRECT_PRUNNING(INLINE_STATS.enabled),
+
+        /**
          * Support for the MV_INTERSECT function which returns the set intersection of two multivalued fields
          */
         FN_MV_INTERSECT,
-=======
-         * https://github.com/elastic/elasticsearch/issues/138283
-         */
-        FIX_INLINE_STATS_INCORRECT_PRUNNING(INLINE_STATS.enabled),
->>>>>>> 8497d3d7
 
         // Last capability should still have a comma for fewer merge conflicts when adding new ones :)
         // This comment prevents the semicolon from being on the previous capability when Spotless formats the file.

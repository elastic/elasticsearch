/*
 * Copyright Elasticsearch B.V. and/or licensed to Elasticsearch B.V. under one
 * or more contributor license agreements. Licensed under the Elastic License
 * 2.0; you may not use this file except in compliance with the Elastic License
 * 2.0.
 */

package org.elasticsearch.xpack.esql.action;

import org.elasticsearch.Build;
import org.elasticsearch.features.NodeFeature;
import org.elasticsearch.rest.action.admin.cluster.RestNodesCapabilitiesAction;
import org.elasticsearch.xpack.esql.plugin.EsqlFeatures;

import java.util.ArrayList;
import java.util.List;
import java.util.Locale;
import java.util.Set;

/**
 * A {@link Set} of "capabilities" supported by the {@link RestEsqlQueryAction}
 * and {@link RestEsqlAsyncQueryAction} APIs. These are exposed over the
 * {@link RestNodesCapabilitiesAction} and we use them to enable tests.
 */
public class EsqlCapabilities {
    public enum Cap {
        /**
         * Support for function {@code CBRT}. Done in #108574.
         */
        FN_CBRT,

        /**
         * Support for {@code MV_APPEND} function. #107001
         */
        FN_MV_APPEND,

        /**
         * Support for function {@code IP_PREFIX}.
         */
        FN_IP_PREFIX,

        /**
         * Fix on function {@code SUBSTRING} that makes it not return null on empty strings.
         */
        FN_SUBSTRING_EMPTY_NULL,

        /**
         * Support for aggregation function {@code TOP}.
         */
        AGG_TOP,

        /**
         * Support for booleans in aggregations {@code MAX} and {@code MIN}.
         */
        AGG_MAX_MIN_BOOLEAN_SUPPORT,

        /**
         * Optimization for ST_CENTROID changed some results in cartesian data. #108713
         */
        ST_CENTROID_AGG_OPTIMIZED,

        /**
         * Support for requesting the "_ignored" metadata field.
         */
        METADATA_IGNORED_FIELD,

        /**
         * LOOKUP command with
         * - tables using syntax {@code "tables": {"type": [<values>]}}
         * - fixed variable shadowing
         * - fixed Join.references(), requiring breaking change to Join serialization
         */
        LOOKUP_V4(true),

        /**
         * Support for requesting the "REPEAT" command.
         */
        REPEAT,

        /**
         * Cast string literals to datetime in addition and subtraction when the other side is a date or time interval.
         */
        STRING_LITERAL_AUTO_CASTING_TO_DATETIME_ADD_SUB,

        /**
         * Support for named or positional parameters in EsqlQueryRequest.
         */
        NAMED_POSITIONAL_PARAMETER,

        /**
         * Support multiple field mappings if appropriate conversion function is used (union types)
         */
        UNION_TYPES,

        /**
         * Support for function {@code ST_DISTANCE}. Done in #108764.
         */
        ST_DISTANCE,

        /**
         * Fix to GROK and DISSECT that allows extracting attributes with the same name as the input
         * https://github.com/elastic/elasticsearch/issues/110184
         */
        GROK_DISSECT_MASKING,

        /**
         * Support for quoting index sources in double quotes.
         */
        DOUBLE_QUOTES_SOURCE_ENCLOSING,

        /**
         * Support for WEIGHTED_AVG function.
         */
        AGG_WEIGHTED_AVG,

        /**
         * Fix for union-types when aggregating over an inline conversion with casting operator. Done in #110476.
         */
        UNION_TYPES_AGG_CAST,

        /**
         * Fix to GROK validation in case of multiple fields with same name and different types
         * https://github.com/elastic/elasticsearch/issues/110533
         */
        GROK_VALIDATION,

        /**
         * Fix for union-types when aggregating over an inline conversion with conversion function. Done in #110652.
         */
        UNION_TYPES_INLINE_FIX,

        /**
<<<<<<< HEAD
         * Use RangeQuery for BinaryComparison on DateTime fields.
         * */
        RANGEQUERY_FOR_DATETIME;
=======
         * Fix a parsing issue where numbers below Long.MIN_VALUE threw an exception instead of parsing as doubles.
         * see <a href="https://github.com/elastic/elasticsearch/issues/104323"> Parsing large numbers is inconsistent #104323 </a>
         */
        FIX_PARSING_LARGE_NEGATIVE_NUMBERS;
>>>>>>> e99aaad8

        private final boolean snapshotOnly;

        Cap() {
            snapshotOnly = false;
        };

        Cap(boolean snapshotOnly) {
            this.snapshotOnly = snapshotOnly;
        };

        public String capabilityName() {
            return name().toLowerCase(Locale.ROOT);
        }

        public boolean snapshotOnly() {
            return snapshotOnly;
        }
    }

    public static final Set<String> CAPABILITIES = capabilities();

    private static Set<String> capabilities() {
        List<String> caps = new ArrayList<>();
        for (Cap cap : Cap.values()) {
            if (Build.current().isSnapshot() || cap.snapshotOnly == false) {
                caps.add(cap.capabilityName());
            }
        }

        /*
         * Add all of our cluster features without the leading "esql."
         */
        for (NodeFeature feature : new EsqlFeatures().getFeatures()) {
            caps.add(cap(feature));
        }
        for (NodeFeature feature : new EsqlFeatures().getHistoricalFeatures().keySet()) {
            caps.add(cap(feature));
        }
        return Set.copyOf(caps);
    }

    /**
     * Convert a {@link NodeFeature} from {@link EsqlFeatures} into a
     * capability.
     */
    public static String cap(NodeFeature feature) {
        assert feature.id().startsWith("esql.");
        return feature.id().substring("esql.".length());
    }
}<|MERGE_RESOLUTION|>--- conflicted
+++ resolved
@@ -130,17 +130,16 @@
         UNION_TYPES_INLINE_FIX,
 
         /**
-<<<<<<< HEAD
+         * Fix a parsing issue where numbers below Long.MIN_VALUE threw an exception instead of parsing as doubles.
+         * see <a href="https://github.com/elastic/elasticsearch/issues/104323"> Parsing large numbers is inconsistent #104323 </a>
+         */
+        FIX_PARSING_LARGE_NEGATIVE_NUMBERS,
+
+        /**
          * Use RangeQuery for BinaryComparison on DateTime fields.
          * */
         RANGEQUERY_FOR_DATETIME;
-=======
-         * Fix a parsing issue where numbers below Long.MIN_VALUE threw an exception instead of parsing as doubles.
-         * see <a href="https://github.com/elastic/elasticsearch/issues/104323"> Parsing large numbers is inconsistent #104323 </a>
-         */
-        FIX_PARSING_LARGE_NEGATIVE_NUMBERS;
->>>>>>> e99aaad8
-
+        
         private final boolean snapshotOnly;
 
         Cap() {

/*
 * Copyright Elasticsearch B.V. and/or licensed to Elasticsearch B.V. under one
 * or more contributor license agreements. Licensed under the Elastic License
 * 2.0; you may not use this file except in compliance with the Elastic License
 * 2.0.
 */

package org.elasticsearch.xpack.esql.action;

import org.elasticsearch.Build;
import org.elasticsearch.common.util.FeatureFlag;
import org.elasticsearch.compute.lucene.read.ValuesSourceReaderOperator;
import org.elasticsearch.features.NodeFeature;
import org.elasticsearch.rest.action.admin.cluster.RestNodesCapabilitiesAction;
import org.elasticsearch.xpack.esql.core.plugin.EsqlCorePlugin;
import org.elasticsearch.xpack.esql.plugin.EsqlFeatures;
import org.elasticsearch.xpack.esql.plugin.EsqlPlugin;

import java.util.ArrayList;
import java.util.List;
import java.util.Locale;
import java.util.Set;

import static org.elasticsearch.xpack.esql.core.plugin.EsqlCorePlugin.AGGREGATE_METRIC_DOUBLE_FEATURE_FLAG;

/**
 * A {@link Set} of "capabilities" supported by the {@link RestEsqlQueryAction}
 * and {@link RestEsqlAsyncQueryAction} APIs. These are exposed over the
 * {@link RestNodesCapabilitiesAction} and we use them to enable tests.
 */
public class EsqlCapabilities {
    public enum Cap {
        /**
         * Introduction of {@code MV_SORT}, {@code MV_SLICE}, and {@code MV_ZIP}.
         * Added in #106095.
         */
        MV_SORT,

        /**
         * When we disabled some broken optimizations around {@code nullable}.
         * Fixed in #105691.
         */
        DISABLE_NULLABLE_OPTS,

        /**
         * Introduction of {@code ST_X} and {@code ST_Y}. Added in #105768.
         */
        ST_X_Y,

        /**
         * Changed precision of {@code geo_point} and {@code cartesian_point} fields, by loading from source into WKB. Done in #103691.
         */
        SPATIAL_POINTS_FROM_SOURCE,

        /**
         * Support for loading {@code geo_shape} and {@code cartesian_shape} fields. Done in #104269.
         */
        SPATIAL_SHAPES,

        /**
         * Do validation check on geo_point and geo_shape fields. Done in #128259.
         */
        GEO_VALIDATION,

        /**
         * Support for spatial aggregation {@code ST_CENTROID}. Done in #104269.
         */
        ST_CENTROID_AGG,

        /**
         * Support for spatial aggregation {@code ST_INTERSECTS}. Done in #104907.
         */
        ST_INTERSECTS,

        /**
         * Support for spatial aggregation {@code ST_CONTAINS} and {@code ST_WITHIN}. Done in #106503.
         */
        ST_CONTAINS_WITHIN,

        /**
         * Support for spatial aggregation {@code ST_DISJOINT}. Done in #107007.
         */
        ST_DISJOINT,

        /**
         * The introduction of the {@code VALUES} agg.
         */
        AGG_VALUES,

        /**
         * Expand the {@code VALUES} agg to cover spatial types.
         */
        AGG_VALUES_SPATIAL,

        /**
         * Accept unsigned longs on MAX and MIN aggregations.
         */
        AGG_MAX_MIN_UNSIGNED_LONG,

        /**
         * Accept unsigned longs on VALUES and SAMPLE aggregations.
         */
        AGG_VALUES_SAMPLE_UNSIGNED_LONG,

        /**
         * Does ESQL support async queries.
         */
        ASYNC_QUERY,

        /**
         * Does ESQL support FROM OPTIONS?
         */
        @Deprecated
        FROM_OPTIONS,

        /**
         * Cast string literals to a desired data type.
         */
        STRING_LITERAL_AUTO_CASTING,

        /**
         * Base64 encoding and decoding functions.
         */
        BASE64_DECODE_ENCODE,

        /**
         * Support for the :: casting operator
         */
        CASTING_OPERATOR,

        /**
         * Support for the ::date casting operator
         */
        CASTING_OPERATOR_FOR_DATE,

        /**
         * Blocks can be labelled with {@link org.elasticsearch.compute.data.Block.MvOrdering#SORTED_ASCENDING} for optimizations.
         */
        MV_ORDERING_SORTED_ASCENDING,

        /**
         * Support for metrics counter fields
         */
        METRICS_COUNTER_FIELDS,

        /**
         * Cast string literals to a desired data type for IN predicate and more types for BinaryComparison.
         */
        STRING_LITERAL_AUTO_CASTING_EXTENDED,
        /**
         * Support for metadata fields.
         */
        METADATA_FIELDS,

        /**
         * Support specifically for *just* the _index METADATA field. Used by CsvTests, since that is the only metadata field currently
         * supported.
         */
        INDEX_METADATA_FIELD,

        /**
         * Support for timespan units abbreviations
         */
        TIMESPAN_ABBREVIATIONS,

        /**
         * Support metrics counter types
         */
        COUNTER_TYPES,

        /**
         * Support for function {@code BIT_LENGTH}. Done in #115792
         */
        FN_BIT_LENGTH,

        /**
         * Support for function {@code BYTE_LENGTH}.
         */
        FN_BYTE_LENGTH,

        /**
         * Support for function {@code REVERSE}.
         */
        FN_REVERSE,

        /**
         * Support for reversing whole grapheme clusters. This is not supported
         * on JDK versions less than 20 which are not supported in ES 9.0.0+ but this
         * exists to keep the {@code 8.x} branch similar to the {@code main} branch.
         */
        FN_REVERSE_GRAPHEME_CLUSTERS,

        /**
         * Support for function {@code CONTAINS}. Done in <a href="https://github.com/elastic/elasticsearch/pull/133016">#133016.</a>
         */
        FN_CONTAINS,

        /**
         * Support for function {@code CBRT}. Done in #108574.
         */
        FN_CBRT,

        /**
         * Support for function {@code HYPOT}.
         */
        FN_HYPOT,

        /**
         * Support for {@code MV_APPEND} function. #107001
         */
        FN_MV_APPEND,

        /**
         * Support for {@code MV_MEDIAN_ABSOLUTE_DEVIATION} function.
         */
        FN_MV_MEDIAN_ABSOLUTE_DEVIATION,

        /**
         * Support for {@code MV_PERCENTILE} function.
         */
        FN_MV_PERCENTILE,

        /**
         * Support for function {@code IP_PREFIX}.
         */
        FN_IP_PREFIX,

        /**
         * Fix on function {@code SUBSTRING} that makes it not return null on empty strings.
         */
        FN_SUBSTRING_EMPTY_NULL,

        /**
         * Fixes on function {@code ROUND} that avoid it throwing exceptions on runtime for unsigned long cases.
         */
        FN_ROUND_UL_FIXES,

        /**
         * Support for function {@code SCALB}.
         */
        FN_SCALB,

        /**
         * Support for function DAY_NAME
         */
        FN_DAY_NAME,

        /**
         * Support for function MONTH_NAME
         */
        FN_MONTH_NAME,

        /**
         * support for MV_CONTAINS function
         * <a href="https://github.com/elastic/elasticsearch/pull/133099/">Add MV_CONTAINS function #133099</a>
         */
        FN_MV_CONTAINS,

        /**
         * Fixes for multiple functions not serializing their source, and emitting warnings with wrong line number and text.
         */
        FUNCTIONS_SOURCE_SERIALIZATION_WARNINGS,

        /**
         * All functions that take TEXT should never emit TEXT, only KEYWORD. #114334
         */
        FUNCTIONS_NEVER_EMIT_TEXT,

        /**
         * Support for the {@code INLINESTATS} syntax.
         */
        INLINESTATS(EsqlPlugin.INLINESTATS_FEATURE_FLAG),

        /**
         * Support for the expressions in grouping in {@code INLINESTATS} syntax.
         */
        INLINESTATS_V2(EsqlPlugin.INLINESTATS_FEATURE_FLAG),

        /**
         * Support for aggregation function {@code TOP}.
         */
        AGG_TOP,

        /**
         * Support for booleans in aggregations {@code MAX} and {@code MIN}.
         */
        AGG_MAX_MIN_BOOLEAN_SUPPORT,

        /**
         * Support for ips in aggregations {@code MAX} and {@code MIN}.
         */
        AGG_MAX_MIN_IP_SUPPORT,

        /**
         * Support for strings in aggregations {@code MAX} and {@code MIN}.
         */
        AGG_MAX_MIN_STRING_SUPPORT,

        /**
         * Support for booleans in {@code TOP} aggregation.
         */
        AGG_TOP_BOOLEAN_SUPPORT,

        /**
         * Support for ips in {@code TOP} aggregation.
         */
        AGG_TOP_IP_SUPPORT,

        /**
         * Support for {@code keyword} and {@code text} fields in {@code TOP} aggregation.
         */
        AGG_TOP_STRING_SUPPORT,

        /**
         * {@code CASE} properly handling multivalue conditions.
         */
        CASE_MV,

        /**
         * Support for loading values over enrich. This is supported by all versions of ESQL but not
         * the unit test CsvTests.
         */
        ENRICH_LOAD,

        /**
         * Optimization for ST_CENTROID changed some results in cartesian data. #108713
         */
        ST_CENTROID_AGG_OPTIMIZED,

        /**
         * Support for requesting the "_ignored" metadata field.
         */
        METADATA_IGNORED_FIELD,

        /**
         * LOOKUP command with
         * - tables using syntax {@code "tables": {"type": [<values>]}}
         * - fixed variable shadowing
         * - fixed Join.references(), requiring breaking change to Join serialization
         */
        LOOKUP_V4(Build.current().isSnapshot()),

        /**
         * Support for requesting the "REPEAT" command.
         */
        REPEAT,

        /**
         * Cast string literals to datetime in addition and subtraction when the other side is a date or time interval.
         */
        STRING_LITERAL_AUTO_CASTING_TO_DATETIME_ADD_SUB,

        /**
         * Support implicit casting for union typed fields that are mixed with date and date_nanos type.
         */
        IMPLICIT_CASTING_DATE_AND_DATE_NANOS,

        /**
         * Support for named or positional parameters in EsqlQueryRequest.
         */
        NAMED_POSITIONAL_PARAMETER,

        /**
         * Support multiple field mappings if appropriate conversion function is used (union types)
         */
        UNION_TYPES,

        /**
         * Support unmapped using the INSIST keyword.
         */
        UNMAPPED_FIELDS(Build.current().isSnapshot()),

        /**
         * Support for function {@code ST_DISTANCE}. Done in #108764.
         */
        ST_DISTANCE,

        /** Support for function {@code ST_EXTENT_AGG}. */
        ST_EXTENT_AGG,

        /** Optimization of ST_EXTENT_AGG with doc-values as IntBlock. */
        ST_EXTENT_AGG_DOCVALUES,

        /**
         * Fix determination of CRS types in spatial functions when folding.
         */
        SPATIAL_FUNCTIONS_FIX_CRSTYPE_FOLDING,

        /**
         * Enable spatial predicate functions to support multi-values. Done in #112063.
         */
        SPATIAL_PREDICATES_SUPPORT_MULTIVALUES,

        /**
         * Enable spatial distance function to support multi-values. Done in #114836.
         */
        SPATIAL_DISTANCE_SUPPORTS_MULTIVALUES,

        /**
         * Support a number of fixes and enhancements to spatial distance pushdown. Done in #112938.
         */
        SPATIAL_DISTANCE_PUSHDOWN_ENHANCEMENTS,

        /**
         * Fix for spatial centroid when no records are found.
         */
        SPATIAL_CENTROID_NO_RECORDS,

        /**
         * Support ST_ENVELOPE function (and related ST_XMIN, etc.).
         */
        ST_ENVELOPE,

        /**
         * Support ST_GEOHASH, ST_GEOTILE and ST_GEOHEX functions
         */
        SPATIAL_GRID,

        /**
         * Support geohash, geotile and geohex data types. Done in #129581
         */
        SPATIAL_GRID_TYPES,

        /**
         * Support geohash, geotile and geohex in ST_INTERSECTS and ST_DISJOINT. Done in #133546
         */
        SPATIAL_GRID_INTERSECTS,

        /**
         * Fix to GROK and DISSECT that allows extracting attributes with the same name as the input
         * https://github.com/elastic/elasticsearch/issues/110184
         */
        GROK_DISSECT_MASKING,

        /**
         * Support for quoting index sources in double quotes.
         */
        DOUBLE_QUOTES_SOURCE_ENCLOSING,

        /**
         * Support for WEIGHTED_AVG function.
         */
        AGG_WEIGHTED_AVG,

        /**
         * Fix for union-types when aggregating over an inline conversion with casting operator. Done in #110476.
         */
        UNION_TYPES_AGG_CAST,

        /**
         * When pushing down {@code STATS count(field::type)} for a union type field, we wrongly used a synthetic attribute name in the
         * query instead of the actual field name. This led to 0 counts instead of the correct result.
         */
        FIX_COUNT_PUSHDOWN_FOR_UNION_TYPES,

        /**
         * Fix to GROK validation in case of multiple fields with same name and different types
         * https://github.com/elastic/elasticsearch/issues/110533
         */
        GROK_VALIDATION,

        /**
         * Fix for union-types when aggregating over an inline conversion with conversion function. Done in #110652.
         */
        UNION_TYPES_INLINE_FIX,

        /**
         * Fix for union-types when sorting a type-casted field. We changed how we remove synthetic union-types fields.
         */
        UNION_TYPES_REMOVE_FIELDS,

        /**
         * Fix for union-types when renaming unrelated columns.
         * https://github.com/elastic/elasticsearch/issues/111452
         */
        UNION_TYPES_FIX_RENAME_RESOLUTION,

        /**
         * Execute `RENAME` operations sequentially from left to right,
         * see <a href="https://github.com/elastic/elasticsearch/issues/122250"> ESQL: Align RENAME behavior with EVAL for sequential processing #122250 </a>
         */
        RENAME_SEQUENTIAL_PROCESSING,

        /**
         * Support for assignment in RENAME, besides the use of `AS` keyword.
         */
        RENAME_ALLOW_ASSIGNMENT,

        /**
         * Support for removing empty attribute in merging output.
         * See <a href="https://github.com/elastic/elasticsearch/issues/126392"> ESQL: EVAL after STATS produces an empty column #126392 </a>
         */
        REMOVE_EMPTY_ATTRIBUTE_IN_MERGING_OUTPUT,

        /**
         * Support for retain aggregate when grouping.
         * See <a href="https://github.com/elastic/elasticsearch/issues/126026"> ES|QL: columns not projected away despite KEEP #126026 </a>
         */
        RETAIN_AGGREGATE_WHEN_GROUPING,

        /**
         * Fix for union-types when some indexes are missing the required field. Done in #111932.
         */
        UNION_TYPES_MISSING_FIELD,

        /**
         * Fix for widening of short numeric types in union-types. Done in #112610
         */
        UNION_TYPES_NUMERIC_WIDENING,

        /**
         * Fix a parsing issue where numbers below Long.MIN_VALUE threw an exception instead of parsing as doubles.
         * see <a href="https://github.com/elastic/elasticsearch/issues/104323"> Parsing large numbers is inconsistent #104323 </a>
         */
        FIX_PARSING_LARGE_NEGATIVE_NUMBERS,

        /**
         * Fix precision of scaled_float field values retrieved from stored source
         * see <a href="https://github.com/elastic/elasticsearch/issues/122547"> Slight inconsistency in ESQL using scaled_float field #122547 </a>
         */
        FIX_PRECISION_OF_SCALED_FLOAT_FIELDS,

        /**
         * Fix the status code returned when trying to run count_distinct on the _source type (which is not supported).
         * see <a href="https://github.com/elastic/elasticsearch/issues/105240">count_distinct(_source) returns a 500 response</a>
         */
        FIX_COUNT_DISTINCT_SOURCE_ERROR,

        /**
         * Use RangeQuery for BinaryComparison on DateTime fields.
         */
        RANGEQUERY_FOR_DATETIME,

        /**
         * Enforce strict type checking on ENRICH range types, and warnings for KEYWORD parsing at runtime. Done in #115091.
         */
        ENRICH_STRICT_RANGE_TYPES,

        /**
         * Fix for non-unique attribute names in ROW and logical plans.
         * https://github.com/elastic/elasticsearch/issues/110541
         */
        UNIQUE_NAMES,

        /**
         * Make attributes of GROK/DISSECT adjustable and fix a shadowing bug when pushing them down past PROJECT.
         * https://github.com/elastic/elasticsearch/issues/108008
         */
        FIXED_PUSHDOWN_PAST_PROJECT,

        /**
         * Adds the {@code MV_PSERIES_WEIGHTED_SUM} function for converting sorted lists of numbers into
         * a bounded score. This is a generalization of the
         * <a href="https://en.wikipedia.org/wiki/Riemann_zeta_function">riemann zeta function</a> but we
         * don't name it that because we don't support complex numbers and don't want to make folks think
         * of mystical number theory things. This is just a weighted sum that is adjacent to magic.
         */
        MV_PSERIES_WEIGHTED_SUM,

        /**
         * Support for match operator as a colon. Previous support for match operator as MATCH has been removed
         */
        MATCH_OPERATOR_COLON,

        /**
         * Removing support for the {@code META} keyword.
         */
        NO_META,

        /**
         * Add CombineBinaryComparisons rule.
         */
        COMBINE_BINARY_COMPARISONS,

        /**
         * Support for nanosecond dates as a data type
         */
        DATE_NANOS_TYPE(),

        /**
         * Support for to_date_nanos function
         */
        TO_DATE_NANOS(),

        /**
         * Support for date nanos type in binary comparisons
         */
        DATE_NANOS_BINARY_COMPARISON(),

        /**
         * Support for mixed comparisons between nanosecond and millisecond dates
         */
        DATE_NANOS_COMPARE_TO_MILLIS(),
        /**
         * Support implicit casting of strings to date nanos
         */
        DATE_NANOS_IMPLICIT_CASTING(),
        /**
         * Support Least and Greatest functions on Date Nanos type
         */
        LEAST_GREATEST_FOR_DATENANOS(),
        /**
         * support date extract function for date nanos
         */
        DATE_NANOS_DATE_EXTRACT(),
        /**
         * Support add and subtract on date nanos
         */
        DATE_NANOS_ADD_SUBTRACT(),
        /**
         * Support for date_trunc function on date nanos type
         */
        DATE_TRUNC_DATE_NANOS(),

        /**
         * Support date nanos values as the field argument to bucket
         */
        DATE_NANOS_BUCKET(),

        /**
         * support aggregations on date nanos
         */
        DATE_NANOS_AGGREGATIONS(),

        /**
         * Support the {@link org.elasticsearch.xpack.esql.expression.predicate.operator.comparison.In} operator for date nanos
         */
        DATE_NANOS_IN_OPERATOR(),
        /**
         * Support running date format function on nanosecond dates
         */
        DATE_NANOS_DATE_FORMAT(),
        /**
         * support date diff function on date nanos type, and mixed nanos/millis
         */
        DATE_NANOS_DATE_DIFF(),
        /**
         * Indicates that https://github.com/elastic/elasticsearch/issues/125439 (incorrect lucene push down for date nanos) is fixed
         */
        FIX_DATE_NANOS_LUCENE_PUSHDOWN_BUG(),
        /**
         * Fixes a bug where dates are incorrectly formatted if a where clause compares nanoseconds to both milliseconds and nanoseconds,
         * e.g. {@code WHERE millis > to_datenanos("2023-10-23T12:15:03.360103847") AND millis < to_datetime("2023-10-23T13:53:55.832")}
         */
        FIX_DATE_NANOS_MIXED_RANGE_PUSHDOWN_BUG(),

        /**
         * Support for date nanos in lookup join. Done in #127962
         */
        DATE_NANOS_LOOKUP_JOIN,

        /**
         * DATE_PARSE supports reading timezones
         */
        DATE_PARSE_TZ(),

        /**
         * Support for datetime in least and greatest functions
         */
        LEAST_GREATEST_FOR_DATES,

        /**
         * Support CIDRMatch in CombineDisjunctions rule.
         */
        COMBINE_DISJUNCTIVE_CIDRMATCHES,

        /**
         * Support sending HTTP headers about the status of an async query.
         */
        ASYNC_QUERY_STATUS_HEADERS,

        /**
         * Consider the upper bound when computing the interval in BUCKET auto mode.
         */
        BUCKET_INCLUSIVE_UPPER_BOUND,

        /**
         * Enhanced DATE_TRUNC with arbitrary month and year intervals. (#120302)
         */
        DATE_TRUNC_WITH_ARBITRARY_INTERVALS,

        /**
         * Changed error messages for fields with conflicting types in different indices.
         */
        SHORT_ERROR_MESSAGES_FOR_UNSUPPORTED_FIELDS,

        /**
         * Support for the whole number spans in BUCKET function.
         */
        BUCKET_WHOLE_NUMBER_AS_SPAN,

        /**
         * Allow mixed numeric types in coalesce
         */
        MIXED_NUMERIC_TYPES_IN_COALESCE,

        /**
         * Support for requesting the "SPACE" function.
         */
        SPACE,

        /**
         * Support explicit casting from string literal to DATE_PERIOD or TIME_DURATION.
         */
        CAST_STRING_LITERAL_TO_TEMPORAL_AMOUNT,

        /**
         * Supported the text categorization function "CATEGORIZE".
         */
        CATEGORIZE_V6,

        /**
         * Support for multiple groupings in "CATEGORIZE".
         */
        CATEGORIZE_MULTIPLE_GROUPINGS,
        /**
         * QSTR function
         */
        QSTR_FUNCTION,

        /**
         * MATCH function
         */
        MATCH_FUNCTION,

        /**
         * KQL function
         */
        KQL_FUNCTION,

        /**
         * Hash function
         */
        HASH_FUNCTION,
        /**
         * Hash function aliases such as MD5
         */
        HASH_FUNCTION_ALIASES_V1,

        /**
         * Don't optimize CASE IS NOT NULL function by not requiring the fields to be not null as well.
         * https://github.com/elastic/elasticsearch/issues/112704
         */
        FIXED_WRONG_IS_NOT_NULL_CHECK_ON_CASE,

        /**
         * Compute year differences in full calendar years.
         */
        DATE_DIFF_YEAR_CALENDARIAL,

        /**
         * Fix sorting not allowed on _source and counters.
         */
        SORTING_ON_SOURCE_AND_COUNTERS_FORBIDDEN,

        /**
         * Fix {@code SORT} when the {@code _source} field is not a sort key but
         * <strong>is</strong> being returned.
         */
        SORT_RETURNING_SOURCE_OK,

        /**
         * _source field mapping directives: https://www.elastic.co/guide/en/elasticsearch/reference/current/mapping-source-field.html
         */
        SOURCE_FIELD_MAPPING,

        /**
         * Allow filter per individual aggregation.
         */
        PER_AGG_FILTERING,

        /**
         * Fix {@link #PER_AGG_FILTERING} grouped by ordinals.
         */
        PER_AGG_FILTERING_ORDS,

        /**
         * Support for {@code STD_DEV} aggregation.
         */
        STD_DEV,

        /**
         * Fix for https://github.com/elastic/elasticsearch/issues/114714
         */
        FIX_STATS_BY_FOLDABLE_EXPRESSION,

        /**
         * Adding stats for functions (stack telemetry)
         */
        FUNCTION_STATS,
        /**
         * Fix for an optimization that caused wrong results
         * https://github.com/elastic/elasticsearch/issues/115281
         */
        FIX_FILTER_PUSHDOWN_PAST_STATS,

        /**
         * Send warnings on STATS alias collision
         * https://github.com/elastic/elasticsearch/issues/114970
         */
        STATS_ALIAS_COLLISION_WARNINGS,

        /**
         * This enables 60_usage.yml "Basic ESQL usage....snapshot" version test. See also the next capability.
         */
        SNAPSHOT_TEST_FOR_TELEMETRY_V2(Build.current().isSnapshot()),

        /**
         * This enables 60_usage.yml "Basic ESQL usage....non-snapshot" version test. See also the previous capability.
         */
        NON_SNAPSHOT_TEST_FOR_TELEMETRY_V2(Build.current().isSnapshot() == false),

        /**
         * Support simplified syntax for named parameters for field and function names.
         */
        NAMED_PARAMETER_FOR_FIELD_AND_FUNCTION_NAMES_SIMPLIFIED_SYNTAX(),

        /**
         * Fix pushdown of LIMIT past MV_EXPAND
         */
        ADD_LIMIT_INSIDE_MV_EXPAND,

        DELAY_DEBUG_FN(Build.current().isSnapshot()),

        /** Capability for remote metadata test */
        METADATA_FIELDS_REMOTE_TEST(false),
        /**
         * WIP on Join planning
         * - Introduce BinaryPlan and co
         * - Refactor INLINESTATS and LOOKUP as a JOIN block
         */
        JOIN_PLANNING_V1(Build.current().isSnapshot()),

        /**
         * Support implicit casting from string literal to DATE_PERIOD or TIME_DURATION.
         */
        IMPLICIT_CASTING_STRING_LITERAL_TO_TEMPORAL_AMOUNT,

        /**
         * LOOKUP JOIN
         */
        JOIN_LOOKUP_V12,

        /**
         * LOOKUP JOIN with TEXT fields on the right (right side of the join) (#119473)
         */
        LOOKUP_JOIN_TEXT(JOIN_LOOKUP_V12.isEnabled()),

        /**
         * LOOKUP JOIN skipping MVs and sending warnings (https://github.com/elastic/elasticsearch/issues/118780)
         */
        JOIN_LOOKUP_SKIP_MV_WARNINGS(JOIN_LOOKUP_V12.isEnabled()),

        /**
         * Fix for async operator sometimes completing the driver without emitting the stored warnings
         */
        ASYNC_OPERATOR_WARNINGS_FIX,

        /**
         * Fix pushing down LIMIT past LOOKUP JOIN in case of multiple matching join keys.
         */
        JOIN_LOOKUP_FIX_LIMIT_PUSHDOWN(JOIN_LOOKUP_V12.isEnabled()),

        /**
         * Fix for https://github.com/elastic/elasticsearch/issues/117054
         */
        FIX_NESTED_FIELDS_NAME_CLASH_IN_INDEXRESOLVER,

        /**
         * Fix for https://github.com/elastic/elasticsearch/issues/114714, again
         */
        FIX_STATS_BY_FOLDABLE_EXPRESSION_2,

        /**
         * Support the "METADATA _score" directive to enable _score column.
         */
        METADATA_SCORE,

        /**
         * Term function
         */
        TERM_FUNCTION(Build.current().isSnapshot()),

        /**
         * Additional types for match function and operator
         */
        MATCH_ADDITIONAL_TYPES,

        /**
         * Fix for regex folding with case-insensitive pattern https://github.com/elastic/elasticsearch/issues/118371
         */
        FIXED_REGEX_FOLD,

        /**
         * Full text functions can be used in disjunctions
         */
        FULL_TEXT_FUNCTIONS_DISJUNCTIONS,

        /**
         * Change field caps response for semantic_text fields to be reported as text
         */
        SEMANTIC_TEXT_FIELD_CAPS,

        /**
         * Support named argument for function in map format.
         */
        OPTIONAL_NAMED_ARGUMENT_MAP_FOR_FUNCTION(Build.current().isSnapshot()),

        /**
         * Disabled support for index aliases in lookup joins
         */
        LOOKUP_JOIN_NO_ALIASES(JOIN_LOOKUP_V12.isEnabled()),

        /**
         * Full text functions can be used in disjunctions as they are implemented in compute engine
         */
        FULL_TEXT_FUNCTIONS_DISJUNCTIONS_COMPUTE_ENGINE,

        /**
         * Support match options in match function
         */
        MATCH_FUNCTION_OPTIONS,

        /**
         * Support options in the query string function.
         */
        QUERY_STRING_FUNCTION_OPTIONS,

        /**
         * Support for aggregate_metric_double type
         */
        AGGREGATE_METRIC_DOUBLE(AGGREGATE_METRIC_DOUBLE_FEATURE_FLAG),

        /**
         * Support for partial subset of metrics in aggregate_metric_double type
         */
        AGGREGATE_METRIC_DOUBLE_PARTIAL_SUBMETRICS(AGGREGATE_METRIC_DOUBLE_FEATURE_FLAG),

        /**
         * Support for rendering aggregate_metric_double type
         */
        AGGREGATE_METRIC_DOUBLE_RENDERING(AGGREGATE_METRIC_DOUBLE_FEATURE_FLAG),

        /**
         * Support for to_aggregate_metric_double function
         */
        AGGREGATE_METRIC_DOUBLE_CONVERT_TO(AGGREGATE_METRIC_DOUBLE_FEATURE_FLAG),

        /**
         * Support for sorting when aggregate_metric_doubles are present
         */
        AGGREGATE_METRIC_DOUBLE_SORTING(AGGREGATE_METRIC_DOUBLE_FEATURE_FLAG),

        /**
         * Support avg with aggregate metric doubles
         */
        AGGREGATE_METRIC_DOUBLE_AVG(AGGREGATE_METRIC_DOUBLE_FEATURE_FLAG),

        /**
         * Support for implicit casting of aggregate metric double when run in aggregations
         */
        AGGREGATE_METRIC_DOUBLE_IMPLICIT_CASTING_IN_AGGS(AGGREGATE_METRIC_DOUBLE_FEATURE_FLAG),

        /**
         * Fixes bug when aggregate metric double is encoded as a single nul value but decoded as
         * AggregateMetricDoubleBlock (expecting 4 values) in TopN.
         */
        AGGREGATE_METRIC_DOUBLE_SORTING_FIXED(AGGREGATE_METRIC_DOUBLE_FEATURE_FLAG),

        /**
         * Stop erroring out when trying to apply MV_EXPAND on aggregate metric double.
         */
        AGGREGATE_METRIC_DOUBLE_MV_EXPAND(AGGREGATE_METRIC_DOUBLE_FEATURE_FLAG),

        /**
         * Support change point detection "CHANGE_POINT".
         */
        CHANGE_POINT,

        /**
         * Fix for https://github.com/elastic/elasticsearch/issues/120817
         * and https://github.com/elastic/elasticsearch/issues/120803
         * Support for queries that have multiple SORTs that cannot become TopN
         */
        REMOVE_REDUNDANT_SORT,

        /**
         * Fixes a series of issues with inlinestats which had an incomplete implementation after lookup and inlinestats
         * were refactored.
         */
        INLINESTATS_V11(EsqlPlugin.INLINESTATS_FEATURE_FLAG),

        /**
         * Support partial_results
         */
        SUPPORT_PARTIAL_RESULTS,

        /**
         * Support for RERANK command
         */
        RERANK,

        /**
         * Support for COMPLETION command
         */
        COMPLETION,

        /**
         * Allow mixed numeric types in conditional functions - case, greatest and least
         */
        MIXED_NUMERIC_TYPES_IN_CASE_GREATEST_LEAST,

        /**
         * Lucene query pushdown to StartsWith and EndsWith functions.
         * This capability was created to avoid receiving wrong warnings from old nodes in mixed clusters
         */
        STARTS_WITH_ENDS_WITH_LUCENE_PUSHDOWN,

        /**
         * Full text functions can be scored when being part of a disjunction
         */
        FULL_TEXT_FUNCTIONS_DISJUNCTIONS_SCORE,

        /**
         * Support for multi-match function.
         */
        MULTI_MATCH_FUNCTION(Build.current().isSnapshot()),

        /**
         * Do {@code TO_LOWER} and {@code TO_UPPER} process all field values?
         */
        TO_LOWER_MV,

        /**
         * Use double parameter markers to represent field or function names.
         */
        DOUBLE_PARAMETER_MARKERS_FOR_IDENTIFIERS,

        /**
         * Non full text functions do not contribute to score
         */
        NON_FULL_TEXT_FUNCTIONS_SCORING,

        /**
         * The {@code _query} API now reports the original types.
         */
        REPORT_ORIGINAL_TYPES,

        /**
         * The metrics command
         */
        @Deprecated
        METRICS_COMMAND(Build.current().isSnapshot()),

        /**
         * Are the {@code documents_found} and {@code values_loaded} fields available
         * in the response and profile?
         */
        DOCUMENTS_FOUND_AND_VALUES_LOADED,

        /**
         * Index component selector syntax (my-data-stream-name::failures)
         */
        INDEX_COMPONENT_SELECTORS,

        /**
         * Make numberOfChannels consistent with layout in DefaultLayout by removing duplicated ChannelSet.
         */
        MAKE_NUMBER_OF_CHANNELS_CONSISTENT_WITH_LAYOUT,

        /**
         * Supercedes {@link Cap#MAKE_NUMBER_OF_CHANNELS_CONSISTENT_WITH_LAYOUT}.
         */
        FIX_REPLACE_MISSING_FIELD_WITH_NULL_DUPLICATE_NAME_ID_IN_LAYOUT,

        /**
         * Support for filter in converted null.
         * See <a href="https://github.com/elastic/elasticsearch/issues/125832"> ESQL: Fix `NULL` handling in `IN` clause #125832 </a>
         */
        FILTER_IN_CONVERTED_NULL,

        /**
         * When creating constant null blocks in {@link ValuesSourceReaderOperator}, we also handed off
         * the ownership of that block - but didn't account for the fact that the caller might close it, leading to double releases
         * in some union type queries. C.f. https://github.com/elastic/elasticsearch/issues/125850
         */
        FIX_DOUBLY_RELEASED_NULL_BLOCKS_IN_VALUESOURCEREADER,

        /**
         * Listing queries and getting information on a specific query.
         */
        QUERY_MONITORING,

        /**
         * Support max_over_time aggregation that gets evaluated per time-series
         */
        MAX_OVER_TIME(Build.current().isSnapshot()),

        /**
         * Support for FORK out of snapshot
         */
        FORK_V9,

        /**
         * Support for union types in FORK
         */
        FORK_UNION_TYPES,

        /**
         * Support for the {@code leading_zeros} named parameter.
         */
        TO_IP_LEADING_ZEROS,

        /**
         * Does the usage information for ESQL contain a histogram of {@code took} values?
         */
        USAGE_CONTAINS_TOOK,

        /**
         * Support avg_over_time aggregation that gets evaluated per time-series
         */
        AVG_OVER_TIME(Build.current().isSnapshot()),

        /**
         * Support loading of ip fields if they are not indexed.
         */
        LOADING_NON_INDEXED_IP_FIELDS,

        /**
         * During resolution (pre-analysis) we have to consider that joins or enriches can override EVALuated values
         * https://github.com/elastic/elasticsearch/issues/126419
         */
        FIX_JOIN_MASKING_EVAL,

        /**
         * Support for keeping `DROP` attributes when resolving field names.
         * see <a href="https://github.com/elastic/elasticsearch/issues/126418"> ES|QL: no matches for pattern #126418 </a>
         */
        DROP_AGAIN_WITH_WILDCARD_AFTER_EVAL,

        /**
         * Correctly ask for all fields from lookup indices even when there is e.g. a {@code DROP *field} after.
         * See <a href="https://github.com/elastic/elasticsearch/issues/129561">
         *     ES|QL: missing columns for wildcard drop after lookup join  #129561</a>
         */
        DROP_WITH_WILDCARD_AFTER_LOOKUP_JOIN,

        /**
         * Support last_over_time aggregation that gets evaluated per time-series
         */
        LAST_OVER_TIME(Build.current().isSnapshot()),

        /**
         * score function
         */
        SCORE_FUNCTION(Build.current().isSnapshot()),

        /**
         * Support for the SAMPLE command
         */
        SAMPLE_V3,

        /**
         * The {@code _query} API now gives a cast recommendation if multiple types are found in certain instances.
         */
        SUGGESTED_CAST,

        /**
         * Guards a bug fix matching {@code TO_LOWER(f) == ""}.
         */
        TO_LOWER_EMPTY_STRING,

        /**
         * Support min_over_time aggregation that gets evaluated per time-series
         */
        MIN_OVER_TIME(Build.current().isSnapshot()),

        /**
         * Support first_over_time aggregation that gets evaluated per time-series
         */
        FIRST_OVER_TIME(Build.current().isSnapshot()),

        /**
         * Support sum_over_time aggregation that gets evaluated per time-series
         */
        SUM_OVER_TIME(Build.current().isSnapshot()),

        /**
         * Support count_over_time aggregation that gets evaluated per time-series
         */
        COUNT_OVER_TIME(Build.current().isSnapshot()),

        /**
         * Support for count_distinct_over_time aggregation that gets evaluated per time-series
         */
        COUNT_DISTINCT_OVER_TIME(Build.current().isSnapshot()),

        /**
         * Extra field types in the k8s.csv dataset
         */
        K8S_DATASET_ADDITIONAL_FIELDS(Build.current().isSnapshot()),

        /**
         * Geospatial field types in the k8s.csv and k8s-downsampled.csv datasets
         */
        K8S_DATASETS_GEOSPATIAL_FIELDS(Build.current().isSnapshot()),

        /**
         * Resolve groupings before resolving references to groupings in the aggregations.
         */
        RESOLVE_GROUPINGS_BEFORE_RESOLVING_REFERENCES_TO_GROUPINGS_IN_AGGREGATIONS,

        /**
         * Support for the SAMPLE aggregation function
         */
        AGG_SAMPLE,

        /**
         * Full text functions in STATS
         */
        FULL_TEXT_FUNCTIONS_IN_STATS_WHERE,

        /**
         * During resolution (pre-analysis) we have to consider that joins can override regex extracted values
         * see <a href="https://github.com/elastic/elasticsearch/issues/127467"> ES|QL: pruning of JOINs leads to missing fields #127467 </a>
         */
        FIX_JOIN_MASKING_REGEX_EXTRACT,

        /**
         * Avid GROK and DISSECT attributes being removed when resolving fields.
         * see <a href="https://github.com/elastic/elasticsearch/issues/127468"> ES|QL: Grok only supports KEYWORD or TEXT values, found expression [type] type [INTEGER] #127468 </a>
         */
        KEEP_REGEX_EXTRACT_ATTRIBUTES,

        /**
         * The {@code ROUND_TO} function.
         */
        ROUND_TO,

        /**
         * Support for the {@code COPY_SIGN} function.
         */
        COPY_SIGN,

        /**
         * Allow lookup join on mixed numeric fields, among byte, short, int, long, half_float, scaled_float, float and double.
         */
        LOOKUP_JOIN_ON_MIXED_NUMERIC_FIELDS,

        /**
         * {@link org.elasticsearch.compute.lucene.LuceneQueryEvaluator} rewrites the query before executing it in Lucene. This
         * provides support for KQL in a STATS ... BY command that uses a KQL query for filter, for example.
         */
        LUCENE_QUERY_EVALUATOR_QUERY_REWRITE,

        /**
         * Support parameters for LIMIT command.
         */
        PARAMETER_FOR_LIMIT,

        /**
         * Changed and normalized the LIMIT error message.
         */
        NORMALIZED_LIMIT_ERROR_MESSAGE,

        /**
         * Dense vector field type support
         */
        DENSE_VECTOR_FIELD_TYPE(EsqlCorePlugin.DENSE_VECTOR_FEATURE_FLAG),

        /**
         * Enable support for index aliases in lookup joins
         */
        ENABLE_LOOKUP_JOIN_ON_ALIASES,

        /**
         * Lookup error messages were updated to make them a bit easier to understand.
         */
        UPDATE_LOOKUP_JOIN_ERROR_MESSAGES,

        /**
         * Allows RLIKE to correctly handle the "empty language" flag, `#`.
         */
        RLIKE_WITH_EMPTY_LANGUAGE_PATTERN,

        /**
         * Enable support for cross-cluster lookup joins.
         */
        ENABLE_LOOKUP_JOIN_ON_REMOTE,

        /**
         * Fix the planning of {@code | ENRICH _remote:policy} when there's a preceding {@code | LOOKUP JOIN},
         * see <a href="https://github.com/elastic/elasticsearch/issues/129372">java.lang.ClassCastException when combining LOOKUP JOIN and remote ENRICH</a>
         */
        REMOTE_ENRICH_AFTER_LOOKUP_JOIN,

        /**
         * MATCH PHRASE function
         */
        MATCH_PHRASE_FUNCTION,

        /**
         * Support knn function
         */
        KNN_FUNCTION_V5(Build.current().isSnapshot()),

        /**
         * Support for the LIKE operator with a list of wildcards.
         */
        LIKE_WITH_LIST_OF_PATTERNS,

        LIKE_LIST_ON_INDEX_FIELDS,

        /**
         * Support parameters for SAMPLE command.
         */
        PARAMETER_FOR_SAMPLE,

        /**
         * From now, Literal only accepts strings as BytesRefs.
         * No java.lang.String anymore.
         *
         * https://github.com/elastic/elasticsearch/issues/129322
         */
        NO_PLAIN_STRINGS_IN_LITERALS,

        /**
         * Support for the mv_expand target attribute should be retained in its original position.
         * see <a href="https://github.com/elastic/elasticsearch/issues/129000"> ES|QL: inconsistent column order #129000 </a>
         */
        FIX_MV_EXPAND_INCONSISTENT_COLUMN_ORDER,

        /**
         * Support for the SET command.
         */
        SET_COMMAND(Build.current().isSnapshot()),

        /**
         * (Re)Added EXPLAIN command
         */
        EXPLAIN(Build.current().isSnapshot()),
        /**
         * Support for the RLIKE operator with a list of regexes.
         */
        RLIKE_WITH_LIST_OF_PATTERNS,

        /**
         * FUSE command
         */
        FUSE_V2(Build.current().isSnapshot()),

        /**
         * Support improved behavior for LIKE operator when used with index fields.
         */
        LIKE_ON_INDEX_FIELDS,

        /**
         * Forbid usage of brackets in unquoted index and enrich policy names
         * https://github.com/elastic/elasticsearch/issues/130378
         */
        NO_BRACKETS_IN_UNQUOTED_INDEX_NAMES,

        /**
         * Cosine vector similarity function
         */
        COSINE_VECTOR_SIMILARITY_FUNCTION(Build.current().isSnapshot()),

        /**
         * Fixed some profile serialization issues
         */
        FIXED_PROFILE_SERIALIZATION,

        /**
         * Support for lookup join on multiple fields.
         */
        LOOKUP_JOIN_ON_MULTIPLE_FIELDS,
        /**
         * Dot product vector similarity function
         */
        DOT_PRODUCT_VECTOR_SIMILARITY_FUNCTION(Build.current().isSnapshot()),

        /**
         * l1 norm vector similarity function
         */
        L1_NORM_VECTOR_SIMILARITY_FUNCTION(Build.current().isSnapshot()),

        /**
         * l2 norm vector similarity function
         */
        L2_NORM_VECTOR_SIMILARITY_FUNCTION(Build.current().isSnapshot()),

        /**
         * Support for the options field of CATEGORIZE.
         */
        CATEGORIZE_OPTIONS,

        /**
         * Decay function for custom scoring
         */
        DECAY_FUNCTION(Build.current().isSnapshot()),

        /**
         * FIRST and LAST aggregate functions.
         */
        AGG_FIRST_LAST(Build.current().isSnapshot()),
        AGG_FIRST_LAST_STRING(Build.current().isSnapshot()),

        /**
         * Support correct counting of skipped shards.
         */
        CORRECT_SKIPPED_SHARDS_COUNT,

        /*
         * Support for calculating the scalar vector magnitude.
         */
        MAGNITUDE_SCALAR_VECTOR_FUNCTION(Build.current().isSnapshot()),

        /**
         * Byte elements dense vector field type support.
         */
        DENSE_VECTOR_FIELD_TYPE_BYTE_ELEMENTS(EsqlCorePlugin.DENSE_VECTOR_FEATURE_FLAG),

        /**
         * Bit elements dense vector field type support.
         */
        DENSE_VECTOR_FIELD_TYPE_BIT_ELEMENTS(EsqlCorePlugin.DENSE_VECTOR_FEATURE_FLAG),

        /**
         * Support null elements on vector similarity functions
         */
        VECTOR_SIMILARITY_FUNCTIONS_SUPPORT_NULL,

        /**
         * Support for vector Hamming distance.
         */
        HAMMING_VECTOR_SIMILARITY_FUNCTION(Build.current().isSnapshot()),

        /**
         * Support for tbucket function
         */
        TBUCKET,

        /**
         * Allow qualifiers in attribute names.
         */
        NAME_QUALIFIERS(Build.current().isSnapshot()),

        /**
         * URL encoding function.
         */
        URL_ENCODE(Build.current().isSnapshot()),

        /**
         * URL decoding function.
         */
        URL_DECODE(Build.current().isSnapshot()),

        /**
         * FORK with remote indices
         */
        ENABLE_FORK_FOR_REMOTE_INDICES(Build.current().isSnapshot()),

        /**
         * Implicitly applies last_over_time in time-series aggregations when no specific over_time function is provided.
         */
        IMPLICIT_LAST_OVER_TIME(Build.current().isSnapshot()),

        /**
         * Support for the Present function
         */
        FN_PRESENT,

        /**
         * Bugfix for STATS {{expression}} WHERE {{condition}} when the
         * expression is replaced by something else on planning
         * e.g. STATS SUM(1) WHERE x==3 is replaced by
         *      STATS MV_SUM(const)*COUNT(*) WHERE x == 3.
         */
        STATS_WITH_FILTERED_SURROGATE_FIXED,

        /**
         * TO_DENSE_VECTOR function.
         */
        TO_DENSE_VECTOR_FUNCTION(Build.current().isSnapshot()),

        /**
         * Support present_over_time aggregation that gets evaluated per time-series
         */
        PRESENT_OVER_TIME(Build.current().isSnapshot()),

        /**
         * Multivalued query parameters
         */
        QUERY_PARAMS_MULTI_VALUES(),

        FIX_PERCENTILE_PRECISION(),

        /**
         * Support for the Absent function
         */
        FN_ABSENT,

        /**
         * Support absent_over_time aggregation that gets evaluated per time-series
         */
        ABSENT_OVER_TIME(Build.current().isSnapshot()),

<<<<<<< HEAD
        /**
         * Support TS command in non-snapshot builds
         */
        TS_COMMAND_V0();
=======
        /** INLINESTATS supports remote indices */
        INLINESTATS_SUPPORTS_REMOTE;
>>>>>>> 2ea81d05

        private final boolean enabled;

        Cap() {
            this.enabled = true;
        };

        Cap(boolean enabled) {
            this.enabled = enabled;
        };

        Cap(FeatureFlag featureFlag) {
            this.enabled = featureFlag.isEnabled();
        }

        public boolean isEnabled() {
            return enabled;
        }

        public String capabilityName() {
            return name().toLowerCase(Locale.ROOT);
        }
    }

    public static final Set<String> CAPABILITIES = capabilities(false);

    /**
     * Get a {@link Set} of all capabilities. If the {@code all} parameter is {@code false}
     * then only <strong>enabled</strong> capabilities are returned - otherwise <strong>all</strong>
     * known capabilities are returned.
     */
    public static Set<String> capabilities(boolean all) {
        List<String> caps = new ArrayList<>();
        for (Cap cap : Cap.values()) {
            if (all || cap.isEnabled()) {
                caps.add(cap.capabilityName());
            }
        }

        /*
         * Add all of our cluster features without the leading "esql."
         */
        for (NodeFeature feature : new EsqlFeatures().getFeatures()) {
            caps.add(cap(feature));
        }
        return Set.copyOf(caps);
    }

    /**
     * Convert a {@link NodeFeature} from {@link EsqlFeatures} into a
     * capability.
     */
    public static String cap(NodeFeature feature) {
        assert feature.id().startsWith("esql.");
        return feature.id().substring("esql.".length());
    }
}<|MERGE_RESOLUTION|>--- conflicted
+++ resolved
@@ -1505,15 +1505,13 @@
          */
         ABSENT_OVER_TIME(Build.current().isSnapshot()),
 
-<<<<<<< HEAD
+        /** INLINESTATS supports remote indices */
+        INLINESTATS_SUPPORTS_REMOTE,
+
         /**
          * Support TS command in non-snapshot builds
          */
         TS_COMMAND_V0();
-=======
-        /** INLINESTATS supports remote indices */
-        INLINESTATS_SUPPORTS_REMOTE;
->>>>>>> 2ea81d05
 
         private final boolean enabled;
 

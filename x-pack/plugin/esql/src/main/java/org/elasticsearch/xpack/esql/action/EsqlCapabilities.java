--- conflicted
+++ resolved
@@ -1673,15 +1673,14 @@
         ST_EXTENT_AGG_NULL_SUPPORT,
 
         /**
-<<<<<<< HEAD
+         * Support grouping window in time-series for example: rate(counter, "1m") or avg_over_time(field, "5m")
+         */
+        TIME_SERIES_WINDOW_V0,
+
+        /**
          * PromQL support in ESQL
          */
         PROMQL_V0(Build.current().isSnapshot()),
-=======
-         * Support grouping window in time-series for example: rate(counter, "1m") or avg_over_time(field, "5m")
-         */
-        TIME_SERIES_WINDOW_V0,
->>>>>>> 1f62936f
 
         // Last capability should still have a comma for fewer merge conflicts when adding new ones :)
         // This comment prevents the semicolon from being on the previous capability when Spotless formats the file.

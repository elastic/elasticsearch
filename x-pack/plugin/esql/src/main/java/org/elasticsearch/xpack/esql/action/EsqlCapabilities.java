--- conflicted
+++ resolved
@@ -1164,16 +1164,12 @@
         /**
          * Enable support for index aliases in lookup joins
          */
-<<<<<<< HEAD
-        ENABLE_LOOKUP_JOIN_ON_ALIASES(JOIN_LOOKUP_V12.isEnabled()),
+        ENABLE_LOOKUP_JOIN_ON_ALIASES,
 
         /**
          * MATCH PHRASE function
          */
         MATCH_PHRASE_FUNCTION(Build.current().isSnapshot());
-=======
-        ENABLE_LOOKUP_JOIN_ON_ALIASES;
->>>>>>> e23a5e76
 
         private final boolean enabled;
 

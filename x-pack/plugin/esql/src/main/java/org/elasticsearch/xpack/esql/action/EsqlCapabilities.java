--- conflicted
+++ resolved
@@ -1460,20 +1460,20 @@
         ENABLE_FORK_FOR_REMOTE_INDICES(Build.current().isSnapshot()),
 
         /**
-<<<<<<< HEAD
+         * Implicitly applies last_over_time in time-series aggregations when no specific over_time function is provided.
+         */
+        IMPLICIT_LAST_OVER_TIME(Build.current().isSnapshot()),
+
+        /**
+         * Support for the Present function
+         */
+        FN_PRESENT,
+
+        /**
          * Multivalued query parameters
          */
         QUERY_PARAMS_MULTI_VALUES(Build.current().isSnapshot());
-=======
-         * Implicitly applies last_over_time in time-series aggregations when no specific over_time function is provided.
-         */
-        IMPLICIT_LAST_OVER_TIME(Build.current().isSnapshot()),
-
-        /**
-         * Support for the Present function
-         */
-        FN_PRESENT;
->>>>>>> ecf7eae2
+
 
         private final boolean enabled;
 

/*
 * Copyright Elasticsearch B.V. and/or licensed to Elasticsearch B.V. under one
 * or more contributor license agreements. Licensed under the Elastic License
 * 2.0; you may not use this file except in compliance with the Elastic License
 * 2.0.
 */

package org.elasticsearch.xpack.esql.action;

import org.elasticsearch.Build;
import org.elasticsearch.common.util.FeatureFlag;
import org.elasticsearch.compute.lucene.read.ValuesSourceReaderOperator;
import org.elasticsearch.features.NodeFeature;
import org.elasticsearch.rest.action.admin.cluster.RestNodesCapabilitiesAction;
import org.elasticsearch.xpack.esql.core.plugin.EsqlCorePlugin;
import org.elasticsearch.xpack.esql.plugin.EsqlFeatures;
import org.elasticsearch.xpack.esql.plugin.EsqlPlugin;

import java.util.ArrayList;
import java.util.List;
import java.util.Locale;
import java.util.Set;

import static org.elasticsearch.xpack.esql.core.plugin.EsqlCorePlugin.AGGREGATE_METRIC_DOUBLE_FEATURE_FLAG;

/**
 * A {@link Set} of "capabilities" supported by the {@link RestEsqlQueryAction}
 * and {@link RestEsqlAsyncQueryAction} APIs. These are exposed over the
 * {@link RestNodesCapabilitiesAction} and we use them to enable tests.
 */
public class EsqlCapabilities {
    public enum Cap {
        /**
         * Introduction of {@code MV_SORT}, {@code MV_SLICE}, and {@code MV_ZIP}.
         * Added in #106095.
         */
        MV_SORT,

        /**
         * When we disabled some broken optimizations around {@code nullable}.
         * Fixed in #105691.
         */
        DISABLE_NULLABLE_OPTS,

        /**
         * Introduction of {@code ST_X} and {@code ST_Y}. Added in #105768.
         */
        ST_X_Y,

        /**
         * Changed precision of {@code geo_point} and {@code cartesian_point} fields, by loading from source into WKB. Done in #103691.
         */
        SPATIAL_POINTS_FROM_SOURCE,

        /**
         * Support for loading {@code geo_shape} and {@code cartesian_shape} fields. Done in #104269.
         */
        SPATIAL_SHAPES,

        /**
         * Do validation check on geo_point and geo_shape fields. Done in #128259.
         */
        GEO_VALIDATION,

        /**
         * Support for spatial aggregation {@code ST_CENTROID}. Done in #104269.
         */
        ST_CENTROID_AGG,

        /**
         * Support for spatial aggregation {@code ST_INTERSECTS}. Done in #104907.
         */
        ST_INTERSECTS,

        /**
         * Support for spatial aggregation {@code ST_CONTAINS} and {@code ST_WITHIN}. Done in #106503.
         */
        ST_CONTAINS_WITHIN,

        /**
         * Support for spatial aggregation {@code ST_DISJOINT}. Done in #107007.
         */
        ST_DISJOINT,

        /**
         * The introduction of the {@code VALUES} agg.
         */
        AGG_VALUES,

        /**
         * Expand the {@code VALUES} agg to cover spatial types.
         */
        AGG_VALUES_SPATIAL,

        /**
         * Does ESQL support async queries.
         */
        ASYNC_QUERY,

        /**
         * Does ESQL support FROM OPTIONS?
         */
        @Deprecated
        FROM_OPTIONS,

        /**
         * Cast string literals to a desired data type.
         */
        STRING_LITERAL_AUTO_CASTING,

        /**
         * Base64 encoding and decoding functions.
         */
        BASE64_DECODE_ENCODE,

        /**
         * Support for the :: casting operator
         */
        CASTING_OPERATOR,

        /**
         * Support for the ::date casting operator
         */
        CASTING_OPERATOR_FOR_DATE,

        /**
         * Blocks can be labelled with {@link org.elasticsearch.compute.data.Block.MvOrdering#SORTED_ASCENDING} for optimizations.
         */
        MV_ORDERING_SORTED_ASCENDING,

        /**
         * Support for metrics counter fields
         */
        METRICS_COUNTER_FIELDS,

        /**
         * Cast string literals to a desired data type for IN predicate and more types for BinaryComparison.
         */
        STRING_LITERAL_AUTO_CASTING_EXTENDED,
        /**
         * Support for metadata fields.
         */
        METADATA_FIELDS,

        /**
         * Support specifically for *just* the _index METADATA field. Used by CsvTests, since that is the only metadata field currently
         * supported.
         */
        INDEX_METADATA_FIELD,

        /**
         * Support for timespan units abbreviations
         */
        TIMESPAN_ABBREVIATIONS,

        /**
         * Support metrics counter types
         */
        COUNTER_TYPES,

        /**
         * Support for function {@code BIT_LENGTH}. Done in #115792
         */
        FN_BIT_LENGTH,

        /**
         * Support for function {@code BYTE_LENGTH}.
         */
        FN_BYTE_LENGTH,

        /**
         * Support for function {@code REVERSE}.
         */
        FN_REVERSE,

        /**
         * Support for reversing whole grapheme clusters. This is not supported
         * on JDK versions less than 20 which are not supported in ES 9.0.0+ but this
         * exists to keep the {@code 8.x} branch similar to the {@code main} branch.
         */
        FN_REVERSE_GRAPHEME_CLUSTERS,

        /**
         * Support for function {@code CBRT}. Done in #108574.
         */
        FN_CBRT,

        /**
         * Support for function {@code HYPOT}.
         */
        FN_HYPOT,

        /**
         * Support for {@code MV_APPEND} function. #107001
         */
        FN_MV_APPEND,

        /**
         * Support for {@code MV_MEDIAN_ABSOLUTE_DEVIATION} function.
         */
        FN_MV_MEDIAN_ABSOLUTE_DEVIATION,

        /**
         * Support for {@code MV_PERCENTILE} function.
         */
        FN_MV_PERCENTILE,

        /**
         * Support for function {@code IP_PREFIX}.
         */
        FN_IP_PREFIX,

        /**
         * Fix on function {@code SUBSTRING} that makes it not return null on empty strings.
         */
        FN_SUBSTRING_EMPTY_NULL,

        /**
         * Fixes on function {@code ROUND} that avoid it throwing exceptions on runtime for unsigned long cases.
         */
        FN_ROUND_UL_FIXES,

        /**
         * Support for function {@code SCALB}.
         */
        FN_SCALB,

        /**
         * Fixes for multiple functions not serializing their source, and emitting warnings with wrong line number and text.
         */
        FUNCTIONS_SOURCE_SERIALIZATION_WARNINGS,

        /**
         * All functions that take TEXT should never emit TEXT, only KEYWORD. #114334
         */
        FUNCTIONS_NEVER_EMIT_TEXT,

        /**
         * Support for the {@code INLINESTATS} syntax.
         */
        INLINESTATS(EsqlPlugin.INLINESTATS_FEATURE_FLAG),

        /**
         * Support for the expressions in grouping in {@code INLINESTATS} syntax.
         */
        INLINESTATS_V2(EsqlPlugin.INLINESTATS_FEATURE_FLAG),

        /**
         * Support for aggregation function {@code TOP}.
         */
        AGG_TOP,

        /**
         * Support for booleans in aggregations {@code MAX} and {@code MIN}.
         */
        AGG_MAX_MIN_BOOLEAN_SUPPORT,

        /**
         * Support for ips in aggregations {@code MAX} and {@code MIN}.
         */
        AGG_MAX_MIN_IP_SUPPORT,

        /**
         * Support for strings in aggregations {@code MAX} and {@code MIN}.
         */
        AGG_MAX_MIN_STRING_SUPPORT,

        /**
         * Support for booleans in {@code TOP} aggregation.
         */
        AGG_TOP_BOOLEAN_SUPPORT,

        /**
         * Support for ips in {@code TOP} aggregation.
         */
        AGG_TOP_IP_SUPPORT,

        /**
         * Support for {@code keyword} and {@code text} fields in {@code TOP} aggregation.
         */
        AGG_TOP_STRING_SUPPORT,

        /**
         * {@code CASE} properly handling multivalue conditions.
         */
        CASE_MV,

        /**
         * Support for loading values over enrich. This is supported by all versions of ESQL but not
         * the unit test CsvTests.
         */
        ENRICH_LOAD,

        /**
         * Optimization for ST_CENTROID changed some results in cartesian data. #108713
         */
        ST_CENTROID_AGG_OPTIMIZED,

        /**
         * Support for requesting the "_ignored" metadata field.
         */
        METADATA_IGNORED_FIELD,

        /**
         * LOOKUP command with
         * - tables using syntax {@code "tables": {"type": [<values>]}}
         * - fixed variable shadowing
         * - fixed Join.references(), requiring breaking change to Join serialization
         */
        LOOKUP_V4(Build.current().isSnapshot()),

        /**
         * Support for requesting the "REPEAT" command.
         */
        REPEAT,

        /**
         * Cast string literals to datetime in addition and subtraction when the other side is a date or time interval.
         */
        STRING_LITERAL_AUTO_CASTING_TO_DATETIME_ADD_SUB,

        /**
         * Support implicit casting for union typed fields that are mixed with date and date_nanos type.
         */
        IMPLICIT_CASTING_DATE_AND_DATE_NANOS(Build.current().isSnapshot()),

        /**
         * Support for named or positional parameters in EsqlQueryRequest.
         */
        NAMED_POSITIONAL_PARAMETER,

        /**
         * Support multiple field mappings if appropriate conversion function is used (union types)
         */
        UNION_TYPES,

        /**
         * Support unmapped using the INSIST keyword.
         */
        UNMAPPED_FIELDS(Build.current().isSnapshot()),

        /**
         * Support for function {@code ST_DISTANCE}. Done in #108764.
         */
        ST_DISTANCE,

        /** Support for function {@code ST_EXTENT_AGG}. */
        ST_EXTENT_AGG,

        /** Optimization of ST_EXTENT_AGG with doc-values as IntBlock. */
        ST_EXTENT_AGG_DOCVALUES,

        /**
         * Fix determination of CRS types in spatial functions when folding.
         */
        SPATIAL_FUNCTIONS_FIX_CRSTYPE_FOLDING,

        /**
         * Enable spatial predicate functions to support multi-values. Done in #112063.
         */
        SPATIAL_PREDICATES_SUPPORT_MULTIVALUES,

        /**
         * Enable spatial distance function to support multi-values. Done in #114836.
         */
        SPATIAL_DISTANCE_SUPPORTS_MULTIVALUES,

        /**
         * Support a number of fixes and enhancements to spatial distance pushdown. Done in #112938.
         */
        SPATIAL_DISTANCE_PUSHDOWN_ENHANCEMENTS,

        /**
         * Fix for spatial centroid when no records are found.
         */
        SPATIAL_CENTROID_NO_RECORDS,

        /**
         * Support ST_ENVELOPE function (and related ST_XMIN, etc.).
         */
        ST_ENVELOPE,

        /**
         * Support ST_GEOHASH, ST_GEOTILE and ST_GEOHEX functions
         */
        SPATIAL_GRID(Build.current().isSnapshot()),

        /**
         * Fix to GROK and DISSECT that allows extracting attributes with the same name as the input
         * https://github.com/elastic/elasticsearch/issues/110184
         */
        GROK_DISSECT_MASKING,

        /**
         * Support for quoting index sources in double quotes.
         */
        DOUBLE_QUOTES_SOURCE_ENCLOSING,

        /**
         * Support for WEIGHTED_AVG function.
         */
        AGG_WEIGHTED_AVG,

        /**
         * Fix for union-types when aggregating over an inline conversion with casting operator. Done in #110476.
         */
        UNION_TYPES_AGG_CAST,

        /**
         * When pushing down {@code STATS count(field::type)} for a union type field, we wrongly used a synthetic attribute name in the
         * query instead of the actual field name. This led to 0 counts instead of the correct result.
         */
        FIX_COUNT_PUSHDOWN_FOR_UNION_TYPES,

        /**
         * Fix to GROK validation in case of multiple fields with same name and different types
         * https://github.com/elastic/elasticsearch/issues/110533
         */
        GROK_VALIDATION,

        /**
         * Fix for union-types when aggregating over an inline conversion with conversion function. Done in #110652.
         */
        UNION_TYPES_INLINE_FIX,

        /**
         * Fix for union-types when sorting a type-casted field. We changed how we remove synthetic union-types fields.
         */
        UNION_TYPES_REMOVE_FIELDS,

        /**
         * Fix for union-types when renaming unrelated columns.
         * https://github.com/elastic/elasticsearch/issues/111452
         */
        UNION_TYPES_FIX_RENAME_RESOLUTION,

        /**
         * Execute `RENAME` operations sequentially from left to right,
         * see <a href="https://github.com/elastic/elasticsearch/issues/122250"> ESQL: Align RENAME behavior with EVAL for sequential processing #122250 </a>
         */
        RENAME_SEQUENTIAL_PROCESSING,

        /**
         * Support for assignment in RENAME, besides the use of `AS` keyword.
         */
        RENAME_ALLOW_ASSIGNMENT,

        /**
         * Support for removing empty attribute in merging output.
         * See <a href="https://github.com/elastic/elasticsearch/issues/126392"> ESQL: EVAL after STATS produces an empty column #126392 </a>
         */
        REMOVE_EMPTY_ATTRIBUTE_IN_MERGING_OUTPUT,

        /**
         * Support for retain aggregate when grouping.
         * See <a href="https://github.com/elastic/elasticsearch/issues/126026"> ES|QL: columns not projected away despite KEEP #126026 </a>
         */
        RETAIN_AGGREGATE_WHEN_GROUPING,

        /**
         * Fix for union-types when some indexes are missing the required field. Done in #111932.
         */
        UNION_TYPES_MISSING_FIELD,

        /**
         * Fix for widening of short numeric types in union-types. Done in #112610
         */
        UNION_TYPES_NUMERIC_WIDENING,

        /**
         * Fix a parsing issue where numbers below Long.MIN_VALUE threw an exception instead of parsing as doubles.
         * see <a href="https://github.com/elastic/elasticsearch/issues/104323"> Parsing large numbers is inconsistent #104323 </a>
         */
        FIX_PARSING_LARGE_NEGATIVE_NUMBERS,

        /**
         * Fix precision of scaled_float field values retrieved from stored source
         * see <a href="https://github.com/elastic/elasticsearch/issues/122547"> Slight inconsistency in ESQL using scaled_float field #122547 </a>
         */
        FIX_PRECISION_OF_SCALED_FLOAT_FIELDS,

        /**
         * Fix the status code returned when trying to run count_distinct on the _source type (which is not supported).
         * see <a href="https://github.com/elastic/elasticsearch/issues/105240">count_distinct(_source) returns a 500 response</a>
         */
        FIX_COUNT_DISTINCT_SOURCE_ERROR,

        /**
         * Use RangeQuery for BinaryComparison on DateTime fields.
         */
        RANGEQUERY_FOR_DATETIME,

        /**
         * Enforce strict type checking on ENRICH range types, and warnings for KEYWORD parsing at runtime. Done in #115091.
         */
        ENRICH_STRICT_RANGE_TYPES,

        /**
         * Fix for non-unique attribute names in ROW and logical plans.
         * https://github.com/elastic/elasticsearch/issues/110541
         */
        UNIQUE_NAMES,

        /**
         * Make attributes of GROK/DISSECT adjustable and fix a shadowing bug when pushing them down past PROJECT.
         * https://github.com/elastic/elasticsearch/issues/108008
         */
        FIXED_PUSHDOWN_PAST_PROJECT,

        /**
         * Adds the {@code MV_PSERIES_WEIGHTED_SUM} function for converting sorted lists of numbers into
         * a bounded score. This is a generalization of the
         * <a href="https://en.wikipedia.org/wiki/Riemann_zeta_function">riemann zeta function</a> but we
         * don't name it that because we don't support complex numbers and don't want to make folks think
         * of mystical number theory things. This is just a weighted sum that is adjacent to magic.
         */
        MV_PSERIES_WEIGHTED_SUM,

        /**
         * Support for match operator as a colon. Previous support for match operator as MATCH has been removed
         */
        MATCH_OPERATOR_COLON,

        /**
         * Removing support for the {@code META} keyword.
         */
        NO_META,

        /**
         * Add CombineBinaryComparisons rule.
         */
        COMBINE_BINARY_COMPARISONS,

        /**
         * Support for nanosecond dates as a data type
         */
        DATE_NANOS_TYPE(),

        /**
         * Support for to_date_nanos function
         */
        TO_DATE_NANOS(),

        /**
         * Support for date nanos type in binary comparisons
         */
        DATE_NANOS_BINARY_COMPARISON(),

        /**
         * Support for mixed comparisons between nanosecond and millisecond dates
         */
        DATE_NANOS_COMPARE_TO_MILLIS(),
        /**
         * Support implicit casting of strings to date nanos
         */
        DATE_NANOS_IMPLICIT_CASTING(),
        /**
         * Support Least and Greatest functions on Date Nanos type
         */
        LEAST_GREATEST_FOR_DATENANOS(),
        /**
         * support date extract function for date nanos
         */
        DATE_NANOS_DATE_EXTRACT(),
        /**
         * Support add and subtract on date nanos
         */
        DATE_NANOS_ADD_SUBTRACT(),
        /**
         * Support for date_trunc function on date nanos type
         */
        DATE_TRUNC_DATE_NANOS(),

        /**
         * Support date nanos values as the field argument to bucket
         */
        DATE_NANOS_BUCKET(),

        /**
         * support aggregations on date nanos
         */
        DATE_NANOS_AGGREGATIONS(),

        /**
         * Support the {@link org.elasticsearch.xpack.esql.expression.predicate.operator.comparison.In} operator for date nanos
         */
        DATE_NANOS_IN_OPERATOR(),
        /**
         * Support running date format function on nanosecond dates
         */
        DATE_NANOS_DATE_FORMAT(),
        /**
         * support date diff function on date nanos type, and mixed nanos/millis
         */
        DATE_NANOS_DATE_DIFF(),
        /**
         * Indicates that https://github.com/elastic/elasticsearch/issues/125439 (incorrect lucene push down for date nanos) is fixed
         */
        FIX_DATE_NANOS_LUCENE_PUSHDOWN_BUG(),
        /**
         * Fixes a bug where dates are incorrectly formatted if a where clause compares nanoseconds to both milliseconds and nanoseconds,
         * e.g. {@code WHERE millis > to_datenanos("2023-10-23T12:15:03.360103847") AND millis < to_datetime("2023-10-23T13:53:55.832")}
         */
        FIX_DATE_NANOS_MIXED_RANGE_PUSHDOWN_BUG(),

        /**
         * Support for date nanos in lookup join. Done in #127962
         */
        DATE_NANOS_LOOKUP_JOIN,

        /**
         * DATE_PARSE supports reading timezones
         */
        DATE_PARSE_TZ(),

        /**
         * Support for datetime in least and greatest functions
         */
        LEAST_GREATEST_FOR_DATES,

        /**
         * Support CIDRMatch in CombineDisjunctions rule.
         */
        COMBINE_DISJUNCTIVE_CIDRMATCHES,

        /**
         * Support sending HTTP headers about the status of an async query.
         */
        ASYNC_QUERY_STATUS_HEADERS,

        /**
         * Consider the upper bound when computing the interval in BUCKET auto mode.
         */
        BUCKET_INCLUSIVE_UPPER_BOUND,

        /**
         * Enhanced DATE_TRUNC with arbitrary month and year intervals. (#120302)
         */
        DATE_TRUNC_WITH_ARBITRARY_INTERVALS,

        /**
         * Changed error messages for fields with conflicting types in different indices.
         */
        SHORT_ERROR_MESSAGES_FOR_UNSUPPORTED_FIELDS,

        /**
         * Support for the whole number spans in BUCKET function.
         */
        BUCKET_WHOLE_NUMBER_AS_SPAN,

        /**
         * Allow mixed numeric types in coalesce
         */
        MIXED_NUMERIC_TYPES_IN_COALESCE,

        /**
         * Support for requesting the "SPACE" function.
         */
        SPACE,

        /**
         * Support explicit casting from string literal to DATE_PERIOD or TIME_DURATION.
         */
        CAST_STRING_LITERAL_TO_TEMPORAL_AMOUNT,

        /**
         * Supported the text categorization function "CATEGORIZE".
         */
        CATEGORIZE_V6,

        /**
         * Support for multiple groupings in "CATEGORIZE".
         */
        CATEGORIZE_MULTIPLE_GROUPINGS,
        /**
         * QSTR function
         */
        QSTR_FUNCTION,

        /**
         * MATCH function
         */
        MATCH_FUNCTION,

        /**
         * KQL function
         */
        KQL_FUNCTION,

        /**
         * Hash function
         */
        HASH_FUNCTION,
        /**
         * Hash function aliases such as MD5
         */
        HASH_FUNCTION_ALIASES_V1,

        /**
         * Don't optimize CASE IS NOT NULL function by not requiring the fields to be not null as well.
         * https://github.com/elastic/elasticsearch/issues/112704
         */
        FIXED_WRONG_IS_NOT_NULL_CHECK_ON_CASE,

        /**
         * Compute year differences in full calendar years.
         */
        DATE_DIFF_YEAR_CALENDARIAL,

        /**
         * Fix sorting not allowed on _source and counters.
         */
        SORTING_ON_SOURCE_AND_COUNTERS_FORBIDDEN,

        /**
         * Fix {@code SORT} when the {@code _source} field is not a sort key but
         * <strong>is</strong> being returned.
         */
        SORT_RETURNING_SOURCE_OK,

        /**
         * _source field mapping directives: https://www.elastic.co/guide/en/elasticsearch/reference/current/mapping-source-field.html
         */
        SOURCE_FIELD_MAPPING,

        /**
         * Allow filter per individual aggregation.
         */
        PER_AGG_FILTERING,

        /**
         * Fix {@link #PER_AGG_FILTERING} grouped by ordinals.
         */
        PER_AGG_FILTERING_ORDS,

        /**
         * Support for {@code STD_DEV} aggregation.
         */
        STD_DEV,

        /**
         * Fix for https://github.com/elastic/elasticsearch/issues/114714
         */
        FIX_STATS_BY_FOLDABLE_EXPRESSION,

        /**
         * Adding stats for functions (stack telemetry)
         */
        FUNCTION_STATS,
        /**
         * Fix for an optimization that caused wrong results
         * https://github.com/elastic/elasticsearch/issues/115281
         */
        FIX_FILTER_PUSHDOWN_PAST_STATS,

        /**
         * Send warnings on STATS alias collision
         * https://github.com/elastic/elasticsearch/issues/114970
         */
        STATS_ALIAS_COLLISION_WARNINGS,

        /**
         * This enables 60_usage.yml "Basic ESQL usage....snapshot" version test. See also the next capability.
         */
        SNAPSHOT_TEST_FOR_TELEMETRY(Build.current().isSnapshot()),

        /**
         * This enables 60_usage.yml "Basic ESQL usage....non-snapshot" version test. See also the previous capability.
         */
        NON_SNAPSHOT_TEST_FOR_TELEMETRY(Build.current().isSnapshot() == false),

        /**
         * Support simplified syntax for named parameters for field and function names.
         */
        NAMED_PARAMETER_FOR_FIELD_AND_FUNCTION_NAMES_SIMPLIFIED_SYNTAX(),

        /**
         * Fix pushdown of LIMIT past MV_EXPAND
         */
        ADD_LIMIT_INSIDE_MV_EXPAND,

        DELAY_DEBUG_FN(Build.current().isSnapshot()),

        /** Capability for remote metadata test */
        METADATA_FIELDS_REMOTE_TEST(false),
        /**
         * WIP on Join planning
         * - Introduce BinaryPlan and co
         * - Refactor INLINESTATS and LOOKUP as a JOIN block
         */
        JOIN_PLANNING_V1(Build.current().isSnapshot()),

        /**
         * Support implicit casting from string literal to DATE_PERIOD or TIME_DURATION.
         */
        IMPLICIT_CASTING_STRING_LITERAL_TO_TEMPORAL_AMOUNT,

        /**
         * LOOKUP JOIN
         */
        JOIN_LOOKUP_V12,

        /**
         * LOOKUP JOIN with TEXT fields on the right (right side of the join) (#119473)
         */
        LOOKUP_JOIN_TEXT(JOIN_LOOKUP_V12.isEnabled()),

        /**
         * LOOKUP JOIN skipping MVs and sending warnings (https://github.com/elastic/elasticsearch/issues/118780)
         */
        JOIN_LOOKUP_SKIP_MV_WARNINGS(JOIN_LOOKUP_V12.isEnabled()),

        /**
         * Fix pushing down LIMIT past LOOKUP JOIN in case of multiple matching join keys.
         */
        JOIN_LOOKUP_FIX_LIMIT_PUSHDOWN(JOIN_LOOKUP_V12.isEnabled()),

        /**
         * Fix for https://github.com/elastic/elasticsearch/issues/117054
         */
        FIX_NESTED_FIELDS_NAME_CLASH_IN_INDEXRESOLVER,

        /**
         * Fix for https://github.com/elastic/elasticsearch/issues/114714, again
         */
        FIX_STATS_BY_FOLDABLE_EXPRESSION_2,

        /**
         * Support the "METADATA _score" directive to enable _score column.
         */
        METADATA_SCORE,

        /**
         * Term function
         */
        TERM_FUNCTION(Build.current().isSnapshot()),

        /**
         * Additional types for match function and operator
         */
        MATCH_ADDITIONAL_TYPES,

        /**
         * Fix for regex folding with case-insensitive pattern https://github.com/elastic/elasticsearch/issues/118371
         */
        FIXED_REGEX_FOLD,

        /**
         * Full text functions can be used in disjunctions
         */
        FULL_TEXT_FUNCTIONS_DISJUNCTIONS,

        /**
         * Change field caps response for semantic_text fields to be reported as text
         */
        SEMANTIC_TEXT_FIELD_CAPS,

        /**
         * Support named argument for function in map format.
         */
        OPTIONAL_NAMED_ARGUMENT_MAP_FOR_FUNCTION(Build.current().isSnapshot()),

        /**
         * Disabled support for index aliases in lookup joins
         */
        LOOKUP_JOIN_NO_ALIASES(JOIN_LOOKUP_V12.isEnabled()),

        /**
         * Full text functions can be used in disjunctions as they are implemented in compute engine
         */
        FULL_TEXT_FUNCTIONS_DISJUNCTIONS_COMPUTE_ENGINE,

        /**
         * Support match options in match function
         */
        MATCH_FUNCTION_OPTIONS,

        /**
         * Support options in the query string function.
         */
        QUERY_STRING_FUNCTION_OPTIONS,

        /**
         * Support for aggregate_metric_double type
         */
        AGGREGATE_METRIC_DOUBLE(AGGREGATE_METRIC_DOUBLE_FEATURE_FLAG),

        /**
         * Support for partial subset of metrics in aggregate_metric_double type
         */
        AGGREGATE_METRIC_DOUBLE_PARTIAL_SUBMETRICS(AGGREGATE_METRIC_DOUBLE_FEATURE_FLAG),

        /**
         * Support for rendering aggregate_metric_double type
         */
        AGGREGATE_METRIC_DOUBLE_RENDERING(AGGREGATE_METRIC_DOUBLE_FEATURE_FLAG),

        /**
         * Support for to_aggregate_metric_double function
         */
        AGGREGATE_METRIC_DOUBLE_CONVERT_TO(AGGREGATE_METRIC_DOUBLE_FEATURE_FLAG),

        /**
         * Support for sorting when aggregate_metric_doubles are present
         */
        AGGREGATE_METRIC_DOUBLE_SORTING(AGGREGATE_METRIC_DOUBLE_FEATURE_FLAG),

        /**
         * Support avg with aggregate metric doubles
         */
        AGGREGATE_METRIC_DOUBLE_AVG(AGGREGATE_METRIC_DOUBLE_FEATURE_FLAG),

        /**
         * Support for implicit casting of aggregate metric double when run in aggregations
         */
        AGGREGATE_METRIC_DOUBLE_IMPLICIT_CASTING_IN_AGGS(AGGREGATE_METRIC_DOUBLE_FEATURE_FLAG),

        /**
         * Support change point detection "CHANGE_POINT".
         */
        CHANGE_POINT,

        /**
         * Fix for https://github.com/elastic/elasticsearch/issues/120817
         * and https://github.com/elastic/elasticsearch/issues/120803
         * Support for queries that have multiple SORTs that cannot become TopN
         */
        REMOVE_REDUNDANT_SORT,

        /**
         * Fixes a series of issues with inlinestats which had an incomplete implementation after lookup and inlinestats
         * were refactored.
         */
        INLINESTATS_V8(EsqlPlugin.INLINESTATS_FEATURE_FLAG),

        /**
         * Support partial_results
         */
        SUPPORT_PARTIAL_RESULTS,

        /**
         * Support for RERANK command
         */
        RERANK(Build.current().isSnapshot()),

        /**
         * Support for COMPLETION command
         */
        COMPLETION,

        /**
         * Allow mixed numeric types in conditional functions - case, greatest and least
         */
        MIXED_NUMERIC_TYPES_IN_CASE_GREATEST_LEAST,

        /**
         * Lucene query pushdown to StartsWith and EndsWith functions.
         * This capability was created to avoid receiving wrong warnings from old nodes in mixed clusters
         */
        STARTS_WITH_ENDS_WITH_LUCENE_PUSHDOWN,

        /**
         * Full text functions can be scored when being part of a disjunction
         */
        FULL_TEXT_FUNCTIONS_DISJUNCTIONS_SCORE,

        /**
         * Support for multi-match function.
         */
        MULTI_MATCH_FUNCTION(Build.current().isSnapshot()),

        /**
         * Do {@code TO_LOWER} and {@code TO_UPPER} process all field values?
         */
        TO_LOWER_MV,

        /**
         * Use double parameter markers to represent field or function names.
         */
        DOUBLE_PARAMETER_MARKERS_FOR_IDENTIFIERS,

        /**
         * Non full text functions do not contribute to score
         */
        NON_FULL_TEXT_FUNCTIONS_SCORING,

        /**
         * The {@code _query} API now reports the original types.
         */
        REPORT_ORIGINAL_TYPES,

        /**
         * The metrics command
         */
        METRICS_COMMAND(Build.current().isSnapshot()),

        /**
         * Are the {@code documents_found} and {@code values_loaded} fields available
         * in the response and profile?
         */
        DOCUMENTS_FOUND_AND_VALUES_LOADED,

        /**
         * Index component selector syntax (my-data-stream-name::failures)
         */
        INDEX_COMPONENT_SELECTORS,

        /**
         * Make numberOfChannels consistent with layout in DefaultLayout by removing duplicated ChannelSet.
         */
        MAKE_NUMBER_OF_CHANNELS_CONSISTENT_WITH_LAYOUT,

        /**
         * Supercedes {@link Cap#MAKE_NUMBER_OF_CHANNELS_CONSISTENT_WITH_LAYOUT}.
         */
        FIX_REPLACE_MISSING_FIELD_WITH_NULL_DUPLICATE_NAME_ID_IN_LAYOUT,

        /**
         * Support for filter in converted null.
         * See <a href="https://github.com/elastic/elasticsearch/issues/125832"> ESQL: Fix `NULL` handling in `IN` clause #125832 </a>
         */
        FILTER_IN_CONVERTED_NULL,

        /**
         * When creating constant null blocks in {@link ValuesSourceReaderOperator}, we also handed off
         * the ownership of that block - but didn't account for the fact that the caller might close it, leading to double releases
         * in some union type queries. C.f. https://github.com/elastic/elasticsearch/issues/125850
         */
        FIX_DOUBLY_RELEASED_NULL_BLOCKS_IN_VALUESOURCEREADER,

        /**
         * Listing queries and getting information on a specific query.
         */
        QUERY_MONITORING,

        /**
         * Support max_over_time aggregation that gets evaluated per time-series
         */
        MAX_OVER_TIME(Build.current().isSnapshot()),

        /**
         * Support for FORK out of snapshot
         */
        FORK_V9,

        /**
         * Support for the {@code leading_zeros} named parameter.
         */
        TO_IP_LEADING_ZEROS,

        /**
         * Does the usage information for ESQL contain a histogram of {@code took} values?
         */
        USAGE_CONTAINS_TOOK,

        /**
         * Support avg_over_time aggregation that gets evaluated per time-series
         */
        AVG_OVER_TIME(Build.current().isSnapshot()),

        /**
         * Support loading of ip fields if they are not indexed.
         */
        LOADING_NON_INDEXED_IP_FIELDS,

        /**
         * During resolution (pre-analysis) we have to consider that joins or enriches can override EVALuated values
         * https://github.com/elastic/elasticsearch/issues/126419
         */
        FIX_JOIN_MASKING_EVAL,

        /**
         * Support for keeping `DROP` attributes when resolving field names.
         * see <a href="https://github.com/elastic/elasticsearch/issues/126418"> ES|QL: no matches for pattern #126418 </a>
         */
        DROP_AGAIN_WITH_WILDCARD_AFTER_EVAL,

        /**
         * Correctly ask for all fields from lookup indices even when there is e.g. a {@code DROP *field} after.
         * See <a href="https://github.com/elastic/elasticsearch/issues/129561">
         *     ES|QL: missing columns for wildcard drop after lookup join  #129561</a>
         */
        DROP_WITH_WILDCARD_AFTER_LOOKUP_JOIN,

        /**
         * Support last_over_time aggregation that gets evaluated per time-series
         */
        LAST_OVER_TIME(Build.current().isSnapshot()),

        /**
         * Support for the SAMPLE command
         */
        SAMPLE_V3,

        /**
         * The {@code _query} API now gives a cast recommendation if multiple types are found in certain instances.
         */
        SUGGESTED_CAST,

        /**
         * Guards a bug fix matching {@code TO_LOWER(f) == ""}.
         */
        TO_LOWER_EMPTY_STRING,

        /**
         * Support min_over_time aggregation that gets evaluated per time-series
         */
        MIN_OVER_TIME(Build.current().isSnapshot()),

        /**
         * Support first_over_time aggregation that gets evaluated per time-series
         */
        FIRST_OVER_TIME(Build.current().isSnapshot()),

        /**
         * Support sum_over_time aggregation that gets evaluated per time-series
         */
        SUM_OVER_TIME(Build.current().isSnapshot()),

        /**
         * Support count_over_time aggregation that gets evaluated per time-series
         */
        COUNT_OVER_TIME(Build.current().isSnapshot()),

        /**
         * Support for count_distinct_over_time aggregation that gets evaluated per time-series
         */
        COUNT_DISTINCT_OVER_TIME(Build.current().isSnapshot()),

        /**
         * Resolve groupings before resolving references to groupings in the aggregations.
         */
        RESOLVE_GROUPINGS_BEFORE_RESOLVING_REFERENCES_TO_GROUPINGS_IN_AGGREGATIONS,

        /**
         * Support for the SAMPLE aggregation function
         */
        AGG_SAMPLE,

        /**
         * Full text functions in STATS
         */
        FULL_TEXT_FUNCTIONS_IN_STATS_WHERE,

        /**
         * During resolution (pre-analysis) we have to consider that joins can override regex extracted values
         * see <a href="https://github.com/elastic/elasticsearch/issues/127467"> ES|QL: pruning of JOINs leads to missing fields #127467 </a>
         */
        FIX_JOIN_MASKING_REGEX_EXTRACT,

        /**
         * Avid GROK and DISSECT attributes being removed when resolving fields.
         * see <a href="https://github.com/elastic/elasticsearch/issues/127468"> ES|QL: Grok only supports KEYWORD or TEXT values, found expression [type] type [INTEGER] #127468 </a>
         */
        KEEP_REGEX_EXTRACT_ATTRIBUTES,

        /**
         * The {@code ROUND_TO} function.
         */
        ROUND_TO,

        /**
         * Support for the {@code COPY_SIGN} function.
         */
        COPY_SIGN,

        /**
         * Allow lookup join on mixed numeric fields, among byte, short, int, long, half_float, scaled_float, float and double.
         */
        LOOKUP_JOIN_ON_MIXED_NUMERIC_FIELDS,

        /**
         * {@link org.elasticsearch.compute.lucene.LuceneQueryEvaluator} rewrites the query before executing it in Lucene. This
         * provides support for KQL in a STATS ... BY command that uses a KQL query for filter, for example.
         */
        LUCENE_QUERY_EVALUATOR_QUERY_REWRITE,

        /**
         * Support parameters for LIMIT command.
         */
        PARAMETER_FOR_LIMIT,

        /**
         * Dense vector field type support
         */
        DENSE_VECTOR_FIELD_TYPE(EsqlCorePlugin.DENSE_VECTOR_FEATURE_FLAG),

        /**
         * Enable support for index aliases in lookup joins
         */
        ENABLE_LOOKUP_JOIN_ON_ALIASES,

        /**
         * Lookup error messages were updated to make them a bit easier to understand.
         */
        UPDATE_LOOKUP_JOIN_ERROR_MESSAGES,

        /**
         * Allows RLIKE to correctly handle the "empty language" flag, `#`.
         */
        RLIKE_WITH_EMPTY_LANGUAGE_PATTERN,

        /**
         * MATCH PHRASE function
         */
        MATCH_PHRASE_FUNCTION,

        /**
         * Support knn function
         */
        KNN_FUNCTION_V2(Build.current().isSnapshot()),

        LIKE_WITH_LIST_OF_PATTERNS,

        LIKE_LIST_ON_INDEX_FIELDS,

        /**
         * Support parameters for SAMPLE command.
         */
        PARAMETER_FOR_SAMPLE,

        /**
         * From now, Literal only accepts strings as BytesRefs.
         * No java.lang.String anymore.
         *
         * https://github.com/elastic/elasticsearch/issues/129322
         */
        NO_PLAIN_STRINGS_IN_LITERALS,

        /**
         * (Re)Added EXPLAIN command
         */
        EXPLAIN(Build.current().isSnapshot()),

        /**
         * FUSE command
         */
<<<<<<< HEAD
        FUSE(Build.current().isSnapshot());
=======
        FUSE(Build.current().isSnapshot()),
        /**
         * Support improved behavior for LIKE operator when used with index fields.
         */
        LIKE_ON_INDEX_FIELDS,
        /**
         * Support avg with aggregate metric doubles
         */
        AGGREGATE_METRIC_DOUBLE_AVG(AGGREGATE_METRIC_DOUBLE_FEATURE_FLAG),

        /**
         * Forbid usage of brackets in unquoted index and enrich policy names
         * https://github.com/elastic/elasticsearch/issues/130378
         */
        NO_BRACKETS_IN_UNQUOTED_INDEX_NAMES;
>>>>>>> cec4ced7

        private final boolean enabled;

        Cap() {
            this.enabled = true;
        };

        Cap(boolean enabled) {
            this.enabled = enabled;
        };

        Cap(FeatureFlag featureFlag) {
            this.enabled = featureFlag.isEnabled();
        }

        public boolean isEnabled() {
            return enabled;
        }

        public String capabilityName() {
            return name().toLowerCase(Locale.ROOT);
        }
    }

    public static final Set<String> CAPABILITIES = capabilities(false);

    /**
     * Get a {@link Set} of all capabilities. If the {@code all} parameter is {@code false}
     * then only <strong>enabled</strong> capabilities are returned - otherwise <strong>all</strong>
     * known capabilities are returned.
     */
    public static Set<String> capabilities(boolean all) {
        List<String> caps = new ArrayList<>();
        for (Cap cap : Cap.values()) {
            if (all || cap.isEnabled()) {
                caps.add(cap.capabilityName());
            }
        }

        /*
         * Add all of our cluster features without the leading "esql."
         */
        for (NodeFeature feature : new EsqlFeatures().getFeatures()) {
            caps.add(cap(feature));
        }
        return Set.copyOf(caps);
    }

    /**
     * Convert a {@link NodeFeature} from {@link EsqlFeatures} into a
     * capability.
     */
    public static String cap(NodeFeature feature) {
        assert feature.id().startsWith("esql.");
        return feature.id().substring("esql.".length());
    }
}<|MERGE_RESOLUTION|>--- conflicted
+++ resolved
@@ -1235,25 +1235,17 @@
         /**
          * FUSE command
          */
-<<<<<<< HEAD
-        FUSE(Build.current().isSnapshot());
-=======
         FUSE(Build.current().isSnapshot()),
         /**
          * Support improved behavior for LIKE operator when used with index fields.
          */
         LIKE_ON_INDEX_FIELDS,
-        /**
-         * Support avg with aggregate metric doubles
-         */
-        AGGREGATE_METRIC_DOUBLE_AVG(AGGREGATE_METRIC_DOUBLE_FEATURE_FLAG),
 
         /**
          * Forbid usage of brackets in unquoted index and enrich policy names
          * https://github.com/elastic/elasticsearch/issues/130378
          */
         NO_BRACKETS_IN_UNQUOTED_INDEX_NAMES;
->>>>>>> cec4ced7
 
         private final boolean enabled;
 

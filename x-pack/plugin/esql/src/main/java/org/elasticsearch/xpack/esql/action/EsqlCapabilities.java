/*
 * Copyright Elasticsearch B.V. and/or licensed to Elasticsearch B.V. under one
 * or more contributor license agreements. Licensed under the Elastic License
 * 2.0; you may not use this file except in compliance with the Elastic License
 * 2.0.
 */

package org.elasticsearch.xpack.esql.action;

import org.elasticsearch.Build;
import org.elasticsearch.common.util.FeatureFlag;
import org.elasticsearch.features.NodeFeature;
import org.elasticsearch.rest.action.admin.cluster.RestNodesCapabilitiesAction;
import org.elasticsearch.xpack.esql.core.plugin.EsqlCorePlugin;
import org.elasticsearch.xpack.esql.plugin.EsqlFeatures;
import org.elasticsearch.xpack.esql.plugin.EsqlPlugin;

import java.util.ArrayList;
import java.util.List;
import java.util.Locale;
import java.util.Set;

import static org.elasticsearch.xpack.esql.core.plugin.EsqlCorePlugin.AGGREGATE_METRIC_DOUBLE_FEATURE_FLAG;

/**
 * A {@link Set} of "capabilities" supported by the {@link RestEsqlQueryAction}
 * and {@link RestEsqlAsyncQueryAction} APIs. These are exposed over the
 * {@link RestNodesCapabilitiesAction} and we use them to enable tests.
 */
public class EsqlCapabilities {
    public enum Cap {
        /**
         * Introduction of {@code MV_SORT}, {@code MV_SLICE}, and {@code MV_ZIP}.
         * Added in #106095.
         */
        MV_SORT,

        /**
         * When we disabled some broken optimizations around {@code nullable}.
         * Fixed in #105691.
         */
        DISABLE_NULLABLE_OPTS,

        /**
         * Introduction of {@code ST_X} and {@code ST_Y}. Added in #105768.
         */
        ST_X_Y,

        /**
         * Changed precision of {@code geo_point} and {@code cartesian_point} fields, by loading from source into WKB. Done in #103691.
         */
        SPATIAL_POINTS_FROM_SOURCE,

        /**
         * Support for loading {@code geo_shape} and {@code cartesian_shape} fields. Done in #104269.
         */
        SPATIAL_SHAPES,

        /**
         * Do validation check on geo_point and geo_shape fields. Done in #128259.
         */
        GEO_VALIDATION,

        /**
         * Support for spatial aggregation {@code ST_CENTROID}. Done in #104269.
         */
        ST_CENTROID_AGG,

        /**
         * Support for spatial aggregation {@code ST_INTERSECTS}. Done in #104907.
         */
        ST_INTERSECTS,

        /**
         * Support for spatial aggregation {@code ST_CONTAINS} and {@code ST_WITHIN}. Done in #106503.
         */
        ST_CONTAINS_WITHIN,

        /**
         * Support for spatial aggregation {@code ST_DISJOINT}. Done in #107007.
         */
        ST_DISJOINT,

        /**
         * The introduction of the {@code VALUES} agg.
         */
        AGG_VALUES,

        /**
         * Expand the {@code VALUES} agg to cover spatial types.
         */
        AGG_VALUES_SPATIAL,

        /**
         * Does ESQL support async queries.
         */
        ASYNC_QUERY,

        /**
         * Does ESQL support FROM OPTIONS?
         */
        @Deprecated
        FROM_OPTIONS,

        /**
         * Cast string literals to a desired data type.
         */
        STRING_LITERAL_AUTO_CASTING,

        /**
         * Base64 encoding and decoding functions.
         */
        BASE64_DECODE_ENCODE,

        /**
         * Support for the :: casting operator
         */
        CASTING_OPERATOR,

        /**
         * Support for the ::date casting operator
         */
        CASTING_OPERATOR_FOR_DATE,

        /**
         * Blocks can be labelled with {@link org.elasticsearch.compute.data.Block.MvOrdering#SORTED_ASCENDING} for optimizations.
         */
        MV_ORDERING_SORTED_ASCENDING,

        /**
         * Support for metrics counter fields
         */
        METRICS_COUNTER_FIELDS,

        /**
         * Cast string literals to a desired data type for IN predicate and more types for BinaryComparison.
         */
        STRING_LITERAL_AUTO_CASTING_EXTENDED,
        /**
         * Support for metadata fields.
         */
        METADATA_FIELDS,

        /**
         * Support specifically for *just* the _index METADATA field. Used by CsvTests, since that is the only metadata field currently
         * supported.
         */
        INDEX_METADATA_FIELD,

        /**
         * Support for timespan units abbreviations
         */
        TIMESPAN_ABBREVIATIONS,

        /**
         * Support metrics counter types
         */
        COUNTER_TYPES,

        /**
         * Support for function {@code BIT_LENGTH}. Done in #115792
         */
        FN_BIT_LENGTH,

        /**
         * Support for function {@code BYTE_LENGTH}.
         */
        FN_BYTE_LENGTH,

        /**
         * Support for function {@code REVERSE}.
         */
        FN_REVERSE,

        /**
         * Support for reversing whole grapheme clusters. This is not supported
         * on JDK versions less than 20 which are not supported in ES 9.0.0+ but this
         * exists to keep the {@code 8.x} branch similar to the {@code main} branch.
         */
        FN_REVERSE_GRAPHEME_CLUSTERS,

        /**
         * Support for function {@code CBRT}. Done in #108574.
         */
        FN_CBRT,

        /**
         * Support for function {@code HYPOT}.
         */
        FN_HYPOT,

        /**
         * Support for {@code MV_APPEND} function. #107001
         */
        FN_MV_APPEND,

        /**
         * Support for {@code MV_MEDIAN_ABSOLUTE_DEVIATION} function.
         */
        FN_MV_MEDIAN_ABSOLUTE_DEVIATION,

        /**
         * Support for {@code MV_PERCENTILE} function.
         */
        FN_MV_PERCENTILE,

        /**
         * Support for function {@code IP_PREFIX}.
         */
        FN_IP_PREFIX,

        /**
         * Fix on function {@code SUBSTRING} that makes it not return null on empty strings.
         */
        FN_SUBSTRING_EMPTY_NULL,

        /**
         * Fixes on function {@code ROUND} that avoid it throwing exceptions on runtime for unsigned long cases.
         */
        FN_ROUND_UL_FIXES,

        /**
         * Support for function {@code SCALB}.
         */
        FN_SCALB,

        /**
         * Fixes for multiple functions not serializing their source, and emitting warnings with wrong line number and text.
         */
        FUNCTIONS_SOURCE_SERIALIZATION_WARNINGS,

        /**
         * All functions that take TEXT should never emit TEXT, only KEYWORD. #114334
         */
        FUNCTIONS_NEVER_EMIT_TEXT,

        /**
         * Support for the {@code INLINESTATS} syntax.
         */
        INLINESTATS(EsqlPlugin.INLINESTATS_FEATURE_FLAG),

        /**
         * Support for the expressions in grouping in {@code INLINESTATS} syntax.
         */
        INLINESTATS_V2(EsqlPlugin.INLINESTATS_FEATURE_FLAG),

        /**
         * Support for aggregation function {@code TOP}.
         */
        AGG_TOP,

        /**
         * Support for booleans in aggregations {@code MAX} and {@code MIN}.
         */
        AGG_MAX_MIN_BOOLEAN_SUPPORT,

        /**
         * Support for ips in aggregations {@code MAX} and {@code MIN}.
         */
        AGG_MAX_MIN_IP_SUPPORT,

        /**
         * Support for strings in aggregations {@code MAX} and {@code MIN}.
         */
        AGG_MAX_MIN_STRING_SUPPORT,

        /**
         * Support for booleans in {@code TOP} aggregation.
         */
        AGG_TOP_BOOLEAN_SUPPORT,

        /**
         * Support for ips in {@code TOP} aggregation.
         */
        AGG_TOP_IP_SUPPORT,

        /**
         * Support for {@code keyword} and {@code text} fields in {@code TOP} aggregation.
         */
        AGG_TOP_STRING_SUPPORT,

        /**
         * {@code CASE} properly handling multivalue conditions.
         */
        CASE_MV,

        /**
         * Support for loading values over enrich. This is supported by all versions of ESQL but not
         * the unit test CsvTests.
         */
        ENRICH_LOAD,

        /**
         * Optimization for ST_CENTROID changed some results in cartesian data. #108713
         */
        ST_CENTROID_AGG_OPTIMIZED,

        /**
         * Support for requesting the "_ignored" metadata field.
         */
        METADATA_IGNORED_FIELD,

        /**
         * LOOKUP command with
         * - tables using syntax {@code "tables": {"type": [<values>]}}
         * - fixed variable shadowing
         * - fixed Join.references(), requiring breaking change to Join serialization
         */
        LOOKUP_V4(Build.current().isSnapshot()),

        /**
         * Support for requesting the "REPEAT" command.
         */
        REPEAT,

        /**
         * Cast string literals to datetime in addition and subtraction when the other side is a date or time interval.
         */
        STRING_LITERAL_AUTO_CASTING_TO_DATETIME_ADD_SUB,

        /**
         * Support implicit casting for union typed fields that are mixed with date and date_nanos type.
         */
        IMPLICIT_CASTING_DATE_AND_DATE_NANOS(Build.current().isSnapshot()),

        /**
         * Support for named or positional parameters in EsqlQueryRequest.
         */
        NAMED_POSITIONAL_PARAMETER,

        /**
         * Support multiple field mappings if appropriate conversion function is used (union types)
         */
        UNION_TYPES,

        /**
         * Support unmapped using the INSIST keyword.
         */
        UNMAPPED_FIELDS(Build.current().isSnapshot()),

        /**
         * Support for function {@code ST_DISTANCE}. Done in #108764.
         */
        ST_DISTANCE,

        /** Support for function {@code ST_EXTENT_AGG}. */
        ST_EXTENT_AGG,

        /** Optimization of ST_EXTENT_AGG with doc-values as IntBlock. */
        ST_EXTENT_AGG_DOCVALUES,

        /**
         * Fix determination of CRS types in spatial functions when folding.
         */
        SPATIAL_FUNCTIONS_FIX_CRSTYPE_FOLDING,

        /**
         * Enable spatial predicate functions to support multi-values. Done in #112063.
         */
        SPATIAL_PREDICATES_SUPPORT_MULTIVALUES,

        /**
         * Enable spatial distance function to support multi-values. Done in #114836.
         */
        SPATIAL_DISTANCE_SUPPORTS_MULTIVALUES,

        /**
         * Support a number of fixes and enhancements to spatial distance pushdown. Done in #112938.
         */
        SPATIAL_DISTANCE_PUSHDOWN_ENHANCEMENTS,

        /**
         * Fix for spatial centroid when no records are found.
         */
        SPATIAL_CENTROID_NO_RECORDS,

        /**
         * Support ST_ENVELOPE function (and related ST_XMIN, etc.).
         */
        ST_ENVELOPE,

        /**
         * Support ST_GEOHASH, ST_GEOTILE and ST_GEOHEX functions
         */
        SPATIAL_GRID,

        /**
         * Fix to GROK and DISSECT that allows extracting attributes with the same name as the input
         * https://github.com/elastic/elasticsearch/issues/110184
         */
        GROK_DISSECT_MASKING,

        /**
         * Support for quoting index sources in double quotes.
         */
        DOUBLE_QUOTES_SOURCE_ENCLOSING,

        /**
         * Support for WEIGHTED_AVG function.
         */
        AGG_WEIGHTED_AVG,

        /**
         * Fix for union-types when aggregating over an inline conversion with casting operator. Done in #110476.
         */
        UNION_TYPES_AGG_CAST,

        /**
         * When pushing down {@code STATS count(field::type)} for a union type field, we wrongly used a synthetic attribute name in the
         * query instead of the actual field name. This led to 0 counts instead of the correct result.
         */
        FIX_COUNT_PUSHDOWN_FOR_UNION_TYPES,

        /**
         * Fix to GROK validation in case of multiple fields with same name and different types
         * https://github.com/elastic/elasticsearch/issues/110533
         */
        GROK_VALIDATION,

        /**
         * Fix for union-types when aggregating over an inline conversion with conversion function. Done in #110652.
         */
        UNION_TYPES_INLINE_FIX,

        /**
         * Fix for union-types when sorting a type-casted field. We changed how we remove synthetic union-types fields.
         */
        UNION_TYPES_REMOVE_FIELDS,

        /**
         * Fix for union-types when renaming unrelated columns.
         * https://github.com/elastic/elasticsearch/issues/111452
         */
        UNION_TYPES_FIX_RENAME_RESOLUTION,

        /**
         * Execute `RENAME` operations sequentially from left to right,
         * see <a href="https://github.com/elastic/elasticsearch/issues/122250"> ESQL: Align RENAME behavior with EVAL for sequential processing #122250 </a>
         */
        RENAME_SEQUENTIAL_PROCESSING,

        /**
         * Support for assignment in RENAME, besides the use of `AS` keyword.
         */
        RENAME_ALLOW_ASSIGNMENT,

        /**
         * Support for removing empty attribute in merging output.
         * See <a href="https://github.com/elastic/elasticsearch/issues/126392"> ESQL: EVAL after STATS produces an empty column #126392 </a>
         */
        REMOVE_EMPTY_ATTRIBUTE_IN_MERGING_OUTPUT,

        /**
         * Support for retain aggregate when grouping.
         * See <a href="https://github.com/elastic/elasticsearch/issues/126026"> ES|QL: columns not projected away despite KEEP #126026 </a>
         */
        RETAIN_AGGREGATE_WHEN_GROUPING,

        /**
         * Fix for union-types when some indexes are missing the required field. Done in #111932.
         */
        UNION_TYPES_MISSING_FIELD,

        /**
         * Fix for widening of short numeric types in union-types. Done in #112610
         */
        UNION_TYPES_NUMERIC_WIDENING,

        /**
         * Fix a parsing issue where numbers below Long.MIN_VALUE threw an exception instead of parsing as doubles.
         * see <a href="https://github.com/elastic/elasticsearch/issues/104323"> Parsing large numbers is inconsistent #104323 </a>
         */
        FIX_PARSING_LARGE_NEGATIVE_NUMBERS,

        /**
         * Fix precision of scaled_float field values retrieved from stored source
         * see <a href="https://github.com/elastic/elasticsearch/issues/122547"> Slight inconsistency in ESQL using scaled_float field #122547 </a>
         */
        FIX_PRECISION_OF_SCALED_FLOAT_FIELDS,

        /**
         * Fix the status code returned when trying to run count_distinct on the _source type (which is not supported).
         * see <a href="https://github.com/elastic/elasticsearch/issues/105240">count_distinct(_source) returns a 500 response</a>
         */
        FIX_COUNT_DISTINCT_SOURCE_ERROR,

        /**
         * Use RangeQuery for BinaryComparison on DateTime fields.
         */
        RANGEQUERY_FOR_DATETIME,

        /**
         * Enforce strict type checking on ENRICH range types, and warnings for KEYWORD parsing at runtime. Done in #115091.
         */
        ENRICH_STRICT_RANGE_TYPES,

        /**
         * Fix for non-unique attribute names in ROW and logical plans.
         * https://github.com/elastic/elasticsearch/issues/110541
         */
        UNIQUE_NAMES,

        /**
         * Make attributes of GROK/DISSECT adjustable and fix a shadowing bug when pushing them down past PROJECT.
         * https://github.com/elastic/elasticsearch/issues/108008
         */
        FIXED_PUSHDOWN_PAST_PROJECT,

        /**
         * Adds the {@code MV_PSERIES_WEIGHTED_SUM} function for converting sorted lists of numbers into
         * a bounded score. This is a generalization of the
         * <a href="https://en.wikipedia.org/wiki/Riemann_zeta_function">riemann zeta function</a> but we
         * don't name it that because we don't support complex numbers and don't want to make folks think
         * of mystical number theory things. This is just a weighted sum that is adjacent to magic.
         */
        MV_PSERIES_WEIGHTED_SUM,

        /**
         * Support for match operator as a colon. Previous support for match operator as MATCH has been removed
         */
        MATCH_OPERATOR_COLON,

        /**
         * Removing support for the {@code META} keyword.
         */
        NO_META,

        /**
         * Add CombineBinaryComparisons rule.
         */
        COMBINE_BINARY_COMPARISONS,

        /**
         * Support for nanosecond dates as a data type
         */
        DATE_NANOS_TYPE(),

        /**
         * Support for to_date_nanos function
         */
        TO_DATE_NANOS(),

        /**
         * Support for date nanos type in binary comparisons
         */
        DATE_NANOS_BINARY_COMPARISON(),

        /**
         * Support for mixed comparisons between nanosecond and millisecond dates
         */
        DATE_NANOS_COMPARE_TO_MILLIS(),
        /**
         * Support implicit casting of strings to date nanos
         */
        DATE_NANOS_IMPLICIT_CASTING(),
        /**
         * Support Least and Greatest functions on Date Nanos type
         */
        LEAST_GREATEST_FOR_DATENANOS(),
        /**
         * support date extract function for date nanos
         */
        DATE_NANOS_DATE_EXTRACT(),
        /**
         * Support add and subtract on date nanos
         */
        DATE_NANOS_ADD_SUBTRACT(),
        /**
         * Support for date_trunc function on date nanos type
         */
        DATE_TRUNC_DATE_NANOS(),

        /**
         * Support date nanos values as the field argument to bucket
         */
        DATE_NANOS_BUCKET(),

        /**
         * support aggregations on date nanos
         */
        DATE_NANOS_AGGREGATIONS(),

        /**
         * Support the {@link org.elasticsearch.xpack.esql.expression.predicate.operator.comparison.In} operator for date nanos
         */
        DATE_NANOS_IN_OPERATOR(),
        /**
         * Support running date format function on nanosecond dates
         */
        DATE_NANOS_DATE_FORMAT(),
        /**
         * support date diff function on date nanos type, and mixed nanos/millis
         */
        DATE_NANOS_DATE_DIFF(),
        /**
         * Indicates that https://github.com/elastic/elasticsearch/issues/125439 (incorrect lucene push down for date nanos) is fixed
         */
        FIX_DATE_NANOS_LUCENE_PUSHDOWN_BUG(),
        /**
         * Fixes a bug where dates are incorrectly formatted if a where clause compares nanoseconds to both milliseconds and nanoseconds,
         * e.g. {@code WHERE millis > to_datenanos("2023-10-23T12:15:03.360103847") AND millis < to_datetime("2023-10-23T13:53:55.832")}
         */
        FIX_DATE_NANOS_MIXED_RANGE_PUSHDOWN_BUG(),

        /**
         * Support for date nanos in lookup join. Done in #127962
         */
        DATE_NANOS_LOOKUP_JOIN,

        /**
         * DATE_PARSE supports reading timezones
         */
        DATE_PARSE_TZ(),

        /**
         * Support for datetime in least and greatest functions
         */
        LEAST_GREATEST_FOR_DATES,

        /**
         * Support CIDRMatch in CombineDisjunctions rule.
         */
        COMBINE_DISJUNCTIVE_CIDRMATCHES,

        /**
         * Support sending HTTP headers about the status of an async query.
         */
        ASYNC_QUERY_STATUS_HEADERS,

        /**
         * Consider the upper bound when computing the interval in BUCKET auto mode.
         */
        BUCKET_INCLUSIVE_UPPER_BOUND,

        /**
         * Enhanced DATE_TRUNC with arbitrary month and year intervals. (#120302)
         */
        DATE_TRUNC_WITH_ARBITRARY_INTERVALS,

        /**
         * Changed error messages for fields with conflicting types in different indices.
         */
        SHORT_ERROR_MESSAGES_FOR_UNSUPPORTED_FIELDS,

        /**
         * Support for the whole number spans in BUCKET function.
         */
        BUCKET_WHOLE_NUMBER_AS_SPAN,

        /**
         * Allow mixed numeric types in coalesce
         */
        MIXED_NUMERIC_TYPES_IN_COALESCE,

        /**
         * Support for requesting the "SPACE" function.
         */
        SPACE,

        /**
         * Support explicit casting from string literal to DATE_PERIOD or TIME_DURATION.
         */
        CAST_STRING_LITERAL_TO_TEMPORAL_AMOUNT,

        /**
         * Supported the text categorization function "CATEGORIZE".
         */
        CATEGORIZE_V5,

        /**
         * Support for multiple groupings in "CATEGORIZE".
         */
        CATEGORIZE_MULTIPLE_GROUPINGS,
        /**
         * QSTR function
         */
        QSTR_FUNCTION,

        /**
         * MATCH function
         */
        MATCH_FUNCTION,

        /**
         * KQL function
         */
        KQL_FUNCTION,

        /**
         * Hash function
         */
        HASH_FUNCTION,
        /**
         * Hash function aliases such as MD5
         */
        HASH_FUNCTION_ALIASES_V1,

        /**
         * Don't optimize CASE IS NOT NULL function by not requiring the fields to be not null as well.
         * https://github.com/elastic/elasticsearch/issues/112704
         */
        FIXED_WRONG_IS_NOT_NULL_CHECK_ON_CASE,

        /**
         * Compute year differences in full calendar years.
         */
        DATE_DIFF_YEAR_CALENDARIAL,

        /**
         * Fix sorting not allowed on _source and counters.
         */
        SORTING_ON_SOURCE_AND_COUNTERS_FORBIDDEN,

        /**
         * Fix {@code SORT} when the {@code _source} field is not a sort key but
         * <strong>is</strong> being returned.
         */
        SORT_RETURNING_SOURCE_OK,

        /**
         * _source field mapping directives: https://www.elastic.co/guide/en/elasticsearch/reference/current/mapping-source-field.html
         */
        SOURCE_FIELD_MAPPING,

        /**
         * Allow filter per individual aggregation.
         */
        PER_AGG_FILTERING,

        /**
         * Fix {@link #PER_AGG_FILTERING} grouped by ordinals.
         */
        PER_AGG_FILTERING_ORDS,

        /**
         * Support for {@code STD_DEV} aggregation.
         */
        STD_DEV,

        /**
         * Fix for https://github.com/elastic/elasticsearch/issues/114714
         */
        FIX_STATS_BY_FOLDABLE_EXPRESSION,

        /**
         * Adding stats for functions (stack telemetry)
         */
        FUNCTION_STATS,
        /**
         * Fix for an optimization that caused wrong results
         * https://github.com/elastic/elasticsearch/issues/115281
         */
        FIX_FILTER_PUSHDOWN_PAST_STATS,

        /**
         * Send warnings on STATS alias collision
         * https://github.com/elastic/elasticsearch/issues/114970
         */
        STATS_ALIAS_COLLISION_WARNINGS,

        /**
         * This enables 60_usage.yml "Basic ESQL usage....snapshot" version test. See also the next capability.
         */
        SNAPSHOT_TEST_FOR_TELEMETRY(Build.current().isSnapshot()),

        /**
         * This enables 60_usage.yml "Basic ESQL usage....non-snapshot" version test. See also the previous capability.
         */
        NON_SNAPSHOT_TEST_FOR_TELEMETRY(Build.current().isSnapshot() == false),

        /**
         * Support simplified syntax for named parameters for field and function names.
         */
        NAMED_PARAMETER_FOR_FIELD_AND_FUNCTION_NAMES_SIMPLIFIED_SYNTAX(),

        /**
         * Fix pushdown of LIMIT past MV_EXPAND
         */
        ADD_LIMIT_INSIDE_MV_EXPAND,

        DELAY_DEBUG_FN(Build.current().isSnapshot()),

        /** Capability for remote metadata test */
        METADATA_FIELDS_REMOTE_TEST(false),
        /**
         * WIP on Join planning
         * - Introduce BinaryPlan and co
         * - Refactor INLINESTATS and LOOKUP as a JOIN block
         */
        JOIN_PLANNING_V1(Build.current().isSnapshot()),

        /**
         * Support implicit casting from string literal to DATE_PERIOD or TIME_DURATION.
         */
        IMPLICIT_CASTING_STRING_LITERAL_TO_TEMPORAL_AMOUNT,

        /**
         * LOOKUP JOIN
         */
        JOIN_LOOKUP_V12,

        /**
         * LOOKUP JOIN with TEXT fields on the right (right side of the join) (#119473)
         */
        LOOKUP_JOIN_TEXT(JOIN_LOOKUP_V12.isEnabled()),

        /**
         * LOOKUP JOIN skipping MVs and sending warnings (https://github.com/elastic/elasticsearch/issues/118780)
         */
        JOIN_LOOKUP_SKIP_MV_WARNINGS(JOIN_LOOKUP_V12.isEnabled()),

        /**
         * Fix pushing down LIMIT past LOOKUP JOIN in case of multiple matching join keys.
         */
        JOIN_LOOKUP_FIX_LIMIT_PUSHDOWN(JOIN_LOOKUP_V12.isEnabled()),

        /**
         * Fix for https://github.com/elastic/elasticsearch/issues/117054
         */
        FIX_NESTED_FIELDS_NAME_CLASH_IN_INDEXRESOLVER,

        /**
         * Fix for https://github.com/elastic/elasticsearch/issues/114714, again
         */
        FIX_STATS_BY_FOLDABLE_EXPRESSION_2,

        /**
         * Support the "METADATA _score" directive to enable _score column.
         */
        METADATA_SCORE,

        /**
         * Term function
         */
        TERM_FUNCTION(Build.current().isSnapshot()),

        /**
         * Additional types for match function and operator
         */
        MATCH_ADDITIONAL_TYPES,

        /**
         * Fix for regex folding with case-insensitive pattern https://github.com/elastic/elasticsearch/issues/118371
         */
        FIXED_REGEX_FOLD,

        /**
         * Full text functions can be used in disjunctions
         */
        FULL_TEXT_FUNCTIONS_DISJUNCTIONS,

        /**
         * Change field caps response for semantic_text fields to be reported as text
         */
        SEMANTIC_TEXT_FIELD_CAPS,

        /**
         * Support named argument for function in map format.
         */
        OPTIONAL_NAMED_ARGUMENT_MAP_FOR_FUNCTION(Build.current().isSnapshot()),

        /**
         * Disabled support for index aliases in lookup joins
         */
        LOOKUP_JOIN_NO_ALIASES(JOIN_LOOKUP_V12.isEnabled()),

        /**
         * Full text functions can be used in disjunctions as they are implemented in compute engine
         */
        FULL_TEXT_FUNCTIONS_DISJUNCTIONS_COMPUTE_ENGINE,

        /**
         * Support match options in match function
         */
        MATCH_FUNCTION_OPTIONS,

        /**
         * Support options in the query string function.
         */
        QUERY_STRING_FUNCTION_OPTIONS,

        /**
         * Support for aggregate_metric_double type
         */
        AGGREGATE_METRIC_DOUBLE(AGGREGATE_METRIC_DOUBLE_FEATURE_FLAG),

        /**
         * Support for partial subset of metrics in aggregate_metric_double type
         */
        AGGREGATE_METRIC_DOUBLE_PARTIAL_SUBMETRICS(AGGREGATE_METRIC_DOUBLE_FEATURE_FLAG),

        /**
         * Support change point detection "CHANGE_POINT".
         */
        CHANGE_POINT,

        /**
         * Fix for https://github.com/elastic/elasticsearch/issues/120817
         * and https://github.com/elastic/elasticsearch/issues/120803
         * Support for queries that have multiple SORTs that cannot become TopN
         */
        REMOVE_REDUNDANT_SORT,

        /**
         * Fixes a series of issues with inlinestats which had an incomplete implementation after lookup and inlinestats
         * were refactored.
         */
        INLINESTATS_V7(EsqlPlugin.INLINESTATS_FEATURE_FLAG),

        /**
         * Support partial_results
         */
        SUPPORT_PARTIAL_RESULTS,

        /**
         * Support for rendering aggregate_metric_double type
         */
        AGGREGATE_METRIC_DOUBLE_RENDERING(AGGREGATE_METRIC_DOUBLE_FEATURE_FLAG),

        /**
         * Support for FORK command
         */
        FORK(Build.current().isSnapshot()),

        /**
         * Support for RERANK command
         */
        RERANK(Build.current().isSnapshot()),

        /**
         * Support for COMPLETION command
         */
        COMPLETION,

        /**
         * Allow mixed numeric types in conditional functions - case, greatest and least
         */
        MIXED_NUMERIC_TYPES_IN_CASE_GREATEST_LEAST,

        /**
         * Support for RRF command
         */
        RRF(Build.current().isSnapshot()),

        /**
         * Lucene query pushdown to StartsWith and EndsWith functions.
         * This capability was created to avoid receiving wrong warnings from old nodes in mixed clusters
         */
        STARTS_WITH_ENDS_WITH_LUCENE_PUSHDOWN,

        /**
         * Full text functions can be scored when being part of a disjunction
         */
        FULL_TEXT_FUNCTIONS_DISJUNCTIONS_SCORE,

        /**
         * Support for multi-match function.
         */
        MULTI_MATCH_FUNCTION(Build.current().isSnapshot()),

        /**
         * Do {@code TO_LOWER} and {@code TO_UPPER} process all field values?
         */
        TO_LOWER_MV,

        /**
         * Use double parameter markers to represent field or function names.
         */
        DOUBLE_PARAMETER_MARKERS_FOR_IDENTIFIERS,

        /**
         * Non full text functions do not contribute to score
         */
        NON_FULL_TEXT_FUNCTIONS_SCORING,

        /**
         * Support for to_aggregate_metric_double function
         */
        AGGREGATE_METRIC_DOUBLE_CONVERT_TO(AGGREGATE_METRIC_DOUBLE_FEATURE_FLAG),

        /**
         * The {@code _query} API now reports the original types.
         */
        REPORT_ORIGINAL_TYPES,

        /**
         * The metrics command
         */
        METRICS_COMMAND(Build.current().isSnapshot()),

        /**
         * Are the {@code documents_found} and {@code values_loaded} fields available
         * in the response and profile?
         */
        DOCUMENTS_FOUND_AND_VALUES_LOADED,

        /**
         * Index component selector syntax (my-data-stream-name::failures)
         */
        INDEX_COMPONENT_SELECTORS,

        /**
         * Make numberOfChannels consistent with layout in DefaultLayout by removing duplicated ChannelSet.
         */
        MAKE_NUMBER_OF_CHANNELS_CONSISTENT_WITH_LAYOUT,

        /**
         * Support for sorting when aggregate_metric_doubles are present
         */
        AGGREGATE_METRIC_DOUBLE_SORTING(AGGREGATE_METRIC_DOUBLE_FEATURE_FLAG),

        /**
         * Supercedes {@link Cap#MAKE_NUMBER_OF_CHANNELS_CONSISTENT_WITH_LAYOUT}.
         */
        FIX_REPLACE_MISSING_FIELD_WITH_NULL_DUPLICATE_NAME_ID_IN_LAYOUT,

        /**
         * Support for filter in converted null.
         * See <a href="https://github.com/elastic/elasticsearch/issues/125832"> ESQL: Fix `NULL` handling in `IN` clause #125832 </a>
         */
        FILTER_IN_CONVERTED_NULL,

        /**
         * When creating constant null blocks in {@link org.elasticsearch.compute.lucene.ValuesSourceReaderOperator}, we also handed off
         * the ownership of that block - but didn't account for the fact that the caller might close it, leading to double releases
         * in some union type queries. C.f. https://github.com/elastic/elasticsearch/issues/125850
         */
        FIX_DOUBLY_RELEASED_NULL_BLOCKS_IN_VALUESOURCEREADER,

        /**
         * Listing queries and getting information on a specific query.
         */
        QUERY_MONITORING,

        /**
         * Support max_over_time aggregation that gets evaluated per time-series
         */
        MAX_OVER_TIME(Build.current().isSnapshot()),

        /**
         * Support streaming of sub plan results
         */
        FORK_V8(Build.current().isSnapshot()),

        /**
         * Support for the {@code leading_zeros} named parameter.
         */
        TO_IP_LEADING_ZEROS,

        /**
         * Does the usage information for ESQL contain a histogram of {@code took} values?
         */
        USAGE_CONTAINS_TOOK,

        /**
         * Support avg_over_time aggregation that gets evaluated per time-series
         */
        AVG_OVER_TIME(Build.current().isSnapshot()),

        /**
         * Support loading of ip fields if they are not indexed.
         */
        LOADING_NON_INDEXED_IP_FIELDS,

        /**
         * During resolution (pre-analysis) we have to consider that joins or enriches can override EVALuated values
         * https://github.com/elastic/elasticsearch/issues/126419
         */
        FIX_JOIN_MASKING_EVAL,

        /**
         * Support for keeping `DROP` attributes when resolving field names.
         * see <a href="https://github.com/elastic/elasticsearch/issues/126418"> ES|QL: no matches for pattern #126418 </a>
         */
        DROP_AGAIN_WITH_WILDCARD_AFTER_EVAL,

        /**
         * Support last_over_time aggregation that gets evaluated per time-series
         */
        LAST_OVER_TIME(Build.current().isSnapshot()),

        /**
         * Support for the SAMPLE command
         */
        SAMPLE_V3(Build.current().isSnapshot()),

        /**
         * The {@code _query} API now gives a cast recommendation if multiple types are found in certain instances.
         */
        SUGGESTED_CAST,

        /**
         * Guards a bug fix matching {@code TO_LOWER(f) == ""}.
         */
        TO_LOWER_EMPTY_STRING,

        /**
         * Support min_over_time aggregation that gets evaluated per time-series
         */
        MIN_OVER_TIME(Build.current().isSnapshot()),

        /**
         * Support first_over_time aggregation that gets evaluated per time-series
         */
        FIRST_OVER_TIME(Build.current().isSnapshot()),

        /**
         * Support sum_over_time aggregation that gets evaluated per time-series
         */
        SUM_OVER_TIME(Build.current().isSnapshot()),

        /**
         * Support count_over_time aggregation that gets evaluated per time-series
         */
        COUNT_OVER_TIME(Build.current().isSnapshot()),

        /**
         * Support for count_distinct_over_time aggregation that gets evaluated per time-series
         */
        COUNT_DISTINCT_OVER_TIME(Build.current().isSnapshot()),

        /**
         * Resolve groupings before resolving references to groupings in the aggregations.
         */
        RESOLVE_GROUPINGS_BEFORE_RESOLVING_REFERENCES_TO_GROUPINGS_IN_AGGREGATIONS,

        /**
         * Support for the SAMPLE aggregation function
         */
        AGG_SAMPLE,

        /**
         * Full text functions in STATS
         */
        FULL_TEXT_FUNCTIONS_IN_STATS_WHERE,

        /**
         * During resolution (pre-analysis) we have to consider that joins can override regex extracted values
         * see <a href="https://github.com/elastic/elasticsearch/issues/127467"> ES|QL: pruning of JOINs leads to missing fields #127467 </a>
         */
        FIX_JOIN_MASKING_REGEX_EXTRACT,

        /**
         * Avid GROK and DISSECT attributes being removed when resolving fields.
         * see <a href="https://github.com/elastic/elasticsearch/issues/127468"> ES|QL: Grok only supports KEYWORD or TEXT values, found expression [type] type [INTEGER] #127468 </a>
         */
        KEEP_REGEX_EXTRACT_ATTRIBUTES,

        /**
         * The {@code ROUND_TO} function.
         */
        ROUND_TO,

        /**
         * Support for the {@code COPY_SIGN} function.
         */
        COPY_SIGN,

        /**
         * Allow lookup join on mixed numeric fields, among byte, short, int, long, half_float, scaled_float, float and double.
         */
        LOOKUP_JOIN_ON_MIXED_NUMERIC_FIELDS,

        /**
         * {@link org.elasticsearch.compute.lucene.LuceneQueryEvaluator} rewrites the query before executing it in Lucene. This
         * provides support for KQL in a STATS ... BY command that uses a KQL query for filter, for example.
         */
        LUCENE_QUERY_EVALUATOR_QUERY_REWRITE,

        /**
         * Support parameters for LIMIT command.
         */
        PARAMETER_FOR_LIMIT,

        /**
         * Dense vector field type support
         */
        DENSE_VECTOR_FIELD_TYPE(EsqlCorePlugin.DENSE_VECTOR_FEATURE_FLAG),

        /**
         * Enable support for index aliases in lookup joins
         */
        ENABLE_LOOKUP_JOIN_ON_ALIASES,

        /**
         * Lookup error messages were updated to make them a bit easier to understand.
         */
        UPDATE_LOOKUP_JOIN_ERROR_MESSAGES,

        /**
         * Allows RLIKE to correctly handle the "empty language" flag, `#`.
         */
        RLIKE_WITH_EMPTY_LANGUAGE_PATTERN,

        /**
         * MATCH PHRASE function
         */
        MATCH_PHRASE_FUNCTION,

        /**
         * Support knn function
         */
        KNN_FUNCTION(Build.current().isSnapshot()),

        LIKE_WITH_LIST_OF_PATTERNS,

        /**
<<<<<<< HEAD
         * (Re)Added EXPLAIN command
         */
        EXPLAIN(Build.current().isSnapshot());
=======
         * Support parameters for SAMPLE command.
         */
        PARAMETER_FOR_SAMPLE(Build.current().isSnapshot());
>>>>>>> d3d10c2e

        private final boolean enabled;

        Cap() {
            this.enabled = true;
        };

        Cap(boolean enabled) {
            this.enabled = enabled;
        };

        Cap(FeatureFlag featureFlag) {
            this.enabled = featureFlag.isEnabled();
        }

        public boolean isEnabled() {
            return enabled;
        }

        public String capabilityName() {
            return name().toLowerCase(Locale.ROOT);
        }
    }

    public static final Set<String> CAPABILITIES = capabilities(false);

    /**
     * Get a {@link Set} of all capabilities. If the {@code all} parameter is {@code false}
     * then only <strong>enabled</strong> capabilities are returned - otherwise <strong>all</strong>
     * known capabilities are returned.
     */
    public static Set<String> capabilities(boolean all) {
        List<String> caps = new ArrayList<>();
        for (Cap cap : Cap.values()) {
            if (all || cap.isEnabled()) {
                caps.add(cap.capabilityName());
            }
        }

        /*
         * Add all of our cluster features without the leading "esql."
         */
        for (NodeFeature feature : new EsqlFeatures().getFeatures()) {
            caps.add(cap(feature));
        }
        return Set.copyOf(caps);
    }

    /**
     * Convert a {@link NodeFeature} from {@link EsqlFeatures} into a
     * capability.
     */
    public static String cap(NodeFeature feature) {
        assert feature.id().startsWith("esql.");
        return feature.id().substring("esql.".length());
    }
}<|MERGE_RESOLUTION|>--- conflicted
+++ resolved
@@ -1205,15 +1205,14 @@
         LIKE_WITH_LIST_OF_PATTERNS,
 
         /**
-<<<<<<< HEAD
+         * Support parameters for SAMPLE command.
+         */
+        PARAMETER_FOR_SAMPLE(Build.current().isSnapshot()),
+
+        /**
          * (Re)Added EXPLAIN command
          */
         EXPLAIN(Build.current().isSnapshot());
-=======
-         * Support parameters for SAMPLE command.
-         */
-        PARAMETER_FOR_SAMPLE(Build.current().isSnapshot());
->>>>>>> d3d10c2e
 
         private final boolean enabled;
 

--- conflicted
+++ resolved
@@ -206,15 +206,10 @@
 
         Iterator<ToXContent> tookTime;
         if (executionInfo != null && executionInfo.overallTook() != null) {
-<<<<<<< HEAD
-            tookTime = ChunkedToXContentHelper.chunk((builder, p) -> builder.field("took", executionInfo.overallTook().millis()));
-=======
-            tookTime = ChunkedToXContentHelper.chunk((builder, p) -> {
-                builder.field("took", executionInfo.overallTook().millis());
-                builder.field(EsqlExecutionInfo.IS_PARTIAL_FIELD.getPreferredName(), executionInfo.isPartial());
-                return builder;
-            });
->>>>>>> 385e1fdf
+            tookTime = ChunkedToXContentHelper.chunk(
+                (builder, p) -> builder.field("took", executionInfo.overallTook().millis())
+                    .field(EsqlExecutionInfo.IS_PARTIAL_FIELD.getPreferredName(), executionInfo.isPartial())
+            );
         } else {
             tookTime = Collections.emptyIterator();
         }

/*
 * Copyright Elasticsearch B.V. and/or licensed to Elasticsearch B.V. under one
 * or more contributor license agreements. Licensed under the Elastic License
 * 2.0; you may not use this file except in compliance with the Elastic License
 * 2.0.
 */

package org.elasticsearch.xpack.esql.action;

import org.elasticsearch.TransportVersions;
import org.elasticsearch.common.Strings;
import org.elasticsearch.common.collect.Iterators;
import org.elasticsearch.common.io.stream.StreamInput;
import org.elasticsearch.common.io.stream.StreamOutput;
import org.elasticsearch.common.io.stream.Writeable;
import org.elasticsearch.common.xcontent.ChunkedToXContent;
import org.elasticsearch.common.xcontent.ChunkedToXContentHelper;
import org.elasticsearch.common.xcontent.ChunkedToXContentObject;
import org.elasticsearch.compute.data.BlockFactory;
import org.elasticsearch.compute.data.BlockStreamInput;
import org.elasticsearch.compute.data.Page;
import org.elasticsearch.compute.operator.DriverProfile;
import org.elasticsearch.compute.operator.PlanProfile;
import org.elasticsearch.core.AbstractRefCounted;
import org.elasticsearch.core.Nullable;
import org.elasticsearch.core.Releasable;
import org.elasticsearch.core.Releasables;
import org.elasticsearch.xcontent.ToXContent;
import org.elasticsearch.xpack.core.esql.action.EsqlResponse;
import org.elasticsearch.xpack.esql.core.type.DataType;

import java.io.IOException;
import java.util.ArrayList;
import java.util.Iterator;
import java.util.List;
import java.util.Objects;
import java.util.Optional;

import static org.elasticsearch.TransportVersions.ESQL_DOCUMENTS_FOUND_AND_VALUES_LOADED;

public class EsqlQueryResponse extends org.elasticsearch.xpack.core.esql.action.EsqlQueryResponse
    implements
        ChunkedToXContentObject,
        Releasable {

    @SuppressWarnings("this-escape")
    private final AbstractRefCounted counted = AbstractRefCounted.of(this::closeInternal);

    public static final String DROP_NULL_COLUMNS_OPTION = "drop_null_columns";

    private final List<ColumnInfoImpl> columns;
    private final List<Page> pages;
    private final long documentsFound;
    private final long valuesLoaded;
    private final Profile profile;
    private final boolean columnar;
    private final String asyncExecutionId;
    private final boolean isRunning;
    // True if this response is as a result of an async query request
    private final boolean isAsync;
    private final EsqlExecutionInfo executionInfo;

    public EsqlQueryResponse(
        List<ColumnInfoImpl> columns,
        List<Page> pages,
        long documentsFound,
        long valuesLoaded,
        @Nullable Profile profile,
        boolean columnar,
        @Nullable String asyncExecutionId,
        boolean isRunning,
        boolean isAsync,
        EsqlExecutionInfo executionInfo
    ) {
        this.columns = columns;
        this.pages = pages;
        this.valuesLoaded = valuesLoaded;
        this.documentsFound = documentsFound;
        this.profile = profile;
        this.columnar = columnar;
        this.asyncExecutionId = asyncExecutionId;
        this.isRunning = isRunning;
        this.isAsync = isAsync;
        this.executionInfo = executionInfo;
    }

    public EsqlQueryResponse(
        List<ColumnInfoImpl> columns,
        List<Page> pages,
        long documentsFound,
        long valuesLoaded,
        @Nullable Profile profile,
        boolean columnar,
        boolean isAsync,
        EsqlExecutionInfo executionInfo
    ) {
        this(columns, pages, documentsFound, valuesLoaded, profile, columnar, null, false, isAsync, executionInfo);
    }

    /**
     * Build a reader for the response.
     */
    public static Writeable.Reader<EsqlQueryResponse> reader(BlockFactory blockFactory) {
        return in -> {
            try (BlockStreamInput bsi = new BlockStreamInput(in, blockFactory)) {
                return deserialize(bsi);
            }
        };
    }

    static EsqlQueryResponse deserialize(BlockStreamInput in) throws IOException {
        String asyncExecutionId = null;
        boolean isRunning = false;
        boolean isAsync = false;
        Profile profile = null;
        if (in.getTransportVersion().onOrAfter(TransportVersions.V_8_13_0)) {
            asyncExecutionId = in.readOptionalString();
            isRunning = in.readBoolean();
            isAsync = in.readBoolean();
        }
        List<ColumnInfoImpl> columns = in.readCollectionAsList(ColumnInfoImpl::new);
        List<Page> pages = in.readCollectionAsList(Page::new);
        long documentsFound = in.getTransportVersion().onOrAfter(ESQL_DOCUMENTS_FOUND_AND_VALUES_LOADED) ? in.readVLong() : 0;
        long valuesLoaded = in.getTransportVersion().onOrAfter(ESQL_DOCUMENTS_FOUND_AND_VALUES_LOADED) ? in.readVLong() : 0;
        if (in.getTransportVersion().onOrAfter(TransportVersions.V_8_12_0)) {
            profile = in.readOptionalWriteable(Profile::readFrom);
        }
        boolean columnar = in.readBoolean();
        EsqlExecutionInfo executionInfo = null;
        if (in.getTransportVersion().onOrAfter(TransportVersions.V_8_16_0)) {
            executionInfo = in.readOptionalWriteable(EsqlExecutionInfo::new);
        }
        return new EsqlQueryResponse(
            columns,
            pages,
            documentsFound,
            valuesLoaded,
            profile,
            columnar,
            asyncExecutionId,
            isRunning,
            isAsync,
            executionInfo
        );
    }

    @Override
    public void writeTo(StreamOutput out) throws IOException {
        if (out.getTransportVersion().onOrAfter(TransportVersions.V_8_13_0)) {
            out.writeOptionalString(asyncExecutionId);
            out.writeBoolean(isRunning);
            out.writeBoolean(isAsync);
        }
        out.writeCollection(columns);
        out.writeCollection(pages);
        if (out.getTransportVersion().onOrAfter(ESQL_DOCUMENTS_FOUND_AND_VALUES_LOADED)) {
            out.writeVLong(documentsFound);
            out.writeVLong(valuesLoaded);
        }
        if (out.getTransportVersion().onOrAfter(TransportVersions.V_8_12_0)) {
            out.writeOptionalWriteable(profile);
        }
        out.writeBoolean(columnar);
        if (out.getTransportVersion().onOrAfter(TransportVersions.V_8_16_0)) {
            out.writeOptionalWriteable(executionInfo);
        }
    }

    public List<ColumnInfoImpl> columns() {
        return columns;
    }

    List<Page> pages() {
        return pages;
    }

    public Iterator<Iterator<Object>> values() {
        List<DataType> dataTypes = columns.stream().map(ColumnInfoImpl::type).toList();
        return ResponseValueUtils.pagesToValues(dataTypes, pages);
    }

    public Iterable<Iterable<Object>> rows() {
        List<DataType> dataTypes = columns.stream().map(ColumnInfoImpl::type).toList();
        return ResponseValueUtils.valuesForRowsInPages(dataTypes, pages);
    }

    public Iterator<Object> column(int columnIndex) {
        if (columnIndex < 0 || columnIndex >= columns.size()) throw new IllegalArgumentException();
        return ResponseValueUtils.valuesForColumn(columnIndex, columns.get(columnIndex).type(), pages);
    }

    public long documentsFound() {
        return documentsFound;
    }

    public long valuesLoaded() {
        return valuesLoaded;
    }

    public Profile profile() {
        return profile;
    }

    public boolean columnar() {
        return columnar;
    }

    public Optional<String> asyncExecutionId() {
        return Optional.ofNullable(asyncExecutionId);
    }

    public boolean isRunning() {
        return isRunning;
    }

    public boolean isAsync() {
        return isRunning;
    }

    public boolean isPartial() {
        return executionInfo != null && executionInfo.isPartial();
    }

    public EsqlExecutionInfo getExecutionInfo() {
        return executionInfo;
    }

    @Override
    @SuppressWarnings("unchecked")
    public Iterator<? extends ToXContent> toXContentChunked(ToXContent.Params params) {
        boolean dropNullColumns = params.paramAsBoolean(DROP_NULL_COLUMNS_OPTION, false);
        boolean[] nullColumns = dropNullColumns ? nullColumns() : null;

        var content = new ArrayList<Iterator<? extends ToXContent>>(25);
        content.add(ChunkedToXContentHelper.startObject());
        if (isAsync) {
            content.add(ChunkedToXContentHelper.chunk((builder, p) -> {
                if (asyncExecutionId != null) {
                    builder.field("id", asyncExecutionId);
                }
                builder.field("is_running", isRunning);
                return builder;
            }));
        }
        if (executionInfo != null && executionInfo.overallTook() != null) {
            content.add(
                ChunkedToXContentHelper.chunk(
                    (builder, p) -> builder //
                        .field("took", executionInfo.overallTook().millis())
                        .field(EsqlExecutionInfo.IS_PARTIAL_FIELD.getPreferredName(), executionInfo.isPartial())
                )
            );
        }
        content.add(
            ChunkedToXContentHelper.chunk(
                (builder, p) -> builder //
                    .field("documents_found", documentsFound)
                    .field("values_loaded", valuesLoaded)
            )
        );
        if (dropNullColumns) {
            content.add(ResponseXContentUtils.allColumns(columns, "all_columns"));
            content.add(ResponseXContentUtils.nonNullColumns(columns, nullColumns, "columns"));
        } else {
            content.add(ResponseXContentUtils.allColumns(columns, "columns"));
        }
<<<<<<< HEAD
        return Iterators.concat(
            ChunkedToXContentHelper.startObject("profile"), //
            ChunkedToXContentHelper.chunk((b, p) -> {
=======
        content.add(
            ChunkedToXContentHelper.array("values", ResponseXContentUtils.columnValues(this.columns, this.pages, columnar, nullColumns))
        );
        if (executionInfo != null && executionInfo.hasMetadataToReport()) {
            content.add(ChunkedToXContentHelper.field("_clusters", executionInfo, params));
        }
        if (profile != null) {
            content.add(ChunkedToXContentHelper.startObject("profile"));
            content.add(ChunkedToXContentHelper.chunk((b, p) -> {
>>>>>>> 41a47c24
                if (executionInfo != null) {
                    b.field("query", executionInfo.overallTimeSpan());
                    b.field("planning", executionInfo.planningTimeSpan());
                }
                return b;
<<<<<<< HEAD
            }),
            ChunkedToXContentHelper.array("drivers", profile.drivers.iterator(), params),
            ChunkedToXContentHelper.array("plans", profile.plans.iterator()),
            ChunkedToXContentHelper.endObject()
        );
=======
            }));
            content.add(ChunkedToXContentHelper.array("drivers", profile.drivers.iterator(), params));
            content.add(ChunkedToXContentHelper.endObject());
        }
        content.add(ChunkedToXContentHelper.endObject());

        return Iterators.concat(content.toArray(Iterator[]::new));
>>>>>>> 41a47c24
    }

    public boolean[] nullColumns() {
        boolean[] nullColumns = new boolean[columns.size()];
        for (int c = 0; c < nullColumns.length; c++) {
            nullColumns[c] = allColumnsAreNull(c);
        }
        return nullColumns;
    }

    private boolean allColumnsAreNull(int c) {
        for (Page page : pages) {
            if (page.getBlock(c).areAllValuesNull() == false) {
                return false;
            }
        }
        return true;
    }

    @Override
    public boolean equals(Object o) {
        if (this == o) return true;
        if (o == null || getClass() != o.getClass()) return false;
        EsqlQueryResponse that = (EsqlQueryResponse) o;
        return Objects.equals(columns, that.columns)
            && Objects.equals(asyncExecutionId, that.asyncExecutionId)
            && Objects.equals(isRunning, that.isRunning)
            && columnar == that.columnar
            && Iterators.equals(values(), that.values(), (row1, row2) -> Iterators.equals(row1, row2, Objects::equals))
            && documentsFound == that.documentsFound
            && valuesLoaded == that.valuesLoaded
            && Objects.equals(profile, that.profile)
            && Objects.equals(executionInfo, that.executionInfo);
    }

    @Override
    public int hashCode() {
        return Objects.hash(
            asyncExecutionId,
            isRunning,
            columns,
            columnar,
            Iterators.hashCode(values(), row -> Iterators.hashCode(row, Objects::hashCode)),
            documentsFound,
            valuesLoaded,
            profile,
            executionInfo
        );
    }

    @Override
    public String toString() {
        return Strings.toString(ChunkedToXContent.wrapAsToXContent(this));
    }

    @Override
    public void incRef() {
        tryIncRef();
    }

    @Override
    public boolean tryIncRef() {
        return counted.tryIncRef();
    }

    @Override
    public boolean decRef() {
        return counted.decRef();
    }

    @Override
    public boolean hasReferences() {
        return counted.hasReferences();
    }

    @Override
    public void close() {
        super.close();
        decRef();
        if (esqlResponse != null) {
            esqlResponse.setClosedState();
        }
    }

    void closeInternal() {
        Releasables.close(() -> Iterators.map(pages.iterator(), p -> p::releaseBlocks));
    }

    // singleton lazy set view over this response
    private EsqlResponseImpl esqlResponse;

    @Override
    public EsqlResponse responseInternal() {
        if (hasReferences() == false) {
            throw new IllegalStateException("closed");
        }
        if (esqlResponse != null) {
            return esqlResponse;
        }
        esqlResponse = new EsqlResponseImpl(this);
        return esqlResponse;
    }

<<<<<<< HEAD
    public record Profile(List<DriverProfile> drivers, List<PlanProfile> plans) implements Writeable {

        public static Profile readFrom(StreamInput in) throws IOException {
            return new Profile(
                in.readCollectionAsImmutableList(DriverProfile::readFrom),
                in.getTransportVersion().onOrAfter(TransportVersions.ESQL_PROFILE_INCLUDE_PLAN)
                    ? in.readCollectionAsImmutableList(PlanProfile::readFrom)
                    : List.of()
            );
=======
    public record Profile(List<DriverProfile> drivers) implements Writeable {

        public static Profile readFrom(StreamInput in) throws IOException {
            return new Profile(in.readCollectionAsImmutableList(DriverProfile::readFrom));
>>>>>>> 41a47c24
        }

        @Override
        public void writeTo(StreamOutput out) throws IOException {
            out.writeCollection(drivers);
<<<<<<< HEAD
            if (out.getTransportVersion().onOrAfter(TransportVersions.ESQL_PROFILE_INCLUDE_PLAN)) {
                out.writeCollection(plans);
            }
=======
>>>>>>> 41a47c24
        }
    }
}<|MERGE_RESOLUTION|>--- conflicted
+++ resolved
@@ -264,11 +264,6 @@
         } else {
             content.add(ResponseXContentUtils.allColumns(columns, "columns"));
         }
-<<<<<<< HEAD
-        return Iterators.concat(
-            ChunkedToXContentHelper.startObject("profile"), //
-            ChunkedToXContentHelper.chunk((b, p) -> {
-=======
         content.add(
             ChunkedToXContentHelper.array("values", ResponseXContentUtils.columnValues(this.columns, this.pages, columnar, nullColumns))
         );
@@ -278,19 +273,11 @@
         if (profile != null) {
             content.add(ChunkedToXContentHelper.startObject("profile"));
             content.add(ChunkedToXContentHelper.chunk((b, p) -> {
->>>>>>> 41a47c24
                 if (executionInfo != null) {
                     b.field("query", executionInfo.overallTimeSpan());
                     b.field("planning", executionInfo.planningTimeSpan());
                 }
                 return b;
-<<<<<<< HEAD
-            }),
-            ChunkedToXContentHelper.array("drivers", profile.drivers.iterator(), params),
-            ChunkedToXContentHelper.array("plans", profile.plans.iterator()),
-            ChunkedToXContentHelper.endObject()
-        );
-=======
             }));
             content.add(ChunkedToXContentHelper.array("drivers", profile.drivers.iterator(), params));
             content.add(ChunkedToXContentHelper.endObject());
@@ -298,7 +285,6 @@
         content.add(ChunkedToXContentHelper.endObject());
 
         return Iterators.concat(content.toArray(Iterator[]::new));
->>>>>>> 41a47c24
     }
 
     public boolean[] nullColumns() {
@@ -402,9 +388,11 @@
         return esqlResponse;
     }
 
-<<<<<<< HEAD
     public record Profile(List<DriverProfile> drivers, List<PlanProfile> plans) implements Writeable {
-
+    public record Profile(List<DriverProfile> drivers, List<PlanProfile> plans) implements Writeable {
+
+        public static Profile readFrom(StreamInput in) throws IOException {
+            return new Profile(in.readCollectionAsImmutableList(DriverProfile::readFrom));
         public static Profile readFrom(StreamInput in) throws IOException {
             return new Profile(
                 in.readCollectionAsImmutableList(DriverProfile::readFrom),
@@ -412,23 +400,15 @@
                     ? in.readCollectionAsImmutableList(PlanProfile::readFrom)
                     : List.of()
             );
-=======
-    public record Profile(List<DriverProfile> drivers) implements Writeable {
-
-        public static Profile readFrom(StreamInput in) throws IOException {
-            return new Profile(in.readCollectionAsImmutableList(DriverProfile::readFrom));
->>>>>>> 41a47c24
         }
 
         @Override
         public void writeTo(StreamOutput out) throws IOException {
             out.writeCollection(drivers);
-<<<<<<< HEAD
+        }
             if (out.getTransportVersion().onOrAfter(TransportVersions.ESQL_PROFILE_INCLUDE_PLAN)) {
                 out.writeCollection(plans);
             }
-=======
->>>>>>> 41a47c24
         }
     }
 }
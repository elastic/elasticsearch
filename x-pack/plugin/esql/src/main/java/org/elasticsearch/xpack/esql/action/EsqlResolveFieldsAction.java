--- conflicted
+++ resolved
@@ -6,10 +6,6 @@
  */
 package org.elasticsearch.xpack.esql.action;
 
-<<<<<<< HEAD
-import org.elasticsearch.TransportVersion;
-=======
->>>>>>> 82df0825
 import org.elasticsearch.action.ActionListener;
 import org.elasticsearch.action.ActionListenerResponseHandler;
 import org.elasticsearch.action.ActionType;
@@ -57,78 +53,6 @@
 
     @Override
     protected void doExecute(Task task, FieldCapabilitiesRequest request, final ActionListener<EsqlResolveFieldsResponse> listener) {
-<<<<<<< HEAD
-        executeRequest(task, request, listener);
-    }
-
-    public void executeRequest(Task task, FieldCapabilitiesRequest request, ActionListener<EsqlResolveFieldsResponse> listener) {
-        // workaround for https://github.com/elastic/elasticsearch/issues/97916 - TODO remove this when we can
-        searchCoordinationExecutor.execute(ActionRunnable.wrap(listener, l -> doExecuteForked(task, request, l)));
-    }
-
-    private void doExecuteForked(Task task, FieldCapabilitiesRequest request, ActionListener<EsqlResolveFieldsResponse> listener) {
-        if (request.isMergeResults()) {
-            throw new IllegalArgumentException("merging results not supported");
-        }
-        if (ccsCheckCompatibility) {
-            checkCCSVersionCompatibility(request);
-        }
-        final Executor singleThreadedExecutor = TransportFieldCapabilitiesAction.buildSingleThreadedExecutor(
-            searchCoordinationExecutor,
-            LOGGER
-        );
-        assert task instanceof CancellableTask;
-        final CancellableTask fieldCapTask = (CancellableTask) task;
-        // retrieve the initial timestamp in case the action is a cross cluster search
-        long nowInMillis = request.nowInMillis() == null ? System.currentTimeMillis() : request.nowInMillis();
-        ClusterState clusterState = clusterService.state();
-        ProjectState projectState = projectResolver.getProjectState(clusterState);
-        AtomicReference<TransportVersion> minTransportVersion = new AtomicReference<>(clusterState.getMinTransportVersion());
-        final Map<String, OriginalIndices> remoteClusterIndices = transportService.getRemoteClusterService()
-            .groupIndices(request.indicesOptions(), request.indices(), request.returnLocalAll());
-        final OriginalIndices localIndices = remoteClusterIndices.remove(RemoteClusterAware.LOCAL_CLUSTER_GROUP_KEY);
-        // in the case we have one or more remote indices but no local we don't expand to all local indices and just do remote indices
-        final String[] concreteIndices = localIndices == null
-            ? Strings.EMPTY_ARRAY
-            : indexNameExpressionResolver.concreteIndexNames(projectState.metadata(), localIndices);
-
-        if (concreteIndices.length == 0 && remoteClusterIndices.isEmpty()) {
-            // No indices at all!
-            listener.onResponse(
-                new EsqlResolveFieldsResponse(
-                    new FieldCapabilitiesResponse(new String[0], Collections.emptyMap()),
-                    minTransportVersion.get()
-                )
-            );
-            return;
-        }
-
-        TransportFieldCapabilitiesAction.checkIndexBlocks(projectState, concreteIndices);
-        final TransportFieldCapabilitiesAction.FailureCollector indexFailures = new TransportFieldCapabilitiesAction.FailureCollector();
-        final Map<String, FieldCapabilitiesIndexResponse> indexResponses = new HashMap<>();
-        // This map is used to share the index response for indices which have the same index mapping hash to reduce the memory usage.
-        final Map<String, FieldCapabilitiesIndexResponse> indexMappingHashToResponses = new HashMap<>();
-        final Runnable releaseResourcesOnCancel = () -> {
-            LOGGER.trace("clear index responses on cancellation");
-            indexFailures.clear();
-            indexResponses.clear();
-            indexMappingHashToResponses.clear();
-        };
-        final Consumer<FieldCapabilitiesIndexResponse> handleIndexResponse = resp -> {
-            if (fieldCapTask.isCancelled()) {
-                releaseResourcesOnCancel.run();
-                return;
-            }
-            if (resp.canMatch() && resp.getIndexMappingHash() != null) {
-                FieldCapabilitiesIndexResponse curr = indexMappingHashToResponses.putIfAbsent(resp.getIndexMappingHash(), resp);
-                if (curr != null) {
-                    resp = new FieldCapabilitiesIndexResponse(
-                        resp.getIndexName(),
-                        curr.getIndexMappingHash(),
-                        curr.get(),
-                        true,
-                        curr.getIndexMode()
-=======
         fieldCapsAction.executeRequest(
             task,
             request,
@@ -146,7 +70,6 @@
                         remoteRequest,
                         TransportRequestOptions.EMPTY,
                         responseHandler
->>>>>>> 82df0825
                     );
                 }
 
@@ -160,15 +83,6 @@
                     return new EsqlResolveFieldsResponse(primary);
                 }
 
-<<<<<<< HEAD
-    private static void finishHim(
-        Map<String, FieldCapabilitiesIndexResponse> indexResponses,
-        TransportFieldCapabilitiesAction.FailureCollector indexFailures,
-        ActionListener<FieldCapabilitiesResponse> listener
-    ) {
-        List<FieldCapabilitiesFailure> failures = indexFailures.build(indexResponses.keySet());
-        listener.onResponse(new FieldCapabilitiesResponse(new ArrayList<>(indexResponses.values()), failures));
-=======
                 @Override
                 public FieldCapabilitiesResponse unwrapPrimary(EsqlResolveFieldsResponse esqlResolveFieldsResponse) {
                     return esqlResolveFieldsResponse.caps();
@@ -176,6 +90,5 @@
             },
             listener
         );
->>>>>>> 82df0825
     }
 }
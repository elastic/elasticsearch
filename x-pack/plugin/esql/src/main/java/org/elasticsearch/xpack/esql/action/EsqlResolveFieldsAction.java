--- conflicted
+++ resolved
@@ -23,7 +23,6 @@
 import org.elasticsearch.transport.TransportRequestOptions;
 import org.elasticsearch.transport.TransportService;
 
-<<<<<<< HEAD
 import java.util.HashMap;
 import java.util.List;
 import java.util.Map;
@@ -34,9 +33,7 @@
 import java.util.function.Consumer;
 
 import static org.elasticsearch.action.search.TransportSearchHelper.checkCCSVersionCompatibility;
-=======
 import java.io.IOException;
->>>>>>> 9558e19d
 
 /**
  * A fork of the field-caps API for ES|QL. This fork allows us to gradually introduce features and optimizations to this internal
@@ -66,76 +63,6 @@
 
     @Override
     protected void doExecute(Task task, FieldCapabilitiesRequest request, final ActionListener<EsqlResolveFieldsResponse> listener) {
-<<<<<<< HEAD
-        executeRequest(task, request, listener);
-    }
-
-    public void executeRequest(Task task, FieldCapabilitiesRequest request, ActionListener<EsqlResolveFieldsResponse> listener) {
-        // workaround for https://github.com/elastic/elasticsearch/issues/97916 - TODO remove this when we can
-        searchCoordinationExecutor.execute(ActionRunnable.wrap(listener, l -> doExecuteForked(task, request, l)));
-    }
-
-    private void doExecuteForked(Task task, FieldCapabilitiesRequest request, ActionListener<EsqlResolveFieldsResponse> listener) {
-        if (request.isMergeResults()) {
-            throw new IllegalArgumentException("merging results not supported");
-        }
-        if (ccsCheckCompatibility) {
-            checkCCSVersionCompatibility(request);
-        }
-        final Executor singleThreadedExecutor = TransportFieldCapabilitiesAction.buildSingleThreadedExecutor(
-            searchCoordinationExecutor,
-            LOGGER
-        );
-        assert task instanceof CancellableTask;
-        final CancellableTask fieldCapTask = (CancellableTask) task;
-        // retrieve the initial timestamp in case the action is a cross cluster search
-        long nowInMillis = request.nowInMillis() == null ? System.currentTimeMillis() : request.nowInMillis();
-        ClusterState clusterState = clusterService.state();
-        ProjectState projectState = projectResolver.getProjectState(clusterState);
-        AtomicReference<TransportVersion> minTransportVersion = new AtomicReference<>(clusterState.getMinTransportVersion());
-        final Map<String, OriginalIndices> remoteClusterIndices = transportService.getRemoteClusterService()
-            .groupIndices(request.indicesOptions(), request.indices(), request.returnLocalAll());
-        final OriginalIndices localIndices = remoteClusterIndices.remove(RemoteClusterAware.LOCAL_CLUSTER_GROUP_KEY);
-        final String[] concreteIndices;
-        if (localIndices == null) {
-            // in the case we have one or more remote indices but no local we don't expand to all local indices and just do remote indices
-            concreteIndices = Strings.EMPTY_ARRAY;
-        } else {
-            concreteIndices = indexNameExpressionResolver.concreteIndexNames(projectState.metadata(), localIndices);
-        }
-
-        if (concreteIndices.length == 0 && remoteClusterIndices.isEmpty()) {
-            // No indices at all!
-            listener.onResponse(new EsqlResolveFieldsResponse(FieldCapabilitiesResponse.empty(), minTransportVersion.get()));
-            return;
-        }
-
-        TransportFieldCapabilitiesAction.checkIndexBlocks(projectState, concreteIndices);
-        final TransportFieldCapabilitiesAction.FailureCollector indexFailures = new TransportFieldCapabilitiesAction.FailureCollector();
-        final Map<String, FieldCapabilitiesIndexResponse> indexResponses = new HashMap<>();
-        // This map is used to share the index response for indices which have the same index mapping hash to reduce the memory usage.
-        final Map<String, FieldCapabilitiesIndexResponse> indexMappingHashToResponses = new HashMap<>();
-        final Runnable releaseResourcesOnCancel = () -> {
-            LOGGER.trace("clear index responses on cancellation");
-            indexFailures.clear();
-            indexResponses.clear();
-            indexMappingHashToResponses.clear();
-        };
-        final Consumer<FieldCapabilitiesIndexResponse> handleIndexResponse = resp -> {
-            if (fieldCapTask.isCancelled()) {
-                releaseResourcesOnCancel.run();
-                return;
-            }
-            if (resp.canMatch() && resp.getIndexMappingHash() != null) {
-                FieldCapabilitiesIndexResponse curr = indexMappingHashToResponses.putIfAbsent(resp.getIndexMappingHash(), resp);
-                if (curr != null) {
-                    resp = new FieldCapabilitiesIndexResponse(
-                        resp.getIndexName(),
-                        curr.getIndexMappingHash(),
-                        curr.get(),
-                        true,
-                        curr.getIndexMode()
-=======
         fieldCapsAction.executeRequest(
             task,
             request,
@@ -153,7 +80,6 @@
                         remoteRequest,
                         TransportRequestOptions.EMPTY,
                         responseHandler
->>>>>>> 9558e19d
                     );
                 }
 
@@ -167,39 +93,6 @@
                     return new EsqlResolveFieldsResponse(primary);
                 }
 
-<<<<<<< HEAD
-    private static void finishHim(
-        Map<String, FieldCapabilitiesIndexResponse> indexResponses,
-        TransportFieldCapabilitiesAction.FailureCollector indexFailures,
-        ActionListener<FieldCapabilitiesResponse> listener
-    ) {
-        List<FieldCapabilitiesFailure> failures = indexFailures.build(indexResponses.keySet());
-        if (indexResponses.isEmpty() == false) {
-            listener.onResponse(
-                FieldCapabilitiesResponse.builder().withIndexResponses(indexResponses.values()).withFailures(failures).build()
-            );
-        } else {
-            // we have no responses at all, maybe because of errors
-            if (indexFailures.isEmpty() == false) {
-                /*
-                 * Under no circumstances are we to pass timeout errors originating from SubscribableListener as top-level errors.
-                 * Instead, they should always be passed through the response object, as part of "failures".
-                 */
-                if (failures.stream()
-                    .anyMatch(
-                        failure -> failure.getException() instanceof IllegalStateException ise
-                            && ise.getCause() instanceof ElasticsearchTimeoutException
-                    )) {
-                    listener.onResponse(FieldCapabilitiesResponse.builder().withFailures(failures).build());
-                } else {
-                    // throw back the first exception
-                    listener.onFailure(failures.get(0).getException());
-                }
-            } else {
-                listener.onResponse(FieldCapabilitiesResponse.empty());
-            }
-        }
-=======
                 @Override
                 public FieldCapabilitiesResponse unwrapPrimary(EsqlResolveFieldsResponse esqlResolveFieldsResponse) {
                     return esqlResolveFieldsResponse.caps();
@@ -207,6 +100,5 @@
             },
             listener
         );
->>>>>>> 9558e19d
     }
 }
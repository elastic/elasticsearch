/*
 * Copyright Elasticsearch B.V. and/or licensed to Elasticsearch B.V. under one
 * or more contributor license agreements. Licensed under the Elastic License
 * 2.0; you may not use this file except in compliance with the Elastic License
 * 2.0.
 */

package org.elasticsearch.xpack.esql.action;

import org.elasticsearch.common.settings.Settings;
import org.elasticsearch.core.TimeValue;
import org.elasticsearch.index.query.AbstractQueryBuilder;
import org.elasticsearch.xcontent.ObjectParser;
import org.elasticsearch.xcontent.ParseField;
import org.elasticsearch.xcontent.XContentLocation;
import org.elasticsearch.xcontent.XContentParseException;
import org.elasticsearch.xcontent.XContentParser;
import org.elasticsearch.xpack.esql.core.type.DataType;
import org.elasticsearch.xpack.esql.parser.ContentLocation;
import org.elasticsearch.xpack.esql.parser.QueryParam;
import org.elasticsearch.xpack.esql.parser.QueryParams;
import org.elasticsearch.xpack.esql.plugin.QueryPragmas;
import org.elasticsearch.xpack.esql.type.EsqlDataTypes;

import java.io.IOException;
import java.util.ArrayList;
import java.util.Arrays;
import java.util.HashMap;
import java.util.List;
import java.util.Locale;
import java.util.Map;
import java.util.function.Supplier;

import static org.elasticsearch.xcontent.ObjectParser.ValueType.VALUE_OBJECT_ARRAY;
import static org.elasticsearch.xpack.esql.core.util.StringUtils.isValidParamName;

/** Static methods for parsing xcontent requests to transport requests. */
final class RequestXContent {

    private static class TempObjects {
        Map<String, Object> fields = new HashMap<>();

        TempObjects() {}

        void addField(String key, Object value) {
            fields.put(key, value);
        }

        String fields() {
            StringBuffer s = new StringBuffer();
            for (Map.Entry<?, ?> entry : fields.entrySet()) {
                if (s.length() > 0) {
                    s.append(", ");
                }
                s.append("{").append(entry.getKey()).append(":").append(entry.getValue()).append("}");
            }
            return s.toString();
        }
    }

<<<<<<< HEAD
    private static final ObjectParser<TempObjects, Void> PARAM_PARSER = new ObjectParser<>(
        "params",
        TempObjects::addField,
        TempObjects::new
    );

    static final ParseField ESQL_VERSION_FIELD = new ParseField("version");
=======
>>>>>>> 703c7ad5
    static final ParseField QUERY_FIELD = new ParseField("query");
    private static final ParseField COLUMNAR_FIELD = new ParseField("columnar");
    private static final ParseField FILTER_FIELD = new ParseField("filter");
    static final ParseField PRAGMA_FIELD = new ParseField("pragma");
    private static final ParseField PARAMS_FIELD = new ParseField("params");
    private static final ParseField LOCALE_FIELD = new ParseField("locale");
    private static final ParseField PROFILE_FIELD = new ParseField("profile");
    static final ParseField TABLES_FIELD = new ParseField("tables");

    static final ParseField WAIT_FOR_COMPLETION_TIMEOUT = new ParseField("wait_for_completion_timeout");
    static final ParseField KEEP_ALIVE = new ParseField("keep_alive");
    static final ParseField KEEP_ON_COMPLETION = new ParseField("keep_on_completion");

    private static final ObjectParser<EsqlQueryRequest, Void> SYNC_PARSER = objectParserSync(EsqlQueryRequest::syncEsqlQueryRequest);
    private static final ObjectParser<EsqlQueryRequest, Void> ASYNC_PARSER = objectParserAsync(EsqlQueryRequest::asyncEsqlQueryRequest);

    /** Parses a synchronous request. */
    static EsqlQueryRequest parseSync(XContentParser parser) {
        return SYNC_PARSER.apply(parser, null);
    }

    /** Parses an asynchronous request. */
    static EsqlQueryRequest parseAsync(XContentParser parser) {
        return ASYNC_PARSER.apply(parser, null);
    }

    private static void objectParserCommon(ObjectParser<EsqlQueryRequest, ?> parser) {
        parser.declareString(EsqlQueryRequest::query, QUERY_FIELD);
        parser.declareBoolean(EsqlQueryRequest::columnar, COLUMNAR_FIELD);
        parser.declareObject(EsqlQueryRequest::filter, (p, c) -> AbstractQueryBuilder.parseTopLevelQuery(p), FILTER_FIELD);
        parser.declareObject(
            EsqlQueryRequest::pragmas,
            (p, c) -> new QueryPragmas(Settings.builder().loadFromMap(p.map()).build()),
            PRAGMA_FIELD
        );
        parser.declareField(EsqlQueryRequest::params, RequestXContent::parseParams, PARAMS_FIELD, VALUE_OBJECT_ARRAY);
        parser.declareString((request, localeTag) -> request.locale(Locale.forLanguageTag(localeTag)), LOCALE_FIELD);
        parser.declareBoolean(EsqlQueryRequest::profile, PROFILE_FIELD);
        parser.declareField((p, r, c) -> new ParseTables(r, p).parseTables(), TABLES_FIELD, ObjectParser.ValueType.OBJECT);
    }

    private static ObjectParser<EsqlQueryRequest, Void> objectParserSync(Supplier<EsqlQueryRequest> supplier) {
        ObjectParser<EsqlQueryRequest, Void> parser = new ObjectParser<>("esql/query", false, supplier);
        objectParserCommon(parser);
        return parser;
    }

    private static ObjectParser<EsqlQueryRequest, Void> objectParserAsync(Supplier<EsqlQueryRequest> supplier) {
        ObjectParser<EsqlQueryRequest, Void> parser = new ObjectParser<>("esql/async_query", false, supplier);
        objectParserCommon(parser);
        parser.declareBoolean(EsqlQueryRequest::keepOnCompletion, KEEP_ON_COMPLETION);
        parser.declareField(
            EsqlQueryRequest::waitForCompletionTimeout,
            (p, c) -> TimeValue.parseTimeValue(p.text(), WAIT_FOR_COMPLETION_TIMEOUT.getPreferredName()),
            WAIT_FOR_COMPLETION_TIMEOUT,
            ObjectParser.ValueType.VALUE
        );
        parser.declareField(
            EsqlQueryRequest::keepAlive,
            (p, c) -> TimeValue.parseTimeValue(p.text(), KEEP_ALIVE.getPreferredName()),
            KEEP_ALIVE,
            ObjectParser.ValueType.VALUE
        );
        return parser;
    }

    private static QueryParams parseParams(XContentParser p) throws IOException {
        List<QueryParam> result = new ArrayList<>();
        List<String> errors = new ArrayList<>();
        XContentParser.Token token = p.currentToken();
        boolean namedParameter = false;
        boolean unnamedParameter = false;

        if (token == XContentParser.Token.START_ARRAY) {
            Object value = null;
            DataType type = null;
            QueryParam currentParam = null;
            TempObjects param;

            while ((token = p.nextToken()) != XContentParser.Token.END_ARRAY) {
                XContentLocation loc = p.getTokenLocation();

                if (token == XContentParser.Token.START_OBJECT) {
                    // we are at the start of a value/type pair... hopefully
                    param = PARAM_PARSER.apply(p, null);
                    if (param.fields.size() > 1) {

                        errors.add(loc + " Cannot parse more than one key:value pair as parameter, found [" + param.fields() + "]");
                    }
                    for (Map.Entry<String, Object> entry : param.fields.entrySet()) {
                        if (isValidParamName(entry.getKey()) == false) {
                            errors.add(
                                loc
                                    + " ["
                                    + entry.getKey()
                                    + "] is not a valid parameter name, "
                                    + "a valid parameter name starts with a letter and contains letters, digits and underscores only"
                            );
                        }
                        type = EsqlDataTypes.fromJava(entry.getValue());
                        if (type == null) {
                            errors.add(loc + " " + entry + " is not supported as a parameter.");
                        }
                        currentParam = new QueryParam(entry.getKey(), entry.getValue(), type);
                        namedParameter = true;
                        if (unnamedParameter && namedParameter) {
                            errors.add(
                                loc
                                    + " Params cannot contain both named and unnamed parameters; got [{"
                                    + entry.getKey()
                                    + " : "
                                    + entry.getValue()
                                    + "}] and "
                                    + Arrays.toString(result.stream().map(QueryParam::value).toArray())
                            );
                        }
                    }

                    /*
                     * Always set the xcontentlocation for the first param just in case the first one happens to not meet the parsing rules
                     * that are checked later in validateParams method.
                     * Also, set the xcontentlocation of the param that is different from the previous param in list when it comes to
                     * its type being explicitly set or inferred.
                     */
                    if (result.isEmpty()) {
                        currentParam.tokenLocation(toProto(loc));
                    }
                } else {
                    if (token == XContentParser.Token.VALUE_STRING) {
                        value = p.text();
                        type = DataType.KEYWORD;
                    } else if (token == XContentParser.Token.VALUE_NUMBER) {
                        XContentParser.NumberType numberType = p.numberType();
                        if (numberType == XContentParser.NumberType.INT) {
                            value = p.intValue();
                            type = DataType.INTEGER;
                        } else if (numberType == XContentParser.NumberType.LONG) {
                            value = p.longValue();
                            type = DataType.LONG;
                        } else if (numberType == XContentParser.NumberType.DOUBLE) {
                            value = p.doubleValue();
                            type = DataType.DOUBLE;
                        }
                    } else if (token == XContentParser.Token.VALUE_BOOLEAN) {
                        value = p.booleanValue();
                        type = DataType.BOOLEAN;
                    } else if (token == XContentParser.Token.VALUE_NULL) {
                        value = null;
                        type = DataType.NULL;
                    } else {
                        errors.add(loc + " " + token + " is not supported as a parameter.");
                    }
                    unnamedParameter = true;
                    if (unnamedParameter && namedParameter) {
                        errors.add(
                            loc
                                + " Params cannot contain both named and unnamed parameters; got ["
                                + value
                                + "] and "
                                + Arrays.toString(result.stream().map(QueryParam::nameValue).toArray())
                        );
                    }
                    currentParam = new QueryParam(null, value, type);
                    if (result.isEmpty()) {
                        currentParam.tokenLocation(toProto(loc));
                    }

                }
                result.add(currentParam);
            }
        }
        if (errors.size() > 0) {
            throw new XContentParseException("Failed to parse params: " + Arrays.toString(errors.toArray()));
        }
        return new QueryParams(result);
    }

    static ContentLocation toProto(XContentLocation toProto) {
        if (toProto == null) {
            return null;
        }
        return new ContentLocation(toProto.lineNumber(), toProto.columnNumber());
    }

    static XContentLocation fromProto(ContentLocation fromProto) {
        if (fromProto == null) {
            return null;
        }
        return new XContentLocation(fromProto.lineNumber, fromProto.columnNumber);
    }
}<|MERGE_RESOLUTION|>--- conflicted
+++ resolved
@@ -58,16 +58,12 @@
         }
     }
 
-<<<<<<< HEAD
     private static final ObjectParser<TempObjects, Void> PARAM_PARSER = new ObjectParser<>(
         "params",
         TempObjects::addField,
         TempObjects::new
     );
 
-    static final ParseField ESQL_VERSION_FIELD = new ParseField("version");
-=======
->>>>>>> 703c7ad5
     static final ParseField QUERY_FIELD = new ParseField("query");
     private static final ParseField COLUMNAR_FIELD = new ParseField("columnar");
     private static final ParseField FILTER_FIELD = new ParseField("filter");

--- conflicted
+++ resolved
@@ -1845,18 +1845,13 @@
 
         record TypeResolutionKey(String fieldName, DataType fieldType) {}
 
-<<<<<<< HEAD
-        private List<Attribute.NonSemanticAttribute> unionFieldAttributes;
-
-=======
->>>>>>> 30d45732
         @Override
         public LogicalPlan apply(LogicalPlan plan) {
-            List<FieldAttribute> unionFieldAttributes = new ArrayList<>();
+            List<Attribute.NonSemanticAttribute> unionFieldAttributes = new ArrayList<>();
             return plan.transformUp(LogicalPlan.class, p -> p.childrenResolved() == false ? p : doRule(p, unionFieldAttributes));
         }
 
-        private LogicalPlan doRule(LogicalPlan plan, List<FieldAttribute> unionFieldAttributes) {
+        private LogicalPlan doRule(LogicalPlan plan, List<Attribute.NonSemanticAttribute> unionFieldAttributes) {
             Holder<Integer> alreadyAddedUnionFieldAttributes = new Holder<>(unionFieldAttributes.size());
             // Collect field attributes from previous runs
             if (plan instanceof EsRelation rel) {

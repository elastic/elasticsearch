--- conflicted
+++ resolved
@@ -1986,31 +1986,18 @@
                         var convert = new ToDateNanos(f.source(), f);
                         imf.types().forEach(type -> typeResolutions(f, convert, type, imf, typeResolutions));
                         var resolvedField = ResolveUnionTypes.resolvedMultiTypeEsField(f, typeResolutions);
-                        return new FieldAttribute(f.source(), f.parentName(), f.name(), resolvedField, f.nullable(), f.id(), f.synthetic());
-                    }
-<<<<<<< HEAD
+                        return new FieldAttribute(
+                            f.source(),
+                            f.parentName(),
+                            f.qualifier(),
+                            f.name(),
+                            resolvedField,
+                            f.nullable(),
+                            f.id(),
+                            f.synthetic()
+                        );
+                    }
                     return f;
-=======
-                    return relation.transformExpressionsUp(FieldAttribute.class, f -> {
-                        if (f.field() instanceof InvalidMappedField imf && imf.types().stream().allMatch(DataType::isDate)) {
-                            HashMap<ResolveUnionTypes.TypeResolutionKey, Expression> typeResolutions = new HashMap<>();
-                            var convert = new ToDateNanos(f.source(), f);
-                            imf.types().forEach(type -> typeResolutions(f, convert, type, imf, typeResolutions));
-                            var resolvedField = ResolveUnionTypes.resolvedMultiTypeEsField(f, typeResolutions);
-                            return new FieldAttribute(
-                                f.source(),
-                                f.parentName(),
-                                f.qualifier(),
-                                f.name(),
-                                resolvedField,
-                                f.nullable(),
-                                f.id(),
-                                f.synthetic()
-                            );
-                        }
-                        return f;
-                    });
->>>>>>> 0e447c7c
                 });
             });
         }

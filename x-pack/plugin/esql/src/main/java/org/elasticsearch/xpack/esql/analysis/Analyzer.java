/*
 * Copyright Elasticsearch B.V. and/or licensed to Elasticsearch B.V. under one
 * or more contributor license agreements. Licensed under the Elastic License
 * 2.0; you may not use this file except in compliance with the Elastic License
 * 2.0.
 */

package org.elasticsearch.xpack.esql.analysis;

import org.elasticsearch.common.logging.HeaderWarning;
import org.elasticsearch.compute.data.Block;
import org.elasticsearch.index.IndexMode;
import org.elasticsearch.logging.Logger;
import org.elasticsearch.xpack.core.enrich.EnrichPolicy;
import org.elasticsearch.xpack.esql.Column;
import org.elasticsearch.xpack.esql.EsqlIllegalArgumentException;
import org.elasticsearch.xpack.esql.VerificationException;
import org.elasticsearch.xpack.esql.analysis.AnalyzerRules.BaseAnalyzerRule;
import org.elasticsearch.xpack.esql.analysis.AnalyzerRules.ParameterizedAnalyzerRule;
import org.elasticsearch.xpack.esql.common.Failure;
import org.elasticsearch.xpack.esql.core.capabilities.Resolvables;
import org.elasticsearch.xpack.esql.core.expression.Alias;
import org.elasticsearch.xpack.esql.core.expression.Attribute;
import org.elasticsearch.xpack.esql.core.expression.EmptyAttribute;
import org.elasticsearch.xpack.esql.core.expression.Expression;
import org.elasticsearch.xpack.esql.core.expression.Expressions;
import org.elasticsearch.xpack.esql.core.expression.FieldAttribute;
import org.elasticsearch.xpack.esql.core.expression.FoldContext;
import org.elasticsearch.xpack.esql.core.expression.Literal;
import org.elasticsearch.xpack.esql.core.expression.MetadataAttribute;
import org.elasticsearch.xpack.esql.core.expression.NamedExpression;
import org.elasticsearch.xpack.esql.core.expression.Nullability;
import org.elasticsearch.xpack.esql.core.expression.ReferenceAttribute;
import org.elasticsearch.xpack.esql.core.expression.UnresolvedAttribute;
import org.elasticsearch.xpack.esql.core.expression.UnresolvedStar;
import org.elasticsearch.xpack.esql.core.expression.predicate.BinaryOperator;
import org.elasticsearch.xpack.esql.core.expression.predicate.operator.comparison.BinaryComparison;
import org.elasticsearch.xpack.esql.core.tree.Source;
import org.elasticsearch.xpack.esql.core.type.DataType;
import org.elasticsearch.xpack.esql.core.type.EsField;
import org.elasticsearch.xpack.esql.core.type.InvalidMappedField;
import org.elasticsearch.xpack.esql.core.type.MultiTypeEsField;
import org.elasticsearch.xpack.esql.core.type.UnsupportedEsField;
import org.elasticsearch.xpack.esql.core.util.CollectionUtils;
import org.elasticsearch.xpack.esql.core.util.Holder;
import org.elasticsearch.xpack.esql.core.util.StringUtils;
import org.elasticsearch.xpack.esql.expression.NamedExpressions;
import org.elasticsearch.xpack.esql.expression.UnresolvedNamePattern;
import org.elasticsearch.xpack.esql.expression.function.EsqlFunctionRegistry;
import org.elasticsearch.xpack.esql.expression.function.FunctionDefinition;
import org.elasticsearch.xpack.esql.expression.function.UnresolvedFunction;
import org.elasticsearch.xpack.esql.expression.function.UnsupportedAttribute;
import org.elasticsearch.xpack.esql.expression.function.grouping.GroupingFunction;
import org.elasticsearch.xpack.esql.expression.function.scalar.EsqlScalarFunction;
import org.elasticsearch.xpack.esql.expression.function.scalar.conditional.Case;
import org.elasticsearch.xpack.esql.expression.function.scalar.conditional.Greatest;
import org.elasticsearch.xpack.esql.expression.function.scalar.conditional.Least;
import org.elasticsearch.xpack.esql.expression.function.scalar.convert.AbstractConvertFunction;
import org.elasticsearch.xpack.esql.expression.function.scalar.convert.FoldablesConvertFunction;
import org.elasticsearch.xpack.esql.expression.function.scalar.convert.ToDateNanos;
import org.elasticsearch.xpack.esql.expression.function.scalar.convert.ToDouble;
import org.elasticsearch.xpack.esql.expression.function.scalar.convert.ToInteger;
import org.elasticsearch.xpack.esql.expression.function.scalar.convert.ToLong;
import org.elasticsearch.xpack.esql.expression.function.scalar.convert.ToUnsignedLong;
import org.elasticsearch.xpack.esql.expression.function.scalar.nulls.Coalesce;
import org.elasticsearch.xpack.esql.expression.predicate.operator.arithmetic.DateTimeArithmeticOperation;
import org.elasticsearch.xpack.esql.expression.predicate.operator.arithmetic.EsqlArithmeticOperation;
import org.elasticsearch.xpack.esql.expression.predicate.operator.comparison.In;
import org.elasticsearch.xpack.esql.index.EsIndex;
import org.elasticsearch.xpack.esql.index.IndexResolution;
import org.elasticsearch.xpack.esql.inference.ResolvedInference;
import org.elasticsearch.xpack.esql.parser.ParsingException;
import org.elasticsearch.xpack.esql.plan.IndexPattern;
import org.elasticsearch.xpack.esql.plan.logical.Aggregate;
import org.elasticsearch.xpack.esql.plan.logical.Drop;
import org.elasticsearch.xpack.esql.plan.logical.Enrich;
import org.elasticsearch.xpack.esql.plan.logical.EsRelation;
import org.elasticsearch.xpack.esql.plan.logical.Eval;
import org.elasticsearch.xpack.esql.plan.logical.Keep;
import org.elasticsearch.xpack.esql.plan.logical.Limit;
import org.elasticsearch.xpack.esql.plan.logical.LogicalPlan;
import org.elasticsearch.xpack.esql.plan.logical.Lookup;
import org.elasticsearch.xpack.esql.plan.logical.MvExpand;
import org.elasticsearch.xpack.esql.plan.logical.Project;
import org.elasticsearch.xpack.esql.plan.logical.Rename;
import org.elasticsearch.xpack.esql.plan.logical.UnresolvedRelation;
import org.elasticsearch.xpack.esql.plan.logical.inference.Completion;
import org.elasticsearch.xpack.esql.plan.logical.inference.InferencePlan;
import org.elasticsearch.xpack.esql.plan.logical.inference.Rerank;
import org.elasticsearch.xpack.esql.plan.logical.join.Join;
import org.elasticsearch.xpack.esql.plan.logical.join.JoinConfig;
import org.elasticsearch.xpack.esql.plan.logical.join.JoinType;
import org.elasticsearch.xpack.esql.plan.logical.join.JoinTypes;
import org.elasticsearch.xpack.esql.plan.logical.join.JoinTypes.UsingJoinType;
import org.elasticsearch.xpack.esql.plan.logical.join.LookupJoin;
import org.elasticsearch.xpack.esql.plan.logical.local.EsqlProject;
import org.elasticsearch.xpack.esql.plan.logical.local.LocalRelation;
import org.elasticsearch.xpack.esql.plan.logical.local.LocalSupplier;
import org.elasticsearch.xpack.esql.rule.ParameterizedRule;
import org.elasticsearch.xpack.esql.rule.ParameterizedRuleExecutor;
import org.elasticsearch.xpack.esql.rule.Rule;
import org.elasticsearch.xpack.esql.session.Configuration;
import org.elasticsearch.xpack.esql.telemetry.FeatureMetric;
import org.elasticsearch.xpack.esql.type.EsqlDataTypeConverter;

import java.time.Duration;
import java.time.temporal.TemporalAmount;
import java.util.ArrayList;
import java.util.Arrays;
import java.util.BitSet;
import java.util.Collection;
import java.util.Collections;
import java.util.Comparator;
import java.util.HashMap;
import java.util.HashSet;
import java.util.LinkedHashMap;
import java.util.List;
import java.util.Map;
import java.util.Set;
import java.util.function.Function;
import java.util.function.Predicate;
import java.util.stream.Collectors;

import static java.util.Collections.emptyList;
import static java.util.Collections.singletonList;
import static org.elasticsearch.common.logging.LoggerMessageFormat.format;
import static org.elasticsearch.xpack.core.enrich.EnrichPolicy.GEO_MATCH_TYPE;
import static org.elasticsearch.xpack.esql.core.type.DataType.BOOLEAN;
import static org.elasticsearch.xpack.esql.core.type.DataType.DATETIME;
import static org.elasticsearch.xpack.esql.core.type.DataType.DATE_NANOS;
import static org.elasticsearch.xpack.esql.core.type.DataType.DATE_PERIOD;
import static org.elasticsearch.xpack.esql.core.type.DataType.DOUBLE;
import static org.elasticsearch.xpack.esql.core.type.DataType.FLOAT;
import static org.elasticsearch.xpack.esql.core.type.DataType.GEO_POINT;
import static org.elasticsearch.xpack.esql.core.type.DataType.GEO_SHAPE;
import static org.elasticsearch.xpack.esql.core.type.DataType.INTEGER;
import static org.elasticsearch.xpack.esql.core.type.DataType.IP;
import static org.elasticsearch.xpack.esql.core.type.DataType.KEYWORD;
import static org.elasticsearch.xpack.esql.core.type.DataType.LONG;
import static org.elasticsearch.xpack.esql.core.type.DataType.TEXT;
import static org.elasticsearch.xpack.esql.core.type.DataType.TIME_DURATION;
import static org.elasticsearch.xpack.esql.core.type.DataType.VERSION;
import static org.elasticsearch.xpack.esql.core.type.DataType.isTemporalAmount;
import static org.elasticsearch.xpack.esql.telemetry.FeatureMetric.LIMIT;
import static org.elasticsearch.xpack.esql.type.EsqlDataTypeConverter.maybeParseTemporalAmount;

/**
 * This class is part of the planner. Resolves references (such as variable and index names) and performs implicit casting.
 */
public class Analyzer extends ParameterizedRuleExecutor<LogicalPlan, AnalyzerContext> {
    // marker list of attributes for plans that do not have any concrete fields to return, but have other computed columns to return
    // ie from test | stats c = count(*)
    public static final List<Attribute> NO_FIELDS = List.of(
        new ReferenceAttribute(Source.EMPTY, "<no-fields>", DataType.NULL, Nullability.TRUE, null, true)
    );

    private static final List<Batch<LogicalPlan>> RULES = List.of(
        new Batch<>(
            "Initialize",
            Limiter.ONCE,
            new ResolveTable(),
            new ResolveEnrich(),
<<<<<<< HEAD
            new ResolveInference(),
            new ResolveLookupTables(),
            new ResolveFunctions()
=======
            new ResolveLookupTables(),
            new ResolveFunctions(),
            new DateMillisToNanosInEsRelation()
>>>>>>> bc7960dd
        ),
        new Batch<>(
            "Resolution",
            new ResolveRefs(),
            new ImplicitCasting(),
            new ResolveUnionTypes()  // Must be after ResolveRefs, so union types can be found
        ),
        new Batch<>("Finish Analysis", Limiter.ONCE, new AddImplicitLimit(), new UnionTypesCleanup())
    );

    private final Verifier verifier;

    public Analyzer(AnalyzerContext context, Verifier verifier) {
        super(context);
        this.verifier = verifier;
    }

    public LogicalPlan analyze(LogicalPlan plan) {
        BitSet partialMetrics = new BitSet(FeatureMetric.values().length);
        return verify(execute(plan), gatherPreAnalysisMetrics(plan, partialMetrics));
    }

    public LogicalPlan verify(LogicalPlan plan, BitSet partialMetrics) {
        Collection<Failure> failures = verifier.verify(plan, partialMetrics);
        if (failures.isEmpty() == false) {
            throw new VerificationException(failures);
        }
        return plan;
    }

    @Override
    protected List<Batch<LogicalPlan>> batches() {
        return RULES;
    }

    private static class ResolveTable extends ParameterizedAnalyzerRule<UnresolvedRelation, AnalyzerContext> {

        @Override
        protected LogicalPlan rule(UnresolvedRelation plan, AnalyzerContext context) {
            return resolveIndex(
                plan,
                plan.indexMode().equals(IndexMode.LOOKUP)
                    ? context.lookupResolution().get(plan.indexPattern().indexPattern())
                    : context.indexResolution()
            );
        }

        private LogicalPlan resolveIndex(UnresolvedRelation plan, IndexResolution indexResolution) {
            if (indexResolution == null || indexResolution.isValid() == false) {
                String indexResolutionMessage = indexResolution == null ? "[none specified]" : indexResolution.toString();
                return plan.unresolvedMessage().equals(indexResolutionMessage)
                    ? plan
                    : new UnresolvedRelation(
                        plan.source(),
                        plan.indexPattern(),
                        plan.frozen(),
                        plan.metadataFields(),
                        plan.indexMode(),
                        indexResolutionMessage,
                        plan.telemetryLabel()
                    );
            }
            IndexPattern table = plan.indexPattern();
            if (indexResolution.matches(table.indexPattern()) == false) {
                // TODO: fix this (and tests), or drop check (seems SQL-inherited, where's also defective)
                new UnresolvedRelation(
                    plan.source(),
                    plan.indexPattern(),
                    plan.frozen(),
                    plan.metadataFields(),
                    plan.indexMode(),
                    "invalid [" + table + "] resolution to [" + indexResolution + "]",
                    plan.telemetryLabel()
                );
            }

            EsIndex esIndex = indexResolution.get();

            var attributes = mappingAsAttributes(plan.source(), esIndex.mapping());
            attributes.addAll(plan.metadataFields());
            return new EsRelation(
                plan.source(),
                esIndex.name(),
                plan.indexMode(),
                esIndex.indexNameWithModes(),
                attributes.isEmpty() ? NO_FIELDS : attributes
            );
        }
    }

    /**
     * Specific flattening method, different from the default EsRelation that:
     * 1. takes care of data type widening (for certain types)
     * 2. drops the object and keyword hierarchy
     * <p>
     *     Public for testing.
     * </p>
     */
    public static List<Attribute> mappingAsAttributes(Source source, Map<String, EsField> mapping) {
        var list = new ArrayList<Attribute>();
        mappingAsAttributes(list, source, null, mapping);
        list.sort(Comparator.comparing(Attribute::name));
        return list;
    }

    private static void mappingAsAttributes(List<Attribute> list, Source source, String parentName, Map<String, EsField> mapping) {
        for (Map.Entry<String, EsField> entry : mapping.entrySet()) {
            String name = entry.getKey();
            EsField t = entry.getValue();

            if (t != null) {
                name = parentName == null ? name : parentName + "." + name;
                var fieldProperties = t.getProperties();
                var type = t.getDataType().widenSmallNumeric();
                // due to a bug also copy the field since the Attribute hierarchy extracts the data type
                // directly even if the data type is passed explicitly
                if (type != t.getDataType()) {
                    t = new EsField(t.getName(), type, t.getProperties(), t.isAggregatable(), t.isAlias());
                }

                FieldAttribute attribute = t instanceof UnsupportedEsField uef
                    ? new UnsupportedAttribute(source, name, uef)
                    : new FieldAttribute(source, parentName, name, t);
                // primitive branch
                if (DataType.isPrimitive(type)) {
                    list.add(attribute);
                }
                // allow compound object even if they are unknown
                if (fieldProperties.isEmpty() == false) {
                    mappingAsAttributes(list, source, attribute.name(), fieldProperties);
                }
            }
        }
    }

    private static class ResolveEnrich extends ParameterizedAnalyzerRule<Enrich, AnalyzerContext> {

        @Override
        protected LogicalPlan rule(Enrich plan, AnalyzerContext context) {
            if (plan.policyName().resolved() == false) {
                // the policy does not exist
                return plan;
            }
            final String policyName = (String) plan.policyName().fold(FoldContext.small() /* TODO remove me */);
            final var resolved = context.enrichResolution().getResolvedPolicy(policyName, plan.mode());
            if (resolved != null) {
                var policy = new EnrichPolicy(resolved.matchType(), null, List.of(), resolved.matchField(), resolved.enrichFields());
                var matchField = plan.matchField() == null || plan.matchField() instanceof EmptyAttribute
                    ? new UnresolvedAttribute(plan.source(), policy.getMatchField())
                    : plan.matchField();
                List<NamedExpression> enrichFields = calculateEnrichFields(
                    plan.source(),
                    policyName,
                    mappingAsAttributes(plan.source(), resolved.mapping()),
                    plan.enrichFields(),
                    policy
                );
                return new Enrich(
                    plan.source(),
                    plan.child(),
                    plan.mode(),
                    plan.policyName(),
                    matchField,
                    policy,
                    resolved.concreteIndices(),
                    enrichFields
                );
            } else {
                String error = context.enrichResolution().getError(policyName, plan.mode());
                var policyNameExp = new UnresolvedAttribute(plan.policyName().source(), policyName, error);
                return new Enrich(plan.source(), plan.child(), plan.mode(), policyNameExp, plan.matchField(), null, Map.of(), List.of());
            }
        }

        public static List<NamedExpression> calculateEnrichFields(
            Source source,
            String policyName,
            List<Attribute> mapping,
            List<NamedExpression> enrichFields,
            EnrichPolicy policy
        ) {
            Set<String> policyEnrichFieldSet = new HashSet<>(policy.getEnrichFields());
            Map<String, Attribute> fieldMap = mapping.stream()
                .filter(e -> policyEnrichFieldSet.contains(e.name()))
                .collect(Collectors.toMap(NamedExpression::name, Function.identity()));
            List<NamedExpression> result = new ArrayList<>();
            if (enrichFields == null || enrichFields.isEmpty()) {
                // use the policy to infer the enrich fields
                for (String enrichFieldName : policy.getEnrichFields()) {
                    result.add(createEnrichFieldExpression(source, policyName, fieldMap, enrichFieldName));
                }
            } else {
                for (NamedExpression enrichField : enrichFields) {
                    String enrichFieldName = Expressions.name(enrichField instanceof Alias a ? a.child() : enrichField);
                    NamedExpression field = createEnrichFieldExpression(source, policyName, fieldMap, enrichFieldName);
                    result.add(enrichField instanceof Alias a ? new Alias(a.source(), a.name(), field) : field);
                }
            }
            return result;
        }

        private static NamedExpression createEnrichFieldExpression(
            Source source,
            String policyName,
            Map<String, Attribute> fieldMap,
            String enrichFieldName
        ) {
            Attribute mappedField = fieldMap.get(enrichFieldName);
            if (mappedField == null) {
                String msg = "Enrich field [" + enrichFieldName + "] not found in enrich policy [" + policyName + "]";
                List<String> similar = StringUtils.findSimilar(enrichFieldName, fieldMap.keySet());
                if (CollectionUtils.isEmpty(similar) == false) {
                    msg += ", did you mean " + (similar.size() == 1 ? "[" + similar.get(0) + "]" : "any of " + similar) + "?";
                }
                return new UnresolvedAttribute(source, enrichFieldName, msg);
            } else {
                return new ReferenceAttribute(source, enrichFieldName, mappedField.dataType(), Nullability.TRUE, null, false);
            }
        }
    }

    private static class ResolveInference extends ParameterizedAnalyzerRule<InferencePlan<?>, AnalyzerContext> {
        @Override
        protected LogicalPlan rule(InferencePlan<?> plan, AnalyzerContext context) {
            assert plan.inferenceId().resolved() && plan.inferenceId().foldable();

            String inferenceId = plan.inferenceId().fold(FoldContext.small()).toString();
            ResolvedInference resolvedInference = context.inferenceResolution().getResolvedInference(inferenceId);

            if (resolvedInference != null && resolvedInference.taskType() == plan.taskType()) {
                return plan;
            } else if (resolvedInference != null) {
                String error = "cannot use inference endpoint ["
                    + inferenceId
                    + "] with task type ["
                    + resolvedInference.taskType()
                    + "] within a "
                    + plan.nodeName()
                    + " command. Only inference endpoints with the task type ["
                    + plan.taskType()
                    + "] are supported.";
                return plan.withInferenceResolutionError(inferenceId, error);
            } else {
                String error = context.inferenceResolution().getError(inferenceId);
                return plan.withInferenceResolutionError(inferenceId, error);
            }
        }
    }

    private static class ResolveLookupTables extends ParameterizedAnalyzerRule<Lookup, AnalyzerContext> {

        @Override
        protected LogicalPlan rule(Lookup lookup, AnalyzerContext context) {
            // the parser passes the string wrapped in a literal
            Source source = lookup.source();
            Expression tableNameExpression = lookup.tableName();
            String tableName = lookup.tableName().toString();
            Map<String, Map<String, Column>> tables = context.configuration().tables();
            LocalRelation localRelation = null;

            if (tables.containsKey(tableName) == false) {
                String message = "Unknown table [" + tableName + "]";
                // typos check
                List<String> potentialMatches = StringUtils.findSimilar(tableName, tables.keySet());
                if (CollectionUtils.isEmpty(potentialMatches) == false) {
                    message = UnresolvedAttribute.errorMessage(tableName, potentialMatches).replace("column", "table");
                }
                tableNameExpression = new UnresolvedAttribute(tableNameExpression.source(), tableName, message);
            }
            // wrap the table in a local relationship for idiomatic field resolution
            else {
                localRelation = tableMapAsRelation(source, tables.get(tableName));
                // postpone the resolution for ResolveRefs
            }

            return new Lookup(source, lookup.child(), tableNameExpression, lookup.matchFields(), localRelation);
        }

        private LocalRelation tableMapAsRelation(Source source, Map<String, Column> mapTable) {
            Block[] blocks = new Block[mapTable.size()];

            List<Attribute> attributes = new ArrayList<>(blocks.length);
            int i = 0;
            for (Map.Entry<String, Column> entry : mapTable.entrySet()) {
                String name = entry.getKey();
                Column column = entry.getValue();
                // create a fake ES field - alternative is to use a ReferenceAttribute
                EsField field = new EsField(name, column.type(), Map.of(), false, false);
                attributes.add(new FieldAttribute(source, null, name, field));
                // prepare the block for the supplier
                blocks[i++] = column.values();
            }
            LocalSupplier supplier = LocalSupplier.of(blocks);
            return new LocalRelation(source, attributes, supplier);
        }
    }

    public static class ResolveRefs extends BaseAnalyzerRule {
        @Override
        protected LogicalPlan doRule(LogicalPlan plan) {
            if (plan.childrenResolved() == false) {
                return plan;
            }
            final List<Attribute> childrenOutput = new ArrayList<>();

            // Gather all the children's output in case of non-unary plans; even for unaries, we need to copy because we may mutate this to
            // simplify resolution of e.g. RENAME.
            for (LogicalPlan child : plan.children()) {
                var output = child.output();
                childrenOutput.addAll(output);
            }

            if (plan instanceof Aggregate aggregate) {
                return resolveAggregate(aggregate, childrenOutput);
            }

            if (plan instanceof Completion c) {
                return resolveCompletion(c, childrenOutput);
            }

            if (plan instanceof Drop d) {
                return resolveDrop(d, childrenOutput);
            }

            if (plan instanceof Rename r) {
                return resolveRename(r, childrenOutput);
            }

            if (plan instanceof Keep p) {
                return resolveKeep(p, childrenOutput);
            }

            if (plan instanceof Eval p) {
                return resolveEval(p, childrenOutput);
            }

            if (plan instanceof Enrich p) {
                return resolveEnrich(p, childrenOutput);
            }

            if (plan instanceof MvExpand p) {
                return resolveMvExpand(p, childrenOutput);
            }

            if (plan instanceof Lookup l) {
                return resolveLookup(l, childrenOutput);
            }

            if (plan instanceof LookupJoin j) {
                return resolveLookupJoin(j);
            }

            if (plan instanceof Rerank r) {
                return resolveRerank(r, childrenOutput);
            }

            return plan.transformExpressionsOnly(UnresolvedAttribute.class, ua -> maybeResolveAttribute(ua, childrenOutput));
        }

        private Aggregate resolveAggregate(Aggregate aggregate, List<Attribute> childrenOutput) {
            // if the grouping is resolved but the aggs are not, use the former to resolve the latter
            // e.g. STATS a ... GROUP BY a = x + 1
            Holder<Boolean> changed = new Holder<>(false);
            List<Expression> groupings = aggregate.groupings();
            List<? extends NamedExpression> aggregates = aggregate.aggregates();
            // first resolve groupings since the aggs might refer to them
            // trying to globally resolve unresolved attributes will lead to some being marked as unresolvable
            if (Resolvables.resolved(groupings) == false) {
                List<Expression> newGroupings = new ArrayList<>(groupings.size());
                for (Expression g : groupings) {
                    Expression resolved = g.transformUp(UnresolvedAttribute.class, ua -> maybeResolveAttribute(ua, childrenOutput));
                    if (resolved != g) {
                        changed.set(true);
                    }
                    newGroupings.add(resolved);
                }
                groupings = newGroupings;
                if (changed.get()) {
                    aggregate = aggregate.with(aggregate.child(), newGroupings, aggregate.aggregates());
                    changed.set(false);
                }
            }

            if (Resolvables.resolved(groupings) == false || Resolvables.resolved(aggregates) == false) {
                ArrayList<Attribute> resolved = new ArrayList<>();
                for (Expression e : groupings) {
                    Attribute attr = Expressions.attribute(e);
                    if (attr != null && attr.resolved()) {
                        resolved.add(attr);
                    }
                }
                List<Attribute> resolvedList = NamedExpressions.mergeOutputAttributes(resolved, childrenOutput);

                List<NamedExpression> newAggregates = new ArrayList<>();
                // If the groupings are not resolved, skip the resolution of the references to groupings in the aggregates, resolve the
                // aggregations that do not reference to groupings, so that the fields/attributes referenced by the aggregations can be
                // resolved, and verifier doesn't report field/reference/column not found errors for them.
                boolean groupingResolved = Resolvables.resolved(groupings);
                int size = groupingResolved ? aggregates.size() : aggregates.size() - groupings.size();
                for (int i = 0; i < aggregates.size(); i++) {
                    NamedExpression maybeResolvedAgg = aggregates.get(i);
                    if (i < size) { // Skip resolving references to groupings in the aggregations if the groupings are not resolved yet.
                        maybeResolvedAgg = (NamedExpression) maybeResolvedAgg.transformUp(UnresolvedAttribute.class, ua -> {
                            Expression ne = ua;
                            Attribute maybeResolved = maybeResolveAttribute(ua, resolvedList);
                            // An item in aggregations can reference to groupings explicitly, if groupings are not resolved yet and
                            // maybeResolved is not resolved, return the original UnresolvedAttribute, so that it has another chance
                            // to get resolved in the next iteration.
                            // For example STATS c = count(emp_no), x = d::int + 1 BY d = (date == "2025-01-01")
                            if (groupingResolved || maybeResolved.resolved()) {
                                changed.set(true);
                                ne = maybeResolved;
                            }
                            return ne;
                        });
                    }
                    newAggregates.add(maybeResolvedAgg);
                }

                // TODO: remove this when Stats interface is removed
                aggregate = changed.get() ? aggregate.with(aggregate.child(), groupings, newAggregates) : aggregate;
            }

            return aggregate;
        }

        private LogicalPlan resolveCompletion(Completion p, List<Attribute> childrenOutput) {
            Attribute targetField = p.targetField();
            Expression prompt = p.prompt();

            if (targetField instanceof UnresolvedAttribute ua) {
                targetField = new ReferenceAttribute(ua.source(), ua.name(), KEYWORD);
            }

            if (prompt.resolved() == false) {
                prompt = prompt.transformUp(UnresolvedAttribute.class, ua -> maybeResolveAttribute(ua, childrenOutput));
            }

            return new Completion(p.source(), p.child(), p.inferenceId(), prompt, targetField);
        }

        private LogicalPlan resolveMvExpand(MvExpand p, List<Attribute> childrenOutput) {
            if (p.target() instanceof UnresolvedAttribute ua) {
                Attribute resolved = maybeResolveAttribute(ua, childrenOutput);
                if (resolved == ua) {
                    return p;
                }
                return new MvExpand(
                    p.source(),
                    p.child(),
                    resolved,
                    resolved.resolved()
                        ? new ReferenceAttribute(resolved.source(), resolved.name(), resolved.dataType(), resolved.nullable(), null, false)
                        : resolved
                );
            }
            return p;
        }

        private LogicalPlan resolveLookup(Lookup l, List<Attribute> childrenOutput) {
            // check if the table exists before performing any resolution
            if (l.localRelation() == null) {
                return l;
            }

            // check the on field against both the child output and the inner relation
            List<Attribute> matchFields = new ArrayList<>(l.matchFields().size());
            List<Attribute> localOutput = l.localRelation().output();
            boolean modified = false;

            for (Attribute matchField : l.matchFields()) {
                Attribute matchFieldChildReference = matchField;
                if (matchField instanceof UnresolvedAttribute ua && ua.customMessage() == false) {
                    modified = true;
                    Attribute joinedAttribute = maybeResolveAttribute(ua, localOutput);
                    // can't find the field inside the local relation
                    if (joinedAttribute instanceof UnresolvedAttribute lua) {
                        // adjust message
                        matchFieldChildReference = lua.withUnresolvedMessage(
                            lua.unresolvedMessage().replace("Unknown column", "Unknown column in lookup target")
                        );
                    } else {
                        // check also the child output by resolving to it
                        Attribute attr = maybeResolveAttribute(ua, childrenOutput);
                        matchFieldChildReference = attr;
                        if (attr instanceof UnresolvedAttribute == false) {
                            /*
                             * If they do, make sure the data types line up. If either is
                             * null it's fine to match it against anything.
                             */
                            boolean dataTypesOk = joinedAttribute.dataType().equals(attr.dataType());
                            if (false == dataTypesOk) {
                                dataTypesOk = joinedAttribute.dataType() == DataType.NULL || attr.dataType() == DataType.NULL;
                            }
                            if (false == dataTypesOk) {
                                dataTypesOk = joinedAttribute.dataType().equals(KEYWORD) && attr.dataType().equals(TEXT);
                            }
                            if (false == dataTypesOk) {
                                matchFieldChildReference = new UnresolvedAttribute(
                                    attr.source(),
                                    attr.name(),
                                    attr.id(),
                                    "column type mismatch, table column was ["
                                        + joinedAttribute.dataType().typeName()
                                        + "] and original column was ["
                                        + attr.dataType().typeName()
                                        + "]",
                                    null
                                );
                            }
                        }
                    }
                }

                matchFields.add(matchFieldChildReference);
            }
            if (modified) {
                return new Lookup(l.source(), l.child(), l.tableName(), matchFields, l.localRelation());
            }
            return l;
        }

        private Join resolveLookupJoin(LookupJoin join) {
            JoinConfig config = join.config();
            // for now, support only (LEFT) USING clauses
            JoinType type = config.type();
            // rewrite the join into an equi-join between the field with the same name between left and right
            if (type instanceof UsingJoinType using) {
                List<Attribute> cols = using.columns();
                // the lookup cannot be resolved, bail out
                if (Expressions.anyMatch(cols, c -> c instanceof UnresolvedAttribute ua && ua.customMessage())) {
                    return join;
                }

                JoinType coreJoin = using.coreJoin();
                // verify the join type
                if (coreJoin != JoinTypes.LEFT) {
                    String name = cols.get(0).name();
                    UnresolvedAttribute errorAttribute = new UnresolvedAttribute(
                        join.source(),
                        name,
                        "Only LEFT join is supported with USING"
                    );
                    return join.withConfig(new JoinConfig(type, singletonList(errorAttribute), emptyList(), emptyList()));
                }
                // resolve the using columns against the left and the right side then assemble the new join config
                List<Attribute> leftKeys = resolveUsingColumns(cols, join.left().output(), "left");
                List<Attribute> rightKeys = resolveUsingColumns(cols, join.right().output(), "right");

                config = new JoinConfig(coreJoin, leftKeys, leftKeys, rightKeys);
                join = new LookupJoin(join.source(), join.left(), join.right(), config);
            } else if (type != JoinTypes.LEFT) {
                // everything else is unsupported for now
                // LEFT can only happen by being mapped from a USING above. So we need to exclude this as well because this rule can be run
                // more than once.
                UnresolvedAttribute errorAttribute = new UnresolvedAttribute(join.source(), "unsupported", "Unsupported join type");
                // add error message
                return join.withConfig(new JoinConfig(type, singletonList(errorAttribute), emptyList(), emptyList()));
            }
            return join;
        }

        private LogicalPlan resolveRerank(Rerank rerank, List<Attribute> childrenOutput) {
            List<Alias> newFields = new ArrayList<>();
            boolean changed = false;

            // First resolving fields used in expression
            for (Alias field : rerank.rerankFields()) {
                Alias result = (Alias) field.transformUp(UnresolvedAttribute.class, ua -> resolveAttribute(ua, childrenOutput));
                newFields.add(result);
                changed |= result != field;
            }

            if (changed) {
                rerank = rerank.withRerankFields(newFields);
            }

            // Ensure the score attribute is present in the output.
            if (rerank.scoreAttribute() instanceof UnresolvedAttribute ua) {
                Attribute resolved = resolveAttribute(ua, childrenOutput);
                if (resolved.resolved() == false || resolved.dataType() != DOUBLE) {
                    resolved = MetadataAttribute.create(Source.EMPTY, MetadataAttribute.SCORE);
                }
                rerank = rerank.withScoreAttribute(resolved);
            }

            return rerank;
        }

        private List<Attribute> resolveUsingColumns(List<Attribute> cols, List<Attribute> output, String side) {
            List<Attribute> resolved = new ArrayList<>(cols.size());
            for (Attribute col : cols) {
                if (col instanceof UnresolvedAttribute ua) {
                    Attribute resolvedCol = maybeResolveAttribute(ua, output);
                    if (resolvedCol instanceof UnresolvedAttribute ucol) {
                        String message = ua.unresolvedMessage();
                        String match = "column [" + ucol.name() + "]";
                        resolvedCol = ucol.withUnresolvedMessage(message.replace(match, match + " in " + side + " side of join"));
                    }
                    resolved.add(resolvedCol);
                } else {
                    throw new IllegalStateException(
                        "Surprised to discover column [ " + col.name() + "] already resolved when resolving JOIN keys"
                    );
                }
            }
            return resolved;
        }

        private Attribute maybeResolveAttribute(UnresolvedAttribute ua, List<Attribute> childrenOutput) {
            return maybeResolveAttribute(ua, childrenOutput, log);
        }

        private static Attribute maybeResolveAttribute(UnresolvedAttribute ua, List<Attribute> childrenOutput, Logger logger) {
            if (ua.customMessage()) {
                return ua;
            }
            return resolveAttribute(ua, childrenOutput, logger);
        }

        private Attribute resolveAttribute(UnresolvedAttribute ua, List<Attribute> childrenOutput) {
            return resolveAttribute(ua, childrenOutput, log);
        }

        private static Attribute resolveAttribute(UnresolvedAttribute ua, List<Attribute> childrenOutput, Logger logger) {
            Attribute resolved = ua;
            var named = resolveAgainstList(ua, childrenOutput);
            // if resolved, return it; otherwise keep it in place to be resolved later
            if (named.size() == 1) {
                resolved = named.get(0);
                if (logger != null && logger.isTraceEnabled() && resolved.resolved()) {
                    logger.trace("Resolved {} to {}", ua, resolved);
                }
            } else {
                if (named.size() > 0) {
                    resolved = ua.withUnresolvedMessage("Resolved [" + ua + "] unexpectedly to multiple attributes " + named);
                }
            }
            return resolved;
        }

        private LogicalPlan resolveEval(Eval eval, List<Attribute> childOutput) {
            List<Attribute> allResolvedInputs = new ArrayList<>(childOutput);
            List<Alias> newFields = new ArrayList<>();
            boolean changed = false;
            for (Alias field : eval.fields()) {
                Alias result = (Alias) field.transformUp(UnresolvedAttribute.class, ua -> resolveAttribute(ua, allResolvedInputs));

                changed |= result != field;
                newFields.add(result);

                if (result.resolved()) {
                    // for proper resolution, duplicate attribute names are problematic, only last occurrence matters
                    Attribute existing = allResolvedInputs.stream()
                        .filter(attr -> attr.name().equals(result.name()))
                        .findFirst()
                        .orElse(null);
                    if (existing != null) {
                        allResolvedInputs.remove(existing);
                    }
                    allResolvedInputs.add(result.toAttribute());
                }
            }
            return changed ? new Eval(eval.source(), eval.child(), newFields) : eval;
        }

        /**
         * resolve each item manually.
         *
         * Fields are added in the order they appear.
         *
         * If one field matches multiple expressions, the following precedence rules apply (higher to lower):
         * 1. complete field name (ie. no wildcards)
         * 2. partial wildcard expressions (eg. fieldNam*)
         * 3. wildcard only (ie. *)
         *
         * If a field name matches multiple expressions with the same precedence, last one is used.
         *
         * A few examples below:
         *
         * // full name
         * row foo = 1, bar = 2 | keep foo, bar, foo   ->  bar, foo
         *
         * // the full name has precedence on wildcard expression
         * row foo = 1, bar = 2 | keep foo, bar, foo*   ->  foo, bar
         *
         * // the two wildcard expressions have the same priority, even though the first one is more specific
         * // so last one wins
         * row foo = 1, bar = 2 | keep foo*, bar, fo*   ->  bar, foo
         *
         * // * has the lowest priority
         * row foo = 1, bar = 2 | keep *, foo   ->  bar, foo
         * row foo = 1, bar = 2 | keep foo, *   ->  foo, bar
         * row foo = 1, bar = 2 | keep bar*, foo, *   ->  bar, foo
         */
        private LogicalPlan resolveKeep(Project p, List<Attribute> childOutput) {
            List<NamedExpression> resolvedProjections = new ArrayList<>();
            var projections = p.projections();
            // start with projections

            // no projection specified or just *
            if (projections.isEmpty() || (projections.size() == 1 && projections.get(0) instanceof UnresolvedStar)) {
                resolvedProjections.addAll(childOutput);
            }
            // otherwise resolve them
            else {
                Map<NamedExpression, Integer> priorities = new LinkedHashMap<>();
                for (var proj : projections) {
                    final List<Attribute> resolved;
                    final int priority;
                    if (proj instanceof UnresolvedStar) {
                        resolved = childOutput;
                        priority = 2;
                    } else if (proj instanceof UnresolvedNamePattern up) {
                        resolved = resolveAgainstList(up, childOutput);
                        priority = 1;
                    } else if (proj instanceof UnresolvedAttribute ua) {
                        resolved = resolveAgainstList(ua, childOutput);
                        priority = 0;
                    } else {
                        throw new EsqlIllegalArgumentException("unexpected projection: " + proj);
                    }
                    for (Attribute attr : resolved) {
                        Integer previousPrio = priorities.get(attr);
                        if (previousPrio == null || previousPrio >= priority) {
                            priorities.remove(attr);
                            priorities.put(attr, priority);
                        }
                    }
                }
                resolvedProjections = new ArrayList<>(priorities.keySet());
            }

            return new EsqlProject(p.source(), p.child(), resolvedProjections);
        }

        private LogicalPlan resolveDrop(Drop drop, List<Attribute> childOutput) {
            List<NamedExpression> resolvedProjections = new ArrayList<>(childOutput);

            for (var ne : drop.removals()) {
                List<? extends NamedExpression> resolved;

                if (ne instanceof UnresolvedNamePattern np) {
                    resolved = resolveAgainstList(np, childOutput);
                } else if (ne instanceof UnresolvedAttribute ua) {
                    resolved = resolveAgainstList(ua, childOutput);
                } else {
                    resolved = singletonList(ne);
                }

                // the return list might contain either resolved elements or unresolved ones.
                // if things are resolved, remove them - if not add them to the list to trip the Verifier;
                // thus make sure to remove the intersection but add the unresolved difference (if any).
                // so, remove things that are in common
                resolvedProjections.removeIf(resolved::contains);
                // but add non-projected, unresolved extras to later trip the Verifier.
                resolved.forEach(r -> {
                    if (r.resolved() == false && r instanceof UnsupportedAttribute == false) {
                        resolvedProjections.add(r);
                    }
                });
            }

            return new EsqlProject(drop.source(), drop.child(), resolvedProjections);
        }

        private LogicalPlan resolveRename(Rename rename, List<Attribute> childrenOutput) {
            List<NamedExpression> projections = projectionsForRename(rename, childrenOutput, log);

            return new EsqlProject(rename.source(), rename.child(), projections);
        }

        /**
         * This will turn a {@link Rename} into an equivalent {@link Project}.
         * Can mutate {@code childrenOutput}; hand this a copy if you want to avoid mutation.
         */
        public static List<NamedExpression> projectionsForRename(Rename rename, List<Attribute> childrenOutput, Logger logger) {
            List<NamedExpression> projections = new ArrayList<>(childrenOutput);

            int renamingsCount = rename.renamings().size();
            List<NamedExpression> unresolved = new ArrayList<>(renamingsCount);
            Map<String, String> reverseAliasing = new HashMap<>(renamingsCount); // `| rename a as x` => map(a: x)

            rename.renamings().forEach(alias -> {
                // skip NOPs: `| rename a as a`
                if (alias.child() instanceof UnresolvedAttribute ua && alias.name().equals(ua.name()) == false) {
                    // remove attributes overwritten by a renaming: `| keep a, b, c | rename a as b`
                    projections.removeIf(x -> x.name().equals(alias.name()));
                    childrenOutput.removeIf(x -> x.name().equals(alias.name()));

                    var resolved = maybeResolveAttribute(ua, childrenOutput, logger);
                    if (resolved instanceof UnsupportedAttribute || resolved.resolved()) {
                        var realiased = (NamedExpression) alias.replaceChildren(List.of(resolved));
                        projections.replaceAll(x -> x.equals(resolved) ? realiased : x);
                        childrenOutput.removeIf(x -> x.equals(resolved));
                        reverseAliasing.put(resolved.name(), alias.name());
                    } else { // remained UnresolvedAttribute
                        // is the current alias referencing a previously declared alias?
                        boolean updated = false;
                        if (reverseAliasing.containsValue(resolved.name())) {
                            for (var li = projections.listIterator(); li.hasNext();) {
                                // does alias still exist? i.e. it hasn't been renamed again (`| rename a as b, b as c, b as d`)
                                if (li.next() instanceof Alias a && a.name().equals(resolved.name())) {
                                    reverseAliasing.put(resolved.name(), alias.name());
                                    // update aliased projection in place
                                    li.set(alias.replaceChildren(a.children()));
                                    updated = true;
                                    break;
                                }
                            }
                        }
                        if (updated == false) {
                            var u = resolved;
                            var previousAliasName = reverseAliasing.get(resolved.name());
                            if (previousAliasName != null) {
                                String message = format(
                                    null,
                                    "Column [{}] renamed to [{}] and is no longer available [{}]",
                                    resolved.name(),
                                    previousAliasName,
                                    alias.sourceText()
                                );
                                u = ua.withUnresolvedMessage(message);
                            }
                            unresolved.add(u);
                        }
                    }
                }
            });

            // add unresolved renamings to later trip the Verifier.
            projections.addAll(unresolved);

            return projections;
        }

        private LogicalPlan resolveEnrich(Enrich enrich, List<Attribute> childrenOutput) {

            if (enrich.matchField().toAttribute() instanceof UnresolvedAttribute ua) {
                Attribute resolved = maybeResolveAttribute(ua, childrenOutput);
                if (resolved.equals(ua)) {
                    return enrich;
                }
                if (resolved.resolved() && enrich.policy() != null) {
                    final DataType dataType = resolved.dataType();
                    String matchType = enrich.policy().getType();
                    DataType[] allowed = allowedEnrichTypes(matchType);
                    if (Arrays.asList(allowed).contains(dataType) == false) {
                        String suffix = "only ["
                            + Arrays.stream(allowed).map(DataType::typeName).collect(Collectors.joining(", "))
                            + "] allowed for type ["
                            + matchType
                            + "]";
                        resolved = ua.withUnresolvedMessage(
                            "Unsupported type ["
                                + resolved.dataType().typeName()
                                + "] for enrich matching field ["
                                + ua.name()
                                + "]; "
                                + suffix
                        );
                    }
                }
                return new Enrich(
                    enrich.source(),
                    enrich.child(),
                    enrich.mode(),
                    enrich.policyName(),
                    resolved,
                    enrich.policy(),
                    enrich.concreteIndices(),
                    enrich.enrichFields()
                );
            }
            return enrich;
        }

        private static final DataType[] GEO_TYPES = new DataType[] { GEO_POINT, GEO_SHAPE };
        private static final DataType[] NON_GEO_TYPES = new DataType[] { KEYWORD, TEXT, IP, LONG, INTEGER, FLOAT, DOUBLE, DATETIME };

        private DataType[] allowedEnrichTypes(String matchType) {
            return matchType.equals(GEO_MATCH_TYPE) ? GEO_TYPES : NON_GEO_TYPES;
        }
    }

    private static List<Attribute> resolveAgainstList(UnresolvedNamePattern up, Collection<Attribute> attrList) {
        UnresolvedAttribute ua = new UnresolvedAttribute(up.source(), up.pattern());
        Predicate<Attribute> matcher = a -> up.match(a.name());
        var matches = AnalyzerRules.maybeResolveAgainstList(matcher, () -> ua, attrList, true, a -> Analyzer.handleSpecialFields(ua, a));
        return potentialCandidatesIfNoMatchesFound(ua, matches, attrList, list -> UnresolvedNamePattern.errorMessage(up.pattern(), list));
    }

    private static List<Attribute> resolveAgainstList(UnresolvedAttribute ua, Collection<Attribute> attrList) {
        var matches = AnalyzerRules.maybeResolveAgainstList(ua, attrList, a -> Analyzer.handleSpecialFields(ua, a));
        return potentialCandidatesIfNoMatchesFound(ua, matches, attrList, list -> UnresolvedAttribute.errorMessage(ua.name(), list));
    }

    private static List<Attribute> potentialCandidatesIfNoMatchesFound(
        UnresolvedAttribute ua,
        List<Attribute> matches,
        Collection<Attribute> attrList,
        java.util.function.Function<List<String>, String> messageProducer
    ) {
        if (ua.customMessage()) {
            return List.of();
        }
        // none found - add error message
        if (matches.isEmpty()) {
            Set<String> names = new HashSet<>(attrList.size());
            for (var a : attrList) {
                String nameCandidate = a.name();
                if (DataType.isPrimitive(a.dataType())) {
                    names.add(nameCandidate);
                }
            }
            var name = ua.name();
            UnresolvedAttribute unresolved = ua.withUnresolvedMessage(messageProducer.apply(StringUtils.findSimilar(name, names)));
            matches = singletonList(unresolved);
        }
        return matches;
    }

    private static Attribute handleSpecialFields(UnresolvedAttribute u, Attribute named) {
        return named.withLocation(u.source());
    }

    private static class ResolveFunctions extends ParameterizedAnalyzerRule<LogicalPlan, AnalyzerContext> {

        @Override
        protected LogicalPlan rule(LogicalPlan plan, AnalyzerContext context) {
            // Allow resolving snapshot-only functions, but do not include them in the documentation
            final EsqlFunctionRegistry snapshotRegistry = context.functionRegistry().snapshotRegistry();
            return plan.transformExpressionsOnly(
                UnresolvedFunction.class,
                uf -> resolveFunction(uf, context.configuration(), snapshotRegistry)
            );
        }

        public static org.elasticsearch.xpack.esql.core.expression.function.Function resolveFunction(
            UnresolvedFunction uf,
            Configuration configuration,
            EsqlFunctionRegistry functionRegistry
        ) {
            org.elasticsearch.xpack.esql.core.expression.function.Function f = null;
            if (uf.analyzed()) {
                f = uf;
            } else {
                String functionName = functionRegistry.resolveAlias(uf.name());
                if (functionRegistry.functionExists(functionName) == false) {
                    f = uf.missing(functionName, functionRegistry.listFunctions());
                } else {
                    FunctionDefinition def = functionRegistry.resolveFunction(functionName);
                    f = uf.buildResolved(configuration, def);
                }
            }
            return f;
        }
    }

    private static class AddImplicitLimit extends ParameterizedRule<LogicalPlan, LogicalPlan, AnalyzerContext> {
        @Override
        public LogicalPlan apply(LogicalPlan logicalPlan, AnalyzerContext context) {
            List<LogicalPlan> limits = logicalPlan.collectFirstChildren(Limit.class::isInstance);
            int limit;
            if (limits.isEmpty()) {
                HeaderWarning.addWarning(
                    "No limit defined, adding default limit of [{}]",
                    context.configuration().resultTruncationDefaultSize()
                );
                limit = context.configuration().resultTruncationDefaultSize(); // user provided no limit: cap to a default
            } else {
                limit = context.configuration().resultTruncationMaxSize(); // user provided a limit: cap result entries to the max
            }
            var source = logicalPlan.source();
            return new Limit(source, new Literal(source, limit, DataType.INTEGER), logicalPlan);
        }
    }

    private BitSet gatherPreAnalysisMetrics(LogicalPlan plan, BitSet b) {
        // count only the explicit "limit" the user added, otherwise all queries will have a "limit" and telemetry won't reflect reality
        if (plan.collectFirstChildren(Limit.class::isInstance).isEmpty() == false) {
            b.set(LIMIT.ordinal());
        }
        plan.forEachDown(p -> FeatureMetric.set(p, b));
        return b;
    }

    /**
     * Cast string literals in ScalarFunction, EsqlArithmeticOperation, BinaryComparison, In and GroupingFunction to desired data types.
     * For example, the string literals in the following expressions will be cast implicitly to the field data type on the left hand side.
     * <ul>
     * <li>date > "2024-08-21"</li>
     * <li>date in ("2024-08-21", "2024-08-22", "2024-08-23")</li>
     * <li>date = "2024-08-21" + 3 days</li>
     * <li>ip == "127.0.0.1"</li>
     * <li>version != "1.0"</li>
     * <li>bucket(dateField, "1 month")</li>
     * <li>date_trunc("1 minute", dateField)</li>
     * </ul>
     * If the inputs to Coalesce are mixed numeric types, cast the rest of the numeric field or value to the first numeric data type if
     * applicable. For example, implicit casting converts:
     * <ul>
     * <li>Coalesce(Long, Int) to Coalesce(Long, Long)</li>
     * <li>Coalesce(null, Long, Int) to Coalesce(null, Long, Long)</li>
     * <li>Coalesce(Double, Long, Int) to Coalesce(Double, Double, Double)</li>
     * <li>Coalesce(null, Double, Long, Int) to Coalesce(null, Double, Double, Double)</li>
     * </ul>
     * Coalesce(Int, Long) will NOT be converted to Coalesce(Long, Long) or Coalesce(Int, Int).
     */
    private static class ImplicitCasting extends ParameterizedRule<LogicalPlan, LogicalPlan, AnalyzerContext> {
        @Override
        public LogicalPlan apply(LogicalPlan plan, AnalyzerContext context) {
            return plan.transformExpressionsUp(
                org.elasticsearch.xpack.esql.core.expression.function.Function.class,
                e -> ImplicitCasting.cast(e, context.functionRegistry().snapshotRegistry())
            );
        }

        private static Expression cast(org.elasticsearch.xpack.esql.core.expression.function.Function f, EsqlFunctionRegistry registry) {
            if (f instanceof In in) {
                return processIn(in);
            }
            if (f instanceof EsqlScalarFunction || f instanceof GroupingFunction) { // exclude AggregateFunction until it is needed
                return processScalarOrGroupingFunction(f, registry);
            }
            if (f instanceof EsqlArithmeticOperation || f instanceof BinaryComparison) {
                return processBinaryOperator((BinaryOperator) f);
            }
            return f;
        }

        private static Expression processScalarOrGroupingFunction(
            org.elasticsearch.xpack.esql.core.expression.function.Function f,
            EsqlFunctionRegistry registry
        ) {
            List<Expression> args = f.arguments();
            List<DataType> targetDataTypes = registry.getDataTypeForStringLiteralConversion(f.getClass());
            if (targetDataTypes == null || targetDataTypes.isEmpty()) {
                return f;
            }
            List<Expression> newChildren = new ArrayList<>(args.size());
            boolean childrenChanged = false;
            DataType targetDataType = DataType.NULL;
            Expression arg;
            DataType targetNumericType = null;
            boolean castNumericArgs = true;
            for (int i = 0; i < args.size(); i++) {
                arg = args.get(i);
                if (arg.resolved()) {
                    var dataType = arg.dataType();
                    if (dataType == KEYWORD) {
                        if (arg.foldable() && ((arg instanceof EsqlScalarFunction) == false)) {
                            if (i < targetDataTypes.size()) {
                                targetDataType = targetDataTypes.get(i);
                            }
                            if (targetDataType != DataType.NULL && targetDataType != DataType.UNSUPPORTED) {
                                Expression e = castStringLiteral(arg, targetDataType);
                                if (e != arg) {
                                    childrenChanged = true;
                                    newChildren.add(e);
                                    continue;
                                }
                            }
                        }
                    } else if (dataType.isNumeric() && canCastMixedNumericTypes(f) && castNumericArgs) {
                        if (targetNumericType == null) {
                            targetNumericType = dataType;  // target data type is the first numeric data type
                        } else if (dataType != targetNumericType) {
                            castNumericArgs = canCastNumeric(dataType, targetNumericType);
                        }
                    }
                }
                newChildren.add(args.get(i));
            }
            Expression resultF = childrenChanged ? f.replaceChildren(newChildren) : f;
            return targetNumericType != null && castNumericArgs
                ? castMixedNumericTypes((EsqlScalarFunction) resultF, targetNumericType)
                : resultF;
        }

        private static Expression processBinaryOperator(BinaryOperator<?, ?, ?, ?> o) {
            Expression left = o.left();
            Expression right = o.right();
            if (left.resolved() == false || right.resolved() == false) {
                return o;
            }
            List<Expression> newChildren = new ArrayList<>(2);
            boolean childrenChanged = false;
            DataType targetDataType = DataType.NULL;
            Expression from = Literal.NULL;

            if (left.dataType() == KEYWORD && left.foldable() && (left instanceof EsqlScalarFunction == false)) {
                if (supportsStringImplicitCasting(right.dataType())) {
                    targetDataType = right.dataType();
                    from = left;
                } else if (supportsImplicitTemporalCasting(right, o)) {
                    targetDataType = DATETIME;
                    from = left;
                }
            }
            if (right.dataType() == KEYWORD && right.foldable() && (right instanceof EsqlScalarFunction == false)) {
                if (supportsStringImplicitCasting(left.dataType())) {
                    targetDataType = left.dataType();
                    from = right;
                } else if (supportsImplicitTemporalCasting(left, o)) {
                    targetDataType = DATETIME;
                    from = right;
                }
            }
            if (from != Literal.NULL) {
                Expression e = castStringLiteral(from, targetDataType);
                newChildren.add(from == left ? e : left);
                newChildren.add(from == right ? e : right);
                childrenChanged = true;
            }
            return childrenChanged ? o.replaceChildren(newChildren) : o;
        }

        private static Expression processIn(In in) {
            Expression left = in.value();
            List<Expression> right = in.list();

            if (left.resolved() == false || supportsStringImplicitCasting(left.dataType()) == false) {
                return in;
            }

            DataType targetDataType = left.dataType();
            List<Expression> newChildren = new ArrayList<>(right.size() + 1);
            boolean childrenChanged = false;

            for (Expression value : right) {
                if (value.resolved() && value.dataType() == KEYWORD && value.foldable()) {
                    Expression e = castStringLiteral(value, targetDataType);
                    newChildren.add(e);
                    childrenChanged = true;
                } else {
                    newChildren.add(value);
                }
            }
            newChildren.add(left);
            return childrenChanged ? in.replaceChildren(newChildren) : in;
        }

        private static boolean canCastMixedNumericTypes(org.elasticsearch.xpack.esql.core.expression.function.Function f) {
            return f instanceof Coalesce || f instanceof Case || f instanceof Greatest || f instanceof Least;
        }

        private static boolean canCastNumeric(DataType from, DataType to) {
            DataType commonType = EsqlDataTypeConverter.commonType(from, to);
            return commonType == to;
        }

        private static Expression castMixedNumericTypes(EsqlScalarFunction f, DataType targetNumericType) {
            List<Expression> newChildren = new ArrayList<>(f.children().size());
            boolean childrenChanged = false;
            DataType childDataType;

            for (Expression e : f.children()) {
                if (e.resolved()) {
                    childDataType = e.dataType();
                    if (childDataType.isNumeric() == false
                        || childDataType == targetNumericType
                        || canCastNumeric(childDataType, targetNumericType) == false) {
                        newChildren.add(e);
                        continue;
                    }
                    childrenChanged = true;
                    // add a casting function
                    switch (targetNumericType) {
                        case INTEGER -> newChildren.add(new ToInteger(e.source(), e));
                        case LONG -> newChildren.add(new ToLong(e.source(), e));
                        case DOUBLE -> newChildren.add(new ToDouble(e.source(), e));
                        case UNSIGNED_LONG -> newChildren.add(new ToUnsignedLong(e.source(), e));
                        default -> throw new EsqlIllegalArgumentException("unexpected data type: " + targetNumericType);
                    }
                } else {
                    newChildren.add(e);
                }
            }
            return childrenChanged ? f.replaceChildren(newChildren) : f;
        }

        private static boolean supportsImplicitTemporalCasting(Expression e, BinaryOperator<?, ?, ?, ?> o) {
            return isTemporalAmount(e.dataType()) && (o instanceof DateTimeArithmeticOperation);
        }

        private static boolean supportsStringImplicitCasting(DataType type) {
            return type == DATETIME || type == DATE_NANOS || type == IP || type == VERSION || type == BOOLEAN;
        }

        private static UnresolvedAttribute unresolvedAttribute(Expression value, String type, Exception e) {
            String message = format(
                "Cannot convert string [{}] to [{}], error [{}]",
                value.fold(FoldContext.small() /* TODO remove me */),
                type,
                (e instanceof ParsingException pe) ? pe.getErrorMessage() : e.getMessage()
            );
            return new UnresolvedAttribute(value.source(), String.valueOf(value.fold(FoldContext.small() /* TODO remove me */)), message);
        }

        private static Expression castStringLiteralToTemporalAmount(Expression from) {
            try {
                TemporalAmount result = maybeParseTemporalAmount(from.fold(FoldContext.small() /* TODO remove me */).toString().strip());
                if (result == null) {
                    return from;
                }
                DataType target = result instanceof Duration ? TIME_DURATION : DATE_PERIOD;
                return new Literal(from.source(), result, target);
            } catch (Exception e) {
                return unresolvedAttribute(from, DATE_PERIOD + " or " + TIME_DURATION, e);
            }
        }

        private static Expression castStringLiteral(Expression from, DataType target) {
            assert from.foldable();
            try {
                return isTemporalAmount(target)
                    ? castStringLiteralToTemporalAmount(from)
                    : new Literal(
                        from.source(),
                        EsqlDataTypeConverter.convert(from.fold(FoldContext.small() /* TODO remove me */), target),
                        target
                    );
            } catch (Exception e) {
                return unresolvedAttribute(from, target.toString(), e);
            }
        }
    }

    /**
     * The EsqlIndexResolver will create InvalidMappedField instances for fields that are ambiguous (i.e. have multiple mappings).
     * During {@link ResolveRefs} we do not convert these to UnresolvedAttribute instances, as we want to first determine if they can
     * instead be handled by conversion functions within the query. This rule looks for matching conversion functions and converts
     * those fields into MultiTypeEsField, which encapsulates the knowledge of how to convert these into a single type.
     * This knowledge will be used later in generating the FieldExtractExec with built-in type conversion.
     * Any fields which could not be resolved by conversion functions will be converted to UnresolvedAttribute instances in a later rule
     * (See {@link UnionTypesCleanup} below).
     */
    private static class ResolveUnionTypes extends Rule<LogicalPlan, LogicalPlan> {

        record TypeResolutionKey(String fieldName, DataType fieldType) {}

        private List<FieldAttribute> unionFieldAttributes;

        @Override
        public LogicalPlan apply(LogicalPlan plan) {
            unionFieldAttributes = new ArrayList<>();
            // Collect field attributes from previous runs
            plan.forEachUp(EsRelation.class, rel -> {
                for (Attribute attr : rel.output()) {
                    if (attr instanceof FieldAttribute fa && fa.field() instanceof MultiTypeEsField && fa.synthetic()) {
                        unionFieldAttributes.add(fa);
                    }
                }
            });

            return plan.transformUp(LogicalPlan.class, p -> p.childrenResolved() == false ? p : doRule(p));
        }

        private LogicalPlan doRule(LogicalPlan plan) {
            int alreadyAddedUnionFieldAttributes = unionFieldAttributes.size();
            // See if the eval function has an unresolved MultiTypeEsField field
            // Replace the entire convert function with a new FieldAttribute (containing type conversion knowledge)
            plan = plan.transformExpressionsOnly(
                AbstractConvertFunction.class,
                convert -> resolveConvertFunction(convert, unionFieldAttributes)
            );
            // If no union fields were generated, return the plan as is
            if (unionFieldAttributes.size() == alreadyAddedUnionFieldAttributes) {
                return plan;
            }

            // And add generated fields to EsRelation, so these new attributes will appear in the OutputExec of the Fragment
            // and thereby get used in FieldExtractExec
            plan = plan.transformDown(EsRelation.class, esr -> {
                List<Attribute> missing = new ArrayList<>();
                for (FieldAttribute fa : unionFieldAttributes) {
                    // Using outputSet().contains looks by NameId, resp. uses semanticEquals.
                    if (esr.outputSet().contains(fa) == false) {
                        missing.add(fa);
                    }
                }

                if (missing.isEmpty() == false) {
                    return new EsRelation(
                        esr.source(),
                        esr.indexPattern(),
                        esr.indexMode(),
                        esr.indexNameWithModes(),
                        CollectionUtils.combine(esr.output(), missing)
                    );
                }
                return esr;
            });
            return plan;
        }

        private Expression resolveConvertFunction(AbstractConvertFunction convert, List<FieldAttribute> unionFieldAttributes) {
            if (convert.field() instanceof FieldAttribute fa && fa.field() instanceof InvalidMappedField imf) {
                HashMap<TypeResolutionKey, Expression> typeResolutions = new HashMap<>();
                Set<DataType> supportedTypes = convert.supportedTypes();
                if (convert instanceof FoldablesConvertFunction fcf) {
                    // FoldablesConvertFunction does not accept fields as inputs, they only accept constants
                    String unresolvedMessage = "argument of ["
                        + fcf.sourceText()
                        + "] must be a constant, received ["
                        + Expressions.name(fa)
                        + "]";
                    Expression ua = new UnresolvedAttribute(fa.source(), fa.name(), unresolvedMessage);
                    return fcf.replaceChildren(Collections.singletonList(ua));
                }
                imf.types().forEach(type -> {
                    if (supportedTypes.contains(type.widenSmallNumeric())) {
                        typeResolutions(fa, convert, type, imf, typeResolutions);
                    }
                });
                // If all mapped types were resolved, create a new FieldAttribute with the resolved MultiTypeEsField
                if (typeResolutions.size() == imf.getTypesToIndices().size()) {
                    var resolvedField = resolvedMultiTypeEsField(fa, typeResolutions);
                    return createIfDoesNotAlreadyExist(fa, resolvedField, unionFieldAttributes);
                }
            } else if (convert.field() instanceof FieldAttribute fa
                && fa.synthetic() == false // MultiTypeEsField in EsRelation created by DateMillisToNanosInEsRelation has synthetic = false
                && fa.field() instanceof MultiTypeEsField mtf) {
                    // This is an explicit casting of a union typed field that has been converted to MultiTypeEsField in EsRelation by
                    // DateMillisToNanosInEsRelation, it is not necessary to cast it again to the same type, replace the implicit casting
                    // with explicit casting. However, it is useful to differentiate implicit and explicit casting in some cases, for
                    // example, an expression like multiTypeEsField(synthetic=false, date_nanos)::date_nanos::datetime is rewritten to
                    // multiTypeEsField(synthetic=true, date_nanos)::datetime, the implicit casting is overwritten by explicit casting and
                    // the multiTypeEsField is not casted to datetime directly.
                    if (convert.dataType() == mtf.getDataType()) {
                        return createIfDoesNotAlreadyExist(fa, mtf, unionFieldAttributes);
                    }

                    // Data type is different between implicit(date_nanos) and explicit casting, if the conversion is supported, create a
                    // new MultiTypeEsField with explicit casting type, and add it to unionFieldAttributes.
                    Set<DataType> supportedTypes = convert.supportedTypes();
                    if (supportedTypes.contains(fa.dataType()) && canConvertOriginalTypes(mtf, supportedTypes)) {
                        // Build the mapping between index name and conversion expressions
                        Map<String, Expression> indexToConversionExpressions = new HashMap<>();
                        for (Map.Entry<String, Expression> entry : mtf.getIndexToConversionExpressions().entrySet()) {
                            String indexName = entry.getKey();
                            AbstractConvertFunction originalConversionFunction = (AbstractConvertFunction) entry.getValue();
                            Expression originalField = originalConversionFunction.field();
                            Expression newConvertFunction = convert.replaceChildren(Collections.singletonList(originalField));
                            indexToConversionExpressions.put(indexName, newConvertFunction);
                        }
                        MultiTypeEsField multiTypeEsField = new MultiTypeEsField(
                            fa.fieldName(),
                            convert.dataType(),
                            false,
                            indexToConversionExpressions
                        );
                        return createIfDoesNotAlreadyExist(fa, multiTypeEsField, unionFieldAttributes);
                    }
                } else if (convert.field() instanceof AbstractConvertFunction subConvert) {
                    return convert.replaceChildren(Collections.singletonList(resolveConvertFunction(subConvert, unionFieldAttributes)));
                }
            return convert;
        }

        private Expression createIfDoesNotAlreadyExist(
            FieldAttribute fa,
            MultiTypeEsField resolvedField,
            List<FieldAttribute> unionFieldAttributes
        ) {
            // Generate new ID for the field and suffix it with the data type to maintain unique attribute names.
            // NOTE: The name has to start with $$ to not break bwc with 8.15 - in that version, this is how we had to mark this as
            // synthetic to work around a bug.
            String unionTypedFieldName = Attribute.rawTemporaryName(fa.name(), "converted_to", resolvedField.getDataType().typeName());
            FieldAttribute unionFieldAttribute = new FieldAttribute(fa.source(), fa.parentName(), unionTypedFieldName, resolvedField, true);
            int existingIndex = unionFieldAttributes.indexOf(unionFieldAttribute);
            if (existingIndex >= 0) {
                // Do not generate multiple name/type combinations with different IDs
                return unionFieldAttributes.get(existingIndex);
            } else {
                unionFieldAttributes.add(unionFieldAttribute);
                return unionFieldAttribute;
            }
        }

        private static MultiTypeEsField resolvedMultiTypeEsField(
            FieldAttribute fa,
            HashMap<TypeResolutionKey, Expression> typeResolutions
        ) {
            Map<String, Expression> typesToConversionExpressions = new HashMap<>();
            InvalidMappedField imf = (InvalidMappedField) fa.field();
            imf.getTypesToIndices().forEach((typeName, indexNames) -> {
                DataType type = DataType.fromTypeName(typeName);
                TypeResolutionKey key = new TypeResolutionKey(fa.name(), type);
                if (typeResolutions.containsKey(key)) {
                    typesToConversionExpressions.put(typeName, typeResolutions.get(key));
                }
            });
            return MultiTypeEsField.resolveFrom(imf, typesToConversionExpressions);
        }

        private static boolean canConvertOriginalTypes(MultiTypeEsField multiTypeEsField, Set<DataType> supportedTypes) {
            return multiTypeEsField.getIndexToConversionExpressions()
                .values()
                .stream()
                .allMatch(
                    e -> e instanceof AbstractConvertFunction convertFunction
                        && supportedTypes.contains(convertFunction.field().dataType().widenSmallNumeric())
                );
        }

        private static Expression typeSpecificConvert(
            AbstractConvertFunction convert,
            Source source,
            DataType type,
            InvalidMappedField mtf
        ) {
            EsField field = new EsField(mtf.getName(), type, mtf.getProperties(), mtf.isAggregatable());
            FieldAttribute originalFieldAttr = (FieldAttribute) convert.field();
            FieldAttribute resolvedAttr = new FieldAttribute(
                source,
                originalFieldAttr.parentName(),
                originalFieldAttr.name(),
                field,
                originalFieldAttr.nullable(),
                originalFieldAttr.id(),
                true
            );
            return convert.replaceChildren(Collections.singletonList(resolvedAttr));
        }
    }

    /**
     * {@link ResolveUnionTypes} creates new, synthetic attributes for union types:
     * If there was no {@code AbstractConvertFunction} that resolved multi-type fields in the {@link ResolveUnionTypes} rule,
     * then there could still be some {@code FieldAttribute}s that contain unresolved {@link MultiTypeEsField}s.
     * These need to be converted back to actual {@code UnresolvedAttribute} in order for validation to generate appropriate failures.
     * <p>
     * Finally, if {@code client_ip} is present in 2 indices, once with type {@code ip} and once with type {@code keyword},
     * using {@code EVAL x = to_ip(client_ip)} will create a single attribute @{code $$client_ip$converted_to$ip}.
     * This should not spill into the query output, so we drop such attributes at the end.
     */
    private static class UnionTypesCleanup extends Rule<LogicalPlan, LogicalPlan> {
        public LogicalPlan apply(LogicalPlan plan) {
            LogicalPlan planWithCheckedUnionTypes = plan.transformUp(
                LogicalPlan.class,
                p -> p.transformExpressionsOnly(FieldAttribute.class, UnionTypesCleanup::checkUnresolved)
            );

            // To drop synthetic attributes at the end, we need to compute the plan's output.
            // This is only legal to do if the plan is resolved.
            return planWithCheckedUnionTypes.resolved()
                ? planWithoutSyntheticAttributes(planWithCheckedUnionTypes)
                : planWithCheckedUnionTypes;
        }

        static Attribute checkUnresolved(FieldAttribute fa) {
            if (fa.field() instanceof InvalidMappedField imf) {
                String unresolvedMessage = "Cannot use field [" + fa.name() + "] due to ambiguities being " + imf.errorMessage();
                List<String> types = imf.getTypesToIndices().keySet().stream().toList();
                return new UnsupportedAttribute(
                    fa.source(),
                    fa.name(),
                    new UnsupportedEsField(imf.getName(), types),
                    unresolvedMessage,
                    fa.id()
                );
            }
            return fa;
        }

        private static LogicalPlan planWithoutSyntheticAttributes(LogicalPlan plan) {
            List<Attribute> output = plan.output();
            List<Attribute> newOutput = new ArrayList<>(output.size());

            for (Attribute attr : output) {
                // Do not let the synthetic union type field attributes end up in the final output.
                if (attr.synthetic() && attr instanceof FieldAttribute) {
                    continue;
                }
                newOutput.add(attr);
            }

            return newOutput.size() == output.size() ? plan : new Project(Source.EMPTY, plan, newOutput);
        }
    }

    /**
     * Cast the union typed fields in EsRelation to date_nanos if they are mixed date and date_nanos types.
     */
    private static class DateMillisToNanosInEsRelation extends Rule<LogicalPlan, LogicalPlan> {
        @Override
        public LogicalPlan apply(LogicalPlan plan) {
            return plan.transformUp(EsRelation.class, relation -> {
                if (relation.indexMode() == IndexMode.LOOKUP) {
                    return relation;
                }
                return relation.transformExpressionsUp(FieldAttribute.class, f -> {
                    if (f.field() instanceof InvalidMappedField imf && imf.types().stream().allMatch(DataType::isDate)) {
                        HashMap<ResolveUnionTypes.TypeResolutionKey, Expression> typeResolutions = new HashMap<>();
                        var convert = new ToDateNanos(f.source(), f);
                        imf.types().forEach(type -> typeResolutions(f, convert, type, imf, typeResolutions));
                        var resolvedField = ResolveUnionTypes.resolvedMultiTypeEsField(f, typeResolutions);
                        return new FieldAttribute(f.source(), f.parentName(), f.name(), resolvedField, f.nullable(), f.id(), f.synthetic());
                    }
                    return f;
                });
            });
        }
    }

    private static void typeResolutions(
        FieldAttribute fieldAttribute,
        AbstractConvertFunction convert,
        DataType type,
        InvalidMappedField imf,
        HashMap<ResolveUnionTypes.TypeResolutionKey, Expression> typeResolutions
    ) {
        ResolveUnionTypes.TypeResolutionKey key = new ResolveUnionTypes.TypeResolutionKey(fieldAttribute.name(), type);
        var concreteConvert = ResolveUnionTypes.typeSpecificConvert(convert, fieldAttribute.source(), type, imf);
        typeResolutions.put(key, concreteConvert);
    }
}<|MERGE_RESOLUTION|>--- conflicted
+++ resolved
@@ -160,15 +160,10 @@
             Limiter.ONCE,
             new ResolveTable(),
             new ResolveEnrich(),
-<<<<<<< HEAD
             new ResolveInference(),
-            new ResolveLookupTables(),
-            new ResolveFunctions()
-=======
             new ResolveLookupTables(),
             new ResolveFunctions(),
             new DateMillisToNanosInEsRelation()
->>>>>>> bc7960dd
         ),
         new Batch<>(
             "Resolution",

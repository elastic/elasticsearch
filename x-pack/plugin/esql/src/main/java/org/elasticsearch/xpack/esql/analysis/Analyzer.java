--- conflicted
+++ resolved
@@ -1065,7 +1065,7 @@
                     target,
                     e.getMessage()
                 );
-                return new UnresolvedAttribute(from.source(), String.valueOf(from.fold()), null, message);
+                return new UnresolvedAttribute(from.source(), String.valueOf(from.fold()), message);
             }
         }
     }
@@ -1227,7 +1227,6 @@
         static Attribute checkUnresolved(FieldAttribute fa) {
             if (fa.field() instanceof InvalidMappedField imf) {
                 String unresolvedMessage = "Cannot use field [" + fa.name() + "] due to ambiguities being " + imf.errorMessage();
-<<<<<<< HEAD
                 String types = imf.getTypesToIndices().keySet().stream().collect(Collectors.joining(","));
                 return new UnsupportedAttribute(
                     fa.source(),
@@ -1236,9 +1235,6 @@
                     unresolvedMessage,
                     fa.id()
                 );
-=======
-                return new UnresolvedAttribute(fa.source(), fa.name(), fa.id(), unresolvedMessage, null);
->>>>>>> f90dc31c
             }
             return fa;
         }

/*
 * Copyright Elasticsearch B.V. and/or licensed to Elasticsearch B.V. under one
 * or more contributor license agreements. Licensed under the Elastic License
 * 2.0; you may not use this file except in compliance with the Elastic License
 * 2.0.
 */

package org.elasticsearch.xpack.esql.analysis;

import org.elasticsearch.common.logging.HeaderWarning;
import org.elasticsearch.common.logging.LoggerMessageFormat;
import org.elasticsearch.common.lucene.BytesRefs;
import org.elasticsearch.compute.data.AggregateMetricDoubleBlockBuilder;
import org.elasticsearch.compute.data.Block;
import org.elasticsearch.compute.data.Page;
import org.elasticsearch.core.Strings;
import org.elasticsearch.index.IndexMode;
import org.elasticsearch.logging.Logger;
import org.elasticsearch.xpack.core.enrich.EnrichPolicy;
import org.elasticsearch.xpack.esql.Column;
import org.elasticsearch.xpack.esql.EsqlIllegalArgumentException;
import org.elasticsearch.xpack.esql.VerificationException;
import org.elasticsearch.xpack.esql.analysis.AnalyzerRules.ParameterizedAnalyzerRule;
import org.elasticsearch.xpack.esql.common.Failure;
import org.elasticsearch.xpack.esql.core.capabilities.Resolvables;
import org.elasticsearch.xpack.esql.core.expression.Alias;
import org.elasticsearch.xpack.esql.core.expression.Attribute;
import org.elasticsearch.xpack.esql.core.expression.AttributeSet;
import org.elasticsearch.xpack.esql.core.expression.EmptyAttribute;
import org.elasticsearch.xpack.esql.core.expression.Expression;
import org.elasticsearch.xpack.esql.core.expression.Expressions;
import org.elasticsearch.xpack.esql.core.expression.FieldAttribute;
import org.elasticsearch.xpack.esql.core.expression.FoldContext;
import org.elasticsearch.xpack.esql.core.expression.Literal;
import org.elasticsearch.xpack.esql.core.expression.MetadataAttribute;
import org.elasticsearch.xpack.esql.core.expression.NameId;
import org.elasticsearch.xpack.esql.core.expression.NamedExpression;
import org.elasticsearch.xpack.esql.core.expression.Nullability;
import org.elasticsearch.xpack.esql.core.expression.ReferenceAttribute;
import org.elasticsearch.xpack.esql.core.expression.UnresolvedAttribute;
import org.elasticsearch.xpack.esql.core.expression.UnresolvedStar;
import org.elasticsearch.xpack.esql.core.expression.predicate.BinaryOperator;
import org.elasticsearch.xpack.esql.core.expression.predicate.operator.comparison.BinaryComparison;
import org.elasticsearch.xpack.esql.core.tree.Source;
import org.elasticsearch.xpack.esql.core.type.DataType;
import org.elasticsearch.xpack.esql.core.type.EsField;
import org.elasticsearch.xpack.esql.core.type.InvalidMappedField;
import org.elasticsearch.xpack.esql.core.type.MultiTypeEsField;
import org.elasticsearch.xpack.esql.core.type.PotentiallyUnmappedKeywordEsField;
import org.elasticsearch.xpack.esql.core.type.UnsupportedEsField;
import org.elasticsearch.xpack.esql.core.util.CollectionUtils;
import org.elasticsearch.xpack.esql.core.util.Holder;
import org.elasticsearch.xpack.esql.core.util.StringUtils;
import org.elasticsearch.xpack.esql.expression.NamedExpressions;
import org.elasticsearch.xpack.esql.expression.UnresolvedNamePattern;
import org.elasticsearch.xpack.esql.expression.function.EsqlFunctionRegistry;
import org.elasticsearch.xpack.esql.expression.function.FunctionDefinition;
import org.elasticsearch.xpack.esql.expression.function.UnresolvedFunction;
import org.elasticsearch.xpack.esql.expression.function.UnsupportedAttribute;
import org.elasticsearch.xpack.esql.expression.function.aggregate.Absent;
import org.elasticsearch.xpack.esql.expression.function.aggregate.AbsentOverTime;
import org.elasticsearch.xpack.esql.expression.function.aggregate.AggregateFunction;
import org.elasticsearch.xpack.esql.expression.function.aggregate.Avg;
import org.elasticsearch.xpack.esql.expression.function.aggregate.AvgOverTime;
import org.elasticsearch.xpack.esql.expression.function.aggregate.Count;
import org.elasticsearch.xpack.esql.expression.function.aggregate.CountOverTime;
import org.elasticsearch.xpack.esql.expression.function.aggregate.Max;
import org.elasticsearch.xpack.esql.expression.function.aggregate.MaxOverTime;
import org.elasticsearch.xpack.esql.expression.function.aggregate.Min;
import org.elasticsearch.xpack.esql.expression.function.aggregate.MinOverTime;
import org.elasticsearch.xpack.esql.expression.function.aggregate.Present;
import org.elasticsearch.xpack.esql.expression.function.aggregate.PresentOverTime;
import org.elasticsearch.xpack.esql.expression.function.aggregate.Sum;
import org.elasticsearch.xpack.esql.expression.function.aggregate.SumOverTime;
import org.elasticsearch.xpack.esql.expression.function.aggregate.SummationMode;
import org.elasticsearch.xpack.esql.expression.function.aggregate.Values;
import org.elasticsearch.xpack.esql.expression.function.grouping.GroupingFunction;
import org.elasticsearch.xpack.esql.expression.function.inference.InferenceFunction;
import org.elasticsearch.xpack.esql.expression.function.scalar.EsqlScalarFunction;
import org.elasticsearch.xpack.esql.expression.function.scalar.conditional.Case;
import org.elasticsearch.xpack.esql.expression.function.scalar.conditional.Greatest;
import org.elasticsearch.xpack.esql.expression.function.scalar.conditional.Least;
import org.elasticsearch.xpack.esql.expression.function.scalar.convert.AbstractConvertFunction;
import org.elasticsearch.xpack.esql.expression.function.scalar.convert.ConvertFunction;
import org.elasticsearch.xpack.esql.expression.function.scalar.convert.FoldablesConvertFunction;
import org.elasticsearch.xpack.esql.expression.function.scalar.convert.FromAggregateMetricDouble;
import org.elasticsearch.xpack.esql.expression.function.scalar.convert.ToAggregateMetricDouble;
import org.elasticsearch.xpack.esql.expression.function.scalar.convert.ToDateNanos;
import org.elasticsearch.xpack.esql.expression.function.scalar.convert.ToDenseVector;
import org.elasticsearch.xpack.esql.expression.function.scalar.convert.ToDouble;
import org.elasticsearch.xpack.esql.expression.function.scalar.convert.ToInteger;
import org.elasticsearch.xpack.esql.expression.function.scalar.convert.ToLong;
import org.elasticsearch.xpack.esql.expression.function.scalar.convert.ToString;
import org.elasticsearch.xpack.esql.expression.function.scalar.convert.ToUnsignedLong;
import org.elasticsearch.xpack.esql.expression.function.scalar.nulls.Coalesce;
import org.elasticsearch.xpack.esql.expression.function.vector.VectorFunction;
import org.elasticsearch.xpack.esql.expression.predicate.Predicates;
import org.elasticsearch.xpack.esql.expression.predicate.operator.arithmetic.DateTimeArithmeticOperation;
import org.elasticsearch.xpack.esql.expression.predicate.operator.arithmetic.EsqlArithmeticOperation;
import org.elasticsearch.xpack.esql.expression.predicate.operator.comparison.EsqlBinaryComparison;
import org.elasticsearch.xpack.esql.expression.predicate.operator.comparison.In;
import org.elasticsearch.xpack.esql.index.EsIndex;
import org.elasticsearch.xpack.esql.index.IndexResolution;
import org.elasticsearch.xpack.esql.inference.ResolvedInference;
import org.elasticsearch.xpack.esql.optimizer.rules.logical.SubstituteSurrogateExpressions;
import org.elasticsearch.xpack.esql.parser.ParsingException;
import org.elasticsearch.xpack.esql.plan.IndexPattern;
import org.elasticsearch.xpack.esql.plan.logical.Aggregate;
import org.elasticsearch.xpack.esql.plan.logical.Drop;
import org.elasticsearch.xpack.esql.plan.logical.Enrich;
import org.elasticsearch.xpack.esql.plan.logical.EsRelation;
import org.elasticsearch.xpack.esql.plan.logical.Eval;
import org.elasticsearch.xpack.esql.plan.logical.Fork;
import org.elasticsearch.xpack.esql.plan.logical.InlineStats;
import org.elasticsearch.xpack.esql.plan.logical.Insist;
import org.elasticsearch.xpack.esql.plan.logical.Keep;
import org.elasticsearch.xpack.esql.plan.logical.Limit;
import org.elasticsearch.xpack.esql.plan.logical.LogicalPlan;
import org.elasticsearch.xpack.esql.plan.logical.Lookup;
import org.elasticsearch.xpack.esql.plan.logical.MvExpand;
import org.elasticsearch.xpack.esql.plan.logical.Project;
import org.elasticsearch.xpack.esql.plan.logical.Rename;
import org.elasticsearch.xpack.esql.plan.logical.TimeSeriesAggregate;
import org.elasticsearch.xpack.esql.plan.logical.UnionAll;
import org.elasticsearch.xpack.esql.plan.logical.UnresolvedRelation;
import org.elasticsearch.xpack.esql.plan.logical.fuse.Fuse;
import org.elasticsearch.xpack.esql.plan.logical.fuse.FuseScoreEval;
import org.elasticsearch.xpack.esql.plan.logical.inference.Completion;
import org.elasticsearch.xpack.esql.plan.logical.inference.InferencePlan;
import org.elasticsearch.xpack.esql.plan.logical.inference.Rerank;
import org.elasticsearch.xpack.esql.plan.logical.join.Join;
import org.elasticsearch.xpack.esql.plan.logical.join.JoinConfig;
import org.elasticsearch.xpack.esql.plan.logical.join.JoinType;
import org.elasticsearch.xpack.esql.plan.logical.join.JoinTypes;
import org.elasticsearch.xpack.esql.plan.logical.join.LookupJoin;
import org.elasticsearch.xpack.esql.plan.logical.local.EsqlProject;
import org.elasticsearch.xpack.esql.plan.logical.local.LocalRelation;
import org.elasticsearch.xpack.esql.plan.logical.local.LocalSupplier;
import org.elasticsearch.xpack.esql.rule.ParameterizedRule;
import org.elasticsearch.xpack.esql.rule.ParameterizedRuleExecutor;
import org.elasticsearch.xpack.esql.rule.Rule;
import org.elasticsearch.xpack.esql.session.Configuration;
import org.elasticsearch.xpack.esql.telemetry.FeatureMetric;
import org.elasticsearch.xpack.esql.type.EsqlDataTypeConverter;

import java.time.Duration;
import java.time.temporal.TemporalAmount;
import java.util.ArrayList;
import java.util.Arrays;
import java.util.BitSet;
import java.util.Collection;
import java.util.Collections;
import java.util.Comparator;
import java.util.HashMap;
import java.util.HashSet;
import java.util.LinkedHashMap;
import java.util.List;
import java.util.Map;
import java.util.Set;
import java.util.function.Function;
import java.util.function.Predicate;
import java.util.stream.Collectors;

import static java.util.Collections.emptyList;
import static java.util.Collections.singletonList;
import static org.elasticsearch.xpack.core.enrich.EnrichPolicy.GEO_MATCH_TYPE;
import static org.elasticsearch.xpack.esql.core.type.DataType.AGGREGATE_METRIC_DOUBLE;
import static org.elasticsearch.xpack.esql.core.type.DataType.BOOLEAN;
import static org.elasticsearch.xpack.esql.core.type.DataType.DATETIME;
import static org.elasticsearch.xpack.esql.core.type.DataType.DATE_NANOS;
import static org.elasticsearch.xpack.esql.core.type.DataType.DATE_PERIOD;
import static org.elasticsearch.xpack.esql.core.type.DataType.DENSE_VECTOR;
import static org.elasticsearch.xpack.esql.core.type.DataType.DOUBLE;
import static org.elasticsearch.xpack.esql.core.type.DataType.FLOAT;
import static org.elasticsearch.xpack.esql.core.type.DataType.GEO_POINT;
import static org.elasticsearch.xpack.esql.core.type.DataType.GEO_SHAPE;
import static org.elasticsearch.xpack.esql.core.type.DataType.INTEGER;
import static org.elasticsearch.xpack.esql.core.type.DataType.IP;
import static org.elasticsearch.xpack.esql.core.type.DataType.KEYWORD;
import static org.elasticsearch.xpack.esql.core.type.DataType.LONG;
import static org.elasticsearch.xpack.esql.core.type.DataType.NULL;
import static org.elasticsearch.xpack.esql.core.type.DataType.TEXT;
import static org.elasticsearch.xpack.esql.core.type.DataType.TIME_DURATION;
import static org.elasticsearch.xpack.esql.core.type.DataType.UNSUPPORTED;
import static org.elasticsearch.xpack.esql.core.type.DataType.VERSION;
import static org.elasticsearch.xpack.esql.core.type.DataType.isTemporalAmount;
import static org.elasticsearch.xpack.esql.telemetry.FeatureMetric.LIMIT;
import static org.elasticsearch.xpack.esql.telemetry.FeatureMetric.STATS;
import static org.elasticsearch.xpack.esql.type.EsqlDataTypeConverter.maybeParseTemporalAmount;

/**
 * This class is part of the planner. Resolves references (such as variable and index names) and performs implicit casting.
 */
public class Analyzer extends ParameterizedRuleExecutor<LogicalPlan, AnalyzerContext> {
    // marker list of attributes for plans that do not have any concrete fields to return, but have other computed columns to return
    // ie from test | stats c = count(*)
    public static final String NO_FIELDS_NAME = "<no-fields>";
    public static final List<Attribute> NO_FIELDS = List.of(
        new ReferenceAttribute(Source.EMPTY, null, NO_FIELDS_NAME, NULL, Nullability.TRUE, null, true)
    );

    private static final List<Batch<LogicalPlan>> RULES = List.of(
        new Batch<>(
            "Initialize",
            Limiter.ONCE,
            new ResolveTable(),
            new ResolveEnrich(),
            new ResolveLookupTables(),
            new ResolveFunctions(),
            new ResolveInference(),
            new DateMillisToNanosInEsRelation()
        ),
        new Batch<>(
            "Resolution",
            new ResolveRefs(),
            new ImplicitCasting(),
            new ResolveUnionTypes(),  // Must be after ResolveRefs, so union types can be found
            new ImplicitCastAggregateMetricDoubles(),
            new ResolveUnionTypesInUnionAll()
        ),
        new Batch<>("Finish Analysis", Limiter.ONCE, new AddImplicitLimit(), new AddImplicitForkLimit(), new UnionTypesCleanup())
    );

    private final Verifier verifier;

    public Analyzer(AnalyzerContext context, Verifier verifier) {
        super(context);
        this.verifier = verifier;
    }

    public LogicalPlan analyze(LogicalPlan plan) {
        BitSet partialMetrics = new BitSet(FeatureMetric.values().length);
        return verify(execute(plan), gatherPreAnalysisMetrics(plan, partialMetrics));
    }

    public LogicalPlan verify(LogicalPlan plan, BitSet partialMetrics) {
        Collection<Failure> failures = verifier.verify(plan, partialMetrics);
        if (failures.isEmpty() == false) {
            throw new VerificationException(failures);
        }
        return plan;
    }

    @Override
    protected List<Batch<LogicalPlan>> batches() {
        return RULES;
    }

    private static class ResolveTable extends ParameterizedAnalyzerRule<UnresolvedRelation, AnalyzerContext> {

        @Override
        protected LogicalPlan rule(UnresolvedRelation plan, AnalyzerContext context) {
<<<<<<< HEAD
            String indexPattern = plan.indexPattern().indexPattern();
            IndexResolution indexResolution;
            if (plan.indexMode().equals(IndexMode.LOOKUP)) { // index on the RHS of lookup join
                indexResolution = context.lookupResolution().get(indexPattern);
            } else { // main index or index in subquery
                indexResolution = context.indexResolution();
                if (indexPattern != null
                    && indexResolution.matches(indexPattern) == false
                    && context.subqueryResolution().isEmpty() == false) {
                    // index pattern does not match main index
                    indexResolution = context.subqueryResolution().getOrDefault(indexPattern, indexResolution);
                }
            }
=======
            IndexResolution indexResolution = plan.indexMode().equals(IndexMode.LOOKUP)
                ? context.lookupResolution().get(plan.indexPattern().indexPattern())
                : context.indexResolution().get(plan.indexPattern());
>>>>>>> 440faee0
            return resolveIndex(plan, indexResolution);
        }

        private LogicalPlan resolveIndex(UnresolvedRelation plan, IndexResolution indexResolution) {
            if (indexResolution == null || indexResolution.isValid() == false) {
                String indexResolutionMessage = indexResolution == null ? "[none specified]" : indexResolution.toString();
                return plan.unresolvedMessage().equals(indexResolutionMessage)
                    ? plan
                    : new UnresolvedRelation(
                        plan.source(),
                        plan.indexPattern(),
                        plan.frozen(),
                        plan.metadataFields(),
                        plan.indexMode(),
                        indexResolutionMessage,
                        plan.telemetryLabel()
                    );
            }
            // assert indexResolution.matches(plan.indexPattern().indexPattern()) : "Expected index resolution to match the index pattern";
            IndexPattern table = plan.indexPattern();
            if (indexResolution.matches(table.indexPattern()) == false) {
                // TODO: fix this (and tests), or drop check (seems SQL-inherited, where's also defective)
                new UnresolvedRelation(
                    plan.source(),
                    plan.indexPattern(),
                    plan.frozen(),
                    plan.metadataFields(),
                    plan.indexMode(),
                    "invalid [" + table + "] resolution to [" + indexResolution + "]",
                    plan.telemetryLabel()
                );
            }

            EsIndex esIndex = indexResolution.get();

            var attributes = mappingAsAttributes(plan.source(), esIndex.mapping());
            attributes.addAll(plan.metadataFields());
            return new EsRelation(
                plan.source(),
                esIndex.name(),
                plan.indexMode(),
                esIndex.indexNameWithModes(),
                attributes.isEmpty() ? NO_FIELDS : attributes
            );
        }
    }

    /**
     * Specific flattening method, different from the default EsRelation that:
     * 1. takes care of data type widening (for certain types)
     * 2. drops the object and keyword hierarchy
     * <p>
     *     Public for testing.
     * </p>
     */
    public static List<Attribute> mappingAsAttributes(Source source, Map<String, EsField> mapping) {
        var list = new ArrayList<Attribute>();
        mappingAsAttributes(list, source, null, mapping);
        list.sort(Comparator.comparing(Attribute::name));
        return list;
    }

    private static void mappingAsAttributes(List<Attribute> list, Source source, String parentName, Map<String, EsField> mapping) {
        for (Map.Entry<String, EsField> entry : mapping.entrySet()) {
            String name = entry.getKey();
            EsField t = entry.getValue();

            if (t != null) {
                name = parentName == null ? name : parentName + "." + name;
                var fieldProperties = t.getProperties();
                var type = t.getDataType().widenSmallNumeric();
                // due to a bug also copy the field since the Attribute hierarchy extracts the data type
                // directly even if the data type is passed explicitly
                if (type != t.getDataType()) {
                    t = new EsField(t.getName(), type, t.getProperties(), t.isAggregatable(), t.isAlias(), t.getTimeSeriesFieldType());
                }

                FieldAttribute attribute = t instanceof UnsupportedEsField uef
                    ? new UnsupportedAttribute(source, name, uef)
                    : new FieldAttribute(source, parentName, null, name, t);
                // primitive branch
                if (DataType.isPrimitive(type)) {
                    list.add(attribute);
                }
                // allow compound object even if they are unknown
                if (fieldProperties.isEmpty() == false) {
                    mappingAsAttributes(list, source, attribute.name(), fieldProperties);
                }
            }
        }
    }

    private static class ResolveEnrich extends ParameterizedAnalyzerRule<Enrich, AnalyzerContext> {

        @Override
        protected LogicalPlan rule(Enrich plan, AnalyzerContext context) {
            if (plan.policyName().resolved() == false) {
                // the policy does not exist
                return plan;
            }
            final String policyName = BytesRefs.toString(plan.policyName().fold(FoldContext.small() /* TODO remove me */));
            final var resolved = context.enrichResolution().getResolvedPolicy(policyName, plan.mode());
            if (resolved != null) {
                var policy = new EnrichPolicy(resolved.matchType(), null, List.of(), resolved.matchField(), resolved.enrichFields());
                var matchField = plan.matchField() == null || plan.matchField() instanceof EmptyAttribute
                    ? new UnresolvedAttribute(plan.source(), policy.getMatchField())
                    : plan.matchField();
                List<NamedExpression> enrichFields = calculateEnrichFields(
                    plan.source(),
                    policyName,
                    mappingAsAttributes(plan.source(), resolved.mapping()),
                    plan.enrichFields(),
                    policy
                );
                return new Enrich(
                    plan.source(),
                    plan.child(),
                    plan.mode(),
                    plan.policyName(),
                    matchField,
                    policy,
                    resolved.concreteIndices(),
                    enrichFields
                );
            } else {
                String error = context.enrichResolution().getError(policyName, plan.mode());
                var policyNameExp = new UnresolvedAttribute(plan.policyName().source(), policyName, error);
                return new Enrich(plan.source(), plan.child(), plan.mode(), policyNameExp, plan.matchField(), null, Map.of(), List.of());
            }
        }

        public static List<NamedExpression> calculateEnrichFields(
            Source source,
            String policyName,
            List<Attribute> mapping,
            List<NamedExpression> enrichFields,
            EnrichPolicy policy
        ) {
            Set<String> policyEnrichFieldSet = new HashSet<>(policy.getEnrichFields());
            Map<String, Attribute> fieldMap = mapping.stream()
                .filter(e -> policyEnrichFieldSet.contains(e.name()))
                .collect(Collectors.toMap(NamedExpression::name, Function.identity()));
            List<NamedExpression> result = new ArrayList<>();
            if (enrichFields == null || enrichFields.isEmpty()) {
                // use the policy to infer the enrich fields
                for (String enrichFieldName : policy.getEnrichFields()) {
                    result.add(createEnrichFieldExpression(source, policyName, fieldMap, enrichFieldName));
                }
            } else {
                for (NamedExpression enrichField : enrichFields) {
                    String enrichFieldName = Expressions.name(enrichField instanceof Alias a ? a.child() : enrichField);
                    NamedExpression field = createEnrichFieldExpression(source, policyName, fieldMap, enrichFieldName);
                    result.add(enrichField instanceof Alias a ? new Alias(a.source(), a.name(), field) : field);
                }
            }
            return result;
        }

        private static NamedExpression createEnrichFieldExpression(
            Source source,
            String policyName,
            Map<String, Attribute> fieldMap,
            String enrichFieldName
        ) {
            Attribute mappedField = fieldMap.get(enrichFieldName);
            if (mappedField == null) {
                String msg = "Enrich field [" + enrichFieldName + "] not found in enrich policy [" + policyName + "]";
                List<String> similar = StringUtils.findSimilar(enrichFieldName, fieldMap.keySet());
                if (CollectionUtils.isEmpty(similar) == false) {
                    msg += ", did you mean " + (similar.size() == 1 ? "[" + similar.get(0) + "]" : "any of " + similar) + "?";
                }
                return new UnresolvedAttribute(source, enrichFieldName, msg);
            } else {
                return new ReferenceAttribute(source, null, enrichFieldName, mappedField.dataType(), Nullability.TRUE, null, false);
            }
        }
    }

    private static class ResolveLookupTables extends ParameterizedAnalyzerRule<Lookup, AnalyzerContext> {

        @Override
        protected LogicalPlan rule(Lookup lookup, AnalyzerContext context) {
            // the parser passes the string wrapped in a literal
            Source source = lookup.source();
            Expression tableNameExpression = lookup.tableName();
            String tableName = BytesRefs.toString(tableNameExpression.fold(FoldContext.small() /* TODO remove me */));
            Map<String, Map<String, Column>> tables = context.configuration().tables();
            LocalRelation localRelation = null;

            if (tables.containsKey(tableName) == false) {
                String message = "Unknown table [" + tableName + "]";
                // typos check
                List<String> potentialMatches = StringUtils.findSimilar(tableName, tables.keySet());
                if (CollectionUtils.isEmpty(potentialMatches) == false) {
                    message = UnresolvedAttribute.errorMessage(tableName, potentialMatches).replace("column", "table");
                }
                tableNameExpression = new UnresolvedAttribute(tableNameExpression.source(), tableName, message);
            }
            // wrap the table in a local relationship for idiomatic field resolution
            else {
                localRelation = tableMapAsRelation(source, tables.get(tableName));
                // postpone the resolution for ResolveRefs
            }

            return new Lookup(source, lookup.child(), tableNameExpression, lookup.matchFields(), localRelation);
        }

        private LocalRelation tableMapAsRelation(Source source, Map<String, Column> mapTable) {
            Block[] blocks = new Block[mapTable.size()];

            List<Attribute> attributes = new ArrayList<>(blocks.length);
            int i = 0;
            for (Map.Entry<String, Column> entry : mapTable.entrySet()) {
                String name = entry.getKey();
                Column column = entry.getValue();
                // create a fake ES field - alternative is to use a ReferenceAttribute
                EsField field = new EsField(name, column.type(), Map.of(), false, false, EsField.TimeSeriesFieldType.UNKNOWN);
                attributes.add(new FieldAttribute(source, null, null, name, field));
                // prepare the block for the supplier
                blocks[i++] = column.values();
            }
            LocalSupplier supplier = LocalSupplier.of(blocks.length > 0 ? new Page(blocks) : new Page(0));
            return new LocalRelation(source, attributes, supplier);
        }
    }

    public static class ResolveRefs extends ParameterizedAnalyzerRule<LogicalPlan, AnalyzerContext> {
        @Override
        protected LogicalPlan rule(LogicalPlan plan, AnalyzerContext context) {
            if (plan.childrenResolved() == false) {
                return plan;
            }
            final List<Attribute> childrenOutput = new ArrayList<>();

            // Gather all the children's output in case of non-unary plans; even for unaries, we need to copy because we may mutate this to
            // simplify resolution of e.g. RENAME.
            for (LogicalPlan child : plan.children()) {
                var output = child.output();
                childrenOutput.addAll(output);
            }

            if (plan instanceof Aggregate aggregate) {
                return resolveAggregate(aggregate, childrenOutput);
            }

            if (plan instanceof Completion c) {
                return resolveCompletion(c, childrenOutput);
            }

            if (plan instanceof Drop d) {
                return resolveDrop(d, childrenOutput);
            }

            if (plan instanceof Rename r) {
                return resolveRename(r, childrenOutput);
            }

            if (plan instanceof Keep p) {
                return resolveKeep(p, childrenOutput);
            }

            if (plan instanceof Fork f) {
                return resolveFork(f, context);
            }

            if (plan instanceof Eval p) {
                return resolveEval(p, childrenOutput);
            }

            if (plan instanceof Enrich p) {
                return resolveEnrich(p, childrenOutput);
            }

            if (plan instanceof MvExpand p) {
                return resolveMvExpand(p, childrenOutput);
            }

            if (plan instanceof Lookup l) {
                return resolveLookup(l, childrenOutput);
            }

            if (plan instanceof LookupJoin j) {
                return resolveLookupJoin(j);
            }

            if (plan instanceof Insist i) {
                return resolveInsist(i, childrenOutput, context);
            }

            if (plan instanceof Fuse fuse) {
                return resolveFuse(fuse, childrenOutput);
            }

            if (plan instanceof Rerank r) {
                return resolveRerank(r, childrenOutput);
            }

            return plan.transformExpressionsOnly(UnresolvedAttribute.class, ua -> maybeResolveAttribute(ua, childrenOutput));
        }

        private Aggregate resolveAggregate(Aggregate aggregate, List<Attribute> childrenOutput) {
            // if the grouping is resolved but the aggs are not, use the former to resolve the latter
            // e.g. STATS a ... GROUP BY a = x + 1
            Holder<Boolean> changed = new Holder<>(false);
            List<Expression> groupings = aggregate.groupings();
            List<? extends NamedExpression> aggregates = aggregate.aggregates();
            // first resolve groupings since the aggs might refer to them
            // trying to globally resolve unresolved attributes will lead to some being marked as unresolvable
            if (Resolvables.resolved(groupings) == false) {
                List<Expression> newGroupings = new ArrayList<>(groupings.size());
                for (Expression g : groupings) {
                    Expression resolved = g.transformUp(UnresolvedAttribute.class, ua -> maybeResolveAttribute(ua, childrenOutput));
                    if (resolved != g) {
                        changed.set(true);
                    }
                    newGroupings.add(resolved);
                }
                groupings = newGroupings;
                if (changed.get()) {
                    aggregate = aggregate.with(aggregate.child(), newGroupings, aggregate.aggregates());
                    changed.set(false);
                }
            }

            if (Resolvables.resolved(groupings) == false || Resolvables.resolved(aggregates) == false) {
                ArrayList<Attribute> resolved = new ArrayList<>();
                for (Expression e : groupings) {
                    Attribute attr = Expressions.attribute(e);
                    if (attr != null && attr.resolved()) {
                        resolved.add(attr);
                    }
                }
                List<Attribute> resolvedList = NamedExpressions.mergeOutputAttributes(resolved, childrenOutput);

                List<NamedExpression> newAggregates = new ArrayList<>();
                // If the groupings are not resolved, skip the resolution of the references to groupings in the aggregates, resolve the
                // aggregations that do not reference to groupings, so that the fields/attributes referenced by the aggregations can be
                // resolved, and verifier doesn't report field/reference/column not found errors for them.
                boolean groupingResolved = Resolvables.resolved(groupings);
                int size = groupingResolved ? aggregates.size() : aggregates.size() - groupings.size();
                for (int i = 0; i < aggregates.size(); i++) {
                    NamedExpression maybeResolvedAgg = aggregates.get(i);
                    if (i < size) { // Skip resolving references to groupings in the aggregations if the groupings are not resolved yet.
                        maybeResolvedAgg = (NamedExpression) maybeResolvedAgg.transformUp(UnresolvedAttribute.class, ua -> {
                            Expression ne = ua;
                            Attribute maybeResolved = maybeResolveAttribute(ua, resolvedList);
                            // An item in aggregations can reference to groupings explicitly, if groupings are not resolved yet and
                            // maybeResolved is not resolved, return the original UnresolvedAttribute, so that it has another chance
                            // to get resolved in the next iteration.
                            // For example STATS c = count(emp_no), x = d::int + 1 BY d = (date == "2025-01-01")
                            if (groupingResolved || maybeResolved.resolved()) {
                                changed.set(true);
                                ne = maybeResolved;
                            }
                            return ne;
                        });
                    }
                    newAggregates.add(maybeResolvedAgg);
                }

                // TODO: remove this when Stats interface is removed
                aggregate = changed.get() ? aggregate.with(aggregate.child(), groupings, newAggregates) : aggregate;
            }

            return aggregate;
        }

        private LogicalPlan resolveCompletion(Completion p, List<Attribute> childrenOutput) {
            Attribute targetField = p.targetField();
            Expression prompt = p.prompt();

            if (targetField instanceof UnresolvedAttribute ua) {
                targetField = new ReferenceAttribute(ua.source(), null, ua.name(), KEYWORD);
            }

            if (prompt.resolved() == false) {
                prompt = prompt.transformUp(UnresolvedAttribute.class, ua -> maybeResolveAttribute(ua, childrenOutput));
            }

            return new Completion(p.source(), p.child(), p.inferenceId(), prompt, targetField);
        }

        private LogicalPlan resolveMvExpand(MvExpand p, List<Attribute> childrenOutput) {
            if (p.target() instanceof UnresolvedAttribute ua) {
                Attribute resolved = maybeResolveAttribute(ua, childrenOutput);
                if (resolved == ua) {
                    return p;
                }
                return new MvExpand(
                    p.source(),
                    p.child(),
                    resolved,
                    resolved.resolved()
                        ? new ReferenceAttribute(
                            resolved.source(),
                            resolved.qualifier(),
                            resolved.name(),
                            resolved.dataType(),
                            resolved.nullable(),
                            null,
                            false
                        )
                        : resolved
                );
            }
            return p;
        }

        private LogicalPlan resolveLookup(Lookup l, List<Attribute> childrenOutput) {
            // check if the table exists before performing any resolution
            if (l.localRelation() == null) {
                return l;
            }

            // check the on field against both the child output and the inner relation
            List<Attribute> matchFields = new ArrayList<>(l.matchFields().size());
            List<Attribute> localOutput = l.localRelation().output();
            boolean modified = false;

            for (Attribute matchField : l.matchFields()) {
                Attribute matchFieldChildReference = matchField;
                if (matchField instanceof UnresolvedAttribute ua && ua.customMessage() == false) {
                    modified = true;
                    Attribute joinedAttribute = maybeResolveAttribute(ua, localOutput);
                    // can't find the field inside the local relation
                    if (joinedAttribute instanceof UnresolvedAttribute lua) {
                        // adjust message
                        matchFieldChildReference = lua.withUnresolvedMessage(
                            lua.unresolvedMessage().replace("Unknown column", "Unknown column in lookup target")
                        );
                    } else {
                        // check also the child output by resolving to it
                        Attribute attr = maybeResolveAttribute(ua, childrenOutput);
                        matchFieldChildReference = attr;
                        if (attr instanceof UnresolvedAttribute == false) {
                            /*
                             * If they do, make sure the data types line up. If either is
                             * null it's fine to match it against anything.
                             */
                            boolean dataTypesOk = joinedAttribute.dataType().equals(attr.dataType());
                            if (false == dataTypesOk) {
                                dataTypesOk = joinedAttribute.dataType() == NULL || attr.dataType() == NULL;
                            }
                            if (false == dataTypesOk) {
                                dataTypesOk = joinedAttribute.dataType().equals(KEYWORD) && attr.dataType().equals(TEXT);
                            }
                            if (false == dataTypesOk) {
                                matchFieldChildReference = new UnresolvedAttribute(
                                    attr.source(),
                                    attr.name(),
                                    attr.id(),
                                    "column type mismatch, table column was ["
                                        + joinedAttribute.dataType().typeName()
                                        + "] and original column was ["
                                        + attr.dataType().typeName()
                                        + "]",
                                    null
                                );
                            }
                        }
                    }
                }

                matchFields.add(matchFieldChildReference);
            }
            if (modified) {
                return new Lookup(l.source(), l.child(), l.tableName(), matchFields, l.localRelation());
            }
            return l;
        }

        private List<Expression> resolveJoinFiltersAndSwapIfNeeded(
            List<Expression> filters,
            AttributeSet leftOutput,
            AttributeSet rightOutput
        ) {
            if (filters.isEmpty()) {
                return emptyList();
            }
            List<Attribute> childrenOutput = new ArrayList<>(leftOutput);
            childrenOutput.addAll(rightOutput);

            List<Expression> resolvedFilters = new ArrayList<>(filters.size());
            for (Expression filter : filters) {
                Expression filterResolved = filter.transformUp(UnresolvedAttribute.class, ua -> maybeResolveAttribute(ua, childrenOutput));
                resolvedFilters.add(resolveAndOrientJoinCondition(filterResolved, leftOutput, rightOutput));
            }
            return resolvedFilters;
        }

        private Expression resolveAndOrientJoinCondition(Expression condition, AttributeSet leftOutput, AttributeSet rightOutput) {
            if (condition instanceof EsqlBinaryComparison comp
                && comp.left() instanceof Attribute leftAttr
                && comp.right() instanceof Attribute rightAttr) {

                boolean leftIsFromLeft = leftOutput.contains(leftAttr);
                boolean rightIsFromRight = rightOutput.contains(rightAttr);

                if (leftIsFromLeft && rightIsFromRight) {
                    return comp; // Correct orientation
                }

                boolean leftIsFromRight = rightOutput.contains(leftAttr);
                boolean rightIsFromLeft = leftOutput.contains(rightAttr);

                if (leftIsFromRight && rightIsFromLeft) {
                    return comp.swapLeftAndRight(); // Swapped orientation
                }
                return new UnresolvedAttribute(
                    condition.source(),
                    "unsupported",
                    "Join condition must be between one attribute on the left side and "
                        + "one attribute on the right side of the join, but found: "
                        + condition.sourceText()
                );
            }
            return condition; // Not a binary comparison between two attributes, no change needed.
        }

        private Join resolveLookupJoin(LookupJoin join) {
            JoinConfig config = join.config();
            // for now, support only (LEFT) USING clauses
            JoinType type = config.type();

            // rewrite the join into an equi-join between the field with the same name between left and right
            if (type == JoinTypes.LEFT) {
                // the lookup cannot be resolved, bail out
                if (Expressions.anyMatch(
                    join.references().stream().toList(),
                    c -> c instanceof UnresolvedAttribute ua && ua.customMessage()
                )) {
                    return join;
                }
                List<Attribute> leftKeys = new ArrayList<>();
                List<Attribute> rightKeys = new ArrayList<>();
                List<Expression> resolvedFilters = new ArrayList<>();
                if (join.config().joinOnConditions() != null) {
                    resolvedFilters = resolveJoinFiltersAndSwapIfNeeded(
                        Predicates.splitAnd(join.config().joinOnConditions()),
                        join.left().outputSet(),
                        join.right().outputSet()
                    );
                    // build leftKeys and rightKeys using the correct side of the resolvedFilters.
                    // resolveJoinFiltersAndSwapIfNeeded already put the left and right on the correct side
                    for (Expression expression : resolvedFilters) {
                        if (expression instanceof EsqlBinaryComparison binaryComparison
                            && binaryComparison.left() instanceof Attribute leftAttribute
                            && binaryComparison.right() instanceof Attribute rightAttribute) {
                            leftKeys.add(leftAttribute);
                            rightKeys.add(rightAttribute);
                        } else {
                            UnresolvedAttribute errorAttribute = new UnresolvedAttribute(
                                expression.source(),
                                "unsupported",
                                "Unsupported join filter expression:" + expression.sourceText()
                            );
                            return join.withConfig(new JoinConfig(type, singletonList(errorAttribute), emptyList(), null));

                        }
                    }
                } else {
                    // resolve the using columns against the left and the right side then assemble the new join config
                    leftKeys = resolveUsingColumns(join.config().leftFields(), join.left().output(), "left");
                    rightKeys = resolveUsingColumns(join.config().rightFields(), join.right().output(), "right");
                }

                config = new JoinConfig(type, leftKeys, rightKeys, Predicates.combineAnd(resolvedFilters));
                return new LookupJoin(join.source(), join.left(), join.right(), config, join.isRemote());
            } else {
                // everything else is unsupported for now
                UnresolvedAttribute errorAttribute = new UnresolvedAttribute(join.source(), "unsupported", "Unsupported join type");
                // add error message
                return join.withConfig(new JoinConfig(type, singletonList(errorAttribute), emptyList(), null));
            }
        }

        private LogicalPlan resolveFork(Fork fork, AnalyzerContext context) {
            // we align the outputs of the sub plans such that they have the same columns
            boolean changed = false;
            List<LogicalPlan> newSubPlans = new ArrayList<>();
            List<Attribute> outputUnion = Fork.outputUnion(fork.children());
            List<String> forkColumns = outputUnion.stream().map(Attribute::name).toList();
            Set<String> unsupportedAttributeNames = Fork.outputUnsupportedAttributeNames(fork.children());

            for (LogicalPlan logicalPlan : fork.children()) {
                Source source = logicalPlan.source();

                // find the missing columns
                List<Attribute> missing = new ArrayList<>();
                Set<String> currentNames = logicalPlan.outputSet().names();
                for (Attribute attr : outputUnion) {
                    if (currentNames.contains(attr.name()) == false) {
                        missing.add(attr);
                    }
                }

                List<Alias> aliases = missing.stream().map(attr -> {
                    // We cannot assign an alias with an UNSUPPORTED data type, so we use another type that is
                    // supported. This way we can add this missing column containing only null values to the fork branch output.
                    var attrType = attr.dataType() == UNSUPPORTED ? KEYWORD : attr.dataType();
                    if (attrType.isCounter()) {
                        attrType = attrType.noCounter();
                    }
                    // use the current fork branch's source as the source of the alias, instead of the original FieldAttribute's source.
                    return new Alias(source, attr.name(), new Literal(source, null, attrType));
                }).toList();

                // add the missing columns
                if (aliases.size() > 0) {
                    logicalPlan = new Eval(source, logicalPlan, aliases);
                    changed = true;
                }

                List<String> subPlanColumns = logicalPlan.output().stream().map(Attribute::name).toList();
                // We need to add an explicit EsqlProject to align the outputs.
                if (logicalPlan instanceof Project == false || subPlanColumns.equals(forkColumns) == false) {
                    changed = true;
                    List<Attribute> newOutput = new ArrayList<>();
                    for (String attrName : forkColumns) {
                        for (Attribute subAttr : logicalPlan.output()) {
                            if (attrName.equals(subAttr.name())) {
                                newOutput.add(subAttr);
                            }
                        }
                    }
                    logicalPlan = resolveKeep(new Keep(logicalPlan.source(), logicalPlan, newOutput), logicalPlan.output());
                }

                newSubPlans.add(logicalPlan);
            }

            if (changed == false) {
                return fork;
            }

            List<Attribute> newOutput = new ArrayList<>();

            // We don't want to keep the same attributes that are outputted by the FORK branches.
            // Keeping the same attributes can have unintended side effects when applying optimizations like constant folding.
            for (Attribute attr : outputUnion) {
                newOutput.add(
                    new ReferenceAttribute(attr.source(), null, attr.name(), attr.dataType(), Nullability.FALSE, null, attr.synthetic())
                );
            }

            return fork.replaceSubPlansAndOutput(newSubPlans, newOutput);
        }

        private LogicalPlan resolveRerank(Rerank rerank, List<Attribute> childrenOutput) {
            List<Alias> newFields = new ArrayList<>();
            boolean changed = false;

            // Do not need to cast as string if there are multiple rerank fields since it will be converted to YAML.
            boolean castRerankFieldsAsString = rerank.rerankFields().size() < 2;

            // First resolving fields used in expression
            for (Alias field : rerank.rerankFields()) {
                Alias resolved = (Alias) field.transformUp(UnresolvedAttribute.class, ua -> resolveAttribute(ua, childrenOutput));

                if (resolved.resolved()) {
                    if (castRerankFieldsAsString
                        && rerank.isValidRerankField(resolved)
                        && DataType.isString(resolved.dataType()) == false) {
                        resolved = resolved.replaceChild(new ToString(resolved.child().source(), resolved.child()));
                    }
                }

                newFields.add(resolved);
                changed |= resolved != field;
            }

            if (changed) {
                rerank = rerank.withRerankFields(newFields);
            }

            // Ensure the score attribute is present in the output.
            if (rerank.scoreAttribute() instanceof UnresolvedAttribute ua) {
                Attribute resolved = resolveAttribute(ua, childrenOutput);
                if (resolved.resolved() == false || resolved.dataType() != DOUBLE) {
                    if (ua.name().equals(MetadataAttribute.SCORE)) {
                        resolved = MetadataAttribute.create(Source.EMPTY, MetadataAttribute.SCORE);
                    } else {
                        resolved = new ReferenceAttribute(resolved.source(), null, resolved.name(), DOUBLE);
                    }
                }
                rerank = rerank.withScoreAttribute(resolved);
            }

            return rerank;
        }

        private List<Attribute> resolveUsingColumns(List<Attribute> cols, List<Attribute> output, String side) {
            List<Attribute> resolved = new ArrayList<>(cols.size());
            for (Attribute col : cols) {
                if (col instanceof UnresolvedAttribute ua) {
                    Attribute resolvedField = maybeResolveAttribute(ua, output);
                    if (resolvedField instanceof UnresolvedAttribute ucol) {
                        String message = ua.unresolvedMessage();
                        String match = "column [" + ucol.name() + "]";
                        resolvedField = ucol.withUnresolvedMessage(message.replace(match, match + " in " + side + " side of join"));
                    }
                    resolved.add(resolvedField);
                } else {
                    throw new IllegalStateException(
                        "Surprised to discover column [ " + col.name() + "] already resolved when resolving JOIN keys"
                    );
                }
            }
            return resolved;
        }

        private LogicalPlan resolveInsist(Insist insist, List<Attribute> childrenOutput, AnalyzerContext context) {
            List<Attribute> list = new ArrayList<>();
            List<IndexResolution> resolutions = collectIndexResolutions(insist, context);
            for (Attribute a : insist.insistedAttributes()) {
                list.add(resolveInsistAttribute(a, childrenOutput, resolutions));
            }
            return insist.withAttributes(list);
        }

        private List<IndexResolution> collectIndexResolutions(LogicalPlan plan, AnalyzerContext context) {
            List<IndexResolution> resolutions = new ArrayList<>();
            plan.forEachDown(EsRelation.class, e -> {
                var resolution = context.indexResolution().get(new IndexPattern(e.source(), e.indexPattern()));
                if (resolution != null) {
                    resolutions.add(resolution);
                }
            });
            return resolutions;
        }

        private Attribute resolveInsistAttribute(Attribute attribute, List<Attribute> childrenOutput, List<IndexResolution> indices) {
            Attribute resolvedCol = maybeResolveAttribute((UnresolvedAttribute) attribute, childrenOutput);
            // Field isn't mapped anywhere.
            if (resolvedCol instanceof UnresolvedAttribute) {
                return insistKeyword(attribute);
            }

            // Field is partially unmapped.
            // TODO: Should the check for partially unmapped fields be done specific to each sub-query in a fork?
            if (resolvedCol instanceof FieldAttribute fa && indices.stream().anyMatch(r -> r.get().isPartiallyUnmappedField(fa.name()))) {
                return fa.dataType() == KEYWORD ? insistKeyword(fa) : invalidInsistAttribute(fa);
            }

            // Either the field is mapped everywhere and we can just use the resolved column, or the INSIST clause isn't on top of a FROM
            // clause—for example, it might be on top of a ROW clause—so the verifier will catch it and fail.
            return resolvedCol;
        }

        private static Attribute invalidInsistAttribute(FieldAttribute fa) {
            var name = fa.name();
            EsField field = fa.field() instanceof InvalidMappedField imf
                ? new InvalidMappedField(name, InvalidMappedField.makeErrorsMessageIncludingInsistKeyword(imf.getTypesToIndices()))
                : new InvalidMappedField(
                    name,
                    Strings.format(
                        "mapped as [2] incompatible types: [keyword] enforced by INSIST command, and [%s] in index mappings",
                        fa.dataType().typeName()
                    )
                );
            return new FieldAttribute(fa.source(), null, fa.qualifier(), name, field);
        }

        private static FieldAttribute insistKeyword(Attribute attribute) {
            return new FieldAttribute(
                attribute.source(),
                null,
                attribute.qualifier(),
                attribute.name(),
                new PotentiallyUnmappedKeywordEsField(attribute.name())
            );
        }

        private LogicalPlan resolveFuse(Fuse fuse, List<Attribute> childrenOutput) {
            Source source = fuse.source();
            Attribute score = fuse.score();
            if (score instanceof UnresolvedAttribute) {
                score = maybeResolveAttribute((UnresolvedAttribute) score, childrenOutput);
            }

            Attribute discriminator = fuse.discriminator();
            if (discriminator instanceof UnresolvedAttribute) {
                discriminator = maybeResolveAttribute((UnresolvedAttribute) discriminator, childrenOutput);
            }

            List<NamedExpression> keys = fuse.keys()
                .stream()
                .map(attr -> attr instanceof UnresolvedAttribute ? maybeResolveAttribute((UnresolvedAttribute) attr, childrenOutput) : attr)
                .toList();

            // some attributes were unresolved or the wrong type
            // we return Fuse here so that the Verifier can raise an error message
            if (score instanceof UnresolvedAttribute
                || (score.resolved() && score.dataType() != DOUBLE)
                || discriminator instanceof UnresolvedAttribute
                || (discriminator.resolved() && DataType.isString(discriminator.dataType()) == false)
                || keys.stream().allMatch(attr -> attr.resolved() && DataType.isString(attr.dataType())) == false) {
                return new Fuse(fuse.source(), fuse.child(), score, discriminator, keys, fuse.fuseType(), fuse.options());
            }

            LogicalPlan scoreEval = new FuseScoreEval(source, fuse.child(), score, discriminator, fuse.fuseType(), fuse.options());

            // create aggregations
            Expression aggFilter = new Literal(source, true, DataType.BOOLEAN);

            List<NamedExpression> aggregates = new ArrayList<>();
            aggregates.add(new Alias(source, score.name(), new Sum(source, score, aggFilter, SummationMode.COMPENSATED_LITERAL)));

            for (Attribute attr : childrenOutput) {
                if (attr.name().equals(score.name())) {
                    continue;
                }
                var valuesAgg = new Values(source, attr, aggFilter);
                // Use VALUES only on supported fields.
                // FuseScoreEval will check that the input contains only columns with supported data types
                // and will fail with an appropriate error message if it doesn't.
                if (valuesAgg.resolved()) {
                    aggregates.add(new Alias(source, attr.name(), valuesAgg));
                }
            }

            return resolveAggregate(new Aggregate(source, scoreEval, new ArrayList<>(keys), aggregates), childrenOutput);
        }

        private Attribute maybeResolveAttribute(UnresolvedAttribute ua, List<Attribute> childrenOutput) {
            return maybeResolveAttribute(ua, childrenOutput, log);
        }

        private static Attribute maybeResolveAttribute(UnresolvedAttribute ua, List<Attribute> childrenOutput, Logger logger) {
            if (ua.customMessage()) {
                return ua;
            }
            return resolveAttribute(ua, childrenOutput, logger);
        }

        private Attribute resolveAttribute(UnresolvedAttribute ua, List<Attribute> childrenOutput) {
            return resolveAttribute(ua, childrenOutput, log);
        }

        private static Attribute resolveAttribute(UnresolvedAttribute ua, List<Attribute> childrenOutput, Logger logger) {
            Attribute resolved = ua;
            var named = resolveAgainstList(ua, childrenOutput);
            // if resolved, return it; otherwise keep it in place to be resolved later
            if (named.size() == 1) {
                resolved = named.get(0);
                if (logger != null && logger.isTraceEnabled() && resolved.resolved()) {
                    logger.trace("Resolved {} to {}", ua, resolved);
                }
            } else {
                if (named.size() > 0) {
                    resolved = ua.withUnresolvedMessage("Resolved [" + ua + "] unexpectedly to multiple attributes " + named);
                }
            }
            return resolved;
        }

        private LogicalPlan resolveEval(Eval eval, List<Attribute> childOutput) {
            List<Attribute> allResolvedInputs = new ArrayList<>(childOutput);
            List<Alias> newFields = new ArrayList<>();
            boolean changed = false;
            for (Alias field : eval.fields()) {
                Alias result = (Alias) field.transformUp(UnresolvedAttribute.class, ua -> resolveAttribute(ua, allResolvedInputs));

                changed |= result != field;
                newFields.add(result);

                if (result.resolved()) {
                    // for proper resolution, duplicate attribute names are problematic, only last occurrence matters
                    Attribute existing = allResolvedInputs.stream()
                        .filter(attr -> attr.name().equals(result.name()))
                        .findFirst()
                        .orElse(null);
                    if (existing != null) {
                        allResolvedInputs.remove(existing);
                    }
                    allResolvedInputs.add(result.toAttribute());
                }
            }
            return changed ? new Eval(eval.source(), eval.child(), newFields) : eval;
        }

        /**
         * resolve each item manually.
         *
         * Fields are added in the order they appear.
         *
         * If one field matches multiple expressions, the following precedence rules apply (higher to lower):
         * 1. complete field name (ie. no wildcards)
         * 2. partial wildcard expressions (eg. fieldNam*)
         * 3. wildcard only (ie. *)
         *
         * If a field name matches multiple expressions with the same precedence, last one is used.
         *
         * A few examples below:
         *
         * // full name
         * row foo = 1, bar = 2 | keep foo, bar, foo   ->  bar, foo
         *
         * // the full name has precedence on wildcard expression
         * row foo = 1, bar = 2 | keep foo, bar, foo*   ->  foo, bar
         *
         * // the two wildcard expressions have the same priority, even though the first one is more specific
         * // so last one wins
         * row foo = 1, bar = 2 | keep foo*, bar, fo*   ->  bar, foo
         *
         * // * has the lowest priority
         * row foo = 1, bar = 2 | keep *, foo   ->  bar, foo
         * row foo = 1, bar = 2 | keep foo, *   ->  foo, bar
         * row foo = 1, bar = 2 | keep bar*, foo, *   ->  bar, foo
         */
        private LogicalPlan resolveKeep(Project p, List<Attribute> childOutput) {
            List<NamedExpression> resolvedProjections = new ArrayList<>();
            var projections = p.projections();
            // start with projections

            // no projection specified or just *
            if (projections.isEmpty() || (projections.size() == 1 && projections.get(0) instanceof UnresolvedStar)) {
                resolvedProjections.addAll(childOutput);
            }
            // otherwise resolve them
            else {
                Map<NamedExpression, Integer> priorities = new LinkedHashMap<>();
                for (var proj : projections) {
                    final List<Attribute> resolved;
                    final int priority;
                    if (proj instanceof UnresolvedStar) {
                        resolved = childOutput;
                        priority = 4;
                    } else if (proj instanceof UnresolvedNamePattern up) {
                        resolved = resolveAgainstList(up, childOutput);
                        priority = 3;
                    } else if (proj instanceof UnsupportedAttribute) {
                        resolved = List.of(proj.toAttribute());
                        priority = 2;
                    } else if (proj instanceof UnresolvedAttribute ua) {
                        resolved = resolveAgainstList(ua, childOutput);
                        priority = 1;
                    } else if (proj.resolved()) {
                        resolved = List.of(proj.toAttribute());
                        priority = 0;
                    } else {
                        throw new EsqlIllegalArgumentException("unexpected projection: " + proj);
                    }
                    for (Attribute attr : resolved) {
                        Integer previousPrio = priorities.get(attr);
                        if (previousPrio == null || previousPrio >= priority) {
                            priorities.remove(attr);
                            priorities.put(attr, priority);
                        }
                    }
                }
                resolvedProjections = new ArrayList<>(priorities.keySet());
            }

            return new EsqlProject(p.source(), p.child(), resolvedProjections);
        }

        private LogicalPlan resolveDrop(Drop drop, List<Attribute> childOutput) {
            List<NamedExpression> resolvedProjections = new ArrayList<>(childOutput);

            for (var ne : drop.removals()) {
                List<? extends NamedExpression> resolved;

                if (ne instanceof UnresolvedNamePattern np) {
                    resolved = resolveAgainstList(np, childOutput);
                } else if (ne instanceof UnresolvedAttribute ua) {
                    resolved = resolveAgainstList(ua, childOutput);
                } else {
                    resolved = singletonList(ne);
                }

                // the return list might contain either resolved elements or unresolved ones.
                // if things are resolved, remove them - if not add them to the list to trip the Verifier;
                // thus make sure to remove the intersection but add the unresolved difference (if any).
                // so, remove things that are in common
                resolvedProjections.removeIf(resolved::contains);
                // but add non-projected, unresolved extras to later trip the Verifier.
                resolved.forEach(r -> {
                    if (r.resolved() == false && r instanceof UnsupportedAttribute == false) {
                        resolvedProjections.add(r);
                    }
                });
            }

            return new EsqlProject(drop.source(), drop.child(), resolvedProjections);
        }

        private LogicalPlan resolveRename(Rename rename, List<Attribute> childrenOutput) {
            List<NamedExpression> projections = projectionsForRename(rename, childrenOutput, log);

            return new EsqlProject(rename.source(), rename.child(), projections);
        }

        /**
         * This will turn a {@link Rename} into an equivalent {@link Project}.
         * Can mutate {@code childrenOutput}; hand this a copy if you want to avoid mutation.
         */
        public static List<NamedExpression> projectionsForRename(Rename rename, List<Attribute> childrenOutput, Logger logger) {
            List<NamedExpression> projections = new ArrayList<>(childrenOutput);

            int renamingsCount = rename.renamings().size();
            List<NamedExpression> unresolved = new ArrayList<>(renamingsCount);
            Map<String, String> reverseAliasing = new HashMap<>(renamingsCount); // `| rename a as x` => map(a: x)

            rename.renamings().forEach(alias -> {
                // skip NOPs: `| rename a as a`
                if (alias.child() instanceof UnresolvedAttribute ua && alias.name().equals(ua.name()) == false) {
                    // remove attributes overwritten by a renaming: `| keep a, b, c | rename a as b`
                    projections.removeIf(x -> x.name().equals(alias.name()));
                    childrenOutput.removeIf(x -> x.name().equals(alias.name()));

                    var resolved = maybeResolveAttribute(ua, childrenOutput, logger);
                    if (resolved instanceof UnsupportedAttribute || resolved.resolved()) {
                        var realiased = (NamedExpression) alias.replaceChildren(List.of(resolved));
                        projections.replaceAll(x -> x.equals(resolved) ? realiased : x);
                        childrenOutput.removeIf(x -> x.equals(resolved));
                        reverseAliasing.put(resolved.name(), alias.name());
                    } else { // remained UnresolvedAttribute
                        // is the current alias referencing a previously declared alias?
                        boolean updated = false;
                        if (reverseAliasing.containsValue(resolved.name())) {
                            for (var li = projections.listIterator(); li.hasNext();) {
                                // does alias still exist? i.e. it hasn't been renamed again (`| rename a as b, b as c, b as d`)
                                if (li.next() instanceof Alias a && a.name().equals(resolved.name())) {
                                    reverseAliasing.put(resolved.name(), alias.name());
                                    // update aliased projection in place
                                    li.set(alias.replaceChildren(a.children()));
                                    updated = true;
                                    break;
                                }
                            }
                        }
                        if (updated == false) {
                            var u = resolved;
                            var previousAliasName = reverseAliasing.get(resolved.name());
                            if (previousAliasName != null) {
                                String message = LoggerMessageFormat.format(
                                    null,
                                    "Column [{}] renamed to [{}] and is no longer available [{}]",
                                    resolved.name(),
                                    previousAliasName,
                                    alias.sourceText()
                                );
                                u = ua.withUnresolvedMessage(message);
                            }
                            unresolved.add(u);
                        }
                    }
                }
            });

            // add unresolved renamings to later trip the Verifier.
            projections.addAll(unresolved);

            return projections;
        }

        private LogicalPlan resolveEnrich(Enrich enrich, List<Attribute> childrenOutput) {

            if (enrich.matchField().toAttribute() instanceof UnresolvedAttribute ua) {
                Attribute resolved = maybeResolveAttribute(ua, childrenOutput);
                if (resolved.equals(ua)) {
                    return enrich;
                }
                if (resolved.resolved() && enrich.policy() != null) {
                    final DataType dataType = resolved.dataType();
                    String matchType = enrich.policy().getType();
                    DataType[] allowed = allowedEnrichTypes(matchType);
                    if (Arrays.asList(allowed).contains(dataType) == false) {
                        String suffix = "only ["
                            + Arrays.stream(allowed).map(DataType::typeName).collect(Collectors.joining(", "))
                            + "] allowed for type ["
                            + matchType
                            + "]";
                        resolved = ua.withUnresolvedMessage(
                            "Unsupported type ["
                                + resolved.dataType().typeName()
                                + "] for enrich matching field ["
                                + ua.name()
                                + "]; "
                                + suffix
                        );
                    }
                }
                return new Enrich(
                    enrich.source(),
                    enrich.child(),
                    enrich.mode(),
                    enrich.policyName(),
                    resolved,
                    enrich.policy(),
                    enrich.concreteIndices(),
                    enrich.enrichFields()
                );
            }
            return enrich;
        }

        private static final DataType[] GEO_TYPES = new DataType[] { GEO_POINT, GEO_SHAPE };
        private static final DataType[] NON_GEO_TYPES = new DataType[] { KEYWORD, TEXT, IP, LONG, INTEGER, FLOAT, DOUBLE, DATETIME };

        private DataType[] allowedEnrichTypes(String matchType) {
            return matchType.equals(GEO_MATCH_TYPE) ? GEO_TYPES : NON_GEO_TYPES;
        }
    }

    private static List<Attribute> resolveAgainstList(UnresolvedNamePattern up, Collection<Attribute> attrList) {
        UnresolvedAttribute ua = new UnresolvedAttribute(up.source(), up.pattern());
        Predicate<Attribute> matcher = a -> up.match(a.name());
        var matches = AnalyzerRules.maybeResolveAgainstList(matcher, () -> ua, attrList, true, a -> Analyzer.handleSpecialFields(ua, a));
        return potentialCandidatesIfNoMatchesFound(ua, matches, attrList, list -> UnresolvedNamePattern.errorMessage(up.pattern(), list));
    }

    private static List<Attribute> resolveAgainstList(UnresolvedAttribute ua, Collection<Attribute> attrList) {
        var matches = AnalyzerRules.maybeResolveAgainstList(ua, attrList, a -> Analyzer.handleSpecialFields(ua, a));
        return potentialCandidatesIfNoMatchesFound(ua, matches, attrList, list -> UnresolvedAttribute.errorMessage(ua.name(), list));
    }

    private static List<Attribute> potentialCandidatesIfNoMatchesFound(
        UnresolvedAttribute ua,
        List<Attribute> matches,
        Collection<Attribute> attrList,
        java.util.function.Function<List<String>, String> messageProducer
    ) {
        if (ua.customMessage()) {
            return List.of();
        }
        // none found - add error message
        if (matches.isEmpty()) {
            Set<String> names = new HashSet<>(attrList.size());
            for (var a : attrList) {
                String nameCandidate = a.name();
                if (DataType.isPrimitive(a.dataType())) {
                    names.add(nameCandidate);
                }
            }
            var name = ua.name();
            UnresolvedAttribute unresolved = ua.withUnresolvedMessage(messageProducer.apply(StringUtils.findSimilar(name, names)));
            matches = singletonList(unresolved);
        }
        return matches;
    }

    private static Attribute handleSpecialFields(UnresolvedAttribute u, Attribute named) {
        return named.withLocation(u.source());
    }

    private static class ResolveFunctions extends ParameterizedAnalyzerRule<LogicalPlan, AnalyzerContext> {

        @Override
        protected LogicalPlan rule(LogicalPlan plan, AnalyzerContext context) {
            // Allow resolving snapshot-only functions, but do not include them in the documentation
            final EsqlFunctionRegistry snapshotRegistry = context.functionRegistry().snapshotRegistry();
            return plan.transformExpressionsOnly(
                UnresolvedFunction.class,
                uf -> resolveFunction(uf, context.configuration(), snapshotRegistry)
            );
        }

        public static org.elasticsearch.xpack.esql.core.expression.function.Function resolveFunction(
            UnresolvedFunction uf,
            Configuration configuration,
            EsqlFunctionRegistry functionRegistry
        ) {
            org.elasticsearch.xpack.esql.core.expression.function.Function f = null;
            if (uf.analyzed()) {
                f = uf;
            } else {
                String functionName = functionRegistry.resolveAlias(uf.name());
                if (functionRegistry.functionExists(functionName) == false) {
                    f = uf.missing(functionName, functionRegistry.listFunctions());
                } else {
                    FunctionDefinition def = functionRegistry.resolveFunction(functionName);
                    f = uf.buildResolved(configuration, def);
                }
            }
            return f;
        }
    }

    private static class ResolveInference extends ParameterizedRule<LogicalPlan, LogicalPlan, AnalyzerContext> {

        @Override
        public LogicalPlan apply(LogicalPlan plan, AnalyzerContext context) {
            return plan.transformDown(InferencePlan.class, p -> resolveInferencePlan(p, context))
                .transformExpressionsOnly(InferenceFunction.class, f -> resolveInferenceFunction(f, context));
        }

        private LogicalPlan resolveInferencePlan(InferencePlan<?> plan, AnalyzerContext context) {
            assert plan.inferenceId().resolved() && plan.inferenceId().foldable();

            String inferenceId = BytesRefs.toString(plan.inferenceId().fold(FoldContext.small()));
            ResolvedInference resolvedInference = context.inferenceResolution().getResolvedInference(inferenceId);

            if (resolvedInference == null) {
                String error = context.inferenceResolution().getError(inferenceId);
                return plan.withInferenceResolutionError(inferenceId, error);
            }

            if (resolvedInference.taskType() != plan.taskType()) {
                String error = "cannot use inference endpoint ["
                    + inferenceId
                    + "] with task type ["
                    + resolvedInference.taskType()
                    + "] within a "
                    + plan.nodeName()
                    + " command. Only inference endpoints with the task type ["
                    + plan.taskType()
                    + "] are supported.";
                return plan.withInferenceResolutionError(inferenceId, error);
            }

            return plan;
        }

        private InferenceFunction<?> resolveInferenceFunction(InferenceFunction<?> inferenceFunction, AnalyzerContext context) {
            if (inferenceFunction.inferenceId().resolved()
                && inferenceFunction.inferenceId().foldable()
                && DataType.isString(inferenceFunction.inferenceId().dataType())) {

                String inferenceId = BytesRefs.toString(inferenceFunction.inferenceId().fold(FoldContext.small()));
                ResolvedInference resolvedInference = context.inferenceResolution().getResolvedInference(inferenceId);

                if (resolvedInference == null) {
                    String error = context.inferenceResolution().getError(inferenceId);
                    return inferenceFunction.withInferenceResolutionError(inferenceId, error);
                }

                if (resolvedInference.taskType() != inferenceFunction.taskType()) {
                    String error = "cannot use inference endpoint ["
                        + inferenceId
                        + "] with task type ["
                        + resolvedInference.taskType()
                        + "] within a "
                        + context.functionRegistry().snapshotRegistry().functionName(inferenceFunction.getClass())
                        + " function. Only inference endpoints with the task type ["
                        + inferenceFunction.taskType()
                        + "] are supported.";
                    return inferenceFunction.withInferenceResolutionError(inferenceId, error);
                }
            }

            return inferenceFunction;
        }
    }

    private static class AddImplicitLimit extends ParameterizedRule<LogicalPlan, LogicalPlan, AnalyzerContext> {
        @Override
        public LogicalPlan apply(LogicalPlan logicalPlan, AnalyzerContext context) {
            List<LogicalPlan> limits = logicalPlan.collectFirstChildren(Limit.class::isInstance);
            // We check whether the query contains a TimeSeriesAggregate to determine if we should apply
            // the default limit for TS queries or for non-TS queries.
            boolean isTsAggregate = logicalPlan.collectFirstChildren(lp -> lp instanceof TimeSeriesAggregate)
                .stream()
                .toList()
                .isEmpty() == false;
            int limit;
            if (limits.isEmpty()) {
                limit = context.configuration().resultTruncationDefaultSize(isTsAggregate); // user provided no limit: cap to a
                // default
                if (isTsAggregate == false) {
                    HeaderWarning.addWarning("No limit defined, adding default limit of [{}]", limit);
                }
            } else {
                limit = context.configuration().resultTruncationMaxSize(isTsAggregate); // user provided a limit: cap result
                                                                                        // entries to the max
            }
            var source = logicalPlan.source();
            return new Limit(source, new Literal(source, limit, DataType.INTEGER), logicalPlan);
        }
    }

    private static class AddImplicitForkLimit extends ParameterizedRule<LogicalPlan, LogicalPlan, AnalyzerContext> {
        private final AddImplicitLimit addImplicitLimit = new AddImplicitLimit();

        @Override
        public LogicalPlan apply(LogicalPlan logicalPlan, AnalyzerContext context) {
            return logicalPlan.transformUp(Fork.class, fork -> addImplicitLimitToForkSubQueries(fork, context));
        }

        private LogicalPlan addImplicitLimitToForkSubQueries(Fork fork, AnalyzerContext ctx) {
            List<LogicalPlan> newSubPlans = new ArrayList<>();
            for (var subPlan : fork.children()) {
                newSubPlans.add(addImplicitLimit.apply(subPlan, ctx));
            }
            return fork.replaceSubPlans(newSubPlans);
        }
    }

    private BitSet gatherPreAnalysisMetrics(LogicalPlan plan, BitSet b) {
        // count only the explicit "limit" the user added, otherwise all queries will have a "limit" and telemetry won't reflect reality
        if (plan.collectFirstChildren(Limit.class::isInstance).isEmpty() == false) {
            b.set(LIMIT.ordinal());
        }

        // count only the Aggregate (STATS command) that is "standalone" not also the one that is part of an INLINE STATS command
        if (plan instanceof Aggregate) {
            b.set(STATS.ordinal());
        } else {
            plan.forEachDownMayReturnEarly((p, breakEarly) -> {
                if (p instanceof InlineStats) {
                    return;
                }
                for (var c : p.children()) {
                    if (c instanceof Aggregate) {
                        b.set(STATS.ordinal());
                        breakEarly.set(true);
                        return;
                    }
                }
            });
        }
        plan.forEachDown(p -> FeatureMetric.set(p, b));
        return b;
    }

    /**
     * Cast string literals in ScalarFunction, EsqlArithmeticOperation, BinaryComparison, In and GroupingFunction to desired data types.
     * For example, the string literals in the following expressions will be cast implicitly to the field data type on the left hand side.
     * <ul>
     * <li>date > "2024-08-21"</li>
     * <li>date in ("2024-08-21", "2024-08-22", "2024-08-23")</li>
     * <li>date = "2024-08-21" + 3 days</li>
     * <li>ip == "127.0.0.1"</li>
     * <li>version != "1.0"</li>
     * <li>bucket(dateField, "1 month")</li>
     * <li>date_trunc("1 minute", dateField)</li>
     * </ul>
     * If the inputs to Coalesce are mixed numeric types, cast the rest of the numeric field or value to the first numeric data type if
     * applicable, the same applies to Case, Greatest, Least. For example, implicit casting converts:
     * <ul>
     * <li>Coalesce(Long, Int) to Coalesce(Long, Long)</li>
     * <li>Coalesce(null, Long, Int) to Coalesce(null, Long, Long)</li>
     * <li>Coalesce(Double, Long, Int) to Coalesce(Double, Double, Double)</li>
     * <li>Coalesce(null, Double, Long, Int) to Coalesce(null, Double, Double, Double)</li>
     * </ul>
     * Coalesce(Int, Long) will NOT be converted to Coalesce(Long, Long) or Coalesce(Int, Int).
     */
    private static class ImplicitCasting extends ParameterizedRule<LogicalPlan, LogicalPlan, AnalyzerContext> {
        @Override
        public LogicalPlan apply(LogicalPlan plan, AnalyzerContext context) {
            // do implicit casting for named parameters
            return plan.transformExpressionsUp(
                org.elasticsearch.xpack.esql.core.expression.function.Function.class,
                e -> ImplicitCasting.cast(e, context.functionRegistry().snapshotRegistry())
            );
        }

        private static Expression cast(org.elasticsearch.xpack.esql.core.expression.function.Function f, EsqlFunctionRegistry registry) {
            if (f instanceof In in) {
                return processIn(in);
            }
            if (f instanceof VectorFunction) {
                return processVectorFunction(f, registry);
            }
            if (f instanceof EsqlScalarFunction || f instanceof GroupingFunction) { // exclude AggregateFunction until it is needed
                return processScalarOrGroupingFunction(f, registry);
            }
            if (f instanceof EsqlArithmeticOperation || f instanceof BinaryComparison) {
                return processBinaryOperator((BinaryOperator) f);
            }
            return f;
        }

        private static Expression processScalarOrGroupingFunction(
            org.elasticsearch.xpack.esql.core.expression.function.Function f,
            EsqlFunctionRegistry registry
        ) {
            List<Expression> args = f.arguments();
            List<DataType> targetDataTypes = registry.getDataTypeForStringLiteralConversion(f.getClass());
            if (targetDataTypes == null || targetDataTypes.isEmpty()) {
                return f;
            }
            List<Expression> newChildren = new ArrayList<>(args.size());
            boolean childrenChanged = false;
            DataType targetDataType = NULL;
            Expression arg;
            DataType targetNumericType = null;
            boolean castNumericArgs = true;
            for (int i = 0; i < args.size(); i++) {
                arg = args.get(i);
                if (arg.resolved()) {
                    var dataType = arg.dataType();
                    if (dataType == KEYWORD) {
                        if (arg.foldable() && ((arg instanceof EsqlScalarFunction) == false)) {
                            if (i < targetDataTypes.size()) {
                                targetDataType = targetDataTypes.get(i);
                            }
                            if (targetDataType != NULL && targetDataType != UNSUPPORTED) {
                                Expression e = castStringLiteral(arg, targetDataType);
                                if (e != arg) {
                                    childrenChanged = true;
                                    newChildren.add(e);
                                    continue;
                                }
                            }
                        }
                    } else if (dataType.isNumeric() && canCastMixedNumericTypes(f) && castNumericArgs) {
                        if (targetNumericType == null) {
                            targetNumericType = dataType;  // target data type is the first numeric data type
                        } else if (dataType != targetNumericType) {
                            castNumericArgs = canCastNumeric(dataType, targetNumericType);
                        }
                    }
                }
                newChildren.add(args.get(i));
            }
            Expression resultF = childrenChanged ? f.replaceChildren(newChildren) : f;
            return targetNumericType != null && castNumericArgs
                ? castMixedNumericTypes((EsqlScalarFunction) resultF, targetNumericType)
                : resultF;
        }

        private static Expression processBinaryOperator(BinaryOperator<?, ?, ?, ?> o) {
            Expression left = o.left();
            Expression right = o.right();
            if (left.resolved() == false || right.resolved() == false) {
                return o;
            }
            List<Expression> newChildren = new ArrayList<>(2);
            boolean childrenChanged = false;
            DataType targetDataType = NULL;
            Expression from = Literal.NULL;

            if (left.dataType() == KEYWORD && left.foldable() && (left instanceof EsqlScalarFunction == false)) {
                if (supportsStringImplicitCasting(right.dataType())) {
                    targetDataType = right.dataType();
                    from = left;
                } else if (supportsImplicitTemporalCasting(right, o)) {
                    targetDataType = DATETIME;
                    from = left;
                }
            }
            if (right.dataType() == KEYWORD && right.foldable() && (right instanceof EsqlScalarFunction == false)) {
                if (supportsStringImplicitCasting(left.dataType())) {
                    targetDataType = left.dataType();
                    from = right;
                } else if (supportsImplicitTemporalCasting(left, o)) {
                    targetDataType = DATETIME;
                    from = right;
                }
            }
            if (from != Literal.NULL) {
                Expression e = castStringLiteral(from, targetDataType);
                newChildren.add(from == left ? e : left);
                newChildren.add(from == right ? e : right);
                childrenChanged = true;
            }
            return childrenChanged ? o.replaceChildren(newChildren) : o;
        }

        private static Expression processIn(In in) {
            Expression left = in.value();
            List<Expression> right = in.list();

            if (left.resolved() == false || supportsStringImplicitCasting(left.dataType()) == false) {
                return in;
            }

            DataType targetDataType = left.dataType();
            List<Expression> newChildren = new ArrayList<>(right.size() + 1);
            boolean childrenChanged = false;

            for (Expression value : right) {
                if (value.resolved() && value.dataType() == KEYWORD && value.foldable()) {
                    Expression e = castStringLiteral(value, targetDataType);
                    newChildren.add(e);
                    childrenChanged = true;
                } else {
                    newChildren.add(value);
                }
            }
            newChildren.add(left);
            return childrenChanged ? in.replaceChildren(newChildren) : in;
        }

        private static boolean canCastMixedNumericTypes(org.elasticsearch.xpack.esql.core.expression.function.Function f) {
            return f instanceof Coalesce || f instanceof Case || f instanceof Greatest || f instanceof Least;
        }

        private static boolean canCastNumeric(DataType from, DataType to) {
            DataType commonType = EsqlDataTypeConverter.commonType(from, to);
            return commonType == to;
        }

        private static Expression castMixedNumericTypes(EsqlScalarFunction f, DataType targetNumericType) {
            List<Expression> newChildren = new ArrayList<>(f.children().size());
            boolean childrenChanged = false;
            DataType childDataType;

            for (Expression e : f.children()) {
                if (e.resolved()) {
                    childDataType = e.dataType();
                    if (childDataType.isNumeric() == false
                        || childDataType == targetNumericType
                        || canCastNumeric(childDataType, targetNumericType) == false) {
                        newChildren.add(e);
                        continue;
                    }
                    childrenChanged = true;
                    // add a casting function
                    switch (targetNumericType) {
                        case INTEGER -> newChildren.add(new ToInteger(e.source(), e));
                        case LONG -> newChildren.add(new ToLong(e.source(), e));
                        case DOUBLE -> newChildren.add(new ToDouble(e.source(), e));
                        case UNSIGNED_LONG -> newChildren.add(new ToUnsignedLong(e.source(), e));
                        default -> throw new EsqlIllegalArgumentException("unexpected data type: " + targetNumericType);
                    }
                } else {
                    newChildren.add(e);
                }
            }
            return childrenChanged ? f.replaceChildren(newChildren) : f;
        }

        private static boolean supportsImplicitTemporalCasting(Expression e, BinaryOperator<?, ?, ?, ?> o) {
            return isTemporalAmount(e.dataType()) && (o instanceof DateTimeArithmeticOperation);
        }

        private static boolean supportsStringImplicitCasting(DataType type) {
            return type == DATETIME || type == DATE_NANOS || type == IP || type == VERSION || type == BOOLEAN;
        }

        private static UnresolvedAttribute unresolvedAttribute(Expression value, String type, Exception e) {
            String name = BytesRefs.toString(value.fold(FoldContext.small()) /* TODO remove me */);
            String message = LoggerMessageFormat.format(
                null,
                "Cannot convert string [{}] to [{}], error [{}]",
                name,
                type,
                (e instanceof ParsingException pe) ? pe.getErrorMessage() : e.getMessage()
            );
            return new UnresolvedAttribute(value.source(), name, message);
        }

        private static Expression castStringLiteralToTemporalAmount(Expression from) {
            try {
                TemporalAmount result = maybeParseTemporalAmount(
                    BytesRefs.toString(from.fold(FoldContext.small() /* TODO remove me */)).strip()
                );
                if (result == null) {
                    return from;
                }
                DataType target = result instanceof Duration ? TIME_DURATION : DATE_PERIOD;
                return new Literal(from.source(), result, target);
            } catch (Exception e) {
                return unresolvedAttribute(from, DATE_PERIOD + " or " + TIME_DURATION, e);
            }
        }

        private static Expression castStringLiteral(Expression from, DataType target) {
            assert from.foldable();
            try {
                return isTemporalAmount(target)
                    ? castStringLiteralToTemporalAmount(from)
                    : new Literal(
                        from.source(),
                        EsqlDataTypeConverter.convert(from.fold(FoldContext.small() /* TODO remove me */), target),
                        target
                    );
            } catch (Exception e) {
                return unresolvedAttribute(from, target.toString(), e);
            }
        }

        @SuppressWarnings("unchecked")
        private static Expression processVectorFunction(
            org.elasticsearch.xpack.esql.core.expression.function.Function vectorFunction,
            EsqlFunctionRegistry registry
        ) {
            // Perform implicit casting for dense_vector from numeric and keyword values
            List<Expression> args = vectorFunction.arguments();
            List<DataType> targetDataTypes = registry.getDataTypeForStringLiteralConversion(vectorFunction.getClass());
            List<Expression> newArgs = new ArrayList<>();
            for (int i = 0; i < args.size(); i++) {
                Expression arg = args.get(i);
                if (targetDataTypes.get(i) == DENSE_VECTOR && arg.resolved()) {
                    var dataType = arg.dataType();
                    if (dataType == KEYWORD) {
                        if (arg.foldable()) {
                            Expression exp = castStringLiteral(arg, DENSE_VECTOR);
                            if (exp != arg) {
                                newArgs.add(exp);
                                continue;
                            }
                        }
                    } else if (dataType.isNumeric()) {
                        newArgs.add(new ToDenseVector(vectorFunction.source(), arg));
                        continue;
                    }
                }
                newArgs.add(arg);
            }

            return vectorFunction.replaceChildren(newArgs);
        }
    }

    /**
     * The EsqlIndexResolver will create InvalidMappedField instances for fields that are ambiguous (i.e. have multiple mappings).
     * During {@link ResolveRefs} we do not convert these to UnresolvedAttribute instances, as we want to first determine if they can
     * instead be handled by conversion functions within the query. This rule looks for matching conversion functions and converts
     * those fields into MultiTypeEsField, which encapsulates the knowledge of how to convert these into a single type.
     * This knowledge will be used later in generating the FieldExtractExec with built-in type conversion.
     * Any fields which could not be resolved by conversion functions will be converted to UnresolvedAttribute instances in a later rule
     * (See {@link UnionTypesCleanup} below).
     */
    private static class ResolveUnionTypes extends Rule<LogicalPlan, LogicalPlan> {

        record TypeResolutionKey(String fieldName, DataType fieldType) {}

        @Override
        public LogicalPlan apply(LogicalPlan plan) {
            List<Attribute.IdIgnoringWrapper> unionFieldAttributes = new ArrayList<>();
            return plan.transformUp(LogicalPlan.class, p -> p.childrenResolved() == false ? p : doRule(p, unionFieldAttributes));
        }

        private LogicalPlan doRule(LogicalPlan plan, List<Attribute.IdIgnoringWrapper> unionFieldAttributes) {
            Holder<Integer> alreadyAddedUnionFieldAttributes = new Holder<>(unionFieldAttributes.size());
            // Collect field attributes from previous runs
            if (plan instanceof EsRelation rel) {
                unionFieldAttributes.clear();
                for (Attribute attr : rel.output()) {
                    if (attr instanceof FieldAttribute fa && fa.field() instanceof MultiTypeEsField && fa.synthetic()) {
                        unionFieldAttributes.add(fa.ignoreId());
                    }
                }
            }

            // See if the eval function has an unresolved MultiTypeEsField field
            // Replace the entire convert function with a new FieldAttribute (containing type conversion knowledge)
            plan = plan.transformExpressionsOnly(e -> {
                if (e instanceof ConvertFunction convert) {
                    return resolveConvertFunction(convert, unionFieldAttributes);
                }
                return e;
            });

            // If no union fields were generated, return the plan as is
            if (unionFieldAttributes.size() == alreadyAddedUnionFieldAttributes.get()) {
                return plan;
            }

            return addGeneratedFieldsToEsRelations(plan, unionFieldAttributes.stream().map(attr -> (FieldAttribute) attr.inner()).toList());
        }

        /**
         * Add generated fields to EsRelation, so these new attributes will appear in the OutputExec of the Fragment
         * and thereby get used in FieldExtractExec
         */
        private static LogicalPlan addGeneratedFieldsToEsRelations(LogicalPlan plan, List<FieldAttribute> unionFieldAttributes) {
            return plan.transformDown(EsRelation.class, esr -> {
                List<Attribute> missing = new ArrayList<>();
                for (FieldAttribute fa : unionFieldAttributes) {
                    // Using outputSet().contains looks by NameId, resp. uses semanticEquals.
                    if (esr.outputSet().contains(fa) == false) {
                        missing.add(fa);
                    }
                }

                if (missing.isEmpty() == false) {
                    return new EsRelation(
                        esr.source(),
                        esr.indexPattern(),
                        esr.indexMode(),
                        esr.indexNameWithModes(),
                        CollectionUtils.combine(esr.output(), missing)
                    );
                }
                return esr;
            });
        }

        private Expression resolveConvertFunction(ConvertFunction convert, List<Attribute.IdIgnoringWrapper> unionFieldAttributes) {
            Expression convertExpression = (Expression) convert;
            if (convert.field() instanceof FieldAttribute fa && fa.field() instanceof InvalidMappedField imf) {
                HashMap<TypeResolutionKey, Expression> typeResolutions = new HashMap<>();
                Set<DataType> supportedTypes = convert.supportedTypes();
                if (convert instanceof FoldablesConvertFunction fcf) {
                    // FoldablesConvertFunction does not accept fields as inputs, they only accept constants
                    String unresolvedMessage = "argument of ["
                        + fcf.sourceText()
                        + "] must be a constant, received ["
                        + Expressions.name(fa)
                        + "]";
                    Expression ua = new UnresolvedAttribute(fa.source(), fa.name(), unresolvedMessage);
                    return fcf.replaceChildren(Collections.singletonList(ua));
                }
                imf.types().forEach(type -> {
                    if (supportedTypes.contains(type.widenSmallNumeric())) {
                        typeResolutions(fa, convert, type, imf, typeResolutions);
                    }
                });
                // If all mapped types were resolved, create a new FieldAttribute with the resolved MultiTypeEsField
                if (typeResolutions.size() == imf.getTypesToIndices().size()) {
                    var resolvedField = resolvedMultiTypeEsField(fa, typeResolutions);
                    return createIfDoesNotAlreadyExist(fa, resolvedField, unionFieldAttributes);
                }
            } else if (convert.field() instanceof FieldAttribute fa
                && fa.synthetic() == false // MultiTypeEsField in EsRelation created by DateMillisToNanosInEsRelation has synthetic = false
                && fa.field() instanceof MultiTypeEsField mtf) {
                    // This is an explicit casting of a union typed field that has been converted to MultiTypeEsField in EsRelation by
                    // DateMillisToNanosInEsRelation, it is not necessary to cast it again to the same type, replace the implicit casting
                    // with explicit casting. However, it is useful to differentiate implicit and explicit casting in some cases, for
                    // example, an expression like multiTypeEsField(synthetic=false, date_nanos)::date_nanos::datetime is rewritten to
                    // multiTypeEsField(synthetic=true, date_nanos)::datetime, the implicit casting is overwritten by explicit casting and
                    // the multiTypeEsField is not casted to datetime directly.
                    if (((Expression) convert).dataType() == mtf.getDataType()) {
                        return createIfDoesNotAlreadyExist(fa, mtf, unionFieldAttributes);
                    }

                    // Data type is different between implicit(date_nanos) and explicit casting, if the conversion is supported, create a
                    // new MultiTypeEsField with explicit casting type, and add it to unionFieldAttributes.
                    Set<DataType> supportedTypes = convert.supportedTypes();
                    if (supportedTypes.contains(fa.dataType()) && canConvertOriginalTypes(mtf, supportedTypes)) {
                        // Build the mapping between index name and conversion expressions
                        Map<String, Expression> indexToConversionExpressions = new HashMap<>();
                        for (Map.Entry<String, Expression> entry : mtf.getIndexToConversionExpressions().entrySet()) {
                            String indexName = entry.getKey();
                            AbstractConvertFunction originalConversionFunction = (AbstractConvertFunction) entry.getValue();
                            Expression originalField = originalConversionFunction.field();
                            Expression newConvertFunction = convertExpression.replaceChildren(Collections.singletonList(originalField));
                            indexToConversionExpressions.put(indexName, newConvertFunction);
                        }
                        MultiTypeEsField multiTypeEsField = new MultiTypeEsField(
                            fa.fieldName().string(),
                            convertExpression.dataType(),
                            false,
                            indexToConversionExpressions,
                            fa.field().getTimeSeriesFieldType()
                        );
                        return createIfDoesNotAlreadyExist(fa, multiTypeEsField, unionFieldAttributes);
                    }
                } else if (convert.field() instanceof AbstractConvertFunction subConvert) {
                    return convertExpression.replaceChildren(
                        Collections.singletonList(resolveConvertFunction(subConvert, unionFieldAttributes))
                    );
                }
            return convertExpression;
        }

        private Expression createIfDoesNotAlreadyExist(
            FieldAttribute fa,
            MultiTypeEsField resolvedField,
            List<Attribute.IdIgnoringWrapper> unionFieldAttributes
        ) {
            // Generate new ID for the field and suffix it with the data type to maintain unique attribute names.
            // NOTE: The name has to start with $$ to not break bwc with 8.15 - in that version, this is how we had to mark this as
            // synthetic to work around a bug.
            String unionTypedFieldName = Attribute.rawTemporaryName(fa.name(), "converted_to", resolvedField.getDataType().typeName());
            FieldAttribute unionFieldAttribute = new FieldAttribute(
                fa.source(),
                fa.parentName(),
                fa.qualifier(),
                unionTypedFieldName,
                resolvedField,
                true
            );
            var nonSemanticUnionFieldAttribute = unionFieldAttribute.ignoreId();

            int existingIndex = unionFieldAttributes.indexOf(nonSemanticUnionFieldAttribute);
            if (existingIndex >= 0) {
                // Do not generate multiple name/type combinations with different IDs
                return unionFieldAttributes.get(existingIndex).inner();
            } else {
                unionFieldAttributes.add(nonSemanticUnionFieldAttribute);
                return nonSemanticUnionFieldAttribute.inner();
            }
        }

        private static MultiTypeEsField resolvedMultiTypeEsField(
            FieldAttribute fa,
            HashMap<TypeResolutionKey, Expression> typeResolutions
        ) {
            Map<String, Expression> typesToConversionExpressions = new HashMap<>();
            InvalidMappedField imf = (InvalidMappedField) fa.field();
            imf.getTypesToIndices().forEach((typeName, indexNames) -> {
                DataType type = DataType.fromTypeName(typeName);
                TypeResolutionKey key = new TypeResolutionKey(fa.name(), type);
                if (typeResolutions.containsKey(key)) {
                    typesToConversionExpressions.put(typeName, typeResolutions.get(key));
                }
            });
            return MultiTypeEsField.resolveFrom(imf, typesToConversionExpressions);
        }

        private static boolean canConvertOriginalTypes(MultiTypeEsField multiTypeEsField, Set<DataType> supportedTypes) {
            return multiTypeEsField.getIndexToConversionExpressions()
                .values()
                .stream()
                .allMatch(
                    e -> e instanceof AbstractConvertFunction convertFunction
                        && supportedTypes.contains(convertFunction.field().dataType().widenSmallNumeric())
                );
        }

        private static Expression typeSpecificConvert(ConvertFunction convert, Source source, DataType type, InvalidMappedField mtf) {
            EsField field = new EsField(mtf.getName(), type, mtf.getProperties(), mtf.isAggregatable(), mtf.getTimeSeriesFieldType());
            FieldAttribute originalFieldAttr = (FieldAttribute) convert.field();
            FieldAttribute resolvedAttr = new FieldAttribute(
                source,
                originalFieldAttr.parentName(),
                originalFieldAttr.qualifier(),
                originalFieldAttr.name(),
                field,
                originalFieldAttr.nullable(),
                originalFieldAttr.id(),
                true
            );
            Expression fn = (Expression) convert;
            List<Expression> children = new ArrayList<>(fn.children());
            children.set(0, resolvedAttr);
            Expression e = ((Expression) convert).replaceChildren(children);
            /*
             * Resolve surrogates immediately because these type specific conversions are serialized
             * and SurrogateExpressions are expected to be resolved on the coordinating node. At least,
             * TO_IP is expected to be resolved there.
             */
            return SubstituteSurrogateExpressions.rule(e);
        }
    }

    /**
     * {@link ResolveUnionTypes} creates new, synthetic attributes for union types:
     * If there was no {@code AbstractConvertFunction} that resolved multi-type fields in the {@link ResolveUnionTypes} rule,
     * then there could still be some {@code FieldAttribute}s that contain unresolved {@link MultiTypeEsField}s.
     * These need to be converted back to actual {@code UnresolvedAttribute} in order for validation to generate appropriate failures.
     * <p>
     * Finally, if {@code client_ip} is present in 2 indices, once with type {@code ip} and once with type {@code keyword},
     * using {@code EVAL x = to_ip(client_ip)} will create a single attribute @{code $$client_ip$converted_to$ip}.
     * This should not spill into the query output, so we drop such attributes at the end.
     */
    private static class UnionTypesCleanup extends Rule<LogicalPlan, LogicalPlan> {
        public LogicalPlan apply(LogicalPlan plan) {
            LogicalPlan planWithCheckedUnionTypes = plan.transformUp(
                LogicalPlan.class,
                p -> p.transformExpressionsOnly(FieldAttribute.class, UnionTypesCleanup::checkUnresolved)
            );

            // To drop synthetic attributes at the end, we need to compute the plan's output.
            // This is only legal to do if the plan is resolved.
            return planWithCheckedUnionTypes.resolved()
                ? planWithoutSyntheticAttributes(planWithCheckedUnionTypes)
                : planWithCheckedUnionTypes;
        }

        static Attribute checkUnresolved(FieldAttribute fa) {
            if (fa.field() instanceof InvalidMappedField imf) {
                String unresolvedMessage = "Cannot use field [" + fa.name() + "] due to ambiguities being " + imf.errorMessage();
                List<String> types = imf.getTypesToIndices().keySet().stream().toList();
                return new UnsupportedAttribute(
                    fa.source(),
                    fa.name(),
                    new UnsupportedEsField(imf.getName(), types),
                    unresolvedMessage,
                    fa.id()
                );
            }
            return fa;
        }

        private static LogicalPlan planWithoutSyntheticAttributes(LogicalPlan plan) {
            List<Attribute> output = plan.output();
            List<Attribute> newOutput = new ArrayList<>(output.size());
            for (Attribute attr : output) {
                // Do not let the synthetic union type field attributes end up in the final output.
                if (attr.synthetic() && attr != NO_FIELDS.getFirst()) {
                    continue;
                }
                newOutput.add(attr);
            }

            return newOutput.size() == output.size() ? plan : new Project(Source.EMPTY, plan, newOutput);
        }
    }

    /**
     * Cast the union typed fields in EsRelation to date_nanos if they are mixed date and date_nanos types.
     */
    private static class DateMillisToNanosInEsRelation extends Rule<LogicalPlan, LogicalPlan> {

        @Override
        public LogicalPlan apply(LogicalPlan plan) {
            return plan.transformUp(EsRelation.class, relation -> {
                if (relation.indexMode() == IndexMode.LOOKUP) {
                    return relation;
                }
                return relation.transformExpressionsUp(FieldAttribute.class, f -> {
                    if (f.field() instanceof InvalidMappedField imf && imf.types().stream().allMatch(DataType::isDate)) {
                        HashMap<ResolveUnionTypes.TypeResolutionKey, Expression> typeResolutions = new HashMap<>();
                        var convert = new ToDateNanos(f.source(), f);
                        imf.types().forEach(type -> typeResolutions(f, convert, type, imf, typeResolutions));
                        var resolvedField = ResolveUnionTypes.resolvedMultiTypeEsField(f, typeResolutions);
                        return new FieldAttribute(
                            f.source(),
                            f.parentName(),
                            f.qualifier(),
                            f.name(),
                            resolvedField,
                            f.nullable(),
                            f.id(),
                            f.synthetic()
                        );
                    }
                    return f;
                });
            });
        }
    }

    private static void typeResolutions(
        FieldAttribute fieldAttribute,
        ConvertFunction convert,
        DataType type,
        InvalidMappedField imf,
        HashMap<ResolveUnionTypes.TypeResolutionKey, Expression> typeResolutions
    ) {
        ResolveUnionTypes.TypeResolutionKey key = new ResolveUnionTypes.TypeResolutionKey(fieldAttribute.name(), type);
        var concreteConvert = ResolveUnionTypes.typeSpecificConvert(convert, fieldAttribute.source(), type, imf);
        typeResolutions.put(key, concreteConvert);
    }

    /**
     * Take InvalidMappedFields in specific aggregations (min, max, sum, count, and avg) and if all original data types
     * are aggregate metric double + any combination of numerics, implicitly cast them to the same type: aggregate metric
     * double for count, and double for min, max, and sum. Avg gets replaced with its surrogate (Div(Sum, Count))
     */
    private static class ImplicitCastAggregateMetricDoubles extends Rule<LogicalPlan, LogicalPlan> {

        @Override
        public LogicalPlan apply(LogicalPlan plan) {
            return plan.transformUp(Aggregate.class, p -> p.childrenResolved() == false ? p : doRule(p));
        }

        private LogicalPlan doRule(Aggregate plan) {
            Map<String, FieldAttribute> unionFields = new HashMap<>();
            Holder<Boolean> aborted = new Holder<>(Boolean.FALSE);
            var newPlan = plan.transformExpressionsOnly(AggregateFunction.class, aggFunc -> {
                if (aggFunc.field() instanceof FieldAttribute fa && fa.field() instanceof InvalidMappedField mtf) {
                    if (mtf.types().contains(AGGREGATE_METRIC_DOUBLE) == false
                        || mtf.types().stream().allMatch(f -> f == AGGREGATE_METRIC_DOUBLE || f.isNumeric()) == false) {
                        aborted.set(Boolean.TRUE);
                        return aggFunc;
                    }
                    Map<String, Expression> typeConverters = typeConverters(aggFunc, fa, mtf);
                    if (typeConverters == null) {
                        aborted.set(Boolean.TRUE);
                        return aggFunc;
                    }
                    var newField = unionFields.computeIfAbsent(
                        Attribute.rawTemporaryName(fa.name(), aggFunc.functionName(), aggFunc.sourceText()),
                        newName -> new FieldAttribute(
                            fa.source(),
                            fa.parentName(),
                            fa.qualifier(),
                            newName,
                            MultiTypeEsField.resolveFrom(mtf, typeConverters),
                            fa.nullable(),
                            null,
                            true
                        )
                    );
                    List<Expression> children = new ArrayList<>(aggFunc.children());
                    children.set(0, newField);
                    return aggFunc.replaceChildren(children);
                }
                return aggFunc;
            });
            if (unionFields.isEmpty() || aborted.get()) {
                return plan;
            }
            return ResolveUnionTypes.addGeneratedFieldsToEsRelations(newPlan, unionFields.values().stream().toList());
        }

        private Map<String, Expression> typeConverters(AggregateFunction aggFunc, FieldAttribute fa, InvalidMappedField mtf) {
            var metric = getMetric(aggFunc);
            if (metric == null) {
                return null;
            }
            Map<String, Expression> typeConverter = new HashMap<>();
            for (DataType type : mtf.types()) {
                final ConvertFunction convert;
                // Counting on aggregate metric double has unique behavior in that we cannot just provide the number of
                // documents, instead we have to look inside the aggregate metric double's count field and sum those together.
                // Grabbing the count value with FromAggregateMetricDouble the same way we do with min/max/sum would result in
                // a single Int field, and incorrectly be treated as 1 document (instead of however many originally went into
                // the aggregate metric double).
                if (metric == AggregateMetricDoubleBlockBuilder.Metric.COUNT) {
                    convert = new ToAggregateMetricDouble(fa.source(), fa);
                } else if (type == AGGREGATE_METRIC_DOUBLE) {
                    convert = FromAggregateMetricDouble.withMetric(aggFunc.source(), fa, metric);
                } else if (type.isNumeric()) {
                    convert = new ToDouble(fa.source(), fa);
                } else {
                    return null;
                }
                Expression expression = ResolveUnionTypes.typeSpecificConvert(convert, fa.source(), type, mtf);
                typeConverter.put(type.typeName(), expression);
            }
            return typeConverter;
        }

        private static AggregateMetricDoubleBlockBuilder.Metric getMetric(AggregateFunction aggFunc) {
            if (aggFunc instanceof Max || aggFunc instanceof MaxOverTime) {
                return AggregateMetricDoubleBlockBuilder.Metric.MAX;
            }
            if (aggFunc instanceof Min || aggFunc instanceof MinOverTime) {
                return AggregateMetricDoubleBlockBuilder.Metric.MIN;
            }
            if (aggFunc instanceof Sum || aggFunc instanceof SumOverTime) {
                return AggregateMetricDoubleBlockBuilder.Metric.SUM;
            }
            if (aggFunc instanceof Count || aggFunc instanceof CountOverTime) {
                return AggregateMetricDoubleBlockBuilder.Metric.COUNT;
            }
            if (aggFunc instanceof Avg || aggFunc instanceof AvgOverTime) {
                return AggregateMetricDoubleBlockBuilder.Metric.COUNT;
            }
            if (aggFunc instanceof Present || aggFunc instanceof PresentOverTime) {
                return AggregateMetricDoubleBlockBuilder.Metric.COUNT;
            }
            if (aggFunc instanceof Absent || aggFunc instanceof AbsentOverTime) {
                return AggregateMetricDoubleBlockBuilder.Metric.COUNT;
            }
            return null;
        }
    }

    /**
     * Handle union types in UnionAll:
     * 1. Push down explicit conversion functions into the UnionAll branches
     * 2. Replace the explicit conversion functions with the corresponding attributes in the UnionAll output
     * 3. Implicitly cast the outputs of the UnionAll branches to the common type, this applies to date and date_nanos types only
     * 4. Update the attributes referencing the updated UnionAll output
     */
    private static class ResolveUnionTypesInUnionAll extends Rule<LogicalPlan, LogicalPlan> {

        @Override
        public LogicalPlan apply(LogicalPlan plan) {
            // The mapping between explicit conversion functions and the corresponding attributes in the UnionAll output,
            // if the conversion functions in the main query are pushed down into the UnionAll branches, a new ReferenceAttribute
            // is created for the corresponding output of UnionAll, the value is the new ReferenceAttribute
            Map<AbstractConvertFunction, Attribute> convertFunctionsToAttributes = new HashMap<>();

            // The list of attributes in the UnionAll output that have been updated.
            // The parent plans that reference these attributes need to be updated accordingly.
            List<Attribute> updatedUnionAllOutput = new ArrayList<>();

            // First push down the conversion functions into the UnionAll branches
            LogicalPlan planWithConvertFunctionsPushedDown = plan.transformUp(
                UnionAll.class,
                unionAll -> unionAll.childrenResolved()
                    ? maybePushDownConvertFunctions(unionAll, plan, convertFunctionsToAttributes)
                    : unionAll
            );

            // Then replace the conversion functions with the corresponding attributes in the UnionAll output
            LogicalPlan planWithConvertFunctionsReplaced = replaceConvertFunctions(
                planWithConvertFunctionsPushedDown,
                convertFunctionsToAttributes
            );

            // Next implicitly cast the outputs of the UnionAll branches to the common type, this applies to date and date_nanos types only
            LogicalPlan planWithImplicitCasting = planWithConvertFunctionsReplaced.transformUp(
                UnionAll.class,
                unionAll -> unionAll.resolved()
                    ? implicitCastingUnionAllOutput(unionAll, planWithConvertFunctionsReplaced, updatedUnionAllOutput)
                    : unionAll
            );

            // Finally update the attributes referencing the updated UnionAll output
            return updatedUnionAllOutput.isEmpty()
                ? planWithImplicitCasting
                : updateAttributesReferencingUpdatedUnionAllOutput(planWithImplicitCasting, updatedUnionAllOutput);
        }

        /**
         * Push down the explicit conversion functions into the UnionAll branches
         */
        private static LogicalPlan maybePushDownConvertFunctions(
            UnionAll unionAll,
            LogicalPlan plan,
            Map<AbstractConvertFunction, Attribute> convertFunctionsToAttributes
        ) {
            // Collect all conversion functions that convert the UnionAll outputs to a different type
            Map<String, Set<AbstractConvertFunction>> oldOutputToConvertFunctions = collectConvertFunctions(unionAll, plan);

            if (oldOutputToConvertFunctions.isEmpty()) { // nothing to push down
                return unionAll;
            }

            // push down the conversion functions into the unionAll branches
            List<LogicalPlan> newChildren = new ArrayList<>(unionAll.children().size());
            Map<String, AbstractConvertFunction> newOutputToConvertFunctions = new HashMap<>();
            boolean outputChanged = false;
            for (LogicalPlan child : unionAll.children()) {
                List<Attribute> childOutput = child.output();
                List<Alias> newAliases = new ArrayList<>();
                List<Attribute> newChildOutput = new ArrayList<>(childOutput.size());
                for (Attribute oldAttr : childOutput) {
                    newChildOutput.add(oldAttr);
                    if (oldOutputToConvertFunctions.containsKey(oldAttr.name())) {
                        Set<AbstractConvertFunction> converts = oldOutputToConvertFunctions.get(oldAttr.name());
                        // create a new alias for each conversion function and add it to the new aliases list
                        for (AbstractConvertFunction convert : converts) {
                            // create a new alias for the conversion function
                            String newAliasName = Attribute.rawTemporaryName(oldAttr.name(), "converted_to", convert.dataType().typeName());
                            Alias newAlias = new Alias(
                                oldAttr.source(),
                                newAliasName, // oldAttrName$$converted_to$$targetType
                                convert.replaceChildren(Collections.singletonList(oldAttr))
                            );
                            newAliases.add(newAlias);
                            newChildOutput.add(newAlias.toAttribute());
                            outputChanged = true;
                            newOutputToConvertFunctions.putIfAbsent(newAliasName, convert);
                        }
                    }
                }
                newChildren.add(maybePushDownConvertFunctionsToChild(child, newAliases, newChildOutput));
            }

            // Populate convertFunctionsToAttributes. The values of convertFunctionsToAttributes are the new ReferenceAttributes
            // in the new UnionAll outputs created for the updated unionAll output after pushing down the conversion functions.
            return outputChanged
                ? rebuildUnionAll(unionAll, newChildren, newOutputToConvertFunctions, convertFunctionsToAttributes)
                : unionAll;
        }

        /**
         * Collect all conversion functions in the plan that convert the unionAll outputs to a different type,
         * the keys are the name of the old/existing attributes in the unionAll output, the values are all the conversion functions.
         */
        private static Map<String, Set<AbstractConvertFunction>> collectConvertFunctions(UnionAll unionAll, LogicalPlan plan) {
            Map<String, Set<AbstractConvertFunction>> convertFunctions = new HashMap<>();
            plan.forEachExpressionDown(AbstractConvertFunction.class, f -> {
                if (f.field() instanceof Attribute attr) {
                    // get the attribute from the UnionAll output by name and id
                    unionAll.output()
                        .stream()
                        .filter(a -> a.name().equals(attr.name()) && a.id() == attr.id())
                        .findFirst()
                        .ifPresent(unionAllAttr -> convertFunctions.computeIfAbsent(attr.name(), k -> new HashSet<>()).add(f));
                }
            });
            return convertFunctions;
        }

        /**
         * Push down the conversion functions into the child plan by adding an Eval with the new aliases on top of the child plan.
         */
        private static LogicalPlan maybePushDownConvertFunctionsToChild(LogicalPlan child, List<Alias> aliases, List<Attribute> output) {
            // Fork/UnionAll adds an EsqlProject on top of each child plan during resolveFork, check this pattern before pushing down
            // If the pattern doesn't match, something unexpected happened, just return the child as is
            if (aliases.isEmpty() == false && child instanceof EsqlProject esqlProject) {
                LogicalPlan childOfProject = esqlProject.child();
                Eval eval = new Eval(childOfProject.source(), childOfProject, aliases);
                return new EsqlProject(esqlProject.source(), eval, output);
            }
            return child;
        }

        /**
         * Rebuild the UnionAll with the new children and the new output after pushing down the conversion functions,
         * and populate convertFunctionsToAttributes with the mapping between conversion functions and the
         * new ReferenceAttributes in the new UnionAll output.
         */
        private static LogicalPlan rebuildUnionAll(
            UnionAll unionAll,
            List<LogicalPlan> newChildren,
            Map<String, AbstractConvertFunction> newOutputToConvertFunctions,
            Map<AbstractConvertFunction, Attribute> convertFunctionsToAttributes
        ) {
            // check if the new children has the same number of outputs, it could be different from the original unionAll output
            // if there are multiple explicit conversion functions on the same unionAll output attribute
            List<String> newChildrenOutputNames = newChildren.getFirst().output().stream().map(Attribute::name).toList();
            Holder<Boolean> childrenMatch = new Holder<>(true);
            newChildren.stream().skip(1).forEach(childPlan -> {
                List<String> names = childPlan.output().stream().map(Attribute::name).toList();
                if (names.equals(newChildrenOutputNames) == false) {
                    childrenMatch.set(false);
                }
            });
            if (childrenMatch.get() == false) {
                // new UnionAll children outputs do not match after pushing down convert functions,
                // cannot move on, return the original UnionAll
                return unionAll;
            }

            // rebuild the unionAll output according to its new children's output, and populate convertFunctionsToAttributes
            List<Attribute> newOutput = new ArrayList<>(newChildrenOutputNames.size());
            List<Attribute> oldOutput = unionAll.output();
            for (String attrName : newChildrenOutputNames) {
                // find the old attribute by name
                Attribute oldAttr = null;
                for (Attribute attr : oldOutput) {
                    if (attr.name().equals(attrName)) {
                        oldAttr = attr;
                        break;
                    }
                }
                if (oldAttr != null) { // keep the old UnionAll output unchanged
                    newOutput.add(oldAttr);
                } else { // this is a new attribute created by pushing down convert functions find the corresponding convert function
                    AbstractConvertFunction convert = newOutputToConvertFunctions.get(attrName);
                    if (convert != null) {
                        ReferenceAttribute newAttr = new ReferenceAttribute(
                            convert.source(),
                            null,
                            attrName,
                            convert.dataType(),
                            convert.nullable(),
                            null,
                            true
                        );
                        newOutput.add(newAttr);
                        convertFunctionsToAttributes.putIfAbsent(convert, newAttr);
                    } else {
                        // something unexpected happened, the attribute is neither the old attribute nor created by a convert function,
                        // return the original UnionAll
                        return unionAll;
                    }
                }
            }
            return new UnionAll(unionAll.source(), newChildren, newOutput);
        }

        /**
         * Replace the conversion functions with the corresponding attributes in the UnionAll output
         */
        private static LogicalPlan replaceConvertFunctions(
            LogicalPlan plan,
            Map<AbstractConvertFunction, Attribute> convertFunctionsToAttributes
        ) {
            if (convertFunctionsToAttributes.isEmpty()) {
                return plan;
            }
            return plan.transformExpressionsUp(AbstractConvertFunction.class, convertFunction -> {
                if (convertFunction.field() instanceof Attribute attr) {
                    for (Map.Entry<AbstractConvertFunction, Attribute> entry : convertFunctionsToAttributes.entrySet()) {
                        AbstractConvertFunction candidate = entry.getKey();
                        Attribute replacement = entry.getValue();
                        if (candidate == convertFunction
                            && candidate.field() instanceof Attribute candidateAttr
                            && candidateAttr.id() == attr.id()) {
                            // Make sure to match by attribute id, as ReferenceAttribute with the same name
                            // but with different id might be considered equal
                            return replacement;
                        }
                    }
                }
                return convertFunction;
            });
        }

        /**
         * Implicitly cast the outputs of the UnionAll branches to the common type, this applies to date and date_nanos types only
         */
        private static LogicalPlan implicitCastingUnionAllOutput(
            UnionAll unionAll,
            LogicalPlan plan,
            List<Attribute> updatedUnionAllOutput
        ) {
            // build a map of UnionAll output to a list of LogicalPlan that reference this output
            Map<Attribute, List<LogicalPlan>> outputToPlans = outputToPlans(unionAll, plan);

            List<List<Attribute>> outputs = unionAll.children().stream().map(LogicalPlan::output).toList();
            // only do implicit casting for date and date_nanos types for now, to be consistent with queries without subqueries
            List<DataType> commonTypes = commonTypes(outputs);

            Map<Integer, DataType> indexToCommonType = new HashMap<>();

            // Cast each branch's output to the common type
            List<LogicalPlan> newChildren = new ArrayList<>(unionAll.children().size());
            boolean outputChanged = false;
            for (LogicalPlan child : unionAll.children()) {
                List<Alias> newAliases = new ArrayList<>();
                List<Attribute> oldChildOutput = child.output();
                List<Attribute> newChildOutput = new ArrayList<>(oldChildOutput.size());
                for (int i = 0; i < oldChildOutput.size(); i++) {
                    Attribute oldOutput = oldChildOutput.get(i);
                    DataType targetType = commonTypes.get(i);
                    Attribute resolved = resolveAttribute(
                        oldOutput,
                        targetType,
                        i,
                        outputs,
                        unionAll,
                        outputToPlans,
                        newAliases,
                        indexToCommonType
                    );
                    newChildOutput.add(resolved);
                    if (resolved != oldOutput) {
                        outputChanged = true;
                    }
                }
                // create a new eval for the casting expressions, and push it down under the EsqlProject
                newChildren.add(maybePushDownConvertFunctionsToChild(child, newAliases, newChildOutput));
            }

            // Update common types with overrides
            indexToCommonType.forEach(commonTypes::set);

            return outputChanged ? rebuildUnionAllOutput(unionAll, newChildren, commonTypes, updatedUnionAllOutput) : unionAll;
        }

        /**
         * Build a map of UnionAll output to a list of LogicalPlan that reference this output
         */
        private static Map<Attribute, List<LogicalPlan>> outputToPlans(UnionAll unionAll, LogicalPlan plan) {
            Map<Attribute, List<LogicalPlan>> outputToPlans = new HashMap<>();
            plan.forEachDown(p -> p.forEachExpression(Attribute.class, attr -> {
                if (p instanceof UnionAll == false && p instanceof Project == false) {
                    // get the attribute from the UnionAll output by name and id
                    unionAll.output()
                        .stream()
                        .filter(a -> a.name().equals(attr.name()) && a.id() == attr.id())
                        .findFirst()
                        .ifPresent(unionAllAttr -> outputToPlans.computeIfAbsent(attr, k -> new ArrayList<>()).add(p));
                }
            }));
            return outputToPlans;
        }

        private static List<DataType> commonTypes(List<List<Attribute>> outputs) {
            int columnCount = outputs.get(0).size();
            List<DataType> commonTypes = new ArrayList<>(columnCount);
            for (int i = 0; i < columnCount; i++) {
                DataType type = outputs.get(0).get(i).dataType();
                for (List<Attribute> out : outputs) {
                    type = commonType(type, out.get(i).dataType());
                }
                commonTypes.add(type);
            }
            return commonTypes;
        }

        private static DataType commonType(DataType t1, DataType t2) {
            if (t1 == null || t2 == null) {
                return null;
            }
            t1 = t1.isCounter() ? t1.noCounter() : t1;
            t2 = t2.isCounter() ? t2.noCounter() : t2;
            if (t1 == t2) {
                return t1;
            }
            if (t1.isDate() && t2.isDate()) {
                return DATE_NANOS;
            }
            return null;
        }

        /**
         * Resolve the attribute to the target type, if target type is null, create:
         * an UnsupportedAttribute if the attribute is referenced in the parent plans,
         * a Null alias with keyword type if the attribute is not referenced in the parent plans.
         */
        private static Attribute resolveAttribute(
            Attribute oldAttr,
            DataType targetType,
            int columnIndex,
            List<List<Attribute>> outputs,
            UnionAll unionAll,
            Map<Attribute, List<LogicalPlan>> outputToPlans,
            List<Alias> newAliases,
            Map<Integer, DataType> indexToCommonType
        ) {
            if (targetType == null) {
                return createUnsupportedOrNull(oldAttr, columnIndex, outputs, unionAll, outputToPlans, newAliases, indexToCommonType);
            }

            if (targetType != NULL && oldAttr.dataType() != targetType) {
                var converterFactory = EsqlDataTypeConverter.converterFunctionFactory(targetType);
                if (converterFactory != null) {
                    var converter = converterFactory.apply(oldAttr.source(), oldAttr);
                    if (converter != null) {
                        Alias alias = new Alias(oldAttr.source(), oldAttr.name(), converter);
                        newAliases.add(alias);
                        return alias.toAttribute();
                    }
                }
            }
            return oldAttr;
        }

        private static Attribute createUnsupportedOrNull(
            Attribute oldAttr,
            int columnIndex,
            List<List<Attribute>> outputs,
            UnionAll unionAll,
            Map<Attribute, List<LogicalPlan>> outputToPlans,
            List<Alias> newAliases,
            Map<Integer, DataType> indexToCommonType
        ) {
            Attribute unionAttr = unionAll.output().get(columnIndex);

            if (outputToPlans.containsKey(unionAttr)) {
                // Unsupported attribute
                List<String> dataTypes = collectIncompatibleTypes(columnIndex, outputs);
                UnsupportedAttribute unsupported = new UnsupportedAttribute(
                    oldAttr.source(),
                    oldAttr.name(),
                    new UnsupportedEsField(oldAttr.name(), dataTypes),
                    "Column [" + oldAttr.name() + "] has conflicting data types in subqueries: " + dataTypes,
                    oldAttr.id()
                );
                newAliases.add(new Alias(oldAttr.source(), oldAttr.name(), unsupported));
                indexToCommonType.putIfAbsent(columnIndex, UNSUPPORTED);
                return unsupported;
            } else {
                // Null alias with keyword type
                Alias nullAlias = new Alias(oldAttr.source(), oldAttr.name(), new Literal(oldAttr.source(), null, KEYWORD));
                newAliases.add(nullAlias);
                indexToCommonType.putIfAbsent(columnIndex, KEYWORD);
                return nullAlias.toAttribute();
            }
        }

        private static List<String> collectIncompatibleTypes(int columnIndex, List<List<Attribute>> outputs) {
            List<String> dataTypes = new ArrayList<>();
            for (List<Attribute> out : outputs) {
                Attribute attr = out.get(columnIndex);
                if (attr instanceof FieldAttribute fa && fa.field() instanceof InvalidMappedField imf) {
                    dataTypes.addAll(imf.types().stream().map(DataType::typeName).toList());
                } else {
                    dataTypes.add(attr.dataType().typeName());
                }
            }
            return dataTypes;
        }

        /**
         * Rebuild the UnionAll with the new children and the new output after implicit casting date and date_nanos types,
         * and populate updatedUnionAllOutput with the list of attributes in the UnionAll output that have been updated.
         */
        private static UnionAll rebuildUnionAllOutput(
            UnionAll unionAll,
            List<LogicalPlan> newChildren,
            List<DataType> commonTypes,
            List<Attribute> updatedUnionAllOutput
        ) {
            // Rebuild the newUnionAll's output to ensure the correct attributes are used
            List<Attribute> oldOutput = unionAll.output();
            List<Attribute> newOutput = new ArrayList<>(oldOutput.size());

            for (int i = 0; i < oldOutput.size(); i++) {
                Attribute oldAttr = oldOutput.get(i);
                DataType commonType = commonTypes.get(i);

                if (oldAttr.dataType() != commonType) {
                    // keep the id unchanged, otherwise the downstream operators won't recognize the attribute
                    ReferenceAttribute newAttr = new ReferenceAttribute(
                        oldAttr.source(),
                        null,
                        oldAttr.name(),
                        commonType,
                        oldAttr.nullable(),
                        oldAttr.id(),
                        oldAttr.synthetic()
                    );
                    newOutput.add(newAttr);
                    updatedUnionAllOutput.add(newAttr);
                } else {
                    newOutput.add(oldAttr);
                }
            }
            return new UnionAll(unionAll.source(), newChildren, newOutput);
        }

        /**
         * Update the attributes referencing the updated UnionAll output
         */
        private static LogicalPlan updateAttributesReferencingUpdatedUnionAllOutput(
            LogicalPlan plan,
            List<Attribute> updatedUnionAllOutput
        ) {
            Map<NameId, Attribute> idToUpdatedAttr = updatedUnionAllOutput.stream().collect(Collectors.toMap(Attribute::id, attr -> attr));
            return plan.transformExpressionsUp(Attribute.class, expr -> {
                Attribute updated = idToUpdatedAttr.get(expr.id());
                return (updated != null && expr.dataType() != updated.dataType()) ? updated : expr;
            });
        }
    }
}<|MERGE_RESOLUTION|>--- conflicted
+++ resolved
@@ -250,25 +250,9 @@
 
         @Override
         protected LogicalPlan rule(UnresolvedRelation plan, AnalyzerContext context) {
-<<<<<<< HEAD
-            String indexPattern = plan.indexPattern().indexPattern();
-            IndexResolution indexResolution;
-            if (plan.indexMode().equals(IndexMode.LOOKUP)) { // index on the RHS of lookup join
-                indexResolution = context.lookupResolution().get(indexPattern);
-            } else { // main index or index in subquery
-                indexResolution = context.indexResolution();
-                if (indexPattern != null
-                    && indexResolution.matches(indexPattern) == false
-                    && context.subqueryResolution().isEmpty() == false) {
-                    // index pattern does not match main index
-                    indexResolution = context.subqueryResolution().getOrDefault(indexPattern, indexResolution);
-                }
-            }
-=======
             IndexResolution indexResolution = plan.indexMode().equals(IndexMode.LOOKUP)
                 ? context.lookupResolution().get(plan.indexPattern().indexPattern())
                 : context.indexResolution().get(plan.indexPattern());
->>>>>>> 440faee0
             return resolveIndex(plan, indexResolution);
         }
 

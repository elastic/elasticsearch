--- conflicted
+++ resolved
@@ -182,25 +182,17 @@
             new ImplicitCasting(),
             new ImplicitForkCasting(),
             new ResolveRefs(),
-<<<<<<< HEAD
             new ResolveUnionTypes(),  // Must be after ResolveRefs, so union types can be found
             new AddImplicitProject()
-            );
-=======
-            new ResolveUnionTypes()  // Must be after ResolveRefs, so union types can be found
         );
->>>>>>> ad99b0d3
+
         var finish = new Batch<>(
             "Finish Analysis",
             Limiter.ONCE,
             new AddImplicitLimit(),
-<<<<<<< HEAD
-            new UnionTypesCleanup());
-=======
             new AddImplicitForkLimit(),
             new UnionTypesCleanup()
         );
->>>>>>> ad99b0d3
         rules = List.of(init, resolution, finish);
     }
 
@@ -1206,15 +1198,14 @@
         public LogicalPlan apply(LogicalPlan plan, AnalyzerContext context) {
             // do implicit casting for union typed fields in sort keys
             LogicalPlan newPlan = plan.transformUp(p -> {
-                    if (p instanceof OrderBy ob) {
-                        return castInvalidMappedFieldInOrderBy(ob);
-                    }
-                    if (p instanceof EsqlProject proj) {
-                        return castInvalidMappedFieldInProjection(proj);
-                    }
-                    return p;
-                }
-            );
+                if (p instanceof OrderBy ob) {
+                    return castInvalidMappedFieldInOrderBy(ob);
+                }
+                if (p instanceof EsqlProject proj) {
+                    return castInvalidMappedFieldInProjection(proj);
+                }
+                return p;
+            });
             // do implicit casting for function arguments
             return newPlan.transformExpressionsUp(
                 org.elasticsearch.xpack.esql.core.expression.function.Function.class,
@@ -1228,8 +1219,10 @@
             int counter = 0;
             projectionLoop: for (NamedExpression projection : esqlProject.projections()) {
                 Expression e = projection instanceof Alias a ? a.child() : projection;
-                if (e.resolved() && e.dataType() == UNSUPPORTED
-                && e instanceof FieldAttribute fa && fa.field() instanceof InvalidMappedField imf) {
+                if (e.resolved()
+                    && e.dataType() == UNSUPPORTED
+                    && e instanceof FieldAttribute fa
+                    && fa.field() instanceof InvalidMappedField imf) {
                     // this is an invalid mapped field, find a common data type and cast to it
                     DataType targetType = null;
                     for (DataType type : imf.types()) {
@@ -1276,7 +1269,8 @@
             boolean changed = false;
             orderLoop: for (Order o : ob.order()) {
                 DataType targetType = null;
-                if (o.child().resolved() && o.child().dataType() == UNSUPPORTED
+                if (o.child().resolved()
+                    && o.child().dataType() == UNSUPPORTED
                     && o.child() instanceof FieldAttribute fa
                     && fa.field() instanceof InvalidMappedField imf) {
                     // this is an invalid mapped field, find a common data type and cast to it
@@ -1297,9 +1291,7 @@
                             case INTEGER -> newOrder.add(
                                 new Order(o.source(), new ToInteger(fa.source(), fa), o.direction(), o.nullsPosition())
                             );
-                            case LONG -> newOrder.add(
-                                new Order(o.source(), new ToLong(fa.source(), fa), o.direction(), o.nullsPosition())
-                            );
+                            case LONG -> newOrder.add(new Order(o.source(), new ToLong(fa.source(), fa), o.direction(), o.nullsPosition()));
                             case DOUBLE -> newOrder.add(
                                 new Order(o.source(), new ToDouble(fa.source(), fa), o.direction(), o.nullsPosition())
                             );
@@ -1818,8 +1810,10 @@
                 List<Alias> aliases = new ArrayList<>(logicalPlan.output().size());
                 int counter = 0;
                 projectionLoop: for (Attribute e : logicalPlan.output()) {
-                    if (e.resolved() && e.dataType() == UNSUPPORTED
-                        && e instanceof FieldAttribute fa && fa.field() instanceof InvalidMappedField imf) {
+                    if (e.resolved()
+                        && e.dataType() == UNSUPPORTED
+                        && e instanceof FieldAttribute fa
+                        && fa.field() instanceof InvalidMappedField imf) {
                         // this is an invalid mapped field, find a common data type and cast to it
                         DataType targetType = null;
                         for (DataType type : imf.types()) {

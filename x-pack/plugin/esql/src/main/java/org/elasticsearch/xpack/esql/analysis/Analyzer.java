--- conflicted
+++ resolved
@@ -502,72 +502,6 @@
                 childrenOutput.addAll(output);
             }
 
-<<<<<<< HEAD
-            if (plan instanceof Aggregate aggregate) {
-                return resolveAggregate(aggregate, childrenOutput);
-            }
-
-            if (plan instanceof Completion c) {
-                return resolveCompletion(c, childrenOutput);
-            }
-
-            if (plan instanceof Drop d) {
-                return resolveDrop(d, childrenOutput);
-            }
-
-            if (plan instanceof Rename r) {
-                return resolveRename(r, childrenOutput);
-            }
-
-            if (plan instanceof Keep p) {
-                return resolveKeep(p, childrenOutput);
-            }
-
-            if (plan instanceof Fork f) {
-                return resolveFork(f, context);
-            }
-
-            if (plan instanceof Eval p) {
-                return resolveEval(p, childrenOutput);
-            }
-
-            if (plan instanceof Enrich p) {
-                return resolveEnrich(p, childrenOutput);
-            }
-
-            if (plan instanceof MvExpand p) {
-                return resolveMvExpand(p, childrenOutput);
-            }
-
-            if (plan instanceof Lookup l) {
-                return resolveLookup(l, childrenOutput);
-            }
-
-            if (plan instanceof LookupJoin j) {
-                return resolveLookupJoin(j, context);
-            }
-
-            if (plan instanceof Insist i) {
-                return resolveInsist(i, childrenOutput, context);
-            }
-
-            if (plan instanceof Fuse fuse) {
-                return resolveFuse(fuse, childrenOutput);
-            }
-
-            if (plan instanceof Rerank r) {
-                return resolveRerank(r, childrenOutput);
-            }
-
-            if (plan instanceof PromqlCommand p) {
-                LogicalPlan nested = p.promqlPlan();
-                return p.withPromqlPlan(
-                    nested.transformExpressionsDown(UnresolvedAttribute.class, ua -> maybeResolveAttribute(ua, childrenOutput))
-                );
-            }
-
-            return plan.transformExpressionsOnly(UnresolvedAttribute.class, ua -> maybeResolveAttribute(ua, childrenOutput));
-=======
             return switch (plan) {
                 case Aggregate a -> resolveAggregate(a, childrenOutput);
                 case Completion c -> resolveCompletion(c, childrenOutput);
@@ -585,7 +519,68 @@
                 case Rerank r -> resolveRerank(r, childrenOutput);
                 default -> plan.transformExpressionsOnly(UnresolvedAttribute.class, ua -> maybeResolveAttribute(ua, childrenOutput));
             };
->>>>>>> 12df1714
+        }
+
+            if (plan instanceof Completion c) {
+                return resolveCompletion(c, childrenOutput);
+            }
+
+            if (plan instanceof Drop d) {
+                return resolveDrop(d, childrenOutput);
+            }
+
+            if (plan instanceof Rename r) {
+                return resolveRename(r, childrenOutput);
+            }
+
+            if (plan instanceof Keep p) {
+                return resolveKeep(p, childrenOutput);
+            }
+
+            if (plan instanceof Fork f) {
+                return resolveFork(f, context);
+            }
+
+            if (plan instanceof Eval p) {
+                return resolveEval(p, childrenOutput);
+            }
+
+            if (plan instanceof Enrich p) {
+                return resolveEnrich(p, childrenOutput);
+            }
+
+            if (plan instanceof MvExpand p) {
+                return resolveMvExpand(p, childrenOutput);
+            }
+
+            if (plan instanceof Lookup l) {
+                return resolveLookup(l, childrenOutput);
+            }
+
+            if (plan instanceof LookupJoin j) {
+                return resolveLookupJoin(j, context);
+            }
+
+            if (plan instanceof Insist i) {
+                return resolveInsist(i, childrenOutput, context);
+            }
+
+            if (plan instanceof Fuse fuse) {
+                return resolveFuse(fuse, childrenOutput);
+            }
+
+            if (plan instanceof Rerank r) {
+                return resolveRerank(r, childrenOutput);
+            }
+
+            if (plan instanceof PromqlCommand p) {
+                LogicalPlan nested = p.promqlPlan();
+                return p.withPromqlPlan(
+                    nested.transformExpressionsDown(UnresolvedAttribute.class, ua -> maybeResolveAttribute(ua, childrenOutput))
+                );
+            }
+
+            return plan.transformExpressionsOnly(UnresolvedAttribute.class, ua -> maybeResolveAttribute(ua, childrenOutput));
         }
 
         private Aggregate resolveAggregate(Aggregate aggregate, List<Attribute> childrenOutput) {

/*
 * Copyright Elasticsearch B.V. and/or licensed to Elasticsearch B.V. under one
 * or more contributor license agreements. Licensed under the Elastic License
 * 2.0; you may not use this file except in compliance with the Elastic License
 * 2.0.
 */

package org.elasticsearch.xpack.esql.analysis;

import org.elasticsearch.common.logging.HeaderWarning;
import org.elasticsearch.compute.data.Block;
import org.elasticsearch.core.Strings;
import org.elasticsearch.index.IndexMode;
import org.elasticsearch.logging.Logger;
import org.elasticsearch.xpack.core.enrich.EnrichPolicy;
import org.elasticsearch.xpack.esql.Column;
import org.elasticsearch.xpack.esql.EsqlIllegalArgumentException;
import org.elasticsearch.xpack.esql.VerificationException;
import org.elasticsearch.xpack.esql.analysis.AnalyzerRules.ParameterizedAnalyzerRule;
import org.elasticsearch.xpack.esql.common.Failure;
import org.elasticsearch.xpack.esql.core.capabilities.Resolvables;
import org.elasticsearch.xpack.esql.core.expression.Alias;
import org.elasticsearch.xpack.esql.core.expression.Attribute;
import org.elasticsearch.xpack.esql.core.expression.EmptyAttribute;
import org.elasticsearch.xpack.esql.core.expression.Expression;
import org.elasticsearch.xpack.esql.core.expression.Expressions;
import org.elasticsearch.xpack.esql.core.expression.FieldAttribute;
import org.elasticsearch.xpack.esql.core.expression.FoldContext;
import org.elasticsearch.xpack.esql.core.expression.Literal;
import org.elasticsearch.xpack.esql.core.expression.NamedExpression;
import org.elasticsearch.xpack.esql.core.expression.Nullability;
import org.elasticsearch.xpack.esql.core.expression.ReferenceAttribute;
import org.elasticsearch.xpack.esql.core.expression.UnresolvedAttribute;
import org.elasticsearch.xpack.esql.core.expression.UnresolvedStar;
import org.elasticsearch.xpack.esql.core.expression.predicate.BinaryOperator;
import org.elasticsearch.xpack.esql.core.expression.predicate.operator.comparison.BinaryComparison;
import org.elasticsearch.xpack.esql.core.tree.Source;
import org.elasticsearch.xpack.esql.core.type.DataType;
import org.elasticsearch.xpack.esql.core.type.EsField;
import org.elasticsearch.xpack.esql.core.type.InvalidMappedField;
import org.elasticsearch.xpack.esql.core.type.KeywordEsField;
import org.elasticsearch.xpack.esql.core.type.MultiTypeEsField;
import org.elasticsearch.xpack.esql.core.type.UnsupportedEsField;
import org.elasticsearch.xpack.esql.core.util.CollectionUtils;
import org.elasticsearch.xpack.esql.core.util.Holder;
import org.elasticsearch.xpack.esql.core.util.StringUtils;
import org.elasticsearch.xpack.esql.expression.NamedExpressions;
import org.elasticsearch.xpack.esql.expression.UnresolvedNamePattern;
import org.elasticsearch.xpack.esql.expression.function.EsqlFunctionRegistry;
import org.elasticsearch.xpack.esql.expression.function.FunctionDefinition;
import org.elasticsearch.xpack.esql.expression.function.UnresolvedFunction;
import org.elasticsearch.xpack.esql.expression.function.UnsupportedAttribute;
import org.elasticsearch.xpack.esql.expression.function.grouping.GroupingFunction;
import org.elasticsearch.xpack.esql.expression.function.scalar.EsqlScalarFunction;
import org.elasticsearch.xpack.esql.expression.function.scalar.convert.AbstractConvertFunction;
import org.elasticsearch.xpack.esql.expression.function.scalar.convert.FoldablesConvertFunction;
import org.elasticsearch.xpack.esql.expression.function.scalar.convert.ToDouble;
import org.elasticsearch.xpack.esql.expression.function.scalar.convert.ToInteger;
import org.elasticsearch.xpack.esql.expression.function.scalar.convert.ToLong;
import org.elasticsearch.xpack.esql.expression.function.scalar.convert.ToUnsignedLong;
import org.elasticsearch.xpack.esql.expression.function.scalar.nulls.Coalesce;
import org.elasticsearch.xpack.esql.expression.predicate.operator.arithmetic.DateTimeArithmeticOperation;
import org.elasticsearch.xpack.esql.expression.predicate.operator.arithmetic.EsqlArithmeticOperation;
import org.elasticsearch.xpack.esql.expression.predicate.operator.comparison.In;
import org.elasticsearch.xpack.esql.index.EsIndex;
import org.elasticsearch.xpack.esql.index.IndexResolution;
import org.elasticsearch.xpack.esql.parser.ParsingException;
import org.elasticsearch.xpack.esql.plan.IndexPattern;
import org.elasticsearch.xpack.esql.plan.logical.Aggregate;
import org.elasticsearch.xpack.esql.plan.logical.Drop;
import org.elasticsearch.xpack.esql.plan.logical.Enrich;
import org.elasticsearch.xpack.esql.plan.logical.EsRelation;
import org.elasticsearch.xpack.esql.plan.logical.Eval;
import org.elasticsearch.xpack.esql.plan.logical.Insist;
import org.elasticsearch.xpack.esql.plan.logical.Keep;
import org.elasticsearch.xpack.esql.plan.logical.Limit;
import org.elasticsearch.xpack.esql.plan.logical.LogicalPlan;
import org.elasticsearch.xpack.esql.plan.logical.Lookup;
import org.elasticsearch.xpack.esql.plan.logical.MvExpand;
import org.elasticsearch.xpack.esql.plan.logical.Project;
import org.elasticsearch.xpack.esql.plan.logical.Rename;
import org.elasticsearch.xpack.esql.plan.logical.UnresolvedRelation;
import org.elasticsearch.xpack.esql.plan.logical.join.Join;
import org.elasticsearch.xpack.esql.plan.logical.join.JoinConfig;
import org.elasticsearch.xpack.esql.plan.logical.join.JoinType;
import org.elasticsearch.xpack.esql.plan.logical.join.JoinTypes;
import org.elasticsearch.xpack.esql.plan.logical.join.JoinTypes.UsingJoinType;
import org.elasticsearch.xpack.esql.plan.logical.join.LookupJoin;
import org.elasticsearch.xpack.esql.plan.logical.local.EsqlProject;
import org.elasticsearch.xpack.esql.plan.logical.local.LocalRelation;
import org.elasticsearch.xpack.esql.plan.logical.local.LocalSupplier;
import org.elasticsearch.xpack.esql.rule.ParameterizedRule;
import org.elasticsearch.xpack.esql.rule.ParameterizedRuleExecutor;
import org.elasticsearch.xpack.esql.rule.Rule;
import org.elasticsearch.xpack.esql.rule.RuleExecutor;
import org.elasticsearch.xpack.esql.session.Configuration;
import org.elasticsearch.xpack.esql.stats.FeatureMetric;
import org.elasticsearch.xpack.esql.type.EsqlDataTypeConverter;

import java.time.Duration;
import java.time.temporal.TemporalAmount;
import java.util.ArrayList;
import java.util.Arrays;
import java.util.BitSet;
import java.util.Collection;
import java.util.Collections;
import java.util.Comparator;
import java.util.HashMap;
import java.util.HashSet;
import java.util.LinkedHashMap;
import java.util.List;
import java.util.Map;
import java.util.Optional;
import java.util.Set;
import java.util.function.Consumer;
import java.util.function.Function;
import java.util.function.Predicate;
import java.util.stream.Collectors;

import static java.util.Collections.emptyList;
import static java.util.Collections.singletonList;
import static org.elasticsearch.common.logging.LoggerMessageFormat.format;
import static org.elasticsearch.xpack.core.enrich.EnrichPolicy.GEO_MATCH_TYPE;
import static org.elasticsearch.xpack.esql.core.type.DataType.BOOLEAN;
import static org.elasticsearch.xpack.esql.core.type.DataType.DATETIME;
import static org.elasticsearch.xpack.esql.core.type.DataType.DATE_NANOS;
import static org.elasticsearch.xpack.esql.core.type.DataType.DATE_PERIOD;
import static org.elasticsearch.xpack.esql.core.type.DataType.DOUBLE;
import static org.elasticsearch.xpack.esql.core.type.DataType.FLOAT;
import static org.elasticsearch.xpack.esql.core.type.DataType.GEO_POINT;
import static org.elasticsearch.xpack.esql.core.type.DataType.GEO_SHAPE;
import static org.elasticsearch.xpack.esql.core.type.DataType.INTEGER;
import static org.elasticsearch.xpack.esql.core.type.DataType.IP;
import static org.elasticsearch.xpack.esql.core.type.DataType.KEYWORD;
import static org.elasticsearch.xpack.esql.core.type.DataType.LONG;
import static org.elasticsearch.xpack.esql.core.type.DataType.TEXT;
import static org.elasticsearch.xpack.esql.core.type.DataType.TIME_DURATION;
import static org.elasticsearch.xpack.esql.core.type.DataType.VERSION;
import static org.elasticsearch.xpack.esql.core.type.DataType.isTemporalAmount;
import static org.elasticsearch.xpack.esql.stats.FeatureMetric.LIMIT;
import static org.elasticsearch.xpack.esql.type.EsqlDataTypeConverter.maybeParseTemporalAmount;

/**
 * This class is part of the planner. Resolves references (such as variable and index names) and performs implicit casting.
 */
public class Analyzer extends ParameterizedRuleExecutor<LogicalPlan, AnalyzerContext> {
    // marker list of attributes for plans that do not have any concrete fields to return, but have other computed columns to return
    // ie from test | stats c = count(*)
    public static final List<Attribute> NO_FIELDS = List.of(
        new ReferenceAttribute(Source.EMPTY, "<no-fields>", DataType.NULL, Nullability.TRUE, null, true)
    );
    private static final Iterable<RuleExecutor.Batch<LogicalPlan>> rules;

    static {
        var init = new Batch<>(
            "Initialize",
            Limiter.ONCE,
            new ResolveTable(),
            new ResolveEnrich(),
            new ResolveLookupTables(),
            new ResolveFunctions()
        );
        var resolution = new Batch<>(
            "Resolution",
            /*
             * ImplicitCasting must be before ResolveRefs. Because a reference is created for a Bucket in Aggregate's aggregates,
             * resolving this reference before implicit casting may cause this reference to have customMessage=true, it prevents further
             * attempts to resolve this reference.
             */
            new ImplicitCasting(),
            new ResolveRefs(),
            new ResolveUnionTypes()  // Must be after ResolveRefs, so union types can be found
        );
        var finish = new Batch<>("Finish Analysis", Limiter.ONCE, new AddImplicitLimit(), new UnionTypesCleanup());
        rules = List.of(init, resolution, finish);
    }

    private final Verifier verifier;

    public Analyzer(AnalyzerContext context, Verifier verifier) {
        super(context);
        this.verifier = verifier;
    }

    public LogicalPlan analyze(LogicalPlan plan) {
        BitSet partialMetrics = new BitSet(FeatureMetric.values().length);
        return verify(execute(plan), gatherPreAnalysisMetrics(plan, partialMetrics));
    }

    public LogicalPlan verify(LogicalPlan plan, BitSet partialMetrics) {
        Collection<Failure> failures = verifier.verify(plan, partialMetrics);
        if (failures.isEmpty() == false) {
            throw new VerificationException(failures);
        }
        return plan;
    }

    @Override
    protected Iterable<RuleExecutor.Batch<LogicalPlan>> batches() {
        return rules;
    }

    private static class ResolveTable extends ParameterizedAnalyzerRule<UnresolvedRelation, AnalyzerContext> {

        @Override
        protected LogicalPlan rule(UnresolvedRelation plan, AnalyzerContext context) {
            return resolveIndex(
                plan,
                plan.indexMode().equals(IndexMode.LOOKUP)
                    ? context.lookupResolution().get(plan.indexPattern().indexPattern())
                    : context.indexResolution()
            );
        }

        private LogicalPlan resolveIndex(UnresolvedRelation plan, IndexResolution indexResolution) {
            if (indexResolution == null || indexResolution.isValid() == false) {
                String indexResolutionMessage = indexResolution == null ? "[none specified]" : indexResolution.toString();
                return plan.unresolvedMessage().equals(indexResolutionMessage)
                    ? plan
                    : new UnresolvedRelation(
                        plan.source(),
                        plan.indexPattern(),
                        plan.frozen(),
                        plan.metadataFields(),
                        plan.indexMode(),
                        indexResolutionMessage,
                        plan.commandName()
                    );
            }
            IndexPattern table = plan.indexPattern();
            if (indexResolution.matches(table.indexPattern()) == false) {
                // TODO: fix this (and tests), or drop check (seems SQL-inherited, where's also defective)
                new UnresolvedRelation(
                    plan.source(),
                    plan.indexPattern(),
                    plan.frozen(),
                    plan.metadataFields(),
                    plan.indexMode(),
                    "invalid [" + table + "] resolution to [" + indexResolution + "]",
                    plan.commandName()
                );
            }

            EsIndex esIndex = indexResolution.get();

            var attributes = mappingAsAttributes(plan.source(), esIndex.mapping());
            attributes.addAll(plan.metadataFields());
            return new EsRelation(
                plan.source(),
<<<<<<< HEAD
                // Partially mapped fields are only used in the Analyzer.
                esIndex.withoutPartiallyMappedFields(),
                attributes.isEmpty() ? NO_FIELDS : attributes,
                plan.indexMode()
=======
                esIndex.name(),
                plan.indexMode(),
                esIndex.indexNameWithModes(),
                attributes.isEmpty() ? NO_FIELDS : attributes
>>>>>>> 7dfede2f
            );
        }
    }

    /**
     * Specific flattening method, different from the default EsRelation that:
     * 1. takes care of data type widening (for certain types)
     * 2. drops the object and keyword hierarchy
     * <p>
     *     Public for testing.
     * </p>
     */
    public static List<Attribute> mappingAsAttributes(Source source, Map<String, EsField> mapping) {
        var list = new ArrayList<Attribute>();
        mappingAsAttributes(list, source, null, mapping);
        list.sort(Comparator.comparing(Attribute::name));
        return list;
    }

    private static void mappingAsAttributes(List<Attribute> list, Source source, String parentName, Map<String, EsField> mapping) {
        for (Map.Entry<String, EsField> entry : mapping.entrySet()) {
            String name = entry.getKey();
            EsField t = entry.getValue();

            if (t != null) {
                name = parentName == null ? name : parentName + "." + name;
                var fieldProperties = t.getProperties();
                var type = t.getDataType().widenSmallNumeric();
                // due to a bug also copy the field since the Attribute hierarchy extracts the data type
                // directly even if the data type is passed explicitly
                if (type != t.getDataType()) {
                    t = new EsField(t.getName(), type, t.getProperties(), t.isAggregatable(), t.isAlias());
                }

                FieldAttribute attribute = t instanceof UnsupportedEsField uef
                    ? new UnsupportedAttribute(source, name, uef)
                    : new FieldAttribute(source, parentName, name, t);
                // primitive branch
                if (DataType.isPrimitive(type)) {
                    list.add(attribute);
                }
                // allow compound object even if they are unknown
                if (fieldProperties.isEmpty() == false) {
                    mappingAsAttributes(list, source, attribute.name(), fieldProperties);
                }
            }
        }
    }

    private static class ResolveEnrich extends ParameterizedAnalyzerRule<Enrich, AnalyzerContext> {

        @Override
        protected LogicalPlan rule(Enrich plan, AnalyzerContext context) {
            if (plan.policyName().resolved() == false) {
                // the policy does not exist
                return plan;
            }
            final String policyName = (String) plan.policyName().fold(FoldContext.small() /* TODO remove me */);
            final var resolved = context.enrichResolution().getResolvedPolicy(policyName, plan.mode());
            if (resolved != null) {
                var policy = new EnrichPolicy(resolved.matchType(), null, List.of(), resolved.matchField(), resolved.enrichFields());
                var matchField = plan.matchField() == null || plan.matchField() instanceof EmptyAttribute
                    ? new UnresolvedAttribute(plan.source(), policy.getMatchField())
                    : plan.matchField();
                List<NamedExpression> enrichFields = calculateEnrichFields(
                    plan.source(),
                    policyName,
                    mappingAsAttributes(plan.source(), resolved.mapping()),
                    plan.enrichFields(),
                    policy
                );
                return new Enrich(
                    plan.source(),
                    plan.child(),
                    plan.mode(),
                    plan.policyName(),
                    matchField,
                    policy,
                    resolved.concreteIndices(),
                    enrichFields
                );
            } else {
                String error = context.enrichResolution().getError(policyName, plan.mode());
                var policyNameExp = new UnresolvedAttribute(plan.policyName().source(), policyName, error);
                return new Enrich(plan.source(), plan.child(), plan.mode(), policyNameExp, plan.matchField(), null, Map.of(), List.of());
            }
        }

        public static List<NamedExpression> calculateEnrichFields(
            Source source,
            String policyName,
            List<Attribute> mapping,
            List<NamedExpression> enrichFields,
            EnrichPolicy policy
        ) {
            Set<String> policyEnrichFieldSet = new HashSet<>(policy.getEnrichFields());
            Map<String, Attribute> fieldMap = mapping.stream()
                .filter(e -> policyEnrichFieldSet.contains(e.name()))
                .collect(Collectors.toMap(NamedExpression::name, Function.identity()));
            List<NamedExpression> result = new ArrayList<>();
            if (enrichFields == null || enrichFields.isEmpty()) {
                // use the policy to infer the enrich fields
                for (String enrichFieldName : policy.getEnrichFields()) {
                    result.add(createEnrichFieldExpression(source, policyName, fieldMap, enrichFieldName));
                }
            } else {
                for (NamedExpression enrichField : enrichFields) {
                    String enrichFieldName = Expressions.name(enrichField instanceof Alias a ? a.child() : enrichField);
                    NamedExpression field = createEnrichFieldExpression(source, policyName, fieldMap, enrichFieldName);
                    result.add(enrichField instanceof Alias a ? new Alias(a.source(), a.name(), field) : field);
                }
            }
            return result;
        }

        private static NamedExpression createEnrichFieldExpression(
            Source source,
            String policyName,
            Map<String, Attribute> fieldMap,
            String enrichFieldName
        ) {
            Attribute mappedField = fieldMap.get(enrichFieldName);
            if (mappedField == null) {
                String msg = "Enrich field [" + enrichFieldName + "] not found in enrich policy [" + policyName + "]";
                List<String> similar = StringUtils.findSimilar(enrichFieldName, fieldMap.keySet());
                if (CollectionUtils.isEmpty(similar) == false) {
                    msg += ", did you mean " + (similar.size() == 1 ? "[" + similar.get(0) + "]" : "any of " + similar) + "?";
                }
                return new UnresolvedAttribute(source, enrichFieldName, msg);
            } else {
                return new ReferenceAttribute(source, enrichFieldName, mappedField.dataType(), Nullability.TRUE, null, false);
            }
        }
    }

    private static class ResolveLookupTables extends ParameterizedAnalyzerRule<Lookup, AnalyzerContext> {

        @Override
        protected LogicalPlan rule(Lookup lookup, AnalyzerContext context) {
            // the parser passes the string wrapped in a literal
            Source source = lookup.source();
            Expression tableNameExpression = lookup.tableName();
            String tableName = lookup.tableName().toString();
            Map<String, Map<String, Column>> tables = context.configuration().tables();
            LocalRelation localRelation = null;

            if (tables.containsKey(tableName) == false) {
                String message = "Unknown table [" + tableName + "]";
                // typos check
                List<String> potentialMatches = StringUtils.findSimilar(tableName, tables.keySet());
                if (CollectionUtils.isEmpty(potentialMatches) == false) {
                    message = UnresolvedAttribute.errorMessage(tableName, potentialMatches).replace("column", "table");
                }
                tableNameExpression = new UnresolvedAttribute(tableNameExpression.source(), tableName, message);
            }
            // wrap the table in a local relationship for idiomatic field resolution
            else {
                localRelation = tableMapAsRelation(source, tables.get(tableName));
                // postpone the resolution for ResolveRefs
            }

            return new Lookup(source, lookup.child(), tableNameExpression, lookup.matchFields(), localRelation);
        }

        private LocalRelation tableMapAsRelation(Source source, Map<String, Column> mapTable) {
            Block[] blocks = new Block[mapTable.size()];

            List<Attribute> attributes = new ArrayList<>(blocks.length);
            int i = 0;
            for (Map.Entry<String, Column> entry : mapTable.entrySet()) {
                String name = entry.getKey();
                Column column = entry.getValue();
                // create a fake ES field - alternative is to use a ReferenceAttribute
                EsField field = new EsField(name, column.type(), Map.of(), false, false);
                attributes.add(new FieldAttribute(source, null, name, field));
                // prepare the block for the supplier
                blocks[i++] = column.values();
            }
            LocalSupplier supplier = LocalSupplier.of(blocks);
            return new LocalRelation(source, attributes, supplier);
        }
    }

    public static class ResolveRefs extends ParameterizedAnalyzerRule<LogicalPlan, AnalyzerContext> {
        @Override
        protected LogicalPlan rule(LogicalPlan plan, AnalyzerContext context) {
            if (plan.childrenResolved() == false) {
                return plan;
            }
            final List<Attribute> childrenOutput = new ArrayList<>();

            for (LogicalPlan child : plan.children()) {
                var output = child.output();
                childrenOutput.addAll(output);
            }

            if (plan instanceof Aggregate aggregate) {
                return resolveAggregate(aggregate, childrenOutput);
            }

            if (plan instanceof Drop d) {
                return resolveDrop(d, childrenOutput);
            }

            if (plan instanceof Rename r) {
                return resolveRename(r, childrenOutput);
            }

            if (plan instanceof Keep p) {
                return resolveKeep(p, childrenOutput);
            }

            if (plan instanceof Eval p) {
                return resolveEval(p, childrenOutput);
            }

            if (plan instanceof Enrich p) {
                return resolveEnrich(p, childrenOutput);
            }

            if (plan instanceof MvExpand p) {
                return resolveMvExpand(p, childrenOutput);
            }

            if (plan instanceof Lookup l) {
                return resolveLookup(l, childrenOutput);
            }

            if (plan instanceof LookupJoin j) {
                return resolveLookupJoin(j);
            }

            if (plan instanceof Insist i) {
                return resolveInsist(i, childrenOutput, context.indexResolution());
            }

            return plan.transformExpressionsOnly(UnresolvedAttribute.class, ua -> maybeResolveAttribute(ua, childrenOutput));
        }

        private Aggregate resolveAggregate(Aggregate aggregate, List<Attribute> childrenOutput) {
            // if the grouping is resolved but the aggs are not, use the former to resolve the latter
            // e.g. STATS a ... GROUP BY a = x + 1
            Holder<Boolean> changed = new Holder<>(false);
            List<Expression> groupings = aggregate.groupings();
            List<? extends NamedExpression> aggregates = aggregate.aggregates();
            // first resolve groupings since the aggs might refer to them
            // trying to globally resolve unresolved attributes will lead to some being marked as unresolvable
            if (Resolvables.resolved(groupings) == false) {
                List<Expression> newGroupings = new ArrayList<>(groupings.size());
                for (Expression g : groupings) {
                    Expression resolved = g.transformUp(UnresolvedAttribute.class, ua -> maybeResolveAttribute(ua, childrenOutput));
                    if (resolved != g) {
                        changed.set(true);
                    }
                    newGroupings.add(resolved);
                }
                groupings = newGroupings;
                if (changed.get()) {
                    aggregate = aggregate.with(aggregate.child(), newGroupings, aggregate.aggregates());
                    changed.set(false);
                }
            }

            if (Resolvables.resolved(groupings) == false || (Resolvables.resolved(aggregates) == false)) {
                ArrayList<Attribute> resolved = new ArrayList<>();
                for (Expression e : groupings) {
                    Attribute attr = Expressions.attribute(e);
                    if (attr != null && attr.resolved()) {
                        resolved.add(attr);
                    }
                }
                List<Attribute> resolvedList = NamedExpressions.mergeOutputAttributes(resolved, childrenOutput);

                List<NamedExpression> newAggregates = new ArrayList<>();
                for (NamedExpression ag : aggregate.aggregates()) {
                    var agg = (NamedExpression) ag.transformUp(UnresolvedAttribute.class, ua -> {
                        Expression ne = ua;
                        Attribute maybeResolved = maybeResolveAttribute(ua, resolvedList);
                        if (maybeResolved != null) {
                            changed.set(true);
                            ne = maybeResolved;
                        }
                        return ne;
                    });
                    newAggregates.add(agg);
                }

                // TODO: remove this when Stats interface is removed
                aggregate = changed.get() ? aggregate.with(aggregate.child(), groupings, newAggregates) : aggregate;
            }

            return aggregate;
        }

        private LogicalPlan resolveMvExpand(MvExpand p, List<Attribute> childrenOutput) {
            if (p.target() instanceof UnresolvedAttribute ua) {
                Attribute resolved = maybeResolveAttribute(ua, childrenOutput);
                if (resolved == ua) {
                    return p;
                }
                return new MvExpand(
                    p.source(),
                    p.child(),
                    resolved,
                    resolved.resolved()
                        ? new ReferenceAttribute(resolved.source(), resolved.name(), resolved.dataType(), resolved.nullable(), null, false)
                        : resolved,
                    p.limit()
                );
            }
            return p;
        }

        private LogicalPlan resolveLookup(Lookup l, List<Attribute> childrenOutput) {
            // check if the table exists before performing any resolution
            if (l.localRelation() == null) {
                return l;
            }

            // check the on field against both the child output and the inner relation
            List<Attribute> matchFields = new ArrayList<>(l.matchFields().size());
            List<Attribute> localOutput = l.localRelation().output();
            boolean modified = false;

            for (Attribute matchField : l.matchFields()) {
                Attribute matchFieldChildReference = matchField;
                if (matchField instanceof UnresolvedAttribute ua && ua.customMessage() == false) {
                    modified = true;
                    Attribute joinedAttribute = maybeResolveAttribute(ua, localOutput);
                    // can't find the field inside the local relation
                    if (joinedAttribute instanceof UnresolvedAttribute lua) {
                        // adjust message
                        matchFieldChildReference = lua.withUnresolvedMessage(
                            lua.unresolvedMessage().replace("Unknown column", "Unknown column in lookup target")
                        );
                    } else {
                        // check also the child output by resolving to it
                        Attribute attr = maybeResolveAttribute(ua, childrenOutput);
                        matchFieldChildReference = attr;
                        if (attr instanceof UnresolvedAttribute == false) {
                            /*
                             * If they do, make sure the data types line up. If either is
                             * null it's fine to match it against anything.
                             */
                            boolean dataTypesOk = joinedAttribute.dataType().equals(attr.dataType());
                            if (false == dataTypesOk) {
                                dataTypesOk = joinedAttribute.dataType() == DataType.NULL || attr.dataType() == DataType.NULL;
                            }
                            if (false == dataTypesOk) {
                                dataTypesOk = joinedAttribute.dataType().equals(KEYWORD) && attr.dataType().equals(TEXT);
                            }
                            if (false == dataTypesOk) {
                                matchFieldChildReference = new UnresolvedAttribute(
                                    attr.source(),
                                    attr.name(),
                                    attr.id(),
                                    "column type mismatch, table column was ["
                                        + joinedAttribute.dataType().typeName()
                                        + "] and original column was ["
                                        + attr.dataType().typeName()
                                        + "]",
                                    null
                                );
                            }
                        }
                    }
                }

                matchFields.add(matchFieldChildReference);
            }
            if (modified) {
                return new Lookup(l.source(), l.child(), l.tableName(), matchFields, l.localRelation());
            }
            return l;
        }

        private Join resolveLookupJoin(LookupJoin join) {
            JoinConfig config = join.config();
            // for now, support only (LEFT) USING clauses
            JoinType type = config.type();
            // rewrite the join into an equi-join between the field with the same name between left and right
            if (type instanceof UsingJoinType using) {
                List<Attribute> cols = using.columns();
                // the lookup cannot be resolved, bail out
                if (Expressions.anyMatch(cols, c -> c instanceof UnresolvedAttribute ua && ua.customMessage())) {
                    return join;
                }

                JoinType coreJoin = using.coreJoin();
                // verify the join type
                if (coreJoin != JoinTypes.LEFT) {
                    String name = cols.get(0).name();
                    UnresolvedAttribute errorAttribute = new UnresolvedAttribute(
                        join.source(),
                        name,
                        "Only LEFT join is supported with USING"
                    );
                    return join.withConfig(new JoinConfig(type, singletonList(errorAttribute), emptyList(), emptyList()));
                }
                // resolve the using columns against the left and the right side then assemble the new join config
                List<Attribute> leftKeys = resolveUsingColumns(cols, join.left().output(), "left");
                List<Attribute> rightKeys = resolveUsingColumns(cols, join.right().output(), "right");

                config = new JoinConfig(coreJoin, leftKeys, leftKeys, rightKeys);
                join = new LookupJoin(join.source(), join.left(), join.right(), config);
            } else if (type != JoinTypes.LEFT) {
                // everything else is unsupported for now
                // LEFT can only happen by being mapped from a USING above. So we need to exclude this as well because this rule can be run
                // more than once.
                UnresolvedAttribute errorAttribute = new UnresolvedAttribute(join.source(), "unsupported", "Unsupported join type");
                // add error message
                return join.withConfig(new JoinConfig(type, singletonList(errorAttribute), emptyList(), emptyList()));
            }
            return join;
        }

        private List<Attribute> resolveUsingColumns(List<Attribute> cols, List<Attribute> output, String side) {
            List<Attribute> resolved = new ArrayList<>(cols.size());
            for (Attribute col : cols) {
                if (col instanceof UnresolvedAttribute ua) {
                    Attribute resolvedCol = maybeResolveAttribute(ua, output);
                    if (resolvedCol instanceof UnresolvedAttribute ucol) {
                        String message = ua.unresolvedMessage();
                        String match = "column [" + ucol.name() + "]";
                        resolvedCol = ucol.withUnresolvedMessage(message.replace(match, match + " in " + side + " side of join"));
                    }
                    resolved.add(resolvedCol);
                } else {
                    throw new IllegalStateException(
                        "Surprised to discover column [ " + col.name() + "] already resolved when resolving JOIN keys"
                    );
                }
            }
            return resolved;
        }

        private LogicalPlan resolveInsist(Insist insist, List<Attribute> childrenOutput, IndexResolution indexResolution) {
            Attribute resolvedCol = maybeResolveAttribute(insist.getInsistIdentifier(), childrenOutput);
            // Field isn't mapped anywhere.
            if (resolvedCol instanceof UnresolvedAttribute) {
                return pushdownInsist(insist, attrs -> attrs.add(insistKeyword(insist)));
            }

            String name = resolvedCol.name();
            // Field is partially unmapped.
            if (resolvedCol instanceof FieldAttribute f && indexResolution.get().partiallyUnmappedFields().contains(name)) {
                return pushdownInsist(insist, attrs -> {
                    var index = CollectionUtils.findIndex(attrs, e -> e.name().equals(name)).getAsInt();
                    Attribute attribute = f.field().getDataType() == KEYWORD ? insistKeyword(insist) : invalidInsistAttribute(insist, f);
                    attrs.set(index, attribute);
                });
            }

            // Field is mapped everywhere; we can safely ignore the INSIST command.
            return insist.child();
        }

        private static EsRelation pushdownInsist(Insist insist, Consumer<List<Attribute>> updateAttributes) {
            var relation = (EsRelation) insist.child();
            List<Attribute> newOutput = new ArrayList<>(relation.output());
            updateAttributes.accept(newOutput);
            return relation.withAttributes(newOutput);
        }

        private static UnsupportedAttribute invalidInsistAttribute(Insist insist, FieldAttribute fa) {
            String name = fa.name();
            var messageFormat = "Cannot use field [%s] due to ambiguities caused by INSIST. "
                + "Unmapped fields are treated as KEYWORD in unmapped indices, but field is mapped to another type";
            var field = new UnsupportedEsField(name, fa.field().getDataType().typeName());
            return new UnsupportedAttribute(insist.source(), name, field, Strings.format(messageFormat, name));
        }

        private Attribute maybeResolveAttribute(UnresolvedAttribute ua, List<Attribute> childrenOutput) {
            return maybeResolveAttribute(ua, childrenOutput, log);
        }

        private static Attribute maybeResolveAttribute(UnresolvedAttribute ua, List<Attribute> childrenOutput, Logger logger) {
            if (ua.customMessage()) {
                return ua;
            }
            return resolveAttribute(ua, childrenOutput, logger);
        }

        private Attribute resolveAttribute(UnresolvedAttribute ua, List<Attribute> childrenOutput) {
            return resolveAttribute(ua, childrenOutput, log);
        }

        private static Attribute resolveAttribute(UnresolvedAttribute ua, List<Attribute> childrenOutput, Logger logger) {
            Attribute resolved = ua;
            var named = resolveAgainstList(ua, childrenOutput);
            // if resolved, return it; otherwise keep it in place to be resolved later
            if (named.size() == 1) {
                resolved = named.get(0);
                if (logger != null && logger.isTraceEnabled() && resolved.resolved()) {
                    logger.trace("Resolved {} to {}", ua, resolved);
                }
            } else {
                if (named.size() > 0) {
                    resolved = ua.withUnresolvedMessage("Resolved [" + ua + "] unexpectedly to multiple attributes " + named);
                }
            }
            return resolved;
        }

        private LogicalPlan resolveEval(Eval eval, List<Attribute> childOutput) {
            List<Attribute> allResolvedInputs = new ArrayList<>(childOutput);
            List<Alias> newFields = new ArrayList<>();
            boolean changed = false;
            for (Alias field : eval.fields()) {
                Alias result = (Alias) field.transformUp(UnresolvedAttribute.class, ua -> resolveAttribute(ua, allResolvedInputs));

                changed |= result != field;
                newFields.add(result);

                if (result.resolved()) {
                    // for proper resolution, duplicate attribute names are problematic, only last occurrence matters
                    Attribute existing = allResolvedInputs.stream()
                        .filter(attr -> attr.name().equals(result.name()))
                        .findFirst()
                        .orElse(null);
                    if (existing != null) {
                        allResolvedInputs.remove(existing);
                    }
                    allResolvedInputs.add(result.toAttribute());
                }
            }
            return changed ? new Eval(eval.source(), eval.child(), newFields) : eval;
        }

        /**
         * resolve each item manually.
         *
         * Fields are added in the order they appear.
         *
         * If one field matches multiple expressions, the following precedence rules apply (higher to lower):
         * 1. complete field name (ie. no wildcards)
         * 2. partial wildcard expressions (eg. fieldNam*)
         * 3. wildcard only (ie. *)
         *
         * If a field name matches multiple expressions with the same precedence, last one is used.
         *
         * A few examples below:
         *
         * // full name
         * row foo = 1, bar = 2 | keep foo, bar, foo   ->  bar, foo
         *
         * // the full name has precedence on wildcard expression
         * row foo = 1, bar = 2 | keep foo, bar, foo*   ->  foo, bar
         *
         * // the two wildcard expressions have the same priority, even though the first one is more specific
         * // so last one wins
         * row foo = 1, bar = 2 | keep foo*, bar, fo*   ->  bar, foo
         *
         * // * has the lowest priority
         * row foo = 1, bar = 2 | keep *, foo   ->  bar, foo
         * row foo = 1, bar = 2 | keep foo, *   ->  foo, bar
         * row foo = 1, bar = 2 | keep bar*, foo, *   ->  bar, foo
         */
        private LogicalPlan resolveKeep(Project p, List<Attribute> childOutput) {
            List<NamedExpression> resolvedProjections = new ArrayList<>();
            var projections = p.projections();
            // start with projections

            // no projection specified or just *
            if (projections.isEmpty() || (projections.size() == 1 && projections.get(0) instanceof UnresolvedStar)) {
                resolvedProjections.addAll(childOutput);
            }
            // otherwise resolve them
            else {
                Map<NamedExpression, Integer> priorities = new LinkedHashMap<>();
                for (var proj : projections) {
                    final List<Attribute> resolved;
                    final int priority;
                    if (proj instanceof UnresolvedStar) {
                        resolved = childOutput;
                        priority = 2;
                    } else if (proj instanceof UnresolvedNamePattern up) {
                        resolved = resolveAgainstList(up, childOutput);
                        priority = 1;
                    } else if (proj instanceof UnresolvedAttribute ua) {
                        resolved = resolveAgainstList(ua, childOutput);
                        priority = 0;
                    } else {
                        throw new EsqlIllegalArgumentException("unexpected projection: " + proj);
                    }
                    for (Attribute attr : resolved) {
                        Integer previousPrio = priorities.get(attr);
                        if (previousPrio == null || previousPrio >= priority) {
                            priorities.remove(attr);
                            priorities.put(attr, priority);
                        }
                    }
                }
                resolvedProjections = new ArrayList<>(priorities.keySet());
            }

            return new EsqlProject(p.source(), p.child(), resolvedProjections);
        }

        private LogicalPlan resolveDrop(Drop drop, List<Attribute> childOutput) {
            List<NamedExpression> resolvedProjections = new ArrayList<>(childOutput);

            for (var ne : drop.removals()) {
                List<? extends NamedExpression> resolved;

                if (ne instanceof UnresolvedNamePattern np) {
                    resolved = resolveAgainstList(np, childOutput);
                } else if (ne instanceof UnresolvedAttribute ua) {
                    resolved = resolveAgainstList(ua, childOutput);
                } else {
                    resolved = singletonList(ne);
                }

                // the return list might contain either resolved elements or unresolved ones.
                // if things are resolved, remove them - if not add them to the list to trip the Verifier;
                // thus make sure to remove the intersection but add the unresolved difference (if any).
                // so, remove things that are in common
                resolvedProjections.removeIf(resolved::contains);
                // but add non-projected, unresolved extras to later trip the Verifier.
                resolved.forEach(r -> {
                    if (r.resolved() == false && r instanceof UnsupportedAttribute == false) {
                        resolvedProjections.add(r);
                    }
                });
            }

            return new EsqlProject(drop.source(), drop.child(), resolvedProjections);
        }

        private LogicalPlan resolveRename(Rename rename, List<Attribute> childrenOutput) {
            List<NamedExpression> projections = projectionsForRename(rename, childrenOutput, log);

            return new EsqlProject(rename.source(), rename.child(), projections);
        }

        public static List<NamedExpression> projectionsForRename(Rename rename, List<Attribute> childrenOutput, Logger logger) {
            List<NamedExpression> projections = new ArrayList<>(childrenOutput);

            int renamingsCount = rename.renamings().size();
            List<NamedExpression> unresolved = new ArrayList<>(renamingsCount);
            Map<String, String> reverseAliasing = new HashMap<>(renamingsCount); // `| rename a as x` => map(a: x)

            rename.renamings().forEach(alias -> {
                // skip NOPs: `| rename a as a`
                if (alias.child() instanceof UnresolvedAttribute ua && alias.name().equals(ua.name()) == false) {
                    // remove attributes overwritten by a renaming: `| keep a, b, c | rename a as b`
                    projections.removeIf(x -> x.name().equals(alias.name()));

                    var resolved = maybeResolveAttribute(ua, childrenOutput, logger);
                    if (resolved instanceof UnsupportedAttribute || resolved.resolved()) {
                        var realiased = (NamedExpression) alias.replaceChildren(List.of(resolved));
                        projections.replaceAll(x -> x.equals(resolved) ? realiased : x);
                        childrenOutput.removeIf(x -> x.equals(resolved));
                        reverseAliasing.put(resolved.name(), alias.name());
                    } else { // remained UnresolvedAttribute
                        // is the current alias referencing a previously declared alias?
                        boolean updated = false;
                        if (reverseAliasing.containsValue(resolved.name())) {
                            for (var li = projections.listIterator(); li.hasNext();) {
                                // does alias still exist? i.e. it hasn't been renamed again (`| rename a as b, b as c, b as d`)
                                if (li.next() instanceof Alias a && a.name().equals(resolved.name())) {
                                    reverseAliasing.put(resolved.name(), alias.name());
                                    // update aliased projection in place
                                    li.set(alias.replaceChildren(a.children()));
                                    updated = true;
                                    break;
                                }
                            }
                        }
                        if (updated == false) {
                            var u = resolved;
                            var previousAliasName = reverseAliasing.get(resolved.name());
                            if (previousAliasName != null) {
                                String message = format(
                                    null,
                                    "Column [{}] renamed to [{}] and is no longer available [{}]",
                                    resolved.name(),
                                    previousAliasName,
                                    alias.sourceText()
                                );
                                u = ua.withUnresolvedMessage(message);
                            }
                            unresolved.add(u);
                        }
                    }
                }
            });

            // add unresolved renamings to later trip the Verifier.
            projections.addAll(unresolved);

            return projections;
        }

        private LogicalPlan resolveEnrich(Enrich enrich, List<Attribute> childrenOutput) {

            if (enrich.matchField().toAttribute() instanceof UnresolvedAttribute ua) {
                Attribute resolved = maybeResolveAttribute(ua, childrenOutput);
                if (resolved.equals(ua)) {
                    return enrich;
                }
                if (resolved.resolved() && enrich.policy() != null) {
                    final DataType dataType = resolved.dataType();
                    String matchType = enrich.policy().getType();
                    DataType[] allowed = allowedEnrichTypes(matchType);
                    if (Arrays.asList(allowed).contains(dataType) == false) {
                        String suffix = "only ["
                            + Arrays.stream(allowed).map(DataType::typeName).collect(Collectors.joining(", "))
                            + "] allowed for type ["
                            + matchType
                            + "]";
                        resolved = ua.withUnresolvedMessage(
                            "Unsupported type ["
                                + resolved.dataType().typeName()
                                + "] for enrich matching field ["
                                + ua.name()
                                + "]; "
                                + suffix
                        );
                    }
                }
                return new Enrich(
                    enrich.source(),
                    enrich.child(),
                    enrich.mode(),
                    enrich.policyName(),
                    resolved,
                    enrich.policy(),
                    enrich.concreteIndices(),
                    enrich.enrichFields()
                );
            }
            return enrich;
        }

        private static final DataType[] GEO_TYPES = new DataType[] { GEO_POINT, GEO_SHAPE };
        private static final DataType[] NON_GEO_TYPES = new DataType[] { KEYWORD, TEXT, IP, LONG, INTEGER, FLOAT, DOUBLE, DATETIME };

        private DataType[] allowedEnrichTypes(String matchType) {
            return matchType.equals(GEO_MATCH_TYPE) ? GEO_TYPES : NON_GEO_TYPES;
        }
    }

    private static FieldAttribute insistKeyword(Insist insist) {
        String name = insist.getInsistIdentifier().name();
        return new FieldAttribute(insist.source(), name, new KeywordEsField(name).withReadUnmappedFromSource());
    }

    private static List<Attribute> resolveAgainstList(UnresolvedNamePattern up, Collection<Attribute> attrList) {
        UnresolvedAttribute ua = new UnresolvedAttribute(up.source(), up.pattern());
        Predicate<Attribute> matcher = a -> up.match(a.name());
        var matches = AnalyzerRules.maybeResolveAgainstList(matcher, () -> ua, attrList, true, a -> Analyzer.handleSpecialFields(ua, a));
        return potentialCandidatesIfNoMatchesFound(ua, matches, attrList, list -> UnresolvedNamePattern.errorMessage(up.pattern(), list));
    }

    private static List<Attribute> resolveAgainstList(UnresolvedAttribute ua, Collection<Attribute> attrList) {
        var matches = AnalyzerRules.maybeResolveAgainstList(ua, attrList, a -> Analyzer.handleSpecialFields(ua, a));
        return potentialCandidatesIfNoMatchesFound(ua, matches, attrList, list -> UnresolvedAttribute.errorMessage(ua.name(), list));
    }

    private static List<Attribute> potentialCandidatesIfNoMatchesFound(
        UnresolvedAttribute ua,
        List<Attribute> matches,
        Collection<Attribute> attrList,
        java.util.function.Function<List<String>, String> messageProducer
    ) {
        if (ua.customMessage()) {
            return List.of();
        }
        // none found - add error message
        if (matches.isEmpty()) {
            Set<String> names = new HashSet<>(attrList.size());
            for (var a : attrList) {
                String nameCandidate = a.name();
                if (DataType.isPrimitive(a.dataType())) {
                    names.add(nameCandidate);
                }
            }
            var name = ua.name();
            UnresolvedAttribute unresolved = ua.withUnresolvedMessage(messageProducer.apply(StringUtils.findSimilar(name, names)));
            matches = singletonList(unresolved);
        }
        return matches;
    }

    private static Attribute handleSpecialFields(UnresolvedAttribute u, Attribute named) {
        return named.withLocation(u.source());
    }

    private static class ResolveFunctions extends ParameterizedAnalyzerRule<LogicalPlan, AnalyzerContext> {

        @Override
        protected LogicalPlan rule(LogicalPlan plan, AnalyzerContext context) {
            // Allow resolving snapshot-only functions, but do not include them in the documentation
            final EsqlFunctionRegistry snapshotRegistry = context.functionRegistry().snapshotRegistry();
            return plan.transformExpressionsOnly(
                UnresolvedFunction.class,
                uf -> resolveFunction(uf, context.configuration(), snapshotRegistry)
            );
        }

        public static org.elasticsearch.xpack.esql.core.expression.function.Function resolveFunction(
            UnresolvedFunction uf,
            Configuration configuration,
            EsqlFunctionRegistry functionRegistry
        ) {
            org.elasticsearch.xpack.esql.core.expression.function.Function f = null;
            if (uf.analyzed()) {
                f = uf;
            } else {
                String functionName = functionRegistry.resolveAlias(uf.name());
                if (functionRegistry.functionExists(functionName) == false) {
                    f = uf.missing(functionName, functionRegistry.listFunctions());
                } else {
                    FunctionDefinition def = functionRegistry.resolveFunction(functionName);
                    f = uf.buildResolved(configuration, def);
                }
            }
            return f;
        }
    }

    private static class AddImplicitLimit extends ParameterizedRule<LogicalPlan, LogicalPlan, AnalyzerContext> {
        @Override
        public LogicalPlan apply(LogicalPlan logicalPlan, AnalyzerContext context) {
            List<LogicalPlan> limits = logicalPlan.collectFirstChildren(Limit.class::isInstance);
            int limit;
            if (limits.isEmpty()) {
                HeaderWarning.addWarning(
                    "No limit defined, adding default limit of [{}]",
                    context.configuration().resultTruncationDefaultSize()
                );
                limit = context.configuration().resultTruncationDefaultSize(); // user provided no limit: cap to a default
            } else {
                limit = context.configuration().resultTruncationMaxSize(); // user provided a limit: cap result entries to the max
            }
            var source = logicalPlan.source();
            return new Limit(source, new Literal(source, limit, DataType.INTEGER), logicalPlan);
        }
    }

    private BitSet gatherPreAnalysisMetrics(LogicalPlan plan, BitSet b) {
        // count only the explicit "limit" the user added, otherwise all queries will have a "limit" and telemetry won't reflect reality
        if (plan.collectFirstChildren(Limit.class::isInstance).isEmpty() == false) {
            b.set(LIMIT.ordinal());
        }
        plan.forEachDown(p -> FeatureMetric.set(p, b));
        return b;
    }

    /**
     * Cast string literals in ScalarFunction, EsqlArithmeticOperation, BinaryComparison, In and GroupingFunction to desired data types.
     * For example, the string literals in the following expressions will be cast implicitly to the field data type on the left hand side.
     * <ul>
     * <li>date > "2024-08-21"</li>
     * <li>date in ("2024-08-21", "2024-08-22", "2024-08-23")</li>
     * <li>date = "2024-08-21" + 3 days</li>
     * <li>ip == "127.0.0.1"</li>
     * <li>version != "1.0"</li>
     * <li>bucket(dateField, "1 month")</li>
     * <li>date_trunc("1 minute", dateField)</li>
     * </ul>
     * If the inputs to Coalesce are mixed numeric types, cast the rest of the numeric field or value to the first numeric data type if
     * applicable. For example, implicit casting converts:
     * <ul>
     * <li>Coalesce(Long, Int) to Coalesce(Long, Long)</li>
     * <li>Coalesce(null, Long, Int) to Coalesce(null, Long, Long)</li>
     * <li>Coalesce(Double, Long, Int) to Coalesce(Double, Double, Double)</li>
     * <li>Coalesce(null, Double, Long, Int) to Coalesce(null, Double, Double, Double)</li>
     * </ul>
     * Coalesce(Int, Long) will NOT be converted to Coalesce(Long, Long) or Coalesce(Int, Int).
     */
    private static class ImplicitCasting extends ParameterizedRule<LogicalPlan, LogicalPlan, AnalyzerContext> {
        @Override
        public LogicalPlan apply(LogicalPlan plan, AnalyzerContext context) {
            return plan.transformExpressionsUp(
                org.elasticsearch.xpack.esql.core.expression.function.Function.class,
                e -> ImplicitCasting.cast(e, context.functionRegistry())
            );
        }

        private static Expression cast(org.elasticsearch.xpack.esql.core.expression.function.Function f, EsqlFunctionRegistry registry) {
            if (f instanceof In in) {
                return processIn(in);
            }
            if (f instanceof EsqlScalarFunction || f instanceof GroupingFunction) { // exclude AggregateFunction until it is needed
                return processScalarOrGroupingFunction(f, registry);
            }
            if (f instanceof EsqlArithmeticOperation || f instanceof BinaryComparison) {
                return processBinaryOperator((BinaryOperator) f);
            }
            return f;
        }

        private static Expression processScalarOrGroupingFunction(
            org.elasticsearch.xpack.esql.core.expression.function.Function f,
            EsqlFunctionRegistry registry
        ) {
            List<Expression> args = f.arguments();
            List<DataType> targetDataTypes = registry.getDataTypeForStringLiteralConversion(f.getClass());
            if (targetDataTypes == null || targetDataTypes.isEmpty()) {
                return f;
            }
            List<Expression> newChildren = new ArrayList<>(args.size());
            boolean childrenChanged = false;
            DataType targetDataType = DataType.NULL;
            Expression arg;
            DataType targetNumericType = null;
            boolean castNumericArgs = true;
            for (int i = 0; i < args.size(); i++) {
                arg = args.get(i);
                if (arg.resolved()) {
                    var dataType = arg.dataType();
                    if (dataType == KEYWORD) {
                        if (arg.foldable() && ((arg instanceof EsqlScalarFunction) == false)) {
                            if (i < targetDataTypes.size()) {
                                targetDataType = targetDataTypes.get(i);
                            }
                            if (targetDataType != DataType.NULL && targetDataType != DataType.UNSUPPORTED) {
                                Expression e = castStringLiteral(arg, targetDataType);
                                if (e != arg) {
                                    childrenChanged = true;
                                    newChildren.add(e);
                                    continue;
                                }
                            }
                        }
                    } else if (dataType.isNumeric() && canCastMixedNumericTypes(f) && castNumericArgs) {
                        if (targetNumericType == null) {
                            targetNumericType = dataType;  // target data type is the first numeric data type
                        } else if (dataType != targetNumericType) {
                            castNumericArgs = canCastNumeric(dataType, targetNumericType);
                        }
                    }
                }
                newChildren.add(args.get(i));
            }
            Expression resultF = childrenChanged ? f.replaceChildren(newChildren) : f;
            return targetNumericType != null && castNumericArgs
                ? castMixedNumericTypes((EsqlScalarFunction) resultF, targetNumericType)
                : resultF;
        }

        private static Expression processBinaryOperator(BinaryOperator<?, ?, ?, ?> o) {
            Expression left = o.left();
            Expression right = o.right();
            if (left.resolved() == false || right.resolved() == false) {
                return o;
            }
            List<Expression> newChildren = new ArrayList<>(2);
            boolean childrenChanged = false;
            DataType targetDataType = DataType.NULL;
            Expression from = Literal.NULL;

            if (left.dataType() == KEYWORD && left.foldable() && (left instanceof EsqlScalarFunction == false)) {
                if (supportsStringImplicitCasting(right.dataType())) {
                    targetDataType = right.dataType();
                    from = left;
                } else if (supportsImplicitTemporalCasting(right, o)) {
                    targetDataType = DATETIME;
                    from = left;
                }
            }
            if (right.dataType() == KEYWORD && right.foldable() && (right instanceof EsqlScalarFunction == false)) {
                if (supportsStringImplicitCasting(left.dataType())) {
                    targetDataType = left.dataType();
                    from = right;
                } else if (supportsImplicitTemporalCasting(left, o)) {
                    targetDataType = DATETIME;
                    from = right;
                }
            }
            if (from != Literal.NULL) {
                Expression e = castStringLiteral(from, targetDataType);
                newChildren.add(from == left ? e : left);
                newChildren.add(from == right ? e : right);
                childrenChanged = true;
            }
            return childrenChanged ? o.replaceChildren(newChildren) : o;
        }

        private static Expression processIn(In in) {
            Expression left = in.value();
            List<Expression> right = in.list();

            if (left.resolved() == false || supportsStringImplicitCasting(left.dataType()) == false) {
                return in;
            }

            DataType targetDataType = left.dataType();
            List<Expression> newChildren = new ArrayList<>(right.size() + 1);
            boolean childrenChanged = false;

            for (Expression value : right) {
                if (value.resolved() && value.dataType() == KEYWORD && value.foldable()) {
                    Expression e = castStringLiteral(value, targetDataType);
                    newChildren.add(e);
                    childrenChanged = true;
                } else {
                    newChildren.add(value);
                }
            }
            newChildren.add(left);
            return childrenChanged ? in.replaceChildren(newChildren) : in;
        }

        private static boolean canCastMixedNumericTypes(org.elasticsearch.xpack.esql.core.expression.function.Function f) {
            return f instanceof Coalesce;
        }

        private static boolean canCastNumeric(DataType from, DataType to) {
            DataType commonType = EsqlDataTypeConverter.commonType(from, to);
            return commonType == to;
        }

        private static Expression castMixedNumericTypes(EsqlScalarFunction f, DataType targetNumericType) {
            List<Expression> newChildren = new ArrayList<>(f.children().size());
            boolean childrenChanged = false;
            DataType childDataType;

            for (Expression e : f.children()) {
                if (e.resolved()) {
                    childDataType = e.dataType();
                    if (childDataType.isNumeric() == false
                        || childDataType == targetNumericType
                        || canCastNumeric(childDataType, targetNumericType) == false) {
                        newChildren.add(e);
                        continue;
                    }
                    childrenChanged = true;
                    // add a casting function
                    switch (targetNumericType) {
                        case INTEGER -> newChildren.add(new ToInteger(e.source(), e));
                        case LONG -> newChildren.add(new ToLong(e.source(), e));
                        case DOUBLE -> newChildren.add(new ToDouble(e.source(), e));
                        case UNSIGNED_LONG -> newChildren.add(new ToUnsignedLong(e.source(), e));
                        default -> throw new EsqlIllegalArgumentException("unexpected data type: " + targetNumericType);
                    }
                } else {
                    newChildren.add(e);
                }
            }
            return childrenChanged ? f.replaceChildren(newChildren) : f;
        }

        private static boolean supportsImplicitTemporalCasting(Expression e, BinaryOperator<?, ?, ?, ?> o) {
            return isTemporalAmount(e.dataType()) && (o instanceof DateTimeArithmeticOperation);
        }

        private static boolean supportsStringImplicitCasting(DataType type) {
            return type == DATETIME || type == DATE_NANOS || type == IP || type == VERSION || type == BOOLEAN;
        }

        private static UnresolvedAttribute unresolvedAttribute(Expression value, String type, Exception e) {
            String message = format(
                "Cannot convert string [{}] to [{}], error [{}]",
                value.fold(FoldContext.small() /* TODO remove me */),
                type,
                (e instanceof ParsingException pe) ? pe.getErrorMessage() : e.getMessage()
            );
            return new UnresolvedAttribute(value.source(), String.valueOf(value.fold(FoldContext.small() /* TODO remove me */)), message);
        }

        private static Expression castStringLiteralToTemporalAmount(Expression from) {
            try {
                TemporalAmount result = maybeParseTemporalAmount(from.fold(FoldContext.small() /* TODO remove me */).toString().strip());
                if (result == null) {
                    return from;
                }
                DataType target = result instanceof Duration ? TIME_DURATION : DATE_PERIOD;
                return new Literal(from.source(), result, target);
            } catch (Exception e) {
                return unresolvedAttribute(from, DATE_PERIOD + " or " + TIME_DURATION, e);
            }
        }

        private static Expression castStringLiteral(Expression from, DataType target) {
            assert from.foldable();
            try {
                return isTemporalAmount(target)
                    ? castStringLiteralToTemporalAmount(from)
                    : new Literal(
                        from.source(),
                        EsqlDataTypeConverter.convert(from.fold(FoldContext.small() /* TODO remove me */), target),
                        target
                    );
            } catch (Exception e) {
                return unresolvedAttribute(from, target.toString(), e);
            }
        }
    }

    /**
     * The EsqlIndexResolver will create InvalidMappedField instances for fields that are ambiguous (i.e. have multiple mappings).
     * During {@link ResolveRefs} we do not convert these to UnresolvedAttribute instances, as we want to first determine if they can
     * instead be handled by conversion functions within the query. This rule looks for matching conversion functions and converts
     * those fields into MultiTypeEsField, which encapsulates the knowledge of how to convert these into a single type.
     * This knowledge will be used later in generating the FieldExtractExec with built-in type conversion.
     * Any fields which could not be resolved by conversion functions will be converted to UnresolvedAttribute instances in a later rule
     * (See {@link UnionTypesCleanup} below).
     */
    private static class ResolveUnionTypes extends Rule<LogicalPlan, LogicalPlan> {

        record TypeResolutionKey(String fieldName, DataType fieldType) {}

        private List<FieldAttribute> unionFieldAttributes;

        @Override
        public LogicalPlan apply(LogicalPlan plan) {
            unionFieldAttributes = new ArrayList<>();
            // Collect field attributes from previous runs
            plan.forEachUp(EsRelation.class, rel -> {
                for (Attribute attr : rel.output()) {
                    if (attr instanceof FieldAttribute fa && fa.field() instanceof MultiTypeEsField) {
                        unionFieldAttributes.add(fa);
                    }
                }
            });

            return plan.transformUp(LogicalPlan.class, p -> p.childrenResolved() == false ? p : doRule(p));
        }

        private LogicalPlan doRule(LogicalPlan plan) {
            int alreadyAddedUnionFieldAttributes = unionFieldAttributes.size();
            // See if the eval function has an unresolved MultiTypeEsField field
            // Replace the entire convert function with a new FieldAttribute (containing type conversion knowledge)
            plan = plan.transformExpressionsOnly(
                AbstractConvertFunction.class,
                convert -> resolveConvertFunction(convert, unionFieldAttributes)
            );
            // If no union fields were generated, return the plan as is
            if (unionFieldAttributes.size() == alreadyAddedUnionFieldAttributes) {
                return plan;
            }

            // And add generated fields to EsRelation, so these new attributes will appear in the OutputExec of the Fragment
            // and thereby get used in FieldExtractExec
            plan = plan.transformDown(EsRelation.class, esr -> {
                List<Attribute> missing = new ArrayList<>();
                for (FieldAttribute fa : unionFieldAttributes) {
                    // Using outputSet().contains looks by NameId, resp. uses semanticEquals.
                    if (esr.outputSet().contains(fa) == false) {
                        missing.add(fa);
                    }
                }

                if (missing.isEmpty() == false) {
                    return new EsRelation(
                        esr.source(),
                        esr.indexPattern(),
                        esr.indexMode(),
                        esr.indexNameWithModes(),
                        CollectionUtils.combine(esr.output(), missing)
                    );
                }
                return esr;
            });
            return plan;
        }

        private Expression resolveConvertFunction(AbstractConvertFunction convert, List<FieldAttribute> unionFieldAttributes) {
            if (convert.field() instanceof FieldAttribute fa && fa.field() instanceof InvalidMappedField imf) {
                var expr = convertHelper(convert, fa, imf, f -> f);
                if (expr.orElse(null) instanceof Expression e) {
                    return e;
                }
            }
            return convert.field() instanceof AbstractConvertFunction subConvert
                ? convert.replaceChildren(Collections.singletonList(resolveConvertFunction(subConvert, unionFieldAttributes)))
                : convert;
        }

        // private static PotentiallyUnmappedEsField unmappedMultiType(
        // AbstractConvertFunction convert,
        // FieldAttribute fa,
        // InvalidMappedField imf,
        // MultiTypeEsField f
        // ) {
        // return PotentiallyUnmappedEsField.fromMultiType(typeSpecificConvert(convert, fa.source(), KEYWORD, imf), f);
        // }
        //
        // private static PotentiallyUnmappedEsField unmappedSimpleResolution(
        // AbstractConvertFunction convert,
        // FieldAttribute fa,
        // DataType otherType
        // ) {
        // return PotentiallyUnmappedEsField.simpleResolution(
        // typeSpecificConvert(convert, fa.source(), KEYWORD, fa.field()),
        // typeSpecificConvert(convert, fa.source(), otherType, fa.field()),
        // fa.name()
        // );
        // }

        private Optional<Expression> convertHelper(
            AbstractConvertFunction convert,
            FieldAttribute fa,
            InvalidMappedField imf,
            Function<MultiTypeEsField, EsField> fieldFinisher
        ) {
            HashMap<TypeResolutionKey, Expression> typeResolutions = new HashMap<>();
            Set<DataType> supportedTypes = convert.supportedTypes();
            if (convert instanceof FoldablesConvertFunction fcf) {
                // FoldablesConvertFunction does not accept fields as inputs, they only accept constants
                var message = Strings.format("argument of [%s] must be a constant, received [%s]", fcf.sourceText(), Expressions.name(fa));
                Expression ua = new UnresolvedAttribute(fa.source(), fa.name(), message);
                return Optional.of(fcf.replaceChildren(Collections.singletonList(ua)));
            }
            imf.types().forEach(type -> {
                if (supportedTypes.contains(type.widenSmallNumeric())) {
                    TypeResolutionKey key = new TypeResolutionKey(fa.name(), type);
                    var concreteConvert = typeSpecificConvert(convert, fa.source(), type, imf);
                    typeResolutions.put(key, concreteConvert);
                }
            });
            if (typeResolutions.size() != imf.getTypesToIndices().size()) {
                return Optional.empty();
            }
            MultiTypeEsField multiTypeEsField = resolvedMultiTypeEsField(fa.fieldName(), imf, typeResolutions);
            return Optional.of(createIfDoesNotAlreadyExist(fa, fieldFinisher.apply(multiTypeEsField), unionFieldAttributes));
        }

        private Expression createIfDoesNotAlreadyExist(
            FieldAttribute fa,
            EsField resolvedField,
            List<FieldAttribute> unionFieldAttributes
        ) {
            // Generate new ID for the field and suffix it with the data type to maintain unique attribute names.
            // NOTE: The name has to start with $$ to not break bwc with 8.15 - in that version, this is how we had to mark this as
            // synthetic to work around a bug.
            String unionTypedFieldName = Attribute.rawTemporaryName(fa.name(), "converted_to", resolvedField.getDataType().typeName());
            FieldAttribute unionFieldAttribute = new FieldAttribute(fa.source(), fa.parentName(), unionTypedFieldName, resolvedField, true);
            int existingIndex = unionFieldAttributes.indexOf(unionFieldAttribute);
            if (existingIndex >= 0) {
                // Do not generate multiple name/type combinations with different IDs
                return unionFieldAttributes.get(existingIndex);
            } else {
                unionFieldAttributes.add(unionFieldAttribute);
                return unionFieldAttribute;
            }
        }

        private MultiTypeEsField resolvedMultiTypeEsField(
            String fieldAttributeName,
            InvalidMappedField imf,
            HashMap<TypeResolutionKey, Expression> typeResolutions
        ) {
            Map<String, Expression> typesToConversionExpressions = new HashMap<>();
            imf.getTypesToIndices().forEach((typeName, indexNames) -> {
                DataType type = DataType.fromTypeName(typeName);
                TypeResolutionKey key = new TypeResolutionKey(fieldAttributeName, type);
                if (typeResolutions.containsKey(key)) {
                    typesToConversionExpressions.put(typeName, typeResolutions.get(key));
                }
            });
            return MultiTypeEsField.resolveFrom(imf, typesToConversionExpressions);
        }

        private static Expression typeSpecificConvert(AbstractConvertFunction convert, Source source, DataType type, EsField field) {
            FieldAttribute originalFieldAttr = (FieldAttribute) convert.field();
            FieldAttribute resolvedAttr = new FieldAttribute(
                source,
                originalFieldAttr.parentName(),
                originalFieldAttr.name(),
                new EsField(field.getName(), type, field.getProperties(), field.isAggregatable()),
                originalFieldAttr.nullable(),
                originalFieldAttr.id(),
                true
            );
            return convert.replaceChildren(Collections.singletonList(resolvedAttr));
        }
    }

    /**
     * {@link ResolveUnionTypes} creates new, synthetic attributes for union types:
     * If there was no {@code AbstractConvertFunction} that resolved multi-type fields in the {@link ResolveUnionTypes} rule,
     * then there could still be some {@code FieldAttribute}s that contain unresolved {@link MultiTypeEsField}s.
     * These need to be converted back to actual {@code UnresolvedAttribute} in order for validation to generate appropriate failures.
     * <p>
     * Finally, if {@code client_ip} is present in 2 indices, once with type {@code ip} and once with type {@code keyword},
     * using {@code EVAL x = to_ip(client_ip)} will create a single attribute @{code $$client_ip$converted_to$ip}.
     * This should not spill into the query output, so we drop such attributes at the end.
     */
    private static class UnionTypesCleanup extends Rule<LogicalPlan, LogicalPlan> {
        public LogicalPlan apply(LogicalPlan plan) {
            LogicalPlan planWithCheckedUnionTypes = plan.transformUp(
                LogicalPlan.class,
                p -> p.transformExpressionsOnly(FieldAttribute.class, UnionTypesCleanup::checkUnresolved)
            );

            // To drop synthetic attributes at the end, we need to compute the plan's output.
            // This is only legal to do if the plan is resolved.
            return planWithCheckedUnionTypes.resolved()
                ? planWithoutSyntheticAttributes(planWithCheckedUnionTypes)
                : planWithCheckedUnionTypes;
        }

        private static Attribute checkUnresolved(FieldAttribute fa) {
            if (fa.field() instanceof InvalidMappedField imf) {
                return unsupportedAttribute(fa, imf);
            }
            // else if (fa.field() instanceof PotentiallyUnmappedEsField unmapped
            // && unmapped.getState() instanceof PotentiallyUnmappedEsField.Invalid invalid) {
            // return unsupportedAttribute(fa, invalid.invalidMappedField());
            // } else if (fa.field() instanceof PotentiallyUnmappedEsField unmapped
            // && unmapped.getState() instanceof PotentiallyUnmappedEsField.SimpleConflict sf) {
            // var format = "Cannot use field [%s] due to ambiguities caused by INSIST. "
            // + "Unmapped fields are treated as KEYWORD in unmapped indices, but field is mapped to type [%s].";
            // String unresolvedMessage = Strings.format(format, fa.name(), sf.otherType());
            // return unsupportedAttribute(fa, new InvalidMappedField(fa.name(), unresolvedMessage), unresolvedMessage);
            // }
            return fa;
        }

        private static UnsupportedAttribute unsupportedAttribute(FieldAttribute fa, InvalidMappedField imf) {
            String unresolvedMessage = "Cannot use field [" + fa.name() + "] due to ambiguities being " + imf.errorMessage();
            return unsupportedAttribute(fa, imf, unresolvedMessage);
        }

        private static UnsupportedAttribute unsupportedAttribute(FieldAttribute fa, InvalidMappedField imf, String message) {
            String types = imf.getTypesToIndices().keySet().stream().collect(Collectors.joining(","));
            UnsupportedEsField field = new UnsupportedEsField(imf.getName(), types);
            return new UnsupportedAttribute(fa.source(), fa.name(), field, message, fa.id());
        }

        private static LogicalPlan planWithoutSyntheticAttributes(LogicalPlan plan) {
            List<Attribute> output = plan.output();
            List<Attribute> newOutput = new ArrayList<>(output.size());

            for (Attribute attr : output) {
                // Do not let the synthetic union type field attributes end up in the final output.
                if (attr.synthetic() && attr instanceof FieldAttribute) {
                    continue;
                }
                newOutput.add(attr);
            }

            return newOutput.size() == output.size() ? plan : new Project(Source.EMPTY, plan, newOutput);
        }
    }
}<|MERGE_RESOLUTION|>--- conflicted
+++ resolved
@@ -247,17 +247,10 @@
             attributes.addAll(plan.metadataFields());
             return new EsRelation(
                 plan.source(),
-<<<<<<< HEAD
-                // Partially mapped fields are only used in the Analyzer.
-                esIndex.withoutPartiallyMappedFields(),
-                attributes.isEmpty() ? NO_FIELDS : attributes,
-                plan.indexMode()
-=======
                 esIndex.name(),
                 plan.indexMode(),
                 esIndex.indexNameWithModes(),
                 attributes.isEmpty() ? NO_FIELDS : attributes
->>>>>>> 7dfede2f
             );
         }
     }

/*
 * Copyright Elasticsearch B.V. and/or licensed to Elasticsearch B.V. under one
 * or more contributor license agreements. Licensed under the Elastic License
 * 2.0; you may not use this file except in compliance with the Elastic License
 * 2.0.
 */

package org.elasticsearch.xpack.esql.analysis;

import org.elasticsearch.common.logging.HeaderWarning;
import org.elasticsearch.compute.data.Block;
import org.elasticsearch.index.IndexMode;
import org.elasticsearch.logging.Logger;
import org.elasticsearch.xpack.core.enrich.EnrichPolicy;
import org.elasticsearch.xpack.esql.Column;
import org.elasticsearch.xpack.esql.EsqlIllegalArgumentException;
import org.elasticsearch.xpack.esql.VerificationException;
import org.elasticsearch.xpack.esql.analysis.AnalyzerRules.BaseAnalyzerRule;
import org.elasticsearch.xpack.esql.analysis.AnalyzerRules.ParameterizedAnalyzerRule;
import org.elasticsearch.xpack.esql.common.Failure;
import org.elasticsearch.xpack.esql.core.capabilities.Resolvables;
import org.elasticsearch.xpack.esql.core.expression.Alias;
import org.elasticsearch.xpack.esql.core.expression.Attribute;
import org.elasticsearch.xpack.esql.core.expression.EmptyAttribute;
import org.elasticsearch.xpack.esql.core.expression.Expression;
import org.elasticsearch.xpack.esql.core.expression.Expressions;
import org.elasticsearch.xpack.esql.core.expression.FieldAttribute;
import org.elasticsearch.xpack.esql.core.expression.FoldContext;
import org.elasticsearch.xpack.esql.core.expression.Literal;
import org.elasticsearch.xpack.esql.core.expression.NamedExpression;
import org.elasticsearch.xpack.esql.core.expression.Nullability;
import org.elasticsearch.xpack.esql.core.expression.ReferenceAttribute;
import org.elasticsearch.xpack.esql.core.expression.UnresolvedAttribute;
import org.elasticsearch.xpack.esql.core.expression.UnresolvedStar;
import org.elasticsearch.xpack.esql.core.expression.predicate.BinaryOperator;
import org.elasticsearch.xpack.esql.core.expression.predicate.operator.comparison.BinaryComparison;
import org.elasticsearch.xpack.esql.core.tree.Source;
import org.elasticsearch.xpack.esql.core.type.DataType;
import org.elasticsearch.xpack.esql.core.type.EsField;
import org.elasticsearch.xpack.esql.core.type.InvalidMappedField;
import org.elasticsearch.xpack.esql.core.type.MultiTypeEsField;
import org.elasticsearch.xpack.esql.core.type.UnsupportedEsField;
import org.elasticsearch.xpack.esql.core.util.CollectionUtils;
import org.elasticsearch.xpack.esql.core.util.Holder;
import org.elasticsearch.xpack.esql.core.util.StringUtils;
import org.elasticsearch.xpack.esql.expression.NamedExpressions;
import org.elasticsearch.xpack.esql.expression.UnresolvedNamePattern;
import org.elasticsearch.xpack.esql.expression.function.EsqlFunctionRegistry;
import org.elasticsearch.xpack.esql.expression.function.FunctionDefinition;
import org.elasticsearch.xpack.esql.expression.function.UnresolvedFunction;
import org.elasticsearch.xpack.esql.expression.function.UnsupportedAttribute;
import org.elasticsearch.xpack.esql.expression.function.grouping.GroupingFunction;
import org.elasticsearch.xpack.esql.expression.function.scalar.EsqlScalarFunction;
import org.elasticsearch.xpack.esql.expression.function.scalar.convert.AbstractConvertFunction;
import org.elasticsearch.xpack.esql.expression.function.scalar.convert.FoldablesConvertFunction;
import org.elasticsearch.xpack.esql.expression.function.scalar.convert.ToDouble;
import org.elasticsearch.xpack.esql.expression.function.scalar.convert.ToInteger;
import org.elasticsearch.xpack.esql.expression.function.scalar.convert.ToLong;
import org.elasticsearch.xpack.esql.expression.function.scalar.convert.ToUnsignedLong;
import org.elasticsearch.xpack.esql.expression.function.scalar.nulls.Coalesce;
import org.elasticsearch.xpack.esql.expression.predicate.operator.arithmetic.DateTimeArithmeticOperation;
import org.elasticsearch.xpack.esql.expression.predicate.operator.arithmetic.EsqlArithmeticOperation;
import org.elasticsearch.xpack.esql.expression.predicate.operator.comparison.In;
import org.elasticsearch.xpack.esql.index.EsIndex;
import org.elasticsearch.xpack.esql.index.IndexResolution;
import org.elasticsearch.xpack.esql.parser.ParsingException;
import org.elasticsearch.xpack.esql.plan.TableIdentifier;
import org.elasticsearch.xpack.esql.plan.logical.Aggregate;
import org.elasticsearch.xpack.esql.plan.logical.Drop;
import org.elasticsearch.xpack.esql.plan.logical.Enrich;
import org.elasticsearch.xpack.esql.plan.logical.EsRelation;
import org.elasticsearch.xpack.esql.plan.logical.Eval;
import org.elasticsearch.xpack.esql.plan.logical.Keep;
import org.elasticsearch.xpack.esql.plan.logical.Limit;
import org.elasticsearch.xpack.esql.plan.logical.LogicalPlan;
import org.elasticsearch.xpack.esql.plan.logical.Lookup;
import org.elasticsearch.xpack.esql.plan.logical.MvExpand;
import org.elasticsearch.xpack.esql.plan.logical.Project;
import org.elasticsearch.xpack.esql.plan.logical.Rename;
import org.elasticsearch.xpack.esql.plan.logical.UnresolvedRelation;
import org.elasticsearch.xpack.esql.plan.logical.join.Join;
import org.elasticsearch.xpack.esql.plan.logical.join.JoinConfig;
import org.elasticsearch.xpack.esql.plan.logical.join.JoinType;
import org.elasticsearch.xpack.esql.plan.logical.join.JoinTypes;
import org.elasticsearch.xpack.esql.plan.logical.join.JoinTypes.UsingJoinType;
import org.elasticsearch.xpack.esql.plan.logical.join.LookupJoin;
import org.elasticsearch.xpack.esql.plan.logical.local.EsqlProject;
import org.elasticsearch.xpack.esql.plan.logical.local.LocalRelation;
import org.elasticsearch.xpack.esql.plan.logical.local.LocalSupplier;
import org.elasticsearch.xpack.esql.rule.ParameterizedRule;
import org.elasticsearch.xpack.esql.rule.ParameterizedRuleExecutor;
import org.elasticsearch.xpack.esql.rule.Rule;
import org.elasticsearch.xpack.esql.rule.RuleExecutor;
import org.elasticsearch.xpack.esql.session.Configuration;
import org.elasticsearch.xpack.esql.telemetry.FeatureMetric;
import org.elasticsearch.xpack.esql.type.EsqlDataTypeConverter;

import java.time.Duration;
import java.time.temporal.TemporalAmount;
import java.util.ArrayList;
import java.util.Arrays;
import java.util.BitSet;
import java.util.Collection;
import java.util.Collections;
import java.util.Comparator;
import java.util.HashMap;
import java.util.HashSet;
import java.util.LinkedHashMap;
import java.util.List;
import java.util.Map;
import java.util.Set;
import java.util.function.Function;
import java.util.function.Predicate;
import java.util.stream.Collectors;

import static java.util.Collections.emptyList;
import static java.util.Collections.singletonList;
import static org.elasticsearch.common.logging.LoggerMessageFormat.format;
import static org.elasticsearch.xpack.core.enrich.EnrichPolicy.GEO_MATCH_TYPE;
import static org.elasticsearch.xpack.esql.core.type.DataType.BOOLEAN;
import static org.elasticsearch.xpack.esql.core.type.DataType.DATETIME;
import static org.elasticsearch.xpack.esql.core.type.DataType.DATE_NANOS;
import static org.elasticsearch.xpack.esql.core.type.DataType.DATE_PERIOD;
import static org.elasticsearch.xpack.esql.core.type.DataType.DOUBLE;
import static org.elasticsearch.xpack.esql.core.type.DataType.FLOAT;
import static org.elasticsearch.xpack.esql.core.type.DataType.GEO_POINT;
import static org.elasticsearch.xpack.esql.core.type.DataType.GEO_SHAPE;
import static org.elasticsearch.xpack.esql.core.type.DataType.INTEGER;
import static org.elasticsearch.xpack.esql.core.type.DataType.IP;
import static org.elasticsearch.xpack.esql.core.type.DataType.KEYWORD;
import static org.elasticsearch.xpack.esql.core.type.DataType.LONG;
import static org.elasticsearch.xpack.esql.core.type.DataType.TEXT;
import static org.elasticsearch.xpack.esql.core.type.DataType.TIME_DURATION;
import static org.elasticsearch.xpack.esql.core.type.DataType.VERSION;
import static org.elasticsearch.xpack.esql.core.type.DataType.isTemporalAmount;
import static org.elasticsearch.xpack.esql.telemetry.FeatureMetric.LIMIT;
import static org.elasticsearch.xpack.esql.type.EsqlDataTypeConverter.maybeParseTemporalAmount;

/**
 * This class is part of the planner. Resolves references (such as variable and index names) and performs implicit casting.
 */
public class Analyzer extends ParameterizedRuleExecutor<LogicalPlan, AnalyzerContext> {
    // marker list of attributes for plans that do not have any concrete fields to return, but have other computed columns to return
    // ie from test | stats c = count(*)
    public static final List<Attribute> NO_FIELDS = List.of(
        new ReferenceAttribute(Source.EMPTY, "<no-fields>", DataType.NULL, Nullability.TRUE, null, true)
    );
    private static final Iterable<RuleExecutor.Batch<LogicalPlan>> rules;

    static {
        var init = new Batch<>(
            "Initialize",
            Limiter.ONCE,
            new ResolveTable(),
            new ResolveEnrich(),
            new ResolveLookupTables(),
            new ResolveFunctions()
        );
        var resolution = new Batch<>(
            "Resolution",
            /*
             * ImplicitCasting must be before ResolveRefs. Because a reference is created for a Bucket in Aggregate's aggregates,
             * resolving this reference before implicit casting may cause this reference to have customMessage=true, it prevents further
             * attempts to resolve this reference.
             */
            new ImplicitCasting(),
            new ResolveRefs(),
            new ResolveUnionTypes()  // Must be after ResolveRefs, so union types can be found
        );
        var finish = new Batch<>("Finish Analysis", Limiter.ONCE, new AddImplicitLimit(), new UnionTypesCleanup());
        rules = List.of(init, resolution, finish);
    }

    private final Verifier verifier;

    public Analyzer(AnalyzerContext context, Verifier verifier) {
        super(context);
        this.verifier = verifier;
    }

    public LogicalPlan analyze(LogicalPlan plan) {
        BitSet partialMetrics = new BitSet(FeatureMetric.values().length);
        return verify(execute(plan), gatherPreAnalysisMetrics(plan, partialMetrics));
    }

    public LogicalPlan verify(LogicalPlan plan, BitSet partialMetrics) {
        Collection<Failure> failures = verifier.verify(plan, partialMetrics);
        if (failures.isEmpty() == false) {
            throw new VerificationException(failures);
        }
        return plan;
    }

    @Override
    protected Iterable<RuleExecutor.Batch<LogicalPlan>> batches() {
        return rules;
    }

    private static class ResolveTable extends ParameterizedAnalyzerRule<UnresolvedRelation, AnalyzerContext> {

        @Override
        protected LogicalPlan rule(UnresolvedRelation plan, AnalyzerContext context) {
            return resolveIndex(
                plan,
                plan.indexMode().equals(IndexMode.LOOKUP) ? context.lookupResolution().get(plan.table().index()) : context.indexResolution()
            );
        }

        private LogicalPlan resolveIndex(UnresolvedRelation plan, IndexResolution indexResolution) {
            if (indexResolution == null || indexResolution.isValid() == false) {
                String indexResolutionMessage = indexResolution == null ? "[none specified]" : indexResolution.toString();
                return plan.unresolvedMessage().equals(indexResolutionMessage)
                    ? plan
                    : new UnresolvedRelation(
                        plan.source(),
                        plan.table(),
                        plan.frozen(),
                        plan.metadataFields(),
                        plan.indexMode(),
                        indexResolutionMessage,
                        plan.telemetryLabel()
                    );
            }
            TableIdentifier table = plan.table();
            if (indexResolution.matches(table.index()) == false) {
                // TODO: fix this (and tests), or drop check (seems SQL-inherited, where's also defective)
                new UnresolvedRelation(
                    plan.source(),
                    plan.table(),
                    plan.frozen(),
                    plan.metadataFields(),
                    plan.indexMode(),
                    "invalid [" + table + "] resolution to [" + indexResolution + "]",
                    plan.telemetryLabel()
                );
            }

            EsIndex esIndex = indexResolution.get();

<<<<<<< HEAD
            if (plan.indexMode().equals(IndexMode.LOOKUP)) {
                String indexResolutionMessage = null;

                var indexNameWithModes = esIndex.indexNameWithModes();
                if (indexNameWithModes.size() != 1) {
                    indexResolutionMessage = "invalid ["
                        + table
                        + "] resolution in lookup mode to ["
                        + indexNameWithModes.size()
                        + "] indices";
                } else if (indexNameWithModes.values().iterator().next() != IndexMode.LOOKUP) {
                    indexResolutionMessage = "invalid ["
                        + table
                        + "] resolution in lookup mode to an index in ["
                        + indexNameWithModes.values().iterator().next()
                        + "] mode";
                }

                if (indexResolutionMessage != null) {
                    return new UnresolvedRelation(
                        plan.source(),
                        plan.table(),
                        plan.frozen(),
                        plan.metadataFields(),
                        plan.indexMode(),
                        indexResolutionMessage,
                        plan.telemetryLabel()
                    );
                }
            }
=======
>>>>>>> 856a4d7c
            var attributes = mappingAsAttributes(plan.source(), esIndex.mapping());
            attributes.addAll(plan.metadataFields());
            return new EsRelation(
                plan.source(),
                esIndex.name(),
                plan.indexMode(),
                esIndex.indexNameWithModes(),
                attributes.isEmpty() ? NO_FIELDS : attributes
            );
        }
    }

    /**
     * Specific flattening method, different from the default EsRelation that:
     * 1. takes care of data type widening (for certain types)
     * 2. drops the object and keyword hierarchy
     * <p>
     *     Public for testing.
     * </p>
     */
    public static List<Attribute> mappingAsAttributes(Source source, Map<String, EsField> mapping) {
        var list = new ArrayList<Attribute>();
        mappingAsAttributes(list, source, null, mapping);
        list.sort(Comparator.comparing(Attribute::name));
        return list;
    }

    private static void mappingAsAttributes(List<Attribute> list, Source source, String parentName, Map<String, EsField> mapping) {
        for (Map.Entry<String, EsField> entry : mapping.entrySet()) {
            String name = entry.getKey();
            EsField t = entry.getValue();

            if (t != null) {
                name = parentName == null ? name : parentName + "." + name;
                var fieldProperties = t.getProperties();
                var type = t.getDataType().widenSmallNumeric();
                // due to a bug also copy the field since the Attribute hierarchy extracts the data type
                // directly even if the data type is passed explicitly
                if (type != t.getDataType()) {
                    t = new EsField(t.getName(), type, t.getProperties(), t.isAggregatable(), t.isAlias());
                }

                FieldAttribute attribute = t instanceof UnsupportedEsField uef
                    ? new UnsupportedAttribute(source, name, uef)
                    : new FieldAttribute(source, parentName, name, t);
                // primitive branch
                if (DataType.isPrimitive(type)) {
                    list.add(attribute);
                }
                // allow compound object even if they are unknown
                if (fieldProperties.isEmpty() == false) {
                    mappingAsAttributes(list, source, attribute.name(), fieldProperties);
                }
            }
        }
    }

    private static class ResolveEnrich extends ParameterizedAnalyzerRule<Enrich, AnalyzerContext> {

        @Override
        protected LogicalPlan rule(Enrich plan, AnalyzerContext context) {
            if (plan.policyName().resolved() == false) {
                // the policy does not exist
                return plan;
            }
            final String policyName = (String) plan.policyName().fold(FoldContext.small() /* TODO remove me */);
            final var resolved = context.enrichResolution().getResolvedPolicy(policyName, plan.mode());
            if (resolved != null) {
                var policy = new EnrichPolicy(resolved.matchType(), null, List.of(), resolved.matchField(), resolved.enrichFields());
                var matchField = plan.matchField() == null || plan.matchField() instanceof EmptyAttribute
                    ? new UnresolvedAttribute(plan.source(), policy.getMatchField())
                    : plan.matchField();
                List<NamedExpression> enrichFields = calculateEnrichFields(
                    plan.source(),
                    policyName,
                    mappingAsAttributes(plan.source(), resolved.mapping()),
                    plan.enrichFields(),
                    policy
                );
                return new Enrich(
                    plan.source(),
                    plan.child(),
                    plan.mode(),
                    plan.policyName(),
                    matchField,
                    policy,
                    resolved.concreteIndices(),
                    enrichFields
                );
            } else {
                String error = context.enrichResolution().getError(policyName, plan.mode());
                var policyNameExp = new UnresolvedAttribute(plan.policyName().source(), policyName, error);
                return new Enrich(plan.source(), plan.child(), plan.mode(), policyNameExp, plan.matchField(), null, Map.of(), List.of());
            }
        }

        public static List<NamedExpression> calculateEnrichFields(
            Source source,
            String policyName,
            List<Attribute> mapping,
            List<NamedExpression> enrichFields,
            EnrichPolicy policy
        ) {
            Set<String> policyEnrichFieldSet = new HashSet<>(policy.getEnrichFields());
            Map<String, Attribute> fieldMap = mapping.stream()
                .filter(e -> policyEnrichFieldSet.contains(e.name()))
                .collect(Collectors.toMap(NamedExpression::name, Function.identity()));
            List<NamedExpression> result = new ArrayList<>();
            if (enrichFields == null || enrichFields.isEmpty()) {
                // use the policy to infer the enrich fields
                for (String enrichFieldName : policy.getEnrichFields()) {
                    result.add(createEnrichFieldExpression(source, policyName, fieldMap, enrichFieldName));
                }
            } else {
                for (NamedExpression enrichField : enrichFields) {
                    String enrichFieldName = Expressions.name(enrichField instanceof Alias a ? a.child() : enrichField);
                    NamedExpression field = createEnrichFieldExpression(source, policyName, fieldMap, enrichFieldName);
                    result.add(enrichField instanceof Alias a ? new Alias(a.source(), a.name(), field) : field);
                }
            }
            return result;
        }

        private static NamedExpression createEnrichFieldExpression(
            Source source,
            String policyName,
            Map<String, Attribute> fieldMap,
            String enrichFieldName
        ) {
            Attribute mappedField = fieldMap.get(enrichFieldName);
            if (mappedField == null) {
                String msg = "Enrich field [" + enrichFieldName + "] not found in enrich policy [" + policyName + "]";
                List<String> similar = StringUtils.findSimilar(enrichFieldName, fieldMap.keySet());
                if (CollectionUtils.isEmpty(similar) == false) {
                    msg += ", did you mean " + (similar.size() == 1 ? "[" + similar.get(0) + "]" : "any of " + similar) + "?";
                }
                return new UnresolvedAttribute(source, enrichFieldName, msg);
            } else {
                return new ReferenceAttribute(source, enrichFieldName, mappedField.dataType(), Nullability.TRUE, null, false);
            }
        }
    }

    private static class ResolveLookupTables extends ParameterizedAnalyzerRule<Lookup, AnalyzerContext> {

        @Override
        protected LogicalPlan rule(Lookup lookup, AnalyzerContext context) {
            // the parser passes the string wrapped in a literal
            Source source = lookup.source();
            Expression tableNameExpression = lookup.tableName();
            String tableName = lookup.tableName().toString();
            Map<String, Map<String, Column>> tables = context.configuration().tables();
            LocalRelation localRelation = null;

            if (tables.containsKey(tableName) == false) {
                String message = "Unknown table [" + tableName + "]";
                // typos check
                List<String> potentialMatches = StringUtils.findSimilar(tableName, tables.keySet());
                if (CollectionUtils.isEmpty(potentialMatches) == false) {
                    message = UnresolvedAttribute.errorMessage(tableName, potentialMatches).replace("column", "table");
                }
                tableNameExpression = new UnresolvedAttribute(tableNameExpression.source(), tableName, message);
            }
            // wrap the table in a local relationship for idiomatic field resolution
            else {
                localRelation = tableMapAsRelation(source, tables.get(tableName));
                // postpone the resolution for ResolveRefs
            }

            return new Lookup(source, lookup.child(), tableNameExpression, lookup.matchFields(), localRelation);
        }

        private LocalRelation tableMapAsRelation(Source source, Map<String, Column> mapTable) {
            Block[] blocks = new Block[mapTable.size()];

            List<Attribute> attributes = new ArrayList<>(blocks.length);
            int i = 0;
            for (Map.Entry<String, Column> entry : mapTable.entrySet()) {
                String name = entry.getKey();
                Column column = entry.getValue();
                // create a fake ES field - alternative is to use a ReferenceAttribute
                EsField field = new EsField(name, column.type(), Map.of(), false, false);
                attributes.add(new FieldAttribute(source, null, name, field));
                // prepare the block for the supplier
                blocks[i++] = column.values();
            }
            LocalSupplier supplier = LocalSupplier.of(blocks);
            return new LocalRelation(source, attributes, supplier);
        }
    }

    public static class ResolveRefs extends BaseAnalyzerRule {
        @Override
        protected LogicalPlan doRule(LogicalPlan plan) {
            if (plan.childrenResolved() == false) {
                return plan;
            }
            final List<Attribute> childrenOutput = new ArrayList<>();

            for (LogicalPlan child : plan.children()) {
                var output = child.output();
                childrenOutput.addAll(output);
            }

            if (plan instanceof Aggregate aggregate) {
                return resolveAggregate(aggregate, childrenOutput);
            }

            if (plan instanceof Drop d) {
                return resolveDrop(d, childrenOutput);
            }

            if (plan instanceof Rename r) {
                return resolveRename(r, childrenOutput);
            }

            if (plan instanceof Keep p) {
                return resolveKeep(p, childrenOutput);
            }

            if (plan instanceof Eval p) {
                return resolveEval(p, childrenOutput);
            }

            if (plan instanceof Enrich p) {
                return resolveEnrich(p, childrenOutput);
            }

            if (plan instanceof MvExpand p) {
                return resolveMvExpand(p, childrenOutput);
            }

            if (plan instanceof Lookup l) {
                return resolveLookup(l, childrenOutput);
            }

            if (plan instanceof LookupJoin j) {
                return resolveLookupJoin(j);
            }

            return plan.transformExpressionsOnly(UnresolvedAttribute.class, ua -> maybeResolveAttribute(ua, childrenOutput));
        }

        private Aggregate resolveAggregate(Aggregate aggregate, List<Attribute> childrenOutput) {
            // if the grouping is resolved but the aggs are not, use the former to resolve the latter
            // e.g. STATS a ... GROUP BY a = x + 1
            Holder<Boolean> changed = new Holder<>(false);
            List<Expression> groupings = aggregate.groupings();
            List<? extends NamedExpression> aggregates = aggregate.aggregates();
            // first resolve groupings since the aggs might refer to them
            // trying to globally resolve unresolved attributes will lead to some being marked as unresolvable
            if (Resolvables.resolved(groupings) == false) {
                List<Expression> newGroupings = new ArrayList<>(groupings.size());
                for (Expression g : groupings) {
                    Expression resolved = g.transformUp(UnresolvedAttribute.class, ua -> maybeResolveAttribute(ua, childrenOutput));
                    if (resolved != g) {
                        changed.set(true);
                    }
                    newGroupings.add(resolved);
                }
                groupings = newGroupings;
                if (changed.get()) {
                    aggregate = aggregate.with(aggregate.child(), newGroupings, aggregate.aggregates());
                    changed.set(false);
                }
            }

            if (Resolvables.resolved(groupings) == false || (Resolvables.resolved(aggregates) == false)) {
                ArrayList<Attribute> resolved = new ArrayList<>();
                for (Expression e : groupings) {
                    Attribute attr = Expressions.attribute(e);
                    if (attr != null && attr.resolved()) {
                        resolved.add(attr);
                    }
                }
                List<Attribute> resolvedList = NamedExpressions.mergeOutputAttributes(resolved, childrenOutput);

                List<NamedExpression> newAggregates = new ArrayList<>();
                for (NamedExpression ag : aggregate.aggregates()) {
                    var agg = (NamedExpression) ag.transformUp(UnresolvedAttribute.class, ua -> {
                        Expression ne = ua;
                        Attribute maybeResolved = maybeResolveAttribute(ua, resolvedList);
                        if (maybeResolved != null) {
                            changed.set(true);
                            ne = maybeResolved;
                        }
                        return ne;
                    });
                    newAggregates.add(agg);
                }

                // TODO: remove this when Stats interface is removed
                aggregate = changed.get() ? aggregate.with(aggregate.child(), groupings, newAggregates) : aggregate;
            }

            return aggregate;
        }

        private LogicalPlan resolveMvExpand(MvExpand p, List<Attribute> childrenOutput) {
            if (p.target() instanceof UnresolvedAttribute ua) {
                Attribute resolved = maybeResolveAttribute(ua, childrenOutput);
                if (resolved == ua) {
                    return p;
                }
                return new MvExpand(
                    p.source(),
                    p.child(),
                    resolved,
                    resolved.resolved()
                        ? new ReferenceAttribute(resolved.source(), resolved.name(), resolved.dataType(), resolved.nullable(), null, false)
                        : resolved,
                    p.limit()
                );
            }
            return p;
        }

        private LogicalPlan resolveLookup(Lookup l, List<Attribute> childrenOutput) {
            // check if the table exists before performing any resolution
            if (l.localRelation() == null) {
                return l;
            }

            // check the on field against both the child output and the inner relation
            List<Attribute> matchFields = new ArrayList<>(l.matchFields().size());
            List<Attribute> localOutput = l.localRelation().output();
            boolean modified = false;

            for (Attribute matchField : l.matchFields()) {
                Attribute matchFieldChildReference = matchField;
                if (matchField instanceof UnresolvedAttribute ua && ua.customMessage() == false) {
                    modified = true;
                    Attribute joinedAttribute = maybeResolveAttribute(ua, localOutput);
                    // can't find the field inside the local relation
                    if (joinedAttribute instanceof UnresolvedAttribute lua) {
                        // adjust message
                        matchFieldChildReference = lua.withUnresolvedMessage(
                            lua.unresolvedMessage().replace("Unknown column", "Unknown column in lookup target")
                        );
                    } else {
                        // check also the child output by resolving to it
                        Attribute attr = maybeResolveAttribute(ua, childrenOutput);
                        matchFieldChildReference = attr;
                        if (attr instanceof UnresolvedAttribute == false) {
                            /*
                             * If they do, make sure the data types line up. If either is
                             * null it's fine to match it against anything.
                             */
                            boolean dataTypesOk = joinedAttribute.dataType().equals(attr.dataType());
                            if (false == dataTypesOk) {
                                dataTypesOk = joinedAttribute.dataType() == DataType.NULL || attr.dataType() == DataType.NULL;
                            }
                            if (false == dataTypesOk) {
                                dataTypesOk = joinedAttribute.dataType().equals(KEYWORD) && attr.dataType().equals(TEXT);
                            }
                            if (false == dataTypesOk) {
                                matchFieldChildReference = new UnresolvedAttribute(
                                    attr.source(),
                                    attr.name(),
                                    attr.id(),
                                    "column type mismatch, table column was ["
                                        + joinedAttribute.dataType().typeName()
                                        + "] and original column was ["
                                        + attr.dataType().typeName()
                                        + "]",
                                    null
                                );
                            }
                        }
                    }
                }

                matchFields.add(matchFieldChildReference);
            }
            if (modified) {
                return new Lookup(l.source(), l.child(), l.tableName(), matchFields, l.localRelation());
            }
            return l;
        }

        private Join resolveLookupJoin(LookupJoin join) {
            JoinConfig config = join.config();
            // for now, support only (LEFT) USING clauses
            JoinType type = config.type();
            // rewrite the join into an equi-join between the field with the same name between left and right
            if (type instanceof UsingJoinType using) {
                List<Attribute> cols = using.columns();
                // the lookup cannot be resolved, bail out
                if (Expressions.anyMatch(cols, c -> c instanceof UnresolvedAttribute ua && ua.customMessage())) {
                    return join;
                }

                JoinType coreJoin = using.coreJoin();
                // verify the join type
                if (coreJoin != JoinTypes.LEFT) {
                    String name = cols.get(0).name();
                    UnresolvedAttribute errorAttribute = new UnresolvedAttribute(
                        join.source(),
                        name,
                        "Only LEFT join is supported with USING"
                    );
                    return join.withConfig(new JoinConfig(type, singletonList(errorAttribute), emptyList(), emptyList()));
                }
                // resolve the using columns against the left and the right side then assemble the new join config
                List<Attribute> leftKeys = resolveUsingColumns(cols, join.left().output(), "left");
                List<Attribute> rightKeys = resolveUsingColumns(cols, join.right().output(), "right");

                config = new JoinConfig(coreJoin, leftKeys, leftKeys, rightKeys);
                join = new LookupJoin(join.source(), join.left(), join.right(), config);
            } else if (type != JoinTypes.LEFT) {
                // everything else is unsupported for now
                // LEFT can only happen by being mapped from a USING above. So we need to exclude this as well because this rule can be run
                // more than once.
                UnresolvedAttribute errorAttribute = new UnresolvedAttribute(join.source(), "unsupported", "Unsupported join type");
                // add error message
                return join.withConfig(new JoinConfig(type, singletonList(errorAttribute), emptyList(), emptyList()));
            }
            return join;
        }

        private List<Attribute> resolveUsingColumns(List<Attribute> cols, List<Attribute> output, String side) {
            List<Attribute> resolved = new ArrayList<>(cols.size());
            for (Attribute col : cols) {
                if (col instanceof UnresolvedAttribute ua) {
                    Attribute resolvedCol = maybeResolveAttribute(ua, output);
                    if (resolvedCol instanceof UnresolvedAttribute ucol) {
                        String message = ua.unresolvedMessage();
                        String match = "column [" + ucol.name() + "]";
                        resolvedCol = ucol.withUnresolvedMessage(message.replace(match, match + " in " + side + " side of join"));
                    }
                    resolved.add(resolvedCol);
                } else {
                    throw new IllegalStateException(
                        "Surprised to discover column [ " + col.name() + "] already resolved when resolving JOIN keys"
                    );
                }
            }
            return resolved;
        }

        private Attribute maybeResolveAttribute(UnresolvedAttribute ua, List<Attribute> childrenOutput) {
            return maybeResolveAttribute(ua, childrenOutput, log);
        }

        private static Attribute maybeResolveAttribute(UnresolvedAttribute ua, List<Attribute> childrenOutput, Logger logger) {
            if (ua.customMessage()) {
                return ua;
            }
            return resolveAttribute(ua, childrenOutput, logger);
        }

        private Attribute resolveAttribute(UnresolvedAttribute ua, List<Attribute> childrenOutput) {
            return resolveAttribute(ua, childrenOutput, log);
        }

        private static Attribute resolveAttribute(UnresolvedAttribute ua, List<Attribute> childrenOutput, Logger logger) {
            Attribute resolved = ua;
            var named = resolveAgainstList(ua, childrenOutput);
            // if resolved, return it; otherwise keep it in place to be resolved later
            if (named.size() == 1) {
                resolved = named.get(0);
                if (logger != null && logger.isTraceEnabled() && resolved.resolved()) {
                    logger.trace("Resolved {} to {}", ua, resolved);
                }
            } else {
                if (named.size() > 0) {
                    resolved = ua.withUnresolvedMessage("Resolved [" + ua + "] unexpectedly to multiple attributes " + named);
                }
            }
            return resolved;
        }

        private LogicalPlan resolveEval(Eval eval, List<Attribute> childOutput) {
            List<Attribute> allResolvedInputs = new ArrayList<>(childOutput);
            List<Alias> newFields = new ArrayList<>();
            boolean changed = false;
            for (Alias field : eval.fields()) {
                Alias result = (Alias) field.transformUp(UnresolvedAttribute.class, ua -> resolveAttribute(ua, allResolvedInputs));

                changed |= result != field;
                newFields.add(result);

                if (result.resolved()) {
                    // for proper resolution, duplicate attribute names are problematic, only last occurrence matters
                    Attribute existing = allResolvedInputs.stream()
                        .filter(attr -> attr.name().equals(result.name()))
                        .findFirst()
                        .orElse(null);
                    if (existing != null) {
                        allResolvedInputs.remove(existing);
                    }
                    allResolvedInputs.add(result.toAttribute());
                }
            }
            return changed ? new Eval(eval.source(), eval.child(), newFields) : eval;
        }

        /**
         * resolve each item manually.
         *
         * Fields are added in the order they appear.
         *
         * If one field matches multiple expressions, the following precedence rules apply (higher to lower):
         * 1. complete field name (ie. no wildcards)
         * 2. partial wildcard expressions (eg. fieldNam*)
         * 3. wildcard only (ie. *)
         *
         * If a field name matches multiple expressions with the same precedence, last one is used.
         *
         * A few examples below:
         *
         * // full name
         * row foo = 1, bar = 2 | keep foo, bar, foo   ->  bar, foo
         *
         * // the full name has precedence on wildcard expression
         * row foo = 1, bar = 2 | keep foo, bar, foo*   ->  foo, bar
         *
         * // the two wildcard expressions have the same priority, even though the first one is more specific
         * // so last one wins
         * row foo = 1, bar = 2 | keep foo*, bar, fo*   ->  bar, foo
         *
         * // * has the lowest priority
         * row foo = 1, bar = 2 | keep *, foo   ->  bar, foo
         * row foo = 1, bar = 2 | keep foo, *   ->  foo, bar
         * row foo = 1, bar = 2 | keep bar*, foo, *   ->  bar, foo
         */
        private LogicalPlan resolveKeep(Project p, List<Attribute> childOutput) {
            List<NamedExpression> resolvedProjections = new ArrayList<>();
            var projections = p.projections();
            // start with projections

            // no projection specified or just *
            if (projections.isEmpty() || (projections.size() == 1 && projections.get(0) instanceof UnresolvedStar)) {
                resolvedProjections.addAll(childOutput);
            }
            // otherwise resolve them
            else {
                Map<NamedExpression, Integer> priorities = new LinkedHashMap<>();
                for (var proj : projections) {
                    final List<Attribute> resolved;
                    final int priority;
                    if (proj instanceof UnresolvedStar) {
                        resolved = childOutput;
                        priority = 2;
                    } else if (proj instanceof UnresolvedNamePattern up) {
                        resolved = resolveAgainstList(up, childOutput);
                        priority = 1;
                    } else if (proj instanceof UnresolvedAttribute ua) {
                        resolved = resolveAgainstList(ua, childOutput);
                        priority = 0;
                    } else {
                        throw new EsqlIllegalArgumentException("unexpected projection: " + proj);
                    }
                    for (Attribute attr : resolved) {
                        Integer previousPrio = priorities.get(attr);
                        if (previousPrio == null || previousPrio >= priority) {
                            priorities.remove(attr);
                            priorities.put(attr, priority);
                        }
                    }
                }
                resolvedProjections = new ArrayList<>(priorities.keySet());
            }

            return new EsqlProject(p.source(), p.child(), resolvedProjections);
        }

        private LogicalPlan resolveDrop(Drop drop, List<Attribute> childOutput) {
            List<NamedExpression> resolvedProjections = new ArrayList<>(childOutput);

            for (var ne : drop.removals()) {
                List<? extends NamedExpression> resolved;

                if (ne instanceof UnresolvedNamePattern np) {
                    resolved = resolveAgainstList(np, childOutput);
                } else if (ne instanceof UnresolvedAttribute ua) {
                    resolved = resolveAgainstList(ua, childOutput);
                } else {
                    resolved = singletonList(ne);
                }

                // the return list might contain either resolved elements or unresolved ones.
                // if things are resolved, remove them - if not add them to the list to trip the Verifier;
                // thus make sure to remove the intersection but add the unresolved difference (if any).
                // so, remove things that are in common
                resolvedProjections.removeIf(resolved::contains);
                // but add non-projected, unresolved extras to later trip the Verifier.
                resolved.forEach(r -> {
                    if (r.resolved() == false && r instanceof UnsupportedAttribute == false) {
                        resolvedProjections.add(r);
                    }
                });
            }

            return new EsqlProject(drop.source(), drop.child(), resolvedProjections);
        }

        private LogicalPlan resolveRename(Rename rename, List<Attribute> childrenOutput) {
            List<NamedExpression> projections = projectionsForRename(rename, childrenOutput, log);

            return new EsqlProject(rename.source(), rename.child(), projections);
        }

        public static List<NamedExpression> projectionsForRename(Rename rename, List<Attribute> childrenOutput, Logger logger) {
            List<NamedExpression> projections = new ArrayList<>(childrenOutput);

            int renamingsCount = rename.renamings().size();
            List<NamedExpression> unresolved = new ArrayList<>(renamingsCount);
            Map<String, String> reverseAliasing = new HashMap<>(renamingsCount); // `| rename a as x` => map(a: x)

            rename.renamings().forEach(alias -> {
                // skip NOPs: `| rename a as a`
                if (alias.child() instanceof UnresolvedAttribute ua && alias.name().equals(ua.name()) == false) {
                    // remove attributes overwritten by a renaming: `| keep a, b, c | rename a as b`
                    projections.removeIf(x -> x.name().equals(alias.name()));

                    var resolved = maybeResolveAttribute(ua, childrenOutput, logger);
                    if (resolved instanceof UnsupportedAttribute || resolved.resolved()) {
                        var realiased = (NamedExpression) alias.replaceChildren(List.of(resolved));
                        projections.replaceAll(x -> x.equals(resolved) ? realiased : x);
                        childrenOutput.removeIf(x -> x.equals(resolved));
                        reverseAliasing.put(resolved.name(), alias.name());
                    } else { // remained UnresolvedAttribute
                        // is the current alias referencing a previously declared alias?
                        boolean updated = false;
                        if (reverseAliasing.containsValue(resolved.name())) {
                            for (var li = projections.listIterator(); li.hasNext();) {
                                // does alias still exist? i.e. it hasn't been renamed again (`| rename a as b, b as c, b as d`)
                                if (li.next() instanceof Alias a && a.name().equals(resolved.name())) {
                                    reverseAliasing.put(resolved.name(), alias.name());
                                    // update aliased projection in place
                                    li.set(alias.replaceChildren(a.children()));
                                    updated = true;
                                    break;
                                }
                            }
                        }
                        if (updated == false) {
                            var u = resolved;
                            var previousAliasName = reverseAliasing.get(resolved.name());
                            if (previousAliasName != null) {
                                String message = format(
                                    null,
                                    "Column [{}] renamed to [{}] and is no longer available [{}]",
                                    resolved.name(),
                                    previousAliasName,
                                    alias.sourceText()
                                );
                                u = ua.withUnresolvedMessage(message);
                            }
                            unresolved.add(u);
                        }
                    }
                }
            });

            // add unresolved renamings to later trip the Verifier.
            projections.addAll(unresolved);

            return projections;
        }

        private LogicalPlan resolveEnrich(Enrich enrich, List<Attribute> childrenOutput) {

            if (enrich.matchField().toAttribute() instanceof UnresolvedAttribute ua) {
                Attribute resolved = maybeResolveAttribute(ua, childrenOutput);
                if (resolved.equals(ua)) {
                    return enrich;
                }
                if (resolved.resolved() && enrich.policy() != null) {
                    final DataType dataType = resolved.dataType();
                    String matchType = enrich.policy().getType();
                    DataType[] allowed = allowedEnrichTypes(matchType);
                    if (Arrays.asList(allowed).contains(dataType) == false) {
                        String suffix = "only ["
                            + Arrays.stream(allowed).map(DataType::typeName).collect(Collectors.joining(", "))
                            + "] allowed for type ["
                            + matchType
                            + "]";
                        resolved = ua.withUnresolvedMessage(
                            "Unsupported type ["
                                + resolved.dataType().typeName()
                                + "] for enrich matching field ["
                                + ua.name()
                                + "]; "
                                + suffix
                        );
                    }
                }
                return new Enrich(
                    enrich.source(),
                    enrich.child(),
                    enrich.mode(),
                    enrich.policyName(),
                    resolved,
                    enrich.policy(),
                    enrich.concreteIndices(),
                    enrich.enrichFields()
                );
            }
            return enrich;
        }

        private static final DataType[] GEO_TYPES = new DataType[] { GEO_POINT, GEO_SHAPE };
        private static final DataType[] NON_GEO_TYPES = new DataType[] { KEYWORD, TEXT, IP, LONG, INTEGER, FLOAT, DOUBLE, DATETIME };

        private DataType[] allowedEnrichTypes(String matchType) {
            return matchType.equals(GEO_MATCH_TYPE) ? GEO_TYPES : NON_GEO_TYPES;
        }
    }

    private static List<Attribute> resolveAgainstList(UnresolvedNamePattern up, Collection<Attribute> attrList) {
        UnresolvedAttribute ua = new UnresolvedAttribute(up.source(), up.pattern());
        Predicate<Attribute> matcher = a -> up.match(a.name());
        var matches = AnalyzerRules.maybeResolveAgainstList(matcher, () -> ua, attrList, true, a -> Analyzer.handleSpecialFields(ua, a));
        return potentialCandidatesIfNoMatchesFound(ua, matches, attrList, list -> UnresolvedNamePattern.errorMessage(up.pattern(), list));
    }

    private static List<Attribute> resolveAgainstList(UnresolvedAttribute ua, Collection<Attribute> attrList) {
        var matches = AnalyzerRules.maybeResolveAgainstList(ua, attrList, a -> Analyzer.handleSpecialFields(ua, a));
        return potentialCandidatesIfNoMatchesFound(ua, matches, attrList, list -> UnresolvedAttribute.errorMessage(ua.name(), list));
    }

    private static List<Attribute> potentialCandidatesIfNoMatchesFound(
        UnresolvedAttribute ua,
        List<Attribute> matches,
        Collection<Attribute> attrList,
        java.util.function.Function<List<String>, String> messageProducer
    ) {
        if (ua.customMessage()) {
            return List.of();
        }
        // none found - add error message
        if (matches.isEmpty()) {
            Set<String> names = new HashSet<>(attrList.size());
            for (var a : attrList) {
                String nameCandidate = a.name();
                if (DataType.isPrimitive(a.dataType())) {
                    names.add(nameCandidate);
                }
            }
            var name = ua.name();
            UnresolvedAttribute unresolved = ua.withUnresolvedMessage(messageProducer.apply(StringUtils.findSimilar(name, names)));
            matches = singletonList(unresolved);
        }
        return matches;
    }

    private static Attribute handleSpecialFields(UnresolvedAttribute u, Attribute named) {
        return named.withLocation(u.source());
    }

    private static class ResolveFunctions extends ParameterizedAnalyzerRule<LogicalPlan, AnalyzerContext> {

        @Override
        protected LogicalPlan rule(LogicalPlan plan, AnalyzerContext context) {
            // Allow resolving snapshot-only functions, but do not include them in the documentation
            final EsqlFunctionRegistry snapshotRegistry = context.functionRegistry().snapshotRegistry();
            return plan.transformExpressionsOnly(
                UnresolvedFunction.class,
                uf -> resolveFunction(uf, context.configuration(), snapshotRegistry)
            );
        }

        public static org.elasticsearch.xpack.esql.core.expression.function.Function resolveFunction(
            UnresolvedFunction uf,
            Configuration configuration,
            EsqlFunctionRegistry functionRegistry
        ) {
            org.elasticsearch.xpack.esql.core.expression.function.Function f = null;
            if (uf.analyzed()) {
                f = uf;
            } else {
                String functionName = functionRegistry.resolveAlias(uf.name());
                if (functionRegistry.functionExists(functionName) == false) {
                    f = uf.missing(functionName, functionRegistry.listFunctions());
                } else {
                    FunctionDefinition def = functionRegistry.resolveFunction(functionName);
                    f = uf.buildResolved(configuration, def);
                }
            }
            return f;
        }
    }

    private static class AddImplicitLimit extends ParameterizedRule<LogicalPlan, LogicalPlan, AnalyzerContext> {
        @Override
        public LogicalPlan apply(LogicalPlan logicalPlan, AnalyzerContext context) {
            List<LogicalPlan> limits = logicalPlan.collectFirstChildren(Limit.class::isInstance);
            int limit;
            if (limits.isEmpty()) {
                HeaderWarning.addWarning(
                    "No limit defined, adding default limit of [{}]",
                    context.configuration().resultTruncationDefaultSize()
                );
                limit = context.configuration().resultTruncationDefaultSize(); // user provided no limit: cap to a default
            } else {
                limit = context.configuration().resultTruncationMaxSize(); // user provided a limit: cap result entries to the max
            }
            var source = logicalPlan.source();
            return new Limit(source, new Literal(source, limit, DataType.INTEGER), logicalPlan);
        }
    }

    private BitSet gatherPreAnalysisMetrics(LogicalPlan plan, BitSet b) {
        // count only the explicit "limit" the user added, otherwise all queries will have a "limit" and telemetry won't reflect reality
        if (plan.collectFirstChildren(Limit.class::isInstance).isEmpty() == false) {
            b.set(LIMIT.ordinal());
        }
        plan.forEachDown(p -> FeatureMetric.set(p, b));
        return b;
    }

    /**
     * Cast string literals in ScalarFunction, EsqlArithmeticOperation, BinaryComparison, In and GroupingFunction to desired data types.
     * For example, the string literals in the following expressions will be cast implicitly to the field data type on the left hand side.
     * <ul>
     * <li>date > "2024-08-21"</li>
     * <li>date in ("2024-08-21", "2024-08-22", "2024-08-23")</li>
     * <li>date = "2024-08-21" + 3 days</li>
     * <li>ip == "127.0.0.1"</li>
     * <li>version != "1.0"</li>
     * <li>bucket(dateField, "1 month")</li>
     * <li>date_trunc("1 minute", dateField)</li>
     * </ul>
     * If the inputs to Coalesce are mixed numeric types, cast the rest of the numeric field or value to the first numeric data type if
     * applicable. For example, implicit casting converts:
     * <ul>
     * <li>Coalesce(Long, Int) to Coalesce(Long, Long)</li>
     * <li>Coalesce(null, Long, Int) to Coalesce(null, Long, Long)</li>
     * <li>Coalesce(Double, Long, Int) to Coalesce(Double, Double, Double)</li>
     * <li>Coalesce(null, Double, Long, Int) to Coalesce(null, Double, Double, Double)</li>
     * </ul>
     * Coalesce(Int, Long) will NOT be converted to Coalesce(Long, Long) or Coalesce(Int, Int).
     */
    private static class ImplicitCasting extends ParameterizedRule<LogicalPlan, LogicalPlan, AnalyzerContext> {
        @Override
        public LogicalPlan apply(LogicalPlan plan, AnalyzerContext context) {
            return plan.transformExpressionsUp(
                org.elasticsearch.xpack.esql.core.expression.function.Function.class,
                e -> ImplicitCasting.cast(e, context.functionRegistry())
            );
        }

        private static Expression cast(org.elasticsearch.xpack.esql.core.expression.function.Function f, EsqlFunctionRegistry registry) {
            if (f instanceof In in) {
                return processIn(in);
            }
            if (f instanceof EsqlScalarFunction || f instanceof GroupingFunction) { // exclude AggregateFunction until it is needed
                return processScalarOrGroupingFunction(f, registry);
            }
            if (f instanceof EsqlArithmeticOperation || f instanceof BinaryComparison) {
                return processBinaryOperator((BinaryOperator) f);
            }
            return f;
        }

        private static Expression processScalarOrGroupingFunction(
            org.elasticsearch.xpack.esql.core.expression.function.Function f,
            EsqlFunctionRegistry registry
        ) {
            List<Expression> args = f.arguments();
            List<DataType> targetDataTypes = registry.getDataTypeForStringLiteralConversion(f.getClass());
            if (targetDataTypes == null || targetDataTypes.isEmpty()) {
                return f;
            }
            List<Expression> newChildren = new ArrayList<>(args.size());
            boolean childrenChanged = false;
            DataType targetDataType = DataType.NULL;
            Expression arg;
            DataType targetNumericType = null;
            boolean castNumericArgs = true;
            for (int i = 0; i < args.size(); i++) {
                arg = args.get(i);
                if (arg.resolved()) {
                    var dataType = arg.dataType();
                    if (dataType == KEYWORD) {
                        if (arg.foldable() && ((arg instanceof EsqlScalarFunction) == false)) {
                            if (i < targetDataTypes.size()) {
                                targetDataType = targetDataTypes.get(i);
                            }
                            if (targetDataType != DataType.NULL && targetDataType != DataType.UNSUPPORTED) {
                                Expression e = castStringLiteral(arg, targetDataType);
                                if (e != arg) {
                                    childrenChanged = true;
                                    newChildren.add(e);
                                    continue;
                                }
                            }
                        }
                    } else if (dataType.isNumeric() && canCastMixedNumericTypes(f) && castNumericArgs) {
                        if (targetNumericType == null) {
                            targetNumericType = dataType;  // target data type is the first numeric data type
                        } else if (dataType != targetNumericType) {
                            castNumericArgs = canCastNumeric(dataType, targetNumericType);
                        }
                    }
                }
                newChildren.add(args.get(i));
            }
            Expression resultF = childrenChanged ? f.replaceChildren(newChildren) : f;
            return targetNumericType != null && castNumericArgs
                ? castMixedNumericTypes((EsqlScalarFunction) resultF, targetNumericType)
                : resultF;
        }

        private static Expression processBinaryOperator(BinaryOperator<?, ?, ?, ?> o) {
            Expression left = o.left();
            Expression right = o.right();
            if (left.resolved() == false || right.resolved() == false) {
                return o;
            }
            List<Expression> newChildren = new ArrayList<>(2);
            boolean childrenChanged = false;
            DataType targetDataType = DataType.NULL;
            Expression from = Literal.NULL;

            if (left.dataType() == KEYWORD && left.foldable() && (left instanceof EsqlScalarFunction == false)) {
                if (supportsStringImplicitCasting(right.dataType())) {
                    targetDataType = right.dataType();
                    from = left;
                } else if (supportsImplicitTemporalCasting(right, o)) {
                    targetDataType = DATETIME;
                    from = left;
                }
            }
            if (right.dataType() == KEYWORD && right.foldable() && (right instanceof EsqlScalarFunction == false)) {
                if (supportsStringImplicitCasting(left.dataType())) {
                    targetDataType = left.dataType();
                    from = right;
                } else if (supportsImplicitTemporalCasting(left, o)) {
                    targetDataType = DATETIME;
                    from = right;
                }
            }
            if (from != Literal.NULL) {
                Expression e = castStringLiteral(from, targetDataType);
                newChildren.add(from == left ? e : left);
                newChildren.add(from == right ? e : right);
                childrenChanged = true;
            }
            return childrenChanged ? o.replaceChildren(newChildren) : o;
        }

        private static Expression processIn(In in) {
            Expression left = in.value();
            List<Expression> right = in.list();

            if (left.resolved() == false || supportsStringImplicitCasting(left.dataType()) == false) {
                return in;
            }

            DataType targetDataType = left.dataType();
            List<Expression> newChildren = new ArrayList<>(right.size() + 1);
            boolean childrenChanged = false;

            for (Expression value : right) {
                if (value.resolved() && value.dataType() == KEYWORD && value.foldable()) {
                    Expression e = castStringLiteral(value, targetDataType);
                    newChildren.add(e);
                    childrenChanged = true;
                } else {
                    newChildren.add(value);
                }
            }
            newChildren.add(left);
            return childrenChanged ? in.replaceChildren(newChildren) : in;
        }

        private static boolean canCastMixedNumericTypes(org.elasticsearch.xpack.esql.core.expression.function.Function f) {
            return f instanceof Coalesce;
        }

        private static boolean canCastNumeric(DataType from, DataType to) {
            DataType commonType = EsqlDataTypeConverter.commonType(from, to);
            return commonType == to;
        }

        private static Expression castMixedNumericTypes(EsqlScalarFunction f, DataType targetNumericType) {
            List<Expression> newChildren = new ArrayList<>(f.children().size());
            boolean childrenChanged = false;
            DataType childDataType;

            for (Expression e : f.children()) {
                if (e.resolved()) {
                    childDataType = e.dataType();
                    if (childDataType.isNumeric() == false
                        || childDataType == targetNumericType
                        || canCastNumeric(childDataType, targetNumericType) == false) {
                        newChildren.add(e);
                        continue;
                    }
                    childrenChanged = true;
                    // add a casting function
                    switch (targetNumericType) {
                        case INTEGER -> newChildren.add(new ToInteger(e.source(), e));
                        case LONG -> newChildren.add(new ToLong(e.source(), e));
                        case DOUBLE -> newChildren.add(new ToDouble(e.source(), e));
                        case UNSIGNED_LONG -> newChildren.add(new ToUnsignedLong(e.source(), e));
                        default -> throw new EsqlIllegalArgumentException("unexpected data type: " + targetNumericType);
                    }
                } else {
                    newChildren.add(e);
                }
            }
            return childrenChanged ? f.replaceChildren(newChildren) : f;
        }

        private static boolean supportsImplicitTemporalCasting(Expression e, BinaryOperator<?, ?, ?, ?> o) {
            return isTemporalAmount(e.dataType()) && (o instanceof DateTimeArithmeticOperation);
        }

        private static boolean supportsStringImplicitCasting(DataType type) {
            return type == DATETIME || type == DATE_NANOS || type == IP || type == VERSION || type == BOOLEAN;
        }

        private static UnresolvedAttribute unresolvedAttribute(Expression value, String type, Exception e) {
            String message = format(
                "Cannot convert string [{}] to [{}], error [{}]",
                value.fold(FoldContext.small() /* TODO remove me */),
                type,
                (e instanceof ParsingException pe) ? pe.getErrorMessage() : e.getMessage()
            );
            return new UnresolvedAttribute(value.source(), String.valueOf(value.fold(FoldContext.small() /* TODO remove me */)), message);
        }

        private static Expression castStringLiteralToTemporalAmount(Expression from) {
            try {
                TemporalAmount result = maybeParseTemporalAmount(from.fold(FoldContext.small() /* TODO remove me */).toString().strip());
                if (result == null) {
                    return from;
                }
                DataType target = result instanceof Duration ? TIME_DURATION : DATE_PERIOD;
                return new Literal(from.source(), result, target);
            } catch (Exception e) {
                return unresolvedAttribute(from, DATE_PERIOD + " or " + TIME_DURATION, e);
            }
        }

        private static Expression castStringLiteral(Expression from, DataType target) {
            assert from.foldable();
            try {
                return isTemporalAmount(target)
                    ? castStringLiteralToTemporalAmount(from)
                    : new Literal(
                        from.source(),
                        EsqlDataTypeConverter.convert(from.fold(FoldContext.small() /* TODO remove me */), target),
                        target
                    );
            } catch (Exception e) {
                return unresolvedAttribute(from, target.toString(), e);
            }
        }
    }

    /**
     * The EsqlIndexResolver will create InvalidMappedField instances for fields that are ambiguous (i.e. have multiple mappings).
     * During {@link ResolveRefs} we do not convert these to UnresolvedAttribute instances, as we want to first determine if they can
     * instead be handled by conversion functions within the query. This rule looks for matching conversion functions and converts
     * those fields into MultiTypeEsField, which encapsulates the knowledge of how to convert these into a single type.
     * This knowledge will be used later in generating the FieldExtractExec with built-in type conversion.
     * Any fields which could not be resolved by conversion functions will be converted to UnresolvedAttribute instances in a later rule
     * (See {@link UnionTypesCleanup} below).
     */
    private static class ResolveUnionTypes extends Rule<LogicalPlan, LogicalPlan> {

        record TypeResolutionKey(String fieldName, DataType fieldType) {}

        private List<FieldAttribute> unionFieldAttributes;

        @Override
        public LogicalPlan apply(LogicalPlan plan) {
            unionFieldAttributes = new ArrayList<>();
            // Collect field attributes from previous runs
            plan.forEachUp(EsRelation.class, rel -> {
                for (Attribute attr : rel.output()) {
                    if (attr instanceof FieldAttribute fa && fa.field() instanceof MultiTypeEsField) {
                        unionFieldAttributes.add(fa);
                    }
                }
            });

            return plan.transformUp(LogicalPlan.class, p -> p.childrenResolved() == false ? p : doRule(p));
        }

        private LogicalPlan doRule(LogicalPlan plan) {
            int alreadyAddedUnionFieldAttributes = unionFieldAttributes.size();
            // See if the eval function has an unresolved MultiTypeEsField field
            // Replace the entire convert function with a new FieldAttribute (containing type conversion knowledge)
            plan = plan.transformExpressionsOnly(
                AbstractConvertFunction.class,
                convert -> resolveConvertFunction(convert, unionFieldAttributes)
            );
            // If no union fields were generated, return the plan as is
            if (unionFieldAttributes.size() == alreadyAddedUnionFieldAttributes) {
                return plan;
            }

            // And add generated fields to EsRelation, so these new attributes will appear in the OutputExec of the Fragment
            // and thereby get used in FieldExtractExec
            plan = plan.transformDown(EsRelation.class, esr -> {
                List<Attribute> missing = new ArrayList<>();
                for (FieldAttribute fa : unionFieldAttributes) {
                    // Using outputSet().contains looks by NameId, resp. uses semanticEquals.
                    if (esr.outputSet().contains(fa) == false) {
                        missing.add(fa);
                    }
                }

                if (missing.isEmpty() == false) {
                    return new EsRelation(
                        esr.source(),
                        esr.indexPattern(),
                        esr.indexMode(),
                        esr.indexNameWithModes(),
                        CollectionUtils.combine(esr.output(), missing)
                    );
                }
                return esr;
            });
            return plan;
        }

        private Expression resolveConvertFunction(AbstractConvertFunction convert, List<FieldAttribute> unionFieldAttributes) {
            if (convert.field() instanceof FieldAttribute fa && fa.field() instanceof InvalidMappedField imf) {
                HashMap<TypeResolutionKey, Expression> typeResolutions = new HashMap<>();
                Set<DataType> supportedTypes = convert.supportedTypes();
                if (convert instanceof FoldablesConvertFunction fcf) {
                    // FoldablesConvertFunction does not accept fields as inputs, they only accept constants
                    String unresolvedMessage = "argument of ["
                        + fcf.sourceText()
                        + "] must be a constant, received ["
                        + Expressions.name(fa)
                        + "]";
                    Expression ua = new UnresolvedAttribute(fa.source(), fa.name(), unresolvedMessage);
                    return fcf.replaceChildren(Collections.singletonList(ua));
                }
                imf.types().forEach(type -> {
                    if (supportedTypes.contains(type.widenSmallNumeric())) {
                        TypeResolutionKey key = new TypeResolutionKey(fa.name(), type);
                        var concreteConvert = typeSpecificConvert(convert, fa.source(), type, imf);
                        typeResolutions.put(key, concreteConvert);
                    }
                });
                // If all mapped types were resolved, create a new FieldAttribute with the resolved MultiTypeEsField
                if (typeResolutions.size() == imf.getTypesToIndices().size()) {
                    var resolvedField = resolvedMultiTypeEsField(fa, typeResolutions);
                    return createIfDoesNotAlreadyExist(fa, resolvedField, unionFieldAttributes);
                }
            } else if (convert.field() instanceof AbstractConvertFunction subConvert) {
                return convert.replaceChildren(Collections.singletonList(resolveConvertFunction(subConvert, unionFieldAttributes)));
            }
            return convert;
        }

        private Expression createIfDoesNotAlreadyExist(
            FieldAttribute fa,
            MultiTypeEsField resolvedField,
            List<FieldAttribute> unionFieldAttributes
        ) {
            // Generate new ID for the field and suffix it with the data type to maintain unique attribute names.
            // NOTE: The name has to start with $$ to not break bwc with 8.15 - in that version, this is how we had to mark this as
            // synthetic to work around a bug.
            String unionTypedFieldName = Attribute.rawTemporaryName(fa.name(), "converted_to", resolvedField.getDataType().typeName());
            FieldAttribute unionFieldAttribute = new FieldAttribute(fa.source(), fa.parentName(), unionTypedFieldName, resolvedField, true);
            int existingIndex = unionFieldAttributes.indexOf(unionFieldAttribute);
            if (existingIndex >= 0) {
                // Do not generate multiple name/type combinations with different IDs
                return unionFieldAttributes.get(existingIndex);
            } else {
                unionFieldAttributes.add(unionFieldAttribute);
                return unionFieldAttribute;
            }
        }

        private MultiTypeEsField resolvedMultiTypeEsField(FieldAttribute fa, HashMap<TypeResolutionKey, Expression> typeResolutions) {
            Map<String, Expression> typesToConversionExpressions = new HashMap<>();
            InvalidMappedField imf = (InvalidMappedField) fa.field();
            imf.getTypesToIndices().forEach((typeName, indexNames) -> {
                DataType type = DataType.fromTypeName(typeName);
                TypeResolutionKey key = new TypeResolutionKey(fa.name(), type);
                if (typeResolutions.containsKey(key)) {
                    typesToConversionExpressions.put(typeName, typeResolutions.get(key));
                }
            });
            return MultiTypeEsField.resolveFrom(imf, typesToConversionExpressions);
        }

        private Expression typeSpecificConvert(AbstractConvertFunction convert, Source source, DataType type, InvalidMappedField mtf) {
            EsField field = new EsField(mtf.getName(), type, mtf.getProperties(), mtf.isAggregatable());
            FieldAttribute originalFieldAttr = (FieldAttribute) convert.field();
            FieldAttribute resolvedAttr = new FieldAttribute(
                source,
                originalFieldAttr.parentName(),
                originalFieldAttr.name(),
                field,
                originalFieldAttr.nullable(),
                originalFieldAttr.id(),
                true
            );
            return convert.replaceChildren(Collections.singletonList(resolvedAttr));
        }
    }

    /**
     * {@link ResolveUnionTypes} creates new, synthetic attributes for union types:
     * If there was no {@code AbstractConvertFunction} that resolved multi-type fields in the {@link ResolveUnionTypes} rule,
     * then there could still be some {@code FieldAttribute}s that contain unresolved {@link MultiTypeEsField}s.
     * These need to be converted back to actual {@code UnresolvedAttribute} in order for validation to generate appropriate failures.
     * <p>
     * Finally, if {@code client_ip} is present in 2 indices, once with type {@code ip} and once with type {@code keyword},
     * using {@code EVAL x = to_ip(client_ip)} will create a single attribute @{code $$client_ip$converted_to$ip}.
     * This should not spill into the query output, so we drop such attributes at the end.
     */
    private static class UnionTypesCleanup extends Rule<LogicalPlan, LogicalPlan> {
        public LogicalPlan apply(LogicalPlan plan) {
            LogicalPlan planWithCheckedUnionTypes = plan.transformUp(
                LogicalPlan.class,
                p -> p.transformExpressionsOnly(FieldAttribute.class, UnionTypesCleanup::checkUnresolved)
            );

            // To drop synthetic attributes at the end, we need to compute the plan's output.
            // This is only legal to do if the plan is resolved.
            return planWithCheckedUnionTypes.resolved()
                ? planWithoutSyntheticAttributes(planWithCheckedUnionTypes)
                : planWithCheckedUnionTypes;
        }

        static Attribute checkUnresolved(FieldAttribute fa) {
            if (fa.field() instanceof InvalidMappedField imf) {
                String unresolvedMessage = "Cannot use field [" + fa.name() + "] due to ambiguities being " + imf.errorMessage();
                String types = imf.getTypesToIndices().keySet().stream().collect(Collectors.joining(","));
                return new UnsupportedAttribute(
                    fa.source(),
                    fa.name(),
                    new UnsupportedEsField(imf.getName(), types),
                    unresolvedMessage,
                    fa.id()
                );
            }
            return fa;
        }

        private static LogicalPlan planWithoutSyntheticAttributes(LogicalPlan plan) {
            List<Attribute> output = plan.output();
            List<Attribute> newOutput = new ArrayList<>(output.size());

            for (Attribute attr : output) {
                // Do not let the synthetic union type field attributes end up in the final output.
                if (attr.synthetic() && attr instanceof FieldAttribute) {
                    continue;
                }
                newOutput.add(attr);
            }

            return newOutput.size() == output.size() ? plan : new Project(Source.EMPTY, plan, newOutput);
        }
    }
}<|MERGE_RESOLUTION|>--- conflicted
+++ resolved
@@ -237,39 +237,6 @@
 
             EsIndex esIndex = indexResolution.get();
 
-<<<<<<< HEAD
-            if (plan.indexMode().equals(IndexMode.LOOKUP)) {
-                String indexResolutionMessage = null;
-
-                var indexNameWithModes = esIndex.indexNameWithModes();
-                if (indexNameWithModes.size() != 1) {
-                    indexResolutionMessage = "invalid ["
-                        + table
-                        + "] resolution in lookup mode to ["
-                        + indexNameWithModes.size()
-                        + "] indices";
-                } else if (indexNameWithModes.values().iterator().next() != IndexMode.LOOKUP) {
-                    indexResolutionMessage = "invalid ["
-                        + table
-                        + "] resolution in lookup mode to an index in ["
-                        + indexNameWithModes.values().iterator().next()
-                        + "] mode";
-                }
-
-                if (indexResolutionMessage != null) {
-                    return new UnresolvedRelation(
-                        plan.source(),
-                        plan.table(),
-                        plan.frozen(),
-                        plan.metadataFields(),
-                        plan.indexMode(),
-                        indexResolutionMessage,
-                        plan.telemetryLabel()
-                    );
-                }
-            }
-=======
->>>>>>> 856a4d7c
             var attributes = mappingAsAttributes(plan.source(), esIndex.mapping());
             attributes.addAll(plan.metadataFields());
             return new EsRelation(

/*
 * Copyright Elasticsearch B.V. and/or licensed to Elasticsearch B.V. under one
 * or more contributor license agreements. Licensed under the Elastic License
 * 2.0; you may not use this file except in compliance with the Elastic License
 * 2.0.
 */

package org.elasticsearch.xpack.esql.analysis;

import org.elasticsearch.common.logging.HeaderWarning;
import org.elasticsearch.common.logging.LoggerMessageFormat;
import org.elasticsearch.compute.data.Block;
import org.elasticsearch.core.Nullable;
import org.elasticsearch.core.Strings;
import org.elasticsearch.index.IndexMode;
import org.elasticsearch.logging.Logger;
import org.elasticsearch.xpack.core.enrich.EnrichPolicy;
import org.elasticsearch.xpack.esql.Column;
import org.elasticsearch.xpack.esql.EsqlIllegalArgumentException;
import org.elasticsearch.xpack.esql.VerificationException;
import org.elasticsearch.xpack.esql.analysis.AnalyzerRules.ParameterizedAnalyzerRule;
import org.elasticsearch.xpack.esql.common.Failure;
import org.elasticsearch.xpack.esql.core.capabilities.Resolvables;
import org.elasticsearch.xpack.esql.core.expression.Alias;
import org.elasticsearch.xpack.esql.core.expression.Attribute;
import org.elasticsearch.xpack.esql.core.expression.EmptyAttribute;
import org.elasticsearch.xpack.esql.core.expression.Expression;
import org.elasticsearch.xpack.esql.core.expression.Expressions;
import org.elasticsearch.xpack.esql.core.expression.FieldAttribute;
import org.elasticsearch.xpack.esql.core.expression.FoldContext;
import org.elasticsearch.xpack.esql.core.expression.Literal;
import org.elasticsearch.xpack.esql.core.expression.MetadataAttribute;
import org.elasticsearch.xpack.esql.core.expression.NamedExpression;
import org.elasticsearch.xpack.esql.core.expression.Nullability;
import org.elasticsearch.xpack.esql.core.expression.ReferenceAttribute;
import org.elasticsearch.xpack.esql.core.expression.UnresolvedAttribute;
import org.elasticsearch.xpack.esql.core.expression.UnresolvedStar;
import org.elasticsearch.xpack.esql.core.expression.predicate.BinaryOperator;
import org.elasticsearch.xpack.esql.core.expression.predicate.operator.comparison.BinaryComparison;
import org.elasticsearch.xpack.esql.core.tree.Source;
import org.elasticsearch.xpack.esql.core.type.DataType;
import org.elasticsearch.xpack.esql.core.type.EsField;
import org.elasticsearch.xpack.esql.core.type.InvalidMappedField;
import org.elasticsearch.xpack.esql.core.type.MultiTypeEsField;
import org.elasticsearch.xpack.esql.core.type.PotentiallyUnmappedKeywordEsField;
import org.elasticsearch.xpack.esql.core.type.UnsupportedEsField;
import org.elasticsearch.xpack.esql.core.util.CollectionUtils;
import org.elasticsearch.xpack.esql.core.util.Holder;
import org.elasticsearch.xpack.esql.core.util.StringUtils;
import org.elasticsearch.xpack.esql.expression.NamedExpressions;
import org.elasticsearch.xpack.esql.expression.UnresolvedNamePattern;
import org.elasticsearch.xpack.esql.expression.function.EsqlFunctionRegistry;
import org.elasticsearch.xpack.esql.expression.function.FunctionDefinition;
import org.elasticsearch.xpack.esql.expression.function.UnresolvedFunction;
import org.elasticsearch.xpack.esql.expression.function.UnsupportedAttribute;
import org.elasticsearch.xpack.esql.expression.function.grouping.GroupingFunction;
import org.elasticsearch.xpack.esql.expression.function.scalar.EsqlScalarFunction;
import org.elasticsearch.xpack.esql.expression.function.scalar.conditional.Case;
import org.elasticsearch.xpack.esql.expression.function.scalar.conditional.Greatest;
import org.elasticsearch.xpack.esql.expression.function.scalar.conditional.Least;
import org.elasticsearch.xpack.esql.expression.function.scalar.convert.AbstractConvertFunction;
import org.elasticsearch.xpack.esql.expression.function.scalar.convert.FoldablesConvertFunction;
import org.elasticsearch.xpack.esql.expression.function.scalar.convert.ToDouble;
import org.elasticsearch.xpack.esql.expression.function.scalar.convert.ToInteger;
import org.elasticsearch.xpack.esql.expression.function.scalar.convert.ToLong;
import org.elasticsearch.xpack.esql.expression.function.scalar.convert.ToUnsignedLong;
import org.elasticsearch.xpack.esql.expression.function.scalar.nulls.Coalesce;
import org.elasticsearch.xpack.esql.expression.predicate.operator.arithmetic.DateTimeArithmeticOperation;
import org.elasticsearch.xpack.esql.expression.predicate.operator.arithmetic.EsqlArithmeticOperation;
import org.elasticsearch.xpack.esql.expression.predicate.operator.comparison.In;
import org.elasticsearch.xpack.esql.index.EsIndex;
import org.elasticsearch.xpack.esql.index.IndexResolution;
import org.elasticsearch.xpack.esql.inference.ResolvedInference;
import org.elasticsearch.xpack.esql.parser.ParsingException;
import org.elasticsearch.xpack.esql.plan.IndexPattern;
import org.elasticsearch.xpack.esql.plan.logical.Aggregate;
import org.elasticsearch.xpack.esql.plan.logical.Dedup;
import org.elasticsearch.xpack.esql.plan.logical.Drop;
import org.elasticsearch.xpack.esql.plan.logical.Enrich;
import org.elasticsearch.xpack.esql.plan.logical.EsRelation;
import org.elasticsearch.xpack.esql.plan.logical.Eval;
import org.elasticsearch.xpack.esql.plan.logical.Fork;
import org.elasticsearch.xpack.esql.plan.logical.Insist;
import org.elasticsearch.xpack.esql.plan.logical.Keep;
import org.elasticsearch.xpack.esql.plan.logical.Limit;
import org.elasticsearch.xpack.esql.plan.logical.LogicalPlan;
import org.elasticsearch.xpack.esql.plan.logical.Lookup;
import org.elasticsearch.xpack.esql.plan.logical.MvExpand;
import org.elasticsearch.xpack.esql.plan.logical.Project;
import org.elasticsearch.xpack.esql.plan.logical.Rename;
import org.elasticsearch.xpack.esql.plan.logical.RrfScoreEval;
import org.elasticsearch.xpack.esql.plan.logical.UnresolvedRelation;
import org.elasticsearch.xpack.esql.plan.logical.inference.InferencePlan;
import org.elasticsearch.xpack.esql.plan.logical.inference.Rerank;
import org.elasticsearch.xpack.esql.plan.logical.join.Join;
import org.elasticsearch.xpack.esql.plan.logical.join.JoinConfig;
import org.elasticsearch.xpack.esql.plan.logical.join.JoinType;
import org.elasticsearch.xpack.esql.plan.logical.join.JoinTypes;
import org.elasticsearch.xpack.esql.plan.logical.join.JoinTypes.UsingJoinType;
import org.elasticsearch.xpack.esql.plan.logical.join.LookupJoin;
import org.elasticsearch.xpack.esql.plan.logical.local.EsqlProject;
import org.elasticsearch.xpack.esql.plan.logical.local.LocalRelation;
import org.elasticsearch.xpack.esql.plan.logical.local.LocalSupplier;
import org.elasticsearch.xpack.esql.rule.ParameterizedRule;
import org.elasticsearch.xpack.esql.rule.ParameterizedRuleExecutor;
import org.elasticsearch.xpack.esql.rule.Rule;
import org.elasticsearch.xpack.esql.session.Configuration;
import org.elasticsearch.xpack.esql.telemetry.FeatureMetric;
import org.elasticsearch.xpack.esql.type.EsqlDataTypeConverter;

import java.time.Duration;
import java.time.temporal.TemporalAmount;
import java.util.ArrayList;
import java.util.Arrays;
import java.util.BitSet;
import java.util.Collection;
import java.util.Collections;
import java.util.Comparator;
import java.util.HashMap;
import java.util.HashSet;
import java.util.LinkedHashMap;
import java.util.List;
import java.util.Map;
import java.util.Set;
import java.util.function.Function;
import java.util.function.Predicate;
import java.util.stream.Collectors;

import static java.util.Collections.emptyList;
import static java.util.Collections.singletonList;
import static org.elasticsearch.xpack.core.enrich.EnrichPolicy.GEO_MATCH_TYPE;
import static org.elasticsearch.xpack.esql.core.type.DataType.BOOLEAN;
import static org.elasticsearch.xpack.esql.core.type.DataType.DATETIME;
import static org.elasticsearch.xpack.esql.core.type.DataType.DATE_NANOS;
import static org.elasticsearch.xpack.esql.core.type.DataType.DATE_PERIOD;
import static org.elasticsearch.xpack.esql.core.type.DataType.DOUBLE;
import static org.elasticsearch.xpack.esql.core.type.DataType.FLOAT;
import static org.elasticsearch.xpack.esql.core.type.DataType.GEO_POINT;
import static org.elasticsearch.xpack.esql.core.type.DataType.GEO_SHAPE;
import static org.elasticsearch.xpack.esql.core.type.DataType.INTEGER;
import static org.elasticsearch.xpack.esql.core.type.DataType.IP;
import static org.elasticsearch.xpack.esql.core.type.DataType.KEYWORD;
import static org.elasticsearch.xpack.esql.core.type.DataType.LONG;
import static org.elasticsearch.xpack.esql.core.type.DataType.TEXT;
import static org.elasticsearch.xpack.esql.core.type.DataType.TIME_DURATION;
import static org.elasticsearch.xpack.esql.core.type.DataType.VERSION;
import static org.elasticsearch.xpack.esql.core.type.DataType.isTemporalAmount;
import static org.elasticsearch.xpack.esql.telemetry.FeatureMetric.LIMIT;
import static org.elasticsearch.xpack.esql.type.EsqlDataTypeConverter.maybeParseTemporalAmount;

/**
 * This class is part of the planner. Resolves references (such as variable and index names) and performs implicit casting.
 */
public class Analyzer extends ParameterizedRuleExecutor<LogicalPlan, AnalyzerContext> {
    // marker list of attributes for plans that do not have any concrete fields to return, but have other computed columns to return
    // ie from test | stats c = count(*)
    public static final List<Attribute> NO_FIELDS = List.of(
        new ReferenceAttribute(Source.EMPTY, null, "<no-fields>", DataType.NULL, Nullability.TRUE, null, true)
    );

    private static final List<Batch<LogicalPlan>> RULES = List.of(
        new Batch<>(
            "Initialize",
            Limiter.ONCE,
            new ResolveTable(),
            new ResolveEnrich(),
            new ResolveInference(),
            new ResolveLookupTables(),
            new ResolveFunctions()
        ),
        new Batch<>(
            "Resolution",
            /*
             * ImplicitCasting must be before ResolveRefs. Because a reference is created for a Bucket in Aggregate's aggregates,
             * resolving this reference before implicit casting may cause this reference to have customMessage=true, it prevents further
             * attempts to resolve this reference.
             */
            new ImplicitCasting(),
            new ResolveRefs(),
            new ResolveUnionTypes()  // Must be after ResolveRefs, so union types can be found
        ),
        new Batch<>("Finish Analysis", Limiter.ONCE, new AddImplicitLimit(), new AddImplicitForkLimit(), new UnionTypesCleanup())
    );

    private final Verifier verifier;

    public Analyzer(AnalyzerContext context, Verifier verifier) {
        super(context);
        this.verifier = verifier;
    }

    public LogicalPlan analyze(LogicalPlan plan) {
        BitSet partialMetrics = new BitSet(FeatureMetric.values().length);
        return verify(execute(plan), gatherPreAnalysisMetrics(plan, partialMetrics));
    }

    public LogicalPlan verify(LogicalPlan plan, BitSet partialMetrics) {
        Collection<Failure> failures = verifier.verify(plan, partialMetrics);
        if (failures.isEmpty() == false) {
            throw new VerificationException(failures);
        }
        return plan;
    }

    @Override
    protected List<Batch<LogicalPlan>> batches() {
        return RULES;
    }

    private static class ResolveTable extends ParameterizedAnalyzerRule<UnresolvedRelation, AnalyzerContext> {

        @Override
        protected LogicalPlan rule(UnresolvedRelation plan, AnalyzerContext context) {
            return resolveIndex(
                plan,
                plan.indexMode().equals(IndexMode.LOOKUP)
                    ? context.lookupResolution().get(plan.indexPattern().indexPattern())
                    : context.indexResolution()
            );
        }

        private LogicalPlan resolveIndex(UnresolvedRelation plan, IndexResolution indexResolution) {
            if (indexResolution == null || indexResolution.isValid() == false) {
                String indexResolutionMessage = indexResolution == null ? "[none specified]" : indexResolution.toString();
                return plan.unresolvedMessage().equals(indexResolutionMessage)
                    ? plan
                    : new UnresolvedRelation(
                        plan.source(),
                        plan.indexPattern(),
                        plan.frozen(),
                        plan.qualifier(),
                        plan.metadataFields(),
                        plan.indexMode(),
                        indexResolutionMessage,
                        plan.telemetryLabel()
                    );
            }
            IndexPattern table = plan.indexPattern();
            if (indexResolution.matches(table.indexPattern()) == false) {
                // TODO: fix this (and tests), or drop check (seems SQL-inherited, where's also defective)
                new UnresolvedRelation(
                    plan.source(),
                    plan.indexPattern(),
                    plan.frozen(),
                    plan.qualifier(),
                    plan.metadataFields(),
                    plan.indexMode(),
                    "invalid [" + table + "] resolution to [" + indexResolution + "]",
                    plan.telemetryLabel()
                );
            }

            EsIndex esIndex = indexResolution.get();

            var attributes = mappingAsAttributes(plan.source(), plan.qualifier(), esIndex.mapping());
            attributes.addAll(plan.metadataFields());
            return new EsRelation(
                plan.source(),
                esIndex.name(),
                plan.indexMode(),
                esIndex.indexNameWithModes(),
                attributes.isEmpty() ? NO_FIELDS : attributes
            );
        }
    }

    /**
     * Specific flattening method, different from the default EsRelation that:
     * 1. takes care of data type widening (for certain types)
     * 2. drops the object and keyword hierarchy
     * <p>
     *     Public for testing.
     * </p>
     */
    public static List<Attribute> mappingAsAttributes(Source source, @Nullable String qualifier, Map<String, EsField> mapping) {
        var list = new ArrayList<Attribute>();
        mappingAsAttributes(list, source, null, qualifier, mapping);
        list.sort(Comparator.comparing(Attribute::name));
        return list;
    }

    private static void mappingAsAttributes(
        List<Attribute> list,
        Source source,
        String parentName,
        String qualifier,
        Map<String, EsField> mapping
    ) {
        for (Map.Entry<String, EsField> entry : mapping.entrySet()) {
            String name = entry.getKey();
            EsField t = entry.getValue();

            if (t != null) {
                name = parentName == null ? name : parentName + "." + name;
                var fieldProperties = t.getProperties();
                var type = t.getDataType().widenSmallNumeric();
                // due to a bug also copy the field since the Attribute hierarchy extracts the data type
                // directly even if the data type is passed explicitly
                if (type != t.getDataType()) {
                    t = new EsField(t.getName(), type, t.getProperties(), t.isAggregatable(), t.isAlias());
                }

                // TODO: if we were to allow qualifiers in FROM, they'd need to arrive here:
                FieldAttribute attribute = t instanceof UnsupportedEsField uef
                    ? new UnsupportedAttribute(source, qualifier, name, uef)
                    : new FieldAttribute(source, parentName, qualifier, name, t);
                // primitive branch
                if (DataType.isPrimitive(type)) {
                    list.add(attribute);
                }
                // allow compound object even if they are unknown
                if (fieldProperties.isEmpty() == false) {
                    mappingAsAttributes(list, source, attribute.name(), qualifier, fieldProperties);
                }
            }
        }
    }

    private static class ResolveEnrich extends ParameterizedAnalyzerRule<Enrich, AnalyzerContext> {

        @Override
        protected LogicalPlan rule(Enrich plan, AnalyzerContext context) {
            if (plan.policyName().resolved() == false) {
                // the policy does not exist
                return plan;
            }
            final String policyName = (String) plan.policyName().fold(FoldContext.small() /* TODO remove me */);
            final var resolved = context.enrichResolution().getResolvedPolicy(policyName, plan.mode());
            if (resolved != null) {
                var policy = new EnrichPolicy(resolved.matchType(), null, List.of(), resolved.matchField(), resolved.enrichFields());
                var matchField = plan.matchField() == null || plan.matchField() instanceof EmptyAttribute
                    ? new UnresolvedAttribute(plan.source(), null, policy.getMatchField())
                    : plan.matchField();
                List<NamedExpression> enrichFields = calculateEnrichFields(
                    plan.source(),
                    policyName,
                    // TODO: Qualifier for ENRICH would go here.
                    mappingAsAttributes(plan.source(), null, resolved.mapping()),
                    plan.enrichFields(),
                    policy
                );
                return new Enrich(
                    plan.source(),
                    plan.child(),
                    plan.mode(),
                    plan.policyName(),
                    matchField,
                    policy,
                    resolved.concreteIndices(),
                    enrichFields
                );
            } else {
                String error = context.enrichResolution().getError(policyName, plan.mode());
                var policyNameExp = new UnresolvedAttribute(plan.policyName().source(), null, policyName, error);
                return new Enrich(plan.source(), plan.child(), plan.mode(), policyNameExp, plan.matchField(), null, Map.of(), List.of());
            }
        }

        public static List<NamedExpression> calculateEnrichFields(
            Source source,
            String policyName,
            List<Attribute> mapping,
            List<NamedExpression> enrichFields,
            EnrichPolicy policy
        ) {
            Set<String> policyEnrichFieldSet = new HashSet<>(policy.getEnrichFields());
            Map<String, Attribute> fieldMap = mapping.stream()
                .filter(e -> policyEnrichFieldSet.contains(e.name()))
                .collect(Collectors.toMap(NamedExpression::name, Function.identity()));
            List<NamedExpression> result = new ArrayList<>();
            if (enrichFields == null || enrichFields.isEmpty()) {
                // use the policy to infer the enrich fields
                for (String enrichFieldName : policy.getEnrichFields()) {
                    result.add(createEnrichFieldExpression(source, policyName, fieldMap, enrichFieldName));
                }
            } else {
                for (NamedExpression enrichField : enrichFields) {
                    String enrichFieldName = Expressions.name(enrichField instanceof Alias a ? a.child() : enrichField);
                    NamedExpression field = createEnrichFieldExpression(source, policyName, fieldMap, enrichFieldName);
                    result.add(enrichField instanceof Alias a ? new Alias(a.source(), a.qualifier(), a.name(), field) : field);
                }
            }
            return result;
        }

        private static NamedExpression createEnrichFieldExpression(
            Source source,
            String policyName,
            Map<String, Attribute> fieldMap,
            String enrichFieldName
        ) {
            Attribute mappedField = fieldMap.get(enrichFieldName);
            if (mappedField == null) {
                String msg = "Enrich field [" + enrichFieldName + "] not found in enrich policy [" + policyName + "]";
                List<String> similar = StringUtils.findSimilar(enrichFieldName, fieldMap.keySet());
                if (CollectionUtils.isEmpty(similar) == false) {
                    msg += ", did you mean " + (similar.size() == 1 ? "[" + similar.get(0) + "]" : "any of " + similar) + "?";
                }
                return new UnresolvedAttribute(source, null, enrichFieldName, msg);
            } else {
                return new ReferenceAttribute(source, null, enrichFieldName, mappedField.dataType(), Nullability.TRUE, null, false);
            }
        }
    }

    private static class ResolveInference extends ParameterizedAnalyzerRule<InferencePlan, AnalyzerContext> {
        @Override
        protected LogicalPlan rule(InferencePlan plan, AnalyzerContext context) {
            assert plan.inferenceId().resolved() && plan.inferenceId().foldable();

            String inferenceId = plan.inferenceId().fold(FoldContext.small()).toString();
            ResolvedInference resolvedInference = context.inferenceResolution().getResolvedInference(inferenceId);

            if (resolvedInference != null && resolvedInference.taskType() == plan.taskType()) {
                return plan;
            } else if (resolvedInference != null) {
                String error = "cannot use inference endpoint ["
                    + inferenceId
                    + "] with task type ["
                    + resolvedInference.taskType()
                    + "] within a "
                    + plan.nodeName()
                    + " command. Only inference endpoints with the task type ["
                    + plan.taskType()
                    + "] are supported.";
                return plan.withInferenceResolutionError(inferenceId, error);
            } else {
                String error = context.inferenceResolution().getError(inferenceId);
                return plan.withInferenceResolutionError(inferenceId, error);
            }
        }
    }

    private static class ResolveLookupTables extends ParameterizedAnalyzerRule<Lookup, AnalyzerContext> {

        @Override
        protected LogicalPlan rule(Lookup lookup, AnalyzerContext context) {
            // the parser passes the string wrapped in a literal
            Source source = lookup.source();
            Expression tableNameExpression = lookup.tableName();
            String tableName = lookup.tableName().toString();
            Map<String, Map<String, Column>> tables = context.configuration().tables();
            LocalRelation localRelation = null;

            if (tables.containsKey(tableName) == false) {
                String message = "Unknown table [" + tableName + "]";
                // typos check
                List<String> potentialMatches = StringUtils.findSimilar(tableName, tables.keySet());
                if (CollectionUtils.isEmpty(potentialMatches) == false) {
                    message = UnresolvedAttribute.errorMessage(tableName, potentialMatches).replace("column", "table");
                }
                tableNameExpression = new UnresolvedAttribute(tableNameExpression.source(), null, tableName, message);
            }
            // wrap the table in a local relationship for idiomatic field resolution
            else {
                localRelation = tableMapAsRelation(source, tables.get(tableName));
                // postpone the resolution for ResolveRefs
            }

            return new Lookup(source, lookup.child(), tableNameExpression, lookup.matchFields(), localRelation);
        }

        private LocalRelation tableMapAsRelation(Source source, Map<String, Column> mapTable) {
            Block[] blocks = new Block[mapTable.size()];

            List<Attribute> attributes = new ArrayList<>(blocks.length);
            int i = 0;
            for (Map.Entry<String, Column> entry : mapTable.entrySet()) {
                String name = entry.getKey();
                Column column = entry.getValue();
                // create a fake ES field - alternative is to use a ReferenceAttribute
                EsField field = new EsField(name, column.type(), Map.of(), false, false);
                attributes.add(new FieldAttribute(source, null, name, field));
                // prepare the block for the supplier
                blocks[i++] = column.values();
            }
            LocalSupplier supplier = LocalSupplier.of(blocks);
            return new LocalRelation(source, attributes, supplier);
        }
    }

    public static class ResolveRefs extends ParameterizedAnalyzerRule<LogicalPlan, AnalyzerContext> {
        @Override
        protected LogicalPlan rule(LogicalPlan plan, AnalyzerContext context) {
            if (plan.childrenResolved() == false) {
                return plan;
            }
            final List<Attribute> childrenOutput = new ArrayList<>();

            // Gather all the children's output in case of non-unary plans; even for unaries, we need to copy because we may mutate this to
            // simplify resolution of e.g. RENAME.
            for (LogicalPlan child : plan.children()) {
                var output = child.output();
                childrenOutput.addAll(output);
            }

            if (plan instanceof Aggregate aggregate) {
                return resolveAggregate(aggregate, childrenOutput);
            }

            if (plan instanceof Drop d) {
                return resolveDrop(d, childrenOutput);
            }

            if (plan instanceof Rename r) {
                return resolveRename(r, childrenOutput);
            }

            if (plan instanceof Keep p) {
                return resolveKeep(p, childrenOutput);
            }

            if (plan instanceof Eval p) {
                return resolveEval(p, childrenOutput);
            }

            if (plan instanceof Enrich p) {
                return resolveEnrich(p, childrenOutput);
            }

            if (plan instanceof MvExpand p) {
                return resolveMvExpand(p, childrenOutput);
            }

            if (plan instanceof Lookup l) {
                return resolveLookup(l, childrenOutput);
            }

            if (plan instanceof LookupJoin j) {
                return resolveLookupJoin(j);
            }

            if (plan instanceof Insist i) {
                return resolveInsist(i, childrenOutput, context.indexResolution());
            }

            if (plan instanceof Dedup dedup) {
                return resolveDedup(dedup, childrenOutput);
            }

            if (plan instanceof RrfScoreEval rrf) {
                return resolveRrfScoreEval(rrf, childrenOutput);
            }

            if (plan instanceof Rerank r) {
                return resolveRerank(r, childrenOutput);
            }

            return plan.transformExpressionsOnly(UnresolvedAttribute.class, ua -> maybeResolveAttribute(ua, childrenOutput));
        }

        private Aggregate resolveAggregate(Aggregate aggregate, List<Attribute> childrenOutput) {
            // if the grouping is resolved but the aggs are not, use the former to resolve the latter
            // e.g. STATS a ... GROUP BY a = x + 1
            Holder<Boolean> changed = new Holder<>(false);
            List<Expression> groupings = aggregate.groupings();
            List<? extends NamedExpression> aggregates = aggregate.aggregates();
            // first resolve groupings since the aggs might refer to them
            // trying to globally resolve unresolved attributes will lead to some being marked as unresolvable
            if (Resolvables.resolved(groupings) == false) {
                List<Expression> newGroupings = new ArrayList<>(groupings.size());
                for (Expression g : groupings) {
                    Expression resolved = g.transformUp(UnresolvedAttribute.class, ua -> maybeResolveAttribute(ua, childrenOutput));
                    if (resolved != g) {
                        changed.set(true);
                    }
                    newGroupings.add(resolved);
                }
                groupings = newGroupings;
                if (changed.get()) {
                    aggregate = aggregate.with(aggregate.child(), newGroupings, aggregate.aggregates());
                    changed.set(false);
                }
            }

            if (Resolvables.resolved(groupings) == false || (Resolvables.resolved(aggregates) == false)) {
                ArrayList<Attribute> resolved = new ArrayList<>();
                for (Expression e : groupings) {
                    Attribute attr = Expressions.attribute(e);
                    if (attr != null && attr.resolved()) {
                        resolved.add(attr);
                    }
                }
                List<Attribute> resolvedList = NamedExpressions.mergeOutputAttributes(resolved, childrenOutput);

                List<NamedExpression> newAggregates = new ArrayList<>();
                for (NamedExpression ag : aggregate.aggregates()) {
                    var agg = (NamedExpression) ag.transformUp(UnresolvedAttribute.class, ua -> {
                        Expression ne = ua;
                        Attribute maybeResolved = maybeResolveAttribute(ua, resolvedList);
                        if (maybeResolved != null) {
                            changed.set(true);
                            ne = maybeResolved;
                        }
                        return ne;
                    });
                    newAggregates.add(agg);
                }

                // TODO: remove this when Stats interface is removed
                aggregate = changed.get() ? aggregate.with(aggregate.child(), groupings, newAggregates) : aggregate;
            }

            return aggregate;
        }

        private LogicalPlan resolveMvExpand(MvExpand p, List<Attribute> childrenOutput) {
            if (p.target() instanceof UnresolvedAttribute ua) {
                Attribute resolved = maybeResolveAttribute(ua, childrenOutput);
                if (resolved == ua) {
                    return p;
                }
                return new MvExpand(
                    p.source(),
                    p.child(),
                    resolved,
                    resolved.resolved()
                        ? new ReferenceAttribute(
                            resolved.source(),
                            resolved.qualifier(),
                            resolved.name(),
                            resolved.dataType(),
                            resolved.nullable(),
                            null,
                            false
                        )
                        : resolved
                );
            }
            return p;
        }

        private LogicalPlan resolveLookup(Lookup l, List<Attribute> childrenOutput) {
            // check if the table exists before performing any resolution
            if (l.localRelation() == null) {
                return l;
            }

            // check the on field against both the child output and the inner relation
            List<Attribute> matchFields = new ArrayList<>(l.matchFields().size());
            List<Attribute> localOutput = l.localRelation().output();
            boolean modified = false;

            for (Attribute matchField : l.matchFields()) {
                Attribute matchFieldChildReference = matchField;
                if (matchField instanceof UnresolvedAttribute ua && ua.customMessage() == false) {
                    modified = true;
                    Attribute joinedAttribute = maybeResolveAttribute(ua, localOutput);
                    // can't find the field inside the local relation
                    if (joinedAttribute instanceof UnresolvedAttribute lua) {
                        // adjust message
                        matchFieldChildReference = lua.withUnresolvedMessage(
                            lua.unresolvedMessage().replace("Unknown column", "Unknown column in lookup target")
                        );
                    } else {
                        // check also the child output by resolving to it
                        Attribute attr = maybeResolveAttribute(ua, childrenOutput);
                        matchFieldChildReference = attr;
                        if (attr instanceof UnresolvedAttribute == false) {
                            /*
                             * If they do, make sure the data types line up. If either is
                             * null it's fine to match it against anything.
                             */
                            boolean dataTypesOk = joinedAttribute.dataType().equals(attr.dataType());
                            if (false == dataTypesOk) {
                                dataTypesOk = joinedAttribute.dataType() == DataType.NULL || attr.dataType() == DataType.NULL;
                            }
                            if (false == dataTypesOk) {
                                dataTypesOk = joinedAttribute.dataType().equals(KEYWORD) && attr.dataType().equals(TEXT);
                            }
                            if (false == dataTypesOk) {
                                matchFieldChildReference = new UnresolvedAttribute(
                                    attr.source(),
                                    attr.qualifier(),
                                    attr.name(),
                                    attr.id(),
                                    "column type mismatch, table column was ["
                                        + joinedAttribute.dataType().typeName()
                                        + "] and original column was ["
                                        + attr.dataType().typeName()
                                        + "]",
                                    null
                                );
                            }
                        }
                    }
                }

                matchFields.add(matchFieldChildReference);
            }
            if (modified) {
                return new Lookup(l.source(), l.child(), l.tableName(), matchFields, l.localRelation());
            }
            return l;
        }

        private Join resolveLookupJoin(LookupJoin join) {
            JoinConfig config = join.config();
            // for now, support only (LEFT) USING clauses
            JoinType type = config.type();
            // rewrite the join into an equi-join between the field with the same name between left and right
            if (type instanceof UsingJoinType using) {
                List<Attribute> cols = using.columns();
                // the lookup cannot be resolved, bail out
                if (Expressions.anyMatch(cols, c -> c instanceof UnresolvedAttribute ua && ua.customMessage())) {
                    return join;
                }

                JoinType coreJoin = using.coreJoin();
                // verify the join type
                if (coreJoin != JoinTypes.LEFT) {
                    String name = cols.get(0).name();
                    UnresolvedAttribute errorAttribute = new UnresolvedAttribute(
                        join.source(),
                        null,
                        name,
                        "Only LEFT join is supported with USING"
                    );
                    return join.withConfig(new JoinConfig(type, singletonList(errorAttribute), emptyList(), emptyList()));
                }
                // resolve the using columns against the left and the right side then assemble the new join config

                List<Attribute> leftKeys = resolveUsingColumns(cols, join.left().output(), false, "left");
                List<Attribute> rightKeys = resolveUsingColumns(cols, join.right().output(), true, "right");

                config = new JoinConfig(coreJoin, leftKeys, leftKeys, rightKeys);
                join = new LookupJoin(join.source(), join.left(), join.right(), config);
            } else if (type != JoinTypes.LEFT) {
                // everything else is unsupported for now
                // LEFT can only happen by being mapped from a USING above. So we need to exclude this as well because this rule can be run
                // more than once.
                UnresolvedAttribute errorAttribute = new UnresolvedAttribute(join.source(), null, "unsupported", "Unsupported join type");
                // add error message
                return join.withConfig(new JoinConfig(type, singletonList(errorAttribute), emptyList(), emptyList()));
            }
            return join;
        }

        private LogicalPlan resolveRerank(Rerank rerank, List<Attribute> childrenOutput) {
            List<Alias> newFields = new ArrayList<>();
            boolean changed = false;

            // First resolving fields used in expression
            for (Alias field : rerank.rerankFields()) {
                Alias result = (Alias) field.transformUp(UnresolvedAttribute.class, ua -> resolveAttribute(ua, childrenOutput));
                newFields.add(result);
                changed |= result != field;
            }

            if (changed) {
                rerank = rerank.withRerankFields(newFields);
            }

            // Ensure the score attribute is present in the output.
            if (rerank.scoreAttribute() instanceof UnresolvedAttribute ua) {
                Attribute resolved = resolveAttribute(ua, childrenOutput);
                if (resolved.resolved() == false || resolved.dataType() != DOUBLE) {
                    resolved = MetadataAttribute.create(Source.EMPTY, MetadataAttribute.SCORE);
                }
                rerank = rerank.withScoreAttribute(resolved);
            }

            return rerank;
        }

        private List<Attribute> resolveUsingColumns(List<Attribute> cols, List<Attribute> output, boolean ignoreQualifier, String side) {
            List<Attribute> resolved = new ArrayList<>(cols.size());
            for (Attribute col : cols) {
                if (col instanceof UnresolvedAttribute ua) {
                    Attribute resolvedField = maybeResolveAttribute(ua, output, ignoreQualifier);
                    if (resolvedField instanceof UnresolvedAttribute ucol) {
                        String message = ua.unresolvedMessage();
                        String match = "column [" + ucol.name() + "]";
                        resolvedField = ucol.withUnresolvedMessage(message.replace(match, match + " in " + side + " side of join"));
                    }
                    resolved.add(resolvedField);
                } else {
                    throw new IllegalStateException(
                        "Surprised to discover column [ " + col.name() + "] already resolved when resolving JOIN keys"
                    );
                }
            }
            return resolved;
        }

        private LogicalPlan resolveInsist(Insist insist, List<Attribute> childrenOutput, IndexResolution indexResolution) {
            List<Attribute> list = new ArrayList<>();
            for (Attribute a : insist.insistedAttributes()) {
                list.add(resolveInsistAttribute(a, childrenOutput, indexResolution));
            }
            return insist.withAttributes(list);
        }

        private Attribute resolveInsistAttribute(Attribute attribute, List<Attribute> childrenOutput, IndexResolution indexResolution) {
            Attribute resolvedCol = maybeResolveAttribute((UnresolvedAttribute) attribute, childrenOutput);
            // Field isn't mapped anywhere.
            if (resolvedCol instanceof UnresolvedAttribute) {
                return insistKeyword(attribute);
            }

            // Field is partially unmapped.
            if (resolvedCol instanceof FieldAttribute fa && indexResolution.get().isPartiallyUnmappedField(fa.name())) {
                return fa.dataType() == KEYWORD ? insistKeyword(fa) : invalidInsistAttribute(fa);
            }

            // Either the field is mapped everywhere and we can just use the resolved column, or the INSIST clause isn't on top of a FROM
            // clause—for example, it might be on top of a ROW clause—so the verifier will catch it and fail.
            return resolvedCol;
        }

        private static Attribute invalidInsistAttribute(FieldAttribute fa) {
            var name = fa.name();
            EsField field = fa.field() instanceof InvalidMappedField imf
                ? new InvalidMappedField(name, InvalidMappedField.makeErrorsMessageIncludingInsistKeyword(imf.getTypesToIndices()))
                : new InvalidMappedField(
                    name,
                    Strings.format(
                        "mapped as [2] incompatible types: [keyword] enforced by INSIST command, and [%s] in index mappings",
                        fa.dataType().typeName()
                    )
                );
            return new FieldAttribute(fa.source(), fa.qualifier(), name, field);
        }

        private static FieldAttribute insistKeyword(Attribute attribute) {
            return new FieldAttribute(
                attribute.source(),
                attribute.qualifier(),
                attribute.name(),
                new PotentiallyUnmappedKeywordEsField(attribute.name())
            );
        }

        private LogicalPlan resolveDedup(Dedup dedup, List<Attribute> childrenOutput) {
            List<NamedExpression> aggregates = dedup.finalAggs();
            List<Attribute> groupings = dedup.groupings();
            List<NamedExpression> newAggs = new ArrayList<>();
            List<Attribute> newGroupings = new ArrayList<>();

            for (NamedExpression agg : aggregates) {
                var newAgg = (NamedExpression) agg.transformUp(UnresolvedAttribute.class, ua -> {
                    Expression ne = ua;
                    Attribute maybeResolved = maybeResolveAttribute(ua, childrenOutput);
                    if (maybeResolved != null) {
                        ne = maybeResolved;
                    }
                    return ne;
                });
                newAggs.add(newAgg);
            }

            for (Attribute attr : groupings) {
                if (attr instanceof UnresolvedAttribute ua) {
                    newGroupings.add(resolveAttribute(ua, childrenOutput));
                } else {
                    newGroupings.add(attr);
                }
            }

            return new Dedup(dedup.source(), dedup.child(), newAggs, newGroupings);
        }

        private LogicalPlan resolveRrfScoreEval(RrfScoreEval rrf, List<Attribute> childrenOutput) {
            Attribute scoreAttr = rrf.scoreAttribute();
            Attribute forkAttr = rrf.forkAttribute();

            if (scoreAttr instanceof UnresolvedAttribute ua) {
                scoreAttr = resolveAttribute(ua, childrenOutput);
            }

            if (forkAttr instanceof UnresolvedAttribute ua) {
                forkAttr = resolveAttribute(ua, childrenOutput);
            }

            if (forkAttr != rrf.forkAttribute() || scoreAttr != rrf.scoreAttribute()) {
                return new RrfScoreEval(rrf.source(), rrf.child(), scoreAttr, forkAttr);
            }

            return rrf;
        }

        private Attribute maybeResolveAttribute(UnresolvedAttribute ua, List<Attribute> childrenOutput) {
            return maybeResolveAttribute(ua, childrenOutput, false);
        }

        private Attribute maybeResolveAttribute(UnresolvedAttribute ua, List<Attribute> childrenOutput, boolean ignoreQualifier) {
            return maybeResolveAttribute(ua, childrenOutput, ignoreQualifier, log);
        }

        private static Attribute maybeResolveAttribute(
            UnresolvedAttribute ua,
            List<Attribute> childrenOutput,
            boolean ignoreQualifier,
            Logger logger
        ) {
            if (ua.customMessage()) {
                return ua;
            }
            return resolveAttribute(ua, childrenOutput, ignoreQualifier, logger);
        }

        private Attribute resolveAttribute(UnresolvedAttribute ua, List<Attribute> childrenOutput) {
            return resolveAttribute(ua, childrenOutput, false, log);
        }

        private static Attribute resolveAttribute(
            UnresolvedAttribute ua,
            List<Attribute> childrenOutput,
            boolean ignoreQualifier,
            Logger logger
        ) {
            Attribute resolved = ua;
            var named = resolveAgainstList(ua, childrenOutput, ignoreQualifier);
            // if resolved, return it; otherwise keep it in place to be resolved later
            if (named.size() == 1) {
                resolved = named.get(0);
                if (logger != null && logger.isTraceEnabled() && resolved.resolved()) {
                    logger.trace("Resolved {} to {}", ua, resolved);
                }
            } else {
                if (named.size() > 0) {
                    resolved = ua.withUnresolvedMessage("Resolved [" + ua + "] unexpectedly to multiple attributes " + named);
                }
            }
            return resolved;
        }

        private LogicalPlan resolveEval(Eval eval, List<Attribute> childOutput) {
            List<Attribute> allResolvedInputs = new ArrayList<>(childOutput);
            List<Alias> newFields = new ArrayList<>();
            boolean changed = false;
            for (Alias field : eval.fields()) {
                Alias result = (Alias) field.transformUp(UnresolvedAttribute.class, ua -> resolveAttribute(ua, allResolvedInputs));

                changed |= result != field;
                newFields.add(result);

                if (result.resolved()) {
                    // for proper resolution, duplicate attribute names are problematic, only last occurrence matters
                    Attribute existing = allResolvedInputs.stream()
                        .filter(attr -> attr.name().equals(result.name()))
                        .findFirst()
                        .orElse(null);
                    if (existing != null) {
                        allResolvedInputs.remove(existing);
                    }
                    allResolvedInputs.add(result.toAttribute());
                }
            }
            return changed ? new Eval(eval.source(), eval.child(), newFields) : eval;
        }

        /**
         * resolve each item manually.
         *
         * Fields are added in the order they appear.
         *
         * If one field matches multiple expressions, the following precedence rules apply (higher to lower):
         * 1. complete field name (ie. no wildcards)
         * 2. partial wildcard expressions (eg. fieldNam*)
         * 3. wildcard only (ie. *)
         *
         * If a field name matches multiple expressions with the same precedence, last one is used.
         *
         * A few examples below:
         *
         * // full name
         * row foo = 1, bar = 2 | keep foo, bar, foo   ->  bar, foo
         *
         * // the full name has precedence on wildcard expression
         * row foo = 1, bar = 2 | keep foo, bar, foo*   ->  foo, bar
         *
         * // the two wildcard expressions have the same priority, even though the first one is more specific
         * // so last one wins
         * row foo = 1, bar = 2 | keep foo*, bar, fo*   ->  bar, foo
         *
         * // * has the lowest priority
         * row foo = 1, bar = 2 | keep *, foo   ->  bar, foo
         * row foo = 1, bar = 2 | keep foo, *   ->  foo, bar
         * row foo = 1, bar = 2 | keep bar*, foo, *   ->  bar, foo
         */
        private LogicalPlan resolveKeep(Project p, List<Attribute> childOutput) {
            List<NamedExpression> resolvedProjections = new ArrayList<>();
            var projections = p.projections();
            // start with projections

            // no projection specified or just *
            if (projections.isEmpty() || (projections.size() == 1 && projections.get(0) instanceof UnresolvedStar)) {
                resolvedProjections.addAll(childOutput);
            }
            // otherwise resolve them
            else {
                Map<NamedExpression, Integer> priorities = new LinkedHashMap<>();
                for (var proj : projections) {
                    final List<Attribute> resolved;
                    final int priority;
                    if (proj instanceof UnresolvedStar) {
                        resolved = childOutput;
                        priority = 2;
                    } else if (proj instanceof UnresolvedNamePattern up) {
                        resolved = resolveAgainstList(up, childOutput);
                        priority = 1;
                    } else if (proj instanceof UnresolvedAttribute ua) {
                        resolved = resolveAgainstList(ua, childOutput);
                        priority = 0;
                    } else {
                        throw new EsqlIllegalArgumentException("unexpected projection: " + proj);
                    }
                    for (Attribute attr : resolved) {
                        Integer previousPrio = priorities.get(attr);
                        if (previousPrio == null || previousPrio >= priority) {
                            priorities.remove(attr);
                            priorities.put(attr, priority);
                        }
                    }
                }
                resolvedProjections = new ArrayList<>(priorities.keySet());
            }

            return new EsqlProject(p.source(), p.child(), resolvedProjections);
        }

        private LogicalPlan resolveDrop(Drop drop, List<Attribute> childOutput) {
            List<NamedExpression> resolvedProjections = new ArrayList<>(childOutput);

            for (var ne : drop.removals()) {
                List<? extends NamedExpression> resolved;

                if (ne instanceof UnresolvedNamePattern np) {
                    resolved = resolveAgainstList(np, childOutput);
                } else if (ne instanceof UnresolvedAttribute ua) {
                    resolved = resolveAgainstList(ua, childOutput);
                } else {
                    resolved = singletonList(ne);
                }

                // the return list might contain either resolved elements or unresolved ones.
                // if things are resolved, remove them - if not add them to the list to trip the Verifier;
                // thus make sure to remove the intersection but add the unresolved difference (if any).
                // so, remove things that are in common
                resolvedProjections.removeIf(resolved::contains);
                // but add non-projected, unresolved extras to later trip the Verifier.
                resolved.forEach(r -> {
                    if (r.resolved() == false && r instanceof UnsupportedAttribute == false) {
                        resolvedProjections.add(r);
                    }
                });
            }

            return new EsqlProject(drop.source(), drop.child(), resolvedProjections);
        }

        private LogicalPlan resolveRename(Rename rename, List<Attribute> childrenOutput) {
            List<NamedExpression> projections = projectionsForRename(rename, childrenOutput, log);

            return new EsqlProject(rename.source(), rename.child(), projections);
        }

        /**
         * This will turn a {@link Rename} into an equivalent {@link Project}.
         * Can mutate {@code childrenOutput}; hand this a copy if you want to avoid mutation.
         */
        public static List<NamedExpression> projectionsForRename(Rename rename, List<Attribute> childrenOutput, Logger logger) {
            List<NamedExpression> projections = new ArrayList<>(childrenOutput);

            int renamingsCount = rename.renamings().size();
            List<NamedExpression> unresolved = new ArrayList<>(renamingsCount);
            // For an alias like `| rename a as x` keep track fo what we renamed `a` to (namely `x`).
            Map<NamedExpression.QualifiedName, NamedExpression.QualifiedName> reverseAliasing = new HashMap<>(renamingsCount);

            rename.renamings().forEach(alias -> {
                // skip NOPs: `| rename a as a`
                if (alias.child() instanceof UnresolvedAttribute ua && alias.qualifiedName().equals(ua.qualifiedName()) == false) {
                    // remove attributes overwritten by a renaming: `| keep a, b, c | rename a as b`
<<<<<<< HEAD
                    if (alias.qualifier() == null) {
                        projections.removeIf(x -> x.qualifier() == null && x.name().equals(alias.name()));
                    }
=======
                    projections.removeIf(x -> x.name().equals(alias.name()));
                    childrenOutput.removeIf(x -> x.name().equals(alias.name()));
>>>>>>> aab40b12

                    var resolved = maybeResolveAttribute(ua, childrenOutput, false, logger);
                    if (resolved instanceof UnsupportedAttribute || resolved.resolved()) {
                        var realiased = (NamedExpression) alias.replaceChildren(List.of(resolved));
                        projections.replaceAll(x -> x.equals(resolved) ? realiased : x);
                        childrenOutput.removeIf(x -> x.equals(resolved));
                        reverseAliasing.put(resolved.qualifiedName(), alias.qualifiedName());
                    } else { // remained UnresolvedAttribute
                        // is the current alias referencing a previously declared alias?
                        boolean updated = false;
                        if (reverseAliasing.containsValue(resolved.qualifiedName())) {
                            for (var li = projections.listIterator(); li.hasNext();) {
                                // does alias still exist? i.e. it hasn't been renamed again (`| rename a as b, b as c, b as d`)
                                if (li.next() instanceof Alias a && a.name().equals(resolved.name())) {
                                    reverseAliasing.put(resolved.qualifiedName(), alias.qualifiedName());
                                    // update aliased projection in place
                                    li.set(alias.replaceChildren(a.children()));
                                    updated = true;
                                    break;
                                }
                            }
                        }
                        if (updated == false) {
                            var u = resolved;
                            var previousAliasName = reverseAliasing.get(resolved.qualifiedName());
                            if (previousAliasName != null) {
                                String message = LoggerMessageFormat.format(
                                    null,
                                    "Column [{}] renamed to [{}] and is no longer available [{}]",
                                    resolved.name(),
                                    previousAliasName,
                                    alias.sourceText()
                                );
                                u = ua.withUnresolvedMessage(message);
                            }
                            unresolved.add(u);
                        }
                    }
                }
            });

            // add unresolved renamings to later trip the Verifier.
            projections.addAll(unresolved);

            return projections;
        }

        private LogicalPlan resolveEnrich(Enrich enrich, List<Attribute> childrenOutput) {

            if (enrich.matchField().toAttribute() instanceof UnresolvedAttribute ua) {
                Attribute resolved = maybeResolveAttribute(ua, childrenOutput);
                if (resolved.equals(ua)) {
                    return enrich;
                }
                if (resolved.resolved() && enrich.policy() != null) {
                    final DataType dataType = resolved.dataType();
                    String matchType = enrich.policy().getType();
                    DataType[] allowed = allowedEnrichTypes(matchType);
                    if (Arrays.asList(allowed).contains(dataType) == false) {
                        String suffix = "only ["
                            + Arrays.stream(allowed).map(DataType::typeName).collect(Collectors.joining(", "))
                            + "] allowed for type ["
                            + matchType
                            + "]";
                        resolved = ua.withUnresolvedMessage(
                            "Unsupported type ["
                                + resolved.dataType().typeName()
                                + "] for enrich matching field ["
                                + ua.name()
                                + "]; "
                                + suffix
                        );
                    }
                }
                return new Enrich(
                    enrich.source(),
                    enrich.child(),
                    enrich.mode(),
                    enrich.policyName(),
                    resolved,
                    enrich.policy(),
                    enrich.concreteIndices(),
                    enrich.enrichFields()
                );
            }
            return enrich;
        }

        private static final DataType[] GEO_TYPES = new DataType[] { GEO_POINT, GEO_SHAPE };
        private static final DataType[] NON_GEO_TYPES = new DataType[] { KEYWORD, TEXT, IP, LONG, INTEGER, FLOAT, DOUBLE, DATETIME };

        private DataType[] allowedEnrichTypes(String matchType) {
            return matchType.equals(GEO_MATCH_TYPE) ? GEO_TYPES : NON_GEO_TYPES;
        }
    }

    private static List<Attribute> resolveAgainstList(UnresolvedNamePattern up, Collection<Attribute> attrList) {
        UnresolvedAttribute ua = new UnresolvedAttribute(up.source(), up.qualifier(), up.pattern());
        Predicate<Attribute> matcher = up::match;
        var matches = AnalyzerRules.maybeResolveAgainstList(matcher, () -> ua, attrList, true, a -> Analyzer.handleSpecialFields(ua, a));
        return potentialCandidatesIfNoMatchesFound(ua, matches, attrList, list -> UnresolvedNamePattern.errorMessage(up.pattern(), list));
    }

    private static List<Attribute> resolveAgainstList(UnresolvedAttribute ua, Collection<Attribute> attrList) {
        return resolveAgainstList(ua, attrList, false);
    }

    private static List<Attribute> resolveAgainstList(UnresolvedAttribute ua, Collection<Attribute> attrList, boolean ignoreQualifier) {
        Predicate<Attribute> predicate = ignoreQualifier ? (attr -> attr.name().equals(ua.name())) : ua::match;
        var matches = AnalyzerRules.maybeResolveAgainstList(predicate, () -> ua, attrList, false, a -> Analyzer.handleSpecialFields(ua, a));
        return potentialCandidatesIfNoMatchesFound(
            ua,
            matches,
            attrList,
            list -> UnresolvedAttribute.errorMessage(ua.qualifiedName().toString(), list)
        );
    }

    private static List<Attribute> potentialCandidatesIfNoMatchesFound(
        UnresolvedAttribute ua,
        List<Attribute> matches,
        Collection<Attribute> attrList,
        java.util.function.Function<List<String>, String> messageProducer
    ) {
        if (ua.customMessage()) {
            return List.of();
        }
        // none found - add error message
        if (matches.isEmpty()) {
            Set<String> names = new HashSet<>(attrList.size());
            for (var a : attrList) {
                String nameCandidate = a.qualifiedName().toString();
                if (DataType.isPrimitive(a.dataType())) {
                    names.add(nameCandidate);
                }
            }
            String name = ua.qualifiedName().toString();
            UnresolvedAttribute unresolved = ua.withUnresolvedMessage(messageProducer.apply(StringUtils.findSimilar(name, names)));
            matches = singletonList(unresolved);
        }
        return matches;
    }

    private static Attribute handleSpecialFields(UnresolvedAttribute u, Attribute named) {
        return named.withLocation(u.source());
    }

    private static class ResolveFunctions extends ParameterizedAnalyzerRule<LogicalPlan, AnalyzerContext> {

        @Override
        protected LogicalPlan rule(LogicalPlan plan, AnalyzerContext context) {
            // Allow resolving snapshot-only functions, but do not include them in the documentation
            final EsqlFunctionRegistry snapshotRegistry = context.functionRegistry().snapshotRegistry();
            return plan.transformExpressionsOnly(
                UnresolvedFunction.class,
                uf -> resolveFunction(uf, context.configuration(), snapshotRegistry)
            );
        }

        public static org.elasticsearch.xpack.esql.core.expression.function.Function resolveFunction(
            UnresolvedFunction uf,
            Configuration configuration,
            EsqlFunctionRegistry functionRegistry
        ) {
            org.elasticsearch.xpack.esql.core.expression.function.Function f = null;
            if (uf.analyzed()) {
                f = uf;
            } else {
                String functionName = functionRegistry.resolveAlias(uf.name());
                if (functionRegistry.functionExists(functionName) == false) {
                    f = uf.missing(functionName, functionRegistry.listFunctions());
                } else {
                    FunctionDefinition def = functionRegistry.resolveFunction(functionName);
                    f = uf.buildResolved(configuration, def);
                }
            }
            return f;
        }
    }

    private static class AddImplicitLimit extends ParameterizedRule<LogicalPlan, LogicalPlan, AnalyzerContext> {
        @Override
        public LogicalPlan apply(LogicalPlan logicalPlan, AnalyzerContext context) {
            List<LogicalPlan> limits = logicalPlan.collectFirstChildren(Limit.class::isInstance);
            int limit;
            if (limits.isEmpty()) {
                HeaderWarning.addWarning(
                    "No limit defined, adding default limit of [{}]",
                    context.configuration().resultTruncationDefaultSize()
                );
                limit = context.configuration().resultTruncationDefaultSize(); // user provided no limit: cap to a default
            } else {
                limit = context.configuration().resultTruncationMaxSize(); // user provided a limit: cap result entries to the max
            }
            var source = logicalPlan.source();
            return new Limit(source, new Literal(source, limit, DataType.INTEGER), logicalPlan);
        }
    }

    private static class AddImplicitForkLimit extends ParameterizedRule<LogicalPlan, LogicalPlan, AnalyzerContext> {
        private final AddImplicitLimit addImplicitLimit = new AddImplicitLimit();

        @Override
        public LogicalPlan apply(LogicalPlan logicalPlan, AnalyzerContext context) {
            return logicalPlan.transformUp(Fork.class, fork -> addImplicitLimitToForkSubQueries(fork, context));
        }

        private LogicalPlan addImplicitLimitToForkSubQueries(Fork fork, AnalyzerContext ctx) {
            List<LogicalPlan> newSubPlans = new ArrayList<>();
            for (var subPlan : fork.children()) {
                newSubPlans.add(addImplicitLimit.apply(subPlan, ctx));
            }
            return fork.replaceSubPlans(newSubPlans);
        }
    }

    private BitSet gatherPreAnalysisMetrics(LogicalPlan plan, BitSet b) {
        // count only the explicit "limit" the user added, otherwise all queries will have a "limit" and telemetry won't reflect reality
        if (plan.collectFirstChildren(Limit.class::isInstance).isEmpty() == false) {
            b.set(LIMIT.ordinal());
        }
        plan.forEachDown(p -> FeatureMetric.set(p, b));
        return b;
    }

    /**
     * Cast string literals in ScalarFunction, EsqlArithmeticOperation, BinaryComparison, In and GroupingFunction to desired data types.
     * For example, the string literals in the following expressions will be cast implicitly to the field data type on the left hand side.
     * <ul>
     * <li>date > "2024-08-21"</li>
     * <li>date in ("2024-08-21", "2024-08-22", "2024-08-23")</li>
     * <li>date = "2024-08-21" + 3 days</li>
     * <li>ip == "127.0.0.1"</li>
     * <li>version != "1.0"</li>
     * <li>bucket(dateField, "1 month")</li>
     * <li>date_trunc("1 minute", dateField)</li>
     * </ul>
     * If the inputs to Coalesce are mixed numeric types, cast the rest of the numeric field or value to the first numeric data type if
     * applicable. For example, implicit casting converts:
     * <ul>
     * <li>Coalesce(Long, Int) to Coalesce(Long, Long)</li>
     * <li>Coalesce(null, Long, Int) to Coalesce(null, Long, Long)</li>
     * <li>Coalesce(Double, Long, Int) to Coalesce(Double, Double, Double)</li>
     * <li>Coalesce(null, Double, Long, Int) to Coalesce(null, Double, Double, Double)</li>
     * </ul>
     * Coalesce(Int, Long) will NOT be converted to Coalesce(Long, Long) or Coalesce(Int, Int).
     */
    private static class ImplicitCasting extends ParameterizedRule<LogicalPlan, LogicalPlan, AnalyzerContext> {
        @Override
        public LogicalPlan apply(LogicalPlan plan, AnalyzerContext context) {
            return plan.transformExpressionsUp(
                org.elasticsearch.xpack.esql.core.expression.function.Function.class,
                e -> ImplicitCasting.cast(e, context.functionRegistry().snapshotRegistry())
            );
        }

        private static Expression cast(org.elasticsearch.xpack.esql.core.expression.function.Function f, EsqlFunctionRegistry registry) {
            if (f instanceof In in) {
                return processIn(in);
            }
            if (f instanceof EsqlScalarFunction || f instanceof GroupingFunction) { // exclude AggregateFunction until it is needed
                return processScalarOrGroupingFunction(f, registry);
            }
            if (f instanceof EsqlArithmeticOperation || f instanceof BinaryComparison) {
                return processBinaryOperator((BinaryOperator) f);
            }
            return f;
        }

        private static Expression processScalarOrGroupingFunction(
            org.elasticsearch.xpack.esql.core.expression.function.Function f,
            EsqlFunctionRegistry registry
        ) {
            List<Expression> args = f.arguments();
            List<DataType> targetDataTypes = registry.getDataTypeForStringLiteralConversion(f.getClass());
            if (targetDataTypes == null || targetDataTypes.isEmpty()) {
                return f;
            }
            List<Expression> newChildren = new ArrayList<>(args.size());
            boolean childrenChanged = false;
            DataType targetDataType = DataType.NULL;
            Expression arg;
            DataType targetNumericType = null;
            boolean castNumericArgs = true;
            for (int i = 0; i < args.size(); i++) {
                arg = args.get(i);
                if (arg.resolved()) {
                    var dataType = arg.dataType();
                    if (dataType == KEYWORD) {
                        if (arg.foldable() && ((arg instanceof EsqlScalarFunction) == false)) {
                            if (i < targetDataTypes.size()) {
                                targetDataType = targetDataTypes.get(i);
                            }
                            if (targetDataType != DataType.NULL && targetDataType != DataType.UNSUPPORTED) {
                                Expression e = castStringLiteral(arg, targetDataType);
                                if (e != arg) {
                                    childrenChanged = true;
                                    newChildren.add(e);
                                    continue;
                                }
                            }
                        }
                    } else if (dataType.isNumeric() && canCastMixedNumericTypes(f) && castNumericArgs) {
                        if (targetNumericType == null) {
                            targetNumericType = dataType;  // target data type is the first numeric data type
                        } else if (dataType != targetNumericType) {
                            castNumericArgs = canCastNumeric(dataType, targetNumericType);
                        }
                    }
                }
                newChildren.add(args.get(i));
            }
            Expression resultF = childrenChanged ? f.replaceChildren(newChildren) : f;
            return targetNumericType != null && castNumericArgs
                ? castMixedNumericTypes((EsqlScalarFunction) resultF, targetNumericType)
                : resultF;
        }

        private static Expression processBinaryOperator(BinaryOperator<?, ?, ?, ?> o) {
            Expression left = o.left();
            Expression right = o.right();
            if (left.resolved() == false || right.resolved() == false) {
                return o;
            }
            List<Expression> newChildren = new ArrayList<>(2);
            boolean childrenChanged = false;
            DataType targetDataType = DataType.NULL;
            Expression from = Literal.NULL;

            if (left.dataType() == KEYWORD && left.foldable() && (left instanceof EsqlScalarFunction == false)) {
                if (supportsStringImplicitCasting(right.dataType())) {
                    targetDataType = right.dataType();
                    from = left;
                } else if (supportsImplicitTemporalCasting(right, o)) {
                    targetDataType = DATETIME;
                    from = left;
                }
            }
            if (right.dataType() == KEYWORD && right.foldable() && (right instanceof EsqlScalarFunction == false)) {
                if (supportsStringImplicitCasting(left.dataType())) {
                    targetDataType = left.dataType();
                    from = right;
                } else if (supportsImplicitTemporalCasting(left, o)) {
                    targetDataType = DATETIME;
                    from = right;
                }
            }
            if (from != Literal.NULL) {
                Expression e = castStringLiteral(from, targetDataType);
                newChildren.add(from == left ? e : left);
                newChildren.add(from == right ? e : right);
                childrenChanged = true;
            }
            return childrenChanged ? o.replaceChildren(newChildren) : o;
        }

        private static Expression processIn(In in) {
            Expression left = in.value();
            List<Expression> right = in.list();

            if (left.resolved() == false || supportsStringImplicitCasting(left.dataType()) == false) {
                return in;
            }

            DataType targetDataType = left.dataType();
            List<Expression> newChildren = new ArrayList<>(right.size() + 1);
            boolean childrenChanged = false;

            for (Expression value : right) {
                if (value.resolved() && value.dataType() == KEYWORD && value.foldable()) {
                    Expression e = castStringLiteral(value, targetDataType);
                    newChildren.add(e);
                    childrenChanged = true;
                } else {
                    newChildren.add(value);
                }
            }
            newChildren.add(left);
            return childrenChanged ? in.replaceChildren(newChildren) : in;
        }

        private static boolean canCastMixedNumericTypes(org.elasticsearch.xpack.esql.core.expression.function.Function f) {
            return f instanceof Coalesce || f instanceof Case || f instanceof Greatest || f instanceof Least;
        }

        private static boolean canCastNumeric(DataType from, DataType to) {
            DataType commonType = EsqlDataTypeConverter.commonType(from, to);
            return commonType == to;
        }

        private static Expression castMixedNumericTypes(EsqlScalarFunction f, DataType targetNumericType) {
            List<Expression> newChildren = new ArrayList<>(f.children().size());
            boolean childrenChanged = false;
            DataType childDataType;

            for (Expression e : f.children()) {
                if (e.resolved()) {
                    childDataType = e.dataType();
                    if (childDataType.isNumeric() == false
                        || childDataType == targetNumericType
                        || canCastNumeric(childDataType, targetNumericType) == false) {
                        newChildren.add(e);
                        continue;
                    }
                    childrenChanged = true;
                    // add a casting function
                    switch (targetNumericType) {
                        case INTEGER -> newChildren.add(new ToInteger(e.source(), e));
                        case LONG -> newChildren.add(new ToLong(e.source(), e));
                        case DOUBLE -> newChildren.add(new ToDouble(e.source(), e));
                        case UNSIGNED_LONG -> newChildren.add(new ToUnsignedLong(e.source(), e));
                        default -> throw new EsqlIllegalArgumentException("unexpected data type: " + targetNumericType);
                    }
                } else {
                    newChildren.add(e);
                }
            }
            return childrenChanged ? f.replaceChildren(newChildren) : f;
        }

        private static boolean supportsImplicitTemporalCasting(Expression e, BinaryOperator<?, ?, ?, ?> o) {
            return isTemporalAmount(e.dataType()) && (o instanceof DateTimeArithmeticOperation);
        }

        private static boolean supportsStringImplicitCasting(DataType type) {
            return type == DATETIME || type == DATE_NANOS || type == IP || type == VERSION || type == BOOLEAN;
        }

        private static UnresolvedAttribute unresolvedAttribute(Expression value, String type, Exception e) {
            String message = LoggerMessageFormat.format(
                "Cannot convert string [{}] to [{}], error [{}]",
                value.fold(FoldContext.small() /* TODO remove me */),
                type,
                (e instanceof ParsingException pe) ? pe.getErrorMessage() : e.getMessage()
            );
            return new UnresolvedAttribute(
                value.source(),
                null,
                String.valueOf(value.fold(FoldContext.small() /* TODO remove me */)),
                message
            );
        }

        private static Expression castStringLiteralToTemporalAmount(Expression from) {
            try {
                TemporalAmount result = maybeParseTemporalAmount(from.fold(FoldContext.small() /* TODO remove me */).toString().strip());
                if (result == null) {
                    return from;
                }
                DataType target = result instanceof Duration ? TIME_DURATION : DATE_PERIOD;
                return new Literal(from.source(), result, target);
            } catch (Exception e) {
                return unresolvedAttribute(from, DATE_PERIOD + " or " + TIME_DURATION, e);
            }
        }

        private static Expression castStringLiteral(Expression from, DataType target) {
            assert from.foldable();
            try {
                return isTemporalAmount(target)
                    ? castStringLiteralToTemporalAmount(from)
                    : new Literal(
                        from.source(),
                        EsqlDataTypeConverter.convert(from.fold(FoldContext.small() /* TODO remove me */), target),
                        target
                    );
            } catch (Exception e) {
                return unresolvedAttribute(from, target.toString(), e);
            }
        }
    }

    /**
     * The EsqlIndexResolver will create InvalidMappedField instances for fields that are ambiguous (i.e. have multiple mappings).
     * During {@link ResolveRefs} we do not convert these to UnresolvedAttribute instances, as we want to first determine if they can
     * instead be handled by conversion functions within the query. This rule looks for matching conversion functions and converts
     * those fields into MultiTypeEsField, which encapsulates the knowledge of how to convert these into a single type.
     * This knowledge will be used later in generating the FieldExtractExec with built-in type conversion.
     * Any fields which could not be resolved by conversion functions will be converted to UnresolvedAttribute instances in a later rule
     * (See {@link UnionTypesCleanup} below).
     */
    private static class ResolveUnionTypes extends Rule<LogicalPlan, LogicalPlan> {

        record TypeResolutionKey(String fieldName, DataType fieldType) {}

        private List<FieldAttribute> unionFieldAttributes;

        @Override
        public LogicalPlan apply(LogicalPlan plan) {
            unionFieldAttributes = new ArrayList<>();
            // Collect field attributes from previous runs
            plan.forEachUp(EsRelation.class, rel -> {
                for (Attribute attr : rel.output()) {
                    if (attr instanceof FieldAttribute fa && fa.field() instanceof MultiTypeEsField) {
                        unionFieldAttributes.add(fa);
                    }
                }
            });

            return plan.transformUp(LogicalPlan.class, p -> p.childrenResolved() == false ? p : doRule(p));
        }

        private LogicalPlan doRule(LogicalPlan plan) {
            int alreadyAddedUnionFieldAttributes = unionFieldAttributes.size();
            // See if the eval function has an unresolved MultiTypeEsField field
            // Replace the entire convert function with a new FieldAttribute (containing type conversion knowledge)
            plan = plan.transformExpressionsOnly(
                AbstractConvertFunction.class,
                convert -> resolveConvertFunction(convert, unionFieldAttributes)
            );
            // If no union fields were generated, return the plan as is
            if (unionFieldAttributes.size() == alreadyAddedUnionFieldAttributes) {
                return plan;
            }

            // And add generated fields to EsRelation, so these new attributes will appear in the OutputExec of the Fragment
            // and thereby get used in FieldExtractExec
            plan = plan.transformDown(EsRelation.class, esr -> {
                List<Attribute> missing = new ArrayList<>();
                for (FieldAttribute fa : unionFieldAttributes) {
                    // Using outputSet().contains looks by NameId, resp. uses semanticEquals.
                    if (esr.outputSet().contains(fa) == false) {
                        missing.add(fa);
                    }
                }

                if (missing.isEmpty() == false) {
                    return new EsRelation(
                        esr.source(),
                        esr.indexPattern(),
                        esr.indexMode(),
                        esr.indexNameWithModes(),
                        CollectionUtils.combine(esr.output(), missing)
                    );
                }
                return esr;
            });
            return plan;
        }

        private Expression resolveConvertFunction(AbstractConvertFunction convert, List<FieldAttribute> unionFieldAttributes) {
            if (convert.field() instanceof FieldAttribute fa && fa.field() instanceof InvalidMappedField imf) {
                HashMap<TypeResolutionKey, Expression> typeResolutions = new HashMap<>();
                Set<DataType> supportedTypes = convert.supportedTypes();
                if (convert instanceof FoldablesConvertFunction fcf) {
                    // FoldablesConvertFunction does not accept fields as inputs, they only accept constants
                    String unresolvedMessage = "argument of ["
                        + fcf.sourceText()
                        + "] must be a constant, received ["
                        + Expressions.name(fa)
                        + "]";
                    Expression ua = new UnresolvedAttribute(fa.source(), null, fa.name(), unresolvedMessage);
                    return fcf.replaceChildren(Collections.singletonList(ua));
                }
                imf.types().forEach(type -> {
                    if (supportedTypes.contains(type.widenSmallNumeric())) {
                        TypeResolutionKey key = new TypeResolutionKey(fa.name(), type);
                        var concreteConvert = typeSpecificConvert(convert, fa.source(), type, imf);
                        typeResolutions.put(key, concreteConvert);
                    }
                });
                // If all mapped types were resolved, create a new FieldAttribute with the resolved MultiTypeEsField
                if (typeResolutions.size() == imf.getTypesToIndices().size()) {
                    var resolvedField = resolvedMultiTypeEsField(fa, typeResolutions);
                    return createIfDoesNotAlreadyExist(fa, resolvedField, unionFieldAttributes);
                }
            } else if (convert.field() instanceof AbstractConvertFunction subConvert) {
                return convert.replaceChildren(Collections.singletonList(resolveConvertFunction(subConvert, unionFieldAttributes)));
            }
            return convert;
        }

        private Expression createIfDoesNotAlreadyExist(
            FieldAttribute fa,
            MultiTypeEsField resolvedField,
            List<FieldAttribute> unionFieldAttributes
        ) {
            // Generate new ID for the field and suffix it with the data type to maintain unique attribute names.
            // NOTE: The name has to start with $$ to not break bwc with 8.15 - in that version, this is how we had to mark this as
            // synthetic to work around a bug.
            String unionTypedFieldName = Attribute.rawTemporaryName(fa.name(), "converted_to", resolvedField.getDataType().typeName());
            FieldAttribute unionFieldAttribute = new FieldAttribute(
                fa.source(),
                fa.parentName(),
                fa.qualifier(),
                unionTypedFieldName,
                resolvedField,
                true
            );
            int existingIndex = unionFieldAttributes.indexOf(unionFieldAttribute);
            if (existingIndex >= 0) {
                // Do not generate multiple name/type combinations with different IDs
                return unionFieldAttributes.get(existingIndex);
            } else {
                unionFieldAttributes.add(unionFieldAttribute);
                return unionFieldAttribute;
            }
        }

        private MultiTypeEsField resolvedMultiTypeEsField(FieldAttribute fa, HashMap<TypeResolutionKey, Expression> typeResolutions) {
            Map<String, Expression> typesToConversionExpressions = new HashMap<>();
            InvalidMappedField imf = (InvalidMappedField) fa.field();
            imf.getTypesToIndices().forEach((typeName, indexNames) -> {
                DataType type = DataType.fromTypeName(typeName);
                TypeResolutionKey key = new TypeResolutionKey(fa.name(), type);
                if (typeResolutions.containsKey(key)) {
                    typesToConversionExpressions.put(typeName, typeResolutions.get(key));
                }
            });
            return MultiTypeEsField.resolveFrom(imf, typesToConversionExpressions);
        }

        private Expression typeSpecificConvert(AbstractConvertFunction convert, Source source, DataType type, InvalidMappedField mtf) {
            EsField field = new EsField(mtf.getName(), type, mtf.getProperties(), mtf.isAggregatable());
            FieldAttribute originalFieldAttr = (FieldAttribute) convert.field();
            FieldAttribute resolvedAttr = new FieldAttribute(
                source,
                originalFieldAttr.parentName(),
                originalFieldAttr.qualifier(),
                originalFieldAttr.name(),
                field,
                originalFieldAttr.nullable(),
                originalFieldAttr.id(),
                true
            );
            return convert.replaceChildren(Collections.singletonList(resolvedAttr));
        }
    }

    /**
     * {@link ResolveUnionTypes} creates new, synthetic attributes for union types:
     * If there was no {@code AbstractConvertFunction} that resolved multi-type fields in the {@link ResolveUnionTypes} rule,
     * then there could still be some {@code FieldAttribute}s that contain unresolved {@link MultiTypeEsField}s.
     * These need to be converted back to actual {@code UnresolvedAttribute} in order for validation to generate appropriate failures.
     * <p>
     * Finally, if {@code client_ip} is present in 2 indices, once with type {@code ip} and once with type {@code keyword},
     * using {@code EVAL x = to_ip(client_ip)} will create a single attribute @{code $$client_ip$converted_to$ip}.
     * This should not spill into the query output, so we drop such attributes at the end.
     */
    private static class UnionTypesCleanup extends Rule<LogicalPlan, LogicalPlan> {
        public LogicalPlan apply(LogicalPlan plan) {
            LogicalPlan planWithCheckedUnionTypes = plan.transformUp(
                LogicalPlan.class,
                p -> p.transformExpressionsOnly(FieldAttribute.class, UnionTypesCleanup::checkUnresolved)
            );

            // To drop synthetic attributes at the end, we need to compute the plan's output.
            // This is only legal to do if the plan is resolved.
            return planWithCheckedUnionTypes.resolved()
                ? planWithoutSyntheticAttributes(planWithCheckedUnionTypes)
                : planWithCheckedUnionTypes;
        }

        static Attribute checkUnresolved(FieldAttribute fa) {
            if (fa.field() instanceof InvalidMappedField imf) {
                String unresolvedMessage = "Cannot use field [" + fa.name() + "] due to ambiguities being " + imf.errorMessage();
                List<String> types = imf.getTypesToIndices().keySet().stream().toList();
                return new UnsupportedAttribute(
                    fa.source(),
                    fa.qualifier(),
                    fa.name(),
                    new UnsupportedEsField(imf.getName(), types),
                    unresolvedMessage,
                    fa.id()
                );
            }
            return fa;
        }

        private static LogicalPlan planWithoutSyntheticAttributes(LogicalPlan plan) {
            List<Attribute> output = plan.output();
            List<Attribute> newOutput = new ArrayList<>(output.size());

            for (Attribute attr : output) {
                // Do not let the synthetic union type field attributes end up in the final output.
                if (attr.synthetic() && attr instanceof FieldAttribute) {
                    continue;
                }
                newOutput.add(attr);
            }

            return newOutput.size() == output.size() ? plan : new Project(Source.EMPTY, plan, newOutput);
        }
    }
}<|MERGE_RESOLUTION|>--- conflicted
+++ resolved
@@ -1072,14 +1072,10 @@
                 // skip NOPs: `| rename a as a`
                 if (alias.child() instanceof UnresolvedAttribute ua && alias.qualifiedName().equals(ua.qualifiedName()) == false) {
                     // remove attributes overwritten by a renaming: `| keep a, b, c | rename a as b`
-<<<<<<< HEAD
                     if (alias.qualifier() == null) {
                         projections.removeIf(x -> x.qualifier() == null && x.name().equals(alias.name()));
+                        childrenOutput.removeIf(x -> x.qualifier() == null && x.name().equals(alias.name()));
                     }
-=======
-                    projections.removeIf(x -> x.name().equals(alias.name()));
-                    childrenOutput.removeIf(x -> x.name().equals(alias.name()));
->>>>>>> aab40b12
 
                     var resolved = maybeResolveAttribute(ua, childrenOutput, false, logger);
                     if (resolved instanceof UnsupportedAttribute || resolved.resolved()) {

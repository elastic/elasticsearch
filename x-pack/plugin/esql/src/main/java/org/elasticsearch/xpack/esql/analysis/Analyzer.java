--- conflicted
+++ resolved
@@ -2261,57 +2261,22 @@
         private boolean isTimeSeries = false;
 
         @Override
-<<<<<<< HEAD
         public LogicalPlan apply(LogicalPlan plan, AnalyzerContext context) {
-            return plan.transformUp(Aggregate.class, p -> p.childrenResolved() == false ? p : doRule(p, context));
-=======
-        public LogicalPlan apply(LogicalPlan plan) {
             Holder<IndexMode> indexMode = new Holder<>(IndexMode.STANDARD);
             plan.forEachUp(EsRelation.class, esRelation -> { indexMode.set(esRelation.indexMode()); });
             isTimeSeries = indexMode.get() == IndexMode.TIME_SERIES;
-            return plan.transformUp(Aggregate.class, p -> p.childrenResolved() == false ? p : doRule(p));
->>>>>>> 48a591d0
+            return plan.transformUp(Aggregate.class, p -> p.childrenResolved() == false ? p : doRule(p, context));
         }
 
         private LogicalPlan doRule(Aggregate plan, AnalyzerContext context) {
             Map<String, FieldAttribute> unionFields = new HashMap<>();
             Holder<Boolean> aborted = new Holder<>(Boolean.FALSE);
             var newPlan = plan.transformExpressionsOnly(AggregateFunction.class, aggFunc -> {
-<<<<<<< HEAD
-                if (aggFunc.field() instanceof FieldAttribute fa && fa.field() instanceof InvalidMappedField mtf) {
-                    if (mtf.types().contains(AGGREGATE_METRIC_DOUBLE) == false
-                        || mtf.types().stream().allMatch(f -> f == AGGREGATE_METRIC_DOUBLE || f.isNumeric()) == false) {
-                        aborted.set(Boolean.TRUE);
-                        return aggFunc;
-                    }
-                    Map<String, Expression> typeConverters = typeConverters(aggFunc, fa, mtf, context.configuration());
-                    if (typeConverters == null) {
-                        aborted.set(Boolean.TRUE);
-                        return aggFunc;
-                    }
-                    var newField = unionFields.computeIfAbsent(
-                        Attribute.rawTemporaryName(fa.name(), aggFunc.functionName(), aggFunc.sourceText()),
-                        newName -> new FieldAttribute(
-                            fa.source(),
-                            fa.parentName(),
-                            fa.qualifier(),
-                            newName,
-                            MultiTypeEsField.resolveFrom(mtf, typeConverters),
-                            fa.nullable(),
-                            null,
-                            true
-                        )
-                    );
-                    List<Expression> children = new ArrayList<>(aggFunc.children());
-                    children.set(0, newField);
-                    return aggFunc.replaceChildren(children);
-=======
                 Expression child;
                 if (aggFunc.field() instanceof ToAggregateMetricDouble toAMD) {
-                    child = tryToTransformFunction(aggFunc, toAMD.field(), aborted, unionFields);
+                    child = tryToTransformFunction(aggFunc, toAMD.field(), aborted, unionFields, context.configuration());
                 } else {
-                    child = tryToTransformFunction(aggFunc, aggFunc.field(), aborted, unionFields);
->>>>>>> 48a591d0
+                    child = tryToTransformFunction(aggFunc, aggFunc.field(), aborted, unionFields, context.configuration());
                 }
                 return child;
             });
@@ -2321,22 +2286,12 @@
             return ResolveUnionTypes.addGeneratedFieldsToEsRelations(newPlan, unionFields.values().stream().toList());
         }
 
-<<<<<<< HEAD
-        private Map<String, Expression> typeConverters(
-            AggregateFunction aggFunc,
-            FieldAttribute fa,
-            InvalidMappedField mtf,
-            Configuration configuration
-        ) {
-            var metric = getMetric(aggFunc);
-            if (metric == null) {
-                return null;
-=======
         private Expression tryToTransformFunction(
             AggregateFunction aggFunc,
             Expression field,
             Holder<Boolean> aborted,
-            Map<String, FieldAttribute> unionFields
+            Map<String, FieldAttribute> unionFields,
+            Configuration configuration
         ) {
             if (field instanceof FieldAttribute fa && fa.field() instanceof InvalidMappedField imf) {
                 if (imf.types().contains(AGGREGATE_METRIC_DOUBLE) == false
@@ -2361,7 +2316,7 @@
                     );
                 }
 
-                Map<String, Expression> typeConverters = typeConverters(aggFunc, fa, imf);
+                Map<String, Expression> typeConverters = typeConverters(aggFunc, fa, imf, configuration);
                 var newField = unionFields.computeIfAbsent(
                     Attribute.rawTemporaryName(fa.name(), aggFunc.functionName(), aggFunc.sourceText()),
                     newName -> new FieldAttribute(
@@ -2385,12 +2340,12 @@
                     return new SumOverTime(aggFunc.source(), children.getFirst(), aggFunc.filter(), aggFunc.window());
                 }
                 return aggFunc.replaceChildren(children);
->>>>>>> 48a591d0
             }
             return aggFunc;
         }
 
-        private Map<String, Expression> typeConverters(AggregateFunction aggFunc, FieldAttribute fa, InvalidMappedField mtf) {
+        private Map<String, Expression> typeConverters(AggregateFunction aggFunc, FieldAttribute fa, InvalidMappedField mtf,
+                                                       Configuration configuration) {
             var metric = getMetric(aggFunc, isTimeSeries);
             Map<String, Expression> typeConverter = new HashMap<>();
             for (DataType type : mtf.types()) {

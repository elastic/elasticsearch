/*
 * Copyright Elasticsearch B.V. and/or licensed to Elasticsearch B.V. under one
 * or more contributor license agreements. Licensed under the Elastic License
 * 2.0; you may not use this file except in compliance with the Elastic License
 * 2.0.
 */

package org.elasticsearch.xpack.esql.analysis;

import org.elasticsearch.common.logging.HeaderWarning;
import org.elasticsearch.common.logging.LoggerMessageFormat;
import org.elasticsearch.compute.data.Block;
import org.elasticsearch.core.Strings;
import org.elasticsearch.index.IndexMode;
import org.elasticsearch.logging.Logger;
import org.elasticsearch.xpack.core.enrich.EnrichPolicy;
import org.elasticsearch.xpack.esql.Column;
import org.elasticsearch.xpack.esql.EsqlIllegalArgumentException;
import org.elasticsearch.xpack.esql.VerificationException;
import org.elasticsearch.xpack.esql.analysis.AnalyzerRules.ParameterizedAnalyzerRule;
import org.elasticsearch.xpack.esql.common.Failure;
import org.elasticsearch.xpack.esql.core.capabilities.Resolvables;
import org.elasticsearch.xpack.esql.core.expression.Alias;
import org.elasticsearch.xpack.esql.core.expression.Attribute;
import org.elasticsearch.xpack.esql.core.expression.EmptyAttribute;
import org.elasticsearch.xpack.esql.core.expression.Expression;
import org.elasticsearch.xpack.esql.core.expression.Expressions;
import org.elasticsearch.xpack.esql.core.expression.FieldAttribute;
import org.elasticsearch.xpack.esql.core.expression.FoldContext;
import org.elasticsearch.xpack.esql.core.expression.Literal;
import org.elasticsearch.xpack.esql.core.expression.MetadataAttribute;
import org.elasticsearch.xpack.esql.core.expression.NamedExpression;
import org.elasticsearch.xpack.esql.core.expression.Nullability;
import org.elasticsearch.xpack.esql.core.expression.ReferenceAttribute;
import org.elasticsearch.xpack.esql.core.expression.UnresolvedAttribute;
import org.elasticsearch.xpack.esql.core.expression.UnresolvedStar;
import org.elasticsearch.xpack.esql.core.expression.predicate.BinaryOperator;
import org.elasticsearch.xpack.esql.core.expression.predicate.operator.comparison.BinaryComparison;
import org.elasticsearch.xpack.esql.core.tree.Source;
import org.elasticsearch.xpack.esql.core.type.DataType;
import org.elasticsearch.xpack.esql.core.type.EsField;
import org.elasticsearch.xpack.esql.core.type.InvalidMappedField;
import org.elasticsearch.xpack.esql.core.type.MultiTypeEsField;
import org.elasticsearch.xpack.esql.core.type.PotentiallyUnmappedKeywordEsField;
import org.elasticsearch.xpack.esql.core.type.UnsupportedEsField;
import org.elasticsearch.xpack.esql.core.util.CollectionUtils;
import org.elasticsearch.xpack.esql.core.util.Holder;
import org.elasticsearch.xpack.esql.core.util.StringUtils;
import org.elasticsearch.xpack.esql.expression.NamedExpressions;
import org.elasticsearch.xpack.esql.expression.UnresolvedNamePattern;
import org.elasticsearch.xpack.esql.expression.function.EsqlFunctionRegistry;
import org.elasticsearch.xpack.esql.expression.function.FunctionDefinition;
import org.elasticsearch.xpack.esql.expression.function.UnresolvedFunction;
import org.elasticsearch.xpack.esql.expression.function.UnsupportedAttribute;
import org.elasticsearch.xpack.esql.expression.function.grouping.GroupingFunction;
import org.elasticsearch.xpack.esql.expression.function.scalar.EsqlScalarFunction;
import org.elasticsearch.xpack.esql.expression.function.scalar.conditional.Case;
import org.elasticsearch.xpack.esql.expression.function.scalar.conditional.Greatest;
import org.elasticsearch.xpack.esql.expression.function.scalar.conditional.Least;
import org.elasticsearch.xpack.esql.expression.function.scalar.convert.AbstractConvertFunction;
import org.elasticsearch.xpack.esql.expression.function.scalar.convert.FoldablesConvertFunction;
import org.elasticsearch.xpack.esql.expression.function.scalar.convert.ToDouble;
import org.elasticsearch.xpack.esql.expression.function.scalar.convert.ToInteger;
import org.elasticsearch.xpack.esql.expression.function.scalar.convert.ToLong;
import org.elasticsearch.xpack.esql.expression.function.scalar.convert.ToUnsignedLong;
import org.elasticsearch.xpack.esql.expression.function.scalar.nulls.Coalesce;
import org.elasticsearch.xpack.esql.expression.predicate.operator.arithmetic.DateTimeArithmeticOperation;
import org.elasticsearch.xpack.esql.expression.predicate.operator.arithmetic.EsqlArithmeticOperation;
import org.elasticsearch.xpack.esql.expression.predicate.operator.comparison.In;
import org.elasticsearch.xpack.esql.index.EsIndex;
import org.elasticsearch.xpack.esql.index.IndexResolution;
import org.elasticsearch.xpack.esql.inference.ResolvedInference;
import org.elasticsearch.xpack.esql.parser.ParsingException;
import org.elasticsearch.xpack.esql.plan.IndexPattern;
import org.elasticsearch.xpack.esql.plan.logical.Aggregate;
import org.elasticsearch.xpack.esql.plan.logical.Dedup;
import org.elasticsearch.xpack.esql.plan.logical.Drop;
import org.elasticsearch.xpack.esql.plan.logical.Enrich;
import org.elasticsearch.xpack.esql.plan.logical.EsRelation;
import org.elasticsearch.xpack.esql.plan.logical.Eval;
import org.elasticsearch.xpack.esql.plan.logical.Fork;
import org.elasticsearch.xpack.esql.plan.logical.Insist;
import org.elasticsearch.xpack.esql.plan.logical.Keep;
import org.elasticsearch.xpack.esql.plan.logical.Limit;
import org.elasticsearch.xpack.esql.plan.logical.LogicalPlan;
import org.elasticsearch.xpack.esql.plan.logical.Lookup;
import org.elasticsearch.xpack.esql.plan.logical.MvExpand;
import org.elasticsearch.xpack.esql.plan.logical.Project;
import org.elasticsearch.xpack.esql.plan.logical.Rename;
import org.elasticsearch.xpack.esql.plan.logical.RrfScoreEval;
import org.elasticsearch.xpack.esql.plan.logical.UnresolvedRelation;
import org.elasticsearch.xpack.esql.plan.logical.inference.InferencePlan;
import org.elasticsearch.xpack.esql.plan.logical.inference.Rerank;
import org.elasticsearch.xpack.esql.plan.logical.join.Join;
import org.elasticsearch.xpack.esql.plan.logical.join.JoinConfig;
import org.elasticsearch.xpack.esql.plan.logical.join.JoinType;
import org.elasticsearch.xpack.esql.plan.logical.join.JoinTypes;
import org.elasticsearch.xpack.esql.plan.logical.join.JoinTypes.UsingJoinType;
import org.elasticsearch.xpack.esql.plan.logical.join.LookupJoin;
import org.elasticsearch.xpack.esql.plan.logical.local.EsqlProject;
import org.elasticsearch.xpack.esql.plan.logical.local.LocalRelation;
import org.elasticsearch.xpack.esql.plan.logical.local.LocalSupplier;
import org.elasticsearch.xpack.esql.rule.ParameterizedRule;
import org.elasticsearch.xpack.esql.rule.ParameterizedRuleExecutor;
import org.elasticsearch.xpack.esql.rule.Rule;
import org.elasticsearch.xpack.esql.session.Configuration;
import org.elasticsearch.xpack.esql.telemetry.FeatureMetric;
import org.elasticsearch.xpack.esql.type.EsqlDataTypeConverter;

import java.time.Duration;
import java.time.temporal.TemporalAmount;
import java.util.ArrayList;
import java.util.Arrays;
import java.util.BitSet;
import java.util.Collection;
import java.util.Collections;
import java.util.Comparator;
import java.util.HashMap;
import java.util.HashSet;
import java.util.LinkedHashMap;
import java.util.List;
import java.util.Map;
import java.util.Set;
import java.util.function.Function;
import java.util.function.Predicate;
import java.util.stream.Collectors;

import static java.util.Collections.emptyList;
import static java.util.Collections.singletonList;
import static org.elasticsearch.xpack.core.enrich.EnrichPolicy.GEO_MATCH_TYPE;
import static org.elasticsearch.xpack.esql.core.type.DataType.BOOLEAN;
import static org.elasticsearch.xpack.esql.core.type.DataType.DATETIME;
import static org.elasticsearch.xpack.esql.core.type.DataType.DATE_NANOS;
import static org.elasticsearch.xpack.esql.core.type.DataType.DATE_PERIOD;
import static org.elasticsearch.xpack.esql.core.type.DataType.DOUBLE;
import static org.elasticsearch.xpack.esql.core.type.DataType.FLOAT;
import static org.elasticsearch.xpack.esql.core.type.DataType.GEO_POINT;
import static org.elasticsearch.xpack.esql.core.type.DataType.GEO_SHAPE;
import static org.elasticsearch.xpack.esql.core.type.DataType.INTEGER;
import static org.elasticsearch.xpack.esql.core.type.DataType.IP;
import static org.elasticsearch.xpack.esql.core.type.DataType.KEYWORD;
import static org.elasticsearch.xpack.esql.core.type.DataType.LONG;
import static org.elasticsearch.xpack.esql.core.type.DataType.TEXT;
import static org.elasticsearch.xpack.esql.core.type.DataType.TIME_DURATION;
import static org.elasticsearch.xpack.esql.core.type.DataType.VERSION;
import static org.elasticsearch.xpack.esql.core.type.DataType.isTemporalAmount;
import static org.elasticsearch.xpack.esql.telemetry.FeatureMetric.LIMIT;
import static org.elasticsearch.xpack.esql.type.EsqlDataTypeConverter.maybeParseTemporalAmount;

/**
 * This class is part of the planner. Resolves references (such as variable and index names) and performs implicit casting.
 */
public class Analyzer extends ParameterizedRuleExecutor<LogicalPlan, AnalyzerContext> {
    // marker list of attributes for plans that do not have any concrete fields to return, but have other computed columns to return
    // ie from test | stats c = count(*)
    public static final String NO_FIELDS_NAME = "<no-fields>";
    public static final List<Attribute> NO_FIELDS = List.of(
        new ReferenceAttribute(Source.EMPTY, NO_FIELDS_NAME, DataType.NULL, Nullability.TRUE, null, true)
    );

    private static final List<Batch<LogicalPlan>> RULES = List.of(
        new Batch<>(
            "Initialize",
            Limiter.ONCE,
            new ResolveTable(),
            new ResolveEnrich(),
            new ResolveInference(),
            new ResolveLookupTables(),
            new ResolveFunctions()
        ),
        new Batch<>(
            "Resolution",
            /*
             * ImplicitCasting must be before ResolveRefs. Because a reference is created for a Bucket in Aggregate's aggregates,
             * resolving this reference before implicit casting may cause this reference to have customMessage=true, it prevents further
             * attempts to resolve this reference.
             */
            new ImplicitCasting(),
            new ResolveRefs(),
            new ResolveUnionTypes()  // Must be after ResolveRefs, so union types can be found
        ),
        new Batch<>("Finish Analysis", Limiter.ONCE, new AddImplicitLimit(), new AddImplicitForkLimit(), new UnionTypesCleanup())
    );

    private final Verifier verifier;

    public Analyzer(AnalyzerContext context, Verifier verifier) {
        super(context);
        this.verifier = verifier;
    }

    public LogicalPlan analyze(LogicalPlan plan) {
        BitSet partialMetrics = new BitSet(FeatureMetric.values().length);
        return verify(execute(plan), gatherPreAnalysisMetrics(plan, partialMetrics));
    }

    public LogicalPlan verify(LogicalPlan plan, BitSet partialMetrics) {
        Collection<Failure> failures = verifier.verify(plan, partialMetrics);
        if (failures.isEmpty() == false) {
            throw new VerificationException(failures);
        }
        return plan;
    }

    @Override
    protected List<Batch<LogicalPlan>> batches() {
        return RULES;
    }

    private static class ResolveTable extends ParameterizedAnalyzerRule<UnresolvedRelation, AnalyzerContext> {

        @Override
        protected LogicalPlan rule(UnresolvedRelation plan, AnalyzerContext context) {
            return resolveIndex(
                plan,
                plan.indexMode().equals(IndexMode.LOOKUP)
                    ? context.lookupResolution().get(plan.indexPattern().indexPattern())
                    : context.indexResolution()
            );
        }

        private LogicalPlan resolveIndex(UnresolvedRelation plan, IndexResolution indexResolution) {
            if (indexResolution == null || indexResolution.isValid() == false) {
                String indexResolutionMessage = indexResolution == null ? "[none specified]" : indexResolution.toString();
                return plan.unresolvedMessage().equals(indexResolutionMessage)
                    ? plan
                    : new UnresolvedRelation(
                        plan.source(),
                        plan.indexPattern(),
                        plan.frozen(),
                        plan.metadataFields(),
                        plan.indexMode(),
                        indexResolutionMessage,
                        plan.telemetryLabel()
                    );
            }
            IndexPattern table = plan.indexPattern();
            if (indexResolution.matches(table.indexPattern()) == false) {
                // TODO: fix this (and tests), or drop check (seems SQL-inherited, where's also defective)
                new UnresolvedRelation(
                    plan.source(),
                    plan.indexPattern(),
                    plan.frozen(),
                    plan.metadataFields(),
                    plan.indexMode(),
                    "invalid [" + table + "] resolution to [" + indexResolution + "]",
                    plan.telemetryLabel()
                );
            }

            EsIndex esIndex = indexResolution.get();

            var attributes = mappingAsAttributes(plan.source(), esIndex.mapping());
            attributes.addAll(plan.metadataFields());
            return new EsRelation(
                plan.source(),
                esIndex.name(),
                plan.indexMode(),
                esIndex.indexNameWithModes(),
                attributes.isEmpty() ? NO_FIELDS : attributes
            );
        }
    }

    /**
     * Specific flattening method, different from the default EsRelation that:
     * 1. takes care of data type widening (for certain types)
     * 2. drops the object and keyword hierarchy
     * <p>
     *     Public for testing.
     * </p>
     */
    public static List<Attribute> mappingAsAttributes(Source source, Map<String, EsField> mapping) {
        var list = new ArrayList<Attribute>();
        mappingAsAttributes(list, source, null, mapping);
        list.sort(Comparator.comparing(Attribute::name));
        return list;
    }

    private static void mappingAsAttributes(List<Attribute> list, Source source, String parentName, Map<String, EsField> mapping) {
        for (Map.Entry<String, EsField> entry : mapping.entrySet()) {
            String name = entry.getKey();
            EsField t = entry.getValue();

            if (t != null) {
                name = parentName == null ? name : parentName + "." + name;
                var fieldProperties = t.getProperties();
                var type = t.getDataType().widenSmallNumeric();
                // due to a bug also copy the field since the Attribute hierarchy extracts the data type
                // directly even if the data type is passed explicitly
                if (type != t.getDataType()) {
                    t = new EsField(t.getName(), type, t.getProperties(), t.isAggregatable(), t.isAlias());
                }

                FieldAttribute attribute = t instanceof UnsupportedEsField uef
                    ? new UnsupportedAttribute(source, name, uef)
                    : new FieldAttribute(source, parentName, name, t);
                // primitive branch
                if (DataType.isPrimitive(type)) {
                    list.add(attribute);
                }
                // allow compound object even if they are unknown
                if (fieldProperties.isEmpty() == false) {
                    mappingAsAttributes(list, source, attribute.name(), fieldProperties);
                }
            }
        }
    }

    private static class ResolveEnrich extends ParameterizedAnalyzerRule<Enrich, AnalyzerContext> {

        @Override
        protected LogicalPlan rule(Enrich plan, AnalyzerContext context) {
            if (plan.policyName().resolved() == false) {
                // the policy does not exist
                return plan;
            }
            final String policyName = (String) plan.policyName().fold(FoldContext.small() /* TODO remove me */);
            final var resolved = context.enrichResolution().getResolvedPolicy(policyName, plan.mode());
            if (resolved != null) {
                var policy = new EnrichPolicy(resolved.matchType(), null, List.of(), resolved.matchField(), resolved.enrichFields());
                var matchField = plan.matchField() == null || plan.matchField() instanceof EmptyAttribute
                    ? new UnresolvedAttribute(plan.source(), policy.getMatchField())
                    : plan.matchField();
                List<NamedExpression> enrichFields = calculateEnrichFields(
                    plan.source(),
                    policyName,
                    mappingAsAttributes(plan.source(), resolved.mapping()),
                    plan.enrichFields(),
                    policy
                );
                return new Enrich(
                    plan.source(),
                    plan.child(),
                    plan.mode(),
                    plan.policyName(),
                    matchField,
                    policy,
                    resolved.concreteIndices(),
                    enrichFields
                );
            } else {
                String error = context.enrichResolution().getError(policyName, plan.mode());
                var policyNameExp = new UnresolvedAttribute(plan.policyName().source(), policyName, error);
                return new Enrich(plan.source(), plan.child(), plan.mode(), policyNameExp, plan.matchField(), null, Map.of(), List.of());
            }
        }

        public static List<NamedExpression> calculateEnrichFields(
            Source source,
            String policyName,
            List<Attribute> mapping,
            List<NamedExpression> enrichFields,
            EnrichPolicy policy
        ) {
            Set<String> policyEnrichFieldSet = new HashSet<>(policy.getEnrichFields());
            Map<String, Attribute> fieldMap = mapping.stream()
                .filter(e -> policyEnrichFieldSet.contains(e.name()))
                .collect(Collectors.toMap(NamedExpression::name, Function.identity()));
            List<NamedExpression> result = new ArrayList<>();
            if (enrichFields == null || enrichFields.isEmpty()) {
                // use the policy to infer the enrich fields
                for (String enrichFieldName : policy.getEnrichFields()) {
                    result.add(createEnrichFieldExpression(source, policyName, fieldMap, enrichFieldName));
                }
            } else {
                for (NamedExpression enrichField : enrichFields) {
                    String enrichFieldName = Expressions.name(enrichField instanceof Alias a ? a.child() : enrichField);
                    NamedExpression field = createEnrichFieldExpression(source, policyName, fieldMap, enrichFieldName);
                    result.add(enrichField instanceof Alias a ? new Alias(a.source(), a.name(), field) : field);
                }
            }
            return result;
        }

        private static NamedExpression createEnrichFieldExpression(
            Source source,
            String policyName,
            Map<String, Attribute> fieldMap,
            String enrichFieldName
        ) {
            Attribute mappedField = fieldMap.get(enrichFieldName);
            if (mappedField == null) {
                String msg = "Enrich field [" + enrichFieldName + "] not found in enrich policy [" + policyName + "]";
                List<String> similar = StringUtils.findSimilar(enrichFieldName, fieldMap.keySet());
                if (CollectionUtils.isEmpty(similar) == false) {
                    msg += ", did you mean " + (similar.size() == 1 ? "[" + similar.get(0) + "]" : "any of " + similar) + "?";
                }
                return new UnresolvedAttribute(source, enrichFieldName, msg);
            } else {
                return new ReferenceAttribute(source, enrichFieldName, mappedField.dataType(), Nullability.TRUE, null, false);
            }
        }
    }

    private static class ResolveInference extends ParameterizedAnalyzerRule<InferencePlan, AnalyzerContext> {
        @Override
        protected LogicalPlan rule(InferencePlan plan, AnalyzerContext context) {
            assert plan.inferenceId().resolved() && plan.inferenceId().foldable();

            String inferenceId = plan.inferenceId().fold(FoldContext.small()).toString();
            ResolvedInference resolvedInference = context.inferenceResolution().getResolvedInference(inferenceId);

            if (resolvedInference != null && resolvedInference.taskType() == plan.taskType()) {
                return plan;
            } else if (resolvedInference != null) {
                String error = "cannot use inference endpoint ["
                    + inferenceId
                    + "] with task type ["
                    + resolvedInference.taskType()
                    + "] within a "
                    + plan.nodeName()
                    + " command. Only inference endpoints with the task type ["
                    + plan.taskType()
                    + "] are supported.";
                return plan.withInferenceResolutionError(inferenceId, error);
            } else {
                String error = context.inferenceResolution().getError(inferenceId);
                return plan.withInferenceResolutionError(inferenceId, error);
            }
        }
    }

    private static class ResolveLookupTables extends ParameterizedAnalyzerRule<Lookup, AnalyzerContext> {

        @Override
        protected LogicalPlan rule(Lookup lookup, AnalyzerContext context) {
            // the parser passes the string wrapped in a literal
            Source source = lookup.source();
            Expression tableNameExpression = lookup.tableName();
            String tableName = lookup.tableName().toString();
            Map<String, Map<String, Column>> tables = context.configuration().tables();
            LocalRelation localRelation = null;

            if (tables.containsKey(tableName) == false) {
                String message = "Unknown table [" + tableName + "]";
                // typos check
                List<String> potentialMatches = StringUtils.findSimilar(tableName, tables.keySet());
                if (CollectionUtils.isEmpty(potentialMatches) == false) {
                    message = UnresolvedAttribute.errorMessage(tableName, potentialMatches).replace("column", "table");
                }
                tableNameExpression = new UnresolvedAttribute(tableNameExpression.source(), tableName, message);
            }
            // wrap the table in a local relationship for idiomatic field resolution
            else {
                localRelation = tableMapAsRelation(source, tables.get(tableName));
                // postpone the resolution for ResolveRefs
            }

            return new Lookup(source, lookup.child(), tableNameExpression, lookup.matchFields(), localRelation);
        }

        private LocalRelation tableMapAsRelation(Source source, Map<String, Column> mapTable) {
            Block[] blocks = new Block[mapTable.size()];

            List<Attribute> attributes = new ArrayList<>(blocks.length);
            int i = 0;
            for (Map.Entry<String, Column> entry : mapTable.entrySet()) {
                String name = entry.getKey();
                Column column = entry.getValue();
                // create a fake ES field - alternative is to use a ReferenceAttribute
                EsField field = new EsField(name, column.type(), Map.of(), false, false);
                attributes.add(new FieldAttribute(source, null, name, field));
                // prepare the block for the supplier
                blocks[i++] = column.values();
            }
            LocalSupplier supplier = LocalSupplier.of(blocks);
            return new LocalRelation(source, attributes, supplier);
        }
    }

    public static class ResolveRefs extends ParameterizedAnalyzerRule<LogicalPlan, AnalyzerContext> {
        @Override
        protected LogicalPlan rule(LogicalPlan plan, AnalyzerContext context) {
            if (plan.childrenResolved() == false) {
                return plan;
            }
            final List<Attribute> childrenOutput = new ArrayList<>();

            // Gather all the children's output in case of non-unary plans; even for unaries, we need to copy because we may mutate this to
            // simplify resolution of e.g. RENAME.
            for (LogicalPlan child : plan.children()) {
                var output = child.output();
                childrenOutput.addAll(output);
            }

            if (plan instanceof Aggregate aggregate) {
                return resolveAggregate(aggregate, childrenOutput);
            }

            if (plan instanceof Drop d) {
                return resolveDrop(d, childrenOutput);
            }

            if (plan instanceof Rename r) {
                return resolveRename(r, childrenOutput);
            }

            if (plan instanceof Keep p) {
                return resolveKeep(p, childrenOutput);
            }

            if (plan instanceof Fork f) {
                return resolveFork(f, context);
            }

            if (plan instanceof Eval p) {
                return resolveEval(p, childrenOutput);
            }

            if (plan instanceof Enrich p) {
                return resolveEnrich(p, childrenOutput);
            }

            if (plan instanceof MvExpand p) {
                return resolveMvExpand(p, childrenOutput);
            }

            if (plan instanceof Lookup l) {
                return resolveLookup(l, childrenOutput);
            }

            if (plan instanceof LookupJoin j) {
                return resolveLookupJoin(j);
            }

            if (plan instanceof Insist i) {
                return resolveInsist(i, childrenOutput, context.indexResolution());
            }

            if (plan instanceof Dedup dedup) {
                return resolveDedup(dedup, childrenOutput);
            }

            if (plan instanceof RrfScoreEval rrf) {
                return resolveRrfScoreEval(rrf, childrenOutput);
            }

            if (plan instanceof Rerank r) {
                return resolveRerank(r, childrenOutput);
            }

            return plan.transformExpressionsOnly(UnresolvedAttribute.class, ua -> maybeResolveAttribute(ua, childrenOutput));
        }

        private Aggregate resolveAggregate(Aggregate aggregate, List<Attribute> childrenOutput) {
            // if the grouping is resolved but the aggs are not, use the former to resolve the latter
            // e.g. STATS a ... GROUP BY a = x + 1
            Holder<Boolean> changed = new Holder<>(false);
            List<Expression> groupings = aggregate.groupings();
            List<? extends NamedExpression> aggregates = aggregate.aggregates();
            // first resolve groupings since the aggs might refer to them
            // trying to globally resolve unresolved attributes will lead to some being marked as unresolvable
            if (Resolvables.resolved(groupings) == false) {
                List<Expression> newGroupings = new ArrayList<>(groupings.size());
                for (Expression g : groupings) {
                    Expression resolved = g.transformUp(UnresolvedAttribute.class, ua -> maybeResolveAttribute(ua, childrenOutput));
                    if (resolved != g) {
                        changed.set(true);
                    }
                    newGroupings.add(resolved);
                }
                groupings = newGroupings;
                if (changed.get()) {
                    aggregate = aggregate.with(aggregate.child(), newGroupings, aggregate.aggregates());
                    changed.set(false);
                }
            }

            if (Resolvables.resolved(groupings) == false || (Resolvables.resolved(aggregates) == false)) {
                ArrayList<Attribute> resolved = new ArrayList<>();
                for (Expression e : groupings) {
                    Attribute attr = Expressions.attribute(e);
                    if (attr != null && attr.resolved()) {
                        resolved.add(attr);
                    }
                }
                List<Attribute> resolvedList = NamedExpressions.mergeOutputAttributes(resolved, childrenOutput);

                List<NamedExpression> newAggregates = new ArrayList<>();
                for (NamedExpression ag : aggregate.aggregates()) {
                    var agg = (NamedExpression) ag.transformUp(UnresolvedAttribute.class, ua -> {
                        Expression ne = ua;
                        Attribute maybeResolved = maybeResolveAttribute(ua, resolvedList);
                        if (maybeResolved != null) {
                            changed.set(true);
                            ne = maybeResolved;
                        }
                        return ne;
                    });
                    newAggregates.add(agg);
                }

                // TODO: remove this when Stats interface is removed
                aggregate = changed.get() ? aggregate.with(aggregate.child(), groupings, newAggregates) : aggregate;
            }

            return aggregate;
        }

        private LogicalPlan resolveMvExpand(MvExpand p, List<Attribute> childrenOutput) {
            if (p.target() instanceof UnresolvedAttribute ua) {
                Attribute resolved = maybeResolveAttribute(ua, childrenOutput);
                if (resolved == ua) {
                    return p;
                }
                return new MvExpand(
                    p.source(),
                    p.child(),
                    resolved,
                    resolved.resolved()
                        ? new ReferenceAttribute(resolved.source(), resolved.name(), resolved.dataType(), resolved.nullable(), null, false)
                        : resolved
                );
            }
            return p;
        }

        private LogicalPlan resolveLookup(Lookup l, List<Attribute> childrenOutput) {
            // check if the table exists before performing any resolution
            if (l.localRelation() == null) {
                return l;
            }

            // check the on field against both the child output and the inner relation
            List<Attribute> matchFields = new ArrayList<>(l.matchFields().size());
            List<Attribute> localOutput = l.localRelation().output();
            boolean modified = false;

            for (Attribute matchField : l.matchFields()) {
                Attribute matchFieldChildReference = matchField;
                if (matchField instanceof UnresolvedAttribute ua && ua.customMessage() == false) {
                    modified = true;
                    Attribute joinedAttribute = maybeResolveAttribute(ua, localOutput);
                    // can't find the field inside the local relation
                    if (joinedAttribute instanceof UnresolvedAttribute lua) {
                        // adjust message
                        matchFieldChildReference = lua.withUnresolvedMessage(
                            lua.unresolvedMessage().replace("Unknown column", "Unknown column in lookup target")
                        );
                    } else {
                        // check also the child output by resolving to it
                        Attribute attr = maybeResolveAttribute(ua, childrenOutput);
                        matchFieldChildReference = attr;
                        if (attr instanceof UnresolvedAttribute == false) {
                            /*
                             * If they do, make sure the data types line up. If either is
                             * null it's fine to match it against anything.
                             */
                            boolean dataTypesOk = joinedAttribute.dataType().equals(attr.dataType());
                            if (false == dataTypesOk) {
                                dataTypesOk = joinedAttribute.dataType() == DataType.NULL || attr.dataType() == DataType.NULL;
                            }
                            if (false == dataTypesOk) {
                                dataTypesOk = joinedAttribute.dataType().equals(KEYWORD) && attr.dataType().equals(TEXT);
                            }
                            if (false == dataTypesOk) {
                                matchFieldChildReference = new UnresolvedAttribute(
                                    attr.source(),
                                    attr.name(),
                                    attr.id(),
                                    "column type mismatch, table column was ["
                                        + joinedAttribute.dataType().typeName()
                                        + "] and original column was ["
                                        + attr.dataType().typeName()
                                        + "]",
                                    null
                                );
                            }
                        }
                    }
                }

                matchFields.add(matchFieldChildReference);
            }
            if (modified) {
                return new Lookup(l.source(), l.child(), l.tableName(), matchFields, l.localRelation());
            }
            return l;
        }

        private Join resolveLookupJoin(LookupJoin join) {
            JoinConfig config = join.config();
            // for now, support only (LEFT) USING clauses
            JoinType type = config.type();
            // rewrite the join into an equi-join between the field with the same name between left and right
            if (type instanceof UsingJoinType using) {
                List<Attribute> cols = using.columns();
                // the lookup cannot be resolved, bail out
                if (Expressions.anyMatch(cols, c -> c instanceof UnresolvedAttribute ua && ua.customMessage())) {
                    return join;
                }

                JoinType coreJoin = using.coreJoin();
                // verify the join type
                if (coreJoin != JoinTypes.LEFT) {
                    String name = cols.get(0).name();
                    UnresolvedAttribute errorAttribute = new UnresolvedAttribute(
                        join.source(),
                        name,
                        "Only LEFT join is supported with USING"
                    );
                    return join.withConfig(new JoinConfig(type, singletonList(errorAttribute), emptyList(), emptyList()));
                }
                // resolve the using columns against the left and the right side then assemble the new join config
                List<Attribute> leftKeys = resolveUsingColumns(cols, join.left().output(), "left");
                List<Attribute> rightKeys = resolveUsingColumns(cols, join.right().output(), "right");

                config = new JoinConfig(coreJoin, leftKeys, leftKeys, rightKeys);
                join = new LookupJoin(join.source(), join.left(), join.right(), config);
            } else if (type != JoinTypes.LEFT) {
                // everything else is unsupported for now
                // LEFT can only happen by being mapped from a USING above. So we need to exclude this as well because this rule can be run
                // more than once.
                UnresolvedAttribute errorAttribute = new UnresolvedAttribute(join.source(), "unsupported", "Unsupported join type");
                // add error message
                return join.withConfig(new JoinConfig(type, singletonList(errorAttribute), emptyList(), emptyList()));
            }
            return join;
        }

<<<<<<< HEAD
        private LogicalPlan resolveFork(Fork fork, AnalyzerContext context) {
            // we align the outputs of the sub plans such that they have the same columns
            boolean changed = false;
            List<LogicalPlan> newSubPlans = new ArrayList<>();
            Set<String> forkColumns = fork.outputSet().names();

            for (LogicalPlan logicalPlan : fork.children()) {
                Source source = logicalPlan.source();

                // find the missing columns
                List<Attribute> missing = new ArrayList<>();
                Set<String> currentNames = logicalPlan.outputSet().names();
                for (Attribute attr : fork.outputSet()) {
                    if (currentNames.contains(attr.name()) == false) {
                        missing.add(attr);
                    }
                }

                List<Alias> aliases = missing.stream()
                    .map(attr -> new Alias(source, attr.name(), Literal.of(attr, null)))
                    .collect(Collectors.toList());
                ;

                // add the missing columns
                if (aliases.size() > 0) {
                    logicalPlan = new Eval(source, logicalPlan, aliases);
                    changed = true;
                }

                List<String> subPlanColumns = logicalPlan.output().stream().map(Attribute::name).collect(Collectors.toList());
                // We need to add an explicit Keep even if the outputs align
                // This is because at the moment the sub plans are executed and optimized separately and the output might change
                // during optimizations. Once we add streaming we might not need to add a Keep when the outputs already align.
                if (logicalPlan instanceof Keep == false || subPlanColumns.equals(forkColumns) == false) {
                    changed = true;
                    List<Attribute> newOutput = new ArrayList<>();
                    for (String attrName : forkColumns) {
                        for (Attribute subAttr : logicalPlan.output()) {
                            if (attrName.equals(subAttr.name())) {
                                newOutput.add(subAttr);
                            }
                        }
                    }
                    logicalPlan = new Keep(logicalPlan.source(), logicalPlan, newOutput);
                }

                newSubPlans.add(logicalPlan);
            }

            if (changed == false) {
                return fork;
            }

            return new Fork(fork.source(), newSubPlans);
=======
        private LogicalPlan resolveRerank(Rerank rerank, List<Attribute> childrenOutput) {
            List<Alias> newFields = new ArrayList<>();
            boolean changed = false;

            // First resolving fields used in expression
            for (Alias field : rerank.rerankFields()) {
                Alias result = (Alias) field.transformUp(UnresolvedAttribute.class, ua -> resolveAttribute(ua, childrenOutput));
                newFields.add(result);
                changed |= result != field;
            }

            if (changed) {
                rerank = rerank.withRerankFields(newFields);
            }

            // Ensure the score attribute is present in the output.
            if (rerank.scoreAttribute() instanceof UnresolvedAttribute ua) {
                Attribute resolved = resolveAttribute(ua, childrenOutput);
                if (resolved.resolved() == false || resolved.dataType() != DOUBLE) {
                    resolved = MetadataAttribute.create(Source.EMPTY, MetadataAttribute.SCORE);
                }
                rerank = rerank.withScoreAttribute(resolved);
            }

            return rerank;
>>>>>>> b83a86e0
        }

        private List<Attribute> resolveUsingColumns(List<Attribute> cols, List<Attribute> output, String side) {
            List<Attribute> resolved = new ArrayList<>(cols.size());
            for (Attribute col : cols) {
                if (col instanceof UnresolvedAttribute ua) {
                    Attribute resolvedField = maybeResolveAttribute(ua, output);
                    if (resolvedField instanceof UnresolvedAttribute ucol) {
                        String message = ua.unresolvedMessage();
                        String match = "column [" + ucol.name() + "]";
                        resolvedField = ucol.withUnresolvedMessage(message.replace(match, match + " in " + side + " side of join"));
                    }
                    resolved.add(resolvedField);
                } else {
                    throw new IllegalStateException(
                        "Surprised to discover column [ " + col.name() + "] already resolved when resolving JOIN keys"
                    );
                }
            }
            return resolved;
        }

        private LogicalPlan resolveInsist(Insist insist, List<Attribute> childrenOutput, IndexResolution indexResolution) {
            List<Attribute> list = new ArrayList<>();
            for (Attribute a : insist.insistedAttributes()) {
                list.add(resolveInsistAttribute(a, childrenOutput, indexResolution));
            }
            return insist.withAttributes(list);
        }

        private Attribute resolveInsistAttribute(Attribute attribute, List<Attribute> childrenOutput, IndexResolution indexResolution) {
            Attribute resolvedCol = maybeResolveAttribute((UnresolvedAttribute) attribute, childrenOutput);
            // Field isn't mapped anywhere.
            if (resolvedCol instanceof UnresolvedAttribute) {
                return insistKeyword(attribute);
            }

            // Field is partially unmapped.
            if (resolvedCol instanceof FieldAttribute fa && indexResolution.get().isPartiallyUnmappedField(fa.name())) {
                return fa.dataType() == KEYWORD ? insistKeyword(fa) : invalidInsistAttribute(fa);
            }

            // Either the field is mapped everywhere and we can just use the resolved column, or the INSIST clause isn't on top of a FROM
            // clause—for example, it might be on top of a ROW clause—so the verifier will catch it and fail.
            return resolvedCol;
        }

        private static Attribute invalidInsistAttribute(FieldAttribute fa) {
            var name = fa.name();
            EsField field = fa.field() instanceof InvalidMappedField imf
                ? new InvalidMappedField(name, InvalidMappedField.makeErrorsMessageIncludingInsistKeyword(imf.getTypesToIndices()))
                : new InvalidMappedField(
                    name,
                    Strings.format(
                        "mapped as [2] incompatible types: [keyword] enforced by INSIST command, and [%s] in index mappings",
                        fa.dataType().typeName()
                    )
                );
            return new FieldAttribute(fa.source(), name, field);
        }

        private static FieldAttribute insistKeyword(Attribute attribute) {
            return new FieldAttribute(attribute.source(), attribute.name(), new PotentiallyUnmappedKeywordEsField(attribute.name()));
        }

        private LogicalPlan resolveDedup(Dedup dedup, List<Attribute> childrenOutput) {
            List<NamedExpression> aggregates = dedup.finalAggs();
            List<Attribute> groupings = dedup.groupings();
            List<NamedExpression> newAggs = new ArrayList<>();
            List<Attribute> newGroupings = new ArrayList<>();

            for (NamedExpression agg : aggregates) {
                var newAgg = (NamedExpression) agg.transformUp(UnresolvedAttribute.class, ua -> {
                    Expression ne = ua;
                    Attribute maybeResolved = maybeResolveAttribute(ua, childrenOutput);
                    if (maybeResolved != null) {
                        ne = maybeResolved;
                    }
                    return ne;
                });
                newAggs.add(newAgg);
            }

            for (Attribute attr : groupings) {
                if (attr instanceof UnresolvedAttribute ua) {
                    newGroupings.add(resolveAttribute(ua, childrenOutput));
                } else {
                    newGroupings.add(attr);
                }
            }

            return new Dedup(dedup.source(), dedup.child(), newAggs, newGroupings);
        }

        private LogicalPlan resolveRrfScoreEval(RrfScoreEval rrf, List<Attribute> childrenOutput) {
            Attribute scoreAttr = rrf.scoreAttribute();
            Attribute forkAttr = rrf.forkAttribute();

            if (scoreAttr instanceof UnresolvedAttribute ua) {
                scoreAttr = resolveAttribute(ua, childrenOutput);
            }

            if (forkAttr instanceof UnresolvedAttribute ua) {
                forkAttr = resolveAttribute(ua, childrenOutput);
            }

            if (forkAttr != rrf.forkAttribute() || scoreAttr != rrf.scoreAttribute()) {
                return new RrfScoreEval(rrf.source(), rrf.child(), scoreAttr, forkAttr);
            }

            return rrf;
        }

        private Attribute maybeResolveAttribute(UnresolvedAttribute ua, List<Attribute> childrenOutput) {
            return maybeResolveAttribute(ua, childrenOutput, log);
        }

        private static Attribute maybeResolveAttribute(UnresolvedAttribute ua, List<Attribute> childrenOutput, Logger logger) {
            if (ua.customMessage()) {
                return ua;
            }
            return resolveAttribute(ua, childrenOutput, logger);
        }

        private Attribute resolveAttribute(UnresolvedAttribute ua, List<Attribute> childrenOutput) {
            return resolveAttribute(ua, childrenOutput, log);
        }

        private static Attribute resolveAttribute(UnresolvedAttribute ua, List<Attribute> childrenOutput, Logger logger) {
            Attribute resolved = ua;
            var named = resolveAgainstList(ua, childrenOutput);
            // if resolved, return it; otherwise keep it in place to be resolved later
            if (named.size() == 1) {
                resolved = named.get(0);
                if (logger != null && logger.isTraceEnabled() && resolved.resolved()) {
                    logger.trace("Resolved {} to {}", ua, resolved);
                }
            } else {
                if (named.size() > 0) {
                    resolved = ua.withUnresolvedMessage("Resolved [" + ua + "] unexpectedly to multiple attributes " + named);
                }
            }
            return resolved;
        }

        private LogicalPlan resolveEval(Eval eval, List<Attribute> childOutput) {
            List<Attribute> allResolvedInputs = new ArrayList<>(childOutput);
            List<Alias> newFields = new ArrayList<>();
            boolean changed = false;
            for (Alias field : eval.fields()) {
                Alias result = (Alias) field.transformUp(UnresolvedAttribute.class, ua -> resolveAttribute(ua, allResolvedInputs));

                changed |= result != field;
                newFields.add(result);

                if (result.resolved()) {
                    // for proper resolution, duplicate attribute names are problematic, only last occurrence matters
                    Attribute existing = allResolvedInputs.stream()
                        .filter(attr -> attr.name().equals(result.name()))
                        .findFirst()
                        .orElse(null);
                    if (existing != null) {
                        allResolvedInputs.remove(existing);
                    }
                    allResolvedInputs.add(result.toAttribute());
                }
            }
            return changed ? new Eval(eval.source(), eval.child(), newFields) : eval;
        }

        /**
         * resolve each item manually.
         *
         * Fields are added in the order they appear.
         *
         * If one field matches multiple expressions, the following precedence rules apply (higher to lower):
         * 1. complete field name (ie. no wildcards)
         * 2. partial wildcard expressions (eg. fieldNam*)
         * 3. wildcard only (ie. *)
         *
         * If a field name matches multiple expressions with the same precedence, last one is used.
         *
         * A few examples below:
         *
         * // full name
         * row foo = 1, bar = 2 | keep foo, bar, foo   ->  bar, foo
         *
         * // the full name has precedence on wildcard expression
         * row foo = 1, bar = 2 | keep foo, bar, foo*   ->  foo, bar
         *
         * // the two wildcard expressions have the same priority, even though the first one is more specific
         * // so last one wins
         * row foo = 1, bar = 2 | keep foo*, bar, fo*   ->  bar, foo
         *
         * // * has the lowest priority
         * row foo = 1, bar = 2 | keep *, foo   ->  bar, foo
         * row foo = 1, bar = 2 | keep foo, *   ->  foo, bar
         * row foo = 1, bar = 2 | keep bar*, foo, *   ->  bar, foo
         */
        private LogicalPlan resolveKeep(Project p, List<Attribute> childOutput) {
            List<NamedExpression> resolvedProjections = new ArrayList<>();
            var projections = p.projections();
            // start with projections

            // no projection specified or just *
            if (projections.isEmpty() || (projections.size() == 1 && projections.get(0) instanceof UnresolvedStar)) {
                resolvedProjections.addAll(childOutput);
            }
            // otherwise resolve them
            else {
                Map<NamedExpression, Integer> priorities = new LinkedHashMap<>();
                for (var proj : projections) {
                    final List<Attribute> resolved;
                    final int priority;
                    if (proj instanceof UnresolvedStar) {
                        resolved = childOutput;
                        priority = 2;
                    } else if (proj instanceof UnresolvedNamePattern up) {
                        resolved = resolveAgainstList(up, childOutput);
                        priority = 1;
                    } else if (proj instanceof UnresolvedAttribute ua) {
                        resolved = resolveAgainstList(ua, childOutput);
                        priority = 0;
                    } else {
                        throw new EsqlIllegalArgumentException("unexpected projection: " + proj);
                    }
                    for (Attribute attr : resolved) {
                        Integer previousPrio = priorities.get(attr);
                        if (previousPrio == null || previousPrio >= priority) {
                            priorities.remove(attr);
                            priorities.put(attr, priority);
                        }
                    }
                }
                resolvedProjections = new ArrayList<>(priorities.keySet());
            }

            return new EsqlProject(p.source(), p.child(), resolvedProjections);
        }

        private LogicalPlan resolveDrop(Drop drop, List<Attribute> childOutput) {
            List<NamedExpression> resolvedProjections = new ArrayList<>(childOutput);

            for (var ne : drop.removals()) {
                List<? extends NamedExpression> resolved;

                if (ne instanceof UnresolvedNamePattern np) {
                    resolved = resolveAgainstList(np, childOutput);
                } else if (ne instanceof UnresolvedAttribute ua) {
                    resolved = resolveAgainstList(ua, childOutput);
                } else {
                    resolved = singletonList(ne);
                }

                // the return list might contain either resolved elements or unresolved ones.
                // if things are resolved, remove them - if not add them to the list to trip the Verifier;
                // thus make sure to remove the intersection but add the unresolved difference (if any).
                // so, remove things that are in common
                resolvedProjections.removeIf(resolved::contains);
                // but add non-projected, unresolved extras to later trip the Verifier.
                resolved.forEach(r -> {
                    if (r.resolved() == false && r instanceof UnsupportedAttribute == false) {
                        resolvedProjections.add(r);
                    }
                });
            }

            return new EsqlProject(drop.source(), drop.child(), resolvedProjections);
        }

        private LogicalPlan resolveRename(Rename rename, List<Attribute> childrenOutput) {
            List<NamedExpression> projections = projectionsForRename(rename, childrenOutput, log);

            return new EsqlProject(rename.source(), rename.child(), projections);
        }

        /**
         * This will turn a {@link Rename} into an equivalent {@link Project}.
         * Can mutate {@code childrenOutput}; hand this a copy if you want to avoid mutation.
         */
        public static List<NamedExpression> projectionsForRename(Rename rename, List<Attribute> childrenOutput, Logger logger) {
            List<NamedExpression> projections = new ArrayList<>(childrenOutput);

            int renamingsCount = rename.renamings().size();
            List<NamedExpression> unresolved = new ArrayList<>(renamingsCount);
            Map<String, String> reverseAliasing = new HashMap<>(renamingsCount); // `| rename a as x` => map(a: x)

            rename.renamings().forEach(alias -> {
                // skip NOPs: `| rename a as a`
                if (alias.child() instanceof UnresolvedAttribute ua && alias.name().equals(ua.name()) == false) {
                    // remove attributes overwritten by a renaming: `| keep a, b, c | rename a as b`
                    projections.removeIf(x -> x.name().equals(alias.name()));
                    childrenOutput.removeIf(x -> x.name().equals(alias.name()));

                    var resolved = maybeResolveAttribute(ua, childrenOutput, logger);
                    if (resolved instanceof UnsupportedAttribute || resolved.resolved()) {
                        var realiased = (NamedExpression) alias.replaceChildren(List.of(resolved));
                        projections.replaceAll(x -> x.equals(resolved) ? realiased : x);
                        childrenOutput.removeIf(x -> x.equals(resolved));
                        reverseAliasing.put(resolved.name(), alias.name());
                    } else { // remained UnresolvedAttribute
                        // is the current alias referencing a previously declared alias?
                        boolean updated = false;
                        if (reverseAliasing.containsValue(resolved.name())) {
                            for (var li = projections.listIterator(); li.hasNext();) {
                                // does alias still exist? i.e. it hasn't been renamed again (`| rename a as b, b as c, b as d`)
                                if (li.next() instanceof Alias a && a.name().equals(resolved.name())) {
                                    reverseAliasing.put(resolved.name(), alias.name());
                                    // update aliased projection in place
                                    li.set(alias.replaceChildren(a.children()));
                                    updated = true;
                                    break;
                                }
                            }
                        }
                        if (updated == false) {
                            var u = resolved;
                            var previousAliasName = reverseAliasing.get(resolved.name());
                            if (previousAliasName != null) {
                                String message = LoggerMessageFormat.format(
                                    null,
                                    "Column [{}] renamed to [{}] and is no longer available [{}]",
                                    resolved.name(),
                                    previousAliasName,
                                    alias.sourceText()
                                );
                                u = ua.withUnresolvedMessage(message);
                            }
                            unresolved.add(u);
                        }
                    }
                }
            });

            // add unresolved renamings to later trip the Verifier.
            projections.addAll(unresolved);

            return projections;
        }

        private LogicalPlan resolveEnrich(Enrich enrich, List<Attribute> childrenOutput) {

            if (enrich.matchField().toAttribute() instanceof UnresolvedAttribute ua) {
                Attribute resolved = maybeResolveAttribute(ua, childrenOutput);
                if (resolved.equals(ua)) {
                    return enrich;
                }
                if (resolved.resolved() && enrich.policy() != null) {
                    final DataType dataType = resolved.dataType();
                    String matchType = enrich.policy().getType();
                    DataType[] allowed = allowedEnrichTypes(matchType);
                    if (Arrays.asList(allowed).contains(dataType) == false) {
                        String suffix = "only ["
                            + Arrays.stream(allowed).map(DataType::typeName).collect(Collectors.joining(", "))
                            + "] allowed for type ["
                            + matchType
                            + "]";
                        resolved = ua.withUnresolvedMessage(
                            "Unsupported type ["
                                + resolved.dataType().typeName()
                                + "] for enrich matching field ["
                                + ua.name()
                                + "]; "
                                + suffix
                        );
                    }
                }
                return new Enrich(
                    enrich.source(),
                    enrich.child(),
                    enrich.mode(),
                    enrich.policyName(),
                    resolved,
                    enrich.policy(),
                    enrich.concreteIndices(),
                    enrich.enrichFields()
                );
            }
            return enrich;
        }

        private static final DataType[] GEO_TYPES = new DataType[] { GEO_POINT, GEO_SHAPE };
        private static final DataType[] NON_GEO_TYPES = new DataType[] { KEYWORD, TEXT, IP, LONG, INTEGER, FLOAT, DOUBLE, DATETIME };

        private DataType[] allowedEnrichTypes(String matchType) {
            return matchType.equals(GEO_MATCH_TYPE) ? GEO_TYPES : NON_GEO_TYPES;
        }
    }

    private static List<Attribute> resolveAgainstList(UnresolvedNamePattern up, Collection<Attribute> attrList) {
        UnresolvedAttribute ua = new UnresolvedAttribute(up.source(), up.pattern());
        Predicate<Attribute> matcher = a -> up.match(a.name());
        var matches = AnalyzerRules.maybeResolveAgainstList(matcher, () -> ua, attrList, true, a -> Analyzer.handleSpecialFields(ua, a));
        return potentialCandidatesIfNoMatchesFound(ua, matches, attrList, list -> UnresolvedNamePattern.errorMessage(up.pattern(), list));
    }

    private static List<Attribute> resolveAgainstList(UnresolvedAttribute ua, Collection<Attribute> attrList) {
        var matches = AnalyzerRules.maybeResolveAgainstList(ua, attrList, a -> Analyzer.handleSpecialFields(ua, a));
        return potentialCandidatesIfNoMatchesFound(ua, matches, attrList, list -> UnresolvedAttribute.errorMessage(ua.name(), list));
    }

    private static List<Attribute> potentialCandidatesIfNoMatchesFound(
        UnresolvedAttribute ua,
        List<Attribute> matches,
        Collection<Attribute> attrList,
        java.util.function.Function<List<String>, String> messageProducer
    ) {
        if (ua.customMessage()) {
            return List.of();
        }
        // none found - add error message
        if (matches.isEmpty()) {
            Set<String> names = new HashSet<>(attrList.size());
            for (var a : attrList) {
                String nameCandidate = a.name();
                if (DataType.isPrimitive(a.dataType())) {
                    names.add(nameCandidate);
                }
            }
            var name = ua.name();
            UnresolvedAttribute unresolved = ua.withUnresolvedMessage(messageProducer.apply(StringUtils.findSimilar(name, names)));
            matches = singletonList(unresolved);
        }
        return matches;
    }

    private static Attribute handleSpecialFields(UnresolvedAttribute u, Attribute named) {
        return named.withLocation(u.source());
    }

    private static class ResolveFunctions extends ParameterizedAnalyzerRule<LogicalPlan, AnalyzerContext> {

        @Override
        protected LogicalPlan rule(LogicalPlan plan, AnalyzerContext context) {
            // Allow resolving snapshot-only functions, but do not include them in the documentation
            final EsqlFunctionRegistry snapshotRegistry = context.functionRegistry().snapshotRegistry();
            return plan.transformExpressionsOnly(
                UnresolvedFunction.class,
                uf -> resolveFunction(uf, context.configuration(), snapshotRegistry)
            );
        }

        public static org.elasticsearch.xpack.esql.core.expression.function.Function resolveFunction(
            UnresolvedFunction uf,
            Configuration configuration,
            EsqlFunctionRegistry functionRegistry
        ) {
            org.elasticsearch.xpack.esql.core.expression.function.Function f = null;
            if (uf.analyzed()) {
                f = uf;
            } else {
                String functionName = functionRegistry.resolveAlias(uf.name());
                if (functionRegistry.functionExists(functionName) == false) {
                    f = uf.missing(functionName, functionRegistry.listFunctions());
                } else {
                    FunctionDefinition def = functionRegistry.resolveFunction(functionName);
                    f = uf.buildResolved(configuration, def);
                }
            }
            return f;
        }
    }

    private static class AddImplicitLimit extends ParameterizedRule<LogicalPlan, LogicalPlan, AnalyzerContext> {
        @Override
        public LogicalPlan apply(LogicalPlan logicalPlan, AnalyzerContext context) {
            List<LogicalPlan> limits = logicalPlan.collectFirstChildren(Limit.class::isInstance);
            int limit;
            if (limits.isEmpty()) {
                HeaderWarning.addWarning(
                    "No limit defined, adding default limit of [{}]",
                    context.configuration().resultTruncationDefaultSize()
                );
                limit = context.configuration().resultTruncationDefaultSize(); // user provided no limit: cap to a default
            } else {
                limit = context.configuration().resultTruncationMaxSize(); // user provided a limit: cap result entries to the max
            }
            var source = logicalPlan.source();
            return new Limit(source, new Literal(source, limit, DataType.INTEGER), logicalPlan);
        }
    }

    private static class AddImplicitForkLimit extends ParameterizedRule<LogicalPlan, LogicalPlan, AnalyzerContext> {
        private final AddImplicitLimit addImplicitLimit = new AddImplicitLimit();

        @Override
        public LogicalPlan apply(LogicalPlan logicalPlan, AnalyzerContext context) {
            return logicalPlan.transformUp(Fork.class, fork -> addImplicitLimitToForkSubQueries(fork, context));
        }

        private LogicalPlan addImplicitLimitToForkSubQueries(Fork fork, AnalyzerContext ctx) {
            List<LogicalPlan> newSubPlans = new ArrayList<>();
            for (var subPlan : fork.children()) {
                newSubPlans.add(addImplicitLimit.apply(subPlan, ctx));
            }
            return fork.replaceSubPlans(newSubPlans);
        }
    }

    private BitSet gatherPreAnalysisMetrics(LogicalPlan plan, BitSet b) {
        // count only the explicit "limit" the user added, otherwise all queries will have a "limit" and telemetry won't reflect reality
        if (plan.collectFirstChildren(Limit.class::isInstance).isEmpty() == false) {
            b.set(LIMIT.ordinal());
        }
        plan.forEachDown(p -> FeatureMetric.set(p, b));
        return b;
    }

    /**
     * Cast string literals in ScalarFunction, EsqlArithmeticOperation, BinaryComparison, In and GroupingFunction to desired data types.
     * For example, the string literals in the following expressions will be cast implicitly to the field data type on the left hand side.
     * <ul>
     * <li>date > "2024-08-21"</li>
     * <li>date in ("2024-08-21", "2024-08-22", "2024-08-23")</li>
     * <li>date = "2024-08-21" + 3 days</li>
     * <li>ip == "127.0.0.1"</li>
     * <li>version != "1.0"</li>
     * <li>bucket(dateField, "1 month")</li>
     * <li>date_trunc("1 minute", dateField)</li>
     * </ul>
     * If the inputs to Coalesce are mixed numeric types, cast the rest of the numeric field or value to the first numeric data type if
     * applicable. For example, implicit casting converts:
     * <ul>
     * <li>Coalesce(Long, Int) to Coalesce(Long, Long)</li>
     * <li>Coalesce(null, Long, Int) to Coalesce(null, Long, Long)</li>
     * <li>Coalesce(Double, Long, Int) to Coalesce(Double, Double, Double)</li>
     * <li>Coalesce(null, Double, Long, Int) to Coalesce(null, Double, Double, Double)</li>
     * </ul>
     * Coalesce(Int, Long) will NOT be converted to Coalesce(Long, Long) or Coalesce(Int, Int).
     */
    private static class ImplicitCasting extends ParameterizedRule<LogicalPlan, LogicalPlan, AnalyzerContext> {
        @Override
        public LogicalPlan apply(LogicalPlan plan, AnalyzerContext context) {
            return plan.transformExpressionsUp(
                org.elasticsearch.xpack.esql.core.expression.function.Function.class,
                e -> ImplicitCasting.cast(e, context.functionRegistry().snapshotRegistry())
            );
        }

        private static Expression cast(org.elasticsearch.xpack.esql.core.expression.function.Function f, EsqlFunctionRegistry registry) {
            if (f instanceof In in) {
                return processIn(in);
            }
            if (f instanceof EsqlScalarFunction || f instanceof GroupingFunction) { // exclude AggregateFunction until it is needed
                return processScalarOrGroupingFunction(f, registry);
            }
            if (f instanceof EsqlArithmeticOperation || f instanceof BinaryComparison) {
                return processBinaryOperator((BinaryOperator) f);
            }
            return f;
        }

        private static Expression processScalarOrGroupingFunction(
            org.elasticsearch.xpack.esql.core.expression.function.Function f,
            EsqlFunctionRegistry registry
        ) {
            List<Expression> args = f.arguments();
            List<DataType> targetDataTypes = registry.getDataTypeForStringLiteralConversion(f.getClass());
            if (targetDataTypes == null || targetDataTypes.isEmpty()) {
                return f;
            }
            List<Expression> newChildren = new ArrayList<>(args.size());
            boolean childrenChanged = false;
            DataType targetDataType = DataType.NULL;
            Expression arg;
            DataType targetNumericType = null;
            boolean castNumericArgs = true;
            for (int i = 0; i < args.size(); i++) {
                arg = args.get(i);
                if (arg.resolved()) {
                    var dataType = arg.dataType();
                    if (dataType == KEYWORD) {
                        if (arg.foldable() && ((arg instanceof EsqlScalarFunction) == false)) {
                            if (i < targetDataTypes.size()) {
                                targetDataType = targetDataTypes.get(i);
                            }
                            if (targetDataType != DataType.NULL && targetDataType != DataType.UNSUPPORTED) {
                                Expression e = castStringLiteral(arg, targetDataType);
                                if (e != arg) {
                                    childrenChanged = true;
                                    newChildren.add(e);
                                    continue;
                                }
                            }
                        }
                    } else if (dataType.isNumeric() && canCastMixedNumericTypes(f) && castNumericArgs) {
                        if (targetNumericType == null) {
                            targetNumericType = dataType;  // target data type is the first numeric data type
                        } else if (dataType != targetNumericType) {
                            castNumericArgs = canCastNumeric(dataType, targetNumericType);
                        }
                    }
                }
                newChildren.add(args.get(i));
            }
            Expression resultF = childrenChanged ? f.replaceChildren(newChildren) : f;
            return targetNumericType != null && castNumericArgs
                ? castMixedNumericTypes((EsqlScalarFunction) resultF, targetNumericType)
                : resultF;
        }

        private static Expression processBinaryOperator(BinaryOperator<?, ?, ?, ?> o) {
            Expression left = o.left();
            Expression right = o.right();
            if (left.resolved() == false || right.resolved() == false) {
                return o;
            }
            List<Expression> newChildren = new ArrayList<>(2);
            boolean childrenChanged = false;
            DataType targetDataType = DataType.NULL;
            Expression from = Literal.NULL;

            if (left.dataType() == KEYWORD && left.foldable() && (left instanceof EsqlScalarFunction == false)) {
                if (supportsStringImplicitCasting(right.dataType())) {
                    targetDataType = right.dataType();
                    from = left;
                } else if (supportsImplicitTemporalCasting(right, o)) {
                    targetDataType = DATETIME;
                    from = left;
                }
            }
            if (right.dataType() == KEYWORD && right.foldable() && (right instanceof EsqlScalarFunction == false)) {
                if (supportsStringImplicitCasting(left.dataType())) {
                    targetDataType = left.dataType();
                    from = right;
                } else if (supportsImplicitTemporalCasting(left, o)) {
                    targetDataType = DATETIME;
                    from = right;
                }
            }
            if (from != Literal.NULL) {
                Expression e = castStringLiteral(from, targetDataType);
                newChildren.add(from == left ? e : left);
                newChildren.add(from == right ? e : right);
                childrenChanged = true;
            }
            return childrenChanged ? o.replaceChildren(newChildren) : o;
        }

        private static Expression processIn(In in) {
            Expression left = in.value();
            List<Expression> right = in.list();

            if (left.resolved() == false || supportsStringImplicitCasting(left.dataType()) == false) {
                return in;
            }

            DataType targetDataType = left.dataType();
            List<Expression> newChildren = new ArrayList<>(right.size() + 1);
            boolean childrenChanged = false;

            for (Expression value : right) {
                if (value.resolved() && value.dataType() == KEYWORD && value.foldable()) {
                    Expression e = castStringLiteral(value, targetDataType);
                    newChildren.add(e);
                    childrenChanged = true;
                } else {
                    newChildren.add(value);
                }
            }
            newChildren.add(left);
            return childrenChanged ? in.replaceChildren(newChildren) : in;
        }

        private static boolean canCastMixedNumericTypes(org.elasticsearch.xpack.esql.core.expression.function.Function f) {
            return f instanceof Coalesce || f instanceof Case || f instanceof Greatest || f instanceof Least;
        }

        private static boolean canCastNumeric(DataType from, DataType to) {
            DataType commonType = EsqlDataTypeConverter.commonType(from, to);
            return commonType == to;
        }

        private static Expression castMixedNumericTypes(EsqlScalarFunction f, DataType targetNumericType) {
            List<Expression> newChildren = new ArrayList<>(f.children().size());
            boolean childrenChanged = false;
            DataType childDataType;

            for (Expression e : f.children()) {
                if (e.resolved()) {
                    childDataType = e.dataType();
                    if (childDataType.isNumeric() == false
                        || childDataType == targetNumericType
                        || canCastNumeric(childDataType, targetNumericType) == false) {
                        newChildren.add(e);
                        continue;
                    }
                    childrenChanged = true;
                    // add a casting function
                    switch (targetNumericType) {
                        case INTEGER -> newChildren.add(new ToInteger(e.source(), e));
                        case LONG -> newChildren.add(new ToLong(e.source(), e));
                        case DOUBLE -> newChildren.add(new ToDouble(e.source(), e));
                        case UNSIGNED_LONG -> newChildren.add(new ToUnsignedLong(e.source(), e));
                        default -> throw new EsqlIllegalArgumentException("unexpected data type: " + targetNumericType);
                    }
                } else {
                    newChildren.add(e);
                }
            }
            return childrenChanged ? f.replaceChildren(newChildren) : f;
        }

        private static boolean supportsImplicitTemporalCasting(Expression e, BinaryOperator<?, ?, ?, ?> o) {
            return isTemporalAmount(e.dataType()) && (o instanceof DateTimeArithmeticOperation);
        }

        private static boolean supportsStringImplicitCasting(DataType type) {
            return type == DATETIME || type == DATE_NANOS || type == IP || type == VERSION || type == BOOLEAN;
        }

        private static UnresolvedAttribute unresolvedAttribute(Expression value, String type, Exception e) {
            String message = LoggerMessageFormat.format(
                "Cannot convert string [{}] to [{}], error [{}]",
                value.fold(FoldContext.small() /* TODO remove me */),
                type,
                (e instanceof ParsingException pe) ? pe.getErrorMessage() : e.getMessage()
            );
            return new UnresolvedAttribute(value.source(), String.valueOf(value.fold(FoldContext.small() /* TODO remove me */)), message);
        }

        private static Expression castStringLiteralToTemporalAmount(Expression from) {
            try {
                TemporalAmount result = maybeParseTemporalAmount(from.fold(FoldContext.small() /* TODO remove me */).toString().strip());
                if (result == null) {
                    return from;
                }
                DataType target = result instanceof Duration ? TIME_DURATION : DATE_PERIOD;
                return new Literal(from.source(), result, target);
            } catch (Exception e) {
                return unresolvedAttribute(from, DATE_PERIOD + " or " + TIME_DURATION, e);
            }
        }

        private static Expression castStringLiteral(Expression from, DataType target) {
            assert from.foldable();
            try {
                return isTemporalAmount(target)
                    ? castStringLiteralToTemporalAmount(from)
                    : new Literal(
                        from.source(),
                        EsqlDataTypeConverter.convert(from.fold(FoldContext.small() /* TODO remove me */), target),
                        target
                    );
            } catch (Exception e) {
                return unresolvedAttribute(from, target.toString(), e);
            }
        }
    }

    /**
     * The EsqlIndexResolver will create InvalidMappedField instances for fields that are ambiguous (i.e. have multiple mappings).
     * During {@link ResolveRefs} we do not convert these to UnresolvedAttribute instances, as we want to first determine if they can
     * instead be handled by conversion functions within the query. This rule looks for matching conversion functions and converts
     * those fields into MultiTypeEsField, which encapsulates the knowledge of how to convert these into a single type.
     * This knowledge will be used later in generating the FieldExtractExec with built-in type conversion.
     * Any fields which could not be resolved by conversion functions will be converted to UnresolvedAttribute instances in a later rule
     * (See {@link UnionTypesCleanup} below).
     */
    private static class ResolveUnionTypes extends Rule<LogicalPlan, LogicalPlan> {

        record TypeResolutionKey(String fieldName, DataType fieldType) {}

        private List<FieldAttribute> unionFieldAttributes;

        @Override
        public LogicalPlan apply(LogicalPlan plan) {
            unionFieldAttributes = new ArrayList<>();
            // Collect field attributes from previous runs
            plan.forEachUp(EsRelation.class, rel -> {
                for (Attribute attr : rel.output()) {
                    if (attr instanceof FieldAttribute fa && fa.field() instanceof MultiTypeEsField) {
                        unionFieldAttributes.add(fa);
                    }
                }
            });

            return plan.transformUp(LogicalPlan.class, p -> p.childrenResolved() == false ? p : doRule(p));
        }

        private LogicalPlan doRule(LogicalPlan plan) {
            int alreadyAddedUnionFieldAttributes = unionFieldAttributes.size();
            // See if the eval function has an unresolved MultiTypeEsField field
            // Replace the entire convert function with a new FieldAttribute (containing type conversion knowledge)
            plan = plan.transformExpressionsOnly(
                AbstractConvertFunction.class,
                convert -> resolveConvertFunction(convert, unionFieldAttributes)
            );
            // If no union fields were generated, return the plan as is
            if (unionFieldAttributes.size() == alreadyAddedUnionFieldAttributes) {
                return plan;
            }

            // And add generated fields to EsRelation, so these new attributes will appear in the OutputExec of the Fragment
            // and thereby get used in FieldExtractExec
            plan = plan.transformDown(EsRelation.class, esr -> {
                List<Attribute> missing = new ArrayList<>();
                for (FieldAttribute fa : unionFieldAttributes) {
                    // Using outputSet().contains looks by NameId, resp. uses semanticEquals.
                    if (esr.outputSet().contains(fa) == false) {
                        missing.add(fa);
                    }
                }

                if (missing.isEmpty() == false) {
                    return new EsRelation(
                        esr.source(),
                        esr.indexPattern(),
                        esr.indexMode(),
                        esr.indexNameWithModes(),
                        CollectionUtils.combine(esr.output(), missing)
                    );
                }
                return esr;
            });
            return plan;
        }

        private Expression resolveConvertFunction(AbstractConvertFunction convert, List<FieldAttribute> unionFieldAttributes) {
            if (convert.field() instanceof FieldAttribute fa && fa.field() instanceof InvalidMappedField imf) {
                HashMap<TypeResolutionKey, Expression> typeResolutions = new HashMap<>();
                Set<DataType> supportedTypes = convert.supportedTypes();
                if (convert instanceof FoldablesConvertFunction fcf) {
                    // FoldablesConvertFunction does not accept fields as inputs, they only accept constants
                    String unresolvedMessage = "argument of ["
                        + fcf.sourceText()
                        + "] must be a constant, received ["
                        + Expressions.name(fa)
                        + "]";
                    Expression ua = new UnresolvedAttribute(fa.source(), fa.name(), unresolvedMessage);
                    return fcf.replaceChildren(Collections.singletonList(ua));
                }
                imf.types().forEach(type -> {
                    if (supportedTypes.contains(type.widenSmallNumeric())) {
                        TypeResolutionKey key = new TypeResolutionKey(fa.name(), type);
                        var concreteConvert = typeSpecificConvert(convert, fa.source(), type, imf);
                        typeResolutions.put(key, concreteConvert);
                    }
                });
                // If all mapped types were resolved, create a new FieldAttribute with the resolved MultiTypeEsField
                if (typeResolutions.size() == imf.getTypesToIndices().size()) {
                    var resolvedField = resolvedMultiTypeEsField(fa, typeResolutions);
                    return createIfDoesNotAlreadyExist(fa, resolvedField, unionFieldAttributes);
                }
            } else if (convert.field() instanceof AbstractConvertFunction subConvert) {
                return convert.replaceChildren(Collections.singletonList(resolveConvertFunction(subConvert, unionFieldAttributes)));
            }
            return convert;
        }

        private Expression createIfDoesNotAlreadyExist(
            FieldAttribute fa,
            MultiTypeEsField resolvedField,
            List<FieldAttribute> unionFieldAttributes
        ) {
            // Generate new ID for the field and suffix it with the data type to maintain unique attribute names.
            // NOTE: The name has to start with $$ to not break bwc with 8.15 - in that version, this is how we had to mark this as
            // synthetic to work around a bug.
            String unionTypedFieldName = Attribute.rawTemporaryName(fa.name(), "converted_to", resolvedField.getDataType().typeName());
            FieldAttribute unionFieldAttribute = new FieldAttribute(fa.source(), fa.parentName(), unionTypedFieldName, resolvedField, true);
            int existingIndex = unionFieldAttributes.indexOf(unionFieldAttribute);
            if (existingIndex >= 0) {
                // Do not generate multiple name/type combinations with different IDs
                return unionFieldAttributes.get(existingIndex);
            } else {
                unionFieldAttributes.add(unionFieldAttribute);
                return unionFieldAttribute;
            }
        }

        private MultiTypeEsField resolvedMultiTypeEsField(FieldAttribute fa, HashMap<TypeResolutionKey, Expression> typeResolutions) {
            Map<String, Expression> typesToConversionExpressions = new HashMap<>();
            InvalidMappedField imf = (InvalidMappedField) fa.field();
            imf.getTypesToIndices().forEach((typeName, indexNames) -> {
                DataType type = DataType.fromTypeName(typeName);
                TypeResolutionKey key = new TypeResolutionKey(fa.name(), type);
                if (typeResolutions.containsKey(key)) {
                    typesToConversionExpressions.put(typeName, typeResolutions.get(key));
                }
            });
            return MultiTypeEsField.resolveFrom(imf, typesToConversionExpressions);
        }

        private Expression typeSpecificConvert(AbstractConvertFunction convert, Source source, DataType type, InvalidMappedField mtf) {
            EsField field = new EsField(mtf.getName(), type, mtf.getProperties(), mtf.isAggregatable());
            FieldAttribute originalFieldAttr = (FieldAttribute) convert.field();
            FieldAttribute resolvedAttr = new FieldAttribute(
                source,
                originalFieldAttr.parentName(),
                originalFieldAttr.name(),
                field,
                originalFieldAttr.nullable(),
                originalFieldAttr.id(),
                true
            );
            return convert.replaceChildren(Collections.singletonList(resolvedAttr));
        }
    }

    /**
     * {@link ResolveUnionTypes} creates new, synthetic attributes for union types:
     * If there was no {@code AbstractConvertFunction} that resolved multi-type fields in the {@link ResolveUnionTypes} rule,
     * then there could still be some {@code FieldAttribute}s that contain unresolved {@link MultiTypeEsField}s.
     * These need to be converted back to actual {@code UnresolvedAttribute} in order for validation to generate appropriate failures.
     * <p>
     * Finally, if {@code client_ip} is present in 2 indices, once with type {@code ip} and once with type {@code keyword},
     * using {@code EVAL x = to_ip(client_ip)} will create a single attribute @{code $$client_ip$converted_to$ip}.
     * This should not spill into the query output, so we drop such attributes at the end.
     */
    private static class UnionTypesCleanup extends Rule<LogicalPlan, LogicalPlan> {
        public LogicalPlan apply(LogicalPlan plan) {
            LogicalPlan planWithCheckedUnionTypes = plan.transformUp(
                LogicalPlan.class,
                p -> p.transformExpressionsOnly(FieldAttribute.class, UnionTypesCleanup::checkUnresolved)
            );

            // To drop synthetic attributes at the end, we need to compute the plan's output.
            // This is only legal to do if the plan is resolved.
            return planWithCheckedUnionTypes.resolved()
                ? planWithoutSyntheticAttributes(planWithCheckedUnionTypes)
                : planWithCheckedUnionTypes;
        }

        static Attribute checkUnresolved(FieldAttribute fa) {
            if (fa.field() instanceof InvalidMappedField imf) {
                String unresolvedMessage = "Cannot use field [" + fa.name() + "] due to ambiguities being " + imf.errorMessage();
                List<String> types = imf.getTypesToIndices().keySet().stream().toList();
                return new UnsupportedAttribute(
                    fa.source(),
                    fa.name(),
                    new UnsupportedEsField(imf.getName(), types),
                    unresolvedMessage,
                    fa.id()
                );
            }
            return fa;
        }

        private static LogicalPlan planWithoutSyntheticAttributes(LogicalPlan plan) {
            List<Attribute> output = plan.output();
            List<Attribute> newOutput = new ArrayList<>(output.size());

            for (Attribute attr : output) {
                // Do not let the synthetic union type field attributes end up in the final output.
                if (attr.synthetic() && attr instanceof FieldAttribute) {
                    continue;
                }
                newOutput.add(attr);
            }

            return newOutput.size() == output.size() ? plan : new Project(Source.EMPTY, plan, newOutput);
        }
    }
}<|MERGE_RESOLUTION|>--- conflicted
+++ resolved
@@ -719,7 +719,6 @@
             return join;
         }
 
-<<<<<<< HEAD
         private LogicalPlan resolveFork(Fork fork, AnalyzerContext context) {
             // we align the outputs of the sub plans such that they have the same columns
             boolean changed = false;
@@ -774,7 +773,8 @@
             }
 
             return new Fork(fork.source(), newSubPlans);
-=======
+        }
+
         private LogicalPlan resolveRerank(Rerank rerank, List<Attribute> childrenOutput) {
             List<Alias> newFields = new ArrayList<>();
             boolean changed = false;
@@ -800,7 +800,6 @@
             }
 
             return rerank;
->>>>>>> b83a86e0
         }
 
         private List<Attribute> resolveUsingColumns(List<Attribute> cols, List<Attribute> output, String side) {

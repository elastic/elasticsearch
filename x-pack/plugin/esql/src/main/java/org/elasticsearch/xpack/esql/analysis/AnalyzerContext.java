/*
 * Copyright Elasticsearch B.V. and/or licensed to Elasticsearch B.V. under one
 * or more contributor license agreements. Licensed under the Elastic License
 * 2.0; you may not use this file except in compliance with the Elastic License
 * 2.0.
 */

package org.elasticsearch.xpack.esql.analysis;

import org.elasticsearch.TransportVersion;
import org.elasticsearch.xpack.esql.expression.function.EsqlFunctionRegistry;
import org.elasticsearch.xpack.esql.index.IndexResolution;
import org.elasticsearch.xpack.esql.inference.InferenceResolution;
import org.elasticsearch.xpack.esql.session.Configuration;
import org.elasticsearch.xpack.esql.session.EsqlSession;

import java.util.Map;

public record AnalyzerContext(
    Configuration configuration,
    EsqlFunctionRegistry functionRegistry,
    IndexResolution indexResolution,
    Map<String, IndexResolution> lookupResolution,
    EnrichResolution enrichResolution,
    InferenceResolution inferenceResolution,
<<<<<<< HEAD
    Map<String, IndexResolution> subqueryResolution
=======
    TransportVersion minimumVersion
>>>>>>> cf606141
) {

    public AnalyzerContext(
        Configuration configuration,
        EsqlFunctionRegistry functionRegistry,
        IndexResolution indexResolution,
        Map<String, IndexResolution> lookupResolution,
        EnrichResolution enrichResolution,
        InferenceResolution inferenceResolution,
        TransportVersion minimumVersion
    ) {
<<<<<<< HEAD
        this(configuration, functionRegistry, indexResolution, Map.of(), enrichResolution, inferenceResolution, Map.of());
    }

    public AnalyzerContext(
        Configuration configuration,
        EsqlFunctionRegistry functionRegistry,
        IndexResolution indexResolution,
        Map<String, IndexResolution> lookupResolution,
        EnrichResolution enrichResolution,
        InferenceResolution inferenceResolution
    ) {
        this(configuration, functionRegistry, indexResolution, lookupResolution, enrichResolution, inferenceResolution, Map.of());
=======
        this.configuration = configuration;
        this.functionRegistry = functionRegistry;
        this.indexResolution = indexResolution;
        this.lookupResolution = lookupResolution;
        this.enrichResolution = enrichResolution;
        this.inferenceResolution = inferenceResolution;
        this.minimumVersion = minimumVersion;

        assert minimumVersion != null : "AnalyzerContext must have a minimum transport version";
        assert minimumVersion.onOrBefore(TransportVersion.current())
            : "AnalyzerContext [" + minimumVersion + "] is not on or before current transport version [" + TransportVersion.current() + "]";
    }

    public AnalyzerContext(Configuration configuration, EsqlFunctionRegistry functionRegistry, EsqlSession.PreAnalysisResult result) {
        this(
            configuration,
            functionRegistry,
            result.indices(),
            result.lookupIndices(),
            result.enrichResolution(),
            result.inferenceResolution(),
            result.minimumTransportVersion()
        );
>>>>>>> cf606141
    }
}<|MERGE_RESOLUTION|>--- conflicted
+++ resolved
@@ -14,6 +14,7 @@
 import org.elasticsearch.xpack.esql.session.Configuration;
 import org.elasticsearch.xpack.esql.session.EsqlSession;
 
+import java.util.HashMap;
 import java.util.Map;
 
 public record AnalyzerContext(
@@ -23,11 +24,8 @@
     Map<String, IndexResolution> lookupResolution,
     EnrichResolution enrichResolution,
     InferenceResolution inferenceResolution,
-<<<<<<< HEAD
+    TransportVersion minimumVersion,
     Map<String, IndexResolution> subqueryResolution
-=======
-    TransportVersion minimumVersion
->>>>>>> cf606141
 ) {
 
     public AnalyzerContext(
@@ -39,27 +37,16 @@
         InferenceResolution inferenceResolution,
         TransportVersion minimumVersion
     ) {
-<<<<<<< HEAD
-        this(configuration, functionRegistry, indexResolution, Map.of(), enrichResolution, inferenceResolution, Map.of());
-    }
-
-    public AnalyzerContext(
-        Configuration configuration,
-        EsqlFunctionRegistry functionRegistry,
-        IndexResolution indexResolution,
-        Map<String, IndexResolution> lookupResolution,
-        EnrichResolution enrichResolution,
-        InferenceResolution inferenceResolution
-    ) {
-        this(configuration, functionRegistry, indexResolution, lookupResolution, enrichResolution, inferenceResolution, Map.of());
-=======
-        this.configuration = configuration;
-        this.functionRegistry = functionRegistry;
-        this.indexResolution = indexResolution;
-        this.lookupResolution = lookupResolution;
-        this.enrichResolution = enrichResolution;
-        this.inferenceResolution = inferenceResolution;
-        this.minimumVersion = minimumVersion;
+        this(
+            configuration,
+            functionRegistry,
+            indexResolution,
+            lookupResolution,
+            enrichResolution,
+            inferenceResolution,
+            minimumVersion,
+            new HashMap<>()
+        );
 
         assert minimumVersion != null : "AnalyzerContext must have a minimum transport version";
         assert minimumVersion.onOrBefore(TransportVersion.current())
@@ -74,8 +61,8 @@
             result.lookupIndices(),
             result.enrichResolution(),
             result.inferenceResolution(),
-            result.minimumTransportVersion()
+            result.minimumTransportVersion(),
+            result.subqueryIndices()
         );
->>>>>>> cf606141
     }
 }
/*
 * Copyright Elasticsearch B.V. and/or licensed to Elasticsearch B.V. under one
 * or more contributor license agreements. Licensed under the Elastic License
 * 2.0; you may not use this file except in compliance with the Elastic License
 * 2.0.
 */

package org.elasticsearch.xpack.esql.analysis;

import org.elasticsearch.index.IndexMode;
import org.elasticsearch.xpack.esql.core.util.Holder;
import org.elasticsearch.xpack.esql.expression.function.UnresolvedFunction;
import org.elasticsearch.xpack.esql.plan.IndexPattern;
import org.elasticsearch.xpack.esql.plan.logical.Enrich;
import org.elasticsearch.xpack.esql.plan.logical.LogicalPlan;
import org.elasticsearch.xpack.esql.plan.logical.UnresolvedRelation;

import java.util.ArrayList;
import java.util.HashMap;
import java.util.List;
import java.util.Map;

/**
 * This class is part of the planner.  Acts somewhat like a linker, to find the indices and enrich policies referenced by the query.
 */
public class PreAnalyzer {

    public record PreAnalysis(
        Map<IndexPattern, IndexMode> indexes,
        List<Enrich> enriches,
        List<IndexPattern> lookupIndices,
        boolean useAggregateMetricDoubleWhenNotSupported,
        boolean useDenseVectorWhenNotSupported
    ) {
        public static final PreAnalysis EMPTY = new PreAnalysis(Map.of(), List.of(), List.of(), false, false);
    }

    public PreAnalysis preAnalyze(LogicalPlan plan) {
        if (plan.analyzed()) {
            return PreAnalysis.EMPTY;
        }

        return doPreAnalyze(plan);
    }

    protected PreAnalysis doPreAnalyze(LogicalPlan plan) {
        Map<IndexPattern, IndexMode> indexes = new HashMap<>();
        List<IndexPattern> lookupIndices = new ArrayList<>();
        plan.forEachUp(UnresolvedRelation.class, p -> {
            if (p.indexMode() == IndexMode.LOOKUP) {
                lookupIndices.add(p.indexPattern());
            } else if (indexes.containsKey(p.indexPattern()) == false || indexes.get(p.indexPattern()) == p.indexMode()) {
                indexes.put(p.indexPattern(), p.indexMode());
            } else {
                IndexMode m1 = p.indexMode();
                IndexMode m2 = indexes.get(p.indexPattern());
                throw new IllegalStateException(
                    "index pattern '" + p.indexPattern() + "' found with with different index mode: " + m2 + " != " + m1
                );
            }
        });

        List<Enrich> unresolvedEnriches = new ArrayList<>();
        plan.forEachUp(Enrich.class, unresolvedEnriches::add);

        /*
         * Enable aggregate_metric_double and dense_vector when we see certain functions
         * or the TS command. This allowed us to release these when not all nodes understand
         * these types. These functions are only supported on newer nodes, so we use them
         * as a signal that the query is only for nodes that support these types.
         *
         * This was a workaround that was required to enable these in 9.2.0. These days
         * we enable these field types if all nodes in all clusters support them. But this
         * work around persists to support force-enabling them on queries that might touch
         * nodes that don't have 9.2.1 or 9.3.0. If all nodes in the cluster have 9.2.1 or 9.3.0
         * this code doesn't do anything.
         */
<<<<<<< HEAD
        Holder<Boolean> useAggregateMetricDoubleWhenNotSupported = new Holder<>(false);
        Holder<Boolean> useDenseVectorWhenNotSupported = new Holder<>(false);
=======
        Holder<Boolean> supportsAggregateMetricDouble = new Holder<>(false);
        Holder<Boolean> supportsDenseVector = new Holder<>(false);
        indexes.forEach((ip, mode) -> {
            if (mode == IndexMode.TIME_SERIES) {
                supportsAggregateMetricDouble.set(true);
            }
        });
>>>>>>> 440faee0
        plan.forEachDown(p -> p.forEachExpression(UnresolvedFunction.class, fn -> {
            if (fn.name().equalsIgnoreCase("knn")
                || fn.name().equalsIgnoreCase("to_dense_vector")
                || fn.name().equalsIgnoreCase("v_cosine")
                || fn.name().equalsIgnoreCase("v_hamming")
                || fn.name().equalsIgnoreCase("v_l1_norm")
                || fn.name().equalsIgnoreCase("v_l2_norm")
                || fn.name().equalsIgnoreCase("v_dot_product")
                || fn.name().equalsIgnoreCase("v_magnitude")) {
                useDenseVectorWhenNotSupported.set(true);
            }
            if (fn.name().equalsIgnoreCase("to_aggregate_metric_double")) {
                useAggregateMetricDoubleWhenNotSupported.set(true);
            }
        }));

        // mark plan as preAnalyzed (if it were marked, there would be no analysis)
        plan.forEachUp(LogicalPlan::setPreAnalyzed);

<<<<<<< HEAD
        return new PreAnalysis(
            indexMode.get(),
            indexPattern.get(),
            unresolvedEnriches,
            lookupIndices,
            indexMode.get() == IndexMode.TIME_SERIES || useAggregateMetricDoubleWhenNotSupported.get(),
            useDenseVectorWhenNotSupported.get()
        );
=======
        return new PreAnalysis(indexes, unresolvedEnriches, lookupIndices, supportsAggregateMetricDouble.get(), supportsDenseVector.get());
>>>>>>> 440faee0
    }
}<|MERGE_RESOLUTION|>--- conflicted
+++ resolved
@@ -75,18 +75,13 @@
          * nodes that don't have 9.2.1 or 9.3.0. If all nodes in the cluster have 9.2.1 or 9.3.0
          * this code doesn't do anything.
          */
-<<<<<<< HEAD
         Holder<Boolean> useAggregateMetricDoubleWhenNotSupported = new Holder<>(false);
         Holder<Boolean> useDenseVectorWhenNotSupported = new Holder<>(false);
-=======
-        Holder<Boolean> supportsAggregateMetricDouble = new Holder<>(false);
-        Holder<Boolean> supportsDenseVector = new Holder<>(false);
         indexes.forEach((ip, mode) -> {
             if (mode == IndexMode.TIME_SERIES) {
-                supportsAggregateMetricDouble.set(true);
+                useAggregateMetricDoubleWhenNotSupported.set(true);
             }
         });
->>>>>>> 440faee0
         plan.forEachDown(p -> p.forEachExpression(UnresolvedFunction.class, fn -> {
             if (fn.name().equalsIgnoreCase("knn")
                 || fn.name().equalsIgnoreCase("to_dense_vector")
@@ -106,17 +101,12 @@
         // mark plan as preAnalyzed (if it were marked, there would be no analysis)
         plan.forEachUp(LogicalPlan::setPreAnalyzed);
 
-<<<<<<< HEAD
         return new PreAnalysis(
-            indexMode.get(),
-            indexPattern.get(),
+            indexes,
             unresolvedEnriches,
             lookupIndices,
-            indexMode.get() == IndexMode.TIME_SERIES || useAggregateMetricDoubleWhenNotSupported.get(),
+            useAggregateMetricDoubleWhenNotSupported.get(),
             useDenseVectorWhenNotSupported.get()
         );
-=======
-        return new PreAnalysis(indexes, unresolvedEnriches, lookupIndices, supportsAggregateMetricDouble.get(), supportsDenseVector.get());
->>>>>>> 440faee0
     }
 }
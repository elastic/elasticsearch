/*
 * Copyright Elasticsearch B.V. and/or licensed to Elasticsearch B.V. under one
 * or more contributor license agreements. Licensed under the Elastic License
 * 2.0; you may not use this file except in compliance with the Elastic License
 * 2.0.
 */

package org.elasticsearch.xpack.esql.analysis;

import org.elasticsearch.index.IndexMode;
import org.elasticsearch.xpack.esql.plan.IndexPattern;
import org.elasticsearch.xpack.esql.plan.logical.Enrich;
import org.elasticsearch.xpack.esql.plan.logical.LogicalPlan;
import org.elasticsearch.xpack.esql.plan.logical.UnresolvedRelation;
import org.elasticsearch.xpack.esql.plan.logical.inference.InferencePlan;

import java.util.ArrayList;
import java.util.HashSet;
import java.util.List;
import java.util.Set;

import static java.util.Collections.emptyList;

/**
 * This class is part of the planner.  Acts somewhat like a linker, to find the indices and enrich policies referenced by the query.
 */
public class PreAnalyzer {

    public static class PreAnalysis {
        public static final PreAnalysis EMPTY = new PreAnalysis(emptyList(), emptyList(), emptyList(), emptyList());

        public final List<IndexPattern> indices;
        public final List<Enrich> enriches;
        public final List<InferencePlan> inferencePlans;
        public final List<IndexPattern> lookupIndices;

        public PreAnalysis(
            List<IndexPattern> indices,
            List<Enrich> enriches,
            List<InferencePlan> inferencePlans,
            List<IndexPattern> lookupIndices
        ) {
            this.indices = indices;
            this.enriches = enriches;
            this.inferencePlans = inferencePlans;
            this.lookupIndices = lookupIndices;
        }
    }

    public PreAnalysis preAnalyze(LogicalPlan plan) {
        if (plan.analyzed()) {
            return PreAnalysis.EMPTY;
        }

        return doPreAnalyze(plan);
    }

    protected PreAnalysis doPreAnalyze(LogicalPlan plan) {
        Set<IndexPattern> indices = new HashSet<>();

        List<Enrich> unresolvedEnriches = new ArrayList<>();
        List<IndexPattern> lookupIndices = new ArrayList<>();
        List<InferencePlan> unresolvedInferencePlans = new ArrayList<>();

        plan.forEachUp(UnresolvedRelation.class, p -> (p.indexMode() == IndexMode.LOOKUP ? lookupIndices : indices).add(p.indexPattern()));
        plan.forEachUp(Enrich.class, unresolvedEnriches::add);
        plan.forEachUp(InferencePlan.class, unresolvedInferencePlans::add);

        // mark plan as preAnalyzed (if it were marked, there would be no analysis)
        plan.forEachUp(LogicalPlan::setPreAnalyzed);

<<<<<<< HEAD
        return new PreAnalysis(indices, unresolvedEnriches, unresolvedInferencePlans, lookupIndices);
=======
        return new PreAnalysis(indices.stream().toList(), unresolvedEnriches, lookupIndices);
>>>>>>> 1c7867d5
    }
}<|MERGE_RESOLUTION|>--- conflicted
+++ resolved
@@ -69,10 +69,6 @@
         // mark plan as preAnalyzed (if it were marked, there would be no analysis)
         plan.forEachUp(LogicalPlan::setPreAnalyzed);
 
-<<<<<<< HEAD
-        return new PreAnalysis(indices, unresolvedEnriches, unresolvedInferencePlans, lookupIndices);
-=======
-        return new PreAnalysis(indices.stream().toList(), unresolvedEnriches, lookupIndices);
->>>>>>> 1c7867d5
+        return new PreAnalysis(indices.stream().toList(), unresolvedEnriches, unresolvedInferencePlans, lookupIndices);
     }
 }
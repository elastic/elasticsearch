/*
 * Copyright Elasticsearch B.V. and/or licensed to Elasticsearch B.V. under one
 * or more contributor license agreements. Licensed under the Elastic License
 * 2.0; you may not use this file except in compliance with the Elastic License
 * 2.0.
 */

package org.elasticsearch.xpack.esql.analysis;

import org.elasticsearch.index.IndexMode;
import org.elasticsearch.xpack.esql.core.util.Holder;
import org.elasticsearch.xpack.esql.plan.IndexPattern;
import org.elasticsearch.xpack.esql.plan.logical.Enrich;
import org.elasticsearch.xpack.esql.plan.logical.LogicalPlan;
import org.elasticsearch.xpack.esql.plan.logical.UnresolvedRelation;
import org.elasticsearch.xpack.esql.plan.logical.inference.InferencePlan;

import java.util.ArrayList;
import java.util.HashSet;
import java.util.List;
import java.util.Set;

import static java.util.Collections.emptyList;

/**
 * This class is part of the planner.  Acts somewhat like a linker, to find the indices and enrich policies referenced by the query.
 */
public class PreAnalyzer {

    public static class PreAnalysis {
        public static final PreAnalysis EMPTY = new PreAnalysis(null, emptyList(), emptyList(), emptyList(), emptyList());

        public final IndexMode indexMode;
        public final List<IndexPattern> indices;
        public final List<Enrich> enriches;
        public final List<InferencePlan<?>> inferencePlans;
        public final List<IndexPattern> lookupIndices;

        public PreAnalysis(
            IndexMode indexMode,
            List<IndexPattern> indices,
            List<Enrich> enriches,
            List<InferencePlan<?>> inferencePlans,
            List<IndexPattern> lookupIndices
        ) {
            this.indexMode = indexMode;
            this.indices = indices;
            this.enriches = enriches;
            this.inferencePlans = inferencePlans;
            this.lookupIndices = lookupIndices;
        }
    }

    public PreAnalysis preAnalyze(LogicalPlan plan) {
        if (plan.analyzed()) {
            return PreAnalysis.EMPTY;
        }

        return doPreAnalyze(plan);
    }

    protected PreAnalysis doPreAnalyze(LogicalPlan plan) {
        Set<IndexPattern> indices = new HashSet<>();

        List<Enrich> unresolvedEnriches = new ArrayList<>();
        List<IndexPattern> lookupIndices = new ArrayList<>();
<<<<<<< HEAD
        List<InferencePlan<?>> unresolvedInferencePlans = new ArrayList<>();
=======
        List<InferencePlan> unresolvedInferencePlans = new ArrayList<>();
        Holder<IndexMode> indexMode = new Holder<>();
        plan.forEachUp(UnresolvedRelation.class, p -> {
            if (p.indexMode() == IndexMode.LOOKUP) {
                lookupIndices.add(p.indexPattern());
            } else if (indexMode.get() == null || indexMode.get() == p.indexMode()) {
                indexMode.set(p.indexMode());
                indices.add(p.indexPattern());
            } else {
                throw new IllegalStateException("index mode is already set");
            }
        });
>>>>>>> 065c5830

        plan.forEachUp(Enrich.class, unresolvedEnriches::add);
        plan.forEachUp(InferencePlan.class, unresolvedInferencePlans::add);

        // mark plan as preAnalyzed (if it were marked, there would be no analysis)
        plan.forEachUp(LogicalPlan::setPreAnalyzed);

        return new PreAnalysis(indexMode.get(), indices.stream().toList(), unresolvedEnriches, unresolvedInferencePlans, lookupIndices);
    }
}<|MERGE_RESOLUTION|>--- conflicted
+++ resolved
@@ -64,10 +64,7 @@
 
         List<Enrich> unresolvedEnriches = new ArrayList<>();
         List<IndexPattern> lookupIndices = new ArrayList<>();
-<<<<<<< HEAD
         List<InferencePlan<?>> unresolvedInferencePlans = new ArrayList<>();
-=======
-        List<InferencePlan> unresolvedInferencePlans = new ArrayList<>();
         Holder<IndexMode> indexMode = new Holder<>();
         plan.forEachUp(UnresolvedRelation.class, p -> {
             if (p.indexMode() == IndexMode.LOOKUP) {
@@ -79,7 +76,6 @@
                 throw new IllegalStateException("index mode is already set");
             }
         });
->>>>>>> 065c5830
 
         plan.forEachUp(Enrich.class, unresolvedEnriches::add);
         plan.forEachUp(InferencePlan.class, unresolvedInferencePlans::add);

--- conflicted
+++ resolved
@@ -29,18 +29,11 @@
         Map<IndexPattern, IndexMode> indexes,
         List<Enrich> enriches,
         List<IndexPattern> lookupIndices,
-<<<<<<< HEAD
-        boolean supportsAggregateMetricDouble,
-        boolean supportsDenseVector,
-        boolean supportDateRange
+        boolean useAggregateMetricDoubleWhenNotSupported,
+        boolean useDenseVectorWhenNotSupported,
+        boolean useDateRangeWhenNotSupported
     ) {
-        public static final PreAnalysis EMPTY = new PreAnalysis(null, null, List.of(), List.of(), false, false, false);
-=======
-        boolean useAggregateMetricDoubleWhenNotSupported,
-        boolean useDenseVectorWhenNotSupported
-    ) {
-        public static final PreAnalysis EMPTY = new PreAnalysis(Map.of(), List.of(), List.of(), false, false);
->>>>>>> d066e86b
+        public static final PreAnalysis EMPTY = new PreAnalysis(Map.of(), List.of(), List.of(), false, false, false);
     }
 
     public PreAnalysis preAnalyze(LogicalPlan plan) {
@@ -83,19 +76,14 @@
          * nodes that don't have 9.2.1 or 9.3.0. If all nodes in the cluster have 9.2.1 or 9.3.0
          * this code doesn't do anything.
          */
-<<<<<<< HEAD
-        Holder<Boolean> supportsAggregateMetricDouble = new Holder<>(false);
-        Holder<Boolean> supportsDenseVector = new Holder<>(false);
-        Holder<Boolean> supportsDateRange = new Holder<>(false);
-=======
         Holder<Boolean> useAggregateMetricDoubleWhenNotSupported = new Holder<>(false);
         Holder<Boolean> useDenseVectorWhenNotSupported = new Holder<>(false);
+        Holder<Boolean> useDateRangeWhenNotSupported = new Holder<>(false);
         indexes.forEach((ip, mode) -> {
             if (mode == IndexMode.TIME_SERIES) {
                 useAggregateMetricDoubleWhenNotSupported.set(true);
             }
         });
->>>>>>> d066e86b
         plan.forEachDown(p -> p.forEachExpression(UnresolvedFunction.class, fn -> {
             if (fn.name().equalsIgnoreCase("knn")
                 || fn.name().equalsIgnoreCase("to_dense_vector")
@@ -111,12 +99,12 @@
                 useAggregateMetricDoubleWhenNotSupported.set(true);
             }
         }));
-        // This is a temporary solution for the first phase of date_range: ATM we don't support any functions
-        // on date_range, but we do want to allow the simplest possible cases of loading and rendering those fields.
-        // Not the most useful idea but it is a (relatively) safe way to add it without breaking tests.
+
+        // ATM we don't support any functions for DATE_RANGE.
         if (plan.expressions().isEmpty()) {
-            supportsDateRange.set(true);
+            useDateRangeWhenNotSupported.set(true);
         }
+
         // mark plan as preAnalyzed (if it were marked, there would be no analysis)
         plan.forEachUp(LogicalPlan::setPreAnalyzed);
 
@@ -124,14 +112,9 @@
             indexes,
             unresolvedEnriches,
             lookupIndices,
-<<<<<<< HEAD
-            indexMode.get() == IndexMode.TIME_SERIES || supportsAggregateMetricDouble.get(),
-            supportsDenseVector.get(),
-            supportsDateRange.get()
-=======
             useAggregateMetricDoubleWhenNotSupported.get(),
-            useDenseVectorWhenNotSupported.get()
->>>>>>> d066e86b
+            useDenseVectorWhenNotSupported.get(),
+            useDateRangeWhenNotSupported.get()
         );
     }
 }
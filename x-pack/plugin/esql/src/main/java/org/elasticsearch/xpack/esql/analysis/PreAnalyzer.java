/*
 * Copyright Elasticsearch B.V. and/or licensed to Elasticsearch B.V. under one
 * or more contributor license agreements. Licensed under the Elastic License
 * 2.0; you may not use this file except in compliance with the Elastic License
 * 2.0.
 */

package org.elasticsearch.xpack.esql.analysis;

import org.elasticsearch.index.IndexMode;
import org.elasticsearch.xpack.esql.plan.IndexPattern;
import org.elasticsearch.xpack.esql.plan.logical.Enrich;
import org.elasticsearch.xpack.esql.plan.logical.LogicalPlan;
import org.elasticsearch.xpack.esql.plan.logical.UnresolvedRelation;

import java.util.ArrayList;
import java.util.Collection;
import java.util.HashSet;
import java.util.List;
import java.util.Set;

import static java.util.Collections.emptyList;

/**
 * This class is part of the planner.  Acts somewhat like a linker, to find the indices and enrich policies referenced by the query.
 */
public class PreAnalyzer {

    public static class PreAnalysis {
        public static final PreAnalysis EMPTY = new PreAnalysis(emptyList(), emptyList(), emptyList());

        public final List<IndexPattern> indices;
        public final List<Enrich> enriches;
        public final List<IndexPattern> lookupIndices;

        public PreAnalysis(List<IndexPattern> indices, List<Enrich> enriches, List<IndexPattern> lookupIndices) {
            this.indices = indices;
            this.enriches = enriches;
            this.lookupIndices = lookupIndices;
        }
    }

    public PreAnalysis preAnalyze(LogicalPlan plan) {
        if (plan.analyzed()) {
            return PreAnalysis.EMPTY;
        }

        return doPreAnalyze(plan);
    }

    protected PreAnalysis doPreAnalyze(LogicalPlan plan) {
<<<<<<< HEAD
        Set<TableInfo> indices = new HashSet<>();
=======
        List<IndexPattern> indices = new ArrayList<>();
>>>>>>> ecaa0b1f
        List<Enrich> unresolvedEnriches = new ArrayList<>();
        List<IndexPattern> lookupIndices = new ArrayList<>();

<<<<<<< HEAD
        plan.forEachUp(UnresolvedRelation.class, p -> {
            Collection<TableInfo> collection = p.indexMode() == IndexMode.LOOKUP ? lookupIndices : indices;
            collection.add(new TableInfo(p.indexPattern()));
        });

=======
        plan.forEachUp(UnresolvedRelation.class, p -> (p.indexMode() == IndexMode.LOOKUP ? lookupIndices : indices).add(p.indexPattern()));
>>>>>>> ecaa0b1f
        plan.forEachUp(Enrich.class, unresolvedEnriches::add);

        // mark plan as preAnalyzed (if it were marked, there would be no analysis)
        plan.forEachUp(LogicalPlan::setPreAnalyzed);

        return new PreAnalysis(indices.stream().toList(), unresolvedEnriches, lookupIndices);
    }
}<|MERGE_RESOLUTION|>--- conflicted
+++ resolved
@@ -14,7 +14,6 @@
 import org.elasticsearch.xpack.esql.plan.logical.UnresolvedRelation;
 
 import java.util.ArrayList;
-import java.util.Collection;
 import java.util.HashSet;
 import java.util.List;
 import java.util.Set;
@@ -49,23 +48,12 @@
     }
 
     protected PreAnalysis doPreAnalyze(LogicalPlan plan) {
-<<<<<<< HEAD
-        Set<TableInfo> indices = new HashSet<>();
-=======
-        List<IndexPattern> indices = new ArrayList<>();
->>>>>>> ecaa0b1f
+        Set<IndexPattern> indices = new HashSet<>();
+
         List<Enrich> unresolvedEnriches = new ArrayList<>();
         List<IndexPattern> lookupIndices = new ArrayList<>();
 
-<<<<<<< HEAD
-        plan.forEachUp(UnresolvedRelation.class, p -> {
-            Collection<TableInfo> collection = p.indexMode() == IndexMode.LOOKUP ? lookupIndices : indices;
-            collection.add(new TableInfo(p.indexPattern()));
-        });
-
-=======
         plan.forEachUp(UnresolvedRelation.class, p -> (p.indexMode() == IndexMode.LOOKUP ? lookupIndices : indices).add(p.indexPattern()));
->>>>>>> ecaa0b1f
         plan.forEachUp(Enrich.class, unresolvedEnriches::add);
 
         // mark plan as preAnalyzed (if it were marked, there would be no analysis)

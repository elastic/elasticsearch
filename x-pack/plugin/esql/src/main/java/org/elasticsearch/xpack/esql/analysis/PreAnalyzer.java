/*
 * Copyright Elasticsearch B.V. and/or licensed to Elasticsearch B.V. under one
 * or more contributor license agreements. Licensed under the Elastic License
 * 2.0; you may not use this file except in compliance with the Elastic License
 * 2.0.
 */

package org.elasticsearch.xpack.esql.analysis;

import org.elasticsearch.index.IndexMode;
import org.elasticsearch.xpack.esql.core.util.Holder;
import org.elasticsearch.xpack.esql.expression.function.UnresolvedFunction;
import org.elasticsearch.xpack.esql.plan.IndexPattern;
import org.elasticsearch.xpack.esql.plan.logical.Enrich;
import org.elasticsearch.xpack.esql.plan.logical.LogicalPlan;
import org.elasticsearch.xpack.esql.plan.logical.UnresolvedRelation;

import java.util.ArrayList;
import java.util.List;

/**
 * This class is part of the planner.  Acts somewhat like a linker, to find the indices and enrich policies referenced by the query.
 */
public class PreAnalyzer {

    public record PreAnalysis(
        IndexMode indexMode,
        IndexPattern indexPattern,
        List<Enrich> enriches,
        List<IndexPattern> lookupIndices,
        boolean supportsAggregateMetricDouble,
        boolean supportsDenseVector
    ) {
        public static final PreAnalysis EMPTY = new PreAnalysis(null, null, List.of(), List.of(), false, false);
    }

    public PreAnalysis preAnalyze(LogicalPlan plan) {
        if (plan.analyzed()) {
            return PreAnalysis.EMPTY;
        }

        return doPreAnalyze(plan);
    }

    protected PreAnalysis doPreAnalyze(LogicalPlan plan) {
        Holder<IndexMode> indexMode = new Holder<>();
<<<<<<< HEAD
        Holder<IndexPattern> indexPattern = new Holder<>();

        List<Enrich> unresolvedEnriches = new ArrayList<>();
=======
        Holder<IndexPattern> index = new Holder<>();
>>>>>>> fe74aa47
        List<IndexPattern> lookupIndices = new ArrayList<>();
        plan.forEachUp(UnresolvedRelation.class, p -> {
            if (p.indexMode() == IndexMode.LOOKUP) {
                lookupIndices.add(p.indexPattern());
            } else if (indexMode.get() == null || indexMode.get() == p.indexMode()) {
                indexMode.set(p.indexMode());
                indexPattern.set(p.indexPattern());
            } else {
                throw new IllegalStateException("index mode is already set");
            }
        });

        List<Enrich> unresolvedEnriches = new ArrayList<>();
        plan.forEachUp(Enrich.class, unresolvedEnriches::add);

        /*
         * Enable aggregate_metric_double and dense_vector when we see certain function
         * or the TS command. This allows us to release these when not all nodes understand
         * these types. These functions are only supported on newer nodes, so we use them
         * as a signal that the query is only for nodes that support these types.
         *
         * This work around is temporary until we flow the minimum transport version
         * back through a cross cluster search field caps call.
         */
        Holder<Boolean> supportsAggregateMetricDouble = new Holder<>(false);
        Holder<Boolean> supportsDenseVector = new Holder<>(false);
        plan.forEachDown(p -> p.forEachExpression(UnresolvedFunction.class, fn -> {
            if (fn.name().equalsIgnoreCase("knn")
                || fn.name().equalsIgnoreCase("to_dense_vector")
                || fn.name().equalsIgnoreCase("v_cosine")
                || fn.name().equalsIgnoreCase("v_hamming")
                || fn.name().equalsIgnoreCase("v_l1_norm")
                || fn.name().equalsIgnoreCase("v_l2_norm")
                || fn.name().equalsIgnoreCase("v_dot_product")
                || fn.name().equalsIgnoreCase("v_magnitude")) {
                supportsDenseVector.set(true);
            }
            if (fn.name().equalsIgnoreCase("to_aggregate_metric_double")) {
                supportsAggregateMetricDouble.set(true);
            }
        }));

        // mark plan as preAnalyzed (if it were marked, there would be no analysis)
        plan.forEachUp(LogicalPlan::setPreAnalyzed);

<<<<<<< HEAD
        return new PreAnalysis(indexMode.get(), indexPattern.get(), unresolvedEnriches, lookupIndices);
=======
        return new PreAnalysis(
            indexMode.get(),
            index.get(),
            unresolvedEnriches,
            lookupIndices,
            indexMode.get() == IndexMode.TIME_SERIES || supportsAggregateMetricDouble.get(),
            supportsDenseVector.get()
        );
>>>>>>> fe74aa47
    }
}<|MERGE_RESOLUTION|>--- conflicted
+++ resolved
@@ -44,13 +44,7 @@
 
     protected PreAnalysis doPreAnalyze(LogicalPlan plan) {
         Holder<IndexMode> indexMode = new Holder<>();
-<<<<<<< HEAD
         Holder<IndexPattern> indexPattern = new Holder<>();
-
-        List<Enrich> unresolvedEnriches = new ArrayList<>();
-=======
-        Holder<IndexPattern> index = new Holder<>();
->>>>>>> fe74aa47
         List<IndexPattern> lookupIndices = new ArrayList<>();
         plan.forEachUp(UnresolvedRelation.class, p -> {
             if (p.indexMode() == IndexMode.LOOKUP) {
@@ -96,17 +90,13 @@
         // mark plan as preAnalyzed (if it were marked, there would be no analysis)
         plan.forEachUp(LogicalPlan::setPreAnalyzed);
 
-<<<<<<< HEAD
-        return new PreAnalysis(indexMode.get(), indexPattern.get(), unresolvedEnriches, lookupIndices);
-=======
         return new PreAnalysis(
             indexMode.get(),
-            index.get(),
+            indexPattern.get(),
             unresolvedEnriches,
             lookupIndices,
             indexMode.get() == IndexMode.TIME_SERIES || supportsAggregateMetricDouble.get(),
             supportsDenseVector.get()
         );
->>>>>>> fe74aa47
     }
 }
--- conflicted
+++ resolved
@@ -16,15 +16,9 @@
 import org.elasticsearch.xpack.esql.plan.logical.UnresolvedRelation;
 
 import java.util.ArrayList;
-<<<<<<< HEAD
-import java.util.LinkedHashSet;
-import java.util.List;
-import java.util.Set;
-=======
 import java.util.HashMap;
 import java.util.List;
 import java.util.Map;
->>>>>>> 440faee0
 
 /**
  * This class is part of the planner.  Acts somewhat like a linker, to find the indices and enrich policies referenced by the query.
@@ -36,14 +30,9 @@
         List<Enrich> enriches,
         List<IndexPattern> lookupIndices,
         boolean supportsAggregateMetricDouble,
-        boolean supportsDenseVector,
-        Set<IndexPattern> subqueryIndices
+        boolean supportsDenseVector
     ) {
-<<<<<<< HEAD
-        public static final PreAnalysis EMPTY = new PreAnalysis(null, null, List.of(), List.of(), false, false, Set.of());
-=======
         public static final PreAnalysis EMPTY = new PreAnalysis(Map.of(), List.of(), List.of(), false, false);
->>>>>>> 440faee0
     }
 
     public PreAnalysis preAnalyze(LogicalPlan plan) {
@@ -55,28 +44,13 @@
     }
 
     protected PreAnalysis doPreAnalyze(LogicalPlan plan) {
-<<<<<<< HEAD
-        Holder<IndexMode> indexMode = new Holder<>();
-=======
         Map<IndexPattern, IndexMode> indexes = new HashMap<>();
->>>>>>> 440faee0
         List<IndexPattern> lookupIndices = new ArrayList<>();
-        LinkedHashSet<IndexPattern> mainAndSubqueryIndices = new LinkedHashSet<>();
         plan.forEachUp(UnresolvedRelation.class, p -> {
             if (p.indexMode() == IndexMode.LOOKUP) {
                 lookupIndices.add(p.indexPattern());
-<<<<<<< HEAD
-            } else if (indexMode.get() == null || indexMode.get() == p.indexMode()) {
-                indexMode.set(p.indexMode());
-                if (mainAndSubqueryIndices.isEmpty()) { // the index pattern from main query is always the first to be seen
-                    mainAndSubqueryIndices.add(p.indexPattern());
-                } else { // collect subquery index patterns
-                    collectSubqueryIndexPattern(p, mainAndSubqueryIndices);
-                }
-=======
             } else if (indexes.containsKey(p.indexPattern()) == false || indexes.get(p.indexPattern()) == p.indexMode()) {
                 indexes.put(p.indexPattern(), p.indexMode());
->>>>>>> 440faee0
             } else {
                 IndexMode m1 = p.indexMode();
                 IndexMode m2 = indexes.get(p.indexPattern());
@@ -124,34 +98,6 @@
         // mark plan as preAnalyzed (if it were marked, there would be no analysis)
         plan.forEachUp(LogicalPlan::setPreAnalyzed);
 
-<<<<<<< HEAD
-        return new PreAnalysis(
-            indexMode.get(),
-            // row command does not have an index pattern, mainAndSubqueryIndices could be empty in this case
-            mainAndSubqueryIndices.isEmpty() ? null : mainAndSubqueryIndices.removeFirst(),
-            unresolvedEnriches,
-            lookupIndices,
-            indexMode.get() == IndexMode.TIME_SERIES || supportsAggregateMetricDouble.get(),
-            supportsDenseVector.get(),
-            mainAndSubqueryIndices
-        );
-=======
         return new PreAnalysis(indexes, unresolvedEnriches, lookupIndices, supportsAggregateMetricDouble.get(), supportsDenseVector.get());
->>>>>>> 440faee0
-    }
-
-    private void collectSubqueryIndexPattern(UnresolvedRelation relation, LinkedHashSet<IndexPattern> mainAndSubqueryIndices) {
-        IndexPattern mainIndexPattern = mainAndSubqueryIndices.getFirst();
-        IndexPattern pattern = relation.indexPattern();
-        boolean isLookup = relation.indexMode() == IndexMode.LOOKUP;
-        boolean isMainIndexPattern = pattern == mainIndexPattern;
-        /*if the subquery's index pattern is the same as the main query, it won't be added
-         * to the subquery indices set, if Analyzer doesn't find the subquery' indexResolution,
-         * it falls back to the main query's indexResolution
-         */
-        if (isLookup || isMainIndexPattern) {
-            return;
-        }
-        mainAndSubqueryIndices.add(pattern);
     }
 }
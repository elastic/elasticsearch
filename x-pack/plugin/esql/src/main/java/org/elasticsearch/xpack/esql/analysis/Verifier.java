/*
 * Copyright Elasticsearch B.V. and/or licensed to Elasticsearch B.V. under one
 * or more contributor license agreements. Licensed under the Elastic License
 * 2.0; you may not use this file except in compliance with the Elastic License
 * 2.0.
 */

package org.elasticsearch.xpack.esql.analysis;

import org.elasticsearch.xpack.esql.action.EsqlCapabilities;
import org.elasticsearch.xpack.esql.common.Failure;
import org.elasticsearch.xpack.esql.core.capabilities.Unresolvable;
import org.elasticsearch.xpack.esql.core.expression.Alias;
import org.elasticsearch.xpack.esql.core.expression.Attribute;
import org.elasticsearch.xpack.esql.core.expression.AttributeMap;
import org.elasticsearch.xpack.esql.core.expression.AttributeSet;
import org.elasticsearch.xpack.esql.core.expression.Expression;
import org.elasticsearch.xpack.esql.core.expression.Expressions;
import org.elasticsearch.xpack.esql.core.expression.FieldAttribute;
import org.elasticsearch.xpack.esql.core.expression.NamedExpression;
import org.elasticsearch.xpack.esql.core.expression.TypeResolutions;
import org.elasticsearch.xpack.esql.core.expression.function.Function;
import org.elasticsearch.xpack.esql.core.expression.predicate.BinaryOperator;
import org.elasticsearch.xpack.esql.core.expression.predicate.logical.BinaryLogic;
import org.elasticsearch.xpack.esql.core.expression.predicate.logical.Not;
import org.elasticsearch.xpack.esql.core.expression.predicate.logical.Or;
import org.elasticsearch.xpack.esql.core.expression.predicate.operator.comparison.BinaryComparison;
import org.elasticsearch.xpack.esql.core.type.DataType;
import org.elasticsearch.xpack.esql.expression.function.UnsupportedAttribute;
import org.elasticsearch.xpack.esql.expression.function.aggregate.AggregateFunction;
import org.elasticsearch.xpack.esql.expression.function.aggregate.FilteredExpression;
import org.elasticsearch.xpack.esql.expression.function.aggregate.Rate;
import org.elasticsearch.xpack.esql.expression.function.fulltext.FullTextFunction;
import org.elasticsearch.xpack.esql.expression.function.fulltext.Match;
import org.elasticsearch.xpack.esql.expression.function.fulltext.QueryString;
import org.elasticsearch.xpack.esql.expression.function.grouping.GroupingFunction;
import org.elasticsearch.xpack.esql.expression.predicate.operator.arithmetic.Neg;
import org.elasticsearch.xpack.esql.expression.predicate.operator.comparison.Equals;
import org.elasticsearch.xpack.esql.expression.predicate.operator.comparison.NotEquals;
import org.elasticsearch.xpack.esql.plan.logical.Aggregate;
import org.elasticsearch.xpack.esql.plan.logical.Enrich;
import org.elasticsearch.xpack.esql.plan.logical.EsRelation;
import org.elasticsearch.xpack.esql.plan.logical.Eval;
import org.elasticsearch.xpack.esql.plan.logical.Filter;
import org.elasticsearch.xpack.esql.plan.logical.Limit;
import org.elasticsearch.xpack.esql.plan.logical.LogicalPlan;
import org.elasticsearch.xpack.esql.plan.logical.Lookup;
import org.elasticsearch.xpack.esql.plan.logical.OrderBy;
import org.elasticsearch.xpack.esql.plan.logical.Project;
import org.elasticsearch.xpack.esql.plan.logical.RegexExtract;
import org.elasticsearch.xpack.esql.plan.logical.Row;
import org.elasticsearch.xpack.esql.plan.logical.UnaryPlan;
import org.elasticsearch.xpack.esql.stats.FeatureMetric;
import org.elasticsearch.xpack.esql.stats.Metrics;

import java.util.ArrayList;
import java.util.BitSet;
import java.util.Collection;
import java.util.HashSet;
import java.util.LinkedHashSet;
import java.util.List;
import java.util.Locale;
import java.util.Set;
import java.util.function.BiConsumer;
import java.util.function.Consumer;
import java.util.function.Predicate;
import java.util.stream.Stream;

import static org.elasticsearch.xpack.esql.common.Failure.fail;
import static org.elasticsearch.xpack.esql.core.expression.TypeResolutions.ParamOrdinal.FIRST;
import static org.elasticsearch.xpack.esql.core.type.DataType.BOOLEAN;

/**
 * This class is part of the planner. Responsible for failing impossible queries with a human-readable error message.  In particular, this
 * step does type resolution and fails queries based on invalid type expressions.
 */
public class Verifier {

    private final Metrics metrics;

    public Verifier(Metrics metrics) {
        this.metrics = metrics;
    }

    /**
     * Verify that a {@link LogicalPlan} can be executed.
     *
     * @param plan The logical plan to be verified
     * @param partialMetrics a bitset indicating a certain command (or "telemetry feature") is present in the query
     * @return a collection of verification failures; empty if and only if the plan is valid
     */
    Collection<Failure> verify(LogicalPlan plan, BitSet partialMetrics) {
        assert partialMetrics != null;
        Set<Failure> failures = new LinkedHashSet<>();
        // alias map, collected during the first iteration for better error messages
        AttributeMap<Expression> aliases = new AttributeMap<>();

        // quick verification for unresolved attributes
        plan.forEachUp(p -> {
            // if the children are unresolved, so will this node; counting it will only add noise
            if (p.childrenResolved() == false) {
                return;
            }

            if (p instanceof Unresolvable u) {
                failures.add(fail(p, u.unresolvedMessage()));
            }
            // p is resolved, skip
            else if (p.resolved()) {
                p.forEachExpressionUp(Alias.class, a -> aliases.put(a.toAttribute(), a.child()));
                return;
            }

            Consumer<Expression> unresolvedExpressions = e -> {
                // everything is fine, skip expression
                if (e.resolved()) {
                    return;
                }

                e.forEachUp(ae -> {
                    // Special handling for Project and unsupported/union types: disallow renaming them but pass them through otherwise.
                    if (p instanceof Project) {
                        if (ae instanceof Alias as && as.child() instanceof UnsupportedAttribute ua) {
                            failures.add(fail(ae, ua.unresolvedMessage()));
                        }
                        if (ae instanceof UnsupportedAttribute) {
                            return;
                        }
                    }

                    // Do not fail multiple times in case the children are already unresolved.
                    if (ae.childrenResolved() == false) {
                        return;
                    }

                    if (ae instanceof Unresolvable u) {
                        failures.add(fail(ae, u.unresolvedMessage()));
                    }
                    if (ae.typeResolved().unresolved()) {
                        failures.add(fail(ae, ae.typeResolved().message()));
                    }
                });
            };

            // aggregates duplicate grouping inside aggs - to avoid potentially confusing messages, we only check the aggregates
            if (p instanceof Aggregate agg) {
                // do groupings first
                var groupings = agg.groupings();
                groupings.forEach(unresolvedExpressions);
                // followed by just the aggregates (to avoid going through the groups again)
                var aggs = agg.aggregates();
                int size = aggs.size() - groupings.size();
                aggs.subList(0, size).forEach(unresolvedExpressions);
            }
            // similar approach for Lookup
            else if (p instanceof Lookup lookup) {
                // first check the table
                var tableName = lookup.tableName();
                if (tableName instanceof Unresolvable u) {
                    failures.add(fail(tableName, u.unresolvedMessage()));
                }
                // only after that check the match fields
                else {
                    lookup.matchFields().forEach(unresolvedExpressions);
                }
            }

            else {
                p.forEachExpression(unresolvedExpressions);
            }
        });

        // in case of failures bail-out as all other checks will be redundant
        if (failures.isEmpty() == false) {
            return failures;
        }

        // Concrete verifications
        plan.forEachDown(p -> {
            // if the children are unresolved, so will this node; counting it will only add noise
            if (p.childrenResolved() == false) {
                return;
            }
            checkFilterConditionType(p, failures);
            checkAggregate(p, failures);
            checkRegexExtractOnlyOnStrings(p, failures);

            checkRow(p, failures);
            checkEvalFields(p, failures);

            checkOperationsOnUnsignedLong(p, failures);
            checkBinaryComparison(p, failures);
            checkForSortableDataTypes(p, failures);

            checkFullTextQueryFunctions(p, failures);
        });
        checkRemoteEnrich(plan, failures);

        // gather metrics
        if (failures.isEmpty()) {
            gatherMetrics(plan, partialMetrics);
        }

        return failures;
    }

    private static void checkFilterConditionType(LogicalPlan p, Set<Failure> localFailures) {
        if (p instanceof Filter f) {
            Expression condition = f.condition();
            if (condition.dataType() != BOOLEAN) {
                localFailures.add(fail(condition, "Condition expression needs to be boolean, found [{}]", condition.dataType()));
            }
        }
    }

    private static void checkAggregate(LogicalPlan p, Set<Failure> failures) {
        if (p instanceof Aggregate agg) {
            List<Expression> groupings = agg.groupings();
            AttributeSet groupRefs = new AttributeSet();
            // check grouping
            // The grouping can not be an aggregate function
            groupings.forEach(e -> {
                e.forEachUp(g -> {
                    if (g instanceof AggregateFunction af) {
                        failures.add(fail(g, "cannot use an aggregate [{}] for grouping", af));
                    } else if (g instanceof GroupingFunction gf) {
                        gf.children()
                            .forEach(
                                c -> c.forEachDown(
                                    GroupingFunction.class,
                                    inner -> failures.add(
                                        fail(
                                            inner,
                                            "cannot nest grouping functions; found [{}] inside [{}]",
                                            inner.sourceText(),
                                            gf.sourceText()
                                        )
                                    )
                                )
                            );
                    }
                });
                // keep the grouping attributes (common case)
                Attribute attr = Expressions.attribute(e);
                if (attr != null) {
                    groupRefs.add(attr);
                }
                if (e instanceof FieldAttribute f && f.dataType().isCounter()) {
                    failures.add(fail(e, "cannot group by on [{}] type for grouping [{}]", f.dataType().typeName(), e.sourceText()));
                }
            });

            // check aggregates - accept only aggregate functions or expressions over grouping
            // don't allow the group by itself to avoid duplicates in the output
            // and since the groups are copied, only look at the declared aggregates
            List<? extends NamedExpression> aggs = agg.aggregates();
            aggs.subList(0, aggs.size() - groupings.size()).forEach(e -> {
                var exp = Alias.unwrap(e);
                if (exp.foldable()) {
                    failures.add(fail(exp, "expected an aggregate function but found [{}]", exp.sourceText()));
                }
                // traverse the tree to find invalid matches
                checkInvalidNamedExpressionUsage(exp, groupings, groupRefs, failures, 0);
            });
            if (agg.aggregateType() == Aggregate.AggregateType.METRICS) {
                aggs.forEach(a -> checkRateAggregates(a, 0, failures));
            } else {
                agg.forEachExpression(
                    Rate.class,
                    r -> failures.add(fail(r, "the rate aggregate[{}] can only be used within the metrics command", r.sourceText()))
                );
            }
        } else {
            p.forEachExpression(
                GroupingFunction.class,
                gf -> failures.add(fail(gf, "cannot use grouping function [{}] outside of a STATS command", gf.sourceText()))
            );
        }
    }

    private static void checkRateAggregates(Expression expr, int nestedLevel, Set<Failure> failures) {
        if (expr instanceof AggregateFunction) {
            nestedLevel++;
        }
        if (expr instanceof Rate r) {
            if (nestedLevel != 2) {
                failures.add(
                    fail(
                        expr,
                        "the rate aggregate [{}] can only be used within the metrics command and inside another aggregate",
                        r.sourceText()
                    )
                );
            }
        }
        for (Expression child : expr.children()) {
            checkRateAggregates(child, nestedLevel, failures);
        }
    }

    // traverse the expression and look either for an agg function or a grouping match
    // stop either when no children are left, the leafs are literals or a reference attribute is given
    private static void checkInvalidNamedExpressionUsage(
        Expression e,
        List<Expression> groups,
        AttributeSet groupRefs,
        Set<Failure> failures,
        int level
    ) {
        // unwrap filtered expression
        if (e instanceof FilteredExpression fe) {
            e = fe.delegate();
            // make sure they work on aggregate functions
            if (e.anyMatch(AggregateFunction.class::isInstance) == false) {
                Expression filter = fe.filter();
                failures.add(fail(filter, "WHERE clause allowed only for aggregate functions, none found in [{}]", fe.sourceText()));
            }
            // but that the filter doesn't use grouping or aggregate functions
            fe.filter().forEachDown(c -> {
                if (c instanceof AggregateFunction af) {
                    failures.add(
                        fail(af, "cannot use aggregate function [{}] in aggregate WHERE clause [{}]", af.sourceText(), fe.sourceText())
                    );
                }
                // check the bucketing function against the group
                else if (c instanceof GroupingFunction gf) {
                    if (Expressions.anyMatch(groups, ex -> ex instanceof Alias a && a.child().semanticEquals(gf)) == false) {
                        failures.add(fail(gf, "can only use grouping function [{}] part of the BY clause", gf.sourceText()));
                    }
                }
            });
        }
        // found an aggregate, constant or a group, bail out
        if (e instanceof AggregateFunction af) {
            af.field().forEachDown(AggregateFunction.class, f -> {
                // rate aggregate is allowed to be inside another aggregate
                if (f instanceof Rate == false) {
                    failures.add(fail(f, "nested aggregations [{}] not allowed inside other aggregations [{}]", f, af));
                }
            });
        } else if (e instanceof GroupingFunction gf) {
            // optimizer will later unroll expressions with aggs and non-aggs with a grouping function into an EVAL, but that will no longer
            // be verified (by check above in checkAggregate()), so do it explicitly here
            if (Expressions.anyMatch(groups, ex -> ex instanceof Alias a && a.child().semanticEquals(gf)) == false) {
                failures.add(fail(gf, "can only use grouping function [{}] part of the BY clause", gf.sourceText()));
            } else if (level == 0) {
                addFailureOnGroupingUsedNakedInAggs(failures, gf, "function");
            }
        } else if (e.foldable()) {
            // don't do anything
        } else if (groups.contains(e) || groupRefs.contains(e)) {
            if (level == 0) {
                addFailureOnGroupingUsedNakedInAggs(failures, e, "key");
            }
        }
        // if a reference is found, mark it as an error
        else if (e instanceof NamedExpression ne) {
            boolean foundInGrouping = false;
            for (Expression g : groups) {
                if (g.anyMatch(se -> se.semanticEquals(ne))) {
                    foundInGrouping = true;
                    failures.add(
                        fail(
                            e,
                            "column [{}] cannot be used as an aggregate once declared in the STATS BY grouping key [{}]",
                            ne.name(),
                            g.sourceText()
                        )
                    );
                    break;
                }
            }
            if (foundInGrouping == false) {
                failures.add(fail(e, "column [{}] must appear in the STATS BY clause or be used in an aggregate function", ne.name()));
            }
        }
        // other keep on going
        else {
            for (Expression child : e.children()) {
                checkInvalidNamedExpressionUsage(child, groups, groupRefs, failures, level + 1);
            }
        }
    }

    private static void addFailureOnGroupingUsedNakedInAggs(Set<Failure> failures, Expression e, String element) {
        failures.add(
            fail(e, "grouping {} [{}] cannot be used as an aggregate once declared in the STATS BY clause", element, e.sourceText())
        );
    }

    private static void checkRegexExtractOnlyOnStrings(LogicalPlan p, Set<Failure> failures) {
        if (p instanceof RegexExtract re) {
            Expression expr = re.input();
            DataType type = expr.dataType();
            if (DataType.isString(type) == false) {
                failures.add(
                    fail(
                        expr,
                        "{} only supports KEYWORD or TEXT values, found expression [{}] type [{}]",
                        re.getClass().getSimpleName(),
                        expr.sourceText(),
                        type
                    )
                );
            }
        }
    }

    private static void checkRow(LogicalPlan p, Set<Failure> failures) {
        if (p instanceof Row row) {
            row.fields().forEach(a -> {
                if (DataType.isRepresentable(a.dataType()) == false) {
                    failures.add(fail(a, "cannot use [{}] directly in a row assignment", a.child().sourceText()));
                }
            });
        }
    }

    private static void checkEvalFields(LogicalPlan p, Set<Failure> failures) {
        if (p instanceof Eval eval) {
            eval.fields().forEach(field -> {
                // check supported types
                DataType dataType = field.dataType();
                if (DataType.isRepresentable(dataType) == false) {
                    failures.add(
                        fail(
                            field,
                            "EVAL does not support type [{}] as the return data type of expression [{}]",
                            dataType.typeName(),
                            field.child().sourceText()
                        )
                    );
                }
                // check no aggregate functions are used
                field.forEachDown(AggregateFunction.class, af -> {
                    if (af instanceof Rate) {
                        failures.add(fail(af, "aggregate function [{}] not allowed outside METRICS command", af.sourceText()));
                    } else {
                        failures.add(fail(af, "aggregate function [{}] not allowed outside STATS command", af.sourceText()));
                    }
                });
            });
        }
    }

    private static void checkOperationsOnUnsignedLong(LogicalPlan p, Set<Failure> failures) {
        p.forEachExpression(e -> {
            Failure f = null;

            if (e instanceof BinaryOperator<?, ?, ?, ?> bo) {
                f = validateUnsignedLongOperator(bo);
            } else if (e instanceof Neg neg) {
                f = validateUnsignedLongNegation(neg);
            }

            if (f != null) {
                failures.add(f);
            }
        });
    }

    private static void checkBinaryComparison(LogicalPlan p, Set<Failure> failures) {
        p.forEachExpression(BinaryComparison.class, bc -> {
            Failure f = validateBinaryComparison(bc);
            if (f != null) {
                failures.add(f);
            }
        });
    }

    private void gatherMetrics(LogicalPlan plan, BitSet b) {
        plan.forEachDown(p -> FeatureMetric.set(p, b));
        for (int i = b.nextSetBit(0); i >= 0; i = b.nextSetBit(i + 1)) {
            metrics.inc(FeatureMetric.values()[i]);
        }
        Set<Class<?>> functions = new HashSet<>();
        plan.forEachExpressionDown(Function.class, p -> functions.add(p.getClass()));
        functions.forEach(f -> metrics.incFunctionMetric(f));
    }

    /**
     * Limit QL's comparisons to types we support.
     */
    public static Failure validateBinaryComparison(BinaryComparison bc) {
        if (bc.left().dataType().isNumeric()) {
            if (false == bc.right().dataType().isNumeric()) {
                return fail(
                    bc,
                    "first argument of [{}] is [numeric] so second argument must also be [numeric] but was [{}]",
                    bc.sourceText(),
                    bc.right().dataType().typeName()
                );
            }
            return null;
        }

        List<DataType> allowed = new ArrayList<>();
        allowed.add(DataType.KEYWORD);
        allowed.add(DataType.TEXT);
        if (EsqlCapabilities.Cap.SEMANTIC_TEXT_TYPE.isEnabled()) {
            allowed.add(DataType.SEMANTIC_TEXT);
        }
        allowed.add(DataType.IP);
        allowed.add(DataType.DATETIME);
        allowed.add(DataType.VERSION);
        allowed.add(DataType.GEO_POINT);
        allowed.add(DataType.GEO_SHAPE);
        allowed.add(DataType.CARTESIAN_POINT);
        allowed.add(DataType.CARTESIAN_SHAPE);
        if (bc instanceof Equals || bc instanceof NotEquals) {
            allowed.add(DataType.BOOLEAN);
        }
        Expression.TypeResolution r = TypeResolutions.isType(
            bc.left(),
            allowed::contains,
            bc.sourceText(),
            FIRST,
            Stream.concat(Stream.of("numeric"), allowed.stream().map(DataType::typeName)).toArray(String[]::new)
        );
        if (false == r.resolved()) {
            return fail(bc, r.message());
        }
        if (DataType.isString(bc.left().dataType()) && DataType.isString(bc.right().dataType())) {
            return null;
        }
        if (bc.left().dataType() != bc.right().dataType()) {
            return fail(
                bc,
                "first argument of [{}] is [{}] so second argument must also be [{}] but was [{}]",
                bc.sourceText(),
                bc.left().dataType().typeName(),
                bc.left().dataType().typeName(),
                bc.right().dataType().typeName()
            );
        }
        return null;
    }

    /** Ensure that UNSIGNED_LONG types are not implicitly converted when used in arithmetic binary operator, as this cannot be done since:
     *  - unsigned longs are passed through the engine as longs, so/and
     *  - negative values cannot be represented (i.e. range [Long.MIN_VALUE, "abs"(Long.MIN_VALUE) + Long.MAX_VALUE] won't fit on 64 bits);
     *  - a conversion to double isn't possible, since upper range UL values can no longer be distinguished
     *  ex: (double) 18446744073709551615 == (double) 18446744073709551614
     *  - the implicit ESQL's Cast doesn't currently catch Exception and nullify the result.
     *  Let the user handle the operation explicitly.
     */
    public static Failure validateUnsignedLongOperator(BinaryOperator<?, ?, ?, ?> bo) {
        DataType leftType = bo.left().dataType();
        DataType rightType = bo.right().dataType();
        if ((leftType == DataType.UNSIGNED_LONG || rightType == DataType.UNSIGNED_LONG) && leftType != rightType) {
            return fail(
                bo,
                "first argument of [{}] is [{}] and second is [{}]. [{}] can only be operated on together with another [{}]",
                bo.sourceText(),
                leftType.typeName(),
                rightType.typeName(),
                DataType.UNSIGNED_LONG.typeName(),
                DataType.UNSIGNED_LONG.typeName()
            );
        }
        return null;
    }

    /**
     * Negating an unsigned long is invalid.
     */
    private static Failure validateUnsignedLongNegation(Neg neg) {
        DataType childExpressionType = neg.field().dataType();
        if (childExpressionType.equals(DataType.UNSIGNED_LONG)) {
            return fail(
                neg,
                "negation unsupported for arguments of type [{}] in expression [{}]",
                childExpressionType.typeName(),
                neg.sourceText()
            );
        }
        return null;
    }

    /**
     * Some datatypes are not sortable
     */
    private static void checkForSortableDataTypes(LogicalPlan p, Set<Failure> localFailures) {
        if (p instanceof OrderBy ob) {
            ob.order().forEach(order -> {
                if (DataType.isSortable(order.dataType()) == false) {
                    localFailures.add(fail(order, "cannot sort on " + order.dataType().typeName()));
                }
            });
        }
    }

    /**
     * Ensure that no remote enrich is allowed after a reduction or an enrich with coordinator mode.
     * <p>
     * TODO:
     * For Limit and TopN, we can insert the same node after the remote enrich (also needs to move projections around)
     * to eliminate this limitation. Otherwise, we force users to write queries that might not perform well.
     * For example, `FROM test | ORDER @timestamp | LIMIT 10 | ENRICH _remote:` doesn't work.
     * In that case, users have to write it as `FROM test | ENRICH _remote: | ORDER @timestamp | LIMIT 10`,
     * which is equivalent to bringing all data to the coordinating cluster.
     * We might consider implementing the actual remote enrich on the coordinating cluster, however, this requires
     * retaining the originating cluster and restructing pages for routing, which might be complicated.
     */
    private static void checkRemoteEnrich(LogicalPlan plan, Set<Failure> failures) {
        boolean[] agg = { false };
        boolean[] enrichCoord = { false };

        plan.forEachUp(UnaryPlan.class, u -> {
            if (u instanceof Aggregate) {
                agg[0] = true;
            } else if (u instanceof Enrich enrich && enrich.mode() == Enrich.Mode.COORDINATOR) {
                enrichCoord[0] = true;
            }
            if (u instanceof Enrich enrich && enrich.mode() == Enrich.Mode.REMOTE) {
                if (agg[0]) {
                    failures.add(fail(enrich, "ENRICH with remote policy can't be executed after STATS"));
                }
                if (enrichCoord[0]) {
                    failures.add(fail(enrich, "ENRICH with remote policy can't be executed after another ENRICH with coordinator policy"));
                }
            }
        });
    }

    /**
     * Checks whether a condition contains a disjunction with the specified typeToken. Adds to failure if it does.
     *
     * @param condition        condition to check for disjunctions
     * @param typeNameProvider provider for the type name to add in the failure message
     * @param failures         failures collection to add to
     */
    private static void checkNotPresentInDisjunctions(
        Expression condition,
        java.util.function.Function<FullTextFunction, String> typeNameProvider,
        Set<Failure> failures
    ) {
        condition.forEachUp(Or.class, or -> {
            checkNotPresentInDisjunctions(or.left(), or, typeNameProvider, failures);
            checkNotPresentInDisjunctions(or.right(), or, typeNameProvider, failures);
        });
    }

<<<<<<< HEAD
            if (canPushToSource(condition)) {
                return;
            }
            if (hasMatch.get()) {
                failures.add(fail(condition, "Invalid condition using MATCH"));
            }
        }
=======
    /**
     * Checks whether a condition contains a disjunction with the specified typeToken. Adds to failure if it does.
     *
     * @param parentExpression parent expression to add to the failure message
     * @param or               disjunction that is being checked
     * @param failures         failures collection to add to
     */
    private static void checkNotPresentInDisjunctions(
        Expression parentExpression,
        Or or,
        java.util.function.Function<FullTextFunction, String> elementName,
        Set<Failure> failures
    ) {
        parentExpression.forEachDown(FullTextFunction.class, ftp -> {
            failures.add(
                fail(or, "Invalid condition [{}]. {} can't be used as part of an or condition", or.sourceText(), elementName.apply(ftp))
            );
        });
>>>>>>> 1ae719f8
    }

    /**
     * Checks full text query functions for invalid usage.
     *
     * @param plan root plan to check
     * @param failures failures found
     */
    private static void checkFullTextQueryFunctions(LogicalPlan plan, Set<Failure> failures) {
        if (plan instanceof Filter f) {
            Expression condition = f.condition();
            checkCommandsBeforeExpression(
                plan,
                condition,
                QueryString.class,
                lp -> (lp instanceof Filter || lp instanceof OrderBy || lp instanceof EsRelation),
                qsf -> "[" + qsf.functionName() + "] " + qsf.functionType(),
                failures
            );
            checkCommandsBeforeExpression(
                plan,
                condition,
                Match.class,
                lp -> (lp instanceof Limit == false),
                m -> "[" + m.functionName() + "] " + m.functionType(),
                failures
            );
            checkNotPresentInDisjunctions(condition, ftf -> "[" + ftf.functionName() + "] " + ftf.functionType(), failures);
            checkFullTextFunctionsParents(condition, failures);
        } else {
            plan.forEachExpression(FullTextFunction.class, ftf -> {
                failures.add(fail(ftf, "[{}] {} is only supported in WHERE commands", ftf.functionName(), ftf.functionType()));
            });
        }
    }

    /**
     * Checks all commands that exist before a specific type satisfy conditions.
     *
     * @param plan plan that contains the condition
     * @param condition condition to check
     * @param typeToken type to check for. When a type is found in the condition, all plans before the root plan are checked
     * @param commandCheck check to perform on each command that precedes the plan that contains the typeToken
     * @param typeErrorMsgProvider provider for the type name in the error message
     * @param failures failures to add errors to
     * @param <E> class of the type to look for
     */
    private static <E extends Expression> void checkCommandsBeforeExpression(
        LogicalPlan plan,
        Expression condition,
        Class<E> typeToken,
        Predicate<LogicalPlan> commandCheck,
        java.util.function.Function<E, String> typeErrorMsgProvider,
        Set<Failure> failures
    ) {
        condition.forEachDown(typeToken, exp -> {
            plan.forEachDown(LogicalPlan.class, lp -> {
                if (commandCheck.test(lp) == false) {
                    failures.add(
                        fail(
                            plan,
                            "{} cannot be used after {}",
                            typeErrorMsgProvider.apply(exp),
                            lp.sourceText().split(" ")[0].toUpperCase(Locale.ROOT)
                        )
                    );
                }
            });
        });
    }

    /**
     * Checks parents of a full text function to ensure they are allowed
     * @param condition condition that contains the full text function
     * @param failures failures to add errors to
     */
    private static void checkFullTextFunctionsParents(Expression condition, Set<Failure> failures) {
        forEachFullTextFunctionParent(condition, (ftf, parent) -> {
            if ((parent instanceof FullTextFunction == false)
                && (parent instanceof BinaryLogic == false)
                && (parent instanceof Not == false)) {
                failures.add(
                    fail(
                        condition,
                        "Invalid condition [{}]. [{}] {} can't be used with {}",
                        condition.sourceText(),
                        ftf.functionName(),
                        ftf.functionType(),
                        ((Function) parent).functionName()
                    )
                );
            }
        });
    }

    /**
     * Executes the action on every parent of a FullTextFunction in the condition if it is found
     *
     * @param action the action to execute for each parent of a FullTextFunction
     */
    private static FullTextFunction forEachFullTextFunctionParent(Expression condition, BiConsumer<FullTextFunction, Expression> action) {
        if (condition instanceof FullTextFunction ftf) {
            return ftf;
        }
        for (Expression child : condition.children()) {
            FullTextFunction foundMatchingChild = forEachFullTextFunctionParent(child, action);
            if (foundMatchingChild != null) {
                action.accept(foundMatchingChild, condition);
                return foundMatchingChild;
            }
        }
        return null;
    }
}<|MERGE_RESOLUTION|>--- conflicted
+++ resolved
@@ -641,15 +641,6 @@
         });
     }
 
-<<<<<<< HEAD
-            if (canPushToSource(condition)) {
-                return;
-            }
-            if (hasMatch.get()) {
-                failures.add(fail(condition, "Invalid condition using MATCH"));
-            }
-        }
-=======
     /**
      * Checks whether a condition contains a disjunction with the specified typeToken. Adds to failure if it does.
      *
@@ -668,7 +659,6 @@
                 fail(or, "Invalid condition [{}]. {} can't be used as part of an or condition", or.sourceText(), elementName.apply(ftp))
             );
         });
->>>>>>> 1ae719f8
     }
 
     /**

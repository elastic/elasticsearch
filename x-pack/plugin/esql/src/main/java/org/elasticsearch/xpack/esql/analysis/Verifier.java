/*
 * Copyright Elasticsearch B.V. and/or licensed to Elasticsearch B.V. under one
 * or more contributor license agreements. Licensed under the Elastic License
 * 2.0; you may not use this file except in compliance with the Elastic License
 * 2.0.
 */

package org.elasticsearch.xpack.esql.analysis;

import org.elasticsearch.common.logging.LoggerMessageFormat;
import org.elasticsearch.xpack.esql.common.Failure;
import org.elasticsearch.xpack.esql.core.capabilities.Unresolvable;
import org.elasticsearch.xpack.esql.core.expression.Alias;
import org.elasticsearch.xpack.esql.core.expression.Attribute;
import org.elasticsearch.xpack.esql.core.expression.AttributeMap;
import org.elasticsearch.xpack.esql.core.expression.AttributeSet;
import org.elasticsearch.xpack.esql.core.expression.Expression;
import org.elasticsearch.xpack.esql.core.expression.Expressions;
import org.elasticsearch.xpack.esql.core.expression.FieldAttribute;
import org.elasticsearch.xpack.esql.core.expression.NamedExpression;
import org.elasticsearch.xpack.esql.core.expression.TypeResolutions;
import org.elasticsearch.xpack.esql.core.expression.function.Function;
import org.elasticsearch.xpack.esql.core.expression.predicate.BinaryOperator;
import org.elasticsearch.xpack.esql.core.expression.predicate.fulltext.MatchQueryPredicate;
import org.elasticsearch.xpack.esql.core.expression.predicate.logical.BinaryLogic;
import org.elasticsearch.xpack.esql.core.expression.predicate.logical.Not;
import org.elasticsearch.xpack.esql.core.expression.predicate.logical.Or;
import org.elasticsearch.xpack.esql.core.expression.predicate.operator.comparison.BinaryComparison;
import org.elasticsearch.xpack.esql.core.type.DataType;
import org.elasticsearch.xpack.esql.core.util.Holder;
import org.elasticsearch.xpack.esql.expression.function.UnsupportedAttribute;
import org.elasticsearch.xpack.esql.expression.function.aggregate.AggregateFunction;
import org.elasticsearch.xpack.esql.expression.function.aggregate.Rate;
import org.elasticsearch.xpack.esql.expression.function.fulltext.FullTextFunction;
<<<<<<< HEAD
import org.elasticsearch.xpack.esql.expression.function.fulltext.MatchFunction;
import org.elasticsearch.xpack.esql.expression.function.fulltext.QueryStringFunction;
=======
import org.elasticsearch.xpack.esql.expression.function.fulltext.Match;
import org.elasticsearch.xpack.esql.expression.function.fulltext.QueryString;
>>>>>>> c3d53a80
import org.elasticsearch.xpack.esql.expression.function.grouping.GroupingFunction;
import org.elasticsearch.xpack.esql.expression.predicate.operator.arithmetic.Neg;
import org.elasticsearch.xpack.esql.expression.predicate.operator.comparison.Equals;
import org.elasticsearch.xpack.esql.expression.predicate.operator.comparison.NotEquals;
import org.elasticsearch.xpack.esql.plan.logical.Aggregate;
import org.elasticsearch.xpack.esql.plan.logical.Enrich;
import org.elasticsearch.xpack.esql.plan.logical.EsRelation;
import org.elasticsearch.xpack.esql.plan.logical.Eval;
import org.elasticsearch.xpack.esql.plan.logical.Filter;
import org.elasticsearch.xpack.esql.plan.logical.Limit;
import org.elasticsearch.xpack.esql.plan.logical.LogicalPlan;
import org.elasticsearch.xpack.esql.plan.logical.Lookup;
import org.elasticsearch.xpack.esql.plan.logical.OrderBy;
import org.elasticsearch.xpack.esql.plan.logical.Project;
import org.elasticsearch.xpack.esql.plan.logical.RegexExtract;
import org.elasticsearch.xpack.esql.plan.logical.Row;
import org.elasticsearch.xpack.esql.plan.logical.UnaryPlan;
import org.elasticsearch.xpack.esql.stats.FeatureMetric;
import org.elasticsearch.xpack.esql.stats.Metrics;

import java.util.ArrayList;
import java.util.BitSet;
import java.util.Collection;
import java.util.LinkedHashSet;
import java.util.List;
import java.util.Locale;
import java.util.Set;
import java.util.function.BiConsumer;
import java.util.function.Consumer;
import java.util.stream.Stream;

import static org.elasticsearch.xpack.esql.common.Failure.fail;
import static org.elasticsearch.xpack.esql.core.expression.TypeResolutions.ParamOrdinal.FIRST;
import static org.elasticsearch.xpack.esql.core.type.DataType.BOOLEAN;
import static org.elasticsearch.xpack.esql.optimizer.rules.physical.local.PushFiltersToSource.canPushToSource;

/**
 * This class is part of the planner. Responsible for failing impossible queries with a human-readable error message.  In particular, this
 * step does type resolution and fails queries based on invalid type expressions.
 */
public class Verifier {

    private final Metrics metrics;

    public Verifier(Metrics metrics) {
        this.metrics = metrics;
    }

    /**
     * Verify that a {@link LogicalPlan} can be executed.
     *
     * @param plan The logical plan to be verified
     * @param partialMetrics a bitset indicating a certain command (or "telemetry feature") is present in the query
     * @return a collection of verification failures; empty if and only if the plan is valid
     */
    Collection<Failure> verify(LogicalPlan plan, BitSet partialMetrics) {
        assert partialMetrics != null;
        Set<Failure> failures = new LinkedHashSet<>();
        // alias map, collected during the first iteration for better error messages
        AttributeMap<Expression> aliases = new AttributeMap<>();

        // quick verification for unresolved attributes
        plan.forEachUp(p -> {
            // if the children are unresolved, so will this node; counting it will only add noise
            if (p.childrenResolved() == false) {
                return;
            }

            if (p instanceof Unresolvable u) {
                failures.add(fail(p, u.unresolvedMessage()));
            }
            // p is resolved, skip
            else if (p.resolved()) {
                p.forEachExpressionUp(Alias.class, a -> aliases.put(a.toAttribute(), a.child()));
                return;
            }

            Consumer<Expression> unresolvedExpressions = e -> {
                // everything is fine, skip expression
                if (e.resolved()) {
                    return;
                }

                e.forEachUp(ae -> {
                    // Special handling for Project and unsupported/union types: disallow renaming them but pass them through otherwise.
                    if (p instanceof Project) {
                        if (ae instanceof Alias as && as.child() instanceof UnsupportedAttribute ua) {
                            failures.add(fail(ae, ua.unresolvedMessage()));
                        }
                        if (ae instanceof UnsupportedAttribute) {
                            return;
                        }
                    }

                    // Do not fail multiple times in case the children are already unresolved.
                    if (ae.childrenResolved() == false) {
                        return;
                    }

                    if (ae instanceof Unresolvable u) {
                        failures.add(fail(ae, u.unresolvedMessage()));
                    }
                    if (ae.typeResolved().unresolved()) {
                        failures.add(fail(ae, ae.typeResolved().message()));
                    }
                });
            };

            // aggregates duplicate grouping inside aggs - to avoid potentially confusing messages, we only check the aggregates
            if (p instanceof Aggregate agg) {
                // do groupings first
                var groupings = agg.groupings();
                groupings.forEach(unresolvedExpressions);
                // followed by just the aggregates (to avoid going through the groups again)
                var aggs = agg.aggregates();
                int size = aggs.size() - groupings.size();
                aggs.subList(0, size).forEach(unresolvedExpressions);
            }
            // similar approach for Lookup
            else if (p instanceof Lookup lookup) {
                // first check the table
                var tableName = lookup.tableName();
                if (tableName instanceof Unresolvable u) {
                    failures.add(fail(tableName, u.unresolvedMessage()));
                }
                // only after that check the match fields
                else {
                    lookup.matchFields().forEach(unresolvedExpressions);
                }
            }

            else {
                p.forEachExpression(unresolvedExpressions);
            }
        });

        // in case of failures bail-out as all other checks will be redundant
        if (failures.isEmpty() == false) {
            return failures;
        }

        // Concrete verifications
        plan.forEachDown(p -> {
            // if the children are unresolved, so will this node; counting it will only add noise
            if (p.childrenResolved() == false) {
                return;
            }
            checkFilterConditionType(p, failures);
            checkAggregate(p, failures);
            checkRegexExtractOnlyOnStrings(p, failures);

            checkRow(p, failures);
            checkEvalFields(p, failures);

            checkOperationsOnUnsignedLong(p, failures);
            checkBinaryComparison(p, failures);
            checkForSortableDataTypes(p, failures);

            checkFilterMatchConditions(p, failures);
            checkFullTextQueryFunctions(p, failures);
        });
        checkRemoteEnrich(plan, failures);

        // gather metrics
        if (failures.isEmpty()) {
            gatherMetrics(plan, partialMetrics);
        }

        return failures;
    }

    private static void checkFilterConditionType(LogicalPlan p, Set<Failure> localFailures) {
        if (p instanceof Filter f) {
            Expression condition = f.condition();
            if (condition.dataType() != BOOLEAN) {
                localFailures.add(fail(condition, "Condition expression needs to be boolean, found [{}]", condition.dataType()));
            }
        }
    }

    private static void checkAggregate(LogicalPlan p, Set<Failure> failures) {
        if (p instanceof Aggregate agg) {
            List<Expression> groupings = agg.groupings();
            AttributeSet groupRefs = new AttributeSet();
            // check grouping
            // The grouping can not be an aggregate function
            groupings.forEach(e -> {
                e.forEachUp(g -> {
                    if (g instanceof AggregateFunction af) {
                        failures.add(fail(g, "cannot use an aggregate [{}] for grouping", af));
                    } else if (g instanceof GroupingFunction gf) {
                        gf.children()
                            .forEach(
                                c -> c.forEachDown(
                                    GroupingFunction.class,
                                    inner -> failures.add(
                                        fail(
                                            inner,
                                            "cannot nest grouping functions; found [{}] inside [{}]",
                                            inner.sourceText(),
                                            gf.sourceText()
                                        )
                                    )
                                )
                            );
                    }
                });
                // keep the grouping attributes (common case)
                Attribute attr = Expressions.attribute(e);
                if (attr != null) {
                    groupRefs.add(attr);
                }
                if (e instanceof FieldAttribute f && f.dataType().isCounter()) {
                    failures.add(fail(e, "cannot group by on [{}] type for grouping [{}]", f.dataType().typeName(), e.sourceText()));
                }
            });

            // check aggregates - accept only aggregate functions or expressions over grouping
            // don't allow the group by itself to avoid duplicates in the output
            // and since the groups are copied, only look at the declared aggregates
            List<? extends NamedExpression> aggs = agg.aggregates();
            aggs.subList(0, aggs.size() - groupings.size()).forEach(e -> {
                var exp = Alias.unwrap(e);
                if (exp.foldable()) {
                    failures.add(fail(exp, "expected an aggregate function but found [{}]", exp.sourceText()));
                }
                // traverse the tree to find invalid matches
                checkInvalidNamedExpressionUsage(exp, groupings, groupRefs, failures, 0);
            });
            if (agg.aggregateType() == Aggregate.AggregateType.METRICS) {
                aggs.forEach(a -> checkRateAggregates(a, 0, failures));
            } else {
                agg.forEachExpression(
                    Rate.class,
                    r -> failures.add(fail(r, "the rate aggregate[{}] can only be used within the metrics command", r.sourceText()))
                );
            }
        } else {
            p.forEachExpression(
                GroupingFunction.class,
                gf -> failures.add(fail(gf, "cannot use grouping function [{}] outside of a STATS command", gf.sourceText()))
            );
        }
    }

    private static void checkRateAggregates(Expression expr, int nestedLevel, Set<Failure> failures) {
        if (expr instanceof AggregateFunction) {
            nestedLevel++;
        }
        if (expr instanceof Rate r) {
            if (nestedLevel != 2) {
                failures.add(
                    fail(
                        expr,
                        "the rate aggregate [{}] can only be used within the metrics command and inside another aggregate",
                        r.sourceText()
                    )
                );
            }
        }
        for (Expression child : expr.children()) {
            checkRateAggregates(child, nestedLevel, failures);
        }
    }

    // traverse the expression and look either for an agg function or a grouping match
    // stop either when no children are left, the leafs are literals or a reference attribute is given
    private static void checkInvalidNamedExpressionUsage(
        Expression e,
        List<Expression> groups,
        AttributeSet groupRefs,
        Set<Failure> failures,
        int level
    ) {
        // found an aggregate, constant or a group, bail out
        if (e instanceof AggregateFunction af) {
            af.field().forEachDown(AggregateFunction.class, f -> {
                // rate aggregate is allowed to be inside another aggregate
                if (f instanceof Rate == false) {
                    failures.add(fail(f, "nested aggregations [{}] not allowed inside other aggregations [{}]", f, af));
                }
            });
        } else if (e instanceof GroupingFunction gf) {
            // optimizer will later unroll expressions with aggs and non-aggs with a grouping function into an EVAL, but that will no longer
            // be verified (by check above in checkAggregate()), so do it explicitly here
            if (groups.stream().anyMatch(ex -> ex instanceof Alias a && a.child().semanticEquals(gf)) == false) {
                failures.add(fail(gf, "can only use grouping function [{}] part of the BY clause", gf.sourceText()));
            } else if (level == 0) {
                addFailureOnGroupingUsedNakedInAggs(failures, gf, "function");
            }
        } else if (e.foldable()) {
            // don't do anything
        } else if (groups.contains(e) || groupRefs.contains(e)) {
            if (level == 0) {
                addFailureOnGroupingUsedNakedInAggs(failures, e, "key");
            }
        }
        // if a reference is found, mark it as an error
        else if (e instanceof NamedExpression ne) {
            boolean foundInGrouping = false;
            for (Expression g : groups) {
                if (g.anyMatch(se -> se.semanticEquals(ne))) {
                    foundInGrouping = true;
                    failures.add(
                        fail(
                            e,
                            "column [{}] cannot be used as an aggregate once declared in the STATS BY grouping key [{}]",
                            ne.name(),
                            g.sourceText()
                        )
                    );
                    break;
                }
            }
            if (foundInGrouping == false) {
                failures.add(fail(e, "column [{}] must appear in the STATS BY clause or be used in an aggregate function", ne.name()));
            }
        }
        // other keep on going
        else {
            for (Expression child : e.children()) {
                checkInvalidNamedExpressionUsage(child, groups, groupRefs, failures, level + 1);
            }
        }
    }

    private static void addFailureOnGroupingUsedNakedInAggs(Set<Failure> failures, Expression e, String element) {
        failures.add(
            fail(e, "grouping {} [{}] cannot be used as an aggregate once declared in the STATS BY clause", element, e.sourceText())
        );
    }

    private static void checkRegexExtractOnlyOnStrings(LogicalPlan p, Set<Failure> failures) {
        if (p instanceof RegexExtract re) {
            Expression expr = re.input();
            DataType type = expr.dataType();
            if (DataType.isString(type) == false) {
                failures.add(
                    fail(
                        expr,
                        "{} only supports KEYWORD or TEXT values, found expression [{}] type [{}]",
                        re.getClass().getSimpleName(),
                        expr.sourceText(),
                        type
                    )
                );
            }
        }
    }

    private static void checkRow(LogicalPlan p, Set<Failure> failures) {
        if (p instanceof Row row) {
            row.fields().forEach(a -> {
                if (DataType.isRepresentable(a.dataType()) == false) {
                    failures.add(fail(a, "cannot use [{}] directly in a row assignment", a.child().sourceText()));
                }
            });
        }
    }

    private static void checkEvalFields(LogicalPlan p, Set<Failure> failures) {
        if (p instanceof Eval eval) {
            eval.fields().forEach(field -> {
                // check supported types
                DataType dataType = field.dataType();
                if (DataType.isRepresentable(dataType) == false) {
                    failures.add(
                        fail(
                            field,
                            "EVAL does not support type [{}] as the return data type of expression [{}]",
                            dataType.typeName(),
                            field.child().sourceText()
                        )
                    );
                }
                // check no aggregate functions are used
                field.forEachDown(AggregateFunction.class, af -> {
                    if (af instanceof Rate) {
                        failures.add(fail(af, "aggregate function [{}] not allowed outside METRICS command", af.sourceText()));
                    } else {
                        failures.add(fail(af, "aggregate function [{}] not allowed outside STATS command", af.sourceText()));
                    }
                });
                // check no MATCH expressions are used
                field.forEachDown(
                    MatchQueryPredicate.class,
                    mqp -> { failures.add(fail(mqp, "EVAL does not support MATCH expressions")); }
                );
            });
        }
    }

    private static void checkOperationsOnUnsignedLong(LogicalPlan p, Set<Failure> failures) {
        p.forEachExpression(e -> {
            Failure f = null;

            if (e instanceof BinaryOperator<?, ?, ?, ?> bo) {
                f = validateUnsignedLongOperator(bo);
            } else if (e instanceof Neg neg) {
                f = validateUnsignedLongNegation(neg);
            }

            if (f != null) {
                failures.add(f);
            }
        });
    }

    private static void checkBinaryComparison(LogicalPlan p, Set<Failure> failures) {
        p.forEachExpression(BinaryComparison.class, bc -> {
            Failure f = validateBinaryComparison(bc);
            if (f != null) {
                failures.add(f);
            }
        });
    }

    private void gatherMetrics(LogicalPlan plan, BitSet b) {
        plan.forEachDown(p -> FeatureMetric.set(p, b));
        for (int i = b.nextSetBit(0); i >= 0; i = b.nextSetBit(i + 1)) {
            metrics.inc(FeatureMetric.values()[i]);
        }
    }

    /**
     * Limit QL's comparisons to types we support.
     */
    public static Failure validateBinaryComparison(BinaryComparison bc) {
        if (bc.left().dataType().isNumeric()) {
            if (false == bc.right().dataType().isNumeric()) {
                return fail(
                    bc,
                    "first argument of [{}] is [numeric] so second argument must also be [numeric] but was [{}]",
                    bc.sourceText(),
                    bc.right().dataType().typeName()
                );
            }
            return null;
        }

        List<DataType> allowed = new ArrayList<>();
        allowed.add(DataType.KEYWORD);
        allowed.add(DataType.TEXT);
        allowed.add(DataType.IP);
        allowed.add(DataType.DATETIME);
        allowed.add(DataType.VERSION);
        allowed.add(DataType.GEO_POINT);
        allowed.add(DataType.GEO_SHAPE);
        allowed.add(DataType.CARTESIAN_POINT);
        allowed.add(DataType.CARTESIAN_SHAPE);
        if (bc instanceof Equals || bc instanceof NotEquals) {
            allowed.add(DataType.BOOLEAN);
        }
        Expression.TypeResolution r = TypeResolutions.isType(
            bc.left(),
            allowed::contains,
            bc.sourceText(),
            FIRST,
            Stream.concat(Stream.of("numeric"), allowed.stream().map(DataType::typeName)).toArray(String[]::new)
        );
        if (false == r.resolved()) {
            return fail(bc, r.message());
        }
        if (DataType.isString(bc.left().dataType()) && DataType.isString(bc.right().dataType())) {
            return null;
        }
        if (bc.left().dataType() != bc.right().dataType()) {
            return fail(
                bc,
                "first argument of [{}] is [{}] so second argument must also be [{}] but was [{}]",
                bc.sourceText(),
                bc.left().dataType().typeName(),
                bc.left().dataType().typeName(),
                bc.right().dataType().typeName()
            );
        }
        return null;
    }

    /** Ensure that UNSIGNED_LONG types are not implicitly converted when used in arithmetic binary operator, as this cannot be done since:
     *  - unsigned longs are passed through the engine as longs, so/and
     *  - negative values cannot be represented (i.e. range [Long.MIN_VALUE, "abs"(Long.MIN_VALUE) + Long.MAX_VALUE] won't fit on 64 bits);
     *  - a conversion to double isn't possible, since upper range UL values can no longer be distinguished
     *  ex: (double) 18446744073709551615 == (double) 18446744073709551614
     *  - the implicit ESQL's Cast doesn't currently catch Exception and nullify the result.
     *  Let the user handle the operation explicitly.
     */
    public static Failure validateUnsignedLongOperator(BinaryOperator<?, ?, ?, ?> bo) {
        DataType leftType = bo.left().dataType();
        DataType rightType = bo.right().dataType();
        if ((leftType == DataType.UNSIGNED_LONG || rightType == DataType.UNSIGNED_LONG) && leftType != rightType) {
            return fail(
                bo,
                "first argument of [{}] is [{}] and second is [{}]. [{}] can only be operated on together with another [{}]",
                bo.sourceText(),
                leftType.typeName(),
                rightType.typeName(),
                DataType.UNSIGNED_LONG.typeName(),
                DataType.UNSIGNED_LONG.typeName()
            );
        }
        return null;
    }

    /**
     * Negating an unsigned long is invalid.
     */
    private static Failure validateUnsignedLongNegation(Neg neg) {
        DataType childExpressionType = neg.field().dataType();
        if (childExpressionType.equals(DataType.UNSIGNED_LONG)) {
            return fail(
                neg,
                "negation unsupported for arguments of type [{}] in expression [{}]",
                childExpressionType.typeName(),
                neg.sourceText()
            );
        }
        return null;
    }

    /**
     * Some datatypes are not sortable
     */
    private static void checkForSortableDataTypes(LogicalPlan p, Set<Failure> localFailures) {
        if (p instanceof OrderBy ob) {
            ob.order().forEach(order -> {
                if (DataType.isSortable(order.dataType()) == false) {
                    localFailures.add(fail(order, "cannot sort on " + order.dataType().typeName()));
                }
            });
        }
    }

    /**
     * Ensure that no remote enrich is allowed after a reduction or an enrich with coordinator mode.
     * <p>
     * TODO:
     * For Limit and TopN, we can insert the same node after the remote enrich (also needs to move projections around)
     * to eliminate this limitation. Otherwise, we force users to write queries that might not perform well.
     * For example, `FROM test | ORDER @timestamp | LIMIT 10 | ENRICH _remote:` doesn't work.
     * In that case, users have to write it as `FROM test | ENRICH _remote: | ORDER @timestamp | LIMIT 10`,
     * which is equivalent to bringing all data to the coordinating cluster.
     * We might consider implementing the actual remote enrich on the coordinating cluster, however, this requires
     * retaining the originating cluster and restructing pages for routing, which might be complicated.
     */
    private static void checkRemoteEnrich(LogicalPlan plan, Set<Failure> failures) {
        boolean[] agg = { false };
        boolean[] limit = { false };
        boolean[] enrichCoord = { false };

        plan.forEachUp(UnaryPlan.class, u -> {
            if (u instanceof Limit) {
                limit[0] = true; // TODO: Make Limit then enrich_remote work
            }
            if (u instanceof Aggregate) {
                agg[0] = true;
            } else if (u instanceof Enrich enrich && enrich.mode() == Enrich.Mode.COORDINATOR) {
                enrichCoord[0] = true;
            }
            if (u instanceof Enrich enrich && enrich.mode() == Enrich.Mode.REMOTE) {
                if (limit[0]) {
                    failures.add(fail(enrich, "ENRICH with remote policy can't be executed after LIMIT"));
                }
                if (agg[0]) {
                    failures.add(fail(enrich, "ENRICH with remote policy can't be executed after STATS"));
                }
                if (enrichCoord[0]) {
                    failures.add(fail(enrich, "ENRICH with remote policy can't be executed after another ENRICH with coordinator policy"));
                }
            }
        });
    }

    /**
     * Currently any filter condition using MATCH needs to be pushed down to the Lucene query.
     * Conditions that use a combination of MATCH and ES|QL functions (e.g. `title MATCH "anna" OR DATE_EXTRACT("year", date) > 2010)
     * cannot be pushed down to Lucene.
     * Another condition is for MATCH to use index fields that have been mapped as text or keyword.
     * We are using canPushToSource at the Verifier level because we want to detect any condition that cannot be pushed down
     * early in the execution, rather than fail at the compute engine level.
     * In the future we will be able to handle MATCH at the compute and we will no longer need these checks.
     */
    private static void checkFilterMatchConditions(LogicalPlan plan, Set<Failure> failures) {
        if (plan instanceof Filter f) {
            Expression condition = f.condition();

            Holder<Boolean> hasMatch = new Holder<>(false);
            condition.forEachDown(MatchQueryPredicate.class, mqp -> {
                hasMatch.set(true);
                var field = mqp.field();
                if (field instanceof FieldAttribute == false) {
                    failures.add(fail(mqp, "MATCH requires a mapped index field, found [" + field.sourceText() + "]"));
                }

                if (DataType.isString(field.dataType()) == false) {
                    var message = LoggerMessageFormat.format(
                        null,
                        "MATCH requires a text or keyword field, but [{}] has type [{}]",
                        field.sourceText(),
                        field.dataType().esType()
                    );
                    failures.add(fail(mqp, message));
                }
            });

            if (canPushToSource(condition, x -> false)) {
                return;
            }
            if (hasMatch.get()) {
                failures.add(fail(condition, "Invalid condition using MATCH"));
            }
        }
    }

    private static void checkFullTextQueryFunctions(LogicalPlan plan, Set<Failure> failures) {
        if (plan instanceof Filter f) {
            Expression condition = f.condition();
            checkCommandsBeforeQueryStringFunction(plan, condition, failures);
            checkCommandsBeforeMatchFunction(plan, condition, failures);
            checkFullTextFunctionsConditions(condition, failures);
            checkFullTextFunctionsParents(condition, failures);
        } else {
            plan.forEachExpression(FullTextFunction.class, ftf -> {
                failures.add(fail(ftf, "[{}] " + ftf.functionType() + " is only supported in WHERE commands", ftf.functionName()));
            });
        }
    }

    private static void checkCommandsBeforeQueryStringFunction(LogicalPlan plan, Expression condition, Set<Failure> failures) {
<<<<<<< HEAD
        condition.forEachDown(QueryStringFunction.class, qsf -> {
=======
        condition.forEachDown(QueryString.class, qsf -> {
>>>>>>> c3d53a80
            plan.forEachDown(LogicalPlan.class, lp -> {
                if ((lp instanceof Filter || lp instanceof OrderBy || lp instanceof EsRelation) == false) {
                    failures.add(
                        fail(
                            plan,
<<<<<<< HEAD
                            "[{}] {} cannot be used after {}",
                            qsf.functionName(),
                            qsf.functionType(),
=======
                            "[{}] function cannot be used after {}",
                            qsf.functionName(),
>>>>>>> c3d53a80
                            lp.sourceText().split(" ")[0].toUpperCase(Locale.ROOT)
                        )
                    );
                }
            });
        });
    }

    private static void checkCommandsBeforeMatchFunction(LogicalPlan plan, Expression condition, Set<Failure> failures) {
<<<<<<< HEAD
        condition.forEachDown(MatchFunction.class, qsf -> {
=======
        condition.forEachDown(Match.class, qsf -> {
>>>>>>> c3d53a80
            plan.forEachDown(LogicalPlan.class, lp -> {
                if (lp instanceof Limit) {
                    failures.add(
                        fail(
                            plan,
                            "[{}] function cannot be used after {}",
                            qsf.functionName(),
                            lp.sourceText().split(" ")[0].toUpperCase(Locale.ROOT)
                        )
                    );
                }
            });
        });
    }

    private static void checkFullTextFunctionsConditions(Expression condition, Set<Failure> failures) {
        condition.forEachUp(Or.class, or -> {
<<<<<<< HEAD
            Expression left = or.left();
            Expression right = or.right();
            checkDisjunction(failures, or, left, right);
            checkDisjunction(failures, or, right, left);
        });
    }

    private static void checkDisjunction(Set<Failure> failures, Or or, Expression left, Expression right) {
        left.forEachDown(FullTextFunction.class, ftf -> {
            if (canPushToSource(right, x -> false) == false) {
                failures.add(
                    fail(
                        or,
                        "Invalid condition [{}]. [{}] {} can't be used as part of an or condition that includes [{}]",
                        or.sourceText(),
                        ftf.functionName(),
                        ftf.functionType(),
                        right.sourceText()
                    )
                );
            }
=======
            checkFullTextFunctionInDisjunction(failures, or, or.left());
            checkFullTextFunctionInDisjunction(failures, or, or.right());
        });
    }

    private static void checkFullTextFunctionInDisjunction(Set<Failure> failures, Or or, Expression left) {
        left.forEachDown(FullTextFunction.class, ftf -> {
            failures.add(
                fail(
                    or,
                    "Invalid condition [{}]. Function {} can't be used as part of an or condition",
                    or.sourceText(),
                    ftf.functionName()
                )
            );
>>>>>>> c3d53a80
        });
    }

    private static void checkFullTextFunctionsParents(Expression condition, Set<Failure> failures) {
<<<<<<< HEAD
        condition.forEachParent(FullTextFunction.class, (ftf, parent) -> {
=======
        forEachFullTextFunctionParent(condition, (ftf, parent) -> {
>>>>>>> c3d53a80
            if ((parent instanceof FullTextFunction == false)
                && (parent instanceof BinaryLogic == false)
                && (parent instanceof Not == false)) {
                failures.add(
                    fail(
                        condition,
<<<<<<< HEAD
                        "Invalid condition [{}]. [{}] {} can't be used with {}",
                        condition.sourceText(),
                        ftf.functionName(),
                        ftf.functionType(),
=======
                        "Invalid condition [{}]. Function {} can't be used with {}",
                        condition.sourceText(),
                        ftf.functionName(),
>>>>>>> c3d53a80
                        ((Function) parent).functionName()
                    )
                );
            }
        });
    }
<<<<<<< HEAD
=======

    /**
     * Executes the action on every parent of a FullTextFunction in the condition if it is found
     *
     * @param action the action to execute for each parent of a FullTextFunction
     */
    private static FullTextFunction forEachFullTextFunctionParent(Expression condition, BiConsumer<FullTextFunction, Expression> action) {
        if (condition instanceof FullTextFunction ftf) {
            return ftf;
        }
        for (Expression child : condition.children()) {
            FullTextFunction foundMatchingChild = forEachFullTextFunctionParent(child, action);
            if (foundMatchingChild != null) {
                action.accept(foundMatchingChild, condition);
                return foundMatchingChild;
            }
        }
        return null;
    }
>>>>>>> c3d53a80
}<|MERGE_RESOLUTION|>--- conflicted
+++ resolved
@@ -32,13 +32,8 @@
 import org.elasticsearch.xpack.esql.expression.function.aggregate.AggregateFunction;
 import org.elasticsearch.xpack.esql.expression.function.aggregate.Rate;
 import org.elasticsearch.xpack.esql.expression.function.fulltext.FullTextFunction;
-<<<<<<< HEAD
-import org.elasticsearch.xpack.esql.expression.function.fulltext.MatchFunction;
-import org.elasticsearch.xpack.esql.expression.function.fulltext.QueryStringFunction;
-=======
 import org.elasticsearch.xpack.esql.expression.function.fulltext.Match;
 import org.elasticsearch.xpack.esql.expression.function.fulltext.QueryString;
->>>>>>> c3d53a80
 import org.elasticsearch.xpack.esql.expression.function.grouping.GroupingFunction;
 import org.elasticsearch.xpack.esql.expression.predicate.operator.arithmetic.Neg;
 import org.elasticsearch.xpack.esql.expression.predicate.operator.comparison.Equals;
@@ -662,30 +657,21 @@
             checkFullTextFunctionsParents(condition, failures);
         } else {
             plan.forEachExpression(FullTextFunction.class, ftf -> {
-                failures.add(fail(ftf, "[{}] " + ftf.functionType() + " is only supported in WHERE commands", ftf.functionName()));
+                failures.add(fail(ftf, "[{}] is only supported in WHERE commands", ftf.functionName(), ftf.functionType());
             });
         }
     }
 
     private static void checkCommandsBeforeQueryStringFunction(LogicalPlan plan, Expression condition, Set<Failure> failures) {
-<<<<<<< HEAD
-        condition.forEachDown(QueryStringFunction.class, qsf -> {
-=======
         condition.forEachDown(QueryString.class, qsf -> {
->>>>>>> c3d53a80
             plan.forEachDown(LogicalPlan.class, lp -> {
                 if ((lp instanceof Filter || lp instanceof OrderBy || lp instanceof EsRelation) == false) {
                     failures.add(
                         fail(
                             plan,
-<<<<<<< HEAD
                             "[{}] {} cannot be used after {}",
                             qsf.functionName(),
                             qsf.functionType(),
-=======
-                            "[{}] function cannot be used after {}",
-                            qsf.functionName(),
->>>>>>> c3d53a80
                             lp.sourceText().split(" ")[0].toUpperCase(Locale.ROOT)
                         )
                     );
@@ -695,18 +681,15 @@
     }
 
     private static void checkCommandsBeforeMatchFunction(LogicalPlan plan, Expression condition, Set<Failure> failures) {
-<<<<<<< HEAD
-        condition.forEachDown(MatchFunction.class, qsf -> {
-=======
         condition.forEachDown(Match.class, qsf -> {
->>>>>>> c3d53a80
             plan.forEachDown(LogicalPlan.class, lp -> {
                 if (lp instanceof Limit) {
                     failures.add(
                         fail(
                             plan,
-                            "[{}] function cannot be used after {}",
+                            "[{}] {} cannot be used after {}",
                             qsf.functionName(),
+                            qsf.functionType(),
                             lp.sourceText().split(" ")[0].toUpperCase(Locale.ROOT)
                         )
                     );
@@ -717,29 +700,6 @@
 
     private static void checkFullTextFunctionsConditions(Expression condition, Set<Failure> failures) {
         condition.forEachUp(Or.class, or -> {
-<<<<<<< HEAD
-            Expression left = or.left();
-            Expression right = or.right();
-            checkDisjunction(failures, or, left, right);
-            checkDisjunction(failures, or, right, left);
-        });
-    }
-
-    private static void checkDisjunction(Set<Failure> failures, Or or, Expression left, Expression right) {
-        left.forEachDown(FullTextFunction.class, ftf -> {
-            if (canPushToSource(right, x -> false) == false) {
-                failures.add(
-                    fail(
-                        or,
-                        "Invalid condition [{}]. [{}] {} can't be used as part of an or condition that includes [{}]",
-                        or.sourceText(),
-                        ftf.functionName(),
-                        ftf.functionType(),
-                        right.sourceText()
-                    )
-                );
-            }
-=======
             checkFullTextFunctionInDisjunction(failures, or, or.left());
             checkFullTextFunctionInDisjunction(failures, or, or.right());
         });
@@ -750,45 +710,33 @@
             failures.add(
                 fail(
                     or,
-                    "Invalid condition [{}]. Function {} can't be used as part of an or condition",
+                    "Invalid condition [{}]. Function [{}] {} can't be used as part of an or condition",
                     or.sourceText(),
-                    ftf.functionName()
+                    ftf.functionName(),
+                    ftf.functionType()
                 )
             );
->>>>>>> c3d53a80
         });
     }
 
     private static void checkFullTextFunctionsParents(Expression condition, Set<Failure> failures) {
-<<<<<<< HEAD
-        condition.forEachParent(FullTextFunction.class, (ftf, parent) -> {
-=======
         forEachFullTextFunctionParent(condition, (ftf, parent) -> {
->>>>>>> c3d53a80
             if ((parent instanceof FullTextFunction == false)
                 && (parent instanceof BinaryLogic == false)
                 && (parent instanceof Not == false)) {
                 failures.add(
                     fail(
                         condition,
-<<<<<<< HEAD
                         "Invalid condition [{}]. [{}] {} can't be used with {}",
                         condition.sourceText(),
                         ftf.functionName(),
                         ftf.functionType(),
-=======
-                        "Invalid condition [{}]. Function {} can't be used with {}",
-                        condition.sourceText(),
-                        ftf.functionName(),
->>>>>>> c3d53a80
                         ((Function) parent).functionName()
                     )
                 );
             }
         });
     }
-<<<<<<< HEAD
-=======
 
     /**
      * Executes the action on every parent of a FullTextFunction in the condition if it is found
@@ -808,5 +756,4 @@
         }
         return null;
     }
->>>>>>> c3d53a80
 }
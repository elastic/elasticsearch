--- conflicted
+++ resolved
@@ -298,7 +298,7 @@
         }
     }
 
-    // traverse the expression and look either for an agg " + ftf.functionType() + " or a grouping match
+    // traverse the expression and look either for an agg function or a grouping match
     // stop either when no children are left, the leafs are literals or a reference attribute is given
     private static void checkInvalidNamedExpressionUsage(
         Expression e,
@@ -680,36 +680,6 @@
         });
     }
 
-<<<<<<< HEAD
-    private static void checkFullTextFunctionsConditions(Expression condition, Set<Failure> failures) {
-        condition.forEachUp(Or.class, or -> {
-            Expression left = or.left();
-            Expression right = or.right();
-            left.forEachDown(FullTextFunction.class, ftf -> {
-                if (canPushToSource(right, x -> false) == false) {
-                    failures.add(
-                        fail(
-                            or,
-                            "Invalid condition [{}]. [{}] {} can't be used as part of an or condition that includes [{}]",
-                            or.sourceText(),
-                            ftf.functionName(),
-                            ftf.functionType(),
-                            right.sourceText()
-                        )
-                    );
-                }
-            });
-            right.forEachDown(FullTextFunction.class, ftf -> {
-                if (canPushToSource(left, x -> false) == false) {
-                    failures.add(
-                        fail(
-                            or,
-                            "Invalid condition [{}]. [{}] {} can't be used as part of an or condition that includes [{}]",
-                            or.sourceText(),
-                            ftf.functionName(),
-                            ftf.functionType(),
-                            right.sourceText()
-=======
     private static void checkCommandsBeforeMatchFunction(LogicalPlan plan, Expression condition, Set<Failure> failures) {
         condition.forEachDown(MatchFunction.class, qsf -> {
             plan.forEachDown(LogicalPlan.class, lp -> {
@@ -720,7 +690,6 @@
                             "[{}] function cannot be used after {}",
                             qsf.functionName(),
                             lp.sourceText().split(" ")[0].toUpperCase(Locale.ROOT)
->>>>>>> 44b2f337
                         )
                     );
                 }
@@ -743,9 +712,10 @@
                 failures.add(
                     fail(
                         or,
-                        "Invalid condition [{}]. Function {} can't be used as part of an or condition that includes [{}]",
+                        "Invalid condition [{}]. [{}] {} can't be used as part of an or condition that includes [{}]",
                         or.sourceText(),
                         ftf.functionName(),
+                        ftf.functionType(),
                         right.sourceText()
                     )
                 );

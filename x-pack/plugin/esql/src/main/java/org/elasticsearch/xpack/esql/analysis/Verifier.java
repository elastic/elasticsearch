/*
 * Copyright Elasticsearch B.V. and/or licensed to Elasticsearch B.V. under one
 * or more contributor license agreements. Licensed under the Elastic License
 * 2.0; you may not use this file except in compliance with the Elastic License
 * 2.0.
 */

package org.elasticsearch.xpack.esql.analysis;

<<<<<<< HEAD
import org.elasticsearch.common.logging.LoggerMessageFormat;
import org.elasticsearch.index.IndexMode;
=======
>>>>>>> 1bc5e33a
import org.elasticsearch.xpack.esql.action.EsqlCapabilities;
import org.elasticsearch.xpack.esql.common.Failure;
import org.elasticsearch.xpack.esql.core.capabilities.Unresolvable;
import org.elasticsearch.xpack.esql.core.expression.Alias;
import org.elasticsearch.xpack.esql.core.expression.Attribute;
import org.elasticsearch.xpack.esql.core.expression.AttributeMap;
import org.elasticsearch.xpack.esql.core.expression.AttributeSet;
import org.elasticsearch.xpack.esql.core.expression.Expression;
import org.elasticsearch.xpack.esql.core.expression.Expressions;
import org.elasticsearch.xpack.esql.core.expression.FieldAttribute;
import org.elasticsearch.xpack.esql.core.expression.NamedExpression;
import org.elasticsearch.xpack.esql.core.expression.TypeResolutions;
import org.elasticsearch.xpack.esql.core.expression.function.Function;
import org.elasticsearch.xpack.esql.core.expression.predicate.BinaryOperator;
import org.elasticsearch.xpack.esql.core.expression.predicate.logical.BinaryLogic;
import org.elasticsearch.xpack.esql.core.expression.predicate.logical.Not;
import org.elasticsearch.xpack.esql.core.expression.predicate.logical.Or;
import org.elasticsearch.xpack.esql.core.expression.predicate.operator.comparison.BinaryComparison;
import org.elasticsearch.xpack.esql.core.type.DataType;
import org.elasticsearch.xpack.esql.expression.function.UnsupportedAttribute;
import org.elasticsearch.xpack.esql.expression.function.aggregate.AggregateFunction;
import org.elasticsearch.xpack.esql.expression.function.aggregate.FilteredExpression;
import org.elasticsearch.xpack.esql.expression.function.aggregate.Rate;
import org.elasticsearch.xpack.esql.expression.function.fulltext.FullTextFunction;
import org.elasticsearch.xpack.esql.expression.function.fulltext.Match;
import org.elasticsearch.xpack.esql.expression.function.fulltext.QueryString;
import org.elasticsearch.xpack.esql.expression.function.grouping.GroupingFunction;
import org.elasticsearch.xpack.esql.expression.predicate.operator.arithmetic.Neg;
import org.elasticsearch.xpack.esql.expression.predicate.operator.comparison.Equals;
import org.elasticsearch.xpack.esql.expression.predicate.operator.comparison.NotEquals;
import org.elasticsearch.xpack.esql.plan.logical.Aggregate;
import org.elasticsearch.xpack.esql.plan.logical.Enrich;
import org.elasticsearch.xpack.esql.plan.logical.EsRelation;
import org.elasticsearch.xpack.esql.plan.logical.Eval;
import org.elasticsearch.xpack.esql.plan.logical.Filter;
import org.elasticsearch.xpack.esql.plan.logical.Limit;
import org.elasticsearch.xpack.esql.plan.logical.LogicalPlan;
import org.elasticsearch.xpack.esql.plan.logical.Lookup;
import org.elasticsearch.xpack.esql.plan.logical.OrderBy;
import org.elasticsearch.xpack.esql.plan.logical.Project;
import org.elasticsearch.xpack.esql.plan.logical.RegexExtract;
import org.elasticsearch.xpack.esql.plan.logical.Row;
import org.elasticsearch.xpack.esql.plan.logical.UnaryPlan;
import org.elasticsearch.xpack.esql.plan.logical.join.LookupJoin;
import org.elasticsearch.xpack.esql.stats.FeatureMetric;
import org.elasticsearch.xpack.esql.stats.Metrics;

import java.util.ArrayList;
import java.util.BitSet;
import java.util.Collection;
import java.util.HashSet;
import java.util.LinkedHashSet;
import java.util.List;
import java.util.Locale;
import java.util.Set;
import java.util.function.BiConsumer;
import java.util.function.Consumer;
import java.util.function.Predicate;
import java.util.stream.Stream;

import static org.elasticsearch.xpack.esql.common.Failure.fail;
import static org.elasticsearch.xpack.esql.core.expression.TypeResolutions.ParamOrdinal.FIRST;
import static org.elasticsearch.xpack.esql.core.type.DataType.BOOLEAN;
import static org.elasticsearch.xpack.esql.core.type.DataType.NULL;

/**
 * This class is part of the planner. Responsible for failing impossible queries with a human-readable error message.  In particular, this
 * step does type resolution and fails queries based on invalid type expressions.
 */
public class Verifier {

    private final Metrics metrics;

    public Verifier(Metrics metrics) {
        this.metrics = metrics;
    }

    /**
     * Verify that a {@link LogicalPlan} can be executed.
     *
     * @param plan The logical plan to be verified
     * @param partialMetrics a bitset indicating a certain command (or "telemetry feature") is present in the query
     * @return a collection of verification failures; empty if and only if the plan is valid
     */
    Collection<Failure> verify(LogicalPlan plan, BitSet partialMetrics) {
        assert partialMetrics != null;
        Set<Failure> failures = new LinkedHashSet<>();
        // alias map, collected during the first iteration for better error messages
        AttributeMap<Expression> aliases = new AttributeMap<>();

        // quick verification for unresolved attributes
        plan.forEachUp(p -> {
            // if the children are unresolved, so will this node; counting it will only add noise
            if (p.childrenResolved() == false) {
                return;
            }

            if (p instanceof Unresolvable u) {
                failures.add(fail(p, u.unresolvedMessage()));
            }
            // p is resolved, skip
            else if (p.resolved()) {
                p.forEachExpressionUp(Alias.class, a -> aliases.put(a.toAttribute(), a.child()));
                return;
            }

            Consumer<Expression> unresolvedExpressions = e -> {
                // everything is fine, skip expression
                if (e.resolved()) {
                    return;
                }

                e.forEachUp(ae -> {
                    // Special handling for Project and unsupported/union types: disallow renaming them but pass them through otherwise.
                    if (p instanceof Project) {
                        if (ae instanceof Alias as && as.child() instanceof UnsupportedAttribute ua) {
                            failures.add(fail(ae, ua.unresolvedMessage()));
                        }
                        if (ae instanceof UnsupportedAttribute) {
                            return;
                        }
                    }

                    // Do not fail multiple times in case the children are already unresolved.
                    if (ae.childrenResolved() == false) {
                        return;
                    }

                    if (ae instanceof Unresolvable u) {
                        failures.add(fail(ae, u.unresolvedMessage()));
                    }
                    if (ae.typeResolved().unresolved()) {
                        failures.add(fail(ae, ae.typeResolved().message()));
                    }
                });
            };

            // aggregates duplicate grouping inside aggs - to avoid potentially confusing messages, we only check the aggregates
            if (p instanceof Aggregate agg) {
                // do groupings first
                var groupings = agg.groupings();
                groupings.forEach(unresolvedExpressions);
                // followed by just the aggregates (to avoid going through the groups again)
                var aggs = agg.aggregates();
                int size = aggs.size() - groupings.size();
                aggs.subList(0, size).forEach(unresolvedExpressions);
            }
            // similar approach for Lookup
            else if (p instanceof Lookup lookup) {
                // first check the table
                var tableName = lookup.tableName();
                if (tableName instanceof Unresolvable u) {
                    failures.add(fail(tableName, u.unresolvedMessage()));
                }
                // only after that check the match fields
                else {
                    lookup.matchFields().forEach(unresolvedExpressions);
                }
            } else if (p instanceof LookupJoin lj) {
                // expect right side to always be a lookup index
                lj.right().forEachUp(EsRelation.class, r -> {
                    if (r.indexMode() != IndexMode.LOOKUP) {
                        failures.add(
                            fail(
                                r,
                                "LOOKUP JOIN right side [{}] must be a lookup index (index_mode=lookup, not [{}]",
                                r.index().name(),
                                r.indexMode().getName()
                            )
                        );
                    }
                });
            }

            else {
                p.forEachExpression(unresolvedExpressions);
            }
        });

        // in case of failures bail-out as all other checks will be redundant
        if (failures.isEmpty() == false) {
            return failures;
        }

        // Concrete verifications
        plan.forEachDown(p -> {
            // if the children are unresolved, so will this node; counting it will only add noise
            if (p.childrenResolved() == false) {
                return;
            }
            checkFilterConditionType(p, failures);
            checkAggregate(p, failures);
            checkRegexExtractOnlyOnStrings(p, failures);

            checkRow(p, failures);
            checkEvalFields(p, failures);

            checkOperationsOnUnsignedLong(p, failures);
            checkBinaryComparison(p, failures);
            checkForSortableDataTypes(p, failures);

            checkFullTextQueryFunctions(p, failures);
        });
        checkRemoteEnrich(plan, failures);

        // gather metrics
        if (failures.isEmpty()) {
            gatherMetrics(plan, partialMetrics);
        }

        return failures;
    }

    private static void checkFilterConditionType(LogicalPlan p, Set<Failure> localFailures) {
        if (p instanceof Filter f) {
            Expression condition = f.condition();
            if (condition.dataType() != BOOLEAN) {
                localFailures.add(fail(condition, "Condition expression needs to be boolean, found [{}]", condition.dataType()));
            }
        }
    }

    private static void checkAggregate(LogicalPlan p, Set<Failure> failures) {
        if (p instanceof Aggregate agg) {
            List<Expression> groupings = agg.groupings();
            AttributeSet groupRefs = new AttributeSet();
            // check grouping
            // The grouping can not be an aggregate function
            groupings.forEach(e -> {
                e.forEachUp(g -> {
                    if (g instanceof AggregateFunction af) {
                        failures.add(fail(g, "cannot use an aggregate [{}] for grouping", af));
                    } else if (g instanceof GroupingFunction gf) {
                        gf.children()
                            .forEach(
                                c -> c.forEachDown(
                                    GroupingFunction.class,
                                    inner -> failures.add(
                                        fail(
                                            inner,
                                            "cannot nest grouping functions; found [{}] inside [{}]",
                                            inner.sourceText(),
                                            gf.sourceText()
                                        )
                                    )
                                )
                            );
                    }
                });
                // keep the grouping attributes (common case)
                Attribute attr = Expressions.attribute(e);
                if (attr != null) {
                    groupRefs.add(attr);
                }
                if (e instanceof FieldAttribute f && f.dataType().isCounter()) {
                    failures.add(fail(e, "cannot group by on [{}] type for grouping [{}]", f.dataType().typeName(), e.sourceText()));
                }
            });

            // check aggregates - accept only aggregate functions or expressions over grouping
            // don't allow the group by itself to avoid duplicates in the output
            // and since the groups are copied, only look at the declared aggregates
            List<? extends NamedExpression> aggs = agg.aggregates();
            aggs.subList(0, aggs.size() - groupings.size()).forEach(e -> {
                var exp = Alias.unwrap(e);
                if (exp.foldable()) {
                    failures.add(fail(exp, "expected an aggregate function but found [{}]", exp.sourceText()));
                }
                // traverse the tree to find invalid matches
                checkInvalidNamedExpressionUsage(exp, groupings, groupRefs, failures, 0);
            });
            if (agg.aggregateType() == Aggregate.AggregateType.METRICS) {
                aggs.forEach(a -> checkRateAggregates(a, 0, failures));
            } else {
                agg.forEachExpression(
                    Rate.class,
                    r -> failures.add(fail(r, "the rate aggregate[{}] can only be used within the metrics command", r.sourceText()))
                );
            }
        } else {
            p.forEachExpression(
                GroupingFunction.class,
                gf -> failures.add(fail(gf, "cannot use grouping function [{}] outside of a STATS command", gf.sourceText()))
            );
        }
    }

    private static void checkRateAggregates(Expression expr, int nestedLevel, Set<Failure> failures) {
        if (expr instanceof AggregateFunction) {
            nestedLevel++;
        }
        if (expr instanceof Rate r) {
            if (nestedLevel != 2) {
                failures.add(
                    fail(
                        expr,
                        "the rate aggregate [{}] can only be used within the metrics command and inside another aggregate",
                        r.sourceText()
                    )
                );
            }
        }
        for (Expression child : expr.children()) {
            checkRateAggregates(child, nestedLevel, failures);
        }
    }

    // traverse the expression and look either for an agg function or a grouping match
    // stop either when no children are left, the leafs are literals or a reference attribute is given
    private static void checkInvalidNamedExpressionUsage(
        Expression e,
        List<Expression> groups,
        AttributeSet groupRefs,
        Set<Failure> failures,
        int level
    ) {
        // unwrap filtered expression
        if (e instanceof FilteredExpression fe) {
            e = fe.delegate();
            // make sure they work on aggregate functions
            if (e.anyMatch(AggregateFunction.class::isInstance) == false) {
                Expression filter = fe.filter();
                failures.add(fail(filter, "WHERE clause allowed only for aggregate functions, none found in [{}]", fe.sourceText()));
            }
            Expression f = fe.filter(); // check the filter has to be a boolean term, similar as checkFilterConditionType
            if (f.dataType() != NULL && f.dataType() != BOOLEAN) {
                failures.add(fail(f, "Condition expression needs to be boolean, found [{}]", f.dataType()));
            }
            // but that the filter doesn't use grouping or aggregate functions
            fe.filter().forEachDown(c -> {
                if (c instanceof AggregateFunction af) {
                    failures.add(
                        fail(af, "cannot use aggregate function [{}] in aggregate WHERE clause [{}]", af.sourceText(), fe.sourceText())
                    );
                }
                // check the bucketing function against the group
                else if (c instanceof GroupingFunction gf) {
                    if (Expressions.anyMatch(groups, ex -> ex instanceof Alias a && a.child().semanticEquals(gf)) == false) {
                        failures.add(fail(gf, "can only use grouping function [{}] part of the BY clause", gf.sourceText()));
                    }
                }
            });
        }
        // found an aggregate, constant or a group, bail out
        if (e instanceof AggregateFunction af) {
            af.field().forEachDown(AggregateFunction.class, f -> {
                // rate aggregate is allowed to be inside another aggregate
                if (f instanceof Rate == false) {
                    failures.add(fail(f, "nested aggregations [{}] not allowed inside other aggregations [{}]", f, af));
                }
            });
        } else if (e instanceof GroupingFunction gf) {
            // optimizer will later unroll expressions with aggs and non-aggs with a grouping function into an EVAL, but that will no longer
            // be verified (by check above in checkAggregate()), so do it explicitly here
            if (Expressions.anyMatch(groups, ex -> ex instanceof Alias a && a.child().semanticEquals(gf)) == false) {
                failures.add(fail(gf, "can only use grouping function [{}] part of the BY clause", gf.sourceText()));
            } else if (level == 0) {
                addFailureOnGroupingUsedNakedInAggs(failures, gf, "function");
            }
        } else if (e.foldable()) {
            // don't do anything
        } else if (groups.contains(e) || groupRefs.contains(e)) {
            if (level == 0) {
                addFailureOnGroupingUsedNakedInAggs(failures, e, "key");
            }
        }
        // if a reference is found, mark it as an error
        else if (e instanceof NamedExpression ne) {
            boolean foundInGrouping = false;
            for (Expression g : groups) {
                if (g.anyMatch(se -> se.semanticEquals(ne))) {
                    foundInGrouping = true;
                    failures.add(
                        fail(
                            e,
                            "column [{}] cannot be used as an aggregate once declared in the STATS BY grouping key [{}]",
                            ne.name(),
                            g.sourceText()
                        )
                    );
                    break;
                }
            }
            if (foundInGrouping == false) {
                failures.add(fail(e, "column [{}] must appear in the STATS BY clause or be used in an aggregate function", ne.name()));
            }
        }
        // other keep on going
        else {
            for (Expression child : e.children()) {
                checkInvalidNamedExpressionUsage(child, groups, groupRefs, failures, level + 1);
            }
        }
    }

    private static void addFailureOnGroupingUsedNakedInAggs(Set<Failure> failures, Expression e, String element) {
        failures.add(
            fail(e, "grouping {} [{}] cannot be used as an aggregate once declared in the STATS BY clause", element, e.sourceText())
        );
    }

    private static void checkRegexExtractOnlyOnStrings(LogicalPlan p, Set<Failure> failures) {
        if (p instanceof RegexExtract re) {
            Expression expr = re.input();
            DataType type = expr.dataType();
            if (DataType.isString(type) == false) {
                failures.add(
                    fail(
                        expr,
                        "{} only supports KEYWORD or TEXT values, found expression [{}] type [{}]",
                        re.getClass().getSimpleName(),
                        expr.sourceText(),
                        type
                    )
                );
            }
        }
    }

    private static void checkRow(LogicalPlan p, Set<Failure> failures) {
        if (p instanceof Row row) {
            row.fields().forEach(a -> {
                if (DataType.isRepresentable(a.dataType()) == false) {
                    failures.add(fail(a, "cannot use [{}] directly in a row assignment", a.child().sourceText()));
                }
            });
        }
    }

    private static void checkEvalFields(LogicalPlan p, Set<Failure> failures) {
        if (p instanceof Eval eval) {
            eval.fields().forEach(field -> {
                // check supported types
                DataType dataType = field.dataType();
                if (DataType.isRepresentable(dataType) == false) {
                    failures.add(
                        fail(
                            field,
                            "EVAL does not support type [{}] as the return data type of expression [{}]",
                            dataType.typeName(),
                            field.child().sourceText()
                        )
                    );
                }
                // check no aggregate functions are used
                field.forEachDown(AggregateFunction.class, af -> {
                    if (af instanceof Rate) {
                        failures.add(fail(af, "aggregate function [{}] not allowed outside METRICS command", af.sourceText()));
                    } else {
                        failures.add(fail(af, "aggregate function [{}] not allowed outside STATS command", af.sourceText()));
                    }
                });
            });
        }
    }

    private static void checkOperationsOnUnsignedLong(LogicalPlan p, Set<Failure> failures) {
        p.forEachExpression(e -> {
            Failure f = null;

            if (e instanceof BinaryOperator<?, ?, ?, ?> bo) {
                f = validateUnsignedLongOperator(bo);
            } else if (e instanceof Neg neg) {
                f = validateUnsignedLongNegation(neg);
            }

            if (f != null) {
                failures.add(f);
            }
        });
    }

    private static void checkBinaryComparison(LogicalPlan p, Set<Failure> failures) {
        p.forEachExpression(BinaryComparison.class, bc -> {
            Failure f = validateBinaryComparison(bc);
            if (f != null) {
                failures.add(f);
            }
        });
    }

    private void gatherMetrics(LogicalPlan plan, BitSet b) {
        plan.forEachDown(p -> FeatureMetric.set(p, b));
        for (int i = b.nextSetBit(0); i >= 0; i = b.nextSetBit(i + 1)) {
            metrics.inc(FeatureMetric.values()[i]);
        }
        Set<Class<?>> functions = new HashSet<>();
        plan.forEachExpressionDown(Function.class, p -> functions.add(p.getClass()));
        functions.forEach(f -> metrics.incFunctionMetric(f));
    }

    /**
     * Limit QL's comparisons to types we support.
     */
    public static Failure validateBinaryComparison(BinaryComparison bc) {
        if (bc.left().dataType().isNumeric()) {
            if (false == bc.right().dataType().isNumeric()) {
                return fail(
                    bc,
                    "first argument of [{}] is [numeric] so second argument must also be [numeric] but was [{}]",
                    bc.sourceText(),
                    bc.right().dataType().typeName()
                );
            }
            return null;
        }

        List<DataType> allowed = new ArrayList<>();
        allowed.add(DataType.KEYWORD);
        allowed.add(DataType.TEXT);
        if (EsqlCapabilities.Cap.SEMANTIC_TEXT_TYPE.isEnabled()) {
            allowed.add(DataType.SEMANTIC_TEXT);
        }
        allowed.add(DataType.IP);
        allowed.add(DataType.DATETIME);
        allowed.add(DataType.DATE_NANOS);
        allowed.add(DataType.VERSION);
        allowed.add(DataType.GEO_POINT);
        allowed.add(DataType.GEO_SHAPE);
        allowed.add(DataType.CARTESIAN_POINT);
        allowed.add(DataType.CARTESIAN_SHAPE);
        if (bc instanceof Equals || bc instanceof NotEquals) {
            allowed.add(DataType.BOOLEAN);
        }
        Expression.TypeResolution r = TypeResolutions.isType(
            bc.left(),
            allowed::contains,
            bc.sourceText(),
            FIRST,
            Stream.concat(Stream.of("numeric"), allowed.stream().map(DataType::typeName)).toArray(String[]::new)
        );
        if (false == r.resolved()) {
            return fail(bc, r.message());
        }
        if (DataType.isString(bc.left().dataType()) && DataType.isString(bc.right().dataType())) {
            return null;
        }
        if (bc.left().dataType() != bc.right().dataType()) {
            return fail(
                bc,
                "first argument of [{}] is [{}] so second argument must also be [{}] but was [{}]",
                bc.sourceText(),
                bc.left().dataType().typeName(),
                bc.left().dataType().typeName(),
                bc.right().dataType().typeName()
            );
        }
        return null;
    }

    /** Ensure that UNSIGNED_LONG types are not implicitly converted when used in arithmetic binary operator, as this cannot be done since:
     *  - unsigned longs are passed through the engine as longs, so/and
     *  - negative values cannot be represented (i.e. range [Long.MIN_VALUE, "abs"(Long.MIN_VALUE) + Long.MAX_VALUE] won't fit on 64 bits);
     *  - a conversion to double isn't possible, since upper range UL values can no longer be distinguished
     *  ex: (double) 18446744073709551615 == (double) 18446744073709551614
     *  - the implicit ESQL's Cast doesn't currently catch Exception and nullify the result.
     *  Let the user handle the operation explicitly.
     */
    public static Failure validateUnsignedLongOperator(BinaryOperator<?, ?, ?, ?> bo) {
        DataType leftType = bo.left().dataType();
        DataType rightType = bo.right().dataType();
        if ((leftType == DataType.UNSIGNED_LONG || rightType == DataType.UNSIGNED_LONG) && leftType != rightType) {
            return fail(
                bo,
                "first argument of [{}] is [{}] and second is [{}]. [{}] can only be operated on together with another [{}]",
                bo.sourceText(),
                leftType.typeName(),
                rightType.typeName(),
                DataType.UNSIGNED_LONG.typeName(),
                DataType.UNSIGNED_LONG.typeName()
            );
        }
        return null;
    }

    /**
     * Negating an unsigned long is invalid.
     */
    private static Failure validateUnsignedLongNegation(Neg neg) {
        DataType childExpressionType = neg.field().dataType();
        if (childExpressionType.equals(DataType.UNSIGNED_LONG)) {
            return fail(
                neg,
                "negation unsupported for arguments of type [{}] in expression [{}]",
                childExpressionType.typeName(),
                neg.sourceText()
            );
        }
        return null;
    }

    /**
     * Some datatypes are not sortable
     */
    private static void checkForSortableDataTypes(LogicalPlan p, Set<Failure> localFailures) {
        if (p instanceof OrderBy ob) {
            ob.order().forEach(order -> {
                if (DataType.isSortable(order.dataType()) == false) {
                    localFailures.add(fail(order, "cannot sort on " + order.dataType().typeName()));
                }
            });
        }
    }

    /**
     * Ensure that no remote enrich is allowed after a reduction or an enrich with coordinator mode.
     * <p>
     * TODO:
     * For Limit and TopN, we can insert the same node after the remote enrich (also needs to move projections around)
     * to eliminate this limitation. Otherwise, we force users to write queries that might not perform well.
     * For example, `FROM test | ORDER @timestamp | LIMIT 10 | ENRICH _remote:` doesn't work.
     * In that case, users have to write it as `FROM test | ENRICH _remote: | ORDER @timestamp | LIMIT 10`,
     * which is equivalent to bringing all data to the coordinating cluster.
     * We might consider implementing the actual remote enrich on the coordinating cluster, however, this requires
     * retaining the originating cluster and restructing pages for routing, which might be complicated.
     */
    private static void checkRemoteEnrich(LogicalPlan plan, Set<Failure> failures) {
        boolean[] agg = { false };
        boolean[] enrichCoord = { false };

        plan.forEachUp(UnaryPlan.class, u -> {
            if (u instanceof Aggregate) {
                agg[0] = true;
            } else if (u instanceof Enrich enrich && enrich.mode() == Enrich.Mode.COORDINATOR) {
                enrichCoord[0] = true;
            }
            if (u instanceof Enrich enrich && enrich.mode() == Enrich.Mode.REMOTE) {
                if (agg[0]) {
                    failures.add(fail(enrich, "ENRICH with remote policy can't be executed after STATS"));
                }
                if (enrichCoord[0]) {
                    failures.add(fail(enrich, "ENRICH with remote policy can't be executed after another ENRICH with coordinator policy"));
                }
            }
        });
    }

    /**
     * Checks whether a condition contains a disjunction with the specified typeToken. Adds to failure if it does.
     *
     * @param condition        condition to check for disjunctions
     * @param typeNameProvider provider for the type name to add in the failure message
     * @param failures         failures collection to add to
     */
    private static void checkNotPresentInDisjunctions(
        Expression condition,
        java.util.function.Function<FullTextFunction, String> typeNameProvider,
        Set<Failure> failures
    ) {
        condition.forEachUp(Or.class, or -> {
            checkNotPresentInDisjunctions(or.left(), or, typeNameProvider, failures);
            checkNotPresentInDisjunctions(or.right(), or, typeNameProvider, failures);
        });
    }

    /**
     * Checks whether a condition contains a disjunction with the specified typeToken. Adds to failure if it does.
     *
     * @param parentExpression parent expression to add to the failure message
     * @param or               disjunction that is being checked
     * @param failures         failures collection to add to
     */
    private static void checkNotPresentInDisjunctions(
        Expression parentExpression,
        Or or,
        java.util.function.Function<FullTextFunction, String> elementName,
        Set<Failure> failures
    ) {
        parentExpression.forEachDown(FullTextFunction.class, ftp -> {
            failures.add(
                fail(or, "Invalid condition [{}]. {} can't be used as part of an or condition", or.sourceText(), elementName.apply(ftp))
            );
        });
    }

    /**
     * Checks full text query functions for invalid usage.
     *
     * @param plan root plan to check
     * @param failures failures found
     */
    private static void checkFullTextQueryFunctions(LogicalPlan plan, Set<Failure> failures) {
        if (plan instanceof Filter f) {
            Expression condition = f.condition();
            checkCommandsBeforeExpression(
                plan,
                condition,
                QueryString.class,
                lp -> (lp instanceof Filter || lp instanceof OrderBy || lp instanceof EsRelation),
                qsf -> "[" + qsf.functionName() + "] " + qsf.functionType(),
                failures
            );
            checkCommandsBeforeExpression(
                plan,
                condition,
                Match.class,
                lp -> (lp instanceof Limit == false),
                m -> "[" + m.functionName() + "] " + m.functionType(),
                failures
            );
            checkNotPresentInDisjunctions(condition, ftf -> "[" + ftf.functionName() + "] " + ftf.functionType(), failures);
            checkFullTextFunctionsParents(condition, failures);
        } else {
            plan.forEachExpression(FullTextFunction.class, ftf -> {
                failures.add(fail(ftf, "[{}] {} is only supported in WHERE commands", ftf.functionName(), ftf.functionType()));
            });
        }
    }

    /**
     * Checks all commands that exist before a specific type satisfy conditions.
     *
     * @param plan plan that contains the condition
     * @param condition condition to check
     * @param typeToken type to check for. When a type is found in the condition, all plans before the root plan are checked
     * @param commandCheck check to perform on each command that precedes the plan that contains the typeToken
     * @param typeErrorMsgProvider provider for the type name in the error message
     * @param failures failures to add errors to
     * @param <E> class of the type to look for
     */
    private static <E extends Expression> void checkCommandsBeforeExpression(
        LogicalPlan plan,
        Expression condition,
        Class<E> typeToken,
        Predicate<LogicalPlan> commandCheck,
        java.util.function.Function<E, String> typeErrorMsgProvider,
        Set<Failure> failures
    ) {
        condition.forEachDown(typeToken, exp -> {
            plan.forEachDown(LogicalPlan.class, lp -> {
                if (commandCheck.test(lp) == false) {
                    failures.add(
                        fail(
                            plan,
                            "{} cannot be used after {}",
                            typeErrorMsgProvider.apply(exp),
                            lp.sourceText().split(" ")[0].toUpperCase(Locale.ROOT)
                        )
                    );
                }
            });
        });
    }

    /**
     * Checks parents of a full text function to ensure they are allowed
     * @param condition condition that contains the full text function
     * @param failures failures to add errors to
     */
    private static void checkFullTextFunctionsParents(Expression condition, Set<Failure> failures) {
        forEachFullTextFunctionParent(condition, (ftf, parent) -> {
            if ((parent instanceof FullTextFunction == false)
                && (parent instanceof BinaryLogic == false)
                && (parent instanceof Not == false)) {
                failures.add(
                    fail(
                        condition,
                        "Invalid condition [{}]. [{}] {} can't be used with {}",
                        condition.sourceText(),
                        ftf.functionName(),
                        ftf.functionType(),
                        ((Function) parent).functionName()
                    )
                );
            }
        });
    }

    /**
     * Executes the action on every parent of a FullTextFunction in the condition if it is found
     *
     * @param action the action to execute for each parent of a FullTextFunction
     */
    private static FullTextFunction forEachFullTextFunctionParent(Expression condition, BiConsumer<FullTextFunction, Expression> action) {
        if (condition instanceof FullTextFunction ftf) {
            return ftf;
        }
        for (Expression child : condition.children()) {
            FullTextFunction foundMatchingChild = forEachFullTextFunctionParent(child, action);
            if (foundMatchingChild != null) {
                action.accept(foundMatchingChild, condition);
                return foundMatchingChild;
            }
        }
        return null;
    }
}<|MERGE_RESOLUTION|>--- conflicted
+++ resolved
@@ -7,11 +7,7 @@
 
 package org.elasticsearch.xpack.esql.analysis;
 
-<<<<<<< HEAD
-import org.elasticsearch.common.logging.LoggerMessageFormat;
 import org.elasticsearch.index.IndexMode;
-=======
->>>>>>> 1bc5e33a
 import org.elasticsearch.xpack.esql.action.EsqlCapabilities;
 import org.elasticsearch.xpack.esql.common.Failure;
 import org.elasticsearch.xpack.esql.core.capabilities.Unresolvable;
@@ -665,7 +661,7 @@
             checkNotPresentInDisjunctions(or.left(), or, typeNameProvider, failures);
             checkNotPresentInDisjunctions(or.right(), or, typeNameProvider, failures);
         });
-    }
+                }
 
     /**
      * Checks whether a condition contains a disjunction with the specified typeToken. Adds to failure if it does.
@@ -683,9 +679,9 @@
         parentExpression.forEachDown(FullTextFunction.class, ftp -> {
             failures.add(
                 fail(or, "Invalid condition [{}]. {} can't be used as part of an or condition", or.sourceText(), elementName.apply(ftp))
-            );
-        });
-    }
+                    );
+            });
+            }
 
     /**
      * Checks full text query functions for invalid usage.

--- conflicted
+++ resolved
@@ -132,13 +132,8 @@
 public abstract class AbstractLookupService<R extends AbstractLookupService.Request, T extends AbstractLookupService.TransportRequest> {
     private final String actionName;
     private final ClusterService clusterService;
-<<<<<<< HEAD
-    private final CreateShardContext createShardContext;
+    private final LookupShardContextFactory lookupShardContextFactory;
     protected final TransportService transportService;
-=======
-    private final LookupShardContextFactory lookupShardContextFactory;
-    private final TransportService transportService;
->>>>>>> 9c192684
     private final Executor executor;
     private final BigArrays bigArrays;
     private final BlockFactory blockFactory;

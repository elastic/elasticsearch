--- conflicted
+++ resolved
@@ -258,7 +258,7 @@
                     field.getTimeSeriesFieldType()
                 );
                 EsField old = mappings.putIfAbsent(m.getKey(), field);
-                if (old != null && typeMismatch(old.getDataType(), field.getDataType())) {
+                if (old != null && old.getDataType().equals(field.getDataType()) == false) {
                     String error = "field [" + m.getKey() + "] of enrich policy [" + policyName + "] has different data types ";
                     error += "[" + old.getDataType() + ", " + field.getDataType() + "] across clusters";
                     return Tuple.tuple(null, error);
@@ -282,17 +282,6 @@
         assert last != null;
         var resolved = new ResolvedEnrichPolicy(last.matchField(), last.matchType(), last.enrichFields(), concreteIndices, mappings);
         return Tuple.tuple(resolved, null);
-    }
-
-    // When trying to enrich with a field, check if there is a mismatch in the types.
-    // Apart from just comparing them, the only special case is DATE_RANGE: it used to be an enrichment-only
-    // field and then added as a first-class ESQL field type. So in enrichment over clusters it may appear as
-    // DATE_RANGE VS UNSUPPORTED, even though it's still the same type.
-    private boolean typeMismatch(DataType old, DataType field) {
-        if (old == DataType.DATE_RANGE && field == DataType.UNSUPPORTED) {
-            return false;
-        }
-        return old.equals(field) == false;
     }
 
     private String missingPolicyError(String policyName, Collection<String> targetClusters, List<String> missingClusters) {
@@ -458,34 +447,6 @@
                     }
                     try (ThreadContext.StoredContext ignored = threadContext.stashWithOrigin(ClientHelper.ENRICH_ORIGIN)) {
                         String indexName = EnrichPolicy.getBaseName(policyName);
-<<<<<<< HEAD
-                        indexResolver.resolveIndices(
-                            indexName,
-                            IndexResolver.ALL_FIELDS,
-                            null,
-                            false,
-                            // Disable aggregate_metric_double and dense_vector until we get version checks in planning
-                            false,
-                            false,
-                            false,
-                            refs.acquire(indexResult -> {
-                                if (indexResult.isValid() && indexResult.get().concreteIndices().size() == 1) {
-                                    EsIndex esIndex = indexResult.get();
-                                    var concreteIndices = Map.of(request.clusterAlias, Iterables.get(esIndex.concreteIndices(), 0));
-                                    var resolved = new ResolvedEnrichPolicy(
-                                        p.getMatchField(),
-                                        p.getType(),
-                                        p.getEnrichFields(),
-                                        concreteIndices,
-                                        esIndex.mapping()
-                                    );
-                                    resolvedPolices.put(policyName, resolved);
-                                } else {
-                                    failures.put(policyName, indexResult.toString());
-                                }
-                            })
-                        );
-=======
                         indexResolver.resolveIndices(indexName, IndexResolver.ALL_FIELDS, refs.acquire(indexResult -> {
                             if (indexResult.isValid() && indexResult.get().concreteQualifiedIndices().size() == 1) {
                                 EsIndex esIndex = indexResult.get();
@@ -502,7 +463,6 @@
                                 failures.put(policyName, indexResult.toString());
                             }
                         }));
->>>>>>> f70dbb87
                     }
                 }
             }

/*
 * Copyright Elasticsearch B.V. and/or licensed to Elasticsearch B.V. under one
 * or more contributor license agreements. Licensed under the Elastic License
 * 2.0; you may not use this file except in compliance with the Elastic License
 * 2.0.
 */

package org.elasticsearch.xpack.esql.enrich;

import org.elasticsearch.action.ActionListener;
import org.elasticsearch.action.ActionListenerResponseHandler;
import org.elasticsearch.action.search.SearchRequest;
import org.elasticsearch.action.support.ChannelActionListener;
import org.elasticsearch.action.support.ContextPreservingActionListener;
import org.elasticsearch.action.support.RefCountingListener;
import org.elasticsearch.cluster.service.ClusterService;
import org.elasticsearch.common.io.stream.StreamInput;
import org.elasticsearch.common.io.stream.StreamOutput;
import org.elasticsearch.common.util.CollectionUtils;
import org.elasticsearch.common.util.Maps;
import org.elasticsearch.common.util.concurrent.ConcurrentCollections;
import org.elasticsearch.common.util.concurrent.ThreadContext;
import org.elasticsearch.common.util.iterable.Iterables;
import org.elasticsearch.core.Tuple;
import org.elasticsearch.tasks.Task;
import org.elasticsearch.threadpool.ThreadPool;
import org.elasticsearch.transport.RemoteClusterAware;
import org.elasticsearch.transport.Transport;
import org.elasticsearch.transport.TransportChannel;
import org.elasticsearch.transport.TransportRequest;
import org.elasticsearch.transport.TransportRequestHandler;
import org.elasticsearch.transport.TransportRequestOptions;
import org.elasticsearch.transport.TransportResponse;
import org.elasticsearch.transport.TransportService;
import org.elasticsearch.xpack.core.ClientHelper;
import org.elasticsearch.xpack.core.enrich.EnrichMetadata;
import org.elasticsearch.xpack.core.enrich.EnrichPolicy;
import org.elasticsearch.xpack.esql.analysis.EnrichResolution;
import org.elasticsearch.xpack.esql.core.type.DataType;
import org.elasticsearch.xpack.esql.core.type.EsField;
import org.elasticsearch.xpack.esql.core.util.StringUtils;
import org.elasticsearch.xpack.esql.index.EsIndex;
import org.elasticsearch.xpack.esql.io.stream.PlanNameRegistry;
import org.elasticsearch.xpack.esql.io.stream.PlanStreamInput;
import org.elasticsearch.xpack.esql.io.stream.PlanStreamOutput;
import org.elasticsearch.xpack.esql.plan.logical.Enrich;
import org.elasticsearch.xpack.esql.session.IndexResolver;

import java.io.IOException;
import java.util.ArrayList;
import java.util.Arrays;
import java.util.Collection;
import java.util.HashMap;
import java.util.HashSet;
import java.util.List;
import java.util.Map;
import java.util.Set;
import java.util.stream.Collectors;

/**
 * Resolves enrich policies across clusters in several steps:
 * 1. Calculates the policies that need to be resolved for each cluster, see {@link #lookupPolicies}.
 * 2. Sends out {@link LookupRequest} to each cluster to resolve policies. Internally, a remote cluster handles the lookup in two steps:
 *    - 2.1 Ensures the caller has permission to access the enrich policies.
 *    - 2.2 For each found enrich policy, uses {@link IndexResolver} to resolve the mappings of the concrete enrich index.
 * 3. For each unresolved policy, combines the lookup results to compute the actual enrich policy and mappings depending on the enrich mode.
 * This approach requires at most one cross-cluster call for each cluster.
 */
public class EnrichPolicyResolver {
    private static final String RESOLVE_ACTION_NAME = "cluster:monitor/xpack/enrich/esql/resolve_policy";

    private final ClusterService clusterService;
    private final IndexResolver indexResolver;
    private final TransportService transportService;
    private final ThreadPool threadPool;

    public EnrichPolicyResolver(ClusterService clusterService, TransportService transportService, IndexResolver indexResolver) {
        this.clusterService = clusterService;
        this.transportService = transportService;
        this.indexResolver = indexResolver;
        this.threadPool = transportService.getThreadPool();
        transportService.registerRequestHandler(
            RESOLVE_ACTION_NAME,
            threadPool.executor(ThreadPool.Names.SEARCH),
            LookupRequest::new,
            new RequestHandler()
        );
    }

    public record UnresolvedPolicy(String name, Enrich.Mode mode) {

    }

    /**
     * Resolves a set of enrich policies
     *
     * @param targetClusters     the target clusters
     * @param unresolvedPolicies the unresolved policies
     * @param listener           notified with the enrich resolution
     */
    public void resolvePolicies(
        Collection<String> targetClusters,
        Collection<UnresolvedPolicy> unresolvedPolicies,
        ActionListener<EnrichResolution> listener
    ) {
        if (unresolvedPolicies.isEmpty() || targetClusters.isEmpty()) {
            listener.onResponse(new EnrichResolution());
            return;
        }
        final Set<String> remoteClusters = new HashSet<>(targetClusters);
        final boolean includeLocal = remoteClusters.remove(RemoteClusterAware.LOCAL_CLUSTER_GROUP_KEY);
        lookupPolicies(remoteClusters, includeLocal, unresolvedPolicies, listener.map(lookupResponses -> {
            final EnrichResolution enrichResolution = new EnrichResolution();
            for (UnresolvedPolicy unresolved : unresolvedPolicies) {
                Tuple<ResolvedEnrichPolicy, String> resolved = mergeLookupResults(
                    unresolved,
                    calculateTargetClusters(unresolved.mode, includeLocal, remoteClusters),
                    lookupResponses
                );
                if (resolved.v1() != null) {
                    enrichResolution.addResolvedPolicy(unresolved.name, unresolved.mode, resolved.v1());
                } else {
                    assert resolved.v2() != null;
                    enrichResolution.addError(unresolved.name, unresolved.mode, resolved.v2());
                }
            }
            return enrichResolution;
        }));
    }

    private Collection<String> calculateTargetClusters(Enrich.Mode mode, boolean includeLocal, Set<String> remoteClusters) {
        return switch (mode) {
            case ANY -> CollectionUtils.appendToCopy(remoteClusters, RemoteClusterAware.LOCAL_CLUSTER_GROUP_KEY);
            case COORDINATOR -> List.of(RemoteClusterAware.LOCAL_CLUSTER_GROUP_KEY);
            case REMOTE -> includeLocal
                ? CollectionUtils.appendToCopy(remoteClusters, RemoteClusterAware.LOCAL_CLUSTER_GROUP_KEY)
                : remoteClusters;
        };
    }

    /**
     * Resolve an enrich policy by merging the lookup responses from the target clusters.
     * @return a resolved enrich policy or an error
     */
    private Tuple<ResolvedEnrichPolicy, String> mergeLookupResults(
        UnresolvedPolicy unresolved,
        Collection<String> targetClusters,
        Map<String, LookupResponse> lookupResults
    ) {
        assert targetClusters.isEmpty() == false;
        String policyName = unresolved.name;
        final Map<String, ResolvedEnrichPolicy> policies = new HashMap<>();
        final List<String> failures = new ArrayList<>();
        for (String cluster : targetClusters) {
            LookupResponse lookupResult = lookupResults.get(cluster);
            if (lookupResult != null) {
                ResolvedEnrichPolicy policy = lookupResult.policies.get(policyName);
                if (policy != null) {
                    policies.put(cluster, policy);
                } else {
                    final String failure = lookupResult.failures.get(policyName);
                    if (failure != null) {
                        failures.add(failure);
                    }
                }
            }
        }
        if (targetClusters.size() != policies.size()) {
            final String reason;
            if (failures.isEmpty()) {
                List<String> missingClusters = targetClusters.stream().filter(c -> policies.containsKey(c) == false).sorted().toList();
                reason = missingPolicyError(policyName, targetClusters, missingClusters);
            } else {
                reason = "failed to resolve enrich policy [" + policyName + "]; reason " + failures;
            }
            return Tuple.tuple(null, reason);
        }
        Map<String, EsField> mappings = new HashMap<>();
        Map<String, String> concreteIndices = new HashMap<>();
        ResolvedEnrichPolicy last = null;
        for (Map.Entry<String, ResolvedEnrichPolicy> e : policies.entrySet()) {
            ResolvedEnrichPolicy curr = e.getValue();
            if (last != null && last.matchField().equals(curr.matchField()) == false) {
                String error = "enrich policy [" + policyName + "] has different match fields ";
                error += "[" + last.matchField() + ", " + curr.matchField() + "] across clusters";
                return Tuple.tuple(null, error);
            }
            if (last != null && last.matchType().equals(curr.matchType()) == false) {
                String error = "enrich policy [" + policyName + "] has different match types ";
                error += "[" + last.matchType() + ", " + curr.matchType() + "] across clusters";
                return Tuple.tuple(null, error);
            }
            // merge mappings
            for (Map.Entry<String, EsField> m : curr.mapping().entrySet()) {
                EsField field = m.getValue();
                field = new EsField(
                    field.getName(),
                    DataType.fromTypeName(field.getDataType().typeName()),
                    field.getProperties(),
                    field.isAggregatable(),
                    field.isAlias()
                );
                EsField old = mappings.putIfAbsent(m.getKey(), field);
                if (old != null && old.getDataType().equals(field.getDataType()) == false) {
                    String error = "field [" + m.getKey() + "] of enrich policy [" + policyName + "] has different data types ";
                    error += "[" + old.getDataType() + ", " + field.getDataType() + "] across clusters";
                    return Tuple.tuple(null, error);
                }
            }
            if (last != null) {
                Map<String, Integer> counts = Maps.newMapWithExpectedSize(last.enrichFields().size());
                last.enrichFields().forEach(f -> counts.put(f, 1));
                curr.enrichFields().forEach(f -> counts.compute(f, (k, v) -> v == null ? 1 : v + 1));
                // should be sorted-then-limit, but this sorted is for testing only
                var diff = counts.entrySet().stream().filter(f -> f.getValue() < 2).map(Map.Entry::getKey).limit(20).sorted().toList();
                if (diff.isEmpty() == false) {
                    String detailed = "these fields are missing in some policies: " + diff;
                    return Tuple.tuple(null, "enrich policy [" + policyName + "] has different enrich fields across clusters; " + detailed);
                }
            }
            // merge concrete indices
            concreteIndices.putAll(curr.concreteIndices());
            last = curr;
        }
        assert last != null;
        var resolved = new ResolvedEnrichPolicy(last.matchField(), last.matchType(), last.enrichFields(), concreteIndices, mappings);
        return Tuple.tuple(resolved, null);
    }

    private String missingPolicyError(String policyName, Collection<String> targetClusters, List<String> missingClusters) {
        // local cluster only
        String reason = "cannot find enrich policy [" + policyName + "]";
        if (targetClusters.size() == 1 && Iterables.get(missingClusters, 0).isEmpty()) {
            // accessing the policy names directly after we have checked the permission.
            List<String> potentialMatches = StringUtils.findSimilar(policyName, availablePolicies().keySet());
            if (potentialMatches.isEmpty() == false) {
                var suggestion = potentialMatches.size() == 1 ? "[" + potentialMatches.get(0) + "]" : "any of " + potentialMatches;
                reason += ", did you mean " + suggestion + "?";
            }
            return reason;
        }
        String detailed = missingClusters.stream().sorted().map(c -> c.isEmpty() ? "_local" : c).collect(Collectors.joining(", "));
        return reason + " on clusters [" + detailed + "]";
    }

    private void lookupPolicies(
        Collection<String> remoteClusters,
        boolean includeLocal,
        Collection<UnresolvedPolicy> unresolvedPolicies,
        ActionListener<Map<String, LookupResponse>> listener
    ) {
        final Map<String, LookupResponse> lookupResponses = ConcurrentCollections.newConcurrentMap();
        try (RefCountingListener refs = new RefCountingListener(listener.map(unused -> lookupResponses))) {
            Set<String> remotePolicies = unresolvedPolicies.stream()
                .filter(u -> u.mode != Enrich.Mode.COORDINATOR)
                .map(u -> u.name)
                .collect(Collectors.toSet());
            // remote clusters
            if (remotePolicies.isEmpty() == false) {
                for (String cluster : remoteClusters) {
                    final Transport.Connection connection;
                    try {
                        connection = getRemoteConnection(cluster);
                    } catch (Exception e) {
                        refs.acquire().onFailure(e);
                        return;
                    }
                    transportService.sendRequest(
                        connection,
                        RESOLVE_ACTION_NAME,
                        new LookupRequest(cluster, remotePolicies),
                        TransportRequestOptions.EMPTY,
                        new ActionListenerResponseHandler<>(
                            refs.acquire(resp -> lookupResponses.put(cluster, resp)),
                            LookupResponse::new,
                            threadPool.executor(ThreadPool.Names.SEARCH)
                        )
                    );
                }
            }
            // local cluster
            Set<String> localPolicies = unresolvedPolicies.stream()
                .filter(u -> includeLocal || u.mode != Enrich.Mode.REMOTE)
                .map(u -> u.name)
                .collect(Collectors.toSet());
            if (localPolicies.isEmpty() == false) {
                transportService.sendRequest(
                    transportService.getLocalNode(),
                    RESOLVE_ACTION_NAME,
                    new LookupRequest(RemoteClusterAware.LOCAL_CLUSTER_GROUP_KEY, localPolicies),
                    new ActionListenerResponseHandler<>(
                        refs.acquire(resp -> lookupResponses.put(RemoteClusterAware.LOCAL_CLUSTER_GROUP_KEY, resp)),
                        LookupResponse::new,
                        threadPool.executor(ThreadPool.Names.SEARCH)
                    )
                );
            }
        }
    }

    private static class LookupRequest extends TransportRequest {
        private final String clusterAlias;
        private final Collection<String> policyNames;

        LookupRequest(String clusterAlias, Collection<String> policyNames) {
            this.clusterAlias = clusterAlias;
            this.policyNames = policyNames;
        }

        LookupRequest(StreamInput in) throws IOException {
            this.clusterAlias = in.readString();
            this.policyNames = in.readStringCollectionAsList();
        }

        @Override
        public void writeTo(StreamOutput out) throws IOException {
            out.writeString(clusterAlias);
            out.writeStringCollection(policyNames);
        }
    }

    private static class LookupResponse extends TransportResponse {
        final Map<String, ResolvedEnrichPolicy> policies;
        final Map<String, String> failures;

        LookupResponse(Map<String, ResolvedEnrichPolicy> policies, Map<String, String> failures) {
            this.policies = policies;
            this.failures = failures;
        }

        LookupResponse(StreamInput in) throws IOException {
            PlanStreamInput planIn = new PlanStreamInput(in, PlanNameRegistry.INSTANCE, in.namedWriteableRegistry(), null);
            this.policies = planIn.readMap(StreamInput::readString, ResolvedEnrichPolicy::new);
            this.failures = planIn.readMap(StreamInput::readString, StreamInput::readString);
        }

        @Override
        public void writeTo(StreamOutput out) throws IOException {
<<<<<<< HEAD
            PlanStreamOutput pso = new PlanStreamOutput(out, new PlanNameRegistry(), null);
            pso.writeMap(policies, (o, v) -> v.writeTo(o));
            pso.writeMap(failures, StreamOutput::writeString);
=======
            out.writeMap(policies, StreamOutput::writeWriteable);
            out.writeMap(failures, StreamOutput::writeString);
>>>>>>> 9db17788
        }
    }

    private class RequestHandler implements TransportRequestHandler<LookupRequest> {
        @Override
        public void messageReceived(LookupRequest request, TransportChannel channel, Task task) {
            final Map<String, EnrichPolicy> availablePolicies = availablePolicies();
            final Map<String, String> failures = ConcurrentCollections.newConcurrentMap();
            final Map<String, ResolvedEnrichPolicy> resolvedPolices = ConcurrentCollections.newConcurrentMap();
            ThreadContext threadContext = threadPool.getThreadContext();
            ActionListener<LookupResponse> listener = ContextPreservingActionListener.wrapPreservingContext(
                new ChannelActionListener<>(channel),
                threadContext
            );
            try (
                RefCountingListener refs = new RefCountingListener(listener.map(unused -> new LookupResponse(resolvedPolices, failures)))
            ) {
                for (String policyName : request.policyNames) {
                    EnrichPolicy p = availablePolicies.get(policyName);
                    if (p == null) {
                        continue;
                    }
                    try (ThreadContext.StoredContext ignored = threadContext.stashWithOrigin(ClientHelper.ENRICH_ORIGIN)) {
                        String indexName = EnrichPolicy.getBaseName(policyName);
                        indexResolver.resolveAsMergedMapping(indexName, IndexResolver.ALL_FIELDS, refs.acquire(indexResult -> {
                            if (indexResult.isValid() && indexResult.get().concreteIndices().size() == 1) {
                                EsIndex esIndex = indexResult.get();
                                var concreteIndices = Map.of(request.clusterAlias, Iterables.get(esIndex.concreteIndices(), 0));
                                var resolved = new ResolvedEnrichPolicy(
                                    p.getMatchField(),
                                    p.getType(),
                                    p.getEnrichFields(),
                                    concreteIndices,
                                    esIndex.mapping()
                                );
                                resolvedPolices.put(policyName, resolved);
                            } else {
                                failures.put(policyName, indexResult.toString());
                            }
                        }));
                    }
                }
            }
        }
    }

    protected Map<String, EnrichPolicy> availablePolicies() {
        final EnrichMetadata metadata = clusterService.state().metadata().custom(EnrichMetadata.TYPE);
        return metadata == null ? Map.of() : metadata.getPolicies();
    }

    protected Transport.Connection getRemoteConnection(String cluster) {
        return transportService.getRemoteClusterService().getConnection(cluster);
    }

    public Map<String, List<String>> groupIndicesPerCluster(String[] indices) {
        return transportService.getRemoteClusterService()
            .groupIndices(SearchRequest.DEFAULT_INDICES_OPTIONS, indices)
            .entrySet()
            .stream()
            .collect(Collectors.toMap(Map.Entry::getKey, e -> Arrays.asList(e.getValue().indices())));
    }
}<|MERGE_RESOLUTION|>--- conflicted
+++ resolved
@@ -336,14 +336,9 @@
 
         @Override
         public void writeTo(StreamOutput out) throws IOException {
-<<<<<<< HEAD
             PlanStreamOutput pso = new PlanStreamOutput(out, new PlanNameRegistry(), null);
-            pso.writeMap(policies, (o, v) -> v.writeTo(o));
+            pso.writeMap(policies, StreamOutput::writeWriteable);
             pso.writeMap(failures, StreamOutput::writeString);
-=======
-            out.writeMap(policies, StreamOutput::writeWriteable);
-            out.writeMap(failures, StreamOutput::writeString);
->>>>>>> 9db17788
         }
     }
 

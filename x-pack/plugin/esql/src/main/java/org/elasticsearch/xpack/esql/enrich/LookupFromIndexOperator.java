--- conflicted
+++ resolved
@@ -237,11 +237,7 @@
 
     @Override
     protected Operator.Status status(long receivedPages, long completedPages, long processNanos) {
-<<<<<<< HEAD
-        return new LookupFromIndexOperator.Status(receivedPages, completedPages, processNanos, totalTerms, emittedPages, emittedRows);
-=======
-        return new LookupFromIndexOperator.Status(receivedPages, completedPages, processNanos, totalRows, emittedPages);
->>>>>>> 4e3602d0
+        return new LookupFromIndexOperator.Status(receivedPages, completedPages, processNanos, totalRows, emittedPages, emittedRows);
     }
 
     public static class Status extends AsyncOperator.Status {
@@ -261,15 +257,9 @@
          */
         private final long emittedRows;
 
-<<<<<<< HEAD
-        Status(long receivedPages, long completedPages, long processNanos, long totalTerms, long emittedPages, long emittedRows) {
+        Status(long receivedPages, long completedPages, long processNanos, long totalRows, long emittedPages, long emittedRows) {
             super(receivedPages, completedPages, processNanos);
-            this.totalTerms = totalTerms;
-=======
-        Status(long receivedPages, long completedPages, long totalTimeInMillis, long totalRows, long emittedPages) {
-            super(receivedPages, completedPages, totalTimeInMillis);
             this.totalRows = totalRows;
->>>>>>> 4e3602d0
             this.emittedPages = emittedPages;
             this.emittedRows = emittedRows;
         }
@@ -305,31 +295,21 @@
             return emittedPages;
         }
 
-<<<<<<< HEAD
         public long emittedRows() {
             return emittedPages;
         }
 
-        public long totalTerms() {
-            return totalTerms;
-=======
         public long totalRows() {
             return totalRows;
->>>>>>> 4e3602d0
         }
 
         @Override
         public XContentBuilder toXContent(XContentBuilder builder, Params params) throws IOException {
             builder.startObject();
             super.innerToXContent(builder);
-<<<<<<< HEAD
             builder.field("pages_emitted", emittedPages);
             builder.field("rows_emitted", emittedRows);
-            builder.field("total_terms", totalTerms);
-=======
-            builder.field("emitted_pages", emittedPages());
-            builder.field("total_rows", totalRows());
->>>>>>> 4e3602d0
+            builder.field("total_rows", totalRows);
             return builder.endObject();
         }
 
@@ -342,20 +322,12 @@
                 return false;
             }
             Status status = (Status) o;
-<<<<<<< HEAD
-            return totalTerms == status.totalTerms && emittedPages == status.emittedPages && emittedRows == status.emittedRows;
-=======
-            return totalRows == status.totalRows && emittedPages == status.emittedPages;
->>>>>>> 4e3602d0
+            return totalRows == status.totalRows && emittedPages == status.emittedPages && emittedRows == status.emittedRows;
         }
 
         @Override
         public int hashCode() {
-<<<<<<< HEAD
-            return Objects.hash(super.hashCode(), totalTerms, emittedPages, emittedRows);
-=======
-            return Objects.hash(super.hashCode(), totalRows, emittedPages);
->>>>>>> 4e3602d0
+            return Objects.hash(super.hashCode(), totalRows, emittedPages, emittedRows);
         }
     }
 

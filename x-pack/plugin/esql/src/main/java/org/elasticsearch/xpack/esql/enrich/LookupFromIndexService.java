--- conflicted
+++ resolved
@@ -77,13 +77,7 @@
 
     @Override
     protected QueryList queryList(TransportRequest request, SearchExecutionContext context, Block inputBlock, DataType inputDataType) {
-<<<<<<< HEAD
-        return termQueryList(context.getFieldType(request.matchField), context, inputBlock, inputDataType);
-=======
-        MappedFieldType fieldType = context.getFieldType(request.matchField);
-        validateTypes(request.inputDataType, fieldType);
-        return termQueryList(fieldType, context, inputBlock, inputDataType).onlySingleValues();
->>>>>>> a1fd7bc3
+        return termQueryList(context.getFieldType(request.matchField), context, inputBlock, inputDataType).onlySingleValues();
     }
 
     @Override

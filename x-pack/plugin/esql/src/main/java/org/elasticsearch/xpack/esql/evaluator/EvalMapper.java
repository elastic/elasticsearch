--- conflicted
+++ resolved
@@ -49,16 +49,9 @@
     private EvalMapper() {}
 
     public static ExpressionEvaluator.Factory toEvaluator(FoldContext foldCtx, Expression exp, Layout layout) {
-<<<<<<< HEAD
         return toEvaluator(foldCtx, exp, layout, List.of(), false);
     }
 
-    @SuppressWarnings({ "rawtypes", "unchecked" })
-=======
-        return toEvaluator(foldCtx, exp, layout, List.of());
-    }
-
-    @SuppressWarnings({ "rawtypes", "unchecked" })
     /**
      * Provides an ExpressionEvaluator factory to evaluate an expression.
      *
@@ -66,28 +59,21 @@
      * @param exp the expression to generate an evaluator for
      * @param layout the mapping from attributes to channels
      * @param shardContexts the shard contexts, needed to generate queries for expressions that couldn't be pushed down to Lucene
+     * @param usesScoring whether to use scoring for retrieving the evaluator
      */
->>>>>>> f6d3a2cb
+    @SuppressWarnings({ "rawtypes", "unchecked" })
     public static ExpressionEvaluator.Factory toEvaluator(
         FoldContext foldCtx,
         Expression exp,
         Layout layout,
-<<<<<<< HEAD
         List<ShardContext> shardContexts,
         boolean usesScoring
-=======
-        List<ShardContext> shardContexts
->>>>>>> f6d3a2cb
     ) {
         if (exp instanceof EvaluatorMapper m) {
             return m.toEvaluator(new EvaluatorMapper.ToEvaluator() {
                 @Override
                 public ExpressionEvaluator.Factory apply(Expression expression) {
-<<<<<<< HEAD
                     return toEvaluator(foldCtx, expression, layout, shardContexts, usesScoring);
-=======
-                    return toEvaluator(foldCtx, expression, layout, shardContexts);
->>>>>>> f6d3a2cb
                 }
 
                 @Override
@@ -99,23 +85,16 @@
                 public List<ShardContext> shardContexts() {
                     return shardContexts;
                 }
-<<<<<<< HEAD
 
                 @Override
                 public boolean usesScoring() {
                     return usesScoring;
                 }
-=======
->>>>>>> f6d3a2cb
             });
         }
         for (ExpressionMapper em : MAPPERS) {
             if (em.typeToken.isInstance(exp)) {
-<<<<<<< HEAD
                 return em.map(foldCtx, exp, layout, shardContexts, usesScoring);
-=======
-                return em.map(foldCtx, exp, layout, shardContexts);
->>>>>>> f6d3a2cb
             }
         }
         throw new QlIllegalArgumentException("Unsupported expression [{}]", exp);
@@ -123,7 +102,6 @@
 
     static class BooleanLogic extends ExpressionMapper<BinaryLogic> {
         @Override
-<<<<<<< HEAD
         public ExpressionEvaluator.Factory map(
             FoldContext foldCtx,
             BinaryLogic bc,
@@ -134,87 +112,11 @@
             var leftEval = toEvaluator(foldCtx, bc.left(), layout, shardContexts, usesScoring);
             var rightEval = toEvaluator(foldCtx, bc.right(), layout, shardContexts, usesScoring);
             return new BinaryLogic.BinaryLogicEvaluatorFactory(usesScoring, bc, leftEval, rightEval);
-=======
-        public ExpressionEvaluator.Factory map(FoldContext foldCtx, BinaryLogic bc, Layout layout, List<ShardContext> shardContexts) {
-            var leftEval = toEvaluator(foldCtx, bc.left(), layout, shardContexts);
-            var rightEval = toEvaluator(foldCtx, bc.right(), layout, shardContexts);
-            /**
-             * Evaluator for the <href a="https://en.wikipedia.org/wiki/Three-valued_logic">three-valued boolean expressions</href>.
-             * We can't generate these with the {@link Evaluator} annotation because that
-             * always implements viral null. And three-valued boolean expressions don't.
-             * {@code false AND null} is {@code false} and {@code true OR null} is {@code true}.
-             */
-            record BooleanLogicExpressionEvaluator(BinaryLogic bl, ExpressionEvaluator leftEval, ExpressionEvaluator rightEval)
-                implements
-                    ExpressionEvaluator {
-                @Override
-                public Block eval(Page page) {
-                    try (Block lhs = leftEval.eval(page); Block rhs = rightEval.eval(page)) {
-                        Vector lhsVector = lhs.asVector();
-                        Vector rhsVector = rhs.asVector();
-                        if (lhsVector != null && rhsVector != null) {
-                            return eval((BooleanVector) lhsVector, (BooleanVector) rhsVector);
-                        }
-                        return eval(lhs, rhs);
-                    }
-                }
-
-                /**
-                 * Eval blocks, handling {@code null}. This takes {@link Block} instead of
-                 * {@link BooleanBlock} because blocks that <strong>only</strong> contain
-                 * {@code null} can't be cast to {@link BooleanBlock}. So we check for
-                 * {@code null} first and don't cast at all if the value is {@code null}.
-                 */
-                private Block eval(Block lhs, Block rhs) {
-                    int positionCount = lhs.getPositionCount();
-                    try (BooleanBlock.Builder result = lhs.blockFactory().newBooleanBlockBuilder(positionCount)) {
-                        for (int p = 0; p < positionCount; p++) {
-                            if (lhs.getValueCount(p) > 1) {
-                                result.appendNull();
-                                continue;
-                            }
-                            if (rhs.getValueCount(p) > 1) {
-                                result.appendNull();
-                                continue;
-                            }
-                            Boolean v = bl.function()
-                                .apply(
-                                    lhs.isNull(p) ? null : ((BooleanBlock) lhs).getBoolean(lhs.getFirstValueIndex(p)),
-                                    rhs.isNull(p) ? null : ((BooleanBlock) rhs).getBoolean(rhs.getFirstValueIndex(p))
-                                );
-                            if (v == null) {
-                                result.appendNull();
-                                continue;
-                            }
-                            result.appendBoolean(v);
-                        }
-                        return result.build();
-                    }
-                }
-
-                private Block eval(BooleanVector lhs, BooleanVector rhs) {
-                    int positionCount = lhs.getPositionCount();
-                    try (var result = lhs.blockFactory().newBooleanVectorFixedBuilder(positionCount)) {
-                        for (int p = 0; p < positionCount; p++) {
-                            result.appendBoolean(p, bl.function().apply(lhs.getBoolean(p), rhs.getBoolean(p)));
-                        }
-                        return result.build().asBlock();
-                    }
-                }
-
-                @Override
-                public void close() {
-                    Releasables.closeExpectNoException(leftEval, rightEval);
-                }
-            }
-            return driverContext -> new BooleanLogicExpressionEvaluator(bc, leftEval.get(driverContext), rightEval.get(driverContext));
->>>>>>> f6d3a2cb
         }
     }
 
     static class Nots extends ExpressionMapper<Not> {
         @Override
-<<<<<<< HEAD
         public ExpressionEvaluator.Factory map(
             FoldContext foldCtx,
             Not not,
@@ -226,10 +128,6 @@
             if (usesScoring) {
                 return new NotScoringEvaluator.Factory(not.source(), expEval);
             }
-=======
-        public ExpressionEvaluator.Factory map(FoldContext foldCtx, Not not, Layout layout, List<ShardContext> shardContexts) {
-            var expEval = toEvaluator(foldCtx, not.field(), layout);
->>>>>>> f6d3a2cb
             return dvrCtx -> new org.elasticsearch.xpack.esql.evaluator.predicate.operator.logical.NotEvaluator(
                 not.source(),
                 expEval.get(dvrCtx),
@@ -240,7 +138,6 @@
 
     static class Attributes extends ExpressionMapper<Attribute> {
         @Override
-<<<<<<< HEAD
         public ExpressionEvaluator.Factory map(
             FoldContext foldCtx,
             Attribute attr,
@@ -248,9 +145,6 @@
             List<ShardContext> shardContexts,
             boolean usesScoring
         ) {
-=======
-        public ExpressionEvaluator.Factory map(FoldContext foldCtx, Attribute attr, Layout layout, List<ShardContext> shardContexts) {
->>>>>>> f6d3a2cb
             record Attribute(int channel) implements ExpressionEvaluator {
                 @Override
                 public Block eval(Page page) {
@@ -285,7 +179,6 @@
     static class Literals extends ExpressionMapper<Literal> {
 
         @Override
-<<<<<<< HEAD
         public ExpressionEvaluator.Factory map(
             FoldContext foldCtx,
             Literal lit,
@@ -293,9 +186,6 @@
             List<ShardContext> shardContexts,
             boolean usesScoring
         ) {
-=======
-        public ExpressionEvaluator.Factory map(FoldContext foldCtx, Literal lit, Layout layout, List<ShardContext> shardContexts) {
->>>>>>> f6d3a2cb
             record LiteralsEvaluator(DriverContext context, Literal lit) implements ExpressionEvaluator {
                 @Override
                 public Block eval(Page page) {
@@ -352,7 +242,6 @@
     static class IsNulls extends ExpressionMapper<IsNull> {
 
         @Override
-<<<<<<< HEAD
         public ExpressionEvaluator.Factory map(
             FoldContext foldCtx,
             IsNull isNull,
@@ -360,9 +249,6 @@
             List<ShardContext> shardContexts,
             boolean usesScoring
         ) {
-=======
-        public ExpressionEvaluator.Factory map(FoldContext foldCtx, IsNull isNull, Layout layout, List<ShardContext> shardContexts) {
->>>>>>> f6d3a2cb
             var field = toEvaluator(foldCtx, isNull.field(), layout);
             return new IsNullEvaluatorFactory(field);
         }
@@ -410,7 +296,6 @@
     static class IsNotNulls extends ExpressionMapper<IsNotNull> {
 
         @Override
-<<<<<<< HEAD
         public ExpressionEvaluator.Factory map(
             FoldContext foldCtx,
             IsNotNull isNotNull,
@@ -418,9 +303,6 @@
             List<ShardContext> shardContexts,
             boolean usesScoring
         ) {
-=======
-        public ExpressionEvaluator.Factory map(FoldContext foldCtx, IsNotNull isNotNull, Layout layout, List<ShardContext> shardContexts) {
->>>>>>> f6d3a2cb
             return new IsNotNullEvaluatorFactory(toEvaluator(foldCtx, isNotNull.field(), layout));
         }
 

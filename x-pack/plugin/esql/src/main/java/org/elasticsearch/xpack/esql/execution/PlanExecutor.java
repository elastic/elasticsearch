--- conflicted
+++ resolved
@@ -45,11 +45,12 @@
     private final Client client;
     private final ClusterService clusterService;
 
-<<<<<<< HEAD
-    public PlanExecutor(IndexResolver indexResolver, MeterRegistry meterRegistry, Client client, ClusterService clusterService) {
-=======
-    public PlanExecutor(IndexResolver indexResolver, MeterRegistry meterRegistry, XPackLicenseState licenseState) {
->>>>>>> 07957030
+    public PlanExecutor(
+            IndexResolver indexResolver,
+            MeterRegistry meterRegistry,
+            XPackLicenseState licenseState,
+            Client client,
+            ClusterService clusterService) {
         this.indexResolver = indexResolver;
         this.preAnalyzer = new PreAnalyzer();
         this.functionRegistry = new EsqlFunctionRegistry();

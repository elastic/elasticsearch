--- conflicted
+++ resolved
@@ -42,15 +42,10 @@
     private final Metrics metrics;
     private final Verifier verifier;
     private final PlanTelemetryManager planTelemetryManager;
-<<<<<<< HEAD
     private final String nodeName;
-
-    public PlanExecutor(IndexResolver indexResolver, MeterRegistry meterRegistry, XPackLicenseState licenseState, String nodeName) {
-=======
     private final EsqlQueryLog queryLog;
 
-    public PlanExecutor(IndexResolver indexResolver, MeterRegistry meterRegistry, XPackLicenseState licenseState, EsqlQueryLog queryLog) {
->>>>>>> 6a9d7654
+    public PlanExecutor(IndexResolver indexResolver, MeterRegistry meterRegistry, XPackLicenseState licenseState, EsqlQueryLog queryLog, String nodeName) {
         this.indexResolver = indexResolver;
         this.preAnalyzer = new PreAnalyzer();
         this.functionRegistry = new EsqlFunctionRegistry();
@@ -58,11 +53,8 @@
         this.metrics = new Metrics(functionRegistry);
         this.verifier = new Verifier(metrics, licenseState);
         this.planTelemetryManager = new PlanTelemetryManager(meterRegistry);
-<<<<<<< HEAD
+        this.queryLog = queryLog;
         this.nodeName = nodeName;
-=======
-        this.queryLog = queryLog;
->>>>>>> 6a9d7654
     }
 
     public void esql(

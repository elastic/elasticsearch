/*
 * Copyright Elasticsearch B.V. and/or licensed to Elasticsearch B.V. under one
 * or more contributor license agreements. Licensed under the Elastic License
 * 2.0; you may not use this file except in compliance with the Elastic License
 * 2.0.
 */

package org.elasticsearch.xpack.esql.expression;

import org.elasticsearch.common.io.stream.NamedWriteableRegistry;
import org.elasticsearch.xpack.esql.core.expression.ExpressionCoreWritables;
import org.elasticsearch.xpack.esql.expression.function.UnsupportedAttribute;
import org.elasticsearch.xpack.esql.expression.function.aggregate.AggregateWritables;
import org.elasticsearch.xpack.esql.expression.function.fulltext.FullTextWritables;
import org.elasticsearch.xpack.esql.expression.function.scalar.ScalarFunctionWritables;
import org.elasticsearch.xpack.esql.expression.function.scalar.convert.FromBase64;
import org.elasticsearch.xpack.esql.expression.function.scalar.convert.ToAggregateMetricDouble;
import org.elasticsearch.xpack.esql.expression.function.scalar.convert.ToBase64;
import org.elasticsearch.xpack.esql.expression.function.scalar.convert.ToBoolean;
import org.elasticsearch.xpack.esql.expression.function.scalar.convert.ToCartesianPoint;
import org.elasticsearch.xpack.esql.expression.function.scalar.convert.ToCartesianShape;
import org.elasticsearch.xpack.esql.expression.function.scalar.convert.ToDateNanos;
import org.elasticsearch.xpack.esql.expression.function.scalar.convert.ToDatetime;
import org.elasticsearch.xpack.esql.expression.function.scalar.convert.ToDegrees;
import org.elasticsearch.xpack.esql.expression.function.scalar.convert.ToDouble;
import org.elasticsearch.xpack.esql.expression.function.scalar.convert.ToGeoPoint;
import org.elasticsearch.xpack.esql.expression.function.scalar.convert.ToGeoShape;
import org.elasticsearch.xpack.esql.expression.function.scalar.convert.ToInteger;
import org.elasticsearch.xpack.esql.expression.function.scalar.convert.ToIpLeadingZerosDecimal;
import org.elasticsearch.xpack.esql.expression.function.scalar.convert.ToIpLeadingZerosOctal;
import org.elasticsearch.xpack.esql.expression.function.scalar.convert.ToIpLeadingZerosRejected;
import org.elasticsearch.xpack.esql.expression.function.scalar.convert.ToLong;
import org.elasticsearch.xpack.esql.expression.function.scalar.convert.ToRadians;
import org.elasticsearch.xpack.esql.expression.function.scalar.convert.ToString;
import org.elasticsearch.xpack.esql.expression.function.scalar.convert.ToUnsignedLong;
import org.elasticsearch.xpack.esql.expression.function.scalar.convert.ToVersion;
import org.elasticsearch.xpack.esql.expression.function.scalar.math.Abs;
import org.elasticsearch.xpack.esql.expression.function.scalar.math.Acos;
import org.elasticsearch.xpack.esql.expression.function.scalar.math.Asin;
import org.elasticsearch.xpack.esql.expression.function.scalar.math.Atan;
import org.elasticsearch.xpack.esql.expression.function.scalar.math.Cbrt;
import org.elasticsearch.xpack.esql.expression.function.scalar.math.Ceil;
import org.elasticsearch.xpack.esql.expression.function.scalar.math.Cos;
import org.elasticsearch.xpack.esql.expression.function.scalar.math.Cosh;
import org.elasticsearch.xpack.esql.expression.function.scalar.math.Exp;
import org.elasticsearch.xpack.esql.expression.function.scalar.math.Floor;
import org.elasticsearch.xpack.esql.expression.function.scalar.math.Log10;
import org.elasticsearch.xpack.esql.expression.function.scalar.math.Scalb;
import org.elasticsearch.xpack.esql.expression.function.scalar.math.Signum;
import org.elasticsearch.xpack.esql.expression.function.scalar.math.Sin;
import org.elasticsearch.xpack.esql.expression.function.scalar.math.Sinh;
import org.elasticsearch.xpack.esql.expression.function.scalar.math.Sqrt;
import org.elasticsearch.xpack.esql.expression.function.scalar.math.Tan;
import org.elasticsearch.xpack.esql.expression.function.scalar.math.Tanh;
import org.elasticsearch.xpack.esql.expression.function.scalar.multivalue.MvFunctionWritables;
import org.elasticsearch.xpack.esql.expression.function.scalar.spatial.SpatialContains;
import org.elasticsearch.xpack.esql.expression.function.scalar.spatial.SpatialDisjoint;
import org.elasticsearch.xpack.esql.expression.function.scalar.spatial.SpatialIntersects;
import org.elasticsearch.xpack.esql.expression.function.scalar.spatial.SpatialWithin;
import org.elasticsearch.xpack.esql.expression.function.scalar.spatial.StDistance;
import org.elasticsearch.xpack.esql.expression.function.scalar.spatial.StEnvelope;
import org.elasticsearch.xpack.esql.expression.function.scalar.spatial.StGeohash;
import org.elasticsearch.xpack.esql.expression.function.scalar.spatial.StGeohashToLong;
import org.elasticsearch.xpack.esql.expression.function.scalar.spatial.StGeohashToString;
import org.elasticsearch.xpack.esql.expression.function.scalar.spatial.StGeohex;
import org.elasticsearch.xpack.esql.expression.function.scalar.spatial.StGeohexToLong;
import org.elasticsearch.xpack.esql.expression.function.scalar.spatial.StGeohexToString;
import org.elasticsearch.xpack.esql.expression.function.scalar.spatial.StGeotile;
import org.elasticsearch.xpack.esql.expression.function.scalar.spatial.StGeotileToLong;
import org.elasticsearch.xpack.esql.expression.function.scalar.spatial.StGeotileToString;
import org.elasticsearch.xpack.esql.expression.function.scalar.spatial.StX;
import org.elasticsearch.xpack.esql.expression.function.scalar.spatial.StXMax;
import org.elasticsearch.xpack.esql.expression.function.scalar.spatial.StXMin;
import org.elasticsearch.xpack.esql.expression.function.scalar.spatial.StY;
import org.elasticsearch.xpack.esql.expression.function.scalar.spatial.StYMax;
import org.elasticsearch.xpack.esql.expression.function.scalar.spatial.StYMin;
import org.elasticsearch.xpack.esql.expression.function.scalar.string.ByteLength;
import org.elasticsearch.xpack.esql.expression.function.scalar.string.LTrim;
import org.elasticsearch.xpack.esql.expression.function.scalar.string.Length;
import org.elasticsearch.xpack.esql.expression.function.scalar.string.RTrim;
import org.elasticsearch.xpack.esql.expression.function.scalar.string.Space;
import org.elasticsearch.xpack.esql.expression.function.scalar.string.Trim;
import org.elasticsearch.xpack.esql.expression.function.scalar.string.regex.RLike;
import org.elasticsearch.xpack.esql.expression.function.scalar.string.regex.RLikeList;
import org.elasticsearch.xpack.esql.expression.function.scalar.string.regex.WildcardLike;
import org.elasticsearch.xpack.esql.expression.function.scalar.string.regex.WildcardLikeList;
import org.elasticsearch.xpack.esql.expression.function.scalar.util.Delay;
import org.elasticsearch.xpack.esql.expression.function.vector.VectorWritables;
import org.elasticsearch.xpack.esql.expression.predicate.logical.Not;
import org.elasticsearch.xpack.esql.expression.predicate.nulls.IsNotNull;
import org.elasticsearch.xpack.esql.expression.predicate.nulls.IsNull;
import org.elasticsearch.xpack.esql.expression.predicate.operator.arithmetic.Add;
import org.elasticsearch.xpack.esql.expression.predicate.operator.arithmetic.Div;
import org.elasticsearch.xpack.esql.expression.predicate.operator.arithmetic.Mod;
import org.elasticsearch.xpack.esql.expression.predicate.operator.arithmetic.Mul;
import org.elasticsearch.xpack.esql.expression.predicate.operator.arithmetic.Neg;
import org.elasticsearch.xpack.esql.expression.predicate.operator.arithmetic.Sub;
import org.elasticsearch.xpack.esql.expression.predicate.operator.comparison.Equals;
import org.elasticsearch.xpack.esql.expression.predicate.operator.comparison.GreaterThan;
import org.elasticsearch.xpack.esql.expression.predicate.operator.comparison.GreaterThanOrEqual;
import org.elasticsearch.xpack.esql.expression.predicate.operator.comparison.LessThan;
import org.elasticsearch.xpack.esql.expression.predicate.operator.comparison.LessThanOrEqual;
import org.elasticsearch.xpack.esql.expression.predicate.operator.comparison.NotEquals;

import java.util.ArrayList;
import java.util.List;

public class ExpressionWritables {

    public static List<NamedWriteableRegistry.Entry> getNamedWriteables() {
        List<NamedWriteableRegistry.Entry> entries = new ArrayList<>();

        entries.addAll(allExpressions());
        entries.addAll(aggregates());
        entries.addAll(scalars());
        entries.addAll(spatials());
        entries.addAll(arithmetics());
        entries.addAll(binaryComparisons());
        entries.addAll(fullText());
        entries.addAll(unaryScalars());
        entries.addAll(vector());
        return entries;
    }

    public static List<NamedWriteableRegistry.Entry> attributes() {
        List<NamedWriteableRegistry.Entry> entries = new ArrayList<>();
        entries.addAll(ExpressionCoreWritables.attributes());
        entries.add(UnsupportedAttribute.ENTRY);
        return entries;
    }

    public static List<NamedWriteableRegistry.Entry> namedExpressions() {
        List<NamedWriteableRegistry.Entry> entries = new ArrayList<>();
        entries.addAll(ExpressionCoreWritables.namedExpressions());
        entries.add(UnsupportedAttribute.NAMED_EXPRESSION_ENTRY);
        return entries;
    }

    public static List<NamedWriteableRegistry.Entry> expressions() {
        List<NamedWriteableRegistry.Entry> entries = new ArrayList<>();
        entries.addAll(ExpressionCoreWritables.expressions());
        entries.add(UnsupportedAttribute.EXPRESSION_ENTRY);
        entries.add(Order.ENTRY);
        return entries;
    }

    public static List<NamedWriteableRegistry.Entry> allExpressions() {
        List<NamedWriteableRegistry.Entry> entries = new ArrayList<>();
        entries.addAll(expressions());
        entries.addAll(namedExpressions());
        entries.addAll(attributes());
        return entries;
    }

    public static List<NamedWriteableRegistry.Entry> aggregates() {
        return AggregateWritables.getNamedWriteables();
    }

    public static List<NamedWriteableRegistry.Entry> scalars() {
        return ScalarFunctionWritables.getNamedWriteables();
    }

    public static List<NamedWriteableRegistry.Entry> unaryScalars() {
        List<NamedWriteableRegistry.Entry> entries = new ArrayList<>();
        entries.add(Abs.ENTRY);
        entries.add(Acos.ENTRY);
        entries.add(Asin.ENTRY);
        entries.add(Atan.ENTRY);
        entries.add(ByteLength.ENTRY);
        entries.add(Cbrt.ENTRY);
        entries.add(Ceil.ENTRY);
        entries.add(Cos.ENTRY);
        entries.add(Cosh.ENTRY);
        entries.add(Exp.ENTRY);
        entries.add(Floor.ENTRY);
        entries.add(FromBase64.ENTRY);
        entries.add(IsNotNull.ENTRY);
        entries.add(IsNull.ENTRY);
        entries.add(Length.ENTRY);
        entries.add(Log10.ENTRY);
        entries.add(LTrim.ENTRY);
        entries.add(Neg.ENTRY);
        entries.add(Not.ENTRY);
        entries.add(RLike.ENTRY);
        entries.add(RLikeList.ENTRY);
        entries.add(RTrim.ENTRY);
        entries.add(Scalb.ENTRY);
        entries.add(Signum.ENTRY);
        entries.add(Sin.ENTRY);
        entries.add(Sinh.ENTRY);
        entries.add(Space.ENTRY);
        entries.add(Sqrt.ENTRY);
        entries.add(StEnvelope.ENTRY);
        entries.add(StXMax.ENTRY);
        entries.add(StXMin.ENTRY);
        entries.add(StYMax.ENTRY);
        entries.add(StYMin.ENTRY);
        entries.add(StX.ENTRY);
        entries.add(StY.ENTRY);
        entries.add(Tan.ENTRY);
        entries.add(Tanh.ENTRY);
        entries.add(ToAggregateMetricDouble.ENTRY);
        entries.add(ToBase64.ENTRY);
        entries.add(ToBoolean.ENTRY);
        entries.add(ToCartesianPoint.ENTRY);
        entries.add(ToDatetime.ENTRY);
        entries.add(ToDateNanos.ENTRY);
        entries.add(ToDegrees.ENTRY);
        entries.add(ToDouble.ENTRY);
        entries.add(ToGeoShape.ENTRY);
        entries.add(ToCartesianShape.ENTRY);
        entries.add(ToGeoPoint.ENTRY);
        entries.add(ToIpLeadingZerosDecimal.ENTRY);
        entries.add(ToIpLeadingZerosOctal.ENTRY);
        entries.add(ToIpLeadingZerosRejected.ENTRY);
        entries.add(ToInteger.ENTRY);
        entries.add(ToLong.ENTRY);
        entries.add(ToRadians.ENTRY);
        entries.add(ToString.ENTRY);
        entries.add(ToUnsignedLong.ENTRY);
        entries.add(ToVersion.ENTRY);
        entries.add(Trim.ENTRY);
        entries.add(WildcardLike.ENTRY);
        entries.add(WildcardLikeList.ENTRY);
        entries.add(Delay.ENTRY);
        // mv functions
        entries.addAll(MvFunctionWritables.getNamedWriteables());
        return entries;
    }

    private static List<NamedWriteableRegistry.Entry> spatials() {
        return List.of(
            SpatialContains.ENTRY,
            SpatialDisjoint.ENTRY,
            SpatialIntersects.ENTRY,
            SpatialWithin.ENTRY,
            StDistance.ENTRY,
            StGeohash.ENTRY,
            StGeohashToString.ENTRY,
            StGeohashToLong.ENTRY,
            StGeotile.ENTRY,
            StGeotileToString.ENTRY,
            StGeotileToLong.ENTRY,
            StGeohex.ENTRY,
            StGeohexToString.ENTRY,
            StGeohexToLong.ENTRY
        );
    }

    private static List<NamedWriteableRegistry.Entry> arithmetics() {
        return List.of(Add.ENTRY, Div.ENTRY, Mod.ENTRY, Mul.ENTRY, Sub.ENTRY);
    }

    private static List<NamedWriteableRegistry.Entry> binaryComparisons() {
        return List.of(Equals.ENTRY, GreaterThan.ENTRY, GreaterThanOrEqual.ENTRY, LessThan.ENTRY, LessThanOrEqual.ENTRY, NotEquals.ENTRY);
    }

    private static List<NamedWriteableRegistry.Entry> fullText() {
        return FullTextWritables.getNamedWriteables();
    }

    private static List<NamedWriteableRegistry.Entry> vector() {
<<<<<<< HEAD
        if (EsqlCapabilities.Cap.KNN_FUNCTION_V3.isEnabled()) {
            return List.of(Knn.ENTRY);
        }
        return List.of();
=======
        return VectorWritables.getNamedWritables();
>>>>>>> dc48b4b2
    }
}<|MERGE_RESOLUTION|>--- conflicted
+++ resolved
@@ -260,13 +260,6 @@
     }
 
     private static List<NamedWriteableRegistry.Entry> vector() {
-<<<<<<< HEAD
-        if (EsqlCapabilities.Cap.KNN_FUNCTION_V3.isEnabled()) {
-            return List.of(Knn.ENTRY);
-        }
-        return List.of();
-=======
         return VectorWritables.getNamedWritables();
->>>>>>> dc48b4b2
     }
 }
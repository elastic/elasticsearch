/*
 * Copyright Elasticsearch B.V. and/or licensed to Elasticsearch B.V. under one
 * or more contributor license agreements. Licensed under the Elastic License
 * 2.0; you may not use this file except in compliance with the Elastic License
 * 2.0.
 */

package org.elasticsearch.xpack.esql.expression.function;

import org.elasticsearch.Build;
import org.elasticsearch.common.Strings;
import org.elasticsearch.common.util.CollectionUtils;
import org.elasticsearch.common.util.FeatureFlag;
import org.elasticsearch.xpack.esql.core.QlIllegalArgumentException;
import org.elasticsearch.xpack.esql.core.expression.Expression;
import org.elasticsearch.xpack.esql.core.expression.MapExpression;
import org.elasticsearch.xpack.esql.core.expression.function.Function;
import org.elasticsearch.xpack.esql.core.tree.Source;
import org.elasticsearch.xpack.esql.core.type.DataType;
import org.elasticsearch.xpack.esql.core.util.Check;
import org.elasticsearch.xpack.esql.expression.SurrogateExpression;
import org.elasticsearch.xpack.esql.expression.function.aggregate.Absent;
import org.elasticsearch.xpack.esql.expression.function.aggregate.AbsentOverTime;
import org.elasticsearch.xpack.esql.expression.function.aggregate.Avg;
import org.elasticsearch.xpack.esql.expression.function.aggregate.AvgOverTime;
import org.elasticsearch.xpack.esql.expression.function.aggregate.Count;
import org.elasticsearch.xpack.esql.expression.function.aggregate.CountDistinct;
import org.elasticsearch.xpack.esql.expression.function.aggregate.CountDistinctOverTime;
import org.elasticsearch.xpack.esql.expression.function.aggregate.CountOverTime;
import org.elasticsearch.xpack.esql.expression.function.aggregate.First;
import org.elasticsearch.xpack.esql.expression.function.aggregate.FirstOverTime;
import org.elasticsearch.xpack.esql.expression.function.aggregate.Idelta;
import org.elasticsearch.xpack.esql.expression.function.aggregate.Irate;
import org.elasticsearch.xpack.esql.expression.function.aggregate.Last;
import org.elasticsearch.xpack.esql.expression.function.aggregate.LastOverTime;
import org.elasticsearch.xpack.esql.expression.function.aggregate.Max;
import org.elasticsearch.xpack.esql.expression.function.aggregate.MaxOverTime;
import org.elasticsearch.xpack.esql.expression.function.aggregate.Median;
import org.elasticsearch.xpack.esql.expression.function.aggregate.MedianAbsoluteDeviation;
import org.elasticsearch.xpack.esql.expression.function.aggregate.Min;
import org.elasticsearch.xpack.esql.expression.function.aggregate.MinOverTime;
import org.elasticsearch.xpack.esql.expression.function.aggregate.Percentile;
import org.elasticsearch.xpack.esql.expression.function.aggregate.Present;
import org.elasticsearch.xpack.esql.expression.function.aggregate.PresentOverTime;
import org.elasticsearch.xpack.esql.expression.function.aggregate.Rate;
import org.elasticsearch.xpack.esql.expression.function.aggregate.Sample;
import org.elasticsearch.xpack.esql.expression.function.aggregate.SpatialCentroid;
import org.elasticsearch.xpack.esql.expression.function.aggregate.SpatialExtent;
import org.elasticsearch.xpack.esql.expression.function.aggregate.StdDev;
import org.elasticsearch.xpack.esql.expression.function.aggregate.Sum;
import org.elasticsearch.xpack.esql.expression.function.aggregate.SumOverTime;
import org.elasticsearch.xpack.esql.expression.function.aggregate.Top;
import org.elasticsearch.xpack.esql.expression.function.aggregate.Values;
import org.elasticsearch.xpack.esql.expression.function.aggregate.WeightedAvg;
import org.elasticsearch.xpack.esql.expression.function.fulltext.Kql;
import org.elasticsearch.xpack.esql.expression.function.fulltext.Match;
import org.elasticsearch.xpack.esql.expression.function.fulltext.MatchPhrase;
import org.elasticsearch.xpack.esql.expression.function.fulltext.MultiMatch;
import org.elasticsearch.xpack.esql.expression.function.fulltext.QueryString;
import org.elasticsearch.xpack.esql.expression.function.fulltext.Score;
import org.elasticsearch.xpack.esql.expression.function.fulltext.Term;
import org.elasticsearch.xpack.esql.expression.function.grouping.Bucket;
import org.elasticsearch.xpack.esql.expression.function.grouping.Categorize;
import org.elasticsearch.xpack.esql.expression.function.grouping.TBucket;
import org.elasticsearch.xpack.esql.expression.function.inference.TextEmbedding;
import org.elasticsearch.xpack.esql.expression.function.scalar.conditional.Case;
import org.elasticsearch.xpack.esql.expression.function.scalar.conditional.Greatest;
import org.elasticsearch.xpack.esql.expression.function.scalar.conditional.Least;
import org.elasticsearch.xpack.esql.expression.function.scalar.convert.FromBase64;
import org.elasticsearch.xpack.esql.expression.function.scalar.convert.ToAggregateMetricDouble;
import org.elasticsearch.xpack.esql.expression.function.scalar.convert.ToBase64;
import org.elasticsearch.xpack.esql.expression.function.scalar.convert.ToBoolean;
import org.elasticsearch.xpack.esql.expression.function.scalar.convert.ToCartesianPoint;
import org.elasticsearch.xpack.esql.expression.function.scalar.convert.ToCartesianShape;
import org.elasticsearch.xpack.esql.expression.function.scalar.convert.ToDateNanos;
import org.elasticsearch.xpack.esql.expression.function.scalar.convert.ToDatePeriod;
import org.elasticsearch.xpack.esql.expression.function.scalar.convert.ToDatetime;
import org.elasticsearch.xpack.esql.expression.function.scalar.convert.ToDegrees;
import org.elasticsearch.xpack.esql.expression.function.scalar.convert.ToDenseVector;
import org.elasticsearch.xpack.esql.expression.function.scalar.convert.ToDouble;
import org.elasticsearch.xpack.esql.expression.function.scalar.convert.ToGeoPoint;
import org.elasticsearch.xpack.esql.expression.function.scalar.convert.ToGeoShape;
import org.elasticsearch.xpack.esql.expression.function.scalar.convert.ToGeohash;
import org.elasticsearch.xpack.esql.expression.function.scalar.convert.ToGeohex;
import org.elasticsearch.xpack.esql.expression.function.scalar.convert.ToGeotile;
import org.elasticsearch.xpack.esql.expression.function.scalar.convert.ToInteger;
import org.elasticsearch.xpack.esql.expression.function.scalar.convert.ToIp;
import org.elasticsearch.xpack.esql.expression.function.scalar.convert.ToIpLeadingZerosDecimal;
import org.elasticsearch.xpack.esql.expression.function.scalar.convert.ToIpLeadingZerosOctal;
import org.elasticsearch.xpack.esql.expression.function.scalar.convert.ToIpLeadingZerosRejected;
import org.elasticsearch.xpack.esql.expression.function.scalar.convert.ToLong;
import org.elasticsearch.xpack.esql.expression.function.scalar.convert.ToRadians;
import org.elasticsearch.xpack.esql.expression.function.scalar.convert.ToString;
import org.elasticsearch.xpack.esql.expression.function.scalar.convert.ToTimeDuration;
import org.elasticsearch.xpack.esql.expression.function.scalar.convert.ToUnsignedLong;
import org.elasticsearch.xpack.esql.expression.function.scalar.convert.ToVersion;
import org.elasticsearch.xpack.esql.expression.function.scalar.convert.UrlDecode;
import org.elasticsearch.xpack.esql.expression.function.scalar.convert.UrlEncode;
import org.elasticsearch.xpack.esql.expression.function.scalar.date.DateDiff;
import org.elasticsearch.xpack.esql.expression.function.scalar.date.DateExtract;
import org.elasticsearch.xpack.esql.expression.function.scalar.date.DateFormat;
import org.elasticsearch.xpack.esql.expression.function.scalar.date.DateParse;
import org.elasticsearch.xpack.esql.expression.function.scalar.date.DateTrunc;
import org.elasticsearch.xpack.esql.expression.function.scalar.date.DayName;
import org.elasticsearch.xpack.esql.expression.function.scalar.date.MonthName;
import org.elasticsearch.xpack.esql.expression.function.scalar.date.Now;
import org.elasticsearch.xpack.esql.expression.function.scalar.ip.CIDRMatch;
import org.elasticsearch.xpack.esql.expression.function.scalar.ip.IpPrefix;
import org.elasticsearch.xpack.esql.expression.function.scalar.math.Abs;
import org.elasticsearch.xpack.esql.expression.function.scalar.math.Acos;
import org.elasticsearch.xpack.esql.expression.function.scalar.math.Asin;
import org.elasticsearch.xpack.esql.expression.function.scalar.math.Atan;
import org.elasticsearch.xpack.esql.expression.function.scalar.math.Atan2;
import org.elasticsearch.xpack.esql.expression.function.scalar.math.Cbrt;
import org.elasticsearch.xpack.esql.expression.function.scalar.math.Ceil;
import org.elasticsearch.xpack.esql.expression.function.scalar.math.CopySign;
import org.elasticsearch.xpack.esql.expression.function.scalar.math.Cos;
import org.elasticsearch.xpack.esql.expression.function.scalar.math.Cosh;
import org.elasticsearch.xpack.esql.expression.function.scalar.math.E;
import org.elasticsearch.xpack.esql.expression.function.scalar.math.Exp;
import org.elasticsearch.xpack.esql.expression.function.scalar.math.Floor;
import org.elasticsearch.xpack.esql.expression.function.scalar.math.Hypot;
import org.elasticsearch.xpack.esql.expression.function.scalar.math.Log;
import org.elasticsearch.xpack.esql.expression.function.scalar.math.Log10;
import org.elasticsearch.xpack.esql.expression.function.scalar.math.Pi;
import org.elasticsearch.xpack.esql.expression.function.scalar.math.Pow;
import org.elasticsearch.xpack.esql.expression.function.scalar.math.Round;
import org.elasticsearch.xpack.esql.expression.function.scalar.math.RoundTo;
import org.elasticsearch.xpack.esql.expression.function.scalar.math.Scalb;
import org.elasticsearch.xpack.esql.expression.function.scalar.math.Signum;
import org.elasticsearch.xpack.esql.expression.function.scalar.math.Sin;
import org.elasticsearch.xpack.esql.expression.function.scalar.math.Sinh;
import org.elasticsearch.xpack.esql.expression.function.scalar.math.Sqrt;
import org.elasticsearch.xpack.esql.expression.function.scalar.math.Tan;
import org.elasticsearch.xpack.esql.expression.function.scalar.math.Tanh;
import org.elasticsearch.xpack.esql.expression.function.scalar.math.Tau;
import org.elasticsearch.xpack.esql.expression.function.scalar.multivalue.MvAppend;
import org.elasticsearch.xpack.esql.expression.function.scalar.multivalue.MvAvg;
import org.elasticsearch.xpack.esql.expression.function.scalar.multivalue.MvConcat;
import org.elasticsearch.xpack.esql.expression.function.scalar.multivalue.MvContains;
import org.elasticsearch.xpack.esql.expression.function.scalar.multivalue.MvCount;
import org.elasticsearch.xpack.esql.expression.function.scalar.multivalue.MvDedupe;
import org.elasticsearch.xpack.esql.expression.function.scalar.multivalue.MvFirst;
import org.elasticsearch.xpack.esql.expression.function.scalar.multivalue.MvLast;
import org.elasticsearch.xpack.esql.expression.function.scalar.multivalue.MvMax;
import org.elasticsearch.xpack.esql.expression.function.scalar.multivalue.MvMedian;
import org.elasticsearch.xpack.esql.expression.function.scalar.multivalue.MvMedianAbsoluteDeviation;
import org.elasticsearch.xpack.esql.expression.function.scalar.multivalue.MvMin;
import org.elasticsearch.xpack.esql.expression.function.scalar.multivalue.MvPSeriesWeightedSum;
import org.elasticsearch.xpack.esql.expression.function.scalar.multivalue.MvPercentile;
import org.elasticsearch.xpack.esql.expression.function.scalar.multivalue.MvSlice;
import org.elasticsearch.xpack.esql.expression.function.scalar.multivalue.MvSort;
import org.elasticsearch.xpack.esql.expression.function.scalar.multivalue.MvSum;
import org.elasticsearch.xpack.esql.expression.function.scalar.multivalue.MvZip;
import org.elasticsearch.xpack.esql.expression.function.scalar.nulls.Coalesce;
import org.elasticsearch.xpack.esql.expression.function.scalar.score.Decay;
import org.elasticsearch.xpack.esql.expression.function.scalar.spatial.SpatialContains;
import org.elasticsearch.xpack.esql.expression.function.scalar.spatial.SpatialDisjoint;
import org.elasticsearch.xpack.esql.expression.function.scalar.spatial.SpatialIntersects;
import org.elasticsearch.xpack.esql.expression.function.scalar.spatial.SpatialWithin;
import org.elasticsearch.xpack.esql.expression.function.scalar.spatial.StDistance;
import org.elasticsearch.xpack.esql.expression.function.scalar.spatial.StEnvelope;
import org.elasticsearch.xpack.esql.expression.function.scalar.spatial.StGeohash;
import org.elasticsearch.xpack.esql.expression.function.scalar.spatial.StGeohex;
import org.elasticsearch.xpack.esql.expression.function.scalar.spatial.StGeotile;
import org.elasticsearch.xpack.esql.expression.function.scalar.spatial.StX;
import org.elasticsearch.xpack.esql.expression.function.scalar.spatial.StXMax;
import org.elasticsearch.xpack.esql.expression.function.scalar.spatial.StXMin;
import org.elasticsearch.xpack.esql.expression.function.scalar.spatial.StY;
import org.elasticsearch.xpack.esql.expression.function.scalar.spatial.StYMax;
import org.elasticsearch.xpack.esql.expression.function.scalar.spatial.StYMin;
import org.elasticsearch.xpack.esql.expression.function.scalar.string.BitLength;
import org.elasticsearch.xpack.esql.expression.function.scalar.string.ByteLength;
import org.elasticsearch.xpack.esql.expression.function.scalar.string.Concat;
import org.elasticsearch.xpack.esql.expression.function.scalar.string.Contains;
import org.elasticsearch.xpack.esql.expression.function.scalar.string.EndsWith;
import org.elasticsearch.xpack.esql.expression.function.scalar.string.Hash;
import org.elasticsearch.xpack.esql.expression.function.scalar.string.LTrim;
import org.elasticsearch.xpack.esql.expression.function.scalar.string.Left;
import org.elasticsearch.xpack.esql.expression.function.scalar.string.Length;
import org.elasticsearch.xpack.esql.expression.function.scalar.string.Locate;
import org.elasticsearch.xpack.esql.expression.function.scalar.string.Md5;
import org.elasticsearch.xpack.esql.expression.function.scalar.string.RTrim;
import org.elasticsearch.xpack.esql.expression.function.scalar.string.Repeat;
import org.elasticsearch.xpack.esql.expression.function.scalar.string.Replace;
import org.elasticsearch.xpack.esql.expression.function.scalar.string.Reverse;
import org.elasticsearch.xpack.esql.expression.function.scalar.string.Right;
import org.elasticsearch.xpack.esql.expression.function.scalar.string.Sha1;
import org.elasticsearch.xpack.esql.expression.function.scalar.string.Sha256;
import org.elasticsearch.xpack.esql.expression.function.scalar.string.Space;
import org.elasticsearch.xpack.esql.expression.function.scalar.string.Split;
import org.elasticsearch.xpack.esql.expression.function.scalar.string.StartsWith;
import org.elasticsearch.xpack.esql.expression.function.scalar.string.Substring;
import org.elasticsearch.xpack.esql.expression.function.scalar.string.ToLower;
import org.elasticsearch.xpack.esql.expression.function.scalar.string.ToUpper;
import org.elasticsearch.xpack.esql.expression.function.scalar.string.Trim;
import org.elasticsearch.xpack.esql.expression.function.scalar.util.Delay;
import org.elasticsearch.xpack.esql.expression.function.vector.CosineSimilarity;
import org.elasticsearch.xpack.esql.expression.function.vector.DotProduct;
import org.elasticsearch.xpack.esql.expression.function.vector.Hamming;
import org.elasticsearch.xpack.esql.expression.function.vector.Knn;
import org.elasticsearch.xpack.esql.expression.function.vector.L1Norm;
import org.elasticsearch.xpack.esql.expression.function.vector.L2Norm;
import org.elasticsearch.xpack.esql.expression.function.vector.Magnitude;
import org.elasticsearch.xpack.esql.parser.ParsingException;
import org.elasticsearch.xpack.esql.session.Configuration;

import java.lang.reflect.Constructor;
import java.util.ArrayList;
import java.util.Arrays;
import java.util.Collection;
import java.util.HashMap;
import java.util.LinkedHashMap;
import java.util.List;
import java.util.Locale;
import java.util.Map;
import java.util.function.BiFunction;
import java.util.stream.Collectors;

import static java.util.Collections.unmodifiableList;
import static org.elasticsearch.xpack.esql.core.type.DataType.BOOLEAN;
import static org.elasticsearch.xpack.esql.core.type.DataType.CARTESIAN_POINT;
import static org.elasticsearch.xpack.esql.core.type.DataType.CARTESIAN_SHAPE;
import static org.elasticsearch.xpack.esql.core.type.DataType.DATETIME;
import static org.elasticsearch.xpack.esql.core.type.DataType.DATE_PERIOD;
import static org.elasticsearch.xpack.esql.core.type.DataType.DENSE_VECTOR;
import static org.elasticsearch.xpack.esql.core.type.DataType.DOUBLE;
import static org.elasticsearch.xpack.esql.core.type.DataType.GEOHASH;
import static org.elasticsearch.xpack.esql.core.type.DataType.GEOHEX;
import static org.elasticsearch.xpack.esql.core.type.DataType.GEOTILE;
import static org.elasticsearch.xpack.esql.core.type.DataType.GEO_POINT;
import static org.elasticsearch.xpack.esql.core.type.DataType.GEO_SHAPE;
import static org.elasticsearch.xpack.esql.core.type.DataType.INTEGER;
import static org.elasticsearch.xpack.esql.core.type.DataType.IP;
import static org.elasticsearch.xpack.esql.core.type.DataType.LONG;
import static org.elasticsearch.xpack.esql.core.type.DataType.TIME_DURATION;
import static org.elasticsearch.xpack.esql.core.type.DataType.UNSIGNED_LONG;
import static org.elasticsearch.xpack.esql.core.type.DataType.UNSUPPORTED;
import static org.elasticsearch.xpack.esql.core.type.DataType.VERSION;
import static org.elasticsearch.xpack.esql.core.type.DataType.isString;

public class EsqlFunctionRegistry {

    private static final Map<DataType, Integer> DATA_TYPE_CASTING_PRIORITY;

    static {
        List<DataType> typePriorityList = Arrays.asList(
            DATETIME,
            DATE_PERIOD,
            TIME_DURATION,
            DOUBLE,
            LONG,
            INTEGER,
            IP,
            VERSION,
            GEO_POINT,
            GEO_SHAPE,
            CARTESIAN_POINT,
            CARTESIAN_SHAPE,
            GEOHASH,
            GEOHEX,
            GEOTILE,
            BOOLEAN,
            UNSIGNED_LONG,
            DENSE_VECTOR,
            UNSUPPORTED
        );
        DATA_TYPE_CASTING_PRIORITY = new HashMap<>();
        for (int i = 0; i < typePriorityList.size(); i++) {
            DATA_TYPE_CASTING_PRIORITY.put(typePriorityList.get(i), i);
        }
    }

    // Translation table for error messaging in the following function
    private static final String[] NUM_NAMES = {"zero", "one", "two", "three", "four", "five", "six"};

    // list of functions grouped by type of functions (aggregate, statistics, math etc) and ordered alphabetically inside each group
    // a single function will have one entry for itself with its name associated to its instance and, also, one entry for each alias
    // it has with the alias name associated to the FunctionDefinition instance
    private final Map<String, FunctionDefinition> defs = new LinkedHashMap<>();
    private final Map<String, String> aliases = new HashMap<>();
    private final Map<Class<? extends Function>, String> names = new HashMap<>();
    private final Map<Class<? extends Function>, List<DataType>> dataTypesForStringLiteralConversions = new LinkedHashMap<>();

    private SnapshotFunctionRegistry snapshotRegistry = null;

    @SuppressWarnings("this-escape")
    public EsqlFunctionRegistry() {
        register(functions());
        buildDataTypesForStringLiteralConversion(functions());
        nameSurrogates();
    }

    EsqlFunctionRegistry(FunctionDefinition... functions) {
        register(functions);
    }

    public FunctionDefinition resolveFunction(String functionName) {
        FunctionDefinition def = defs.get(functionName);
        if (def == null) {
            throw new QlIllegalArgumentException("Cannot find function {}; this should have been caught during analysis", functionName);
        }
        return def;
    }

    private String normalize(String name) {
        return name.toLowerCase(Locale.ROOT);
    }

    public String resolveAlias(String alias) {
        String normalized = normalize(alias);
        return aliases.getOrDefault(normalized, normalized);
    }

    public boolean functionExists(String functionName) {
        return defs.containsKey(functionName);
    }

    public String functionName(Class<? extends Function> clazz) {
        String name = names.get(clazz);
        Check.notNull(name, "Cannot find function by class {}", clazz);
        return name;
    }

    public Collection<FunctionDefinition> listFunctions() {
        // It is worth double checking if we need this copy. These are immutable anyway.
        return defs.values();
    }

    private static FunctionDefinition[][] functions() {
        return new FunctionDefinition[][] {
            // grouping functions
            new FunctionDefinition[] {
                def(Bucket.class, Bucket::new, "bucket", "bin"),
                def(Categorize.class, Categorize::new, "categorize"),
                def(TBucket.class, uni(TBucket::new), "tbucket") },
            // aggregate functions
            // since they declare two public constructors - one with filter (for nested where) and one without
            // use casting to disambiguate between the two
            new FunctionDefinition[] {
                def(Avg.class, uni(Avg::new), "avg"),
                def(Count.class, uni(Count::new), "count"),
                def(CountDistinct.class, bi(CountDistinct::new), "count_distinct"),
                def(Max.class, uni(Max::new), "max"),
                def(Median.class, uni(Median::new), "median"),
                def(MedianAbsoluteDeviation.class, uni(MedianAbsoluteDeviation::new), "median_absolute_deviation"),
                def(Min.class, uni(Min::new), "min"),
                def(Percentile.class, bi(Percentile::new), "percentile"),
                def(Sample.class, bi(Sample::new), "sample"),
                def(StdDev.class, uni(StdDev::new), "std_dev"),
                def(Sum.class, uni(Sum::new), "sum"),
                def(Top.class, tri(Top::new), "top"),
                def(Values.class, uni(Values::new), "values"),
                def(WeightedAvg.class, bi(WeightedAvg::new), "weighted_avg"),
<<<<<<< HEAD
                def(Present.class, uni(Present::new), "present")},
=======
                def(Present.class, uni(Present::new), "present"),
                def(Absent.class, uni(Absent::new), "absent") },
>>>>>>> 4ca03f74
            // math
            new FunctionDefinition[] {
                def(Abs.class, Abs::new, "abs"),
                def(Acos.class, Acos::new, "acos"),
                def(Asin.class, Asin::new, "asin"),
                def(Atan.class, Atan::new, "atan"),
                def(Atan2.class, Atan2::new, "atan2"),
                def(Cbrt.class, Cbrt::new, "cbrt"),
                def(Ceil.class, Ceil::new, "ceil"),
                def(Cos.class, Cos::new, "cos"),
                def(Cosh.class, Cosh::new, "cosh"),
                def(E.class, E::new, "e"),
                def(Exp.class, Exp::new, "exp"),
                def(Floor.class, Floor::new, "floor"),
                def(Greatest.class, Greatest::new, "greatest"),
                def(CopySign.class, bi(CopySign::new), "copy_sign"),
                def(Hypot.class, Hypot::new, "hypot"),
                def(Log.class, Log::new, "log"),
                def(Log10.class, Log10::new, "log10"),
                def(Least.class, Least::new, "least"),
                def(Pi.class, Pi::new, "pi"),
                def(Pow.class, Pow::new, "pow"),
                def(Round.class, Round::new, "round"),
                def(RoundTo.class, RoundTo::new, "round_to"),
                def(Scalb.class, Scalb::new, "scalb"),
                def(Signum.class, Signum::new, "signum"),
                def(Sin.class, Sin::new, "sin"),
                def(Sinh.class, Sinh::new, "sinh"),
                def(Sqrt.class, Sqrt::new, "sqrt"),
                def(Tan.class, Tan::new, "tan"),
                def(Tanh.class, Tanh::new, "tanh"),
                def(Tau.class, Tau::new, "tau") },
            // string
            new FunctionDefinition[] {
                def(BitLength.class, BitLength::new, "bit_length"),
                def(ByteLength.class, ByteLength::new, "byte_length"),
                def(Concat.class, Concat::new, "concat"),
                def(Contains.class, Contains::new, "contains"),
                def(EndsWith.class, EndsWith::new, "ends_with"),
                def(Hash.class, Hash::new, "hash"),
                def(LTrim.class, LTrim::new, "ltrim"),
                def(Left.class, Left::new, "left"),
                def(Length.class, Length::new, "length"),
                def(Locate.class, Locate::new, "locate"),
                def(Md5.class, Md5::new, "md5"),
                def(RTrim.class, RTrim::new, "rtrim"),
                def(Repeat.class, Repeat::new, "repeat"),
                def(Replace.class, Replace::new, "replace"),
                def(Reverse.class, Reverse::new, "reverse"),
                def(Right.class, Right::new, "right"),
                def(Sha1.class, Sha1::new, "sha1"),
                def(Sha256.class, Sha256::new, "sha256"),
                def(Space.class, Space::new, "space"),
                def(StartsWith.class, StartsWith::new, "starts_with"),
                def(Substring.class, Substring::new, "substring"),
                def(ToLower.class, ToLower::new, "to_lower"),
                def(ToUpper.class, ToUpper::new, "to_upper"),
                def(Trim.class, Trim::new, "trim") },
            // date
            new FunctionDefinition[] {
                def(DateDiff.class, DateDiff::new, "date_diff"),
                def(DateExtract.class, DateExtract::new, "date_extract"),
                def(DateFormat.class, DateFormat::new, "date_format"),
                def(DateParse.class, DateParse::new, "date_parse"),
                def(DateTrunc.class, DateTrunc::new, "date_trunc"),
                def(DayName.class, DayName::new, "day_name"),
                def(MonthName.class, MonthName::new, "month_name"),
                def(Now.class, Now::new, "now") },
            // spatial
            new FunctionDefinition[] {
                def(SpatialCentroid.class, SpatialCentroid::new, "st_centroid_agg"),
                def(SpatialContains.class, SpatialContains::new, "st_contains"),
                def(SpatialExtent.class, SpatialExtent::new, "st_extent_agg"),
                def(SpatialDisjoint.class, SpatialDisjoint::new, "st_disjoint"),
                def(SpatialIntersects.class, SpatialIntersects::new, "st_intersects"),
                def(SpatialWithin.class, SpatialWithin::new, "st_within"),
                def(StDistance.class, StDistance::new, "st_distance"),
                def(StEnvelope.class, StEnvelope::new, "st_envelope"),
                def(StGeohash.class, StGeohash::new, "st_geohash"),
                def(StGeotile.class, StGeotile::new, "st_geotile"),
                def(StGeohex.class, StGeohex::new, "st_geohex"),
                def(StXMax.class, StXMax::new, "st_xmax"),
                def(StXMin.class, StXMin::new, "st_xmin"),
                def(StYMax.class, StYMax::new, "st_ymax"),
                def(StYMin.class, StYMin::new, "st_ymin"),
                def(StX.class, StX::new, "st_x"),
                def(StY.class, StY::new, "st_y") },
            // conditional
            new FunctionDefinition[] { def(Case.class, Case::new, "case") },
            // null
            new FunctionDefinition[] { def(Coalesce.class, Coalesce::new, "coalesce"), },
            // IP
            new FunctionDefinition[] { def(CIDRMatch.class, CIDRMatch::new, "cidr_match") },
            new FunctionDefinition[] { def(IpPrefix.class, IpPrefix::new, "ip_prefix") },
            // conversion functions
            new FunctionDefinition[] {
                def(FromBase64.class, FromBase64::new, "from_base64"),
                def(ToAggregateMetricDouble.class, ToAggregateMetricDouble::new, "to_aggregate_metric_double", "to_aggregatemetricdouble"),
                def(ToBase64.class, ToBase64::new, "to_base64"),
                def(ToBoolean.class, ToBoolean::new, "to_boolean", "to_bool"),
                def(ToCartesianPoint.class, ToCartesianPoint::new, "to_cartesianpoint"),
                def(ToCartesianShape.class, ToCartesianShape::new, "to_cartesianshape"),
                def(ToDatePeriod.class, ToDatePeriod::new, "to_dateperiod"),
                def(ToDatetime.class, ToDatetime::new, "to_datetime", "to_dt"),
                def(ToDateNanos.class, ToDateNanos::new, "to_date_nanos", "to_datenanos"),
                def(ToDegrees.class, ToDegrees::new, "to_degrees"),
                def(ToDouble.class, ToDouble::new, "to_double", "to_dbl"),
                def(ToGeohash.class, ToGeohash::new, "to_geohash"),
                def(ToGeotile.class, ToGeotile::new, "to_geotile"),
                def(ToGeohex.class, ToGeohex::new, "to_geohex"),
                def(ToGeoPoint.class, ToGeoPoint::new, "to_geopoint"),
                def(ToGeoShape.class, ToGeoShape::new, "to_geoshape"),
                def(ToIp.class, ToIp::new, "to_ip"),
                def(ToInteger.class, ToInteger::new, "to_integer", "to_int"),
                def(ToLong.class, ToLong::new, "to_long"),
                def(ToRadians.class, ToRadians::new, "to_radians"),
                def(ToString.class, ToString::new, "to_string", "to_str"),
                def(ToTimeDuration.class, ToTimeDuration::new, "to_timeduration"),
                def(ToUnsignedLong.class, ToUnsignedLong::new, "to_unsigned_long", "to_ulong", "to_ul"),
                def(ToVersion.class, ToVersion::new, "to_version", "to_ver"), },
            // multivalue functions
            new FunctionDefinition[] {
                def(MvAppend.class, MvAppend::new, "mv_append"),
                def(MvAvg.class, MvAvg::new, "mv_avg"),
                def(MvConcat.class, MvConcat::new, "mv_concat"),
                def(MvContains.class, MvContains::new, "mv_contains"),
                def(MvCount.class, MvCount::new, "mv_count"),
                def(MvDedupe.class, MvDedupe::new, "mv_dedupe"),
                def(MvFirst.class, MvFirst::new, "mv_first"),
                def(MvLast.class, MvLast::new, "mv_last"),
                def(MvMax.class, MvMax::new, "mv_max"),
                def(MvMedian.class, MvMedian::new, "mv_median"),
                def(MvMedianAbsoluteDeviation.class, MvMedianAbsoluteDeviation::new, "mv_median_absolute_deviation"),
                def(MvMin.class, MvMin::new, "mv_min"),
                def(MvPercentile.class, MvPercentile::new, "mv_percentile"),
                def(MvPSeriesWeightedSum.class, MvPSeriesWeightedSum::new, "mv_pseries_weighted_sum"),
                def(MvSort.class, MvSort::new, "mv_sort"),
                def(MvSlice.class, MvSlice::new, "mv_slice"),
                def(MvZip.class, MvZip::new, "mv_zip"),
                def(MvSum.class, MvSum::new, "mv_sum"),
                def(Split.class, Split::new, "split") },
            // fulltext functions
            new FunctionDefinition[] {
                def(Decay.class, quad(Decay::new), "decay"),
                def(Kql.class, uni(Kql::new), "kql"),
                def(Match.class, tri(Match::new), "match"),
                def(MultiMatch.class, MultiMatch::new, "multi_match"),
                def(QueryString.class, bi(QueryString::new), "qstr"),
                def(MatchPhrase.class, tri(MatchPhrase::new), "match_phrase") } };

    }

    private static FunctionDefinition[][] snapshotFunctions() {
        return new FunctionDefinition[][] {
            new FunctionDefinition[] {
                // The delay() function is for debug/snapshot environments only and should never be enabled in a non-snapshot build.
                // This is an experimental function and can be removed without notice.
                def(Delay.class, Delay::new, "delay"),
                def(First.class, bi(First::new), "first"),
                def(Last.class, bi(Last::new), "last"),
                def(Rate.class, uni(Rate::new), "rate"),
                def(Irate.class, uni(Irate::new), "irate"),
                def(Idelta.class, uni(Idelta::new), "idelta"),
                def(MaxOverTime.class, uni(MaxOverTime::new), "max_over_time"),
                def(MinOverTime.class, uni(MinOverTime::new), "min_over_time"),
                def(SumOverTime.class, uni(SumOverTime::new), "sum_over_time"),
                def(CountOverTime.class, uni(CountOverTime::new), "count_over_time"),
                def(CountDistinctOverTime.class, bi(CountDistinctOverTime::new), "count_distinct_over_time"),
                def(AvgOverTime.class, uni(AvgOverTime::new), "avg_over_time"),
                def(LastOverTime.class, uni(LastOverTime::new), "last_over_time"),
                def(FirstOverTime.class, uni(FirstOverTime::new), "first_over_time"),
                def(Score.class, uni(Score::new), Score.NAME),
                def(Term.class, bi(Term::new), "term"),
                def(ToDenseVector.class, ToDenseVector::new, "to_dense_vector"),
                def(Knn.class, tri(Knn::new), "knn"),
                def(CosineSimilarity.class, CosineSimilarity::new, "v_cosine"),
                def(DotProduct.class, DotProduct::new, "v_dot_product"),
                def(L1Norm.class, L1Norm::new, "v_l1_norm"),
                def(L2Norm.class, L2Norm::new, "v_l2_norm"),
                def(Magnitude.class, Magnitude::new, "v_magnitude"),
                def(Hamming.class, Hamming::new, "v_hamming"),
                def(UrlEncode.class, UrlEncode::new, "url_encode"),
                def(UrlDecode.class, UrlDecode::new, "url_decode"),
                def(PresentOverTime.class, uni(PresentOverTime::new), "present_over_time"),
<<<<<<< HEAD
                def(TextEmbedding.class, bi(TextEmbedding::new), "text_embedding") } };
=======
                def(AbsentOverTime.class, uni(AbsentOverTime::new), "absent_over_time") } };
>>>>>>> 4ca03f74
    }

    public EsqlFunctionRegistry snapshotRegistry() {
        if (Build.current().isSnapshot() == false) {
            return this;
        }
        var snapshotRegistry = this.snapshotRegistry;
        if (snapshotRegistry == null) {
            snapshotRegistry = new SnapshotFunctionRegistry();
            this.snapshotRegistry = snapshotRegistry;
        }
        return snapshotRegistry;
    }

    public static boolean isSnapshotOnly(String functionName) {
        for (FunctionDefinition[] defs : snapshotFunctions()) {
            for (FunctionDefinition def : defs) {
                if (def.name().equalsIgnoreCase(functionName)) {
                    return true;
                }
            }
        }
        return false;
    }

    public static String normalizeName(String name) {
        return name.toLowerCase(Locale.ROOT);
    }

    public static class ArgSignature {
        protected final String name;
        protected final String[] type;
        protected final String description;
        protected final boolean optional;
        protected final boolean variadic;
        protected final DataType targetDataType;

        public ArgSignature(String name, String[] type, String description, boolean optional, boolean variadic, DataType targetDataType) {
            this.name = name;
            this.type = type;
            this.description = description;
            this.optional = optional;
            this.variadic = variadic;
            this.targetDataType = targetDataType;
        }

        public ArgSignature(String name, String[] type, String description, boolean optional, boolean variadic) {
            this(name, type, description, optional, variadic, UNSUPPORTED);
        }

        public String name() {
            return name;
        }

        public String[] type() {
            return type;
        }

        public String description() {
            return description;
        }

        public boolean optional() {
            return optional;
        }

        public boolean variadic() {
            return variadic;
        }

        public DataType targetDataType() {
            return targetDataType;
        }

        public Map<String, MapEntryArgSignature> mapParams() {
            return Map.of();
        }

        public boolean mapArg() {
            return false;
        }

        @Override
        public String toString() {
            return "ArgSignature{"
                + "name='"
                + name
                + "', type="
                + Arrays.toString(type)
                + ", description='"
                + description
                + "', optional="
                + optional
                + ", targetDataType="
                + targetDataType
                + "}}";
        }
    }

    public static class MapArgSignature extends ArgSignature {
        private final Map<String, MapEntryArgSignature> mapParams;

        public MapArgSignature(String name, String description, boolean optional, Map<String, MapEntryArgSignature> mapParams) {
            super(name, new String[] { "map" }, description, optional, false);
            this.mapParams = mapParams;
        }

        @Override
        public Map<String, MapEntryArgSignature> mapParams() {
            return mapParams;
        }

        @Override
        public boolean mapArg() {
            return true;
        }

        @Override
        public String toString() {
            return "MapArgSignature{"
                + "name='map', type='map', description='"
                + description
                + "', optional="
                + optional
                + ", targetDataType=unsupported, mapParams={"
                + mapParams.values().stream().map(mapArg -> "{" + mapArg + "}").collect(Collectors.joining(", "))
                + "}}";
        }
    }

    public record MapEntryArgSignature(String name, String valueHint, String type, String description) {
        @Override
        public String toString() {
            return "name='" + name + "', values=" + valueHint + ", description='" + description + "'";
        }
    }

    public record FunctionDescription(
        String name,
        List<ArgSignature> args,
        String[] returnType,
        String description,
        boolean variadic,
        FunctionType type
    ) {
        /**
         * The name of every argument.
         */
        public List<String> argNames() {
            return args.stream().map(ArgSignature::name).toList();
        }

        /**
         * The signature of every argument.
         */
        public List<ArgSignature> args() {
            return args;
        }

        /**
         * The description of every argument.
         */
        public List<String> argDescriptions() {
            return args.stream().map(ArgSignature::description).toList();
        }
    }

    /**
     * Build a list target data types, which is used by ImplicitCasting to convert string literals to a target data type.
     */
    private static DataType getTargetType(String[] names) {
        List<DataType> types = new ArrayList<>();
        for (String name : names) {
            DataType type = DataType.fromTypeName(name);
            if (type != null && type != UNSUPPORTED) { // A type should not be null or UNSUPPORTED, just a sanity check here
                // If the function takes strings as input, there is no need to cast a string literal to it.
                // Return UNSUPPORTED means that ImplicitCasting doesn't support this argument, and it will be skipped by ImplicitCasting.
                if (isString(type)) {
                    return UNSUPPORTED;
                }
                types.add(type);
            }
        }

        return types.stream()
            .filter(DATA_TYPE_CASTING_PRIORITY::containsKey)
            .min((dt1, dt2) -> DATA_TYPE_CASTING_PRIORITY.get(dt1).compareTo(DATA_TYPE_CASTING_PRIORITY.get(dt2)))
            .orElse(UNSUPPORTED);
    }

    public static FunctionDescription description(FunctionDefinition def) {
        Constructor<?> constructor = constructorFor(def.clazz());
        if (constructor == null) {
            return new FunctionDescription(def.name(), List.of(), null, null, false, FunctionType.SCALAR);
        }
        FunctionInfo functionInfo = functionInfo(def);
        String functionDescription = functionInfo == null ? "" : functionInfo.description().replace('\n', ' ');
        String[] returnType = functionInfo == null ? new String[] { "?" } : removeUnderConstruction(functionInfo.returnType());
        var params = constructor.getParameters(); // no multiple c'tors supported

        List<EsqlFunctionRegistry.ArgSignature> args = new ArrayList<>(params.length);
        boolean variadic = false;
        for (int i = 1; i < params.length; i++) { // skipping 1st argument, the source
            if (Configuration.class.isAssignableFrom(params[i].getType()) == false) {
                boolean isList = List.class.isAssignableFrom(params[i].getType());
                variadic |= isList;
                MapParam mapParamInfo = params[i].getAnnotation(MapParam.class); // refactor this
                if (mapParamInfo != null) {
                    args.add(mapParam(mapParamInfo));
                } else {
                    Param paramInfo = params[i].getAnnotation(Param.class);
                    args.add(paramInfo != null ? param(paramInfo, isList) : paramWithoutAnnotation(params[i].getName()));
                }
            }
        }
        return new FunctionDescription(def.name(), args, returnType, functionDescription, variadic, functionInfo.type());
    }

    public static ArgSignature param(Param param, boolean variadic) {
        String[] type = removeUnderConstruction(param.type());
        String desc = param.description().replace('\n', ' ');
        DataType targetDataType = getTargetType(type);
        return new EsqlFunctionRegistry.ArgSignature(param.name(), type, desc, param.optional(), variadic, targetDataType);
    }

    public static ArgSignature mapParam(MapParam mapParam) {
        String desc = mapParam.description().replace('\n', ' ');
        Map<String, MapEntryArgSignature> params = new HashMap<>(mapParam.params().length);
        for (MapParam.MapParamEntry param : mapParam.params()) {
            String valueHint = param.valueHint().length <= 1
                ? Arrays.toString(param.valueHint())
                : "[" + String.join(", ", param.valueHint()) + "]";
            String type = param.type().length <= 1 ? Arrays.toString(param.type()) : "[" + String.join(", ", param.type()) + "]";
            MapEntryArgSignature mapArg = new MapEntryArgSignature(param.name(), valueHint, type, param.description());
            params.put(param.name(), mapArg);
        }
        return new EsqlFunctionRegistry.MapArgSignature(mapParam.name(), desc, mapParam.optional(), params);
    }

    public static ArgSignature paramWithoutAnnotation(String name) {
        return new EsqlFunctionRegistry.ArgSignature(name, new String[] { "?" }, "", false, false, UNSUPPORTED);
    }

    /**
     * Remove types that are being actively built.
     */
    private static String[] removeUnderConstruction(String[] types) {
        for (Map.Entry<DataType, FeatureFlag> underConstruction : DataType.UNDER_CONSTRUCTION.entrySet()) {
            if (underConstruction.getValue().isEnabled() == false) {
                types = Arrays.stream(types).filter(t -> underConstruction.getKey().typeName().equals(t) == false).toArray(String[]::new);
            }
        }
        return types;
    }

    public static FunctionInfo functionInfo(FunctionDefinition def) {
        Constructor<?> constructor = constructorFor(def.clazz());
        if (constructor == null) {
            return null;
        }
        return constructor.getAnnotation(FunctionInfo.class);
    }

    private static Constructor<?> constructorFor(Class<? extends Function> clazz) {
        Constructor<?>[] constructors = clazz.getConstructors();
        if (constructors.length == 0) {
            return null;
        }
        // when dealing with multiple, pick the constructor exposing the FunctionInfo annotation
        if (constructors.length > 1) {
            for (Constructor<?> constructor : constructors) {
                if (constructor.getAnnotation(FunctionInfo.class) != null) {
                    return constructor;
                }
            }
        }
        return constructors[0];
    }

    public List<DataType> getDataTypeForStringLiteralConversion(Class<? extends Function> clazz) {
        return dataTypesForStringLiteralConversions.get(clazz);
    }

    private static class SnapshotFunctionRegistry extends EsqlFunctionRegistry {
        SnapshotFunctionRegistry() {
            if (Build.current().isSnapshot() == false) {
                throw new IllegalStateException("build snapshot function registry for non-snapshot build");
            }
            register(snapshotFunctions());
            buildDataTypesForStringLiteralConversion(snapshotFunctions());
        }

    }

    void register(FunctionDefinition[]... groupFunctions) {
        for (FunctionDefinition[] group : groupFunctions) {
            register(group);
        }
    }

    void register(FunctionDefinition... functions) {
        // temporary map to hold [function_name/alias_name : function instance]
        Map<String, FunctionDefinition> batchMap = new HashMap<>();
        for (FunctionDefinition f : functions) {
            batchMap.put(f.name(), f);
            for (String alias : f.aliases()) {
                Object old = batchMap.put(alias, f);
                if (old != null || defs.containsKey(alias)) {
                    throw new QlIllegalArgumentException(
                        "alias ["
                            + alias
                            + "] is used by "
                            + "["
                            + (old != null ? old : defs.get(alias).name())
                            + "] and ["
                            + f.name()
                            + "]"
                    );
                }
                aliases.put(alias, f.name());
            }
            Check.isTrue(
                names.containsKey(f.clazz()) == false,
                "function type [{}} is registered twice with names [{}] and [{}]",
                f.clazz(),
                names.get(f.clazz()),
                f.name()
            );
            names.put(f.clazz(), f.name());
        }
        // sort the temporary map by key name and add it to the global map of functions
        defs.putAll(
            batchMap.entrySet()
                .stream()
                .sorted(Map.Entry.comparingByKey())
                .collect(
                    Collectors.<
                        Map.Entry<String, FunctionDefinition>,
                        String,
                        FunctionDefinition,
                        LinkedHashMap<String, FunctionDefinition>>toMap(
                            Map.Entry::getKey,
                            Map.Entry::getValue,
                            (oldValue, newValue) -> oldValue,
                            LinkedHashMap::new
                        )
                )
        );
    }

    protected void buildDataTypesForStringLiteralConversion(FunctionDefinition[]... groupFunctions) {
        for (FunctionDefinition[] group : groupFunctions) {
            for (FunctionDefinition def : group) {
                FunctionDescription signature = description(def);
                dataTypesForStringLiteralConversions.put(
                    def.clazz(),
                    signature.args().stream().map(EsqlFunctionRegistry.ArgSignature::targetDataType).collect(Collectors.toList())
                );
            }
        }
    }

    /**
     * Add {@link #names} entries for functions that are not registered, but we rewrite to using {@link SurrogateExpression}.
     */
    private void nameSurrogates() {
        names.put(ToIpLeadingZerosRejected.class, "TO_IP");
        names.put(ToIpLeadingZerosDecimal.class, "TO_IP");
        names.put(ToIpLeadingZerosOctal.class, "TO_IP");
    }

    protected interface FunctionBuilder {
        Function build(Source source, List<Expression> children, Configuration cfg);
    }

    /**
     * Main method to register a function.
     *
     * @param names Must always have at least one entry which is the method's primary name
     */
    @SuppressWarnings("overloads")
    protected static FunctionDefinition def(Class<? extends Function> function, FunctionBuilder builder, String... names) {
        Check.isTrue(names.length > 0, "At least one name must be provided for the function");
        String primaryName = names[0];
        List<String> aliases = Arrays.asList(names).subList(1, names.length);
        FunctionDefinition.Builder realBuilder = (uf, cfg, extras) -> {
            if (CollectionUtils.isEmpty(extras) == false) {
                throw new ParsingException(
                    uf.source(),
                    "Unused parameters {} detected when building [{}]",
                    Arrays.toString(extras),
                    primaryName
                );
            }
            try {
                return builder.build(uf.source(), uf.children(), cfg);
            } catch (QlIllegalArgumentException e) {
                throw new ParsingException(e, uf.source(), "error building [{}]: {}", primaryName, e.getMessage());
            }
        };
        return new FunctionDefinition(primaryName, unmodifiableList(aliases), function, realBuilder);
    }

    /**
     * Build a {@linkplain FunctionDefinition} for a no-argument function.
     */
    public static <T extends Function> FunctionDefinition def(
        Class<T> function,
        java.util.function.Function<Source, T> ctorRef,
        String... names
    ) {
        FunctionBuilder builder = (source, children, cfg) -> {
            if (false == children.isEmpty()) {
                throw new QlIllegalArgumentException("expects no arguments");
            }
            return ctorRef.apply(source);
        };
        return def(function, builder, names);
    }

    /**
     * Build a {@linkplain FunctionDefinition} for a unary function.
     */
    @SuppressWarnings("overloads")  // These are ambiguous if you aren't using ctor references but we always do
    public static <T extends Function> FunctionDefinition def(
        Class<T> function,
        BiFunction<Source, Expression, T> ctorRef,
        String... names
    ) {
        FunctionBuilder builder = (source, children, cfg) -> {
            if (children.size() != 1) {
                throw new QlIllegalArgumentException("expects exactly one argument");
            }
            return ctorRef.apply(source, children.get(0));
        };
        return def(function, builder, names);
    }

    /**
     * Build a {@linkplain FunctionDefinition} for multi-arg/n-ary function.
     */
    @SuppressWarnings("overloads") // These are ambiguous if you aren't using ctor references but we always do
    protected <T extends Function> FunctionDefinition def(Class<T> function, NaryBuilder<T> ctorRef, String... names) {
        FunctionBuilder builder = (source, children, cfg) -> { return ctorRef.build(source, children); };
        return def(function, builder, names);
    }

    protected interface NaryBuilder<T> {
        T build(Source source, List<Expression> children);
    }

    /**
     * Build a {@linkplain FunctionDefinition} for a binary function.
     */
    @SuppressWarnings("overloads")  // These are ambiguous if you aren't using ctor references but we always do
    public static <T extends Function> FunctionDefinition def(Class<T> function, BinaryBuilder<T> ctorRef, String... names) {
        FunctionBuilder builder = (source, children, cfg) -> {
            boolean isBinaryOptionalParamFunction = OptionalArgument.class.isAssignableFrom(function);
            if (isBinaryOptionalParamFunction && (children.size() > 2 || children.size() < 1)) {
                throw new QlIllegalArgumentException(
                    Strings.format("function %s expects one or two arguments but it received %d", Arrays.toString(names), children.size())
                );
            } else if (isBinaryOptionalParamFunction == false && children.size() != 2) {
                throw new QlIllegalArgumentException(
                    Strings.format("function %s expects exactly two arguments, it received %d", Arrays.toString(names), children.size())
                );
            }
            return ctorRef.build(source, children.get(0), children.size() == 2 ? children.get(1) : null);
        };
        return def(function, builder, names);
    }

    public interface BinaryBuilder<T> {
        T build(Source source, Expression left, Expression right);
    }

    /**
     * Build a {@linkplain FunctionDefinition} for a ternary function.
     */
    @SuppressWarnings("overloads")  // These are ambiguous if you aren't using ctor references but we always do
    protected static <T extends Function> FunctionDefinition def(Class<T> function, TernaryBuilder<T> ctorRef, String... names) {
        FunctionBuilder builder = (source, children, cfg) -> {
            boolean hasMinimumTwo = OptionalArgument.class.isAssignableFrom(function);
            if (hasMinimumTwo && (children.size() > 3 || children.size() < 2)) {
                throw new QlIllegalArgumentException("expects two or three arguments");
            } else if (hasMinimumTwo == false && children.size() != 3) {
                throw new QlIllegalArgumentException("expects exactly three arguments");
            }
            return ctorRef.build(source, children.get(0), children.get(1), children.size() == 3 ? children.get(2) : null);
        };
        return def(function, builder, names);
    }

    protected interface TernaryBuilder<T> {
        T build(Source source, Expression one, Expression two, Expression three);
    }

    /**
     * Build a {@linkplain FunctionDefinition} for a quaternary function.
     */
    @SuppressWarnings("overloads")  // These are ambiguous if you aren't using ctor references but we always do
    protected static <T extends Function> FunctionDefinition def(Class<T> function, QuaternaryBuilder<T> ctorRef, String... names) {
        FunctionBuilder builder = (source, children, cfg) -> {
            if (OptionalArgument.class.isAssignableFrom(function)) {
                if (children.size() > 4 || children.size() < 3) {
                    throw new QlIllegalArgumentException("expects three or four arguments");
                }
            } else if (TwoOptionalArguments.class.isAssignableFrom(function)) {
                if (children.size() > 4 || children.size() < 2) {
                    throw new QlIllegalArgumentException("expects minimum two, maximum four arguments");
                }
            } else if (children.size() != 4) {
                throw new QlIllegalArgumentException("expects exactly four arguments");
            }
            return ctorRef.build(
                source,
                children.get(0),
                children.get(1),
                children.size() > 2 ? children.get(2) : null,
                children.size() > 3 ? children.get(3) : null
            );
        };
        return def(function, builder, names);
    }

    protected interface QuaternaryBuilder<T> {
        T build(Source source, Expression one, Expression two, Expression three, Expression four);
    }

    /**
     * Build a {@linkplain FunctionDefinition} for a quinary function.
     */
    @SuppressWarnings("overloads")  // These are ambiguous if you aren't using ctor references but we always do
    protected static <T extends Function> FunctionDefinition def(
        Class<T> function,
        QuinaryBuilder<T> ctorRef,
        int numOptionalParams,
        String... names
    ) {
        FunctionBuilder builder = (source, children, cfg) -> {
            final int NUM_TOTAL_PARAMS = 5;
            boolean hasOptionalParams = OptionalArgument.class.isAssignableFrom(function);
            if (hasOptionalParams && (children.size() > NUM_TOTAL_PARAMS || children.size() < NUM_TOTAL_PARAMS - numOptionalParams)) {
                throw new QlIllegalArgumentException(
                    "expects between "
                        + NUM_NAMES[NUM_TOTAL_PARAMS - numOptionalParams]
                        + " and "
                        + NUM_NAMES[NUM_TOTAL_PARAMS]
                        + " arguments"
                );
            } else if (hasOptionalParams == false && children.size() != NUM_TOTAL_PARAMS) {
                throw new QlIllegalArgumentException("expects exactly " + NUM_NAMES[NUM_TOTAL_PARAMS] + " arguments");
            }
            return ctorRef.build(
                source,
                children.size() > 0 ? children.get(0) : null,
                children.size() > 1 ? children.get(1) : null,
                children.size() > 2 ? children.get(2) : null,
                children.size() > 3 ? children.get(3) : null,
                children.size() > 4 ? children.get(4) : null
            );
        };
        return def(function, builder, names);
    }

    protected interface QuinaryBuilder<T> {
        T build(Source source, Expression one, Expression two, Expression three, Expression four, Expression five);
    }

    /**
     * Build a {@linkplain FunctionDefinition} for functions with a mandatory argument followed by a varidic list.
     */
    @SuppressWarnings("overloads")  // These are ambiguous if you aren't using ctor references but we always do
    protected static <T extends Function> FunctionDefinition def(Class<T> function, UnaryVariadicBuilder<T> ctorRef, String... names) {
        FunctionBuilder builder = (source, children, cfg) -> {
            boolean hasMinimumOne = OptionalArgument.class.isAssignableFrom(function);
            if (hasMinimumOne && children.size() < 1) {
                throw new QlIllegalArgumentException("expects at least one argument");
            } else if (hasMinimumOne == false && children.size() < 2) {
                throw new QlIllegalArgumentException("expects at least two arguments");
            }
            return ctorRef.build(source, children.get(0), children.subList(1, children.size()));
        };
        return def(function, builder, names);
    }

    protected interface UnaryVariadicBuilder<T> {
        T build(Source source, Expression exp, List<Expression> variadic);
    }

    protected interface BinaryVariadicWithOptionsBuilder<T> {
        T build(Source source, Expression exp, List<Expression> variadic, Expression options);
    };

    protected static <T extends Function> FunctionDefinition def(
        Class<T> function,
        BinaryVariadicWithOptionsBuilder<T> ctorRef,
        String... names
    ) {
        FunctionBuilder builder = (source, children, cfg) -> {
            boolean hasMinimumOne = OptionalArgument.class.isAssignableFrom(function);
            if (hasMinimumOne && children.size() < 1) {
                throw new QlIllegalArgumentException("expects at least one argument");
            } else if (hasMinimumOne == false && children.size() < 2) {
                throw new QlIllegalArgumentException("expects at least two arguments");
            }
            Expression options = children.getLast();
            if (options instanceof MapExpression) {
                return ctorRef.build(source, children.get(0), children.subList(1, children.size() - 1), options);
            }

            return ctorRef.build(source, children.get(0), children.subList(1, children.size()), null);
        };
        return def(function, builder, names);
    }

    /**
     * Build a {@linkplain FunctionDefinition} for a no-argument function that is configuration aware.
     */
    @SuppressWarnings("overloads")
    protected static <T extends Function> FunctionDefinition def(Class<T> function, ConfigurationAwareBuilder<T> ctorRef, String... names) {
        FunctionBuilder builder = (source, children, cfg) -> {
            if (false == children.isEmpty()) {
                throw new QlIllegalArgumentException("expects no arguments");
            }
            return ctorRef.build(source, cfg);
        };
        return def(function, builder, names);
    }

    protected interface ConfigurationAwareBuilder<T> {
        T build(Source source, Configuration configuration);
    }

    /**
     * Build a {@linkplain FunctionDefinition} for a one-argument function that is configuration aware.
     */
    @SuppressWarnings("overloads")
    public static <T extends Function> FunctionDefinition def(
        Class<T> function,
        UnaryConfigurationAwareBuilder<T> ctorRef,
        String... names
    ) {
        FunctionBuilder builder = (source, children, cfg) -> {
            if (children.size() != 1) {
                throw new QlIllegalArgumentException("expects exactly one argument");
            }
            Expression ex = children.get(0);
            return ctorRef.build(source, ex, cfg);
        };
        return def(function, builder, names);
    }

    public interface UnaryConfigurationAwareBuilder<T> {
        T build(Source source, Expression exp, Configuration configuration);
    }

    /**
     * Build a {@linkplain FunctionDefinition} for a binary function that is configuration aware.
     */
    @SuppressWarnings("overloads")  // These are ambiguous if you aren't using ctor references but we always do
    protected static <T extends Function> FunctionDefinition def(
        Class<T> function,
        BinaryConfigurationAwareBuilder<T> ctorRef,
        String... names
    ) {
        FunctionBuilder builder = (source, children, cfg) -> {
            boolean isBinaryOptionalParamFunction = OptionalArgument.class.isAssignableFrom(function);
            if (isBinaryOptionalParamFunction && (children.size() > 2 || children.size() < 1)) {
                throw new QlIllegalArgumentException("expects one or two arguments");
            } else if (isBinaryOptionalParamFunction == false && children.size() != 2) {
                throw new QlIllegalArgumentException("expects exactly two arguments");
            }
            return ctorRef.build(source, children.get(0), children.size() == 2 ? children.get(1) : null, cfg);
        };
        return def(function, builder, names);
    }

    protected interface BinaryConfigurationAwareBuilder<T> {
        T build(Source source, Expression left, Expression right, Configuration configuration);
    }

    /**
     * Build a {@linkplain FunctionDefinition} for a ternary function that is configuration aware.
     */
    @SuppressWarnings("overloads")  // These are ambiguous if you aren't using ctor references but we always do
    protected <T extends Function> FunctionDefinition def(Class<T> function, TernaryConfigurationAwareBuilder<T> ctorRef, String... names) {
        FunctionBuilder builder = (source, children, cfg) -> {
            boolean hasMinimumTwo = OptionalArgument.class.isAssignableFrom(function);
            if (hasMinimumTwo && (children.size() > 3 || children.size() < 2)) {
                throw new QlIllegalArgumentException("expects two or three arguments");
            } else if (hasMinimumTwo == false && children.size() != 3) {
                throw new QlIllegalArgumentException("expects exactly three arguments");
            }
            return ctorRef.build(source, children.get(0), children.get(1), children.size() == 3 ? children.get(2) : null, cfg);
        };
        return def(function, builder, names);
    }

    protected interface TernaryConfigurationAwareBuilder<T> {
        T build(Source source, Expression one, Expression two, Expression three, Configuration configuration);
    }

    //
    // Utility functions to help disambiguate the method handle passed in.
    // They work by providing additional method information to help the compiler know which method to pick.
    //
    private static <T extends Function> BiFunction<Source, Expression, T> uni(BiFunction<Source, Expression, T> function) {
        return function;
    }

    private static <T extends Function> BinaryBuilder<T> bi(BinaryBuilder<T> function) {
        return function;
    }

    private static <T extends Function> TernaryBuilder<T> tri(TernaryBuilder<T> function) {
        return function;
    }

    private static <T extends Function> QuaternaryBuilder<T> quad(QuaternaryBuilder<T> function) {
        return function;
    }

}<|MERGE_RESOLUTION|>--- conflicted
+++ resolved
@@ -352,12 +352,8 @@
                 def(Top.class, tri(Top::new), "top"),
                 def(Values.class, uni(Values::new), "values"),
                 def(WeightedAvg.class, bi(WeightedAvg::new), "weighted_avg"),
-<<<<<<< HEAD
-                def(Present.class, uni(Present::new), "present")},
-=======
                 def(Present.class, uni(Present::new), "present"),
-                def(Absent.class, uni(Absent::new), "absent") },
->>>>>>> 4ca03f74
+                def(Absent.class, uni(Absent::new), "absent")},
             // math
             new FunctionDefinition[] {
                 def(Abs.class, Abs::new, "abs"),
@@ -542,11 +538,8 @@
                 def(UrlEncode.class, UrlEncode::new, "url_encode"),
                 def(UrlDecode.class, UrlDecode::new, "url_decode"),
                 def(PresentOverTime.class, uni(PresentOverTime::new), "present_over_time"),
-<<<<<<< HEAD
+                def(AbsentOverTime.class, uni(AbsentOverTime::new), "absent_over_time"),
                 def(TextEmbedding.class, bi(TextEmbedding::new), "text_embedding") } };
-=======
-                def(AbsentOverTime.class, uni(AbsentOverTime::new), "absent_over_time") } };
->>>>>>> 4ca03f74
     }
 
     public EsqlFunctionRegistry snapshotRegistry() {

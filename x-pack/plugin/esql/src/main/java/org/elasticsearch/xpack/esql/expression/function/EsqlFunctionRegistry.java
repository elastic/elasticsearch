/*
 * Copyright Elasticsearch B.V. and/or licensed to Elasticsearch B.V. under one
 * or more contributor license agreements. Licensed under the Elastic License
 * 2.0; you may not use this file except in compliance with the Elastic License
 * 2.0.
 */

package org.elasticsearch.xpack.esql.expression.function;

import org.elasticsearch.Build;
import org.elasticsearch.common.Strings;
import org.elasticsearch.common.util.CollectionUtils;
import org.elasticsearch.common.util.FeatureFlag;
import org.elasticsearch.xpack.esql.core.QlIllegalArgumentException;
import org.elasticsearch.xpack.esql.core.expression.Expression;
import org.elasticsearch.xpack.esql.core.expression.MapExpression;
import org.elasticsearch.xpack.esql.core.expression.function.Function;
import org.elasticsearch.xpack.esql.core.tree.Source;
import org.elasticsearch.xpack.esql.core.type.DataType;
import org.elasticsearch.xpack.esql.core.util.Check;
import org.elasticsearch.xpack.esql.expression.SurrogateExpression;
import org.elasticsearch.xpack.esql.expression.function.aggregate.Avg;
import org.elasticsearch.xpack.esql.expression.function.aggregate.AvgOverTime;
import org.elasticsearch.xpack.esql.expression.function.aggregate.Count;
import org.elasticsearch.xpack.esql.expression.function.aggregate.CountDistinct;
import org.elasticsearch.xpack.esql.expression.function.aggregate.CountDistinctOverTime;
import org.elasticsearch.xpack.esql.expression.function.aggregate.CountOverTime;
import org.elasticsearch.xpack.esql.expression.function.aggregate.First;
import org.elasticsearch.xpack.esql.expression.function.aggregate.FirstOverTime;
import org.elasticsearch.xpack.esql.expression.function.aggregate.Last;
import org.elasticsearch.xpack.esql.expression.function.aggregate.LastOverTime;
import org.elasticsearch.xpack.esql.expression.function.aggregate.Max;
import org.elasticsearch.xpack.esql.expression.function.aggregate.MaxOverTime;
import org.elasticsearch.xpack.esql.expression.function.aggregate.Median;
import org.elasticsearch.xpack.esql.expression.function.aggregate.MedianAbsoluteDeviation;
import org.elasticsearch.xpack.esql.expression.function.aggregate.Min;
import org.elasticsearch.xpack.esql.expression.function.aggregate.MinOverTime;
import org.elasticsearch.xpack.esql.expression.function.aggregate.Percentile;
import org.elasticsearch.xpack.esql.expression.function.aggregate.Rate;
import org.elasticsearch.xpack.esql.expression.function.aggregate.Sample;
import org.elasticsearch.xpack.esql.expression.function.aggregate.SpatialCentroid;
import org.elasticsearch.xpack.esql.expression.function.aggregate.SpatialExtent;
import org.elasticsearch.xpack.esql.expression.function.aggregate.StdDev;
import org.elasticsearch.xpack.esql.expression.function.aggregate.Sum;
import org.elasticsearch.xpack.esql.expression.function.aggregate.SumOverTime;
import org.elasticsearch.xpack.esql.expression.function.aggregate.Top;
import org.elasticsearch.xpack.esql.expression.function.aggregate.Values;
import org.elasticsearch.xpack.esql.expression.function.aggregate.WeightedAvg;
import org.elasticsearch.xpack.esql.expression.function.fulltext.Kql;
import org.elasticsearch.xpack.esql.expression.function.fulltext.Match;
import org.elasticsearch.xpack.esql.expression.function.fulltext.MatchPhrase;
import org.elasticsearch.xpack.esql.expression.function.fulltext.MultiMatch;
import org.elasticsearch.xpack.esql.expression.function.fulltext.QueryString;
import org.elasticsearch.xpack.esql.expression.function.fulltext.Score;
import org.elasticsearch.xpack.esql.expression.function.fulltext.Term;
import org.elasticsearch.xpack.esql.expression.function.grouping.Bucket;
import org.elasticsearch.xpack.esql.expression.function.grouping.Categorize;
import org.elasticsearch.xpack.esql.expression.function.scalar.conditional.Case;
import org.elasticsearch.xpack.esql.expression.function.scalar.conditional.Greatest;
import org.elasticsearch.xpack.esql.expression.function.scalar.conditional.Least;
import org.elasticsearch.xpack.esql.expression.function.scalar.convert.FromBase64;
import org.elasticsearch.xpack.esql.expression.function.scalar.convert.ToAggregateMetricDouble;
import org.elasticsearch.xpack.esql.expression.function.scalar.convert.ToBase64;
import org.elasticsearch.xpack.esql.expression.function.scalar.convert.ToBoolean;
import org.elasticsearch.xpack.esql.expression.function.scalar.convert.ToCartesianPoint;
import org.elasticsearch.xpack.esql.expression.function.scalar.convert.ToCartesianShape;
import org.elasticsearch.xpack.esql.expression.function.scalar.convert.ToDateNanos;
import org.elasticsearch.xpack.esql.expression.function.scalar.convert.ToDatePeriod;
import org.elasticsearch.xpack.esql.expression.function.scalar.convert.ToDatetime;
import org.elasticsearch.xpack.esql.expression.function.scalar.convert.ToDegrees;
import org.elasticsearch.xpack.esql.expression.function.scalar.convert.ToDouble;
import org.elasticsearch.xpack.esql.expression.function.scalar.convert.ToGeoPoint;
import org.elasticsearch.xpack.esql.expression.function.scalar.convert.ToGeoShape;
import org.elasticsearch.xpack.esql.expression.function.scalar.convert.ToInteger;
import org.elasticsearch.xpack.esql.expression.function.scalar.convert.ToIp;
import org.elasticsearch.xpack.esql.expression.function.scalar.convert.ToIpLeadingZerosDecimal;
import org.elasticsearch.xpack.esql.expression.function.scalar.convert.ToIpLeadingZerosOctal;
import org.elasticsearch.xpack.esql.expression.function.scalar.convert.ToIpLeadingZerosRejected;
import org.elasticsearch.xpack.esql.expression.function.scalar.convert.ToLong;
import org.elasticsearch.xpack.esql.expression.function.scalar.convert.ToRadians;
import org.elasticsearch.xpack.esql.expression.function.scalar.convert.ToString;
import org.elasticsearch.xpack.esql.expression.function.scalar.convert.ToTimeDuration;
import org.elasticsearch.xpack.esql.expression.function.scalar.convert.ToUnsignedLong;
import org.elasticsearch.xpack.esql.expression.function.scalar.convert.ToVersion;
import org.elasticsearch.xpack.esql.expression.function.scalar.date.DateDiff;
import org.elasticsearch.xpack.esql.expression.function.scalar.date.DateExtract;
import org.elasticsearch.xpack.esql.expression.function.scalar.date.DateFormat;
import org.elasticsearch.xpack.esql.expression.function.scalar.date.DateParse;
import org.elasticsearch.xpack.esql.expression.function.scalar.date.DateTrunc;
import org.elasticsearch.xpack.esql.expression.function.scalar.date.DayName;
import org.elasticsearch.xpack.esql.expression.function.scalar.date.MonthName;
import org.elasticsearch.xpack.esql.expression.function.scalar.date.Now;
import org.elasticsearch.xpack.esql.expression.function.scalar.ip.CIDRMatch;
import org.elasticsearch.xpack.esql.expression.function.scalar.ip.IpPrefix;
import org.elasticsearch.xpack.esql.expression.function.scalar.math.Abs;
import org.elasticsearch.xpack.esql.expression.function.scalar.math.Acos;
import org.elasticsearch.xpack.esql.expression.function.scalar.math.Asin;
import org.elasticsearch.xpack.esql.expression.function.scalar.math.Atan;
import org.elasticsearch.xpack.esql.expression.function.scalar.math.Atan2;
import org.elasticsearch.xpack.esql.expression.function.scalar.math.Cbrt;
import org.elasticsearch.xpack.esql.expression.function.scalar.math.Ceil;
import org.elasticsearch.xpack.esql.expression.function.scalar.math.CopySign;
import org.elasticsearch.xpack.esql.expression.function.scalar.math.Cos;
import org.elasticsearch.xpack.esql.expression.function.scalar.math.Cosh;
import org.elasticsearch.xpack.esql.expression.function.scalar.math.E;
import org.elasticsearch.xpack.esql.expression.function.scalar.math.Exp;
import org.elasticsearch.xpack.esql.expression.function.scalar.math.Floor;
import org.elasticsearch.xpack.esql.expression.function.scalar.math.Hypot;
import org.elasticsearch.xpack.esql.expression.function.scalar.math.Log;
import org.elasticsearch.xpack.esql.expression.function.scalar.math.Log10;
import org.elasticsearch.xpack.esql.expression.function.scalar.math.Pi;
import org.elasticsearch.xpack.esql.expression.function.scalar.math.Pow;
import org.elasticsearch.xpack.esql.expression.function.scalar.math.Round;
import org.elasticsearch.xpack.esql.expression.function.scalar.math.RoundTo;
import org.elasticsearch.xpack.esql.expression.function.scalar.math.Scalb;
import org.elasticsearch.xpack.esql.expression.function.scalar.math.Signum;
import org.elasticsearch.xpack.esql.expression.function.scalar.math.Sin;
import org.elasticsearch.xpack.esql.expression.function.scalar.math.Sinh;
import org.elasticsearch.xpack.esql.expression.function.scalar.math.Sqrt;
import org.elasticsearch.xpack.esql.expression.function.scalar.math.Tan;
import org.elasticsearch.xpack.esql.expression.function.scalar.math.Tanh;
import org.elasticsearch.xpack.esql.expression.function.scalar.math.Tau;
import org.elasticsearch.xpack.esql.expression.function.scalar.multivalue.MvAppend;
import org.elasticsearch.xpack.esql.expression.function.scalar.multivalue.MvAvg;
import org.elasticsearch.xpack.esql.expression.function.scalar.multivalue.MvConcat;
import org.elasticsearch.xpack.esql.expression.function.scalar.multivalue.MvCount;
import org.elasticsearch.xpack.esql.expression.function.scalar.multivalue.MvDedupe;
import org.elasticsearch.xpack.esql.expression.function.scalar.multivalue.MvFirst;
import org.elasticsearch.xpack.esql.expression.function.scalar.multivalue.MvLast;
import org.elasticsearch.xpack.esql.expression.function.scalar.multivalue.MvMax;
import org.elasticsearch.xpack.esql.expression.function.scalar.multivalue.MvMedian;
import org.elasticsearch.xpack.esql.expression.function.scalar.multivalue.MvMedianAbsoluteDeviation;
import org.elasticsearch.xpack.esql.expression.function.scalar.multivalue.MvMin;
import org.elasticsearch.xpack.esql.expression.function.scalar.multivalue.MvPSeriesWeightedSum;
import org.elasticsearch.xpack.esql.expression.function.scalar.multivalue.MvPercentile;
import org.elasticsearch.xpack.esql.expression.function.scalar.multivalue.MvSlice;
import org.elasticsearch.xpack.esql.expression.function.scalar.multivalue.MvSort;
import org.elasticsearch.xpack.esql.expression.function.scalar.multivalue.MvSum;
import org.elasticsearch.xpack.esql.expression.function.scalar.multivalue.MvZip;
import org.elasticsearch.xpack.esql.expression.function.scalar.nulls.Coalesce;
import org.elasticsearch.xpack.esql.expression.function.scalar.spatial.SpatialContains;
import org.elasticsearch.xpack.esql.expression.function.scalar.spatial.SpatialDisjoint;
import org.elasticsearch.xpack.esql.expression.function.scalar.spatial.SpatialIntersects;
import org.elasticsearch.xpack.esql.expression.function.scalar.spatial.SpatialWithin;
import org.elasticsearch.xpack.esql.expression.function.scalar.spatial.StDistance;
import org.elasticsearch.xpack.esql.expression.function.scalar.spatial.StEnvelope;
import org.elasticsearch.xpack.esql.expression.function.scalar.spatial.StGeohash;
import org.elasticsearch.xpack.esql.expression.function.scalar.spatial.StGeohashToLong;
import org.elasticsearch.xpack.esql.expression.function.scalar.spatial.StGeohashToString;
import org.elasticsearch.xpack.esql.expression.function.scalar.spatial.StGeohex;
import org.elasticsearch.xpack.esql.expression.function.scalar.spatial.StGeohexToLong;
import org.elasticsearch.xpack.esql.expression.function.scalar.spatial.StGeohexToString;
import org.elasticsearch.xpack.esql.expression.function.scalar.spatial.StGeotile;
import org.elasticsearch.xpack.esql.expression.function.scalar.spatial.StGeotileToLong;
import org.elasticsearch.xpack.esql.expression.function.scalar.spatial.StGeotileToString;
import org.elasticsearch.xpack.esql.expression.function.scalar.spatial.StX;
import org.elasticsearch.xpack.esql.expression.function.scalar.spatial.StXMax;
import org.elasticsearch.xpack.esql.expression.function.scalar.spatial.StXMin;
import org.elasticsearch.xpack.esql.expression.function.scalar.spatial.StY;
import org.elasticsearch.xpack.esql.expression.function.scalar.spatial.StYMax;
import org.elasticsearch.xpack.esql.expression.function.scalar.spatial.StYMin;
import org.elasticsearch.xpack.esql.expression.function.scalar.string.BitLength;
import org.elasticsearch.xpack.esql.expression.function.scalar.string.ByteLength;
import org.elasticsearch.xpack.esql.expression.function.scalar.string.Concat;
import org.elasticsearch.xpack.esql.expression.function.scalar.string.EndsWith;
import org.elasticsearch.xpack.esql.expression.function.scalar.string.ExtractSnippets;
import org.elasticsearch.xpack.esql.expression.function.scalar.string.Hash;
import org.elasticsearch.xpack.esql.expression.function.scalar.string.LTrim;
import org.elasticsearch.xpack.esql.expression.function.scalar.string.Left;
import org.elasticsearch.xpack.esql.expression.function.scalar.string.Length;
import org.elasticsearch.xpack.esql.expression.function.scalar.string.Locate;
import org.elasticsearch.xpack.esql.expression.function.scalar.string.Md5;
import org.elasticsearch.xpack.esql.expression.function.scalar.string.RTrim;
import org.elasticsearch.xpack.esql.expression.function.scalar.string.Repeat;
import org.elasticsearch.xpack.esql.expression.function.scalar.string.Replace;
import org.elasticsearch.xpack.esql.expression.function.scalar.string.Reverse;
import org.elasticsearch.xpack.esql.expression.function.scalar.string.Right;
import org.elasticsearch.xpack.esql.expression.function.scalar.string.Sha1;
import org.elasticsearch.xpack.esql.expression.function.scalar.string.Sha256;
import org.elasticsearch.xpack.esql.expression.function.scalar.string.Space;
import org.elasticsearch.xpack.esql.expression.function.scalar.string.Split;
import org.elasticsearch.xpack.esql.expression.function.scalar.string.StartsWith;
import org.elasticsearch.xpack.esql.expression.function.scalar.string.Substring;
import org.elasticsearch.xpack.esql.expression.function.scalar.string.ToLower;
import org.elasticsearch.xpack.esql.expression.function.scalar.string.ToUpper;
import org.elasticsearch.xpack.esql.expression.function.scalar.string.Trim;
import org.elasticsearch.xpack.esql.expression.function.scalar.util.Delay;
import org.elasticsearch.xpack.esql.expression.function.vector.CosineSimilarity;
import org.elasticsearch.xpack.esql.expression.function.vector.DotProduct;
import org.elasticsearch.xpack.esql.expression.function.vector.Hamming;
import org.elasticsearch.xpack.esql.expression.function.vector.Knn;
import org.elasticsearch.xpack.esql.expression.function.vector.L1Norm;
import org.elasticsearch.xpack.esql.expression.function.vector.L2Norm;
import org.elasticsearch.xpack.esql.expression.function.vector.Magnitude;
import org.elasticsearch.xpack.esql.parser.ParsingException;
import org.elasticsearch.xpack.esql.session.Configuration;

import java.lang.reflect.Constructor;
import java.util.ArrayList;
import java.util.Arrays;
import java.util.Collection;
import java.util.HashMap;
import java.util.LinkedHashMap;
import java.util.List;
import java.util.Locale;
import java.util.Map;
import java.util.function.BiFunction;
import java.util.stream.Collectors;

import static java.util.Collections.unmodifiableList;
import static org.elasticsearch.xpack.esql.core.type.DataType.BOOLEAN;
import static org.elasticsearch.xpack.esql.core.type.DataType.CARTESIAN_POINT;
import static org.elasticsearch.xpack.esql.core.type.DataType.CARTESIAN_SHAPE;
import static org.elasticsearch.xpack.esql.core.type.DataType.DATETIME;
import static org.elasticsearch.xpack.esql.core.type.DataType.DATE_PERIOD;
import static org.elasticsearch.xpack.esql.core.type.DataType.DOUBLE;
import static org.elasticsearch.xpack.esql.core.type.DataType.GEO_POINT;
import static org.elasticsearch.xpack.esql.core.type.DataType.GEO_SHAPE;
import static org.elasticsearch.xpack.esql.core.type.DataType.INTEGER;
import static org.elasticsearch.xpack.esql.core.type.DataType.IP;
import static org.elasticsearch.xpack.esql.core.type.DataType.LONG;
import static org.elasticsearch.xpack.esql.core.type.DataType.TIME_DURATION;
import static org.elasticsearch.xpack.esql.core.type.DataType.UNSIGNED_LONG;
import static org.elasticsearch.xpack.esql.core.type.DataType.UNSUPPORTED;
import static org.elasticsearch.xpack.esql.core.type.DataType.VERSION;
import static org.elasticsearch.xpack.esql.core.type.DataType.isString;

public class EsqlFunctionRegistry {

    private static final Map<DataType, Integer> DATA_TYPE_CASTING_PRIORITY;

    static {
        List<DataType> typePriorityList = Arrays.asList(
            DATETIME,
            DATE_PERIOD,
            TIME_DURATION,
            DOUBLE,
            LONG,
            INTEGER,
            IP,
            VERSION,
            GEO_POINT,
            GEO_SHAPE,
            CARTESIAN_POINT,
            CARTESIAN_SHAPE,
            BOOLEAN,
            UNSIGNED_LONG,
            UNSUPPORTED
        );
        DATA_TYPE_CASTING_PRIORITY = new HashMap<>();
        for (int i = 0; i < typePriorityList.size(); i++) {
            DATA_TYPE_CASTING_PRIORITY.put(typePriorityList.get(i), i);
        }
    }

    // Translation table for error messaging in the following function
    private static final String[] NUM_NAMES = { "zero", "one", "two", "three", "four", "five", };

    // list of functions grouped by type of functions (aggregate, statistics, math etc) and ordered alphabetically inside each group
    // a single function will have one entry for itself with its name associated to its instance and, also, one entry for each alias
    // it has with the alias name associated to the FunctionDefinition instance
    private final Map<String, FunctionDefinition> defs = new LinkedHashMap<>();
    private final Map<String, String> aliases = new HashMap<>();
    private final Map<Class<? extends Function>, String> names = new HashMap<>();
    private final Map<Class<? extends Function>, List<DataType>> dataTypesForStringLiteralConversions = new LinkedHashMap<>();

    private SnapshotFunctionRegistry snapshotRegistry = null;

    @SuppressWarnings("this-escape")
    public EsqlFunctionRegistry() {
        register(functions());
        buildDataTypesForStringLiteralConversion(functions());
        nameSurrogates();
    }

    EsqlFunctionRegistry(FunctionDefinition... functions) {
        register(functions);
    }

    public FunctionDefinition resolveFunction(String functionName) {
        FunctionDefinition def = defs.get(functionName);
        if (def == null) {
            throw new QlIllegalArgumentException("Cannot find function {}; this should have been caught during analysis", functionName);
        }
        return def;
    }

    private String normalize(String name) {
        return name.toLowerCase(Locale.ROOT);
    }

    public String resolveAlias(String alias) {
        String normalized = normalize(alias);
        return aliases.getOrDefault(normalized, normalized);
    }

    public boolean functionExists(String functionName) {
        return defs.containsKey(functionName);
    }

    public String functionName(Class<? extends Function> clazz) {
        String name = names.get(clazz);
        Check.notNull(name, "Cannot find function by class {}", clazz);
        return name;
    }

    public Collection<FunctionDefinition> listFunctions() {
        // It is worth double checking if we need this copy. These are immutable anyway.
        return defs.values();
    }

    private static FunctionDefinition[][] functions() {
        return new FunctionDefinition[][] {
            // grouping functions
            new FunctionDefinition[] {
                def(Bucket.class, Bucket::new, "bucket", "bin"),
                def(Categorize.class, Categorize::new, "categorize") },
            // aggregate functions
            // since they declare two public constructors - one with filter (for nested where) and one without
            // use casting to disambiguate between the two
            new FunctionDefinition[] {
                def(Avg.class, uni(Avg::new), "avg"),
                def(Count.class, uni(Count::new), "count"),
                def(CountDistinct.class, bi(CountDistinct::new), "count_distinct"),
                def(Max.class, uni(Max::new), "max"),
                def(Median.class, uni(Median::new), "median"),
                def(MedianAbsoluteDeviation.class, uni(MedianAbsoluteDeviation::new), "median_absolute_deviation"),
                def(Min.class, uni(Min::new), "min"),
                def(Percentile.class, bi(Percentile::new), "percentile"),
                def(Sample.class, bi(Sample::new), "sample"),
                def(StdDev.class, uni(StdDev::new), "std_dev"),
                def(Sum.class, uni(Sum::new), "sum"),
                def(Top.class, tri(Top::new), "top"),
                def(Values.class, uni(Values::new), "values"),
                def(WeightedAvg.class, bi(WeightedAvg::new), "weighted_avg") },
            // math
            new FunctionDefinition[] {
                def(Abs.class, Abs::new, "abs"),
                def(Acos.class, Acos::new, "acos"),
                def(Asin.class, Asin::new, "asin"),
                def(Atan.class, Atan::new, "atan"),
                def(Atan2.class, Atan2::new, "atan2"),
                def(Cbrt.class, Cbrt::new, "cbrt"),
                def(Ceil.class, Ceil::new, "ceil"),
                def(Cos.class, Cos::new, "cos"),
                def(Cosh.class, Cosh::new, "cosh"),
                def(E.class, E::new, "e"),
                def(Exp.class, Exp::new, "exp"),
                def(Floor.class, Floor::new, "floor"),
                def(Greatest.class, Greatest::new, "greatest"),
                def(CopySign.class, bi(CopySign::new), "copy_sign"),
                def(Hypot.class, Hypot::new, "hypot"),
                def(Log.class, Log::new, "log"),
                def(Log10.class, Log10::new, "log10"),
                def(Least.class, Least::new, "least"),
                def(Pi.class, Pi::new, "pi"),
                def(Pow.class, Pow::new, "pow"),
                def(Round.class, Round::new, "round"),
                def(RoundTo.class, RoundTo::new, "round_to"),
                def(Scalb.class, Scalb::new, "scalb"),
                def(Signum.class, Signum::new, "signum"),
                def(Sin.class, Sin::new, "sin"),
                def(Sinh.class, Sinh::new, "sinh"),
                def(Sqrt.class, Sqrt::new, "sqrt"),
                def(Tan.class, Tan::new, "tan"),
                def(Tanh.class, Tanh::new, "tanh"),
                def(Tau.class, Tau::new, "tau") },
            // string
            new FunctionDefinition[] {
                def(BitLength.class, BitLength::new, "bit_length"),
                def(ByteLength.class, ByteLength::new, "byte_length"),
                def(Concat.class, Concat::new, "concat"),
                def(EndsWith.class, EndsWith::new, "ends_with"),
                def(Hash.class, Hash::new, "hash"),
                def(LTrim.class, LTrim::new, "ltrim"),
                def(Left.class, Left::new, "left"),
                def(Length.class, Length::new, "length"),
                def(Locate.class, Locate::new, "locate"),
                def(Md5.class, Md5::new, "md5"),
                def(RTrim.class, RTrim::new, "rtrim"),
                def(Repeat.class, Repeat::new, "repeat"),
                def(Replace.class, Replace::new, "replace"),
                def(Reverse.class, Reverse::new, "reverse"),
                def(Right.class, Right::new, "right"),
                def(Sha1.class, Sha1::new, "sha1"),
                def(Sha256.class, Sha256::new, "sha256"),
                def(Space.class, Space::new, "space"),
                def(StartsWith.class, StartsWith::new, "starts_with"),
                def(Substring.class, Substring::new, "substring"),
                def(ToLower.class, ToLower::new, "to_lower"),
                def(ToUpper.class, ToUpper::new, "to_upper"),
                def(Trim.class, Trim::new, "trim") },
            // date
            new FunctionDefinition[] {
                def(DateDiff.class, DateDiff::new, "date_diff"),
                def(DateExtract.class, DateExtract::new, "date_extract"),
                def(DateFormat.class, DateFormat::new, "date_format"),
                def(DateParse.class, DateParse::new, "date_parse"),
                def(DateTrunc.class, DateTrunc::new, "date_trunc"),
                def(DayName.class, DayName::new, "day_name"),
                def(MonthName.class, MonthName::new, "month_name"),
                def(Now.class, Now::new, "now") },
            // spatial
            new FunctionDefinition[] {
                def(SpatialCentroid.class, SpatialCentroid::new, "st_centroid_agg"),
                def(SpatialContains.class, SpatialContains::new, "st_contains"),
                def(SpatialExtent.class, SpatialExtent::new, "st_extent_agg"),
                def(SpatialDisjoint.class, SpatialDisjoint::new, "st_disjoint"),
                def(SpatialIntersects.class, SpatialIntersects::new, "st_intersects"),
                def(SpatialWithin.class, SpatialWithin::new, "st_within"),
                def(StDistance.class, StDistance::new, "st_distance"),
                def(StEnvelope.class, StEnvelope::new, "st_envelope"),
                def(StXMax.class, StXMax::new, "st_xmax"),
                def(StXMin.class, StXMin::new, "st_xmin"),
                def(StYMax.class, StYMax::new, "st_ymax"),
                def(StYMin.class, StYMin::new, "st_ymin"),
                def(StX.class, StX::new, "st_x"),
                def(StY.class, StY::new, "st_y") },
            // conditional
            new FunctionDefinition[] { def(Case.class, Case::new, "case") },
            // null
            new FunctionDefinition[] { def(Coalesce.class, Coalesce::new, "coalesce"), },
            // IP
            new FunctionDefinition[] { def(CIDRMatch.class, CIDRMatch::new, "cidr_match") },
            new FunctionDefinition[] { def(IpPrefix.class, IpPrefix::new, "ip_prefix") },
            // conversion functions
            new FunctionDefinition[] {
                def(FromBase64.class, FromBase64::new, "from_base64"),
                def(ToAggregateMetricDouble.class, ToAggregateMetricDouble::new, "to_aggregate_metric_double", "to_aggregatemetricdouble"),
                def(ToBase64.class, ToBase64::new, "to_base64"),
                def(ToBoolean.class, ToBoolean::new, "to_boolean", "to_bool"),
                def(ToCartesianPoint.class, ToCartesianPoint::new, "to_cartesianpoint"),
                def(ToCartesianShape.class, ToCartesianShape::new, "to_cartesianshape"),
                def(ToDatePeriod.class, ToDatePeriod::new, "to_dateperiod"),
                def(ToDatetime.class, ToDatetime::new, "to_datetime", "to_dt"),
                def(ToDateNanos.class, ToDateNanos::new, "to_date_nanos", "to_datenanos"),
                def(ToDegrees.class, ToDegrees::new, "to_degrees"),
                def(ToDouble.class, ToDouble::new, "to_double", "to_dbl"),
                def(ToGeoPoint.class, ToGeoPoint::new, "to_geopoint"),
                def(ToGeoShape.class, ToGeoShape::new, "to_geoshape"),
                def(ToIp.class, ToIp::new, "to_ip"),
                def(ToInteger.class, ToInteger::new, "to_integer", "to_int"),
                def(ToLong.class, ToLong::new, "to_long"),
                def(ToRadians.class, ToRadians::new, "to_radians"),
                def(ToString.class, ToString::new, "to_string", "to_str"),
                def(ToTimeDuration.class, ToTimeDuration::new, "to_timeduration"),
                def(ToUnsignedLong.class, ToUnsignedLong::new, "to_unsigned_long", "to_ulong", "to_ul"),
                def(ToVersion.class, ToVersion::new, "to_version", "to_ver"), },
            // multivalue functions
            new FunctionDefinition[] {
                def(MvAppend.class, MvAppend::new, "mv_append"),
                def(MvAvg.class, MvAvg::new, "mv_avg"),
                def(MvConcat.class, MvConcat::new, "mv_concat"),
                def(MvCount.class, MvCount::new, "mv_count"),
                def(MvDedupe.class, MvDedupe::new, "mv_dedupe"),
                def(MvFirst.class, MvFirst::new, "mv_first"),
                def(MvLast.class, MvLast::new, "mv_last"),
                def(MvMax.class, MvMax::new, "mv_max"),
                def(MvMedian.class, MvMedian::new, "mv_median"),
                def(MvMedianAbsoluteDeviation.class, MvMedianAbsoluteDeviation::new, "mv_median_absolute_deviation"),
                def(MvMin.class, MvMin::new, "mv_min"),
                def(MvPercentile.class, MvPercentile::new, "mv_percentile"),
                def(MvPSeriesWeightedSum.class, MvPSeriesWeightedSum::new, "mv_pseries_weighted_sum"),
                def(MvSort.class, MvSort::new, "mv_sort"),
                def(MvSlice.class, MvSlice::new, "mv_slice"),
                def(MvZip.class, MvZip::new, "mv_zip"),
                def(MvSum.class, MvSum::new, "mv_sum"),
                def(Split.class, Split::new, "split") },
            // fulltext functions
            new FunctionDefinition[] {
                def(Kql.class, uni(Kql::new), "kql"),
                def(Match.class, tri(Match::new), "match"),
                def(MultiMatch.class, MultiMatch::new, "multi_match"),
                def(QueryString.class, bi(QueryString::new), "qstr"),
                def(MatchPhrase.class, tri(MatchPhrase::new), "match_phrase") } };

    }

    private static FunctionDefinition[][] snapshotFunctions() {
        return new FunctionDefinition[][] {
            new FunctionDefinition[] {
                // The delay() function is for debug/snapshot environments only and should never be enabled in a non-snapshot build.
                // This is an experimental function and can be removed without notice.
                def(Delay.class, Delay::new, "delay"),
                def(First.class, bi(First::new), "first"),
                def(Last.class, bi(Last::new), "last"),
                def(Rate.class, uni(Rate::new), "rate"),
                def(MaxOverTime.class, uni(MaxOverTime::new), "max_over_time"),
                def(MinOverTime.class, uni(MinOverTime::new), "min_over_time"),
                def(SumOverTime.class, uni(SumOverTime::new), "sum_over_time"),
                def(CountOverTime.class, uni(CountOverTime::new), "count_over_time"),
                def(CountDistinctOverTime.class, bi(CountDistinctOverTime::new), "count_distinct_over_time"),
                def(AvgOverTime.class, uni(AvgOverTime::new), "avg_over_time"),
                def(LastOverTime.class, uni(LastOverTime::new), "last_over_time"),
                def(FirstOverTime.class, uni(FirstOverTime::new), "first_over_time"),
                def(Score.class, uni(Score::new), Score.NAME),
                def(Term.class, bi(Term::new), "term"),
                def(Knn.class, quad(Knn::new), "knn"),
                def(StGeohash.class, StGeohash::new, "st_geohash"),
                def(StGeohashToLong.class, StGeohashToLong::new, "st_geohash_to_long"),
                def(StGeohashToString.class, StGeohashToString::new, "st_geohash_to_string"),
                def(StGeotile.class, StGeotile::new, "st_geotile"),
                def(StGeotileToLong.class, StGeotileToLong::new, "st_geotile_to_long"),
                def(StGeotileToString.class, StGeotileToString::new, "st_geotile_to_string"),
                def(StGeohex.class, StGeohex::new, "st_geohex"),
                def(StGeohexToLong.class, StGeohexToLong::new, "st_geohex_to_long"),
                def(StGeohexToString.class, StGeohexToString::new, "st_geohex_to_string"),
                def(CosineSimilarity.class, CosineSimilarity::new, "v_cosine"),
                def(DotProduct.class, DotProduct::new, "v_dot_product"),
                def(L1Norm.class, L1Norm::new, "v_l1_norm"),
                def(L2Norm.class, L2Norm::new, "v_l2_norm"),
<<<<<<< HEAD
                def(ExtractSnippets.class, quad(ExtractSnippets::new), "extract_snippets") } };
=======
                def(Magnitude.class, Magnitude::new, "v_magnitude"),
                def(Hamming.class, Hamming::new, "v_hamming") } };
>>>>>>> 8486a63a
    }

    public EsqlFunctionRegistry snapshotRegistry() {
        if (Build.current().isSnapshot() == false) {
            return this;
        }
        var snapshotRegistry = this.snapshotRegistry;
        if (snapshotRegistry == null) {
            snapshotRegistry = new SnapshotFunctionRegistry();
            this.snapshotRegistry = snapshotRegistry;
        }
        return snapshotRegistry;
    }

    public static boolean isSnapshotOnly(String functionName) {
        for (FunctionDefinition[] defs : snapshotFunctions()) {
            for (FunctionDefinition def : defs) {
                if (def.name().equalsIgnoreCase(functionName)) {
                    return true;
                }
            }
        }
        return false;
    }

    public static String normalizeName(String name) {
        return name.toLowerCase(Locale.ROOT);
    }

    public static class ArgSignature {
        protected final String name;
        protected final String[] type;
        protected final String description;
        protected final boolean optional;
        protected final boolean variadic;
        protected final DataType targetDataType;

        public ArgSignature(String name, String[] type, String description, boolean optional, boolean variadic, DataType targetDataType) {
            this.name = name;
            this.type = type;
            this.description = description;
            this.optional = optional;
            this.variadic = variadic;
            this.targetDataType = targetDataType;
        }

        public ArgSignature(String name, String[] type, String description, boolean optional, boolean variadic) {
            this(name, type, description, optional, variadic, UNSUPPORTED);
        }

        public String name() {
            return name;
        }

        public String[] type() {
            return type;
        }

        public String description() {
            return description;
        }

        public boolean optional() {
            return optional;
        }

        public DataType targetDataType() {
            return targetDataType;
        }

        public Map<String, MapEntryArgSignature> mapParams() {
            return Map.of();
        }

        public boolean mapArg() {
            return false;
        }

        @Override
        public String toString() {
            return "ArgSignature{"
                + "name='"
                + name
                + "', type="
                + Arrays.toString(type)
                + ", description='"
                + description
                + "', optional="
                + optional
                + ", targetDataType="
                + targetDataType
                + "}}";
        }
    }

    public static class MapArgSignature extends ArgSignature {
        private final Map<String, MapEntryArgSignature> mapParams;

        public MapArgSignature(String name, String description, boolean optional, Map<String, MapEntryArgSignature> mapParams) {
            super(name, new String[] { "map" }, description, optional, false);
            this.mapParams = mapParams;
        }

        @Override
        public Map<String, MapEntryArgSignature> mapParams() {
            return mapParams;
        }

        @Override
        public boolean mapArg() {
            return true;
        }

        @Override
        public String toString() {
            return "MapArgSignature{"
                + "name='map', type='map', description='"
                + description
                + "', optional="
                + optional
                + ", targetDataType=unsupported, mapParams={"
                + mapParams.values().stream().map(mapArg -> "{" + mapArg + "}").collect(Collectors.joining(", "))
                + "}}";
        }
    }

    public record MapEntryArgSignature(String name, String valueHint, String type, String description) {
        @Override
        public String toString() {
            return "name='" + name + "', values=" + valueHint + ", description='" + description + "'";
        }
    }

    public record FunctionDescription(
        String name,
        List<ArgSignature> args,
        String[] returnType,
        String description,
        boolean variadic,
        FunctionType type
    ) {
        /**
         * The name of every argument.
         */
        public List<String> argNames() {
            return args.stream().map(ArgSignature::name).toList();
        }

        /**
         * The signature of every argument.
         */
        public List<ArgSignature> args() {
            return args;
        }

        /**
         * The description of every argument.
         */
        public List<String> argDescriptions() {
            return args.stream().map(ArgSignature::description).toList();
        }
    }

    /**
     * Build a list target data types, which is used by ImplicitCasting to convert string literals to a target data type.
     */
    private static DataType getTargetType(String[] names) {
        List<DataType> types = new ArrayList<>();
        for (String name : names) {
            DataType type = DataType.fromTypeName(name);
            if (type != null && type != UNSUPPORTED) { // A type should not be null or UNSUPPORTED, just a sanity check here
                // If the function takes strings as input, there is no need to cast a string literal to it.
                // Return UNSUPPORTED means that ImplicitCasting doesn't support this argument, and it will be skipped by ImplicitCasting.
                if (isString(type)) {
                    return UNSUPPORTED;
                }
                types.add(type);
            }
        }

        return types.stream()
            .filter(DATA_TYPE_CASTING_PRIORITY::containsKey)
            .min((dt1, dt2) -> DATA_TYPE_CASTING_PRIORITY.get(dt1).compareTo(DATA_TYPE_CASTING_PRIORITY.get(dt2)))
            .orElse(UNSUPPORTED);
    }

    public static FunctionDescription description(FunctionDefinition def) {
        Constructor<?> constructor = constructorFor(def.clazz());
        if (constructor == null) {
            return new FunctionDescription(def.name(), List.of(), null, null, false, FunctionType.SCALAR);
        }
        FunctionInfo functionInfo = functionInfo(def);
        String functionDescription = functionInfo == null ? "" : functionInfo.description().replace('\n', ' ');
        String[] returnType = functionInfo == null ? new String[] { "?" } : removeUnderConstruction(functionInfo.returnType());
        var params = constructor.getParameters(); // no multiple c'tors supported

        List<EsqlFunctionRegistry.ArgSignature> args = new ArrayList<>(params.length);
        boolean variadic = false;
        for (int i = 1; i < params.length; i++) { // skipping 1st argument, the source
            if (Configuration.class.isAssignableFrom(params[i].getType()) == false) {
                boolean isList = List.class.isAssignableFrom(params[i].getType());
                variadic |= isList;
                MapParam mapParamInfo = params[i].getAnnotation(MapParam.class); // refactor this
                if (mapParamInfo != null) {
                    args.add(mapParam(mapParamInfo));
                } else {
                    Param paramInfo = params[i].getAnnotation(Param.class);
                    args.add(paramInfo != null ? param(paramInfo, isList) : paramWithoutAnnotation(params[i].getName()));
                }
            }
        }
        return new FunctionDescription(def.name(), args, returnType, functionDescription, variadic, functionInfo.type());
    }

    public static ArgSignature param(Param param, boolean variadic) {
        String[] type = removeUnderConstruction(param.type());
        String desc = param.description().replace('\n', ' ');
        DataType targetDataType = getTargetType(type);
        return new EsqlFunctionRegistry.ArgSignature(param.name(), type, desc, param.optional(), variadic, targetDataType);
    }

    public static ArgSignature mapParam(MapParam mapParam) {
        String desc = mapParam.description().replace('\n', ' ');
        Map<String, MapEntryArgSignature> params = new HashMap<>(mapParam.params().length);
        for (MapParam.MapParamEntry param : mapParam.params()) {
            String valueHint = param.valueHint().length <= 1
                ? Arrays.toString(param.valueHint())
                : "[" + String.join(", ", param.valueHint()) + "]";
            String type = param.type().length <= 1 ? Arrays.toString(param.type()) : "[" + String.join(", ", param.type()) + "]";
            MapEntryArgSignature mapArg = new MapEntryArgSignature(param.name(), valueHint, type, param.description());
            params.put(param.name(), mapArg);
        }
        return new EsqlFunctionRegistry.MapArgSignature(mapParam.name(), desc, mapParam.optional(), params);
    }

    public static ArgSignature paramWithoutAnnotation(String name) {
        return new EsqlFunctionRegistry.ArgSignature(name, new String[] { "?" }, "", false, false, UNSUPPORTED);
    }

    /**
     * Remove types that are being actively built.
     */
    private static String[] removeUnderConstruction(String[] types) {
        for (Map.Entry<DataType, FeatureFlag> underConstruction : DataType.UNDER_CONSTRUCTION.entrySet()) {
            if (underConstruction.getValue().isEnabled() == false) {
                types = Arrays.stream(types).filter(t -> underConstruction.getKey().typeName().equals(t) == false).toArray(String[]::new);
            }
        }
        return types;
    }

    public static FunctionInfo functionInfo(FunctionDefinition def) {
        Constructor<?> constructor = constructorFor(def.clazz());
        if (constructor == null) {
            return null;
        }
        return constructor.getAnnotation(FunctionInfo.class);
    }

    private static Constructor<?> constructorFor(Class<? extends Function> clazz) {
        Constructor<?>[] constructors = clazz.getConstructors();
        if (constructors.length == 0) {
            return null;
        }
        // when dealing with multiple, pick the constructor exposing the FunctionInfo annotation
        if (constructors.length > 1) {
            for (Constructor<?> constructor : constructors) {
                if (constructor.getAnnotation(FunctionInfo.class) != null) {
                    return constructor;
                }
            }
        }
        return constructors[0];
    }

    public List<DataType> getDataTypeForStringLiteralConversion(Class<? extends Function> clazz) {
        return dataTypesForStringLiteralConversions.get(clazz);
    }

    private static class SnapshotFunctionRegistry extends EsqlFunctionRegistry {
        SnapshotFunctionRegistry() {
            if (Build.current().isSnapshot() == false) {
                throw new IllegalStateException("build snapshot function registry for non-snapshot build");
            }
            register(snapshotFunctions());
            buildDataTypesForStringLiteralConversion(snapshotFunctions());
        }

    }

    void register(FunctionDefinition[]... groupFunctions) {
        for (FunctionDefinition[] group : groupFunctions) {
            register(group);
        }
    }

    void register(FunctionDefinition... functions) {
        // temporary map to hold [function_name/alias_name : function instance]
        Map<String, FunctionDefinition> batchMap = new HashMap<>();
        for (FunctionDefinition f : functions) {
            batchMap.put(f.name(), f);
            for (String alias : f.aliases()) {
                Object old = batchMap.put(alias, f);
                if (old != null || defs.containsKey(alias)) {
                    throw new QlIllegalArgumentException(
                        "alias ["
                            + alias
                            + "] is used by "
                            + "["
                            + (old != null ? old : defs.get(alias).name())
                            + "] and ["
                            + f.name()
                            + "]"
                    );
                }
                aliases.put(alias, f.name());
            }
            Check.isTrue(
                names.containsKey(f.clazz()) == false,
                "function type [{}} is registered twice with names [{}] and [{}]",
                f.clazz(),
                names.get(f.clazz()),
                f.name()
            );
            names.put(f.clazz(), f.name());
        }
        // sort the temporary map by key name and add it to the global map of functions
        defs.putAll(
            batchMap.entrySet()
                .stream()
                .sorted(Map.Entry.comparingByKey())
                .collect(
                    Collectors.<
                        Map.Entry<String, FunctionDefinition>,
                        String,
                        FunctionDefinition,
                        LinkedHashMap<String, FunctionDefinition>>toMap(
                            Map.Entry::getKey,
                            Map.Entry::getValue,
                            (oldValue, newValue) -> oldValue,
                            LinkedHashMap::new
                        )
                )
        );
    }

    protected void buildDataTypesForStringLiteralConversion(FunctionDefinition[]... groupFunctions) {
        for (FunctionDefinition[] group : groupFunctions) {
            for (FunctionDefinition def : group) {
                FunctionDescription signature = description(def);
                dataTypesForStringLiteralConversions.put(
                    def.clazz(),
                    signature.args().stream().map(EsqlFunctionRegistry.ArgSignature::targetDataType).collect(Collectors.toList())
                );
            }
        }
    }

    /**
     * Add {@link #names} entries for functions that are not registered, but we rewrite to using {@link SurrogateExpression}.
     */
    private void nameSurrogates() {
        names.put(ToIpLeadingZerosRejected.class, "TO_IP");
        names.put(ToIpLeadingZerosDecimal.class, "TO_IP");
        names.put(ToIpLeadingZerosOctal.class, "TO_IP");
    }

    protected interface FunctionBuilder {
        Function build(Source source, List<Expression> children, Configuration cfg);
    }

    /**
     * Main method to register a function.
     *
     * @param names Must always have at least one entry which is the method's primary name
     */
    @SuppressWarnings("overloads")
    protected static FunctionDefinition def(Class<? extends Function> function, FunctionBuilder builder, String... names) {
        Check.isTrue(names.length > 0, "At least one name must be provided for the function");
        String primaryName = names[0];
        List<String> aliases = Arrays.asList(names).subList(1, names.length);
        FunctionDefinition.Builder realBuilder = (uf, cfg, extras) -> {
            if (CollectionUtils.isEmpty(extras) == false) {
                throw new ParsingException(
                    uf.source(),
                    "Unused parameters {} detected when building [{}]",
                    Arrays.toString(extras),
                    primaryName
                );
            }
            try {
                return builder.build(uf.source(), uf.children(), cfg);
            } catch (QlIllegalArgumentException e) {
                throw new ParsingException(e, uf.source(), "error building [{}]: {}", primaryName, e.getMessage());
            }
        };
        return new FunctionDefinition(primaryName, unmodifiableList(aliases), function, realBuilder);
    }

    /**
     * Build a {@linkplain FunctionDefinition} for a no-argument function.
     */
    public static <T extends Function> FunctionDefinition def(
        Class<T> function,
        java.util.function.Function<Source, T> ctorRef,
        String... names
    ) {
        FunctionBuilder builder = (source, children, cfg) -> {
            if (false == children.isEmpty()) {
                throw new QlIllegalArgumentException("expects no arguments");
            }
            return ctorRef.apply(source);
        };
        return def(function, builder, names);
    }

    /**
     * Build a {@linkplain FunctionDefinition} for a unary function.
     */
    @SuppressWarnings("overloads")  // These are ambiguous if you aren't using ctor references but we always do
    public static <T extends Function> FunctionDefinition def(
        Class<T> function,
        BiFunction<Source, Expression, T> ctorRef,
        String... names
    ) {
        FunctionBuilder builder = (source, children, cfg) -> {
            if (children.size() != 1) {
                throw new QlIllegalArgumentException("expects exactly one argument");
            }
            return ctorRef.apply(source, children.get(0));
        };
        return def(function, builder, names);
    }

    /**
     * Build a {@linkplain FunctionDefinition} for multi-arg/n-ary function.
     */
    @SuppressWarnings("overloads") // These are ambiguous if you aren't using ctor references but we always do
    protected <T extends Function> FunctionDefinition def(Class<T> function, NaryBuilder<T> ctorRef, String... names) {
        FunctionBuilder builder = (source, children, cfg) -> { return ctorRef.build(source, children); };
        return def(function, builder, names);
    }

    protected interface NaryBuilder<T> {
        T build(Source source, List<Expression> children);
    }

    /**
     * Build a {@linkplain FunctionDefinition} for a binary function.
     */
    @SuppressWarnings("overloads")  // These are ambiguous if you aren't using ctor references but we always do
    public static <T extends Function> FunctionDefinition def(Class<T> function, BinaryBuilder<T> ctorRef, String... names) {
        FunctionBuilder builder = (source, children, cfg) -> {
            boolean isBinaryOptionalParamFunction = OptionalArgument.class.isAssignableFrom(function);
            if (isBinaryOptionalParamFunction && (children.size() > 2 || children.size() < 1)) {
                throw new QlIllegalArgumentException(
                    Strings.format("function %s expects one or two arguments but it received %d", Arrays.toString(names), children.size())
                );
            } else if (isBinaryOptionalParamFunction == false && children.size() != 2) {
                throw new QlIllegalArgumentException(
                    Strings.format("function %s expects exactly two arguments, it received %d", Arrays.toString(names), children.size())
                );
            }

            return ctorRef.build(source, children.get(0), children.size() == 2 ? children.get(1) : null);
        };
        return def(function, builder, names);
    }

    public interface BinaryBuilder<T> {
        T build(Source source, Expression left, Expression right);
    }

    /**
     * Build a {@linkplain FunctionDefinition} for a ternary function.
     */
    @SuppressWarnings("overloads")  // These are ambiguous if you aren't using ctor references but we always do
    protected static <T extends Function> FunctionDefinition def(Class<T> function, TernaryBuilder<T> ctorRef, String... names) {
        FunctionBuilder builder = (source, children, cfg) -> {
            boolean hasMinimumTwo = OptionalArgument.class.isAssignableFrom(function);
            if (hasMinimumTwo && (children.size() > 3 || children.size() < 2)) {
                throw new QlIllegalArgumentException("expects two or three arguments");
            } else if (hasMinimumTwo == false && children.size() != 3) {
                throw new QlIllegalArgumentException("expects exactly three arguments");
            }
            return ctorRef.build(source, children.get(0), children.get(1), children.size() == 3 ? children.get(2) : null);
        };
        return def(function, builder, names);
    }

    protected interface TernaryBuilder<T> {
        T build(Source source, Expression one, Expression two, Expression three);
    }

    /**
     * Build a {@linkplain FunctionDefinition} for a quaternary function.
     */
    @SuppressWarnings("overloads")  // These are ambiguous if you aren't using ctor references but we always do
    protected static <T extends Function> FunctionDefinition def(Class<T> function, QuaternaryBuilder<T> ctorRef, String... names) {
        FunctionBuilder builder = (source, children, cfg) -> {
            if (OptionalArgument.class.isAssignableFrom(function)) {
                if (children.size() > 4 || children.size() < 3) {
                    throw new QlIllegalArgumentException("expects three or four arguments");
                }
            } else if (TwoOptionalArguments.class.isAssignableFrom(function)) {
                if (children.size() > 4 || children.size() < 2) {
                    throw new QlIllegalArgumentException("expects minimum two, maximum four arguments");
                }
            } else if (children.size() != 4) {
                throw new QlIllegalArgumentException("expects exactly four arguments");
            }
            return ctorRef.build(
                source,
                children.get(0),
                children.get(1),
                children.size() > 2 ? children.get(2) : null,
                children.size() > 3 ? children.get(3) : null
            );
        };
        return def(function, builder, names);
    }

    protected interface QuaternaryBuilder<T> {
        T build(Source source, Expression one, Expression two, Expression three, Expression four);
    }

    /**
     * Build a {@linkplain FunctionDefinition} for a quinary function.
     */
    @SuppressWarnings("overloads")  // These are ambiguous if you aren't using ctor references but we always do
    protected static <T extends Function> FunctionDefinition def(
        Class<T> function,
        QuinaryBuilder<T> ctorRef,
        int numOptionalParams,
        String... names
    ) {
        FunctionBuilder builder = (source, children, cfg) -> {
            final int NUM_TOTAL_PARAMS = 5;
            boolean hasOptionalParams = OptionalArgument.class.isAssignableFrom(function);
            if (hasOptionalParams && (children.size() > NUM_TOTAL_PARAMS || children.size() < NUM_TOTAL_PARAMS - numOptionalParams)) {
                throw new QlIllegalArgumentException(
                    "expects between "
                        + NUM_NAMES[NUM_TOTAL_PARAMS - numOptionalParams]
                        + " and "
                        + NUM_NAMES[NUM_TOTAL_PARAMS]
                        + " arguments"
                );
            } else if (hasOptionalParams == false && children.size() != NUM_TOTAL_PARAMS) {
                throw new QlIllegalArgumentException("expects exactly " + NUM_NAMES[NUM_TOTAL_PARAMS] + " arguments");
            }
            return ctorRef.build(
                source,
                children.size() > 0 ? children.get(0) : null,
                children.size() > 1 ? children.get(1) : null,
                children.size() > 2 ? children.get(2) : null,
                children.size() > 3 ? children.get(3) : null,
                children.size() > 4 ? children.get(4) : null
            );
        };
        return def(function, builder, names);
    }

    protected interface QuinaryBuilder<T> {
        T build(Source source, Expression one, Expression two, Expression three, Expression four, Expression five);
    }

    /**
     * Build a {@linkplain FunctionDefinition} for functions with a mandatory argument followed by a varidic list.
     */
    @SuppressWarnings("overloads")  // These are ambiguous if you aren't using ctor references but we always do
    protected static <T extends Function> FunctionDefinition def(Class<T> function, UnaryVariadicBuilder<T> ctorRef, String... names) {
        FunctionBuilder builder = (source, children, cfg) -> {
            boolean hasMinimumOne = OptionalArgument.class.isAssignableFrom(function);
            if (hasMinimumOne && children.size() < 1) {
                throw new QlIllegalArgumentException("expects at least one argument");
            } else if (hasMinimumOne == false && children.size() < 2) {
                throw new QlIllegalArgumentException("expects at least two arguments");
            }
            return ctorRef.build(source, children.get(0), children.subList(1, children.size()));
        };
        return def(function, builder, names);
    }

    protected interface UnaryVariadicBuilder<T> {
        T build(Source source, Expression exp, List<Expression> variadic);
    }

    protected interface BinaryVariadicWithOptionsBuilder<T> {
        T build(Source source, Expression exp, List<Expression> variadic, Expression options);
    };

    protected static <T extends Function> FunctionDefinition def(
        Class<T> function,
        BinaryVariadicWithOptionsBuilder<T> ctorRef,
        String... names
    ) {
        FunctionBuilder builder = (source, children, cfg) -> {
            boolean hasMinimumOne = OptionalArgument.class.isAssignableFrom(function);
            if (hasMinimumOne && children.size() < 1) {
                throw new QlIllegalArgumentException("expects at least one argument");
            } else if (hasMinimumOne == false && children.size() < 2) {
                throw new QlIllegalArgumentException("expects at least two arguments");
            }
            Expression options = children.getLast();
            if (options instanceof MapExpression) {
                return ctorRef.build(source, children.get(0), children.subList(1, children.size() - 1), options);
            }

            return ctorRef.build(source, children.get(0), children.subList(1, children.size()), null);
        };
        return def(function, builder, names);
    }

    /**
     * Build a {@linkplain FunctionDefinition} for a no-argument function that is configuration aware.
     */
    @SuppressWarnings("overloads")
    protected static <T extends Function> FunctionDefinition def(Class<T> function, ConfigurationAwareBuilder<T> ctorRef, String... names) {
        FunctionBuilder builder = (source, children, cfg) -> {
            if (false == children.isEmpty()) {
                throw new QlIllegalArgumentException("expects no arguments");
            }
            return ctorRef.build(source, cfg);
        };
        return def(function, builder, names);
    }

    protected interface ConfigurationAwareBuilder<T> {
        T build(Source source, Configuration configuration);
    }

    /**
     * Build a {@linkplain FunctionDefinition} for a one-argument function that is configuration aware.
     */
    @SuppressWarnings("overloads")
    public static <T extends Function> FunctionDefinition def(
        Class<T> function,
        UnaryConfigurationAwareBuilder<T> ctorRef,
        String... names
    ) {
        FunctionBuilder builder = (source, children, cfg) -> {
            if (children.size() != 1) {
                throw new QlIllegalArgumentException("expects exactly one argument");
            }
            Expression ex = children.get(0);
            return ctorRef.build(source, ex, cfg);
        };
        return def(function, builder, names);
    }

    public interface UnaryConfigurationAwareBuilder<T> {
        T build(Source source, Expression exp, Configuration configuration);
    }

    /**
     * Build a {@linkplain FunctionDefinition} for a binary function that is configuration aware.
     */
    @SuppressWarnings("overloads")  // These are ambiguous if you aren't using ctor references but we always do
    protected static <T extends Function> FunctionDefinition def(
        Class<T> function,
        BinaryConfigurationAwareBuilder<T> ctorRef,
        String... names
    ) {
        FunctionBuilder builder = (source, children, cfg) -> {
            boolean isBinaryOptionalParamFunction = OptionalArgument.class.isAssignableFrom(function);
            if (isBinaryOptionalParamFunction && (children.size() > 2 || children.size() < 1)) {
                throw new QlIllegalArgumentException("expects one or two arguments");
            } else if (isBinaryOptionalParamFunction == false && children.size() != 2) {
                throw new QlIllegalArgumentException("expects exactly two arguments");
            }
            return ctorRef.build(source, children.get(0), children.size() == 2 ? children.get(1) : null, cfg);
        };
        return def(function, builder, names);
    }

    protected interface BinaryConfigurationAwareBuilder<T> {
        T build(Source source, Expression left, Expression right, Configuration configuration);
    }

    /**
     * Build a {@linkplain FunctionDefinition} for a ternary function that is configuration aware.
     */
    @SuppressWarnings("overloads")  // These are ambiguous if you aren't using ctor references but we always do
    protected <T extends Function> FunctionDefinition def(Class<T> function, TernaryConfigurationAwareBuilder<T> ctorRef, String... names) {
        FunctionBuilder builder = (source, children, cfg) -> {
            boolean hasMinimumTwo = OptionalArgument.class.isAssignableFrom(function);
            if (hasMinimumTwo && (children.size() > 3 || children.size() < 2)) {
                throw new QlIllegalArgumentException("expects two or three arguments");
            } else if (hasMinimumTwo == false && children.size() != 3) {
                throw new QlIllegalArgumentException("expects exactly three arguments");
            }
            return ctorRef.build(source, children.get(0), children.get(1), children.size() == 3 ? children.get(2) : null, cfg);
        };
        return def(function, builder, names);
    }

    protected interface TernaryConfigurationAwareBuilder<T> {
        T build(Source source, Expression one, Expression two, Expression three, Configuration configuration);
    }

    //
    // Utility functions to help disambiguate the method handle passed in.
    // They work by providing additional method information to help the compiler know which method to pick.
    //
    private static <T extends Function> BiFunction<Source, Expression, T> uni(BiFunction<Source, Expression, T> function) {
        return function;
    }

    private static <T extends Function> BinaryBuilder<T> bi(BinaryBuilder<T> function) {
        return function;
    }

    private static <T extends Function> TernaryBuilder<T> tri(TernaryBuilder<T> function) {
        return function;
    }

    private static <T extends Function> QuaternaryBuilder<T> quad(QuaternaryBuilder<T> function) {
        return function;
    }

}<|MERGE_RESOLUTION|>--- conflicted
+++ resolved
@@ -509,12 +509,9 @@
                 def(DotProduct.class, DotProduct::new, "v_dot_product"),
                 def(L1Norm.class, L1Norm::new, "v_l1_norm"),
                 def(L2Norm.class, L2Norm::new, "v_l2_norm"),
-<<<<<<< HEAD
+                def(Magnitude.class, Magnitude::new, "v_magnitude"),
+                def(Hamming.class, Hamming::new, "v_hamming"),
                 def(ExtractSnippets.class, quad(ExtractSnippets::new), "extract_snippets") } };
-=======
-                def(Magnitude.class, Magnitude::new, "v_magnitude"),
-                def(Hamming.class, Hamming::new, "v_hamming") } };
->>>>>>> 8486a63a
     }
 
     public EsqlFunctionRegistry snapshotRegistry() {

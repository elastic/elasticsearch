/*
 * Copyright Elasticsearch B.V. and/or licensed to Elasticsearch B.V. under one
 * or more contributor license agreements. Licensed under the Elastic License
 * 2.0; you may not use this file except in compliance with the Elastic License
 * 2.0.
 */

package org.elasticsearch.xpack.esql.expression.function;

import org.elasticsearch.Build;
import org.elasticsearch.common.Strings;
import org.elasticsearch.common.util.CollectionUtils;
import org.elasticsearch.common.util.FeatureFlag;
import org.elasticsearch.xpack.esql.core.QlIllegalArgumentException;
import org.elasticsearch.xpack.esql.core.expression.Expression;
import org.elasticsearch.xpack.esql.core.expression.MapExpression;
import org.elasticsearch.xpack.esql.core.expression.function.Function;
import org.elasticsearch.xpack.esql.core.tree.Source;
import org.elasticsearch.xpack.esql.core.type.DataType;
import org.elasticsearch.xpack.esql.core.util.Check;
import org.elasticsearch.xpack.esql.expression.SurrogateExpression;
import org.elasticsearch.xpack.esql.expression.function.aggregate.Absent;
import org.elasticsearch.xpack.esql.expression.function.aggregate.AbsentOverTime;
import org.elasticsearch.xpack.esql.expression.function.aggregate.Avg;
import org.elasticsearch.xpack.esql.expression.function.aggregate.AvgOverTime;
import org.elasticsearch.xpack.esql.expression.function.aggregate.Count;
import org.elasticsearch.xpack.esql.expression.function.aggregate.CountDistinct;
import org.elasticsearch.xpack.esql.expression.function.aggregate.CountDistinctOverTime;
import org.elasticsearch.xpack.esql.expression.function.aggregate.CountOverTime;
import org.elasticsearch.xpack.esql.expression.function.aggregate.Delta;
import org.elasticsearch.xpack.esql.expression.function.aggregate.First;
import org.elasticsearch.xpack.esql.expression.function.aggregate.FirstOverTime;
import org.elasticsearch.xpack.esql.expression.function.aggregate.Idelta;
import org.elasticsearch.xpack.esql.expression.function.aggregate.Irate;
import org.elasticsearch.xpack.esql.expression.function.aggregate.Last;
import org.elasticsearch.xpack.esql.expression.function.aggregate.LastOverTime;
import org.elasticsearch.xpack.esql.expression.function.aggregate.Max;
import org.elasticsearch.xpack.esql.expression.function.aggregate.MaxOverTime;
import org.elasticsearch.xpack.esql.expression.function.aggregate.Median;
import org.elasticsearch.xpack.esql.expression.function.aggregate.MedianAbsoluteDeviation;
import org.elasticsearch.xpack.esql.expression.function.aggregate.Min;
import org.elasticsearch.xpack.esql.expression.function.aggregate.MinOverTime;
import org.elasticsearch.xpack.esql.expression.function.aggregate.Percentile;
import org.elasticsearch.xpack.esql.expression.function.aggregate.Present;
import org.elasticsearch.xpack.esql.expression.function.aggregate.PresentOverTime;
import org.elasticsearch.xpack.esql.expression.function.aggregate.Rate;
import org.elasticsearch.xpack.esql.expression.function.aggregate.Sample;
import org.elasticsearch.xpack.esql.expression.function.aggregate.SpatialCentroid;
import org.elasticsearch.xpack.esql.expression.function.aggregate.SpatialExtent;
import org.elasticsearch.xpack.esql.expression.function.aggregate.StdDev;
import org.elasticsearch.xpack.esql.expression.function.aggregate.Sum;
import org.elasticsearch.xpack.esql.expression.function.aggregate.SumOverTime;
import org.elasticsearch.xpack.esql.expression.function.aggregate.Top;
import org.elasticsearch.xpack.esql.expression.function.aggregate.Values;
import org.elasticsearch.xpack.esql.expression.function.aggregate.WeightedAvg;
import org.elasticsearch.xpack.esql.expression.function.fulltext.Kql;
import org.elasticsearch.xpack.esql.expression.function.fulltext.Match;
import org.elasticsearch.xpack.esql.expression.function.fulltext.MatchPhrase;
import org.elasticsearch.xpack.esql.expression.function.fulltext.MultiMatch;
import org.elasticsearch.xpack.esql.expression.function.fulltext.QueryString;
import org.elasticsearch.xpack.esql.expression.function.fulltext.Score;
import org.elasticsearch.xpack.esql.expression.function.fulltext.Term;
import org.elasticsearch.xpack.esql.expression.function.grouping.Bucket;
import org.elasticsearch.xpack.esql.expression.function.grouping.Categorize;
import org.elasticsearch.xpack.esql.expression.function.grouping.TBucket;
import org.elasticsearch.xpack.esql.expression.function.scalar.conditional.Case;
import org.elasticsearch.xpack.esql.expression.function.scalar.conditional.Greatest;
import org.elasticsearch.xpack.esql.expression.function.scalar.conditional.Least;
import org.elasticsearch.xpack.esql.expression.function.scalar.convert.FromBase64;
import org.elasticsearch.xpack.esql.expression.function.scalar.convert.ToAggregateMetricDouble;
import org.elasticsearch.xpack.esql.expression.function.scalar.convert.ToBase64;
import org.elasticsearch.xpack.esql.expression.function.scalar.convert.ToBoolean;
import org.elasticsearch.xpack.esql.expression.function.scalar.convert.ToCartesianPoint;
import org.elasticsearch.xpack.esql.expression.function.scalar.convert.ToCartesianShape;
import org.elasticsearch.xpack.esql.expression.function.scalar.convert.ToDateNanos;
import org.elasticsearch.xpack.esql.expression.function.scalar.convert.ToDatePeriod;
import org.elasticsearch.xpack.esql.expression.function.scalar.convert.ToDatetime;
import org.elasticsearch.xpack.esql.expression.function.scalar.convert.ToDegrees;
import org.elasticsearch.xpack.esql.expression.function.scalar.convert.ToDenseVector;
import org.elasticsearch.xpack.esql.expression.function.scalar.convert.ToDouble;
import org.elasticsearch.xpack.esql.expression.function.scalar.convert.ToGeoPoint;
import org.elasticsearch.xpack.esql.expression.function.scalar.convert.ToGeoShape;
import org.elasticsearch.xpack.esql.expression.function.scalar.convert.ToGeohash;
import org.elasticsearch.xpack.esql.expression.function.scalar.convert.ToGeohex;
import org.elasticsearch.xpack.esql.expression.function.scalar.convert.ToGeotile;
import org.elasticsearch.xpack.esql.expression.function.scalar.convert.ToInteger;
import org.elasticsearch.xpack.esql.expression.function.scalar.convert.ToIp;
import org.elasticsearch.xpack.esql.expression.function.scalar.convert.ToIpLeadingZerosDecimal;
import org.elasticsearch.xpack.esql.expression.function.scalar.convert.ToIpLeadingZerosOctal;
import org.elasticsearch.xpack.esql.expression.function.scalar.convert.ToIpLeadingZerosRejected;
import org.elasticsearch.xpack.esql.expression.function.scalar.convert.ToLong;
import org.elasticsearch.xpack.esql.expression.function.scalar.convert.ToRadians;
import org.elasticsearch.xpack.esql.expression.function.scalar.convert.ToString;
import org.elasticsearch.xpack.esql.expression.function.scalar.convert.ToTimeDuration;
import org.elasticsearch.xpack.esql.expression.function.scalar.convert.ToUnsignedLong;
import org.elasticsearch.xpack.esql.expression.function.scalar.convert.ToVersion;
import org.elasticsearch.xpack.esql.expression.function.scalar.convert.UrlDecode;
import org.elasticsearch.xpack.esql.expression.function.scalar.convert.UrlEncode;
import org.elasticsearch.xpack.esql.expression.function.scalar.date.DateDiff;
import org.elasticsearch.xpack.esql.expression.function.scalar.date.DateExtract;
import org.elasticsearch.xpack.esql.expression.function.scalar.date.DateFormat;
import org.elasticsearch.xpack.esql.expression.function.scalar.date.DateParse;
import org.elasticsearch.xpack.esql.expression.function.scalar.date.DateTrunc;
import org.elasticsearch.xpack.esql.expression.function.scalar.date.DayName;
import org.elasticsearch.xpack.esql.expression.function.scalar.date.MonthName;
import org.elasticsearch.xpack.esql.expression.function.scalar.date.Now;
import org.elasticsearch.xpack.esql.expression.function.scalar.ip.CIDRMatch;
import org.elasticsearch.xpack.esql.expression.function.scalar.ip.IpPrefix;
import org.elasticsearch.xpack.esql.expression.function.scalar.math.Abs;
import org.elasticsearch.xpack.esql.expression.function.scalar.math.Acos;
import org.elasticsearch.xpack.esql.expression.function.scalar.math.Asin;
import org.elasticsearch.xpack.esql.expression.function.scalar.math.Atan;
import org.elasticsearch.xpack.esql.expression.function.scalar.math.Atan2;
import org.elasticsearch.xpack.esql.expression.function.scalar.math.Cbrt;
import org.elasticsearch.xpack.esql.expression.function.scalar.math.Ceil;
import org.elasticsearch.xpack.esql.expression.function.scalar.math.CopySign;
import org.elasticsearch.xpack.esql.expression.function.scalar.math.Cos;
import org.elasticsearch.xpack.esql.expression.function.scalar.math.Cosh;
import org.elasticsearch.xpack.esql.expression.function.scalar.math.E;
import org.elasticsearch.xpack.esql.expression.function.scalar.math.Exp;
import org.elasticsearch.xpack.esql.expression.function.scalar.math.Floor;
import org.elasticsearch.xpack.esql.expression.function.scalar.math.Hypot;
import org.elasticsearch.xpack.esql.expression.function.scalar.math.Log;
import org.elasticsearch.xpack.esql.expression.function.scalar.math.Log10;
import org.elasticsearch.xpack.esql.expression.function.scalar.math.Pi;
import org.elasticsearch.xpack.esql.expression.function.scalar.math.Pow;
import org.elasticsearch.xpack.esql.expression.function.scalar.math.Round;
import org.elasticsearch.xpack.esql.expression.function.scalar.math.RoundTo;
import org.elasticsearch.xpack.esql.expression.function.scalar.math.Scalb;
import org.elasticsearch.xpack.esql.expression.function.scalar.math.Signum;
import org.elasticsearch.xpack.esql.expression.function.scalar.math.Sin;
import org.elasticsearch.xpack.esql.expression.function.scalar.math.Sinh;
import org.elasticsearch.xpack.esql.expression.function.scalar.math.Sqrt;
import org.elasticsearch.xpack.esql.expression.function.scalar.math.Tan;
import org.elasticsearch.xpack.esql.expression.function.scalar.math.Tanh;
import org.elasticsearch.xpack.esql.expression.function.scalar.math.Tau;
import org.elasticsearch.xpack.esql.expression.function.scalar.multivalue.MvAppend;
import org.elasticsearch.xpack.esql.expression.function.scalar.multivalue.MvAvg;
import org.elasticsearch.xpack.esql.expression.function.scalar.multivalue.MvConcat;
import org.elasticsearch.xpack.esql.expression.function.scalar.multivalue.MvContains;
import org.elasticsearch.xpack.esql.expression.function.scalar.multivalue.MvCount;
import org.elasticsearch.xpack.esql.expression.function.scalar.multivalue.MvDedupe;
import org.elasticsearch.xpack.esql.expression.function.scalar.multivalue.MvFirst;
import org.elasticsearch.xpack.esql.expression.function.scalar.multivalue.MvLast;
import org.elasticsearch.xpack.esql.expression.function.scalar.multivalue.MvMax;
import org.elasticsearch.xpack.esql.expression.function.scalar.multivalue.MvMedian;
import org.elasticsearch.xpack.esql.expression.function.scalar.multivalue.MvMedianAbsoluteDeviation;
import org.elasticsearch.xpack.esql.expression.function.scalar.multivalue.MvMin;
import org.elasticsearch.xpack.esql.expression.function.scalar.multivalue.MvPSeriesWeightedSum;
import org.elasticsearch.xpack.esql.expression.function.scalar.multivalue.MvPercentile;
import org.elasticsearch.xpack.esql.expression.function.scalar.multivalue.MvSlice;
import org.elasticsearch.xpack.esql.expression.function.scalar.multivalue.MvSort;
import org.elasticsearch.xpack.esql.expression.function.scalar.multivalue.MvSum;
import org.elasticsearch.xpack.esql.expression.function.scalar.multivalue.MvZip;
import org.elasticsearch.xpack.esql.expression.function.scalar.nulls.Coalesce;
import org.elasticsearch.xpack.esql.expression.function.scalar.score.Decay;
import org.elasticsearch.xpack.esql.expression.function.scalar.spatial.SpatialContains;
import org.elasticsearch.xpack.esql.expression.function.scalar.spatial.SpatialDisjoint;
import org.elasticsearch.xpack.esql.expression.function.scalar.spatial.SpatialIntersects;
import org.elasticsearch.xpack.esql.expression.function.scalar.spatial.SpatialWithin;
import org.elasticsearch.xpack.esql.expression.function.scalar.spatial.StDistance;
import org.elasticsearch.xpack.esql.expression.function.scalar.spatial.StEnvelope;
import org.elasticsearch.xpack.esql.expression.function.scalar.spatial.StGeohash;
import org.elasticsearch.xpack.esql.expression.function.scalar.spatial.StGeohex;
import org.elasticsearch.xpack.esql.expression.function.scalar.spatial.StGeotile;
import org.elasticsearch.xpack.esql.expression.function.scalar.spatial.StX;
import org.elasticsearch.xpack.esql.expression.function.scalar.spatial.StXMax;
import org.elasticsearch.xpack.esql.expression.function.scalar.spatial.StXMin;
import org.elasticsearch.xpack.esql.expression.function.scalar.spatial.StY;
import org.elasticsearch.xpack.esql.expression.function.scalar.spatial.StYMax;
import org.elasticsearch.xpack.esql.expression.function.scalar.spatial.StYMin;
import org.elasticsearch.xpack.esql.expression.function.scalar.string.BitLength;
import org.elasticsearch.xpack.esql.expression.function.scalar.string.ByteLength;
import org.elasticsearch.xpack.esql.expression.function.scalar.string.Concat;
import org.elasticsearch.xpack.esql.expression.function.scalar.string.Contains;
import org.elasticsearch.xpack.esql.expression.function.scalar.string.EndsWith;
import org.elasticsearch.xpack.esql.expression.function.scalar.string.Hash;
import org.elasticsearch.xpack.esql.expression.function.scalar.string.LTrim;
import org.elasticsearch.xpack.esql.expression.function.scalar.string.Left;
import org.elasticsearch.xpack.esql.expression.function.scalar.string.Length;
import org.elasticsearch.xpack.esql.expression.function.scalar.string.Locate;
import org.elasticsearch.xpack.esql.expression.function.scalar.string.Md5;
import org.elasticsearch.xpack.esql.expression.function.scalar.string.RTrim;
import org.elasticsearch.xpack.esql.expression.function.scalar.string.Repeat;
import org.elasticsearch.xpack.esql.expression.function.scalar.string.Replace;
import org.elasticsearch.xpack.esql.expression.function.scalar.string.Reverse;
import org.elasticsearch.xpack.esql.expression.function.scalar.string.Right;
import org.elasticsearch.xpack.esql.expression.function.scalar.string.Sha1;
import org.elasticsearch.xpack.esql.expression.function.scalar.string.Sha256;
import org.elasticsearch.xpack.esql.expression.function.scalar.string.Space;
import org.elasticsearch.xpack.esql.expression.function.scalar.string.Split;
import org.elasticsearch.xpack.esql.expression.function.scalar.string.StartsWith;
import org.elasticsearch.xpack.esql.expression.function.scalar.string.Substring;
import org.elasticsearch.xpack.esql.expression.function.scalar.string.ToLower;
import org.elasticsearch.xpack.esql.expression.function.scalar.string.ToUpper;
import org.elasticsearch.xpack.esql.expression.function.scalar.string.Trim;
import org.elasticsearch.xpack.esql.expression.function.scalar.util.Delay;
import org.elasticsearch.xpack.esql.expression.function.vector.CosineSimilarity;
import org.elasticsearch.xpack.esql.expression.function.vector.DotProduct;
import org.elasticsearch.xpack.esql.expression.function.vector.Hamming;
import org.elasticsearch.xpack.esql.expression.function.vector.Knn;
import org.elasticsearch.xpack.esql.expression.function.vector.L1Norm;
import org.elasticsearch.xpack.esql.expression.function.vector.L2Norm;
import org.elasticsearch.xpack.esql.expression.function.vector.Magnitude;
import org.elasticsearch.xpack.esql.parser.ParsingException;
import org.elasticsearch.xpack.esql.session.Configuration;

import java.lang.reflect.Constructor;
import java.util.ArrayList;
import java.util.Arrays;
import java.util.Collection;
import java.util.HashMap;
import java.util.LinkedHashMap;
import java.util.List;
import java.util.Locale;
import java.util.Map;
import java.util.function.BiFunction;
import java.util.stream.Collectors;

import static java.util.Collections.unmodifiableList;
import static org.elasticsearch.xpack.esql.core.type.DataType.BOOLEAN;
import static org.elasticsearch.xpack.esql.core.type.DataType.CARTESIAN_POINT;
import static org.elasticsearch.xpack.esql.core.type.DataType.CARTESIAN_SHAPE;
import static org.elasticsearch.xpack.esql.core.type.DataType.DATETIME;
import static org.elasticsearch.xpack.esql.core.type.DataType.DATE_PERIOD;
import static org.elasticsearch.xpack.esql.core.type.DataType.DENSE_VECTOR;
import static org.elasticsearch.xpack.esql.core.type.DataType.DOUBLE;
import static org.elasticsearch.xpack.esql.core.type.DataType.GEOHASH;
import static org.elasticsearch.xpack.esql.core.type.DataType.GEOHEX;
import static org.elasticsearch.xpack.esql.core.type.DataType.GEOTILE;
import static org.elasticsearch.xpack.esql.core.type.DataType.GEO_POINT;
import static org.elasticsearch.xpack.esql.core.type.DataType.GEO_SHAPE;
import static org.elasticsearch.xpack.esql.core.type.DataType.INTEGER;
import static org.elasticsearch.xpack.esql.core.type.DataType.IP;
import static org.elasticsearch.xpack.esql.core.type.DataType.LONG;
import static org.elasticsearch.xpack.esql.core.type.DataType.TIME_DURATION;
import static org.elasticsearch.xpack.esql.core.type.DataType.UNSIGNED_LONG;
import static org.elasticsearch.xpack.esql.core.type.DataType.UNSUPPORTED;
import static org.elasticsearch.xpack.esql.core.type.DataType.VERSION;
import static org.elasticsearch.xpack.esql.core.type.DataType.isString;

public class EsqlFunctionRegistry {

    private static final Map<DataType, Integer> DATA_TYPE_CASTING_PRIORITY;

    static {
        List<DataType> typePriorityList = Arrays.asList(
            DATETIME,
            DATE_PERIOD,
            TIME_DURATION,
            DOUBLE,
            LONG,
            INTEGER,
            IP,
            VERSION,
            GEO_POINT,
            GEO_SHAPE,
            CARTESIAN_POINT,
            CARTESIAN_SHAPE,
            GEOHASH,
            GEOHEX,
            GEOTILE,
            BOOLEAN,
            UNSIGNED_LONG,
            DENSE_VECTOR,
            UNSUPPORTED
        );
        DATA_TYPE_CASTING_PRIORITY = new HashMap<>();
        for (int i = 0; i < typePriorityList.size(); i++) {
            DATA_TYPE_CASTING_PRIORITY.put(typePriorityList.get(i), i);
        }
    }

    // Translation table for error messaging in the following function
    private static final String[] NUM_NAMES = { "zero", "one", "two", "three", "four", "five", "six" };

    // list of functions grouped by type of functions (aggregate, statistics, math etc) and ordered alphabetically inside each group
    // a single function will have one entry for itself with its name associated to its instance and, also, one entry for each alias
    // it has with the alias name associated to the FunctionDefinition instance
    private final Map<String, FunctionDefinition> defs = new LinkedHashMap<>();
    private final Map<String, String> aliases = new HashMap<>();
    private final Map<Class<? extends Function>, String> names = new HashMap<>();
    private final Map<Class<? extends Function>, List<DataType>> dataTypesForStringLiteralConversions = new LinkedHashMap<>();

    private SnapshotFunctionRegistry snapshotRegistry = null;

    @SuppressWarnings("this-escape")
    public EsqlFunctionRegistry() {
        register(functions());
        buildDataTypesForStringLiteralConversion(functions());
        nameSurrogates();
    }

    EsqlFunctionRegistry(FunctionDefinition... functions) {
        register(functions);
    }

    public FunctionDefinition resolveFunction(String functionName) {
        FunctionDefinition def = defs.get(functionName);
        if (def == null) {
            throw new QlIllegalArgumentException("Cannot find function {}; this should have been caught during analysis", functionName);
        }
        return def;
    }

    private String normalize(String name) {
        return name.toLowerCase(Locale.ROOT);
    }

    public String resolveAlias(String alias) {
        String normalized = normalize(alias);
        return aliases.getOrDefault(normalized, normalized);
    }

    public boolean functionExists(String functionName) {
        return defs.containsKey(functionName);
    }

    public String functionName(Class<? extends Function> clazz) {
        String name = names.get(clazz);
        Check.notNull(name, "Cannot find function by class {}", clazz);
        return name;
    }

    public Collection<FunctionDefinition> listFunctions() {
        // It is worth double checking if we need this copy. These are immutable anyway.
        return defs.values();
    }

    private static FunctionDefinition[][] functions() {
        return new FunctionDefinition[][] {
            // grouping functions
            new FunctionDefinition[] {
                def(Bucket.class, Bucket::new, "bucket", "bin"),
                def(Categorize.class, Categorize::new, "categorize"),
                def(TBucket.class, uni(TBucket::new), "tbucket") },
            // aggregate functions
            // since they declare two public constructors - one with filter (for nested where) and one without
            // use casting to disambiguate between the two
            new FunctionDefinition[] {
                def(Avg.class, uni(Avg::new), "avg"),
                def(Count.class, uni(Count::new), "count"),
                def(CountDistinct.class, bi(CountDistinct::new), "count_distinct"),
                def(Max.class, uni(Max::new), "max"),
                def(Median.class, uni(Median::new), "median"),
                def(MedianAbsoluteDeviation.class, uni(MedianAbsoluteDeviation::new), "median_absolute_deviation"),
                def(Min.class, uni(Min::new), "min"),
                def(Percentile.class, bi(Percentile::new), "percentile"),
                def(Sample.class, bi(Sample::new), "sample"),
                def(StdDev.class, uni(StdDev::new), "std_dev"),
                def(Sum.class, uni(Sum::new), "sum"),
                def(Top.class, tri(Top::new), "top"),
                def(Values.class, uni(Values::new), "values"),
                def(WeightedAvg.class, bi(WeightedAvg::new), "weighted_avg"),
                def(Present.class, uni(Present::new), "present"),
                def(Absent.class, uni(Absent::new), "absent") },
            // math
            new FunctionDefinition[] {
                def(Abs.class, Abs::new, "abs"),
                def(Acos.class, Acos::new, "acos"),
                def(Asin.class, Asin::new, "asin"),
                def(Atan.class, Atan::new, "atan"),
                def(Atan2.class, Atan2::new, "atan2"),
                def(Cbrt.class, Cbrt::new, "cbrt"),
                def(Ceil.class, Ceil::new, "ceil"),
                def(Cos.class, Cos::new, "cos"),
                def(Cosh.class, Cosh::new, "cosh"),
                def(E.class, E::new, "e"),
                def(Exp.class, Exp::new, "exp"),
                def(Floor.class, Floor::new, "floor"),
                def(Greatest.class, Greatest::new, "greatest"),
                def(CopySign.class, bi(CopySign::new), "copy_sign"),
                def(Hypot.class, Hypot::new, "hypot"),
                def(Log.class, Log::new, "log"),
                def(Log10.class, Log10::new, "log10"),
                def(Least.class, Least::new, "least"),
                def(Pi.class, Pi::new, "pi"),
                def(Pow.class, Pow::new, "pow"),
                def(Round.class, Round::new, "round"),
                def(RoundTo.class, RoundTo::new, "round_to"),
                def(Scalb.class, Scalb::new, "scalb"),
                def(Signum.class, Signum::new, "signum"),
                def(Sin.class, Sin::new, "sin"),
                def(Sinh.class, Sinh::new, "sinh"),
                def(Sqrt.class, Sqrt::new, "sqrt"),
                def(Tan.class, Tan::new, "tan"),
                def(Tanh.class, Tanh::new, "tanh"),
                def(Tau.class, Tau::new, "tau") },
            // string
            new FunctionDefinition[] {
                def(BitLength.class, BitLength::new, "bit_length"),
                def(ByteLength.class, ByteLength::new, "byte_length"),
                def(Concat.class, Concat::new, "concat"),
                def(Contains.class, Contains::new, "contains"),
                def(EndsWith.class, EndsWith::new, "ends_with"),
                def(Hash.class, Hash::new, "hash"),
                def(LTrim.class, LTrim::new, "ltrim"),
                def(Left.class, Left::new, "left"),
                def(Length.class, Length::new, "length"),
                def(Locate.class, Locate::new, "locate"),
                def(Md5.class, Md5::new, "md5"),
                def(RTrim.class, RTrim::new, "rtrim"),
                def(Repeat.class, Repeat::new, "repeat"),
                def(Replace.class, Replace::new, "replace"),
                def(Reverse.class, Reverse::new, "reverse"),
                def(Right.class, Right::new, "right"),
                def(Sha1.class, Sha1::new, "sha1"),
                def(Sha256.class, Sha256::new, "sha256"),
                def(Space.class, Space::new, "space"),
                def(StartsWith.class, StartsWith::new, "starts_with"),
                def(Substring.class, Substring::new, "substring"),
                def(ToLower.class, ToLower::new, "to_lower"),
                def(ToUpper.class, ToUpper::new, "to_upper"),
                def(Trim.class, Trim::new, "trim") },
            // date
            new FunctionDefinition[] {
                def(DateDiff.class, DateDiff::new, "date_diff"),
                def(DateExtract.class, DateExtract::new, "date_extract"),
                def(DateFormat.class, DateFormat::new, "date_format"),
                def(DateParse.class, DateParse::new, "date_parse"),
                def(DateTrunc.class, DateTrunc::new, "date_trunc"),
                def(DayName.class, DayName::new, "day_name"),
                def(MonthName.class, MonthName::new, "month_name"),
                def(Now.class, Now::new, "now") },
            // spatial
            new FunctionDefinition[] {
                def(SpatialCentroid.class, SpatialCentroid::new, "st_centroid_agg"),
                def(SpatialContains.class, SpatialContains::new, "st_contains"),
                def(SpatialExtent.class, SpatialExtent::new, "st_extent_agg"),
                def(SpatialDisjoint.class, SpatialDisjoint::new, "st_disjoint"),
                def(SpatialIntersects.class, SpatialIntersects::new, "st_intersects"),
                def(SpatialWithin.class, SpatialWithin::new, "st_within"),
                def(StDistance.class, StDistance::new, "st_distance"),
                def(StEnvelope.class, StEnvelope::new, "st_envelope"),
                def(StGeohash.class, StGeohash::new, "st_geohash"),
                def(StGeotile.class, StGeotile::new, "st_geotile"),
                def(StGeohex.class, StGeohex::new, "st_geohex"),
                def(StXMax.class, StXMax::new, "st_xmax"),
                def(StXMin.class, StXMin::new, "st_xmin"),
                def(StYMax.class, StYMax::new, "st_ymax"),
                def(StYMin.class, StYMin::new, "st_ymin"),
                def(StX.class, StX::new, "st_x"),
                def(StY.class, StY::new, "st_y") },
            // conditional
            new FunctionDefinition[] { def(Case.class, Case::new, "case") },
            // null
            new FunctionDefinition[] { def(Coalesce.class, Coalesce::new, "coalesce"), },
            // IP
            new FunctionDefinition[] { def(CIDRMatch.class, CIDRMatch::new, "cidr_match") },
            new FunctionDefinition[] { def(IpPrefix.class, IpPrefix::new, "ip_prefix") },
            // conversion functions
            new FunctionDefinition[] {
                def(FromBase64.class, FromBase64::new, "from_base64"),
                def(ToAggregateMetricDouble.class, ToAggregateMetricDouble::new, "to_aggregate_metric_double", "to_aggregatemetricdouble"),
                def(ToBase64.class, ToBase64::new, "to_base64"),
                def(ToBoolean.class, ToBoolean::new, "to_boolean", "to_bool"),
                def(ToCartesianPoint.class, ToCartesianPoint::new, "to_cartesianpoint"),
                def(ToCartesianShape.class, ToCartesianShape::new, "to_cartesianshape"),
                def(ToDatePeriod.class, ToDatePeriod::new, "to_dateperiod"),
                def(ToDatetime.class, ToDatetime::new, "to_datetime", "to_dt"),
                def(ToDateNanos.class, ToDateNanos::new, "to_date_nanos", "to_datenanos"),
                def(ToDegrees.class, ToDegrees::new, "to_degrees"),
                def(ToDouble.class, ToDouble::new, "to_double", "to_dbl"),
                def(ToGeohash.class, ToGeohash::new, "to_geohash"),
                def(ToGeotile.class, ToGeotile::new, "to_geotile"),
                def(ToGeohex.class, ToGeohex::new, "to_geohex"),
                def(ToGeoPoint.class, ToGeoPoint::new, "to_geopoint"),
                def(ToGeoShape.class, ToGeoShape::new, "to_geoshape"),
                def(ToIp.class, ToIp::new, "to_ip"),
                def(ToInteger.class, ToInteger::new, "to_integer", "to_int"),
                def(ToLong.class, ToLong::new, "to_long"),
                def(ToRadians.class, ToRadians::new, "to_radians"),
                def(ToString.class, ToString::new, "to_string", "to_str"),
                def(ToTimeDuration.class, ToTimeDuration::new, "to_timeduration"),
                def(ToUnsignedLong.class, ToUnsignedLong::new, "to_unsigned_long", "to_ulong", "to_ul"),
                def(ToVersion.class, ToVersion::new, "to_version", "to_ver"), },
            // multivalue functions
            new FunctionDefinition[] {
                def(MvAppend.class, MvAppend::new, "mv_append"),
                def(MvAvg.class, MvAvg::new, "mv_avg"),
                def(MvConcat.class, MvConcat::new, "mv_concat"),
                def(MvContains.class, MvContains::new, "mv_contains"),
                def(MvCount.class, MvCount::new, "mv_count"),
                def(MvDedupe.class, MvDedupe::new, "mv_dedupe"),
                def(MvFirst.class, MvFirst::new, "mv_first"),
                def(MvLast.class, MvLast::new, "mv_last"),
                def(MvMax.class, MvMax::new, "mv_max"),
                def(MvMedian.class, MvMedian::new, "mv_median"),
                def(MvMedianAbsoluteDeviation.class, MvMedianAbsoluteDeviation::new, "mv_median_absolute_deviation"),
                def(MvMin.class, MvMin::new, "mv_min"),
                def(MvPercentile.class, MvPercentile::new, "mv_percentile"),
                def(MvPSeriesWeightedSum.class, MvPSeriesWeightedSum::new, "mv_pseries_weighted_sum"),
                def(MvSort.class, MvSort::new, "mv_sort"),
                def(MvSlice.class, MvSlice::new, "mv_slice"),
                def(MvZip.class, MvZip::new, "mv_zip"),
                def(MvSum.class, MvSum::new, "mv_sum"),
                def(Split.class, Split::new, "split") },
            // fulltext functions
            new FunctionDefinition[] {
                def(Decay.class, quad(Decay::new), "decay"),
                def(Kql.class, uni(Kql::new), "kql"),
                def(Match.class, tri(Match::new), "match"),
                def(MultiMatch.class, MultiMatch::new, "multi_match"),
                def(QueryString.class, bi(QueryString::new), "qstr"),
                def(MatchPhrase.class, tri(MatchPhrase::new), "match_phrase") } };

    }

    private static FunctionDefinition[][] snapshotFunctions() {
        return new FunctionDefinition[][] {
            new FunctionDefinition[] {
                // The delay() function is for debug/snapshot environments only and should never be enabled in a non-snapshot build.
                // This is an experimental function and can be removed without notice.
                def(Delay.class, Delay::new, "delay"),
                def(First.class, bi(First::new), "first"),
                def(Last.class, bi(Last::new), "last"),
                def(Rate.class, uni(Rate::new), "rate"),
                def(Irate.class, uni(Irate::new), "irate"),
<<<<<<< HEAD
                def(Delta.class, uni(Delta::new), "delta"),
=======
                def(Idelta.class, uni(Idelta::new), "idelta"),
>>>>>>> da70398d
                def(MaxOverTime.class, uni(MaxOverTime::new), "max_over_time"),
                def(MinOverTime.class, uni(MinOverTime::new), "min_over_time"),
                def(SumOverTime.class, uni(SumOverTime::new), "sum_over_time"),
                def(CountOverTime.class, uni(CountOverTime::new), "count_over_time"),
                def(CountDistinctOverTime.class, bi(CountDistinctOverTime::new), "count_distinct_over_time"),
                def(AvgOverTime.class, uni(AvgOverTime::new), "avg_over_time"),
                def(LastOverTime.class, uni(LastOverTime::new), "last_over_time"),
                def(FirstOverTime.class, uni(FirstOverTime::new), "first_over_time"),
                def(Score.class, uni(Score::new), Score.NAME),
                def(Term.class, bi(Term::new), "term"),
                def(ToDenseVector.class, ToDenseVector::new, "to_dense_vector"),
                def(Knn.class, tri(Knn::new), "knn"),
                def(CosineSimilarity.class, CosineSimilarity::new, "v_cosine"),
                def(DotProduct.class, DotProduct::new, "v_dot_product"),
                def(L1Norm.class, L1Norm::new, "v_l1_norm"),
                def(L2Norm.class, L2Norm::new, "v_l2_norm"),
                def(Magnitude.class, Magnitude::new, "v_magnitude"),
                def(Hamming.class, Hamming::new, "v_hamming"),
                def(UrlEncode.class, UrlEncode::new, "url_encode"),
                def(UrlDecode.class, UrlDecode::new, "url_decode"),
                def(PresentOverTime.class, uni(PresentOverTime::new), "present_over_time"),
                def(AbsentOverTime.class, uni(AbsentOverTime::new), "absent_over_time") } };
    }

    public EsqlFunctionRegistry snapshotRegistry() {
        if (Build.current().isSnapshot() == false) {
            return this;
        }
        var snapshotRegistry = this.snapshotRegistry;
        if (snapshotRegistry == null) {
            snapshotRegistry = new SnapshotFunctionRegistry();
            this.snapshotRegistry = snapshotRegistry;
        }
        return snapshotRegistry;
    }

    public static boolean isSnapshotOnly(String functionName) {
        for (FunctionDefinition[] defs : snapshotFunctions()) {
            for (FunctionDefinition def : defs) {
                if (def.name().equalsIgnoreCase(functionName)) {
                    return true;
                }
            }
        }
        return false;
    }

    public static String normalizeName(String name) {
        return name.toLowerCase(Locale.ROOT);
    }

    public static class ArgSignature {
        protected final String name;
        protected final String[] type;
        protected final String description;
        protected final boolean optional;
        protected final boolean variadic;
        protected final DataType targetDataType;

        public ArgSignature(String name, String[] type, String description, boolean optional, boolean variadic, DataType targetDataType) {
            this.name = name;
            this.type = type;
            this.description = description;
            this.optional = optional;
            this.variadic = variadic;
            this.targetDataType = targetDataType;
        }

        public ArgSignature(String name, String[] type, String description, boolean optional, boolean variadic) {
            this(name, type, description, optional, variadic, UNSUPPORTED);
        }

        public String name() {
            return name;
        }

        public String[] type() {
            return type;
        }

        public String description() {
            return description;
        }

        public boolean optional() {
            return optional;
        }

        public boolean variadic() {
            return variadic;
        }

        public DataType targetDataType() {
            return targetDataType;
        }

        public Map<String, MapEntryArgSignature> mapParams() {
            return Map.of();
        }

        public boolean mapArg() {
            return false;
        }

        @Override
        public String toString() {
            return "ArgSignature{"
                + "name='"
                + name
                + "', type="
                + Arrays.toString(type)
                + ", description='"
                + description
                + "', optional="
                + optional
                + ", targetDataType="
                + targetDataType
                + "}}";
        }
    }

    public static class MapArgSignature extends ArgSignature {
        private final Map<String, MapEntryArgSignature> mapParams;

        public MapArgSignature(String name, String description, boolean optional, Map<String, MapEntryArgSignature> mapParams) {
            super(name, new String[] { "map" }, description, optional, false);
            this.mapParams = mapParams;
        }

        @Override
        public Map<String, MapEntryArgSignature> mapParams() {
            return mapParams;
        }

        @Override
        public boolean mapArg() {
            return true;
        }

        @Override
        public String toString() {
            return "MapArgSignature{"
                + "name='map', type='map', description='"
                + description
                + "', optional="
                + optional
                + ", targetDataType=unsupported, mapParams={"
                + mapParams.values().stream().map(mapArg -> "{" + mapArg + "}").collect(Collectors.joining(", "))
                + "}}";
        }
    }

    public record MapEntryArgSignature(String name, String valueHint, String type, String description) {
        @Override
        public String toString() {
            return "name='" + name + "', values=" + valueHint + ", description='" + description + "'";
        }
    }

    public record FunctionDescription(
        String name,
        List<ArgSignature> args,
        String[] returnType,
        String description,
        boolean variadic,
        FunctionType type
    ) {
        /**
         * The name of every argument.
         */
        public List<String> argNames() {
            return args.stream().map(ArgSignature::name).toList();
        }

        /**
         * The signature of every argument.
         */
        public List<ArgSignature> args() {
            return args;
        }

        /**
         * The description of every argument.
         */
        public List<String> argDescriptions() {
            return args.stream().map(ArgSignature::description).toList();
        }
    }

    /**
     * Build a list target data types, which is used by ImplicitCasting to convert string literals to a target data type.
     */
    private static DataType getTargetType(String[] names) {
        List<DataType> types = new ArrayList<>();
        for (String name : names) {
            DataType type = DataType.fromTypeName(name);
            if (type != null && type != UNSUPPORTED) { // A type should not be null or UNSUPPORTED, just a sanity check here
                // If the function takes strings as input, there is no need to cast a string literal to it.
                // Return UNSUPPORTED means that ImplicitCasting doesn't support this argument, and it will be skipped by ImplicitCasting.
                if (isString(type)) {
                    return UNSUPPORTED;
                }
                types.add(type);
            }
        }

        return types.stream()
            .filter(DATA_TYPE_CASTING_PRIORITY::containsKey)
            .min((dt1, dt2) -> DATA_TYPE_CASTING_PRIORITY.get(dt1).compareTo(DATA_TYPE_CASTING_PRIORITY.get(dt2)))
            .orElse(UNSUPPORTED);
    }

    public static FunctionDescription description(FunctionDefinition def) {
        Constructor<?> constructor = constructorFor(def.clazz());
        if (constructor == null) {
            return new FunctionDescription(def.name(), List.of(), null, null, false, FunctionType.SCALAR);
        }
        FunctionInfo functionInfo = functionInfo(def);
        String functionDescription = functionInfo == null ? "" : functionInfo.description().replace('\n', ' ');
        String[] returnType = functionInfo == null ? new String[] { "?" } : removeUnderConstruction(functionInfo.returnType());
        var params = constructor.getParameters(); // no multiple c'tors supported

        List<EsqlFunctionRegistry.ArgSignature> args = new ArrayList<>(params.length);
        boolean variadic = false;
        for (int i = 1; i < params.length; i++) { // skipping 1st argument, the source
            if (Configuration.class.isAssignableFrom(params[i].getType()) == false) {
                boolean isList = List.class.isAssignableFrom(params[i].getType());
                variadic |= isList;
                MapParam mapParamInfo = params[i].getAnnotation(MapParam.class); // refactor this
                if (mapParamInfo != null) {
                    args.add(mapParam(mapParamInfo));
                } else {
                    Param paramInfo = params[i].getAnnotation(Param.class);
                    args.add(paramInfo != null ? param(paramInfo, isList) : paramWithoutAnnotation(params[i].getName()));
                }
            }
        }
        return new FunctionDescription(def.name(), args, returnType, functionDescription, variadic, functionInfo.type());
    }

    public static ArgSignature param(Param param, boolean variadic) {
        String[] type = removeUnderConstruction(param.type());
        String desc = param.description().replace('\n', ' ');
        DataType targetDataType = getTargetType(type);
        return new EsqlFunctionRegistry.ArgSignature(param.name(), type, desc, param.optional(), variadic, targetDataType);
    }

    public static ArgSignature mapParam(MapParam mapParam) {
        String desc = mapParam.description().replace('\n', ' ');
        Map<String, MapEntryArgSignature> params = new HashMap<>(mapParam.params().length);
        for (MapParam.MapParamEntry param : mapParam.params()) {
            String valueHint = param.valueHint().length <= 1
                ? Arrays.toString(param.valueHint())
                : "[" + String.join(", ", param.valueHint()) + "]";
            String type = param.type().length <= 1 ? Arrays.toString(param.type()) : "[" + String.join(", ", param.type()) + "]";
            MapEntryArgSignature mapArg = new MapEntryArgSignature(param.name(), valueHint, type, param.description());
            params.put(param.name(), mapArg);
        }
        return new EsqlFunctionRegistry.MapArgSignature(mapParam.name(), desc, mapParam.optional(), params);
    }

    public static ArgSignature paramWithoutAnnotation(String name) {
        return new EsqlFunctionRegistry.ArgSignature(name, new String[] { "?" }, "", false, false, UNSUPPORTED);
    }

    /**
     * Remove types that are being actively built.
     */
    private static String[] removeUnderConstruction(String[] types) {
        for (Map.Entry<DataType, FeatureFlag> underConstruction : DataType.UNDER_CONSTRUCTION.entrySet()) {
            if (underConstruction.getValue().isEnabled() == false) {
                types = Arrays.stream(types).filter(t -> underConstruction.getKey().typeName().equals(t) == false).toArray(String[]::new);
            }
        }
        return types;
    }

    public static FunctionInfo functionInfo(FunctionDefinition def) {
        Constructor<?> constructor = constructorFor(def.clazz());
        if (constructor == null) {
            return null;
        }
        return constructor.getAnnotation(FunctionInfo.class);
    }

    private static Constructor<?> constructorFor(Class<? extends Function> clazz) {
        Constructor<?>[] constructors = clazz.getConstructors();
        if (constructors.length == 0) {
            return null;
        }
        // when dealing with multiple, pick the constructor exposing the FunctionInfo annotation
        if (constructors.length > 1) {
            for (Constructor<?> constructor : constructors) {
                if (constructor.getAnnotation(FunctionInfo.class) != null) {
                    return constructor;
                }
            }
        }
        return constructors[0];
    }

    public List<DataType> getDataTypeForStringLiteralConversion(Class<? extends Function> clazz) {
        return dataTypesForStringLiteralConversions.get(clazz);
    }

    private static class SnapshotFunctionRegistry extends EsqlFunctionRegistry {
        SnapshotFunctionRegistry() {
            if (Build.current().isSnapshot() == false) {
                throw new IllegalStateException("build snapshot function registry for non-snapshot build");
            }
            register(snapshotFunctions());
            buildDataTypesForStringLiteralConversion(snapshotFunctions());
        }

    }

    void register(FunctionDefinition[]... groupFunctions) {
        for (FunctionDefinition[] group : groupFunctions) {
            register(group);
        }
    }

    void register(FunctionDefinition... functions) {
        // temporary map to hold [function_name/alias_name : function instance]
        Map<String, FunctionDefinition> batchMap = new HashMap<>();
        for (FunctionDefinition f : functions) {
            batchMap.put(f.name(), f);
            for (String alias : f.aliases()) {
                Object old = batchMap.put(alias, f);
                if (old != null || defs.containsKey(alias)) {
                    throw new QlIllegalArgumentException(
                        "alias ["
                            + alias
                            + "] is used by "
                            + "["
                            + (old != null ? old : defs.get(alias).name())
                            + "] and ["
                            + f.name()
                            + "]"
                    );
                }
                aliases.put(alias, f.name());
            }
            Check.isTrue(
                names.containsKey(f.clazz()) == false,
                "function type [{}} is registered twice with names [{}] and [{}]",
                f.clazz(),
                names.get(f.clazz()),
                f.name()
            );
            names.put(f.clazz(), f.name());
        }
        // sort the temporary map by key name and add it to the global map of functions
        defs.putAll(
            batchMap.entrySet()
                .stream()
                .sorted(Map.Entry.comparingByKey())
                .collect(
                    Collectors.<
                        Map.Entry<String, FunctionDefinition>,
                        String,
                        FunctionDefinition,
                        LinkedHashMap<String, FunctionDefinition>>toMap(
                            Map.Entry::getKey,
                            Map.Entry::getValue,
                            (oldValue, newValue) -> oldValue,
                            LinkedHashMap::new
                        )
                )
        );
    }

    protected void buildDataTypesForStringLiteralConversion(FunctionDefinition[]... groupFunctions) {
        for (FunctionDefinition[] group : groupFunctions) {
            for (FunctionDefinition def : group) {
                FunctionDescription signature = description(def);
                dataTypesForStringLiteralConversions.put(
                    def.clazz(),
                    signature.args().stream().map(EsqlFunctionRegistry.ArgSignature::targetDataType).collect(Collectors.toList())
                );
            }
        }
    }

    /**
     * Add {@link #names} entries for functions that are not registered, but we rewrite to using {@link SurrogateExpression}.
     */
    private void nameSurrogates() {
        names.put(ToIpLeadingZerosRejected.class, "TO_IP");
        names.put(ToIpLeadingZerosDecimal.class, "TO_IP");
        names.put(ToIpLeadingZerosOctal.class, "TO_IP");
    }

    protected interface FunctionBuilder {
        Function build(Source source, List<Expression> children, Configuration cfg);
    }

    /**
     * Main method to register a function.
     *
     * @param names Must always have at least one entry which is the method's primary name
     */
    @SuppressWarnings("overloads")
    protected static FunctionDefinition def(Class<? extends Function> function, FunctionBuilder builder, String... names) {
        Check.isTrue(names.length > 0, "At least one name must be provided for the function");
        String primaryName = names[0];
        List<String> aliases = Arrays.asList(names).subList(1, names.length);
        FunctionDefinition.Builder realBuilder = (uf, cfg, extras) -> {
            if (CollectionUtils.isEmpty(extras) == false) {
                throw new ParsingException(
                    uf.source(),
                    "Unused parameters {} detected when building [{}]",
                    Arrays.toString(extras),
                    primaryName
                );
            }
            try {
                return builder.build(uf.source(), uf.children(), cfg);
            } catch (QlIllegalArgumentException e) {
                throw new ParsingException(e, uf.source(), "error building [{}]: {}", primaryName, e.getMessage());
            }
        };
        return new FunctionDefinition(primaryName, unmodifiableList(aliases), function, realBuilder);
    }

    /**
     * Build a {@linkplain FunctionDefinition} for a no-argument function.
     */
    public static <T extends Function> FunctionDefinition def(
        Class<T> function,
        java.util.function.Function<Source, T> ctorRef,
        String... names
    ) {
        FunctionBuilder builder = (source, children, cfg) -> {
            if (false == children.isEmpty()) {
                throw new QlIllegalArgumentException("expects no arguments");
            }
            return ctorRef.apply(source);
        };
        return def(function, builder, names);
    }

    /**
     * Build a {@linkplain FunctionDefinition} for a unary function.
     */
    @SuppressWarnings("overloads")  // These are ambiguous if you aren't using ctor references but we always do
    public static <T extends Function> FunctionDefinition def(
        Class<T> function,
        BiFunction<Source, Expression, T> ctorRef,
        String... names
    ) {
        FunctionBuilder builder = (source, children, cfg) -> {
            if (children.size() != 1) {
                throw new QlIllegalArgumentException("expects exactly one argument");
            }
            return ctorRef.apply(source, children.get(0));
        };
        return def(function, builder, names);
    }

    /**
     * Build a {@linkplain FunctionDefinition} for multi-arg/n-ary function.
     */
    @SuppressWarnings("overloads") // These are ambiguous if you aren't using ctor references but we always do
    protected <T extends Function> FunctionDefinition def(Class<T> function, NaryBuilder<T> ctorRef, String... names) {
        FunctionBuilder builder = (source, children, cfg) -> { return ctorRef.build(source, children); };
        return def(function, builder, names);
    }

    protected interface NaryBuilder<T> {
        T build(Source source, List<Expression> children);
    }

    /**
     * Build a {@linkplain FunctionDefinition} for a binary function.
     */
    @SuppressWarnings("overloads")  // These are ambiguous if you aren't using ctor references but we always do
    public static <T extends Function> FunctionDefinition def(Class<T> function, BinaryBuilder<T> ctorRef, String... names) {
        FunctionBuilder builder = (source, children, cfg) -> {
            boolean isBinaryOptionalParamFunction = OptionalArgument.class.isAssignableFrom(function);
            if (isBinaryOptionalParamFunction && (children.size() > 2 || children.size() < 1)) {
                throw new QlIllegalArgumentException(
                    Strings.format("function %s expects one or two arguments but it received %d", Arrays.toString(names), children.size())
                );
            } else if (isBinaryOptionalParamFunction == false && children.size() != 2) {
                throw new QlIllegalArgumentException(
                    Strings.format("function %s expects exactly two arguments, it received %d", Arrays.toString(names), children.size())
                );
            }
            return ctorRef.build(source, children.get(0), children.size() == 2 ? children.get(1) : null);
        };
        return def(function, builder, names);
    }

    public interface BinaryBuilder<T> {
        T build(Source source, Expression left, Expression right);
    }

    /**
     * Build a {@linkplain FunctionDefinition} for a ternary function.
     */
    @SuppressWarnings("overloads")  // These are ambiguous if you aren't using ctor references but we always do
    protected static <T extends Function> FunctionDefinition def(Class<T> function, TernaryBuilder<T> ctorRef, String... names) {
        FunctionBuilder builder = (source, children, cfg) -> {
            boolean hasMinimumTwo = OptionalArgument.class.isAssignableFrom(function);
            if (hasMinimumTwo && (children.size() > 3 || children.size() < 2)) {
                throw new QlIllegalArgumentException("expects two or three arguments");
            } else if (hasMinimumTwo == false && children.size() != 3) {
                throw new QlIllegalArgumentException("expects exactly three arguments");
            }
            return ctorRef.build(source, children.get(0), children.get(1), children.size() == 3 ? children.get(2) : null);
        };
        return def(function, builder, names);
    }

    protected interface TernaryBuilder<T> {
        T build(Source source, Expression one, Expression two, Expression three);
    }

    /**
     * Build a {@linkplain FunctionDefinition} for a quaternary function.
     */
    @SuppressWarnings("overloads")  // These are ambiguous if you aren't using ctor references but we always do
    protected static <T extends Function> FunctionDefinition def(Class<T> function, QuaternaryBuilder<T> ctorRef, String... names) {
        FunctionBuilder builder = (source, children, cfg) -> {
            if (OptionalArgument.class.isAssignableFrom(function)) {
                if (children.size() > 4 || children.size() < 3) {
                    throw new QlIllegalArgumentException("expects three or four arguments");
                }
            } else if (TwoOptionalArguments.class.isAssignableFrom(function)) {
                if (children.size() > 4 || children.size() < 2) {
                    throw new QlIllegalArgumentException("expects minimum two, maximum four arguments");
                }
            } else if (children.size() != 4) {
                throw new QlIllegalArgumentException("expects exactly four arguments");
            }
            return ctorRef.build(
                source,
                children.get(0),
                children.get(1),
                children.size() > 2 ? children.get(2) : null,
                children.size() > 3 ? children.get(3) : null
            );
        };
        return def(function, builder, names);
    }

    protected interface QuaternaryBuilder<T> {
        T build(Source source, Expression one, Expression two, Expression three, Expression four);
    }

    /**
     * Build a {@linkplain FunctionDefinition} for a quinary function.
     */
    @SuppressWarnings("overloads")  // These are ambiguous if you aren't using ctor references but we always do
    protected static <T extends Function> FunctionDefinition def(
        Class<T> function,
        QuinaryBuilder<T> ctorRef,
        int numOptionalParams,
        String... names
    ) {
        FunctionBuilder builder = (source, children, cfg) -> {
            final int NUM_TOTAL_PARAMS = 5;
            boolean hasOptionalParams = OptionalArgument.class.isAssignableFrom(function);
            if (hasOptionalParams && (children.size() > NUM_TOTAL_PARAMS || children.size() < NUM_TOTAL_PARAMS - numOptionalParams)) {
                throw new QlIllegalArgumentException(
                    "expects between "
                        + NUM_NAMES[NUM_TOTAL_PARAMS - numOptionalParams]
                        + " and "
                        + NUM_NAMES[NUM_TOTAL_PARAMS]
                        + " arguments"
                );
            } else if (hasOptionalParams == false && children.size() != NUM_TOTAL_PARAMS) {
                throw new QlIllegalArgumentException("expects exactly " + NUM_NAMES[NUM_TOTAL_PARAMS] + " arguments");
            }
            return ctorRef.build(
                source,
                children.size() > 0 ? children.get(0) : null,
                children.size() > 1 ? children.get(1) : null,
                children.size() > 2 ? children.get(2) : null,
                children.size() > 3 ? children.get(3) : null,
                children.size() > 4 ? children.get(4) : null
            );
        };
        return def(function, builder, names);
    }

    protected interface QuinaryBuilder<T> {
        T build(Source source, Expression one, Expression two, Expression three, Expression four, Expression five);
    }

    /**
     * Build a {@linkplain FunctionDefinition} for functions with a mandatory argument followed by a varidic list.
     */
    @SuppressWarnings("overloads")  // These are ambiguous if you aren't using ctor references but we always do
    protected static <T extends Function> FunctionDefinition def(Class<T> function, UnaryVariadicBuilder<T> ctorRef, String... names) {
        FunctionBuilder builder = (source, children, cfg) -> {
            boolean hasMinimumOne = OptionalArgument.class.isAssignableFrom(function);
            if (hasMinimumOne && children.size() < 1) {
                throw new QlIllegalArgumentException("expects at least one argument");
            } else if (hasMinimumOne == false && children.size() < 2) {
                throw new QlIllegalArgumentException("expects at least two arguments");
            }
            return ctorRef.build(source, children.get(0), children.subList(1, children.size()));
        };
        return def(function, builder, names);
    }

    protected interface UnaryVariadicBuilder<T> {
        T build(Source source, Expression exp, List<Expression> variadic);
    }

    protected interface BinaryVariadicWithOptionsBuilder<T> {
        T build(Source source, Expression exp, List<Expression> variadic, Expression options);
    };

    protected static <T extends Function> FunctionDefinition def(
        Class<T> function,
        BinaryVariadicWithOptionsBuilder<T> ctorRef,
        String... names
    ) {
        FunctionBuilder builder = (source, children, cfg) -> {
            boolean hasMinimumOne = OptionalArgument.class.isAssignableFrom(function);
            if (hasMinimumOne && children.size() < 1) {
                throw new QlIllegalArgumentException("expects at least one argument");
            } else if (hasMinimumOne == false && children.size() < 2) {
                throw new QlIllegalArgumentException("expects at least two arguments");
            }
            Expression options = children.getLast();
            if (options instanceof MapExpression) {
                return ctorRef.build(source, children.get(0), children.subList(1, children.size() - 1), options);
            }

            return ctorRef.build(source, children.get(0), children.subList(1, children.size()), null);
        };
        return def(function, builder, names);
    }

    /**
     * Build a {@linkplain FunctionDefinition} for a no-argument function that is configuration aware.
     */
    @SuppressWarnings("overloads")
    protected static <T extends Function> FunctionDefinition def(Class<T> function, ConfigurationAwareBuilder<T> ctorRef, String... names) {
        FunctionBuilder builder = (source, children, cfg) -> {
            if (false == children.isEmpty()) {
                throw new QlIllegalArgumentException("expects no arguments");
            }
            return ctorRef.build(source, cfg);
        };
        return def(function, builder, names);
    }

    protected interface ConfigurationAwareBuilder<T> {
        T build(Source source, Configuration configuration);
    }

    /**
     * Build a {@linkplain FunctionDefinition} for a one-argument function that is configuration aware.
     */
    @SuppressWarnings("overloads")
    public static <T extends Function> FunctionDefinition def(
        Class<T> function,
        UnaryConfigurationAwareBuilder<T> ctorRef,
        String... names
    ) {
        FunctionBuilder builder = (source, children, cfg) -> {
            if (children.size() != 1) {
                throw new QlIllegalArgumentException("expects exactly one argument");
            }
            Expression ex = children.get(0);
            return ctorRef.build(source, ex, cfg);
        };
        return def(function, builder, names);
    }

    public interface UnaryConfigurationAwareBuilder<T> {
        T build(Source source, Expression exp, Configuration configuration);
    }

    /**
     * Build a {@linkplain FunctionDefinition} for a binary function that is configuration aware.
     */
    @SuppressWarnings("overloads")  // These are ambiguous if you aren't using ctor references but we always do
    protected static <T extends Function> FunctionDefinition def(
        Class<T> function,
        BinaryConfigurationAwareBuilder<T> ctorRef,
        String... names
    ) {
        FunctionBuilder builder = (source, children, cfg) -> {
            boolean isBinaryOptionalParamFunction = OptionalArgument.class.isAssignableFrom(function);
            if (isBinaryOptionalParamFunction && (children.size() > 2 || children.size() < 1)) {
                throw new QlIllegalArgumentException("expects one or two arguments");
            } else if (isBinaryOptionalParamFunction == false && children.size() != 2) {
                throw new QlIllegalArgumentException("expects exactly two arguments");
            }
            return ctorRef.build(source, children.get(0), children.size() == 2 ? children.get(1) : null, cfg);
        };
        return def(function, builder, names);
    }

    protected interface BinaryConfigurationAwareBuilder<T> {
        T build(Source source, Expression left, Expression right, Configuration configuration);
    }

    /**
     * Build a {@linkplain FunctionDefinition} for a ternary function that is configuration aware.
     */
    @SuppressWarnings("overloads")  // These are ambiguous if you aren't using ctor references but we always do
    protected <T extends Function> FunctionDefinition def(Class<T> function, TernaryConfigurationAwareBuilder<T> ctorRef, String... names) {
        FunctionBuilder builder = (source, children, cfg) -> {
            boolean hasMinimumTwo = OptionalArgument.class.isAssignableFrom(function);
            if (hasMinimumTwo && (children.size() > 3 || children.size() < 2)) {
                throw new QlIllegalArgumentException("expects two or three arguments");
            } else if (hasMinimumTwo == false && children.size() != 3) {
                throw new QlIllegalArgumentException("expects exactly three arguments");
            }
            return ctorRef.build(source, children.get(0), children.get(1), children.size() == 3 ? children.get(2) : null, cfg);
        };
        return def(function, builder, names);
    }

    protected interface TernaryConfigurationAwareBuilder<T> {
        T build(Source source, Expression one, Expression two, Expression three, Configuration configuration);
    }

    //
    // Utility functions to help disambiguate the method handle passed in.
    // They work by providing additional method information to help the compiler know which method to pick.
    //
    private static <T extends Function> BiFunction<Source, Expression, T> uni(BiFunction<Source, Expression, T> function) {
        return function;
    }

    private static <T extends Function> BinaryBuilder<T> bi(BinaryBuilder<T> function) {
        return function;
    }

    private static <T extends Function> TernaryBuilder<T> tri(TernaryBuilder<T> function) {
        return function;
    }

    private static <T extends Function> QuaternaryBuilder<T> quad(QuaternaryBuilder<T> function) {
        return function;
    }

}<|MERGE_RESOLUTION|>--- conflicted
+++ resolved
@@ -516,11 +516,8 @@
                 def(Last.class, bi(Last::new), "last"),
                 def(Rate.class, uni(Rate::new), "rate"),
                 def(Irate.class, uni(Irate::new), "irate"),
-<<<<<<< HEAD
                 def(Delta.class, uni(Delta::new), "delta"),
-=======
                 def(Idelta.class, uni(Idelta::new), "idelta"),
->>>>>>> da70398d
                 def(MaxOverTime.class, uni(MaxOverTime::new), "max_over_time"),
                 def(MinOverTime.class, uni(MinOverTime::new), "min_over_time"),
                 def(SumOverTime.class, uni(SumOverTime::new), "sum_over_time"),

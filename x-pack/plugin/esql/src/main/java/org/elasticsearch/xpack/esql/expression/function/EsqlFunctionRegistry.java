/*
 * Copyright Elasticsearch B.V. and/or licensed to Elasticsearch B.V. under one
 * or more contributor license agreements. Licensed under the Elastic License
 * 2.0; you may not use this file except in compliance with the Elastic License
 * 2.0.
 */

package org.elasticsearch.xpack.esql.expression.function;

import org.elasticsearch.Build;
import org.elasticsearch.common.Strings;
import org.elasticsearch.common.util.CollectionUtils;
import org.elasticsearch.common.util.FeatureFlag;
import org.elasticsearch.xpack.esql.core.QlIllegalArgumentException;
import org.elasticsearch.xpack.esql.core.expression.Expression;
import org.elasticsearch.xpack.esql.core.expression.MapExpression;
import org.elasticsearch.xpack.esql.core.expression.function.Function;
import org.elasticsearch.xpack.esql.core.tree.Source;
import org.elasticsearch.xpack.esql.core.type.DataType;
import org.elasticsearch.xpack.esql.core.util.Check;
import org.elasticsearch.xpack.esql.expression.SurrogateExpression;
import org.elasticsearch.xpack.esql.expression.function.aggregate.Avg;
import org.elasticsearch.xpack.esql.expression.function.aggregate.AvgOverTime;
import org.elasticsearch.xpack.esql.expression.function.aggregate.Count;
import org.elasticsearch.xpack.esql.expression.function.aggregate.CountDistinct;
import org.elasticsearch.xpack.esql.expression.function.aggregate.CountDistinctOverTime;
import org.elasticsearch.xpack.esql.expression.function.aggregate.CountOverTime;
import org.elasticsearch.xpack.esql.expression.function.aggregate.First;
import org.elasticsearch.xpack.esql.expression.function.aggregate.FirstOverTime;
import org.elasticsearch.xpack.esql.expression.function.aggregate.Last;
import org.elasticsearch.xpack.esql.expression.function.aggregate.LastOverTime;
import org.elasticsearch.xpack.esql.expression.function.aggregate.Max;
import org.elasticsearch.xpack.esql.expression.function.aggregate.MaxOverTime;
import org.elasticsearch.xpack.esql.expression.function.aggregate.Median;
import org.elasticsearch.xpack.esql.expression.function.aggregate.MedianAbsoluteDeviation;
import org.elasticsearch.xpack.esql.expression.function.aggregate.Min;
import org.elasticsearch.xpack.esql.expression.function.aggregate.MinOverTime;
import org.elasticsearch.xpack.esql.expression.function.aggregate.Percentile;
import org.elasticsearch.xpack.esql.expression.function.aggregate.Rate;
import org.elasticsearch.xpack.esql.expression.function.aggregate.Sample;
import org.elasticsearch.xpack.esql.expression.function.aggregate.SpatialCentroid;
import org.elasticsearch.xpack.esql.expression.function.aggregate.SpatialExtent;
import org.elasticsearch.xpack.esql.expression.function.aggregate.StdDev;
import org.elasticsearch.xpack.esql.expression.function.aggregate.Sum;
import org.elasticsearch.xpack.esql.expression.function.aggregate.SumOverTime;
import org.elasticsearch.xpack.esql.expression.function.aggregate.Top;
import org.elasticsearch.xpack.esql.expression.function.aggregate.Values;
import org.elasticsearch.xpack.esql.expression.function.aggregate.WeightedAvg;
import org.elasticsearch.xpack.esql.expression.function.fulltext.Kql;
import org.elasticsearch.xpack.esql.expression.function.fulltext.Match;
import org.elasticsearch.xpack.esql.expression.function.fulltext.MatchPhrase;
import org.elasticsearch.xpack.esql.expression.function.fulltext.MultiMatch;
import org.elasticsearch.xpack.esql.expression.function.fulltext.QueryString;
import org.elasticsearch.xpack.esql.expression.function.fulltext.Score;
import org.elasticsearch.xpack.esql.expression.function.fulltext.Term;
import org.elasticsearch.xpack.esql.expression.function.grouping.Bucket;
import org.elasticsearch.xpack.esql.expression.function.grouping.Categorize;
import org.elasticsearch.xpack.esql.expression.function.scalar.conditional.Case;
import org.elasticsearch.xpack.esql.expression.function.scalar.conditional.Greatest;
import org.elasticsearch.xpack.esql.expression.function.scalar.conditional.Least;
import org.elasticsearch.xpack.esql.expression.function.scalar.convert.FromBase64;
import org.elasticsearch.xpack.esql.expression.function.scalar.convert.ToAggregateMetricDouble;
import org.elasticsearch.xpack.esql.expression.function.scalar.convert.ToBase64;
import org.elasticsearch.xpack.esql.expression.function.scalar.convert.ToBoolean;
import org.elasticsearch.xpack.esql.expression.function.scalar.convert.ToCartesianPoint;
import org.elasticsearch.xpack.esql.expression.function.scalar.convert.ToCartesianShape;
import org.elasticsearch.xpack.esql.expression.function.scalar.convert.ToDateNanos;
import org.elasticsearch.xpack.esql.expression.function.scalar.convert.ToDatePeriod;
import org.elasticsearch.xpack.esql.expression.function.scalar.convert.ToDatetime;
import org.elasticsearch.xpack.esql.expression.function.scalar.convert.ToDegrees;
import org.elasticsearch.xpack.esql.expression.function.scalar.convert.ToDouble;
import org.elasticsearch.xpack.esql.expression.function.scalar.convert.ToGeoPoint;
import org.elasticsearch.xpack.esql.expression.function.scalar.convert.ToGeoShape;
import org.elasticsearch.xpack.esql.expression.function.scalar.convert.ToInteger;
import org.elasticsearch.xpack.esql.expression.function.scalar.convert.ToIp;
import org.elasticsearch.xpack.esql.expression.function.scalar.convert.ToIpLeadingZerosDecimal;
import org.elasticsearch.xpack.esql.expression.function.scalar.convert.ToIpLeadingZerosOctal;
import org.elasticsearch.xpack.esql.expression.function.scalar.convert.ToIpLeadingZerosRejected;
import org.elasticsearch.xpack.esql.expression.function.scalar.convert.ToLong;
import org.elasticsearch.xpack.esql.expression.function.scalar.convert.ToRadians;
import org.elasticsearch.xpack.esql.expression.function.scalar.convert.ToString;
import org.elasticsearch.xpack.esql.expression.function.scalar.convert.ToTimeDuration;
import org.elasticsearch.xpack.esql.expression.function.scalar.convert.ToUnsignedLong;
import org.elasticsearch.xpack.esql.expression.function.scalar.convert.ToVersion;
import org.elasticsearch.xpack.esql.expression.function.scalar.date.DateDiff;
import org.elasticsearch.xpack.esql.expression.function.scalar.date.DateExtract;
import org.elasticsearch.xpack.esql.expression.function.scalar.date.DateFormat;
import org.elasticsearch.xpack.esql.expression.function.scalar.date.DateParse;
import org.elasticsearch.xpack.esql.expression.function.scalar.date.DateTrunc;
import org.elasticsearch.xpack.esql.expression.function.scalar.date.DayName;
import org.elasticsearch.xpack.esql.expression.function.scalar.date.Now;
import org.elasticsearch.xpack.esql.expression.function.scalar.ip.CIDRMatch;
import org.elasticsearch.xpack.esql.expression.function.scalar.ip.IpPrefix;
import org.elasticsearch.xpack.esql.expression.function.scalar.math.Abs;
import org.elasticsearch.xpack.esql.expression.function.scalar.math.Acos;
import org.elasticsearch.xpack.esql.expression.function.scalar.math.Asin;
import org.elasticsearch.xpack.esql.expression.function.scalar.math.Atan;
import org.elasticsearch.xpack.esql.expression.function.scalar.math.Atan2;
import org.elasticsearch.xpack.esql.expression.function.scalar.math.Cbrt;
import org.elasticsearch.xpack.esql.expression.function.scalar.math.Ceil;
import org.elasticsearch.xpack.esql.expression.function.scalar.math.CopySign;
import org.elasticsearch.xpack.esql.expression.function.scalar.math.Cos;
import org.elasticsearch.xpack.esql.expression.function.scalar.math.Cosh;
import org.elasticsearch.xpack.esql.expression.function.scalar.math.E;
import org.elasticsearch.xpack.esql.expression.function.scalar.math.Exp;
import org.elasticsearch.xpack.esql.expression.function.scalar.math.Floor;
import org.elasticsearch.xpack.esql.expression.function.scalar.math.Hypot;
import org.elasticsearch.xpack.esql.expression.function.scalar.math.Log;
import org.elasticsearch.xpack.esql.expression.function.scalar.math.Log10;
import org.elasticsearch.xpack.esql.expression.function.scalar.math.Pi;
import org.elasticsearch.xpack.esql.expression.function.scalar.math.Pow;
import org.elasticsearch.xpack.esql.expression.function.scalar.math.Round;
import org.elasticsearch.xpack.esql.expression.function.scalar.math.RoundTo;
import org.elasticsearch.xpack.esql.expression.function.scalar.math.Scalb;
import org.elasticsearch.xpack.esql.expression.function.scalar.math.Signum;
import org.elasticsearch.xpack.esql.expression.function.scalar.math.Sin;
import org.elasticsearch.xpack.esql.expression.function.scalar.math.Sinh;
import org.elasticsearch.xpack.esql.expression.function.scalar.math.Sqrt;
import org.elasticsearch.xpack.esql.expression.function.scalar.math.Tan;
import org.elasticsearch.xpack.esql.expression.function.scalar.math.Tanh;
import org.elasticsearch.xpack.esql.expression.function.scalar.math.Tau;
import org.elasticsearch.xpack.esql.expression.function.scalar.multivalue.MvAppend;
import org.elasticsearch.xpack.esql.expression.function.scalar.multivalue.MvAvg;
import org.elasticsearch.xpack.esql.expression.function.scalar.multivalue.MvConcat;
import org.elasticsearch.xpack.esql.expression.function.scalar.multivalue.MvCount;
import org.elasticsearch.xpack.esql.expression.function.scalar.multivalue.MvDedupe;
import org.elasticsearch.xpack.esql.expression.function.scalar.multivalue.MvFirst;
import org.elasticsearch.xpack.esql.expression.function.scalar.multivalue.MvLast;
import org.elasticsearch.xpack.esql.expression.function.scalar.multivalue.MvMax;
import org.elasticsearch.xpack.esql.expression.function.scalar.multivalue.MvMedian;
import org.elasticsearch.xpack.esql.expression.function.scalar.multivalue.MvMedianAbsoluteDeviation;
import org.elasticsearch.xpack.esql.expression.function.scalar.multivalue.MvMin;
import org.elasticsearch.xpack.esql.expression.function.scalar.multivalue.MvPSeriesWeightedSum;
import org.elasticsearch.xpack.esql.expression.function.scalar.multivalue.MvPercentile;
import org.elasticsearch.xpack.esql.expression.function.scalar.multivalue.MvSlice;
import org.elasticsearch.xpack.esql.expression.function.scalar.multivalue.MvSort;
import org.elasticsearch.xpack.esql.expression.function.scalar.multivalue.MvSum;
import org.elasticsearch.xpack.esql.expression.function.scalar.multivalue.MvZip;
import org.elasticsearch.xpack.esql.expression.function.scalar.nulls.Coalesce;
import org.elasticsearch.xpack.esql.expression.function.scalar.spatial.SpatialContains;
import org.elasticsearch.xpack.esql.expression.function.scalar.spatial.SpatialDisjoint;
import org.elasticsearch.xpack.esql.expression.function.scalar.spatial.SpatialIntersects;
import org.elasticsearch.xpack.esql.expression.function.scalar.spatial.SpatialWithin;
import org.elasticsearch.xpack.esql.expression.function.scalar.spatial.StDistance;
import org.elasticsearch.xpack.esql.expression.function.scalar.spatial.StEnvelope;
import org.elasticsearch.xpack.esql.expression.function.scalar.spatial.StGeohash;
import org.elasticsearch.xpack.esql.expression.function.scalar.spatial.StGeohashToLong;
import org.elasticsearch.xpack.esql.expression.function.scalar.spatial.StGeohashToString;
import org.elasticsearch.xpack.esql.expression.function.scalar.spatial.StGeohex;
import org.elasticsearch.xpack.esql.expression.function.scalar.spatial.StGeohexToLong;
import org.elasticsearch.xpack.esql.expression.function.scalar.spatial.StGeohexToString;
import org.elasticsearch.xpack.esql.expression.function.scalar.spatial.StGeotile;
import org.elasticsearch.xpack.esql.expression.function.scalar.spatial.StGeotileToLong;
import org.elasticsearch.xpack.esql.expression.function.scalar.spatial.StGeotileToString;
import org.elasticsearch.xpack.esql.expression.function.scalar.spatial.StX;
import org.elasticsearch.xpack.esql.expression.function.scalar.spatial.StXMax;
import org.elasticsearch.xpack.esql.expression.function.scalar.spatial.StXMin;
import org.elasticsearch.xpack.esql.expression.function.scalar.spatial.StY;
import org.elasticsearch.xpack.esql.expression.function.scalar.spatial.StYMax;
import org.elasticsearch.xpack.esql.expression.function.scalar.spatial.StYMin;
import org.elasticsearch.xpack.esql.expression.function.scalar.string.BitLength;
import org.elasticsearch.xpack.esql.expression.function.scalar.string.ByteLength;
import org.elasticsearch.xpack.esql.expression.function.scalar.string.Concat;
import org.elasticsearch.xpack.esql.expression.function.scalar.string.EndsWith;
import org.elasticsearch.xpack.esql.expression.function.scalar.string.Hash;
import org.elasticsearch.xpack.esql.expression.function.scalar.string.LTrim;
import org.elasticsearch.xpack.esql.expression.function.scalar.string.Left;
import org.elasticsearch.xpack.esql.expression.function.scalar.string.Length;
import org.elasticsearch.xpack.esql.expression.function.scalar.string.Locate;
import org.elasticsearch.xpack.esql.expression.function.scalar.string.Md5;
import org.elasticsearch.xpack.esql.expression.function.scalar.string.RTrim;
import org.elasticsearch.xpack.esql.expression.function.scalar.string.Repeat;
import org.elasticsearch.xpack.esql.expression.function.scalar.string.Replace;
import org.elasticsearch.xpack.esql.expression.function.scalar.string.Reverse;
import org.elasticsearch.xpack.esql.expression.function.scalar.string.Right;
import org.elasticsearch.xpack.esql.expression.function.scalar.string.Sha1;
import org.elasticsearch.xpack.esql.expression.function.scalar.string.Sha256;
import org.elasticsearch.xpack.esql.expression.function.scalar.string.Space;
import org.elasticsearch.xpack.esql.expression.function.scalar.string.Split;
import org.elasticsearch.xpack.esql.expression.function.scalar.string.StartsWith;
import org.elasticsearch.xpack.esql.expression.function.scalar.string.Substring;
import org.elasticsearch.xpack.esql.expression.function.scalar.string.ToLower;
import org.elasticsearch.xpack.esql.expression.function.scalar.string.ToUpper;
import org.elasticsearch.xpack.esql.expression.function.scalar.string.Trim;
import org.elasticsearch.xpack.esql.expression.function.scalar.util.Delay;
import org.elasticsearch.xpack.esql.expression.function.vector.CosineSimilarity;
import org.elasticsearch.xpack.esql.expression.function.vector.DotProduct;
import org.elasticsearch.xpack.esql.expression.function.vector.Hamming;
import org.elasticsearch.xpack.esql.expression.function.vector.Knn;
import org.elasticsearch.xpack.esql.expression.function.vector.L1Norm;
import org.elasticsearch.xpack.esql.expression.function.vector.L2Norm;
import org.elasticsearch.xpack.esql.expression.function.vector.Magnitude;
import org.elasticsearch.xpack.esql.parser.ParsingException;
import org.elasticsearch.xpack.esql.session.Configuration;

import java.lang.reflect.Constructor;
import java.util.ArrayList;
import java.util.Arrays;
import java.util.Collection;
import java.util.HashMap;
import java.util.LinkedHashMap;
import java.util.List;
import java.util.Locale;
import java.util.Map;
import java.util.function.BiFunction;
import java.util.stream.Collectors;

import static java.util.Collections.unmodifiableList;
import static org.elasticsearch.xpack.esql.core.type.DataType.BOOLEAN;
import static org.elasticsearch.xpack.esql.core.type.DataType.CARTESIAN_POINT;
import static org.elasticsearch.xpack.esql.core.type.DataType.CARTESIAN_SHAPE;
import static org.elasticsearch.xpack.esql.core.type.DataType.DATETIME;
import static org.elasticsearch.xpack.esql.core.type.DataType.DATE_PERIOD;
import static org.elasticsearch.xpack.esql.core.type.DataType.DOUBLE;
import static org.elasticsearch.xpack.esql.core.type.DataType.GEO_POINT;
import static org.elasticsearch.xpack.esql.core.type.DataType.GEO_SHAPE;
import static org.elasticsearch.xpack.esql.core.type.DataType.INTEGER;
import static org.elasticsearch.xpack.esql.core.type.DataType.IP;
import static org.elasticsearch.xpack.esql.core.type.DataType.LONG;
import static org.elasticsearch.xpack.esql.core.type.DataType.TIME_DURATION;
import static org.elasticsearch.xpack.esql.core.type.DataType.UNSIGNED_LONG;
import static org.elasticsearch.xpack.esql.core.type.DataType.UNSUPPORTED;
import static org.elasticsearch.xpack.esql.core.type.DataType.VERSION;
import static org.elasticsearch.xpack.esql.core.type.DataType.isString;

public class EsqlFunctionRegistry {

    private static final Map<DataType, Integer> DATA_TYPE_CASTING_PRIORITY;

    static {
        List<DataType> typePriorityList = Arrays.asList(
            DATETIME,
            DATE_PERIOD,
            TIME_DURATION,
            DOUBLE,
            LONG,
            INTEGER,
            IP,
            VERSION,
            GEO_POINT,
            GEO_SHAPE,
            CARTESIAN_POINT,
            CARTESIAN_SHAPE,
            BOOLEAN,
            UNSIGNED_LONG,
            UNSUPPORTED
        );
        DATA_TYPE_CASTING_PRIORITY = new HashMap<>();
        for (int i = 0; i < typePriorityList.size(); i++) {
            DATA_TYPE_CASTING_PRIORITY.put(typePriorityList.get(i), i);
        }
    }

    // Translation table for error messaging in the following function
    private static final String[] NUM_NAMES = { "zero", "one", "two", "three", "four", "five", };

    // list of functions grouped by type of functions (aggregate, statistics, math etc) and ordered alphabetically inside each group
    // a single function will have one entry for itself with its name associated to its instance and, also, one entry for each alias
    // it has with the alias name associated to the FunctionDefinition instance
    private final Map<String, FunctionDefinition> defs = new LinkedHashMap<>();
    private final Map<String, String> aliases = new HashMap<>();
    private final Map<Class<? extends Function>, String> names = new HashMap<>();
    private final Map<Class<? extends Function>, List<DataType>> dataTypesForStringLiteralConversions = new LinkedHashMap<>();

    private SnapshotFunctionRegistry snapshotRegistry = null;

    @SuppressWarnings("this-escape")
    public EsqlFunctionRegistry() {
        register(functions());
        buildDataTypesForStringLiteralConversion(functions());
        nameSurrogates();
    }

    EsqlFunctionRegistry(FunctionDefinition... functions) {
        register(functions);
    }

    public FunctionDefinition resolveFunction(String functionName) {
        FunctionDefinition def = defs.get(functionName);
        if (def == null) {
            throw new QlIllegalArgumentException("Cannot find function {}; this should have been caught during analysis", functionName);
        }
        return def;
    }

    private String normalize(String name) {
        return name.toLowerCase(Locale.ROOT);
    }

    public String resolveAlias(String alias) {
        String normalized = normalize(alias);
        return aliases.getOrDefault(normalized, normalized);
    }

    public boolean functionExists(String functionName) {
        return defs.containsKey(functionName);
    }

    public String functionName(Class<? extends Function> clazz) {
        String name = names.get(clazz);
        Check.notNull(name, "Cannot find function by class {}", clazz);
        return name;
    }

    public Collection<FunctionDefinition> listFunctions() {
        // It is worth double checking if we need this copy. These are immutable anyway.
        return defs.values();
    }

    private static FunctionDefinition[][] functions() {
        return new FunctionDefinition[][] {
            // grouping functions
            new FunctionDefinition[] {
                def(Bucket.class, Bucket::new, "bucket", "bin"),
                def(Categorize.class, Categorize::new, "categorize") },
            // aggregate functions
            // since they declare two public constructors - one with filter (for nested where) and one without
            // use casting to disambiguate between the two
            new FunctionDefinition[] {
                def(Avg.class, uni(Avg::new), "avg"),
                def(Count.class, uni(Count::new), "count"),
                def(CountDistinct.class, bi(CountDistinct::new), "count_distinct"),
                def(Max.class, uni(Max::new), "max"),
                def(Median.class, uni(Median::new), "median"),
                def(MedianAbsoluteDeviation.class, uni(MedianAbsoluteDeviation::new), "median_absolute_deviation"),
                def(Min.class, uni(Min::new), "min"),
                def(Percentile.class, bi(Percentile::new), "percentile"),
                def(Sample.class, bi(Sample::new), "sample"),
                def(StdDev.class, uni(StdDev::new), "std_dev"),
                def(Sum.class, uni(Sum::new), "sum"),
                def(Top.class, tri(Top::new), "top"),
                def(Values.class, uni(Values::new), "values"),
                def(WeightedAvg.class, bi(WeightedAvg::new), "weighted_avg") },
            // math
            new FunctionDefinition[] {
                def(Abs.class, Abs::new, "abs"),
                def(Acos.class, Acos::new, "acos"),
                def(Asin.class, Asin::new, "asin"),
                def(Atan.class, Atan::new, "atan"),
                def(Atan2.class, Atan2::new, "atan2"),
                def(Cbrt.class, Cbrt::new, "cbrt"),
                def(Ceil.class, Ceil::new, "ceil"),
                def(Cos.class, Cos::new, "cos"),
                def(Cosh.class, Cosh::new, "cosh"),
                def(E.class, E::new, "e"),
                def(Exp.class, Exp::new, "exp"),
                def(Floor.class, Floor::new, "floor"),
                def(Greatest.class, Greatest::new, "greatest"),
                def(CopySign.class, bi(CopySign::new), "copy_sign"),
                def(Hypot.class, Hypot::new, "hypot"),
                def(Log.class, Log::new, "log"),
                def(Log10.class, Log10::new, "log10"),
                def(Least.class, Least::new, "least"),
                def(Pi.class, Pi::new, "pi"),
                def(Pow.class, Pow::new, "pow"),
                def(Round.class, Round::new, "round"),
                def(RoundTo.class, RoundTo::new, "round_to"),
                def(Scalb.class, Scalb::new, "scalb"),
                def(Signum.class, Signum::new, "signum"),
                def(Sin.class, Sin::new, "sin"),
                def(Sinh.class, Sinh::new, "sinh"),
                def(Sqrt.class, Sqrt::new, "sqrt"),
                def(Tan.class, Tan::new, "tan"),
                def(Tanh.class, Tanh::new, "tanh"),
                def(Tau.class, Tau::new, "tau") },
            // string
            new FunctionDefinition[] {
                def(BitLength.class, BitLength::new, "bit_length"),
                def(ByteLength.class, ByteLength::new, "byte_length"),
                def(Concat.class, Concat::new, "concat"),
                def(EndsWith.class, EndsWith::new, "ends_with"),
                def(Hash.class, Hash::new, "hash"),
                def(LTrim.class, LTrim::new, "ltrim"),
                def(Left.class, Left::new, "left"),
                def(Length.class, Length::new, "length"),
                def(Locate.class, Locate::new, "locate"),
                def(Md5.class, Md5::new, "md5"),
                def(RTrim.class, RTrim::new, "rtrim"),
                def(Repeat.class, Repeat::new, "repeat"),
                def(Replace.class, Replace::new, "replace"),
                def(Reverse.class, Reverse::new, "reverse"),
                def(Right.class, Right::new, "right"),
                def(Sha1.class, Sha1::new, "sha1"),
                def(Sha256.class, Sha256::new, "sha256"),
                def(Space.class, Space::new, "space"),
                def(StartsWith.class, StartsWith::new, "starts_with"),
                def(Substring.class, Substring::new, "substring"),
                def(ToLower.class, ToLower::new, "to_lower"),
                def(ToUpper.class, ToUpper::new, "to_upper"),
                def(Trim.class, Trim::new, "trim") },
            // date
            new FunctionDefinition[] {
                def(DateDiff.class, DateDiff::new, "date_diff"),
                def(DateExtract.class, DateExtract::new, "date_extract"),
                def(DateFormat.class, DateFormat::new, "date_format"),
                def(DateParse.class, DateParse::new, "date_parse"),
                def(DateTrunc.class, DateTrunc::new, "date_trunc"),
                def(DayName.class, DayName::new, "day_name"),
                def(Now.class, Now::new, "now") },
            // spatial
            new FunctionDefinition[] {
                def(SpatialCentroid.class, SpatialCentroid::new, "st_centroid_agg"),
                def(SpatialContains.class, SpatialContains::new, "st_contains"),
                def(SpatialExtent.class, SpatialExtent::new, "st_extent_agg"),
                def(SpatialDisjoint.class, SpatialDisjoint::new, "st_disjoint"),
                def(SpatialIntersects.class, SpatialIntersects::new, "st_intersects"),
                def(SpatialWithin.class, SpatialWithin::new, "st_within"),
                def(StDistance.class, StDistance::new, "st_distance"),
                def(StEnvelope.class, StEnvelope::new, "st_envelope"),
                def(StXMax.class, StXMax::new, "st_xmax"),
                def(StXMin.class, StXMin::new, "st_xmin"),
                def(StYMax.class, StYMax::new, "st_ymax"),
                def(StYMin.class, StYMin::new, "st_ymin"),
                def(StX.class, StX::new, "st_x"),
                def(StY.class, StY::new, "st_y") },
            // conditional
            new FunctionDefinition[] { def(Case.class, Case::new, "case") },
            // null
            new FunctionDefinition[] { def(Coalesce.class, Coalesce::new, "coalesce"), },
            // IP
            new FunctionDefinition[] { def(CIDRMatch.class, CIDRMatch::new, "cidr_match") },
            new FunctionDefinition[] { def(IpPrefix.class, IpPrefix::new, "ip_prefix") },
            // conversion functions
            new FunctionDefinition[] {
                def(FromBase64.class, FromBase64::new, "from_base64"),
                def(ToAggregateMetricDouble.class, ToAggregateMetricDouble::new, "to_aggregate_metric_double", "to_aggregatemetricdouble"),
                def(ToBase64.class, ToBase64::new, "to_base64"),
                def(ToBoolean.class, ToBoolean::new, "to_boolean", "to_bool"),
                def(ToCartesianPoint.class, ToCartesianPoint::new, "to_cartesianpoint"),
                def(ToCartesianShape.class, ToCartesianShape::new, "to_cartesianshape"),
                def(ToDatePeriod.class, ToDatePeriod::new, "to_dateperiod"),
                def(ToDatetime.class, ToDatetime::new, "to_datetime", "to_dt"),
                def(ToDateNanos.class, ToDateNanos::new, "to_date_nanos", "to_datenanos"),
                def(ToDegrees.class, ToDegrees::new, "to_degrees"),
                def(ToDouble.class, ToDouble::new, "to_double", "to_dbl"),
                def(ToGeoPoint.class, ToGeoPoint::new, "to_geopoint"),
                def(ToGeoShape.class, ToGeoShape::new, "to_geoshape"),
                def(ToIp.class, ToIp::new, "to_ip"),
                def(ToInteger.class, ToInteger::new, "to_integer", "to_int"),
                def(ToLong.class, ToLong::new, "to_long"),
                def(ToRadians.class, ToRadians::new, "to_radians"),
                def(ToString.class, ToString::new, "to_string", "to_str"),
                def(ToTimeDuration.class, ToTimeDuration::new, "to_timeduration"),
                def(ToUnsignedLong.class, ToUnsignedLong::new, "to_unsigned_long", "to_ulong", "to_ul"),
                def(ToVersion.class, ToVersion::new, "to_version", "to_ver"), },
            // multivalue functions
            new FunctionDefinition[] {
                def(MvAppend.class, MvAppend::new, "mv_append"),
                def(MvAvg.class, MvAvg::new, "mv_avg"),
                def(MvConcat.class, MvConcat::new, "mv_concat"),
                def(MvCount.class, MvCount::new, "mv_count"),
                def(MvDedupe.class, MvDedupe::new, "mv_dedupe"),
                def(MvFirst.class, MvFirst::new, "mv_first"),
                def(MvLast.class, MvLast::new, "mv_last"),
                def(MvMax.class, MvMax::new, "mv_max"),
                def(MvMedian.class, MvMedian::new, "mv_median"),
                def(MvMedianAbsoluteDeviation.class, MvMedianAbsoluteDeviation::new, "mv_median_absolute_deviation"),
                def(MvMin.class, MvMin::new, "mv_min"),
                def(MvPercentile.class, MvPercentile::new, "mv_percentile"),
                def(MvPSeriesWeightedSum.class, MvPSeriesWeightedSum::new, "mv_pseries_weighted_sum"),
                def(MvSort.class, MvSort::new, "mv_sort"),
                def(MvSlice.class, MvSlice::new, "mv_slice"),
                def(MvZip.class, MvZip::new, "mv_zip"),
                def(MvSum.class, MvSum::new, "mv_sum"),
                def(Split.class, Split::new, "split") },
            // fulltext functions
            new FunctionDefinition[] {
                def(Kql.class, uni(Kql::new), "kql"),
                def(Match.class, tri(Match::new), "match"),
                def(MultiMatch.class, MultiMatch::new, "multi_match"),
                def(QueryString.class, bi(QueryString::new), "qstr"),
                def(MatchPhrase.class, tri(MatchPhrase::new), "match_phrase") } };

    }

    private static FunctionDefinition[][] snapshotFunctions() {
        return new FunctionDefinition[][] {
            new FunctionDefinition[] {
                // The delay() function is for debug/snapshot environments only and should never be enabled in a non-snapshot build.
                // This is an experimental function and can be removed without notice.
                def(Delay.class, Delay::new, "delay"),
                def(First.class, bi(First::new), "first"),
                def(Last.class, bi(Last::new), "last"),
                def(Rate.class, uni(Rate::new), "rate"),
                def(MaxOverTime.class, uni(MaxOverTime::new), "max_over_time"),
                def(MinOverTime.class, uni(MinOverTime::new), "min_over_time"),
                def(SumOverTime.class, uni(SumOverTime::new), "sum_over_time"),
                def(CountOverTime.class, uni(CountOverTime::new), "count_over_time"),
                def(CountDistinctOverTime.class, bi(CountDistinctOverTime::new), "count_distinct_over_time"),
                def(AvgOverTime.class, uni(AvgOverTime::new), "avg_over_time"),
                def(LastOverTime.class, uni(LastOverTime::new), "last_over_time"),
                def(FirstOverTime.class, uni(FirstOverTime::new), "first_over_time"),
                def(Score.class, uni(Score::new), Score.NAME),
                def(Term.class, bi(Term::new), "term"),
                def(Knn.class, quad(Knn::new), "knn"),
                def(StGeohash.class, StGeohash::new, "st_geohash"),
                def(StGeohashToLong.class, StGeohashToLong::new, "st_geohash_to_long"),
                def(StGeohashToString.class, StGeohashToString::new, "st_geohash_to_string"),
                def(StGeotile.class, StGeotile::new, "st_geotile"),
                def(StGeotileToLong.class, StGeotileToLong::new, "st_geotile_to_long"),
                def(StGeotileToString.class, StGeotileToString::new, "st_geotile_to_string"),
                def(StGeohex.class, StGeohex::new, "st_geohex"),
                def(StGeohexToLong.class, StGeohexToLong::new, "st_geohex_to_long"),
                def(StGeohexToString.class, StGeohexToString::new, "st_geohex_to_string"),
                def(CosineSimilarity.class, CosineSimilarity::new, "v_cosine"),
                def(DotProduct.class, DotProduct::new, "v_dot_product"),
                def(L1Norm.class, L1Norm::new, "v_l1_norm"),
                def(L2Norm.class, L2Norm::new, "v_l2_norm"),
<<<<<<< HEAD
                def(Hamming.class, Hamming::new, "v_hamming") } };
=======
                def(Magnitude.class, Magnitude::new, "v_magnitude") } };
>>>>>>> 16fe7db1
    }

    public EsqlFunctionRegistry snapshotRegistry() {
        if (Build.current().isSnapshot() == false) {
            return this;
        }
        var snapshotRegistry = this.snapshotRegistry;
        if (snapshotRegistry == null) {
            snapshotRegistry = new SnapshotFunctionRegistry();
            this.snapshotRegistry = snapshotRegistry;
        }
        return snapshotRegistry;
    }

    public static boolean isSnapshotOnly(String functionName) {
        for (FunctionDefinition[] defs : snapshotFunctions()) {
            for (FunctionDefinition def : defs) {
                if (def.name().equalsIgnoreCase(functionName)) {
                    return true;
                }
            }
        }
        return false;
    }

    public static String normalizeName(String name) {
        return name.toLowerCase(Locale.ROOT);
    }

    public static class ArgSignature {
        protected final String name;
        protected final String[] type;
        protected final String description;
        protected final boolean optional;
        protected final boolean variadic;
        protected final DataType targetDataType;

        public ArgSignature(String name, String[] type, String description, boolean optional, boolean variadic, DataType targetDataType) {
            this.name = name;
            this.type = type;
            this.description = description;
            this.optional = optional;
            this.variadic = variadic;
            this.targetDataType = targetDataType;
        }

        public ArgSignature(String name, String[] type, String description, boolean optional, boolean variadic) {
            this(name, type, description, optional, variadic, UNSUPPORTED);
        }

        public String name() {
            return name;
        }

        public String[] type() {
            return type;
        }

        public String description() {
            return description;
        }

        public boolean optional() {
            return optional;
        }

        public DataType targetDataType() {
            return targetDataType;
        }

        public Map<String, MapEntryArgSignature> mapParams() {
            return Map.of();
        }

        public boolean mapArg() {
            return false;
        }

        @Override
        public String toString() {
            return "ArgSignature{"
                + "name='"
                + name
                + "', type="
                + Arrays.toString(type)
                + ", description='"
                + description
                + "', optional="
                + optional
                + ", targetDataType="
                + targetDataType
                + "}}";
        }
    }

    public static class MapArgSignature extends ArgSignature {
        private final Map<String, MapEntryArgSignature> mapParams;

        public MapArgSignature(String name, String description, boolean optional, Map<String, MapEntryArgSignature> mapParams) {
            super(name, new String[] { "map" }, description, optional, false);
            this.mapParams = mapParams;
        }

        @Override
        public Map<String, MapEntryArgSignature> mapParams() {
            return mapParams;
        }

        @Override
        public boolean mapArg() {
            return true;
        }

        @Override
        public String toString() {
            return "MapArgSignature{"
                + "name='map', type='map', description='"
                + description
                + "', optional="
                + optional
                + ", targetDataType=unsupported, mapParams={"
                + mapParams.values().stream().map(mapArg -> "{" + mapArg + "}").collect(Collectors.joining(", "))
                + "}}";
        }
    }

    public record MapEntryArgSignature(String name, String valueHint, String type, String description) {
        @Override
        public String toString() {
            return "name='" + name + "', values=" + valueHint + ", description='" + description + "'";
        }
    }

    public record FunctionDescription(
        String name,
        List<ArgSignature> args,
        String[] returnType,
        String description,
        boolean variadic,
        FunctionType type
    ) {
        /**
         * The name of every argument.
         */
        public List<String> argNames() {
            return args.stream().map(ArgSignature::name).toList();
        }

        /**
         * The signature of every argument.
         */
        public List<ArgSignature> args() {
            return args;
        }

        /**
         * The description of every argument.
         */
        public List<String> argDescriptions() {
            return args.stream().map(ArgSignature::description).toList();
        }
    }

    /**
     * Build a list target data types, which is used by ImplicitCasting to convert string literals to a target data type.
     */
    private static DataType getTargetType(String[] names) {
        List<DataType> types = new ArrayList<>();
        for (String name : names) {
            DataType type = DataType.fromTypeName(name);
            if (type != null && type != UNSUPPORTED) { // A type should not be null or UNSUPPORTED, just a sanity check here
                // If the function takes strings as input, there is no need to cast a string literal to it.
                // Return UNSUPPORTED means that ImplicitCasting doesn't support this argument, and it will be skipped by ImplicitCasting.
                if (isString(type)) {
                    return UNSUPPORTED;
                }
                types.add(type);
            }
        }

        return types.stream()
            .filter(DATA_TYPE_CASTING_PRIORITY::containsKey)
            .min((dt1, dt2) -> DATA_TYPE_CASTING_PRIORITY.get(dt1).compareTo(DATA_TYPE_CASTING_PRIORITY.get(dt2)))
            .orElse(UNSUPPORTED);
    }

    public static FunctionDescription description(FunctionDefinition def) {
        Constructor<?> constructor = constructorFor(def.clazz());
        if (constructor == null) {
            return new FunctionDescription(def.name(), List.of(), null, null, false, FunctionType.SCALAR);
        }
        FunctionInfo functionInfo = functionInfo(def);
        String functionDescription = functionInfo == null ? "" : functionInfo.description().replace('\n', ' ');
        String[] returnType = functionInfo == null ? new String[] { "?" } : removeUnderConstruction(functionInfo.returnType());
        var params = constructor.getParameters(); // no multiple c'tors supported

        List<EsqlFunctionRegistry.ArgSignature> args = new ArrayList<>(params.length);
        boolean variadic = false;
        for (int i = 1; i < params.length; i++) { // skipping 1st argument, the source
            if (Configuration.class.isAssignableFrom(params[i].getType()) == false) {
                boolean isList = List.class.isAssignableFrom(params[i].getType());
                variadic |= isList;
                MapParam mapParamInfo = params[i].getAnnotation(MapParam.class); // refactor this
                if (mapParamInfo != null) {
                    args.add(mapParam(mapParamInfo));
                } else {
                    Param paramInfo = params[i].getAnnotation(Param.class);
                    args.add(paramInfo != null ? param(paramInfo, isList) : paramWithoutAnnotation(params[i].getName()));
                }
            }
        }
        return new FunctionDescription(def.name(), args, returnType, functionDescription, variadic, functionInfo.type());
    }

    public static ArgSignature param(Param param, boolean variadic) {
        String[] type = removeUnderConstruction(param.type());
        String desc = param.description().replace('\n', ' ');
        DataType targetDataType = getTargetType(type);
        return new EsqlFunctionRegistry.ArgSignature(param.name(), type, desc, param.optional(), variadic, targetDataType);
    }

    public static ArgSignature mapParam(MapParam mapParam) {
        String desc = mapParam.description().replace('\n', ' ');
        Map<String, MapEntryArgSignature> params = new HashMap<>(mapParam.params().length);
        for (MapParam.MapParamEntry param : mapParam.params()) {
            String valueHint = param.valueHint().length <= 1
                ? Arrays.toString(param.valueHint())
                : "[" + String.join(", ", param.valueHint()) + "]";
            String type = param.type().length <= 1 ? Arrays.toString(param.type()) : "[" + String.join(", ", param.type()) + "]";
            MapEntryArgSignature mapArg = new MapEntryArgSignature(param.name(), valueHint, type, param.description());
            params.put(param.name(), mapArg);
        }
        return new EsqlFunctionRegistry.MapArgSignature(mapParam.name(), desc, mapParam.optional(), params);
    }

    public static ArgSignature paramWithoutAnnotation(String name) {
        return new EsqlFunctionRegistry.ArgSignature(name, new String[] { "?" }, "", false, false, UNSUPPORTED);
    }

    /**
     * Remove types that are being actively built.
     */
    private static String[] removeUnderConstruction(String[] types) {
        for (Map.Entry<DataType, FeatureFlag> underConstruction : DataType.UNDER_CONSTRUCTION.entrySet()) {
            if (underConstruction.getValue().isEnabled() == false) {
                types = Arrays.stream(types).filter(t -> underConstruction.getKey().typeName().equals(t) == false).toArray(String[]::new);
            }
        }
        return types;
    }

    public static FunctionInfo functionInfo(FunctionDefinition def) {
        Constructor<?> constructor = constructorFor(def.clazz());
        if (constructor == null) {
            return null;
        }
        return constructor.getAnnotation(FunctionInfo.class);
    }

    private static Constructor<?> constructorFor(Class<? extends Function> clazz) {
        Constructor<?>[] constructors = clazz.getConstructors();
        if (constructors.length == 0) {
            return null;
        }
        // when dealing with multiple, pick the constructor exposing the FunctionInfo annotation
        if (constructors.length > 1) {
            for (Constructor<?> constructor : constructors) {
                if (constructor.getAnnotation(FunctionInfo.class) != null) {
                    return constructor;
                }
            }
        }
        return constructors[0];
    }

    public List<DataType> getDataTypeForStringLiteralConversion(Class<? extends Function> clazz) {
        return dataTypesForStringLiteralConversions.get(clazz);
    }

    private static class SnapshotFunctionRegistry extends EsqlFunctionRegistry {
        SnapshotFunctionRegistry() {
            if (Build.current().isSnapshot() == false) {
                throw new IllegalStateException("build snapshot function registry for non-snapshot build");
            }
            register(snapshotFunctions());
            buildDataTypesForStringLiteralConversion(snapshotFunctions());
        }

    }

    void register(FunctionDefinition[]... groupFunctions) {
        for (FunctionDefinition[] group : groupFunctions) {
            register(group);
        }
    }

    void register(FunctionDefinition... functions) {
        // temporary map to hold [function_name/alias_name : function instance]
        Map<String, FunctionDefinition> batchMap = new HashMap<>();
        for (FunctionDefinition f : functions) {
            batchMap.put(f.name(), f);
            for (String alias : f.aliases()) {
                Object old = batchMap.put(alias, f);
                if (old != null || defs.containsKey(alias)) {
                    throw new QlIllegalArgumentException(
                        "alias ["
                            + alias
                            + "] is used by "
                            + "["
                            + (old != null ? old : defs.get(alias).name())
                            + "] and ["
                            + f.name()
                            + "]"
                    );
                }
                aliases.put(alias, f.name());
            }
            Check.isTrue(
                names.containsKey(f.clazz()) == false,
                "function type [{}} is registered twice with names [{}] and [{}]",
                f.clazz(),
                names.get(f.clazz()),
                f.name()
            );
            names.put(f.clazz(), f.name());
        }
        // sort the temporary map by key name and add it to the global map of functions
        defs.putAll(
            batchMap.entrySet()
                .stream()
                .sorted(Map.Entry.comparingByKey())
                .collect(
                    Collectors.<
                        Map.Entry<String, FunctionDefinition>,
                        String,
                        FunctionDefinition,
                        LinkedHashMap<String, FunctionDefinition>>toMap(
                            Map.Entry::getKey,
                            Map.Entry::getValue,
                            (oldValue, newValue) -> oldValue,
                            LinkedHashMap::new
                        )
                )
        );
    }

    protected void buildDataTypesForStringLiteralConversion(FunctionDefinition[]... groupFunctions) {
        for (FunctionDefinition[] group : groupFunctions) {
            for (FunctionDefinition def : group) {
                FunctionDescription signature = description(def);
                dataTypesForStringLiteralConversions.put(
                    def.clazz(),
                    signature.args().stream().map(EsqlFunctionRegistry.ArgSignature::targetDataType).collect(Collectors.toList())
                );
            }
        }
    }

    /**
     * Add {@link #names} entries for functions that are not registered, but we rewrite to using {@link SurrogateExpression}.
     */
    private void nameSurrogates() {
        names.put(ToIpLeadingZerosRejected.class, "TO_IP");
        names.put(ToIpLeadingZerosDecimal.class, "TO_IP");
        names.put(ToIpLeadingZerosOctal.class, "TO_IP");
    }

    protected interface FunctionBuilder {
        Function build(Source source, List<Expression> children, Configuration cfg);
    }

    /**
     * Main method to register a function.
     *
     * @param names Must always have at least one entry which is the method's primary name
     */
    @SuppressWarnings("overloads")
    protected static FunctionDefinition def(Class<? extends Function> function, FunctionBuilder builder, String... names) {
        Check.isTrue(names.length > 0, "At least one name must be provided for the function");
        String primaryName = names[0];
        List<String> aliases = Arrays.asList(names).subList(1, names.length);
        FunctionDefinition.Builder realBuilder = (uf, cfg, extras) -> {
            if (CollectionUtils.isEmpty(extras) == false) {
                throw new ParsingException(
                    uf.source(),
                    "Unused parameters {} detected when building [{}]",
                    Arrays.toString(extras),
                    primaryName
                );
            }
            try {
                return builder.build(uf.source(), uf.children(), cfg);
            } catch (QlIllegalArgumentException e) {
                throw new ParsingException(e, uf.source(), "error building [{}]: {}", primaryName, e.getMessage());
            }
        };
        return new FunctionDefinition(primaryName, unmodifiableList(aliases), function, realBuilder);
    }

    /**
     * Build a {@linkplain FunctionDefinition} for a no-argument function.
     */
    public static <T extends Function> FunctionDefinition def(
        Class<T> function,
        java.util.function.Function<Source, T> ctorRef,
        String... names
    ) {
        FunctionBuilder builder = (source, children, cfg) -> {
            if (false == children.isEmpty()) {
                throw new QlIllegalArgumentException("expects no arguments");
            }
            return ctorRef.apply(source);
        };
        return def(function, builder, names);
    }

    /**
     * Build a {@linkplain FunctionDefinition} for a unary function.
     */
    @SuppressWarnings("overloads")  // These are ambiguous if you aren't using ctor references but we always do
    public static <T extends Function> FunctionDefinition def(
        Class<T> function,
        BiFunction<Source, Expression, T> ctorRef,
        String... names
    ) {
        FunctionBuilder builder = (source, children, cfg) -> {
            if (children.size() != 1) {
                throw new QlIllegalArgumentException("expects exactly one argument");
            }
            return ctorRef.apply(source, children.get(0));
        };
        return def(function, builder, names);
    }

    /**
     * Build a {@linkplain FunctionDefinition} for multi-arg/n-ary function.
     */
    @SuppressWarnings("overloads") // These are ambiguous if you aren't using ctor references but we always do
    protected <T extends Function> FunctionDefinition def(Class<T> function, NaryBuilder<T> ctorRef, String... names) {
        FunctionBuilder builder = (source, children, cfg) -> { return ctorRef.build(source, children); };
        return def(function, builder, names);
    }

    protected interface NaryBuilder<T> {
        T build(Source source, List<Expression> children);
    }

    /**
     * Build a {@linkplain FunctionDefinition} for a binary function.
     */
    @SuppressWarnings("overloads")  // These are ambiguous if you aren't using ctor references but we always do
    public static <T extends Function> FunctionDefinition def(Class<T> function, BinaryBuilder<T> ctorRef, String... names) {
        FunctionBuilder builder = (source, children, cfg) -> {
            boolean isBinaryOptionalParamFunction = OptionalArgument.class.isAssignableFrom(function);
            if (isBinaryOptionalParamFunction && (children.size() > 2 || children.size() < 1)) {
                throw new QlIllegalArgumentException(
                    Strings.format("function %s expects one or two arguments but it received %d", Arrays.toString(names), children.size())
                );
            } else if (isBinaryOptionalParamFunction == false && children.size() != 2) {
                throw new QlIllegalArgumentException(
                    Strings.format("function %s expects exactly two arguments, it received %d", Arrays.toString(names), children.size())
                );
            }

            return ctorRef.build(source, children.get(0), children.size() == 2 ? children.get(1) : null);
        };
        return def(function, builder, names);
    }

    public interface BinaryBuilder<T> {
        T build(Source source, Expression left, Expression right);
    }

    /**
     * Build a {@linkplain FunctionDefinition} for a ternary function.
     */
    @SuppressWarnings("overloads")  // These are ambiguous if you aren't using ctor references but we always do
    protected static <T extends Function> FunctionDefinition def(Class<T> function, TernaryBuilder<T> ctorRef, String... names) {
        FunctionBuilder builder = (source, children, cfg) -> {
            boolean hasMinimumTwo = OptionalArgument.class.isAssignableFrom(function);
            if (hasMinimumTwo && (children.size() > 3 || children.size() < 2)) {
                throw new QlIllegalArgumentException("expects two or three arguments");
            } else if (hasMinimumTwo == false && children.size() != 3) {
                throw new QlIllegalArgumentException("expects exactly three arguments");
            }
            return ctorRef.build(source, children.get(0), children.get(1), children.size() == 3 ? children.get(2) : null);
        };
        return def(function, builder, names);
    }

    protected interface TernaryBuilder<T> {
        T build(Source source, Expression one, Expression two, Expression three);
    }

    /**
     * Build a {@linkplain FunctionDefinition} for a quaternary function.
     */
    @SuppressWarnings("overloads")  // These are ambiguous if you aren't using ctor references but we always do
    protected static <T extends Function> FunctionDefinition def(Class<T> function, QuaternaryBuilder<T> ctorRef, String... names) {
        FunctionBuilder builder = (source, children, cfg) -> {
            if (OptionalArgument.class.isAssignableFrom(function)) {
                if (children.size() > 4 || children.size() < 3) {
                    throw new QlIllegalArgumentException("expects three or four arguments");
                }
            } else if (TwoOptionalArguments.class.isAssignableFrom(function)) {
                if (children.size() > 4 || children.size() < 2) {
                    throw new QlIllegalArgumentException("expects minimum two, maximum four arguments");
                }
            } else if (children.size() != 4) {
                throw new QlIllegalArgumentException("expects exactly four arguments");
            }
            return ctorRef.build(
                source,
                children.get(0),
                children.get(1),
                children.size() > 2 ? children.get(2) : null,
                children.size() > 3 ? children.get(3) : null
            );
        };
        return def(function, builder, names);
    }

    protected interface QuaternaryBuilder<T> {
        T build(Source source, Expression one, Expression two, Expression three, Expression four);
    }

    /**
     * Build a {@linkplain FunctionDefinition} for a quinary function.
     */
    @SuppressWarnings("overloads")  // These are ambiguous if you aren't using ctor references but we always do
    protected static <T extends Function> FunctionDefinition def(
        Class<T> function,
        QuinaryBuilder<T> ctorRef,
        int numOptionalParams,
        String... names
    ) {
        FunctionBuilder builder = (source, children, cfg) -> {
            final int NUM_TOTAL_PARAMS = 5;
            boolean hasOptionalParams = OptionalArgument.class.isAssignableFrom(function);
            if (hasOptionalParams && (children.size() > NUM_TOTAL_PARAMS || children.size() < NUM_TOTAL_PARAMS - numOptionalParams)) {
                throw new QlIllegalArgumentException(
                    "expects between "
                        + NUM_NAMES[NUM_TOTAL_PARAMS - numOptionalParams]
                        + " and "
                        + NUM_NAMES[NUM_TOTAL_PARAMS]
                        + " arguments"
                );
            } else if (hasOptionalParams == false && children.size() != NUM_TOTAL_PARAMS) {
                throw new QlIllegalArgumentException("expects exactly " + NUM_NAMES[NUM_TOTAL_PARAMS] + " arguments");
            }
            return ctorRef.build(
                source,
                children.size() > 0 ? children.get(0) : null,
                children.size() > 1 ? children.get(1) : null,
                children.size() > 2 ? children.get(2) : null,
                children.size() > 3 ? children.get(3) : null,
                children.size() > 4 ? children.get(4) : null
            );
        };
        return def(function, builder, names);
    }

    protected interface QuinaryBuilder<T> {
        T build(Source source, Expression one, Expression two, Expression three, Expression four, Expression five);
    }

    /**
     * Build a {@linkplain FunctionDefinition} for functions with a mandatory argument followed by a varidic list.
     */
    @SuppressWarnings("overloads")  // These are ambiguous if you aren't using ctor references but we always do
    protected static <T extends Function> FunctionDefinition def(Class<T> function, UnaryVariadicBuilder<T> ctorRef, String... names) {
        FunctionBuilder builder = (source, children, cfg) -> {
            boolean hasMinimumOne = OptionalArgument.class.isAssignableFrom(function);
            if (hasMinimumOne && children.size() < 1) {
                throw new QlIllegalArgumentException("expects at least one argument");
            } else if (hasMinimumOne == false && children.size() < 2) {
                throw new QlIllegalArgumentException("expects at least two arguments");
            }
            return ctorRef.build(source, children.get(0), children.subList(1, children.size()));
        };
        return def(function, builder, names);
    }

    protected interface UnaryVariadicBuilder<T> {
        T build(Source source, Expression exp, List<Expression> variadic);
    }

    protected interface BinaryVariadicWithOptionsBuilder<T> {
        T build(Source source, Expression exp, List<Expression> variadic, Expression options);
    };

    protected static <T extends Function> FunctionDefinition def(
        Class<T> function,
        BinaryVariadicWithOptionsBuilder<T> ctorRef,
        String... names
    ) {
        FunctionBuilder builder = (source, children, cfg) -> {
            boolean hasMinimumOne = OptionalArgument.class.isAssignableFrom(function);
            if (hasMinimumOne && children.size() < 1) {
                throw new QlIllegalArgumentException("expects at least one argument");
            } else if (hasMinimumOne == false && children.size() < 2) {
                throw new QlIllegalArgumentException("expects at least two arguments");
            }
            Expression options = children.getLast();
            if (options instanceof MapExpression) {
                return ctorRef.build(source, children.get(0), children.subList(1, children.size() - 1), options);
            }

            return ctorRef.build(source, children.get(0), children.subList(1, children.size()), null);
        };
        return def(function, builder, names);
    }

    /**
     * Build a {@linkplain FunctionDefinition} for a no-argument function that is configuration aware.
     */
    @SuppressWarnings("overloads")
    protected static <T extends Function> FunctionDefinition def(Class<T> function, ConfigurationAwareBuilder<T> ctorRef, String... names) {
        FunctionBuilder builder = (source, children, cfg) -> {
            if (false == children.isEmpty()) {
                throw new QlIllegalArgumentException("expects no arguments");
            }
            return ctorRef.build(source, cfg);
        };
        return def(function, builder, names);
    }

    protected interface ConfigurationAwareBuilder<T> {
        T build(Source source, Configuration configuration);
    }

    /**
     * Build a {@linkplain FunctionDefinition} for a one-argument function that is configuration aware.
     */
    @SuppressWarnings("overloads")
    public static <T extends Function> FunctionDefinition def(
        Class<T> function,
        UnaryConfigurationAwareBuilder<T> ctorRef,
        String... names
    ) {
        FunctionBuilder builder = (source, children, cfg) -> {
            if (children.size() != 1) {
                throw new QlIllegalArgumentException("expects exactly one argument");
            }
            Expression ex = children.get(0);
            return ctorRef.build(source, ex, cfg);
        };
        return def(function, builder, names);
    }

    public interface UnaryConfigurationAwareBuilder<T> {
        T build(Source source, Expression exp, Configuration configuration);
    }

    /**
     * Build a {@linkplain FunctionDefinition} for a binary function that is configuration aware.
     */
    @SuppressWarnings("overloads")  // These are ambiguous if you aren't using ctor references but we always do
    protected static <T extends Function> FunctionDefinition def(
        Class<T> function,
        BinaryConfigurationAwareBuilder<T> ctorRef,
        String... names
    ) {
        FunctionBuilder builder = (source, children, cfg) -> {
            boolean isBinaryOptionalParamFunction = OptionalArgument.class.isAssignableFrom(function);
            if (isBinaryOptionalParamFunction && (children.size() > 2 || children.size() < 1)) {
                throw new QlIllegalArgumentException("expects one or two arguments");
            } else if (isBinaryOptionalParamFunction == false && children.size() != 2) {
                throw new QlIllegalArgumentException("expects exactly two arguments");
            }
            return ctorRef.build(source, children.get(0), children.size() == 2 ? children.get(1) : null, cfg);
        };
        return def(function, builder, names);
    }

    protected interface BinaryConfigurationAwareBuilder<T> {
        T build(Source source, Expression left, Expression right, Configuration configuration);
    }

    /**
     * Build a {@linkplain FunctionDefinition} for a ternary function that is configuration aware.
     */
    @SuppressWarnings("overloads")  // These are ambiguous if you aren't using ctor references but we always do
    protected <T extends Function> FunctionDefinition def(Class<T> function, TernaryConfigurationAwareBuilder<T> ctorRef, String... names) {
        FunctionBuilder builder = (source, children, cfg) -> {
            boolean hasMinimumTwo = OptionalArgument.class.isAssignableFrom(function);
            if (hasMinimumTwo && (children.size() > 3 || children.size() < 2)) {
                throw new QlIllegalArgumentException("expects two or three arguments");
            } else if (hasMinimumTwo == false && children.size() != 3) {
                throw new QlIllegalArgumentException("expects exactly three arguments");
            }
            return ctorRef.build(source, children.get(0), children.get(1), children.size() == 3 ? children.get(2) : null, cfg);
        };
        return def(function, builder, names);
    }

    protected interface TernaryConfigurationAwareBuilder<T> {
        T build(Source source, Expression one, Expression two, Expression three, Configuration configuration);
    }

    //
    // Utility functions to help disambiguate the method handle passed in.
    // They work by providing additional method information to help the compiler know which method to pick.
    //
    private static <T extends Function> BiFunction<Source, Expression, T> uni(BiFunction<Source, Expression, T> function) {
        return function;
    }

    private static <T extends Function> BinaryBuilder<T> bi(BinaryBuilder<T> function) {
        return function;
    }

    private static <T extends Function> TernaryBuilder<T> tri(TernaryBuilder<T> function) {
        return function;
    }

    private static <T extends Function> QuaternaryBuilder<T> quad(QuaternaryBuilder<T> function) {
        return function;
    }

}<|MERGE_RESOLUTION|>--- conflicted
+++ resolved
@@ -506,11 +506,8 @@
                 def(DotProduct.class, DotProduct::new, "v_dot_product"),
                 def(L1Norm.class, L1Norm::new, "v_l1_norm"),
                 def(L2Norm.class, L2Norm::new, "v_l2_norm"),
-<<<<<<< HEAD
+                def(Magnitude.class, Magnitude::new, "v_magnitude"),
                 def(Hamming.class, Hamming::new, "v_hamming") } };
-=======
-                def(Magnitude.class, Magnitude::new, "v_magnitude") } };
->>>>>>> 16fe7db1
     }
 
     public EsqlFunctionRegistry snapshotRegistry() {

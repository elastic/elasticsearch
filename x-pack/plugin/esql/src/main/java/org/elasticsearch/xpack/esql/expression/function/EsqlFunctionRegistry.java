/*
 * Copyright Elasticsearch B.V. and/or licensed to Elasticsearch B.V. under one
 * or more contributor license agreements. Licensed under the Elastic License
 * 2.0; you may not use this file except in compliance with the Elastic License
 * 2.0.
 */

package org.elasticsearch.xpack.esql.expression.function;

import org.elasticsearch.Build;
import org.elasticsearch.common.Strings;
import org.elasticsearch.common.util.CollectionUtils;
import org.elasticsearch.common.util.FeatureFlag;
import org.elasticsearch.xpack.esql.core.QlIllegalArgumentException;
import org.elasticsearch.xpack.esql.core.expression.Expression;
import org.elasticsearch.xpack.esql.core.expression.MapExpression;
import org.elasticsearch.xpack.esql.core.expression.function.Function;
import org.elasticsearch.xpack.esql.core.tree.Source;
import org.elasticsearch.xpack.esql.core.type.DataType;
import org.elasticsearch.xpack.esql.core.util.Check;
import org.elasticsearch.xpack.esql.expression.SurrogateExpression;
import org.elasticsearch.xpack.esql.expression.function.aggregate.Avg;
import org.elasticsearch.xpack.esql.expression.function.aggregate.AvgOverTime;
import org.elasticsearch.xpack.esql.expression.function.aggregate.Count;
import org.elasticsearch.xpack.esql.expression.function.aggregate.CountDistinct;
import org.elasticsearch.xpack.esql.expression.function.aggregate.CountDistinctOverTime;
import org.elasticsearch.xpack.esql.expression.function.aggregate.CountOverTime;
import org.elasticsearch.xpack.esql.expression.function.aggregate.First;
import org.elasticsearch.xpack.esql.expression.function.aggregate.FirstOverTime;
import org.elasticsearch.xpack.esql.expression.function.aggregate.Irate;
import org.elasticsearch.xpack.esql.expression.function.aggregate.Last;
import org.elasticsearch.xpack.esql.expression.function.aggregate.LastOverTime;
import org.elasticsearch.xpack.esql.expression.function.aggregate.Max;
import org.elasticsearch.xpack.esql.expression.function.aggregate.MaxOverTime;
import org.elasticsearch.xpack.esql.expression.function.aggregate.Median;
import org.elasticsearch.xpack.esql.expression.function.aggregate.MedianAbsoluteDeviation;
import org.elasticsearch.xpack.esql.expression.function.aggregate.Min;
import org.elasticsearch.xpack.esql.expression.function.aggregate.MinOverTime;
import org.elasticsearch.xpack.esql.expression.function.aggregate.Percentile;
import org.elasticsearch.xpack.esql.expression.function.aggregate.Present;
import org.elasticsearch.xpack.esql.expression.function.aggregate.PresentOverTime;
import org.elasticsearch.xpack.esql.expression.function.aggregate.Rate;
import org.elasticsearch.xpack.esql.expression.function.aggregate.Sample;
import org.elasticsearch.xpack.esql.expression.function.aggregate.SpatialCentroid;
import org.elasticsearch.xpack.esql.expression.function.aggregate.SpatialExtent;
import org.elasticsearch.xpack.esql.expression.function.aggregate.StdDev;
import org.elasticsearch.xpack.esql.expression.function.aggregate.Sum;
import org.elasticsearch.xpack.esql.expression.function.aggregate.SumOverTime;
import org.elasticsearch.xpack.esql.expression.function.aggregate.Top;
import org.elasticsearch.xpack.esql.expression.function.aggregate.Values;
import org.elasticsearch.xpack.esql.expression.function.aggregate.WeightedAvg;
import org.elasticsearch.xpack.esql.expression.function.fulltext.Kql;
import org.elasticsearch.xpack.esql.expression.function.fulltext.Match;
import org.elasticsearch.xpack.esql.expression.function.fulltext.MatchPhrase;
import org.elasticsearch.xpack.esql.expression.function.fulltext.MultiMatch;
import org.elasticsearch.xpack.esql.expression.function.fulltext.QueryString;
import org.elasticsearch.xpack.esql.expression.function.fulltext.Score;
import org.elasticsearch.xpack.esql.expression.function.fulltext.Term;
import org.elasticsearch.xpack.esql.expression.function.grouping.Bucket;
import org.elasticsearch.xpack.esql.expression.function.grouping.Categorize;
import org.elasticsearch.xpack.esql.expression.function.grouping.TBucket;
import org.elasticsearch.xpack.esql.expression.function.inference.TextEmbedding;
import org.elasticsearch.xpack.esql.expression.function.scalar.conditional.Case;
import org.elasticsearch.xpack.esql.expression.function.scalar.conditional.Greatest;
import org.elasticsearch.xpack.esql.expression.function.scalar.conditional.Least;
import org.elasticsearch.xpack.esql.expression.function.scalar.convert.FromBase64;
import org.elasticsearch.xpack.esql.expression.function.scalar.convert.ToAggregateMetricDouble;
import org.elasticsearch.xpack.esql.expression.function.scalar.convert.ToBase64;
import org.elasticsearch.xpack.esql.expression.function.scalar.convert.ToBoolean;
import org.elasticsearch.xpack.esql.expression.function.scalar.convert.ToCartesianPoint;
import org.elasticsearch.xpack.esql.expression.function.scalar.convert.ToCartesianShape;
import org.elasticsearch.xpack.esql.expression.function.scalar.convert.ToDateNanos;
import org.elasticsearch.xpack.esql.expression.function.scalar.convert.ToDatePeriod;
import org.elasticsearch.xpack.esql.expression.function.scalar.convert.ToDatetime;
import org.elasticsearch.xpack.esql.expression.function.scalar.convert.ToDegrees;
import org.elasticsearch.xpack.esql.expression.function.scalar.convert.ToDenseVector;
import org.elasticsearch.xpack.esql.expression.function.scalar.convert.ToDouble;
import org.elasticsearch.xpack.esql.expression.function.scalar.convert.ToGeoPoint;
import org.elasticsearch.xpack.esql.expression.function.scalar.convert.ToGeoShape;
import org.elasticsearch.xpack.esql.expression.function.scalar.convert.ToGeohash;
import org.elasticsearch.xpack.esql.expression.function.scalar.convert.ToGeohex;
import org.elasticsearch.xpack.esql.expression.function.scalar.convert.ToGeotile;
import org.elasticsearch.xpack.esql.expression.function.scalar.convert.ToInteger;
import org.elasticsearch.xpack.esql.expression.function.scalar.convert.ToIp;
import org.elasticsearch.xpack.esql.expression.function.scalar.convert.ToIpLeadingZerosDecimal;
import org.elasticsearch.xpack.esql.expression.function.scalar.convert.ToIpLeadingZerosOctal;
import org.elasticsearch.xpack.esql.expression.function.scalar.convert.ToIpLeadingZerosRejected;
import org.elasticsearch.xpack.esql.expression.function.scalar.convert.ToLong;
import org.elasticsearch.xpack.esql.expression.function.scalar.convert.ToRadians;
import org.elasticsearch.xpack.esql.expression.function.scalar.convert.ToString;
import org.elasticsearch.xpack.esql.expression.function.scalar.convert.ToTimeDuration;
import org.elasticsearch.xpack.esql.expression.function.scalar.convert.ToUnsignedLong;
import org.elasticsearch.xpack.esql.expression.function.scalar.convert.ToVersion;
import org.elasticsearch.xpack.esql.expression.function.scalar.convert.UrlDecode;
import org.elasticsearch.xpack.esql.expression.function.scalar.convert.UrlEncode;
import org.elasticsearch.xpack.esql.expression.function.scalar.date.DateDiff;
import org.elasticsearch.xpack.esql.expression.function.scalar.date.DateExtract;
import org.elasticsearch.xpack.esql.expression.function.scalar.date.DateFormat;
import org.elasticsearch.xpack.esql.expression.function.scalar.date.DateParse;
import org.elasticsearch.xpack.esql.expression.function.scalar.date.DateTrunc;
import org.elasticsearch.xpack.esql.expression.function.scalar.date.DayName;
import org.elasticsearch.xpack.esql.expression.function.scalar.date.MonthName;
import org.elasticsearch.xpack.esql.expression.function.scalar.date.Now;
import org.elasticsearch.xpack.esql.expression.function.scalar.ip.CIDRMatch;
import org.elasticsearch.xpack.esql.expression.function.scalar.ip.IpPrefix;
import org.elasticsearch.xpack.esql.expression.function.scalar.math.Abs;
import org.elasticsearch.xpack.esql.expression.function.scalar.math.Acos;
import org.elasticsearch.xpack.esql.expression.function.scalar.math.Asin;
import org.elasticsearch.xpack.esql.expression.function.scalar.math.Atan;
import org.elasticsearch.xpack.esql.expression.function.scalar.math.Atan2;
import org.elasticsearch.xpack.esql.expression.function.scalar.math.Cbrt;
import org.elasticsearch.xpack.esql.expression.function.scalar.math.Ceil;
import org.elasticsearch.xpack.esql.expression.function.scalar.math.CopySign;
import org.elasticsearch.xpack.esql.expression.function.scalar.math.Cos;
import org.elasticsearch.xpack.esql.expression.function.scalar.math.Cosh;
import org.elasticsearch.xpack.esql.expression.function.scalar.math.E;
import org.elasticsearch.xpack.esql.expression.function.scalar.math.Exp;
import org.elasticsearch.xpack.esql.expression.function.scalar.math.Floor;
import org.elasticsearch.xpack.esql.expression.function.scalar.math.Hypot;
import org.elasticsearch.xpack.esql.expression.function.scalar.math.Log;
import org.elasticsearch.xpack.esql.expression.function.scalar.math.Log10;
import org.elasticsearch.xpack.esql.expression.function.scalar.math.Pi;
import org.elasticsearch.xpack.esql.expression.function.scalar.math.Pow;
import org.elasticsearch.xpack.esql.expression.function.scalar.math.Round;
import org.elasticsearch.xpack.esql.expression.function.scalar.math.RoundTo;
import org.elasticsearch.xpack.esql.expression.function.scalar.math.Scalb;
import org.elasticsearch.xpack.esql.expression.function.scalar.math.Signum;
import org.elasticsearch.xpack.esql.expression.function.scalar.math.Sin;
import org.elasticsearch.xpack.esql.expression.function.scalar.math.Sinh;
import org.elasticsearch.xpack.esql.expression.function.scalar.math.Sqrt;
import org.elasticsearch.xpack.esql.expression.function.scalar.math.Tan;
import org.elasticsearch.xpack.esql.expression.function.scalar.math.Tanh;
import org.elasticsearch.xpack.esql.expression.function.scalar.math.Tau;
import org.elasticsearch.xpack.esql.expression.function.scalar.multivalue.MvAppend;
import org.elasticsearch.xpack.esql.expression.function.scalar.multivalue.MvAvg;
import org.elasticsearch.xpack.esql.expression.function.scalar.multivalue.MvConcat;
import org.elasticsearch.xpack.esql.expression.function.scalar.multivalue.MvContains;
import org.elasticsearch.xpack.esql.expression.function.scalar.multivalue.MvCount;
import org.elasticsearch.xpack.esql.expression.function.scalar.multivalue.MvDedupe;
import org.elasticsearch.xpack.esql.expression.function.scalar.multivalue.MvFirst;
import org.elasticsearch.xpack.esql.expression.function.scalar.multivalue.MvLast;
import org.elasticsearch.xpack.esql.expression.function.scalar.multivalue.MvMax;
import org.elasticsearch.xpack.esql.expression.function.scalar.multivalue.MvMedian;
import org.elasticsearch.xpack.esql.expression.function.scalar.multivalue.MvMedianAbsoluteDeviation;
import org.elasticsearch.xpack.esql.expression.function.scalar.multivalue.MvMin;
import org.elasticsearch.xpack.esql.expression.function.scalar.multivalue.MvPSeriesWeightedSum;
import org.elasticsearch.xpack.esql.expression.function.scalar.multivalue.MvPercentile;
import org.elasticsearch.xpack.esql.expression.function.scalar.multivalue.MvSlice;
import org.elasticsearch.xpack.esql.expression.function.scalar.multivalue.MvSort;
import org.elasticsearch.xpack.esql.expression.function.scalar.multivalue.MvSum;
import org.elasticsearch.xpack.esql.expression.function.scalar.multivalue.MvZip;
import org.elasticsearch.xpack.esql.expression.function.scalar.nulls.Coalesce;
import org.elasticsearch.xpack.esql.expression.function.scalar.score.Decay;
import org.elasticsearch.xpack.esql.expression.function.scalar.spatial.SpatialContains;
import org.elasticsearch.xpack.esql.expression.function.scalar.spatial.SpatialDisjoint;
import org.elasticsearch.xpack.esql.expression.function.scalar.spatial.SpatialIntersects;
import org.elasticsearch.xpack.esql.expression.function.scalar.spatial.SpatialWithin;
import org.elasticsearch.xpack.esql.expression.function.scalar.spatial.StDistance;
import org.elasticsearch.xpack.esql.expression.function.scalar.spatial.StEnvelope;
import org.elasticsearch.xpack.esql.expression.function.scalar.spatial.StGeohash;
import org.elasticsearch.xpack.esql.expression.function.scalar.spatial.StGeohex;
import org.elasticsearch.xpack.esql.expression.function.scalar.spatial.StGeotile;
import org.elasticsearch.xpack.esql.expression.function.scalar.spatial.StX;
import org.elasticsearch.xpack.esql.expression.function.scalar.spatial.StXMax;
import org.elasticsearch.xpack.esql.expression.function.scalar.spatial.StXMin;
import org.elasticsearch.xpack.esql.expression.function.scalar.spatial.StY;
import org.elasticsearch.xpack.esql.expression.function.scalar.spatial.StYMax;
import org.elasticsearch.xpack.esql.expression.function.scalar.spatial.StYMin;
import org.elasticsearch.xpack.esql.expression.function.scalar.string.BitLength;
import org.elasticsearch.xpack.esql.expression.function.scalar.string.ByteLength;
import org.elasticsearch.xpack.esql.expression.function.scalar.string.Concat;
import org.elasticsearch.xpack.esql.expression.function.scalar.string.Contains;
import org.elasticsearch.xpack.esql.expression.function.scalar.string.EndsWith;
import org.elasticsearch.xpack.esql.expression.function.scalar.string.Hash;
import org.elasticsearch.xpack.esql.expression.function.scalar.string.LTrim;
import org.elasticsearch.xpack.esql.expression.function.scalar.string.Left;
import org.elasticsearch.xpack.esql.expression.function.scalar.string.Length;
import org.elasticsearch.xpack.esql.expression.function.scalar.string.Locate;
import org.elasticsearch.xpack.esql.expression.function.scalar.string.Md5;
import org.elasticsearch.xpack.esql.expression.function.scalar.string.RTrim;
import org.elasticsearch.xpack.esql.expression.function.scalar.string.Repeat;
import org.elasticsearch.xpack.esql.expression.function.scalar.string.Replace;
import org.elasticsearch.xpack.esql.expression.function.scalar.string.Reverse;
import org.elasticsearch.xpack.esql.expression.function.scalar.string.Right;
import org.elasticsearch.xpack.esql.expression.function.scalar.string.Sha1;
import org.elasticsearch.xpack.esql.expression.function.scalar.string.Sha256;
import org.elasticsearch.xpack.esql.expression.function.scalar.string.Space;
import org.elasticsearch.xpack.esql.expression.function.scalar.string.Split;
import org.elasticsearch.xpack.esql.expression.function.scalar.string.StartsWith;
import org.elasticsearch.xpack.esql.expression.function.scalar.string.Substring;
import org.elasticsearch.xpack.esql.expression.function.scalar.string.ToLower;
import org.elasticsearch.xpack.esql.expression.function.scalar.string.ToUpper;
import org.elasticsearch.xpack.esql.expression.function.scalar.string.Trim;
import org.elasticsearch.xpack.esql.expression.function.scalar.util.Delay;
import org.elasticsearch.xpack.esql.expression.function.vector.CosineSimilarity;
import org.elasticsearch.xpack.esql.expression.function.vector.DotProduct;
import org.elasticsearch.xpack.esql.expression.function.vector.Hamming;
import org.elasticsearch.xpack.esql.expression.function.vector.Knn;
import org.elasticsearch.xpack.esql.expression.function.vector.L1Norm;
import org.elasticsearch.xpack.esql.expression.function.vector.L2Norm;
import org.elasticsearch.xpack.esql.expression.function.vector.Magnitude;
import org.elasticsearch.xpack.esql.parser.ParsingException;
import org.elasticsearch.xpack.esql.session.Configuration;

import java.lang.reflect.Constructor;
import java.util.ArrayList;
import java.util.Arrays;
import java.util.Collection;
import java.util.HashMap;
import java.util.LinkedHashMap;
import java.util.List;
import java.util.Locale;
import java.util.Map;
import java.util.function.BiFunction;
import java.util.stream.Collectors;

import static java.util.Collections.unmodifiableList;
import static org.elasticsearch.xpack.esql.core.type.DataType.BOOLEAN;
import static org.elasticsearch.xpack.esql.core.type.DataType.CARTESIAN_POINT;
import static org.elasticsearch.xpack.esql.core.type.DataType.CARTESIAN_SHAPE;
import static org.elasticsearch.xpack.esql.core.type.DataType.DATETIME;
import static org.elasticsearch.xpack.esql.core.type.DataType.DATE_PERIOD;
import static org.elasticsearch.xpack.esql.core.type.DataType.DENSE_VECTOR;
import static org.elasticsearch.xpack.esql.core.type.DataType.DOUBLE;
import static org.elasticsearch.xpack.esql.core.type.DataType.GEOHASH;
import static org.elasticsearch.xpack.esql.core.type.DataType.GEOHEX;
import static org.elasticsearch.xpack.esql.core.type.DataType.GEOTILE;
import static org.elasticsearch.xpack.esql.core.type.DataType.GEO_POINT;
import static org.elasticsearch.xpack.esql.core.type.DataType.GEO_SHAPE;
import static org.elasticsearch.xpack.esql.core.type.DataType.INTEGER;
import static org.elasticsearch.xpack.esql.core.type.DataType.IP;
import static org.elasticsearch.xpack.esql.core.type.DataType.LONG;
import static org.elasticsearch.xpack.esql.core.type.DataType.TIME_DURATION;
import static org.elasticsearch.xpack.esql.core.type.DataType.UNSIGNED_LONG;
import static org.elasticsearch.xpack.esql.core.type.DataType.UNSUPPORTED;
import static org.elasticsearch.xpack.esql.core.type.DataType.VERSION;
import static org.elasticsearch.xpack.esql.core.type.DataType.isString;

public class EsqlFunctionRegistry {

    private static final Map<DataType, Integer> DATA_TYPE_CASTING_PRIORITY;

    static {
        List<DataType> typePriorityList = Arrays.asList(
            DATETIME,
            DATE_PERIOD,
            TIME_DURATION,
            DOUBLE,
            LONG,
            INTEGER,
            IP,
            VERSION,
            GEO_POINT,
            GEO_SHAPE,
            CARTESIAN_POINT,
            CARTESIAN_SHAPE,
            GEOHASH,
            GEOHEX,
            GEOTILE,
            BOOLEAN,
            UNSIGNED_LONG,
            DENSE_VECTOR,
            UNSUPPORTED
        );
        DATA_TYPE_CASTING_PRIORITY = new HashMap<>();
        for (int i = 0; i < typePriorityList.size(); i++) {
            DATA_TYPE_CASTING_PRIORITY.put(typePriorityList.get(i), i);
        }
    }

    // Translation table for error messaging in the following function
    private static final String[] NUM_NAMES = { "zero", "one", "two", "three", "four", "five", "six" };

    // list of functions grouped by type of functions (aggregate, statistics, math etc) and ordered alphabetically inside each group
    // a single function will have one entry for itself with its name associated to its instance and, also, one entry for each alias
    // it has with the alias name associated to the FunctionDefinition instance
    private final Map<String, FunctionDefinition> defs = new LinkedHashMap<>();
    private final Map<String, String> aliases = new HashMap<>();
    private final Map<Class<? extends Function>, String> names = new HashMap<>();
    private final Map<Class<? extends Function>, List<DataType>> dataTypesForStringLiteralConversions = new LinkedHashMap<>();

    private SnapshotFunctionRegistry snapshotRegistry = null;

    @SuppressWarnings("this-escape")
    public EsqlFunctionRegistry() {
        register(functions());
        buildDataTypesForStringLiteralConversion(functions());
        nameSurrogates();
    }

    EsqlFunctionRegistry(FunctionDefinition... functions) {
        register(functions);
    }

    public FunctionDefinition resolveFunction(String functionName) {
        FunctionDefinition def = defs.get(functionName);
        if (def == null) {
            throw new QlIllegalArgumentException("Cannot find function {}; this should have been caught during analysis", functionName);
        }
        return def;
    }

    private String normalize(String name) {
        return name.toLowerCase(Locale.ROOT);
    }

    public String resolveAlias(String alias) {
        String normalized = normalize(alias);
        return aliases.getOrDefault(normalized, normalized);
    }

    public boolean functionExists(String functionName) {
        return defs.containsKey(functionName);
    }

    public String functionName(Class<? extends Function> clazz) {
        String name = names.get(clazz);
        Check.notNull(name, "Cannot find function by class {}", clazz);
        return name;
    }

    public Collection<FunctionDefinition> listFunctions() {
        // It is worth double checking if we need this copy. These are immutable anyway.
        return defs.values();
    }

    private static FunctionDefinition[][] functions() {
        return new FunctionDefinition[][] {
            // grouping functions
            new FunctionDefinition[] {
                def(Bucket.class, Bucket::new, "bucket", "bin"),
                def(Categorize.class, Categorize::new, "categorize"),
                def(TBucket.class, uni(TBucket::new), "tbucket") },
            // aggregate functions
            // since they declare two public constructors - one with filter (for nested where) and one without
            // use casting to disambiguate between the two
            new FunctionDefinition[] {
                def(Avg.class, uni(Avg::new), "avg"),
                def(Count.class, uni(Count::new), "count"),
                def(CountDistinct.class, bi(CountDistinct::new), "count_distinct"),
                def(Max.class, uni(Max::new), "max"),
                def(Median.class, uni(Median::new), "median"),
                def(MedianAbsoluteDeviation.class, uni(MedianAbsoluteDeviation::new), "median_absolute_deviation"),
                def(Min.class, uni(Min::new), "min"),
                def(Percentile.class, bi(Percentile::new), "percentile"),
                def(Sample.class, bi(Sample::new), "sample"),
                def(StdDev.class, uni(StdDev::new), "std_dev"),
                def(Sum.class, uni(Sum::new), "sum"),
                def(Top.class, tri(Top::new), "top"),
                def(Values.class, uni(Values::new), "values"),
                def(WeightedAvg.class, bi(WeightedAvg::new), "weighted_avg"),
                def(Present.class, uni(Present::new), "present") },
            // math
            new FunctionDefinition[] {
                def(Abs.class, Abs::new, "abs"),
                def(Acos.class, Acos::new, "acos"),
                def(Asin.class, Asin::new, "asin"),
                def(Atan.class, Atan::new, "atan"),
                def(Atan2.class, Atan2::new, "atan2"),
                def(Cbrt.class, Cbrt::new, "cbrt"),
                def(Ceil.class, Ceil::new, "ceil"),
                def(Cos.class, Cos::new, "cos"),
                def(Cosh.class, Cosh::new, "cosh"),
                def(E.class, E::new, "e"),
                def(Exp.class, Exp::new, "exp"),
                def(Floor.class, Floor::new, "floor"),
                def(Greatest.class, Greatest::new, "greatest"),
                def(CopySign.class, bi(CopySign::new), "copy_sign"),
                def(Hypot.class, Hypot::new, "hypot"),
                def(Log.class, Log::new, "log"),
                def(Log10.class, Log10::new, "log10"),
                def(Least.class, Least::new, "least"),
                def(Pi.class, Pi::new, "pi"),
                def(Pow.class, Pow::new, "pow"),
                def(Round.class, Round::new, "round"),
                def(RoundTo.class, RoundTo::new, "round_to"),
                def(Scalb.class, Scalb::new, "scalb"),
                def(Signum.class, Signum::new, "signum"),
                def(Sin.class, Sin::new, "sin"),
                def(Sinh.class, Sinh::new, "sinh"),
                def(Sqrt.class, Sqrt::new, "sqrt"),
                def(Tan.class, Tan::new, "tan"),
                def(Tanh.class, Tanh::new, "tanh"),
                def(Tau.class, Tau::new, "tau") },
            // string
            new FunctionDefinition[] {
                def(BitLength.class, BitLength::new, "bit_length"),
                def(ByteLength.class, ByteLength::new, "byte_length"),
                def(Concat.class, Concat::new, "concat"),
                def(Contains.class, Contains::new, "contains"),
                def(EndsWith.class, EndsWith::new, "ends_with"),
                def(Hash.class, Hash::new, "hash"),
                def(LTrim.class, LTrim::new, "ltrim"),
                def(Left.class, Left::new, "left"),
                def(Length.class, Length::new, "length"),
                def(Locate.class, Locate::new, "locate"),
                def(Md5.class, Md5::new, "md5"),
                def(RTrim.class, RTrim::new, "rtrim"),
                def(Repeat.class, Repeat::new, "repeat"),
                def(Replace.class, Replace::new, "replace"),
                def(Reverse.class, Reverse::new, "reverse"),
                def(Right.class, Right::new, "right"),
                def(Sha1.class, Sha1::new, "sha1"),
                def(Sha256.class, Sha256::new, "sha256"),
                def(Space.class, Space::new, "space"),
                def(StartsWith.class, StartsWith::new, "starts_with"),
                def(Substring.class, Substring::new, "substring"),
                def(ToLower.class, ToLower::new, "to_lower"),
                def(ToUpper.class, ToUpper::new, "to_upper"),
                def(Trim.class, Trim::new, "trim") },
            // date
            new FunctionDefinition[] {
                def(DateDiff.class, DateDiff::new, "date_diff"),
                def(DateExtract.class, DateExtract::new, "date_extract"),
                def(DateFormat.class, DateFormat::new, "date_format"),
                def(DateParse.class, DateParse::new, "date_parse"),
                def(DateTrunc.class, DateTrunc::new, "date_trunc"),
                def(DayName.class, DayName::new, "day_name"),
                def(MonthName.class, MonthName::new, "month_name"),
                def(Now.class, Now::new, "now") },
            // spatial
            new FunctionDefinition[] {
                def(SpatialCentroid.class, SpatialCentroid::new, "st_centroid_agg"),
                def(SpatialContains.class, SpatialContains::new, "st_contains"),
                def(SpatialExtent.class, SpatialExtent::new, "st_extent_agg"),
                def(SpatialDisjoint.class, SpatialDisjoint::new, "st_disjoint"),
                def(SpatialIntersects.class, SpatialIntersects::new, "st_intersects"),
                def(SpatialWithin.class, SpatialWithin::new, "st_within"),
                def(StDistance.class, StDistance::new, "st_distance"),
                def(StEnvelope.class, StEnvelope::new, "st_envelope"),
                def(StGeohash.class, StGeohash::new, "st_geohash"),
                def(StGeotile.class, StGeotile::new, "st_geotile"),
                def(StGeohex.class, StGeohex::new, "st_geohex"),
                def(StXMax.class, StXMax::new, "st_xmax"),
                def(StXMin.class, StXMin::new, "st_xmin"),
                def(StYMax.class, StYMax::new, "st_ymax"),
                def(StYMin.class, StYMin::new, "st_ymin"),
                def(StX.class, StX::new, "st_x"),
                def(StY.class, StY::new, "st_y") },
            // conditional
            new FunctionDefinition[] { def(Case.class, Case::new, "case") },
            // null
            new FunctionDefinition[] { def(Coalesce.class, Coalesce::new, "coalesce"), },
            // IP
            new FunctionDefinition[] { def(CIDRMatch.class, CIDRMatch::new, "cidr_match") },
            new FunctionDefinition[] { def(IpPrefix.class, IpPrefix::new, "ip_prefix") },
            // conversion functions
            new FunctionDefinition[] {
                def(FromBase64.class, FromBase64::new, "from_base64"),
                def(ToAggregateMetricDouble.class, ToAggregateMetricDouble::new, "to_aggregate_metric_double", "to_aggregatemetricdouble"),
                def(ToBase64.class, ToBase64::new, "to_base64"),
                def(ToBoolean.class, ToBoolean::new, "to_boolean", "to_bool"),
                def(ToCartesianPoint.class, ToCartesianPoint::new, "to_cartesianpoint"),
                def(ToCartesianShape.class, ToCartesianShape::new, "to_cartesianshape"),
                def(ToDatePeriod.class, ToDatePeriod::new, "to_dateperiod"),
                def(ToDatetime.class, ToDatetime::new, "to_datetime", "to_dt"),
                def(ToDateNanos.class, ToDateNanos::new, "to_date_nanos", "to_datenanos"),
                def(ToDegrees.class, ToDegrees::new, "to_degrees"),
                def(ToDouble.class, ToDouble::new, "to_double", "to_dbl"),
                def(ToGeohash.class, ToGeohash::new, "to_geohash"),
                def(ToGeotile.class, ToGeotile::new, "to_geotile"),
                def(ToGeohex.class, ToGeohex::new, "to_geohex"),
                def(ToGeoPoint.class, ToGeoPoint::new, "to_geopoint"),
                def(ToGeoShape.class, ToGeoShape::new, "to_geoshape"),
                def(ToIp.class, ToIp::new, "to_ip"),
                def(ToInteger.class, ToInteger::new, "to_integer", "to_int"),
                def(ToLong.class, ToLong::new, "to_long"),
                def(ToRadians.class, ToRadians::new, "to_radians"),
                def(ToString.class, ToString::new, "to_string", "to_str"),
                def(ToTimeDuration.class, ToTimeDuration::new, "to_timeduration"),
                def(ToUnsignedLong.class, ToUnsignedLong::new, "to_unsigned_long", "to_ulong", "to_ul"),
                def(ToVersion.class, ToVersion::new, "to_version", "to_ver"), },
            // multivalue functions
            new FunctionDefinition[] {
                def(MvAppend.class, MvAppend::new, "mv_append"),
                def(MvAvg.class, MvAvg::new, "mv_avg"),
                def(MvConcat.class, MvConcat::new, "mv_concat"),
                def(MvContains.class, MvContains::new, "mv_contains"),
                def(MvCount.class, MvCount::new, "mv_count"),
                def(MvDedupe.class, MvDedupe::new, "mv_dedupe"),
                def(MvFirst.class, MvFirst::new, "mv_first"),
                def(MvLast.class, MvLast::new, "mv_last"),
                def(MvMax.class, MvMax::new, "mv_max"),
                def(MvMedian.class, MvMedian::new, "mv_median"),
                def(MvMedianAbsoluteDeviation.class, MvMedianAbsoluteDeviation::new, "mv_median_absolute_deviation"),
                def(MvMin.class, MvMin::new, "mv_min"),
                def(MvPercentile.class, MvPercentile::new, "mv_percentile"),
                def(MvPSeriesWeightedSum.class, MvPSeriesWeightedSum::new, "mv_pseries_weighted_sum"),
                def(MvSort.class, MvSort::new, "mv_sort"),
                def(MvSlice.class, MvSlice::new, "mv_slice"),
                def(MvZip.class, MvZip::new, "mv_zip"),
                def(MvSum.class, MvSum::new, "mv_sum"),
                def(Split.class, Split::new, "split") },
            // fulltext functions
            new FunctionDefinition[] {
                def(Decay.class, quad(Decay::new), "decay"),
                def(Kql.class, uni(Kql::new), "kql"),
                def(Match.class, tri(Match::new), "match"),
                def(MultiMatch.class, MultiMatch::new, "multi_match"),
                def(QueryString.class, bi(QueryString::new), "qstr"),
                def(MatchPhrase.class, tri(MatchPhrase::new), "match_phrase") } };

    }

    private static FunctionDefinition[][] snapshotFunctions() {
        return new FunctionDefinition[][] {
            new FunctionDefinition[] {
                // The delay() function is for debug/snapshot environments only and should never be enabled in a non-snapshot build.
                // This is an experimental function and can be removed without notice.
                def(Delay.class, Delay::new, "delay"),
                def(First.class, bi(First::new), "first"),
                def(Last.class, bi(Last::new), "last"),
                def(Rate.class, uni(Rate::new), "rate"),
                def(Irate.class, uni(Irate::new), "irate"),
                def(MaxOverTime.class, uni(MaxOverTime::new), "max_over_time"),
                def(MinOverTime.class, uni(MinOverTime::new), "min_over_time"),
                def(SumOverTime.class, uni(SumOverTime::new), "sum_over_time"),
                def(CountOverTime.class, uni(CountOverTime::new), "count_over_time"),
                def(CountDistinctOverTime.class, bi(CountDistinctOverTime::new), "count_distinct_over_time"),
                def(AvgOverTime.class, uni(AvgOverTime::new), "avg_over_time"),
                def(LastOverTime.class, uni(LastOverTime::new), "last_over_time"),
                def(FirstOverTime.class, uni(FirstOverTime::new), "first_over_time"),
                def(Score.class, uni(Score::new), Score.NAME),
                def(Term.class, bi(Term::new), "term"),
                def(ToDenseVector.class, ToDenseVector::new, "to_dense_vector"),
                def(Knn.class, tri(Knn::new), "knn"),
                def(CosineSimilarity.class, CosineSimilarity::new, "v_cosine"),
                def(DotProduct.class, DotProduct::new, "v_dot_product"),
                def(L1Norm.class, L1Norm::new, "v_l1_norm"),
                def(L2Norm.class, L2Norm::new, "v_l2_norm"),
                def(Magnitude.class, Magnitude::new, "v_magnitude"),
                def(Hamming.class, Hamming::new, "v_hamming"),
                def(UrlEncode.class, UrlEncode::new, "url_encode"),
                def(UrlDecode.class, UrlDecode::new, "url_decode"),
<<<<<<< HEAD
                def(TextEmbedding.class, bi(TextEmbedding::new), "text_embedding") } };
=======
                def(PresentOverTime.class, uni(PresentOverTime::new), "present_over_time") } };
>>>>>>> ab59e5e8
    }

    public EsqlFunctionRegistry snapshotRegistry() {
        if (Build.current().isSnapshot() == false) {
            return this;
        }
        var snapshotRegistry = this.snapshotRegistry;
        if (snapshotRegistry == null) {
            snapshotRegistry = new SnapshotFunctionRegistry();
            this.snapshotRegistry = snapshotRegistry;
        }
        return snapshotRegistry;
    }

    public static boolean isSnapshotOnly(String functionName) {
        for (FunctionDefinition[] defs : snapshotFunctions()) {
            for (FunctionDefinition def : defs) {
                if (def.name().equalsIgnoreCase(functionName)) {
                    return true;
                }
            }
        }
        return false;
    }

    public static String normalizeName(String name) {
        return name.toLowerCase(Locale.ROOT);
    }

    public static class ArgSignature {
        protected final String name;
        protected final String[] type;
        protected final String description;
        protected final boolean optional;
        protected final boolean variadic;
        protected final DataType targetDataType;

        public ArgSignature(String name, String[] type, String description, boolean optional, boolean variadic, DataType targetDataType) {
            this.name = name;
            this.type = type;
            this.description = description;
            this.optional = optional;
            this.variadic = variadic;
            this.targetDataType = targetDataType;
        }

        public ArgSignature(String name, String[] type, String description, boolean optional, boolean variadic) {
            this(name, type, description, optional, variadic, UNSUPPORTED);
        }

        public String name() {
            return name;
        }

        public String[] type() {
            return type;
        }

        public String description() {
            return description;
        }

        public boolean optional() {
            return optional;
        }

        public boolean variadic() {
            return variadic;
        }

        public DataType targetDataType() {
            return targetDataType;
        }

        public Map<String, MapEntryArgSignature> mapParams() {
            return Map.of();
        }

        public boolean mapArg() {
            return false;
        }

        @Override
        public String toString() {
            return "ArgSignature{"
                + "name='"
                + name
                + "', type="
                + Arrays.toString(type)
                + ", description='"
                + description
                + "', optional="
                + optional
                + ", targetDataType="
                + targetDataType
                + "}}";
        }
    }

    public static class MapArgSignature extends ArgSignature {
        private final Map<String, MapEntryArgSignature> mapParams;

        public MapArgSignature(String name, String description, boolean optional, Map<String, MapEntryArgSignature> mapParams) {
            super(name, new String[] { "map" }, description, optional, false);
            this.mapParams = mapParams;
        }

        @Override
        public Map<String, MapEntryArgSignature> mapParams() {
            return mapParams;
        }

        @Override
        public boolean mapArg() {
            return true;
        }

        @Override
        public String toString() {
            return "MapArgSignature{"
                + "name='map', type='map', description='"
                + description
                + "', optional="
                + optional
                + ", targetDataType=unsupported, mapParams={"
                + mapParams.values().stream().map(mapArg -> "{" + mapArg + "}").collect(Collectors.joining(", "))
                + "}}";
        }
    }

    public record MapEntryArgSignature(String name, String valueHint, String type, String description) {
        @Override
        public String toString() {
            return "name='" + name + "', values=" + valueHint + ", description='" + description + "'";
        }
    }

    public record FunctionDescription(
        String name,
        List<ArgSignature> args,
        String[] returnType,
        String description,
        boolean variadic,
        FunctionType type
    ) {
        /**
         * The name of every argument.
         */
        public List<String> argNames() {
            return args.stream().map(ArgSignature::name).toList();
        }

        /**
         * The signature of every argument.
         */
        public List<ArgSignature> args() {
            return args;
        }

        /**
         * The description of every argument.
         */
        public List<String> argDescriptions() {
            return args.stream().map(ArgSignature::description).toList();
        }
    }

    /**
     * Build a list target data types, which is used by ImplicitCasting to convert string literals to a target data type.
     */
    private static DataType getTargetType(String[] names) {
        List<DataType> types = new ArrayList<>();
        for (String name : names) {
            DataType type = DataType.fromTypeName(name);
            if (type != null && type != UNSUPPORTED) { // A type should not be null or UNSUPPORTED, just a sanity check here
                // If the function takes strings as input, there is no need to cast a string literal to it.
                // Return UNSUPPORTED means that ImplicitCasting doesn't support this argument, and it will be skipped by ImplicitCasting.
                if (isString(type)) {
                    return UNSUPPORTED;
                }
                types.add(type);
            }
        }

        return types.stream()
            .filter(DATA_TYPE_CASTING_PRIORITY::containsKey)
            .min((dt1, dt2) -> DATA_TYPE_CASTING_PRIORITY.get(dt1).compareTo(DATA_TYPE_CASTING_PRIORITY.get(dt2)))
            .orElse(UNSUPPORTED);
    }

    public static FunctionDescription description(FunctionDefinition def) {
        Constructor<?> constructor = constructorFor(def.clazz());
        if (constructor == null) {
            return new FunctionDescription(def.name(), List.of(), null, null, false, FunctionType.SCALAR);
        }
        FunctionInfo functionInfo = functionInfo(def);
        String functionDescription = functionInfo == null ? "" : functionInfo.description().replace('\n', ' ');
        String[] returnType = functionInfo == null ? new String[] { "?" } : removeUnderConstruction(functionInfo.returnType());
        var params = constructor.getParameters(); // no multiple c'tors supported

        List<EsqlFunctionRegistry.ArgSignature> args = new ArrayList<>(params.length);
        boolean variadic = false;
        for (int i = 1; i < params.length; i++) { // skipping 1st argument, the source
            if (Configuration.class.isAssignableFrom(params[i].getType()) == false) {
                boolean isList = List.class.isAssignableFrom(params[i].getType());
                variadic |= isList;
                MapParam mapParamInfo = params[i].getAnnotation(MapParam.class); // refactor this
                if (mapParamInfo != null) {
                    args.add(mapParam(mapParamInfo));
                } else {
                    Param paramInfo = params[i].getAnnotation(Param.class);
                    args.add(paramInfo != null ? param(paramInfo, isList) : paramWithoutAnnotation(params[i].getName()));
                }
            }
        }
        return new FunctionDescription(def.name(), args, returnType, functionDescription, variadic, functionInfo.type());
    }

    public static ArgSignature param(Param param, boolean variadic) {
        String[] type = removeUnderConstruction(param.type());
        String desc = param.description().replace('\n', ' ');
        DataType targetDataType = getTargetType(type);
        return new EsqlFunctionRegistry.ArgSignature(param.name(), type, desc, param.optional(), variadic, targetDataType);
    }

    public static ArgSignature mapParam(MapParam mapParam) {
        String desc = mapParam.description().replace('\n', ' ');
        Map<String, MapEntryArgSignature> params = new HashMap<>(mapParam.params().length);
        for (MapParam.MapParamEntry param : mapParam.params()) {
            String valueHint = param.valueHint().length <= 1
                ? Arrays.toString(param.valueHint())
                : "[" + String.join(", ", param.valueHint()) + "]";
            String type = param.type().length <= 1 ? Arrays.toString(param.type()) : "[" + String.join(", ", param.type()) + "]";
            MapEntryArgSignature mapArg = new MapEntryArgSignature(param.name(), valueHint, type, param.description());
            params.put(param.name(), mapArg);
        }
        return new EsqlFunctionRegistry.MapArgSignature(mapParam.name(), desc, mapParam.optional(), params);
    }

    public static ArgSignature paramWithoutAnnotation(String name) {
        return new EsqlFunctionRegistry.ArgSignature(name, new String[] { "?" }, "", false, false, UNSUPPORTED);
    }

    /**
     * Remove types that are being actively built.
     */
    private static String[] removeUnderConstruction(String[] types) {
        for (Map.Entry<DataType, FeatureFlag> underConstruction : DataType.UNDER_CONSTRUCTION.entrySet()) {
            if (underConstruction.getValue().isEnabled() == false) {
                types = Arrays.stream(types).filter(t -> underConstruction.getKey().typeName().equals(t) == false).toArray(String[]::new);
            }
        }
        return types;
    }

    public static FunctionInfo functionInfo(FunctionDefinition def) {
        Constructor<?> constructor = constructorFor(def.clazz());
        if (constructor == null) {
            return null;
        }
        return constructor.getAnnotation(FunctionInfo.class);
    }

    private static Constructor<?> constructorFor(Class<? extends Function> clazz) {
        Constructor<?>[] constructors = clazz.getConstructors();
        if (constructors.length == 0) {
            return null;
        }
        // when dealing with multiple, pick the constructor exposing the FunctionInfo annotation
        if (constructors.length > 1) {
            for (Constructor<?> constructor : constructors) {
                if (constructor.getAnnotation(FunctionInfo.class) != null) {
                    return constructor;
                }
            }
        }
        return constructors[0];
    }

    public List<DataType> getDataTypeForStringLiteralConversion(Class<? extends Function> clazz) {
        return dataTypesForStringLiteralConversions.get(clazz);
    }

    private static class SnapshotFunctionRegistry extends EsqlFunctionRegistry {
        SnapshotFunctionRegistry() {
            if (Build.current().isSnapshot() == false) {
                throw new IllegalStateException("build snapshot function registry for non-snapshot build");
            }
            register(snapshotFunctions());
            buildDataTypesForStringLiteralConversion(snapshotFunctions());
        }

    }

    void register(FunctionDefinition[]... groupFunctions) {
        for (FunctionDefinition[] group : groupFunctions) {
            register(group);
        }
    }

    void register(FunctionDefinition... functions) {
        // temporary map to hold [function_name/alias_name : function instance]
        Map<String, FunctionDefinition> batchMap = new HashMap<>();
        for (FunctionDefinition f : functions) {
            batchMap.put(f.name(), f);
            for (String alias : f.aliases()) {
                Object old = batchMap.put(alias, f);
                if (old != null || defs.containsKey(alias)) {
                    throw new QlIllegalArgumentException(
                        "alias ["
                            + alias
                            + "] is used by "
                            + "["
                            + (old != null ? old : defs.get(alias).name())
                            + "] and ["
                            + f.name()
                            + "]"
                    );
                }
                aliases.put(alias, f.name());
            }
            Check.isTrue(
                names.containsKey(f.clazz()) == false,
                "function type [{}} is registered twice with names [{}] and [{}]",
                f.clazz(),
                names.get(f.clazz()),
                f.name()
            );
            names.put(f.clazz(), f.name());
        }
        // sort the temporary map by key name and add it to the global map of functions
        defs.putAll(
            batchMap.entrySet()
                .stream()
                .sorted(Map.Entry.comparingByKey())
                .collect(
                    Collectors.<
                        Map.Entry<String, FunctionDefinition>,
                        String,
                        FunctionDefinition,
                        LinkedHashMap<String, FunctionDefinition>>toMap(
                            Map.Entry::getKey,
                            Map.Entry::getValue,
                            (oldValue, newValue) -> oldValue,
                            LinkedHashMap::new
                        )
                )
        );
    }

    protected void buildDataTypesForStringLiteralConversion(FunctionDefinition[]... groupFunctions) {
        for (FunctionDefinition[] group : groupFunctions) {
            for (FunctionDefinition def : group) {
                FunctionDescription signature = description(def);
                dataTypesForStringLiteralConversions.put(
                    def.clazz(),
                    signature.args().stream().map(EsqlFunctionRegistry.ArgSignature::targetDataType).collect(Collectors.toList())
                );
            }
        }
    }

    /**
     * Add {@link #names} entries for functions that are not registered, but we rewrite to using {@link SurrogateExpression}.
     */
    private void nameSurrogates() {
        names.put(ToIpLeadingZerosRejected.class, "TO_IP");
        names.put(ToIpLeadingZerosDecimal.class, "TO_IP");
        names.put(ToIpLeadingZerosOctal.class, "TO_IP");
    }

    protected interface FunctionBuilder {
        Function build(Source source, List<Expression> children, Configuration cfg);
    }

    /**
     * Main method to register a function.
     *
     * @param names Must always have at least one entry which is the method's primary name
     */
    @SuppressWarnings("overloads")
    protected static FunctionDefinition def(Class<? extends Function> function, FunctionBuilder builder, String... names) {
        Check.isTrue(names.length > 0, "At least one name must be provided for the function");
        String primaryName = names[0];
        List<String> aliases = Arrays.asList(names).subList(1, names.length);
        FunctionDefinition.Builder realBuilder = (uf, cfg, extras) -> {
            if (CollectionUtils.isEmpty(extras) == false) {
                throw new ParsingException(
                    uf.source(),
                    "Unused parameters {} detected when building [{}]",
                    Arrays.toString(extras),
                    primaryName
                );
            }
            try {
                return builder.build(uf.source(), uf.children(), cfg);
            } catch (QlIllegalArgumentException e) {
                throw new ParsingException(e, uf.source(), "error building [{}]: {}", primaryName, e.getMessage());
            }
        };
        return new FunctionDefinition(primaryName, unmodifiableList(aliases), function, realBuilder);
    }

    /**
     * Build a {@linkplain FunctionDefinition} for a no-argument function.
     */
    public static <T extends Function> FunctionDefinition def(
        Class<T> function,
        java.util.function.Function<Source, T> ctorRef,
        String... names
    ) {
        FunctionBuilder builder = (source, children, cfg) -> {
            if (false == children.isEmpty()) {
                throw new QlIllegalArgumentException("expects no arguments");
            }
            return ctorRef.apply(source);
        };
        return def(function, builder, names);
    }

    /**
     * Build a {@linkplain FunctionDefinition} for a unary function.
     */
    @SuppressWarnings("overloads")  // These are ambiguous if you aren't using ctor references but we always do
    public static <T extends Function> FunctionDefinition def(
        Class<T> function,
        BiFunction<Source, Expression, T> ctorRef,
        String... names
    ) {
        FunctionBuilder builder = (source, children, cfg) -> {
            if (children.size() != 1) {
                throw new QlIllegalArgumentException("expects exactly one argument");
            }
            return ctorRef.apply(source, children.get(0));
        };
        return def(function, builder, names);
    }

    /**
     * Build a {@linkplain FunctionDefinition} for multi-arg/n-ary function.
     */
    @SuppressWarnings("overloads") // These are ambiguous if you aren't using ctor references but we always do
    protected <T extends Function> FunctionDefinition def(Class<T> function, NaryBuilder<T> ctorRef, String... names) {
        FunctionBuilder builder = (source, children, cfg) -> { return ctorRef.build(source, children); };
        return def(function, builder, names);
    }

    protected interface NaryBuilder<T> {
        T build(Source source, List<Expression> children);
    }

    /**
     * Build a {@linkplain FunctionDefinition} for a binary function.
     */
    @SuppressWarnings("overloads")  // These are ambiguous if you aren't using ctor references but we always do
    public static <T extends Function> FunctionDefinition def(Class<T> function, BinaryBuilder<T> ctorRef, String... names) {
        FunctionBuilder builder = (source, children, cfg) -> {
            boolean isBinaryOptionalParamFunction = OptionalArgument.class.isAssignableFrom(function);
            if (isBinaryOptionalParamFunction && (children.size() > 2 || children.size() < 1)) {
                throw new QlIllegalArgumentException(
                    Strings.format("function %s expects one or two arguments but it received %d", Arrays.toString(names), children.size())
                );
            } else if (isBinaryOptionalParamFunction == false && children.size() != 2) {
                throw new QlIllegalArgumentException(
                    Strings.format("function %s expects exactly two arguments, it received %d", Arrays.toString(names), children.size())
                );
            }
            return ctorRef.build(source, children.get(0), children.size() == 2 ? children.get(1) : null);
        };
        return def(function, builder, names);
    }

    public interface BinaryBuilder<T> {
        T build(Source source, Expression left, Expression right);
    }

    /**
     * Build a {@linkplain FunctionDefinition} for a ternary function.
     */
    @SuppressWarnings("overloads")  // These are ambiguous if you aren't using ctor references but we always do
    protected static <T extends Function> FunctionDefinition def(Class<T> function, TernaryBuilder<T> ctorRef, String... names) {
        FunctionBuilder builder = (source, children, cfg) -> {
            boolean hasMinimumTwo = OptionalArgument.class.isAssignableFrom(function);
            if (hasMinimumTwo && (children.size() > 3 || children.size() < 2)) {
                throw new QlIllegalArgumentException("expects two or three arguments");
            } else if (hasMinimumTwo == false && children.size() != 3) {
                throw new QlIllegalArgumentException("expects exactly three arguments");
            }
            return ctorRef.build(source, children.get(0), children.get(1), children.size() == 3 ? children.get(2) : null);
        };
        return def(function, builder, names);
    }

    protected interface TernaryBuilder<T> {
        T build(Source source, Expression one, Expression two, Expression three);
    }

    /**
     * Build a {@linkplain FunctionDefinition} for a quaternary function.
     */
    @SuppressWarnings("overloads")  // These are ambiguous if you aren't using ctor references but we always do
    protected static <T extends Function> FunctionDefinition def(Class<T> function, QuaternaryBuilder<T> ctorRef, String... names) {
        FunctionBuilder builder = (source, children, cfg) -> {
            if (OptionalArgument.class.isAssignableFrom(function)) {
                if (children.size() > 4 || children.size() < 3) {
                    throw new QlIllegalArgumentException("expects three or four arguments");
                }
            } else if (TwoOptionalArguments.class.isAssignableFrom(function)) {
                if (children.size() > 4 || children.size() < 2) {
                    throw new QlIllegalArgumentException("expects minimum two, maximum four arguments");
                }
            } else if (children.size() != 4) {
                throw new QlIllegalArgumentException("expects exactly four arguments");
            }
            return ctorRef.build(
                source,
                children.get(0),
                children.get(1),
                children.size() > 2 ? children.get(2) : null,
                children.size() > 3 ? children.get(3) : null
            );
        };
        return def(function, builder, names);
    }

    protected interface QuaternaryBuilder<T> {
        T build(Source source, Expression one, Expression two, Expression three, Expression four);
    }

    /**
     * Build a {@linkplain FunctionDefinition} for a quinary function.
     */
    @SuppressWarnings("overloads")  // These are ambiguous if you aren't using ctor references but we always do
    protected static <T extends Function> FunctionDefinition def(
        Class<T> function,
        QuinaryBuilder<T> ctorRef,
        int numOptionalParams,
        String... names
    ) {
        FunctionBuilder builder = (source, children, cfg) -> {
            final int NUM_TOTAL_PARAMS = 5;
            boolean hasOptionalParams = OptionalArgument.class.isAssignableFrom(function);
            if (hasOptionalParams && (children.size() > NUM_TOTAL_PARAMS || children.size() < NUM_TOTAL_PARAMS - numOptionalParams)) {
                throw new QlIllegalArgumentException(
                    "expects between "
                        + NUM_NAMES[NUM_TOTAL_PARAMS - numOptionalParams]
                        + " and "
                        + NUM_NAMES[NUM_TOTAL_PARAMS]
                        + " arguments"
                );
            } else if (hasOptionalParams == false && children.size() != NUM_TOTAL_PARAMS) {
                throw new QlIllegalArgumentException("expects exactly " + NUM_NAMES[NUM_TOTAL_PARAMS] + " arguments");
            }
            return ctorRef.build(
                source,
                children.size() > 0 ? children.get(0) : null,
                children.size() > 1 ? children.get(1) : null,
                children.size() > 2 ? children.get(2) : null,
                children.size() > 3 ? children.get(3) : null,
                children.size() > 4 ? children.get(4) : null
            );
        };
        return def(function, builder, names);
    }

    protected interface QuinaryBuilder<T> {
        T build(Source source, Expression one, Expression two, Expression three, Expression four, Expression five);
    }

    /**
     * Build a {@linkplain FunctionDefinition} for functions with a mandatory argument followed by a varidic list.
     */
    @SuppressWarnings("overloads")  // These are ambiguous if you aren't using ctor references but we always do
    protected static <T extends Function> FunctionDefinition def(Class<T> function, UnaryVariadicBuilder<T> ctorRef, String... names) {
        FunctionBuilder builder = (source, children, cfg) -> {
            boolean hasMinimumOne = OptionalArgument.class.isAssignableFrom(function);
            if (hasMinimumOne && children.size() < 1) {
                throw new QlIllegalArgumentException("expects at least one argument");
            } else if (hasMinimumOne == false && children.size() < 2) {
                throw new QlIllegalArgumentException("expects at least two arguments");
            }
            return ctorRef.build(source, children.get(0), children.subList(1, children.size()));
        };
        return def(function, builder, names);
    }

    protected interface UnaryVariadicBuilder<T> {
        T build(Source source, Expression exp, List<Expression> variadic);
    }

    protected interface BinaryVariadicWithOptionsBuilder<T> {
        T build(Source source, Expression exp, List<Expression> variadic, Expression options);
    };

    protected static <T extends Function> FunctionDefinition def(
        Class<T> function,
        BinaryVariadicWithOptionsBuilder<T> ctorRef,
        String... names
    ) {
        FunctionBuilder builder = (source, children, cfg) -> {
            boolean hasMinimumOne = OptionalArgument.class.isAssignableFrom(function);
            if (hasMinimumOne && children.size() < 1) {
                throw new QlIllegalArgumentException("expects at least one argument");
            } else if (hasMinimumOne == false && children.size() < 2) {
                throw new QlIllegalArgumentException("expects at least two arguments");
            }
            Expression options = children.getLast();
            if (options instanceof MapExpression) {
                return ctorRef.build(source, children.get(0), children.subList(1, children.size() - 1), options);
            }

            return ctorRef.build(source, children.get(0), children.subList(1, children.size()), null);
        };
        return def(function, builder, names);
    }

    /**
     * Build a {@linkplain FunctionDefinition} for a no-argument function that is configuration aware.
     */
    @SuppressWarnings("overloads")
    protected static <T extends Function> FunctionDefinition def(Class<T> function, ConfigurationAwareBuilder<T> ctorRef, String... names) {
        FunctionBuilder builder = (source, children, cfg) -> {
            if (false == children.isEmpty()) {
                throw new QlIllegalArgumentException("expects no arguments");
            }
            return ctorRef.build(source, cfg);
        };
        return def(function, builder, names);
    }

    protected interface ConfigurationAwareBuilder<T> {
        T build(Source source, Configuration configuration);
    }

    /**
     * Build a {@linkplain FunctionDefinition} for a one-argument function that is configuration aware.
     */
    @SuppressWarnings("overloads")
    public static <T extends Function> FunctionDefinition def(
        Class<T> function,
        UnaryConfigurationAwareBuilder<T> ctorRef,
        String... names
    ) {
        FunctionBuilder builder = (source, children, cfg) -> {
            if (children.size() != 1) {
                throw new QlIllegalArgumentException("expects exactly one argument");
            }
            Expression ex = children.get(0);
            return ctorRef.build(source, ex, cfg);
        };
        return def(function, builder, names);
    }

    public interface UnaryConfigurationAwareBuilder<T> {
        T build(Source source, Expression exp, Configuration configuration);
    }

    /**
     * Build a {@linkplain FunctionDefinition} for a binary function that is configuration aware.
     */
    @SuppressWarnings("overloads")  // These are ambiguous if you aren't using ctor references but we always do
    protected static <T extends Function> FunctionDefinition def(
        Class<T> function,
        BinaryConfigurationAwareBuilder<T> ctorRef,
        String... names
    ) {
        FunctionBuilder builder = (source, children, cfg) -> {
            boolean isBinaryOptionalParamFunction = OptionalArgument.class.isAssignableFrom(function);
            if (isBinaryOptionalParamFunction && (children.size() > 2 || children.size() < 1)) {
                throw new QlIllegalArgumentException("expects one or two arguments");
            } else if (isBinaryOptionalParamFunction == false && children.size() != 2) {
                throw new QlIllegalArgumentException("expects exactly two arguments");
            }
            return ctorRef.build(source, children.get(0), children.size() == 2 ? children.get(1) : null, cfg);
        };
        return def(function, builder, names);
    }

    protected interface BinaryConfigurationAwareBuilder<T> {
        T build(Source source, Expression left, Expression right, Configuration configuration);
    }

    /**
     * Build a {@linkplain FunctionDefinition} for a ternary function that is configuration aware.
     */
    @SuppressWarnings("overloads")  // These are ambiguous if you aren't using ctor references but we always do
    protected <T extends Function> FunctionDefinition def(Class<T> function, TernaryConfigurationAwareBuilder<T> ctorRef, String... names) {
        FunctionBuilder builder = (source, children, cfg) -> {
            boolean hasMinimumTwo = OptionalArgument.class.isAssignableFrom(function);
            if (hasMinimumTwo && (children.size() > 3 || children.size() < 2)) {
                throw new QlIllegalArgumentException("expects two or three arguments");
            } else if (hasMinimumTwo == false && children.size() != 3) {
                throw new QlIllegalArgumentException("expects exactly three arguments");
            }
            return ctorRef.build(source, children.get(0), children.get(1), children.size() == 3 ? children.get(2) : null, cfg);
        };
        return def(function, builder, names);
    }

    protected interface TernaryConfigurationAwareBuilder<T> {
        T build(Source source, Expression one, Expression two, Expression three, Configuration configuration);
    }

    //
    // Utility functions to help disambiguate the method handle passed in.
    // They work by providing additional method information to help the compiler know which method to pick.
    //
    private static <T extends Function> BiFunction<Source, Expression, T> uni(BiFunction<Source, Expression, T> function) {
        return function;
    }

    private static <T extends Function> BinaryBuilder<T> bi(BinaryBuilder<T> function) {
        return function;
    }

    private static <T extends Function> TernaryBuilder<T> tri(TernaryBuilder<T> function) {
        return function;
    }

    private static <T extends Function> QuaternaryBuilder<T> quad(QuaternaryBuilder<T> function) {
        return function;
    }

}<|MERGE_RESOLUTION|>--- conflicted
+++ resolved
@@ -269,7 +269,7 @@
     }
 
     // Translation table for error messaging in the following function
-    private static final String[] NUM_NAMES = { "zero", "one", "two", "three", "four", "five", "six" };
+    private static final String[] NUM_NAMES = {"zero", "one", "two", "three", "four", "five", "six"};
 
     // list of functions grouped by type of functions (aggregate, statistics, math etc) and ordered alphabetically inside each group
     // a single function will have one entry for itself with its name associated to its instance and, also, one entry for each alias
@@ -349,7 +349,7 @@
                 def(Top.class, tri(Top::new), "top"),
                 def(Values.class, uni(Values::new), "values"),
                 def(WeightedAvg.class, bi(WeightedAvg::new), "weighted_avg"),
-                def(Present.class, uni(Present::new), "present") },
+                def(Present.class, uni(Present::new), "present")},
             // math
             new FunctionDefinition[] {
                 def(Abs.class, Abs::new, "abs"),
@@ -532,11 +532,8 @@
                 def(Hamming.class, Hamming::new, "v_hamming"),
                 def(UrlEncode.class, UrlEncode::new, "url_encode"),
                 def(UrlDecode.class, UrlDecode::new, "url_decode"),
-<<<<<<< HEAD
+                def(PresentOverTime.class, uni(PresentOverTime::new), "present_over_time"),
                 def(TextEmbedding.class, bi(TextEmbedding::new), "text_embedding") } };
-=======
-                def(PresentOverTime.class, uni(PresentOverTime::new), "present_over_time") } };
->>>>>>> ab59e5e8
     }
 
     public EsqlFunctionRegistry snapshotRegistry() {

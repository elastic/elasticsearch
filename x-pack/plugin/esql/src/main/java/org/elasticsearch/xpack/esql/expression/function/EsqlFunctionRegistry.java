/*
 * Copyright Elasticsearch B.V. and/or licensed to Elasticsearch B.V. under one
 * or more contributor license agreements. Licensed under the Elastic License
 * 2.0; you may not use this file except in compliance with the Elastic License
 * 2.0.
 */

package org.elasticsearch.xpack.esql.expression.function;

import org.elasticsearch.Build;
import org.elasticsearch.common.Strings;
import org.elasticsearch.common.util.CollectionUtils;
import org.elasticsearch.common.util.FeatureFlag;
import org.elasticsearch.xpack.esql.core.ParsingException;
import org.elasticsearch.xpack.esql.core.QlIllegalArgumentException;
import org.elasticsearch.xpack.esql.core.expression.Expression;
import org.elasticsearch.xpack.esql.core.expression.function.Function;
import org.elasticsearch.xpack.esql.core.tree.Source;
import org.elasticsearch.xpack.esql.core.type.DataType;
import org.elasticsearch.xpack.esql.core.util.Check;
import org.elasticsearch.xpack.esql.expression.function.aggregate.Avg;
import org.elasticsearch.xpack.esql.expression.function.aggregate.Count;
import org.elasticsearch.xpack.esql.expression.function.aggregate.CountDistinct;
import org.elasticsearch.xpack.esql.expression.function.aggregate.Max;
import org.elasticsearch.xpack.esql.expression.function.aggregate.Median;
import org.elasticsearch.xpack.esql.expression.function.aggregate.MedianAbsoluteDeviation;
import org.elasticsearch.xpack.esql.expression.function.aggregate.Min;
import org.elasticsearch.xpack.esql.expression.function.aggregate.Percentile;
import org.elasticsearch.xpack.esql.expression.function.aggregate.Rate;
import org.elasticsearch.xpack.esql.expression.function.aggregate.SpatialCentroid;
import org.elasticsearch.xpack.esql.expression.function.aggregate.Sum;
import org.elasticsearch.xpack.esql.expression.function.aggregate.Top;
import org.elasticsearch.xpack.esql.expression.function.aggregate.Values;
import org.elasticsearch.xpack.esql.expression.function.aggregate.WeightedAvg;
import org.elasticsearch.xpack.esql.expression.function.fulltext.Match;
import org.elasticsearch.xpack.esql.expression.function.fulltext.QueryString;
import org.elasticsearch.xpack.esql.expression.function.grouping.Bucket;
import org.elasticsearch.xpack.esql.expression.function.grouping.Categorize;
import org.elasticsearch.xpack.esql.expression.function.scalar.conditional.Case;
import org.elasticsearch.xpack.esql.expression.function.scalar.conditional.Greatest;
import org.elasticsearch.xpack.esql.expression.function.scalar.conditional.Least;
import org.elasticsearch.xpack.esql.expression.function.scalar.convert.FromBase64;
import org.elasticsearch.xpack.esql.expression.function.scalar.convert.ToBase64;
import org.elasticsearch.xpack.esql.expression.function.scalar.convert.ToBoolean;
import org.elasticsearch.xpack.esql.expression.function.scalar.convert.ToCartesianPoint;
import org.elasticsearch.xpack.esql.expression.function.scalar.convert.ToCartesianShape;
import org.elasticsearch.xpack.esql.expression.function.scalar.convert.ToDateNanos;
import org.elasticsearch.xpack.esql.expression.function.scalar.convert.ToDatePeriod;
import org.elasticsearch.xpack.esql.expression.function.scalar.convert.ToDatetime;
import org.elasticsearch.xpack.esql.expression.function.scalar.convert.ToDegrees;
import org.elasticsearch.xpack.esql.expression.function.scalar.convert.ToDouble;
import org.elasticsearch.xpack.esql.expression.function.scalar.convert.ToGeoPoint;
import org.elasticsearch.xpack.esql.expression.function.scalar.convert.ToGeoShape;
import org.elasticsearch.xpack.esql.expression.function.scalar.convert.ToIP;
import org.elasticsearch.xpack.esql.expression.function.scalar.convert.ToInteger;
import org.elasticsearch.xpack.esql.expression.function.scalar.convert.ToLong;
import org.elasticsearch.xpack.esql.expression.function.scalar.convert.ToRadians;
import org.elasticsearch.xpack.esql.expression.function.scalar.convert.ToString;
import org.elasticsearch.xpack.esql.expression.function.scalar.convert.ToTimeDuration;
import org.elasticsearch.xpack.esql.expression.function.scalar.convert.ToUnsignedLong;
import org.elasticsearch.xpack.esql.expression.function.scalar.convert.ToVersion;
import org.elasticsearch.xpack.esql.expression.function.scalar.date.DateDiff;
import org.elasticsearch.xpack.esql.expression.function.scalar.date.DateExtract;
import org.elasticsearch.xpack.esql.expression.function.scalar.date.DateFormat;
import org.elasticsearch.xpack.esql.expression.function.scalar.date.DateParse;
import org.elasticsearch.xpack.esql.expression.function.scalar.date.DateTrunc;
import org.elasticsearch.xpack.esql.expression.function.scalar.date.Now;
import org.elasticsearch.xpack.esql.expression.function.scalar.ip.CIDRMatch;
import org.elasticsearch.xpack.esql.expression.function.scalar.ip.IpPrefix;
import org.elasticsearch.xpack.esql.expression.function.scalar.math.Abs;
import org.elasticsearch.xpack.esql.expression.function.scalar.math.Acos;
import org.elasticsearch.xpack.esql.expression.function.scalar.math.Asin;
import org.elasticsearch.xpack.esql.expression.function.scalar.math.Atan;
import org.elasticsearch.xpack.esql.expression.function.scalar.math.Atan2;
import org.elasticsearch.xpack.esql.expression.function.scalar.math.Cbrt;
import org.elasticsearch.xpack.esql.expression.function.scalar.math.Ceil;
import org.elasticsearch.xpack.esql.expression.function.scalar.math.Cos;
import org.elasticsearch.xpack.esql.expression.function.scalar.math.Cosh;
import org.elasticsearch.xpack.esql.expression.function.scalar.math.E;
import org.elasticsearch.xpack.esql.expression.function.scalar.math.Exp;
import org.elasticsearch.xpack.esql.expression.function.scalar.math.Floor;
import org.elasticsearch.xpack.esql.expression.function.scalar.math.Hypot;
import org.elasticsearch.xpack.esql.expression.function.scalar.math.Log;
import org.elasticsearch.xpack.esql.expression.function.scalar.math.Log10;
import org.elasticsearch.xpack.esql.expression.function.scalar.math.Pi;
import org.elasticsearch.xpack.esql.expression.function.scalar.math.Pow;
import org.elasticsearch.xpack.esql.expression.function.scalar.math.Round;
import org.elasticsearch.xpack.esql.expression.function.scalar.math.Signum;
import org.elasticsearch.xpack.esql.expression.function.scalar.math.Sin;
import org.elasticsearch.xpack.esql.expression.function.scalar.math.Sinh;
import org.elasticsearch.xpack.esql.expression.function.scalar.math.Sqrt;
import org.elasticsearch.xpack.esql.expression.function.scalar.math.Tan;
import org.elasticsearch.xpack.esql.expression.function.scalar.math.Tanh;
import org.elasticsearch.xpack.esql.expression.function.scalar.math.Tau;
import org.elasticsearch.xpack.esql.expression.function.scalar.multivalue.MvAppend;
import org.elasticsearch.xpack.esql.expression.function.scalar.multivalue.MvAvg;
import org.elasticsearch.xpack.esql.expression.function.scalar.multivalue.MvConcat;
import org.elasticsearch.xpack.esql.expression.function.scalar.multivalue.MvCount;
import org.elasticsearch.xpack.esql.expression.function.scalar.multivalue.MvDedupe;
import org.elasticsearch.xpack.esql.expression.function.scalar.multivalue.MvFirst;
import org.elasticsearch.xpack.esql.expression.function.scalar.multivalue.MvLast;
import org.elasticsearch.xpack.esql.expression.function.scalar.multivalue.MvMax;
import org.elasticsearch.xpack.esql.expression.function.scalar.multivalue.MvMedian;
import org.elasticsearch.xpack.esql.expression.function.scalar.multivalue.MvMedianAbsoluteDeviation;
import org.elasticsearch.xpack.esql.expression.function.scalar.multivalue.MvMin;
import org.elasticsearch.xpack.esql.expression.function.scalar.multivalue.MvPSeriesWeightedSum;
import org.elasticsearch.xpack.esql.expression.function.scalar.multivalue.MvPercentile;
import org.elasticsearch.xpack.esql.expression.function.scalar.multivalue.MvSlice;
import org.elasticsearch.xpack.esql.expression.function.scalar.multivalue.MvSort;
import org.elasticsearch.xpack.esql.expression.function.scalar.multivalue.MvSum;
import org.elasticsearch.xpack.esql.expression.function.scalar.multivalue.MvZip;
import org.elasticsearch.xpack.esql.expression.function.scalar.nulls.Coalesce;
import org.elasticsearch.xpack.esql.expression.function.scalar.spatial.SpatialContains;
import org.elasticsearch.xpack.esql.expression.function.scalar.spatial.SpatialDisjoint;
import org.elasticsearch.xpack.esql.expression.function.scalar.spatial.SpatialIntersects;
import org.elasticsearch.xpack.esql.expression.function.scalar.spatial.SpatialWithin;
import org.elasticsearch.xpack.esql.expression.function.scalar.spatial.StDistance;
import org.elasticsearch.xpack.esql.expression.function.scalar.spatial.StX;
import org.elasticsearch.xpack.esql.expression.function.scalar.spatial.StY;
import org.elasticsearch.xpack.esql.expression.function.scalar.string.BitLength;
import org.elasticsearch.xpack.esql.expression.function.scalar.string.ByteLength;
import org.elasticsearch.xpack.esql.expression.function.scalar.string.Concat;
import org.elasticsearch.xpack.esql.expression.function.scalar.string.EndsWith;
import org.elasticsearch.xpack.esql.expression.function.scalar.string.LTrim;
import org.elasticsearch.xpack.esql.expression.function.scalar.string.Left;
import org.elasticsearch.xpack.esql.expression.function.scalar.string.Length;
import org.elasticsearch.xpack.esql.expression.function.scalar.string.Locate;
import org.elasticsearch.xpack.esql.expression.function.scalar.string.RTrim;
import org.elasticsearch.xpack.esql.expression.function.scalar.string.Repeat;
import org.elasticsearch.xpack.esql.expression.function.scalar.string.Replace;
import org.elasticsearch.xpack.esql.expression.function.scalar.string.Reverse;
import org.elasticsearch.xpack.esql.expression.function.scalar.string.Right;
import org.elasticsearch.xpack.esql.expression.function.scalar.string.Space;
import org.elasticsearch.xpack.esql.expression.function.scalar.string.Split;
import org.elasticsearch.xpack.esql.expression.function.scalar.string.StartsWith;
import org.elasticsearch.xpack.esql.expression.function.scalar.string.Substring;
import org.elasticsearch.xpack.esql.expression.function.scalar.string.ToLower;
import org.elasticsearch.xpack.esql.expression.function.scalar.string.ToUpper;
import org.elasticsearch.xpack.esql.expression.function.scalar.string.Trim;
import org.elasticsearch.xpack.esql.expression.function.scalar.util.Delay;
import org.elasticsearch.xpack.esql.session.Configuration;

import java.lang.reflect.Constructor;
import java.util.ArrayList;
import java.util.Arrays;
import java.util.Collection;
import java.util.HashMap;
import java.util.LinkedHashMap;
import java.util.List;
import java.util.Locale;
import java.util.Map;
import java.util.function.BiFunction;
import java.util.regex.Pattern;
import java.util.stream.Collectors;

import static java.util.Collections.emptyList;
import static java.util.Collections.unmodifiableList;
import static java.util.stream.Collectors.toList;
import static org.elasticsearch.xpack.esql.core.type.DataType.BOOLEAN;
import static org.elasticsearch.xpack.esql.core.type.DataType.CARTESIAN_POINT;
import static org.elasticsearch.xpack.esql.core.type.DataType.CARTESIAN_SHAPE;
import static org.elasticsearch.xpack.esql.core.type.DataType.DATETIME;
import static org.elasticsearch.xpack.esql.core.type.DataType.DATE_PERIOD;
import static org.elasticsearch.xpack.esql.core.type.DataType.DOUBLE;
import static org.elasticsearch.xpack.esql.core.type.DataType.GEO_POINT;
import static org.elasticsearch.xpack.esql.core.type.DataType.GEO_SHAPE;
import static org.elasticsearch.xpack.esql.core.type.DataType.INTEGER;
import static org.elasticsearch.xpack.esql.core.type.DataType.IP;
import static org.elasticsearch.xpack.esql.core.type.DataType.LONG;
import static org.elasticsearch.xpack.esql.core.type.DataType.TIME_DURATION;
import static org.elasticsearch.xpack.esql.core.type.DataType.UNSIGNED_LONG;
import static org.elasticsearch.xpack.esql.core.type.DataType.UNSUPPORTED;
import static org.elasticsearch.xpack.esql.core.type.DataType.VERSION;
import static org.elasticsearch.xpack.esql.core.type.DataType.isString;

public class EsqlFunctionRegistry {

    private static final Map<Class<? extends Function>, List<DataType>> DATA_TYPES_FOR_STRING_LITERAL_CONVERSIONS = new LinkedHashMap<>();

    private static final Map<DataType, Integer> DATA_TYPE_CASTING_PRIORITY;

    static {
        List<DataType> typePriorityList = Arrays.asList(
            DATETIME,
            DATE_PERIOD,
            TIME_DURATION,
            DOUBLE,
            LONG,
            INTEGER,
            IP,
            VERSION,
            GEO_POINT,
            GEO_SHAPE,
            CARTESIAN_POINT,
            CARTESIAN_SHAPE,
            BOOLEAN,
            UNSIGNED_LONG,
            UNSUPPORTED
        );
        DATA_TYPE_CASTING_PRIORITY = new HashMap<>();
        for (int i = 0; i < typePriorityList.size(); i++) {
            DATA_TYPE_CASTING_PRIORITY.put(typePriorityList.get(i), i);
        }
    }

    // Translation table for error messaging in the following function
    private static final String[] NUM_NAMES = { "zero", "one", "two", "three", "four", "five", };

    // list of functions grouped by type of functions (aggregate, statistics, math etc) and ordered alphabetically inside each group
    // a single function will have one entry for itself with its name associated to its instance and, also, one entry for each alias
    // it has with the alias name associated to the FunctionDefinition instance
    private final Map<String, FunctionDefinition> defs = new LinkedHashMap<>();
    private final Map<String, String> aliases = new HashMap<>();

    private SnapshotFunctionRegistry snapshotRegistry = null;

    @SuppressWarnings("this-escape")
    public EsqlFunctionRegistry() {
        register(functions());
        buildDataTypesForStringLiteralConversion(functions());
    }

    EsqlFunctionRegistry(FunctionDefinition... functions) {
        register(functions);
    }

    public FunctionDefinition resolveFunction(String functionName) {
        FunctionDefinition def = defs.get(functionName);
        if (def == null) {
            throw new QlIllegalArgumentException("Cannot find function {}; this should have been caught during analysis", functionName);
        }
        return def;
    }

    private String normalize(String name) {
        return name.toLowerCase(Locale.ROOT);
    }

    public String resolveAlias(String alias) {
        String normalized = normalize(alias);
        return aliases.getOrDefault(normalized, normalized);
    }

    public boolean functionExists(String functionName) {
        return defs.containsKey(functionName);
    }

    public Collection<FunctionDefinition> listFunctions() {
        // It is worth double checking if we need this copy. These are immutable anyway.
        return defs.values();
    }

    public Collection<FunctionDefinition> listFunctions(String pattern) {
        // It is worth double checking if we need this copy. These are immutable anyway.
        Pattern p = Strings.hasText(pattern) ? Pattern.compile(normalize(pattern)) : null;
        return defs.entrySet()
            .stream()
            .filter(e -> p == null || p.matcher(e.getKey()).matches())
            .map(e -> cloneDefinition(e.getKey(), e.getValue()))
            .collect(toList());
    }

    private static FunctionDefinition[][] functions() {
        return new FunctionDefinition[][] {
            // grouping functions
            new FunctionDefinition[] { def(Bucket.class, Bucket::new, "bucket", "bin"), },
            // aggregate functions
            // since they declare two public constructors - one with filter (for nested where) and one without
            // use casting to disambiguate between the two
            new FunctionDefinition[] {
                def(Avg.class, uni(Avg::new), "avg"),
                def(Count.class, uni(Count::new), "count"),
                def(CountDistinct.class, bi(CountDistinct::new), "count_distinct"),
                def(Max.class, uni(Max::new), "max"),
                def(Median.class, uni(Median::new), "median"),
                def(MedianAbsoluteDeviation.class, uni(MedianAbsoluteDeviation::new), "median_absolute_deviation"),
                def(Min.class, uni(Min::new), "min"),
                def(Percentile.class, bi(Percentile::new), "percentile"),
                def(Sum.class, uni(Sum::new), "sum"),
                def(Top.class, tri(Top::new), "top"),
                def(Values.class, uni(Values::new), "values"),
                def(WeightedAvg.class, bi(WeightedAvg::new), "weighted_avg") },
            // math
            new FunctionDefinition[] {
                def(Abs.class, Abs::new, "abs"),
                def(Acos.class, Acos::new, "acos"),
                def(Asin.class, Asin::new, "asin"),
                def(Atan.class, Atan::new, "atan"),
                def(Atan2.class, Atan2::new, "atan2"),
                def(Cbrt.class, Cbrt::new, "cbrt"),
                def(Ceil.class, Ceil::new, "ceil"),
                def(Cos.class, Cos::new, "cos"),
                def(Cosh.class, Cosh::new, "cosh"),
                def(E.class, E::new, "e"),
                def(Exp.class, Exp::new, "exp"),
                def(Floor.class, Floor::new, "floor"),
                def(Greatest.class, Greatest::new, "greatest"),
                def(Hypot.class, Hypot::new, "hypot"),
                def(Log.class, Log::new, "log"),
                def(Log10.class, Log10::new, "log10"),
                def(Least.class, Least::new, "least"),
                def(Pi.class, Pi::new, "pi"),
                def(Pow.class, Pow::new, "pow"),
                def(Round.class, Round::new, "round"),
                def(Signum.class, Signum::new, "signum"),
                def(Sin.class, Sin::new, "sin"),
                def(Sinh.class, Sinh::new, "sinh"),
                def(Sqrt.class, Sqrt::new, "sqrt"),
                def(Tan.class, Tan::new, "tan"),
                def(Tanh.class, Tanh::new, "tanh"),
                def(Tau.class, Tau::new, "tau") },
            // string
            new FunctionDefinition[] {
                def(BitLength.class, BitLength::new, "bit_length"),
                def(ByteLength.class, ByteLength::new, "byte_length"),
                def(Concat.class, Concat::new, "concat"),
                def(EndsWith.class, EndsWith::new, "ends_with"),
                def(LTrim.class, LTrim::new, "ltrim"),
                def(Left.class, Left::new, "left"),
                def(Length.class, Length::new, "length"),
                def(Locate.class, Locate::new, "locate"),
                def(RTrim.class, RTrim::new, "rtrim"),
                def(Repeat.class, Repeat::new, "repeat"),
                def(Replace.class, Replace::new, "replace"),
                def(Reverse.class, Reverse::new, "reverse"),
                def(Right.class, Right::new, "right"),
                def(Space.class, Space::new, "space"),
                def(StartsWith.class, StartsWith::new, "starts_with"),
                def(Substring.class, Substring::new, "substring"),
                def(ToLower.class, ToLower::new, "to_lower"),
                def(ToUpper.class, ToUpper::new, "to_upper"),
                def(Trim.class, Trim::new, "trim") },
            // date
            new FunctionDefinition[] {
                def(DateDiff.class, DateDiff::new, "date_diff"),
                def(DateExtract.class, DateExtract::new, "date_extract"),
                def(DateFormat.class, DateFormat::new, "date_format"),
                def(DateParse.class, DateParse::new, "date_parse"),
                def(DateTrunc.class, DateTrunc::new, "date_trunc"),
                def(Now.class, Now::new, "now") },
            // spatial
            new FunctionDefinition[] {
                def(SpatialCentroid.class, SpatialCentroid::new, "st_centroid_agg"),
                def(SpatialContains.class, SpatialContains::new, "st_contains"),
                def(SpatialDisjoint.class, SpatialDisjoint::new, "st_disjoint"),
                def(SpatialIntersects.class, SpatialIntersects::new, "st_intersects"),
                def(SpatialWithin.class, SpatialWithin::new, "st_within"),
                def(StDistance.class, StDistance::new, "st_distance"),
                def(StX.class, StX::new, "st_x"),
                def(StY.class, StY::new, "st_y") },
            // conditional
            new FunctionDefinition[] { def(Case.class, Case::new, "case") },
            // null
            new FunctionDefinition[] { def(Coalesce.class, Coalesce::new, "coalesce"), },
            // IP
            new FunctionDefinition[] { def(CIDRMatch.class, CIDRMatch::new, "cidr_match") },
            new FunctionDefinition[] { def(IpPrefix.class, IpPrefix::new, "ip_prefix") },
            // conversion functions
            new FunctionDefinition[] {
                def(FromBase64.class, FromBase64::new, "from_base64"),
                def(ToBase64.class, ToBase64::new, "to_base64"),
                def(ToBoolean.class, ToBoolean::new, "to_boolean", "to_bool"),
                def(ToCartesianPoint.class, ToCartesianPoint::new, "to_cartesianpoint"),
                def(ToCartesianShape.class, ToCartesianShape::new, "to_cartesianshape"),
                def(ToDatePeriod.class, ToDatePeriod::new, "to_dateperiod"),
                def(ToDatetime.class, ToDatetime::new, "to_datetime", "to_dt"),
                def(ToDateNanos.class, ToDateNanos::new, "to_date_nanos", "to_datenanos"),
                def(ToDegrees.class, ToDegrees::new, "to_degrees"),
                def(ToDouble.class, ToDouble::new, "to_double", "to_dbl"),
                def(ToGeoPoint.class, ToGeoPoint::new, "to_geopoint"),
                def(ToGeoShape.class, ToGeoShape::new, "to_geoshape"),
                def(ToIP.class, ToIP::new, "to_ip"),
                def(ToInteger.class, ToInteger::new, "to_integer", "to_int"),
                def(ToLong.class, ToLong::new, "to_long"),
                def(ToRadians.class, ToRadians::new, "to_radians"),
                def(ToString.class, ToString::new, "to_string", "to_str"),
                def(ToTimeDuration.class, ToTimeDuration::new, "to_timeduration"),
                def(ToUnsignedLong.class, ToUnsignedLong::new, "to_unsigned_long", "to_ulong", "to_ul"),
                def(ToVersion.class, ToVersion::new, "to_version", "to_ver"), },
            // multivalue functions
            new FunctionDefinition[] {
                def(MvAppend.class, MvAppend::new, "mv_append"),
                def(MvAvg.class, MvAvg::new, "mv_avg"),
                def(MvConcat.class, MvConcat::new, "mv_concat"),
                def(MvCount.class, MvCount::new, "mv_count"),
                def(MvDedupe.class, MvDedupe::new, "mv_dedupe"),
                def(MvFirst.class, MvFirst::new, "mv_first"),
                def(MvLast.class, MvLast::new, "mv_last"),
                def(MvMax.class, MvMax::new, "mv_max"),
                def(MvMedian.class, MvMedian::new, "mv_median"),
                def(MvMedianAbsoluteDeviation.class, MvMedianAbsoluteDeviation::new, "mv_median_absolute_deviation"),
                def(MvMin.class, MvMin::new, "mv_min"),
                def(MvPercentile.class, MvPercentile::new, "mv_percentile"),
                def(MvPSeriesWeightedSum.class, MvPSeriesWeightedSum::new, "mv_pseries_weighted_sum"),
                def(MvSort.class, MvSort::new, "mv_sort"),
                def(MvSlice.class, MvSlice::new, "mv_slice"),
                def(MvZip.class, MvZip::new, "mv_zip"),
                def(MvSum.class, MvSum::new, "mv_sum"),
                def(Split.class, Split::new, "split") },
            // fulltext functions
            new FunctionDefinition[] { def(Match.class, Match::new, "match"), def(QueryString.class, QueryString::new, "qstr") } };

    }

    private static FunctionDefinition[][] snapshotFunctions() {
        return new FunctionDefinition[][] {
            new FunctionDefinition[] {
                // The delay() function is for debug/snapshot environments only and should never be enabled in a non-snapshot build.
                // This is an experimental function and can be removed without notice.
                def(Delay.class, Delay::new, "delay"),
                def(Categorize.class, Categorize::new, "categorize"),
                def(Rate.class, Rate::withUnresolvedTimestamp, "rate") } };
    }

    public EsqlFunctionRegistry snapshotRegistry() {
        if (Build.current().isSnapshot() == false) {
            return this;
        }
        var snapshotRegistry = this.snapshotRegistry;
        if (snapshotRegistry == null) {
            snapshotRegistry = new SnapshotFunctionRegistry();
            this.snapshotRegistry = snapshotRegistry;
        }
        return snapshotRegistry;
    }

    public static boolean isSnapshotOnly(String functionName) {
        for (FunctionDefinition[] defs : snapshotFunctions()) {
            for (FunctionDefinition def : defs) {
                if (def.name().equalsIgnoreCase(functionName)) {
                    return true;
                }
            }
        }
        return false;
    }

    public static String normalizeName(String name) {
        return name.toLowerCase(Locale.ROOT);
    }

    public record ArgSignature(String name, String[] type, String description, boolean optional, DataType targetDataType) {

        public ArgSignature(String name, String[] type, String description, boolean optional) {
            this(name, type, description, optional, UNSUPPORTED);
        }

        @Override
        public String toString() {
            return "ArgSignature{"
                + "name='"
                + name
                + "', type="
                + Arrays.toString(type)
                + ", description='"
                + description
                + "', optional="
                + optional
                + ", targetDataType="
                + targetDataType
                + '}';
        }
    }

    public record FunctionDescription(
        String name,
        List<ArgSignature> args,
        String[] returnType,
        String description,
        boolean variadic,
        boolean isAggregation
    ) {
        /**
         * The name of every argument.
         */
        public List<String> argNames() {
            return args.stream().map(ArgSignature::name).toList();
        }

        /**
         * The description of every argument.
         */
        public List<String> argDescriptions() {
            return args.stream().map(ArgSignature::description).toList();
        }
    }

    /**
     * Build a list target data types, which is used by ImplicitCasting to convert string literals to a target data type.
     */
    private static DataType getTargetType(String[] names) {
        List<DataType> types = new ArrayList<>();
        for (String name : names) {
            DataType type = DataType.fromTypeName(name);
            if (type != null && type != UNSUPPORTED) { // A type should not be null or UNSUPPORTED, just a sanity check here
                // If the function takes strings as input, there is no need to cast a string literal to it.
                // Return UNSUPPORTED means that ImplicitCasting doesn't support this argument, and it will be skipped by ImplicitCasting.
                if (isString(type)) {
                    return UNSUPPORTED;
                }
                types.add(type);
            }
        }

<<<<<<< HEAD
        try {
            return types.stream()
                .min((dt1, dt2) -> DATA_TYPE_CASTING_PRIORITY.get(dt1).compareTo(DATA_TYPE_CASTING_PRIORITY.get(dt2)))
                .orElse(UNSUPPORTED);
        } catch (NullPointerException e) {
            // This occurs if one of the types is not in the dataTypeCastingPriority map
            return UNSUPPORTED;
        }
=======
        return types.stream()
            .filter(DATA_TYPE_CASTING_PRIORITY::containsKey)
            .min((dt1, dt2) -> DATA_TYPE_CASTING_PRIORITY.get(dt1).compareTo(DATA_TYPE_CASTING_PRIORITY.get(dt2)))
            .orElse(UNSUPPORTED);
>>>>>>> 830c5048
    }

    public static FunctionDescription description(FunctionDefinition def) {
        Constructor<?> constructor = constructorFor(def.clazz());
        if (constructor == null) {
            return new FunctionDescription(def.name(), List.of(), null, null, false, false);
        }
        FunctionInfo functionInfo = functionInfo(def);
        String functionDescription = functionInfo == null ? "" : functionInfo.description().replace('\n', ' ');
        String[] returnType = functionInfo == null ? new String[] { "?" } : removeUnderConstruction(functionInfo.returnType());
        var params = constructor.getParameters(); // no multiple c'tors supported

        List<EsqlFunctionRegistry.ArgSignature> args = new ArrayList<>(params.length);
        boolean variadic = false;
        boolean isAggregation = functionInfo == null ? false : functionInfo.isAggregation();
        for (int i = 1; i < params.length; i++) { // skipping 1st argument, the source
            if (Configuration.class.isAssignableFrom(params[i].getType()) == false) {
                Param paramInfo = params[i].getAnnotation(Param.class);
                String name = paramInfo == null ? params[i].getName() : paramInfo.name();
                variadic |= List.class.isAssignableFrom(params[i].getType());
                String[] type = paramInfo == null ? new String[] { "?" } : removeUnderConstruction(paramInfo.type());
                String desc = paramInfo == null ? "" : paramInfo.description().replace('\n', ' ');
                boolean optional = paramInfo == null ? false : paramInfo.optional();
                DataType targetDataType = getTargetType(type);
                args.add(new EsqlFunctionRegistry.ArgSignature(name, type, desc, optional, targetDataType));
            }
        }
        return new FunctionDescription(def.name(), args, returnType, functionDescription, variadic, isAggregation);
    }

    /**
     * Remove types that are being actively built.
     */
    private static String[] removeUnderConstruction(String[] types) {
        for (Map.Entry<DataType, FeatureFlag> underConstruction : DataType.UNDER_CONSTRUCTION.entrySet()) {
            if (underConstruction.getValue().isEnabled() == false) {
                types = Arrays.stream(types).filter(t -> underConstruction.getKey().typeName().equals(t) == false).toArray(String[]::new);
            }
        }
        return types;
    }

    public static FunctionInfo functionInfo(FunctionDefinition def) {
        Constructor<?> constructor = constructorFor(def.clazz());
        if (constructor == null) {
            return null;
        }
        return constructor.getAnnotation(FunctionInfo.class);
    }

    private static Constructor<?> constructorFor(Class<? extends Function> clazz) {
        Constructor<?>[] constructors = clazz.getConstructors();
        if (constructors.length == 0) {
            return null;
        }
        // when dealing with multiple, pick the constructor exposing the FunctionInfo annotation
        if (constructors.length > 1) {
            for (Constructor<?> constructor : constructors) {
                if (constructor.getAnnotation(FunctionInfo.class) != null) {
                    return constructor;
                }
            }
        }
        return constructors[0];
    }

    private void buildDataTypesForStringLiteralConversion(FunctionDefinition[]... groupFunctions) {
        for (FunctionDefinition[] group : groupFunctions) {
            for (FunctionDefinition def : group) {
                FunctionDescription signature = description(def);
                DATA_TYPES_FOR_STRING_LITERAL_CONVERSIONS.put(
                    def.clazz(),
                    signature.args().stream().map(EsqlFunctionRegistry.ArgSignature::targetDataType).collect(Collectors.toList())
                );
            }
        }
    }

    public List<DataType> getDataTypeForStringLiteralConversion(Class<? extends Function> clazz) {
        return DATA_TYPES_FOR_STRING_LITERAL_CONVERSIONS.get(clazz);
    }

    private static class SnapshotFunctionRegistry extends EsqlFunctionRegistry {
        SnapshotFunctionRegistry() {
            if (Build.current().isSnapshot() == false) {
                throw new IllegalStateException("build snapshot function registry for non-snapshot build");
            }
            register(snapshotFunctions());
        }

    }

    void register(FunctionDefinition[]... groupFunctions) {
        for (FunctionDefinition[] group : groupFunctions) {
            register(group);
        }
    }

    void register(FunctionDefinition... functions) {
        // temporary map to hold [function_name/alias_name : function instance]
        Map<String, FunctionDefinition> batchMap = new HashMap<>();
        for (FunctionDefinition f : functions) {
            batchMap.put(f.name(), f);
            for (String alias : f.aliases()) {
                Object old = batchMap.put(alias, f);
                if (old != null || defs.containsKey(alias)) {
                    throw new QlIllegalArgumentException(
                        "alias ["
                            + alias
                            + "] is used by "
                            + "["
                            + (old != null ? old : defs.get(alias).name())
                            + "] and ["
                            + f.name()
                            + "]"
                    );
                }
                aliases.put(alias, f.name());
            }
        }
        // sort the temporary map by key name and add it to the global map of functions
        defs.putAll(
            batchMap.entrySet()
                .stream()
                .sorted(Map.Entry.comparingByKey())
                .collect(
                    Collectors.<
                        Map.Entry<String, FunctionDefinition>,
                        String,
                        FunctionDefinition,
                        LinkedHashMap<String, FunctionDefinition>>toMap(
                            Map.Entry::getKey,
                            Map.Entry::getValue,
                            (oldValue, newValue) -> oldValue,
                            LinkedHashMap::new
                        )
                )
        );
    }

    protected FunctionDefinition cloneDefinition(String name, FunctionDefinition definition) {
        return new FunctionDefinition(name, emptyList(), definition.clazz(), definition.builder());
    }

    protected interface FunctionBuilder {
        Function build(Source source, List<Expression> children, Configuration cfg);
    }

    /**
     * Main method to register a function.
     *
     * @param names Must always have at least one entry which is the method's primary name
     */
    @SuppressWarnings("overloads")
    protected static FunctionDefinition def(Class<? extends Function> function, FunctionBuilder builder, String... names) {
        Check.isTrue(names.length > 0, "At least one name must be provided for the function");
        String primaryName = names[0];
        List<String> aliases = Arrays.asList(names).subList(1, names.length);
        FunctionDefinition.Builder realBuilder = (uf, cfg, extras) -> {
            if (CollectionUtils.isEmpty(extras) == false) {
                throw new ParsingException(
                    uf.source(),
                    "Unused parameters {} detected when building [{}]",
                    Arrays.toString(extras),
                    primaryName
                );
            }
            try {
                return builder.build(uf.source(), uf.children(), cfg);
            } catch (QlIllegalArgumentException e) {
                throw new ParsingException(e, uf.source(), "error building [{}]: {}", primaryName, e.getMessage());
            }
        };
        return new FunctionDefinition(primaryName, unmodifiableList(aliases), function, realBuilder);
    }

    /**
     * Build a {@linkplain FunctionDefinition} for a no-argument function.
     */
    public static <T extends Function> FunctionDefinition def(
        Class<T> function,
        java.util.function.Function<Source, T> ctorRef,
        String... names
    ) {
        FunctionBuilder builder = (source, children, cfg) -> {
            if (false == children.isEmpty()) {
                throw new QlIllegalArgumentException("expects no arguments");
            }
            return ctorRef.apply(source);
        };
        return def(function, builder, names);
    }

    /**
     * Build a {@linkplain FunctionDefinition} for a unary function.
     */
    @SuppressWarnings("overloads")  // These are ambiguous if you aren't using ctor references but we always do
    public static <T extends Function> FunctionDefinition def(
        Class<T> function,
        BiFunction<Source, Expression, T> ctorRef,
        String... names
    ) {
        FunctionBuilder builder = (source, children, cfg) -> {
            if (children.size() != 1) {
                throw new QlIllegalArgumentException("expects exactly one argument");
            }
            return ctorRef.apply(source, children.get(0));
        };
        return def(function, builder, names);
    }

    /**
     * Build a {@linkplain FunctionDefinition} for multi-arg/n-ary function.
     */
    @SuppressWarnings("overloads") // These are ambiguous if you aren't using ctor references but we always do
    protected <T extends Function> FunctionDefinition def(Class<T> function, NaryBuilder<T> ctorRef, String... names) {
        FunctionBuilder builder = (source, children, cfg) -> { return ctorRef.build(source, children); };
        return def(function, builder, names);
    }

    protected interface NaryBuilder<T> {
        T build(Source source, List<Expression> children);
    }

    /**
     * Build a {@linkplain FunctionDefinition} for a binary function.
     */
    @SuppressWarnings("overloads")  // These are ambiguous if you aren't using ctor references but we always do
    public static <T extends Function> FunctionDefinition def(Class<T> function, BinaryBuilder<T> ctorRef, String... names) {
        FunctionBuilder builder = (source, children, cfg) -> {
            boolean isBinaryOptionalParamFunction = OptionalArgument.class.isAssignableFrom(function);
            if (isBinaryOptionalParamFunction && (children.size() > 2 || children.size() < 1)) {
                throw new QlIllegalArgumentException("expects one or two arguments");
            } else if (isBinaryOptionalParamFunction == false && children.size() != 2) {
                throw new QlIllegalArgumentException("expects exactly two arguments");
            }

            return ctorRef.build(source, children.get(0), children.size() == 2 ? children.get(1) : null);
        };
        return def(function, builder, names);
    }

    public interface BinaryBuilder<T> {
        T build(Source source, Expression left, Expression right);
    }

    /**
     * Build a {@linkplain FunctionDefinition} for a ternary function.
     */
    @SuppressWarnings("overloads")  // These are ambiguous if you aren't using ctor references but we always do
    protected static <T extends Function> FunctionDefinition def(Class<T> function, TernaryBuilder<T> ctorRef, String... names) {
        FunctionBuilder builder = (source, children, cfg) -> {
            boolean hasMinimumTwo = OptionalArgument.class.isAssignableFrom(function);
            if (hasMinimumTwo && (children.size() > 3 || children.size() < 2)) {
                throw new QlIllegalArgumentException("expects two or three arguments");
            } else if (hasMinimumTwo == false && children.size() != 3) {
                throw new QlIllegalArgumentException("expects exactly three arguments");
            }
            return ctorRef.build(source, children.get(0), children.get(1), children.size() == 3 ? children.get(2) : null);
        };
        return def(function, builder, names);
    }

    protected interface TernaryBuilder<T> {
        T build(Source source, Expression one, Expression two, Expression three);
    }

    /**
     * Build a {@linkplain FunctionDefinition} for a quaternary function.
     */
    @SuppressWarnings("overloads")  // These are ambiguous if you aren't using ctor references but we always do
    protected static <T extends Function> FunctionDefinition def(Class<T> function, QuaternaryBuilder<T> ctorRef, String... names) {
        FunctionBuilder builder = (source, children, cfg) -> {
            if (OptionalArgument.class.isAssignableFrom(function)) {
                if (children.size() > 4 || children.size() < 3) {
                    throw new QlIllegalArgumentException("expects three or four arguments");
                }
            } else if (TwoOptionalArguments.class.isAssignableFrom(function)) {
                if (children.size() > 4 || children.size() < 2) {
                    throw new QlIllegalArgumentException("expects minimum two, maximum four arguments");
                }
            } else if (children.size() != 4) {
                throw new QlIllegalArgumentException("expects exactly four arguments");
            }
            return ctorRef.build(
                source,
                children.get(0),
                children.get(1),
                children.size() > 2 ? children.get(2) : null,
                children.size() > 3 ? children.get(3) : null
            );
        };
        return def(function, builder, names);
    }

    protected interface QuaternaryBuilder<T> {
        T build(Source source, Expression one, Expression two, Expression three, Expression four);
    }

    /**
     * Build a {@linkplain FunctionDefinition} for a quinary function.
     */
    @SuppressWarnings("overloads")  // These are ambiguous if you aren't using ctor references but we always do
    protected static <T extends Function> FunctionDefinition def(
        Class<T> function,
        QuinaryBuilder<T> ctorRef,
        int numOptionalParams,
        String... names
    ) {
        FunctionBuilder builder = (source, children, cfg) -> {
            final int NUM_TOTAL_PARAMS = 5;
            boolean hasOptionalParams = OptionalArgument.class.isAssignableFrom(function);
            if (hasOptionalParams && (children.size() > NUM_TOTAL_PARAMS || children.size() < NUM_TOTAL_PARAMS - numOptionalParams)) {
                throw new QlIllegalArgumentException(
                    "expects between "
                        + NUM_NAMES[NUM_TOTAL_PARAMS - numOptionalParams]
                        + " and "
                        + NUM_NAMES[NUM_TOTAL_PARAMS]
                        + " arguments"
                );
            } else if (hasOptionalParams == false && children.size() != NUM_TOTAL_PARAMS) {
                throw new QlIllegalArgumentException("expects exactly " + NUM_NAMES[NUM_TOTAL_PARAMS] + " arguments");
            }
            return ctorRef.build(
                source,
                children.size() > 0 ? children.get(0) : null,
                children.size() > 1 ? children.get(1) : null,
                children.size() > 2 ? children.get(2) : null,
                children.size() > 3 ? children.get(3) : null,
                children.size() > 4 ? children.get(4) : null
            );
        };
        return def(function, builder, names);
    }

    protected interface QuinaryBuilder<T> {
        T build(Source source, Expression one, Expression two, Expression three, Expression four, Expression five);
    }

    /**
     * Build a {@linkplain FunctionDefinition} for functions with a mandatory argument followed by a varidic list.
     */
    @SuppressWarnings("overloads")  // These are ambiguous if you aren't using ctor references but we always do
    protected static <T extends Function> FunctionDefinition def(Class<T> function, UnaryVariadicBuilder<T> ctorRef, String... names) {
        FunctionBuilder builder = (source, children, cfg) -> {
            boolean hasMinimumOne = OptionalArgument.class.isAssignableFrom(function);
            if (hasMinimumOne && children.size() < 1) {
                throw new QlIllegalArgumentException("expects at least one argument");
            } else if (hasMinimumOne == false && children.size() < 2) {
                throw new QlIllegalArgumentException("expects at least two arguments");
            }
            return ctorRef.build(source, children.get(0), children.subList(1, children.size()));
        };
        return def(function, builder, names);
    }

    protected interface UnaryVariadicBuilder<T> {
        T build(Source source, Expression exp, List<Expression> variadic);
    }

    /**
     * Build a {@linkplain FunctionDefinition} for a no-argument function that is configuration aware.
     */
    @SuppressWarnings("overloads")
    protected static <T extends Function> FunctionDefinition def(Class<T> function, ConfigurationAwareBuilder<T> ctorRef, String... names) {
        FunctionBuilder builder = (source, children, cfg) -> {
            if (false == children.isEmpty()) {
                throw new QlIllegalArgumentException("expects no arguments");
            }
            return ctorRef.build(source, cfg);
        };
        return def(function, builder, names);
    }

    protected interface ConfigurationAwareBuilder<T> {
        T build(Source source, Configuration configuration);
    }

    /**
     * Build a {@linkplain FunctionDefinition} for a one-argument function that is configuration aware.
     */
    @SuppressWarnings("overloads")
    public static <T extends Function> FunctionDefinition def(
        Class<T> function,
        UnaryConfigurationAwareBuilder<T> ctorRef,
        String... names
    ) {
        FunctionBuilder builder = (source, children, cfg) -> {
            if (children.size() > 1) {
                throw new QlIllegalArgumentException("expects exactly one argument");
            }
            Expression ex = children.size() == 1 ? children.get(0) : null;
            return ctorRef.build(source, ex, cfg);
        };
        return def(function, builder, names);
    }

    public interface UnaryConfigurationAwareBuilder<T> {
        T build(Source source, Expression exp, Configuration configuration);
    }

    /**
     * Build a {@linkplain FunctionDefinition} for a binary function that is configuration aware.
     */
    @SuppressWarnings("overloads")  // These are ambiguous if you aren't using ctor references but we always do
    protected static <T extends Function> FunctionDefinition def(
        Class<T> function,
        BinaryConfigurationAwareBuilder<T> ctorRef,
        String... names
    ) {
        FunctionBuilder builder = (source, children, cfg) -> {
            boolean isBinaryOptionalParamFunction = OptionalArgument.class.isAssignableFrom(function);
            if (isBinaryOptionalParamFunction && (children.size() > 2 || children.size() < 1)) {
                throw new QlIllegalArgumentException("expects one or two arguments");
            } else if (isBinaryOptionalParamFunction == false && children.size() != 2) {
                throw new QlIllegalArgumentException("expects exactly two arguments");
            }
            return ctorRef.build(source, children.get(0), children.size() == 2 ? children.get(1) : null, cfg);
        };
        return def(function, builder, names);
    }

    protected interface BinaryConfigurationAwareBuilder<T> {
        T build(Source source, Expression left, Expression right, Configuration configuration);
    }

    /**
     * Build a {@linkplain FunctionDefinition} for a ternary function that is configuration aware.
     */
    @SuppressWarnings("overloads")  // These are ambiguous if you aren't using ctor references but we always do
    protected <T extends Function> FunctionDefinition def(Class<T> function, TernaryConfigurationAwareBuilder<T> ctorRef, String... names) {
        FunctionBuilder builder = (source, children, cfg) -> {
            boolean hasMinimumTwo = OptionalArgument.class.isAssignableFrom(function);
            if (hasMinimumTwo && (children.size() > 3 || children.size() < 2)) {
                throw new QlIllegalArgumentException("expects two or three arguments");
            } else if (hasMinimumTwo == false && children.size() != 3) {
                throw new QlIllegalArgumentException("expects exactly three arguments");
            }
            return ctorRef.build(source, children.get(0), children.get(1), children.size() == 3 ? children.get(2) : null, cfg);
        };
        return def(function, builder, names);
    }

    protected interface TernaryConfigurationAwareBuilder<T> {
        T build(Source source, Expression one, Expression two, Expression three, Configuration configuration);
    }

    //
    // Utility functions to help disambiguate the method handle passed in.
    // They work by providing additional method information to help the compiler know which method to pick.
    //
    private static <T extends Function> BiFunction<Source, Expression, T> uni(BiFunction<Source, Expression, T> function) {
        return function;
    }

    private static <T extends Function> BinaryBuilder<T> bi(BinaryBuilder<T> function) {
        return function;
    }

    private static <T extends Function> TernaryBuilder<T> tri(TernaryBuilder<T> function) {
        return function;
    }

}<|MERGE_RESOLUTION|>--- conflicted
+++ resolved
@@ -502,21 +502,10 @@
             }
         }
 
-<<<<<<< HEAD
-        try {
-            return types.stream()
-                .min((dt1, dt2) -> DATA_TYPE_CASTING_PRIORITY.get(dt1).compareTo(DATA_TYPE_CASTING_PRIORITY.get(dt2)))
-                .orElse(UNSUPPORTED);
-        } catch (NullPointerException e) {
-            // This occurs if one of the types is not in the dataTypeCastingPriority map
-            return UNSUPPORTED;
-        }
-=======
         return types.stream()
             .filter(DATA_TYPE_CASTING_PRIORITY::containsKey)
             .min((dt1, dt2) -> DATA_TYPE_CASTING_PRIORITY.get(dt1).compareTo(DATA_TYPE_CASTING_PRIORITY.get(dt2)))
             .orElse(UNSUPPORTED);
->>>>>>> 830c5048
     }
 
     public static FunctionDescription description(FunctionDefinition def) {

--- conflicted
+++ resolved
@@ -32,13 +32,8 @@
 import org.elasticsearch.xpack.esql.expression.function.aggregate.Top;
 import org.elasticsearch.xpack.esql.expression.function.aggregate.Values;
 import org.elasticsearch.xpack.esql.expression.function.aggregate.WeightedAvg;
-<<<<<<< HEAD
-import org.elasticsearch.xpack.esql.expression.function.fulltext.MatchFunction;
-import org.elasticsearch.xpack.esql.expression.function.fulltext.QueryStringFunction;
-=======
 import org.elasticsearch.xpack.esql.expression.function.fulltext.Match;
 import org.elasticsearch.xpack.esql.expression.function.fulltext.QueryString;
->>>>>>> c3d53a80
 import org.elasticsearch.xpack.esql.expression.function.grouping.Bucket;
 import org.elasticsearch.xpack.esql.expression.function.grouping.Categorize;
 import org.elasticsearch.xpack.esql.expression.function.scalar.conditional.Case;
@@ -401,13 +396,8 @@
                 def(Categorize.class, Categorize::new, "categorize"),
                 def(Rate.class, Rate::withUnresolvedTimestamp, "rate"),
                 // Full text functions
-<<<<<<< HEAD
-                def(QueryStringFunction.class, QueryStringFunction::new, "qstr"),
-                def(MatchFunction.class, MatchFunction::new, "match") } };
-=======
                 def(QueryString.class, QueryString::new, "qstr"),
                 def(Match.class, Match::new, "match") } };
->>>>>>> c3d53a80
     }
 
     public EsqlFunctionRegistry snapshotRegistry() {

--- conflicted
+++ resolved
@@ -346,11 +346,7 @@
             new FunctionDefinition[] {
                 def(Bucket.class, Bucket::new, "bucket", "bin"),
                 def(Categorize.class, Categorize::new, "categorize"),
-<<<<<<< HEAD
-                def(TBucket.class, (UnaryConfigurationAwareBuilder<TBucket>) TBucket::new, "tbucket") },
-=======
                 defTS(TBucket.class, TBucket::new, "tbucket") },
->>>>>>> d81729bb
             // aggregate functions
             // since they declare two public constructors - one with filter (for nested where) and one without
             // use casting to disambiguate between the two
@@ -534,11 +530,11 @@
                 def(Score.class, uni(Score::new), "score") },
             // time-series functions
             new FunctionDefinition[] {
-                defTS(Rate.class, Rate::new, "rate"),
-                defTS(Irate.class, Irate::new, "irate"),
-                defTS(Idelta.class, Idelta::new, "idelta"),
-                defTS(Delta.class, Delta::new, "delta"),
-                defTS(Increase.class, Increase::new, "increase"),
+                defTS(Rate.class, bi(Rate::new), "rate"),
+                defTS(Irate.class, bi(Irate::new), "irate"),
+                defTS(Idelta.class, bi(Idelta::new), "idelta"),
+                defTS(Delta.class, bi(Delta::new), "delta"),
+                defTS(Increase.class, bi(Increase::new), "increase"),
                 def(MaxOverTime.class, uni(MaxOverTime::new), "max_over_time"),
                 def(MinOverTime.class, uni(MinOverTime::new), "min_over_time"),
                 def(SumOverTime.class, uni(SumOverTime::new), "sum_over_time"),
@@ -549,8 +545,8 @@
                 def(PresentOverTime.class, uni(PresentOverTime::new), "present_over_time"),
                 def(AbsentOverTime.class, uni(AbsentOverTime::new), "absent_over_time"),
                 def(AvgOverTime.class, uni(AvgOverTime::new), "avg_over_time"),
-                defTS(LastOverTime.class, LastOverTime::new, "last_over_time"),
-                defTS(FirstOverTime.class, FirstOverTime::new, "first_over_time"),
+                defTS(LastOverTime.class, bi(LastOverTime::new), "last_over_time"),
+                defTS(FirstOverTime.class, bi(FirstOverTime::new), "first_over_time"),
                 def(PercentileOverTime.class, bi(PercentileOverTime::new), "percentile_over_time"),
                 // dense vector function
                 def(TextEmbedding.class, bi(TextEmbedding::new), "text_embedding") } };
@@ -1270,7 +1266,6 @@
         T build(Source source, Expression one, Expression two, Expression three, Configuration configuration);
     }
 
-<<<<<<< HEAD
     /**
      * Build a {@linkplain FunctionDefinition} for a quaternary function that is configuration aware.
      */
@@ -1281,29 +1276,41 @@
         String... names
     ) {
         FunctionBuilder builder = (source, children, cfg) -> {
-            if (OptionalArgument.class.isAssignableFrom(function)) {
-                if (children.size() > 4 || children.size() < 3) {
-                    throw new QlIllegalArgumentException("expects three or four arguments");
-                }
-            } else if (TwoOptionalArguments.class.isAssignableFrom(function)) {
-                if (children.size() > 4 || children.size() < 2) {
-                    throw new QlIllegalArgumentException("expects minimum two, maximum four arguments");
-                }
-            } else if (children.size() != 4) {
-                throw new QlIllegalArgumentException("expects exactly four arguments");
-            }
+            checkIsOptionalQuadFunction(function, children.size());
             return ctorRef.build(
                 source,
                 children.get(0),
                 children.get(1),
                 children.size() > 2 ? children.get(2) : null,
                 children.size() > 3 ? children.get(3) : null,
-=======
+                cfg
+            );
+        };
+        return def(function, builder, names);
+    }
+
+    protected interface QuaternaryConfigurationAwareBuilder<T> {
+        T build(Source source, Expression one, Expression two, Expression three, Expression four, Configuration configuration);
+    }
+
     protected static <T extends Function> FunctionDefinition defTS(Class<T> function, BinaryBuilder<T> ctorRef, String... names) {
         checkIsTimestampAware(function);
         FunctionBuilder builder = (source, children, cfg) -> {
             checkIsUniFunction(children.size());
             return ctorRef.build(source, children.getFirst(), UnresolvedTimestamp.withSource(source));
+        };
+        return def(function, builder, names);
+    }
+
+    protected static <T extends Function> FunctionDefinition defTS(
+        Class<T> function,
+        BinaryConfigurationAwareBuilder<T> ctorRef,
+        String... names
+    ) {
+        checkIsTimestampAware(function);
+        FunctionBuilder builder = (source, children, cfg) -> {
+            checkIsUniFunction(children.size());
+            return ctorRef.build(source, children.getFirst(), UnresolvedTimestamp.withSource(source), cfg);
         };
         return def(function, builder, names);
     }
@@ -1321,20 +1328,12 @@
                 children.get(0),
                 children.size() == 2 ? children.get(1) : null,
                 UnresolvedTimestamp.withSource(source),
->>>>>>> d81729bb
                 cfg
             );
         };
         return def(function, builder, names);
     }
 
-<<<<<<< HEAD
-    protected interface QuaternaryConfigurationAwareBuilder<T> {
-        T build(Source source, Expression one, Expression two, Expression three, Expression four, Configuration configuration);
-    }
-
-=======
->>>>>>> d81729bb
     //
     // Utility functions to help disambiguate the method handle passed in.
     // They work by providing additional method information to help the compiler know which method to pick.
@@ -1391,4 +1390,18 @@
             throw new QlIllegalArgumentException("expects exactly three arguments");
         }
     }
+
+    private static void checkIsOptionalQuadFunction(Class<? extends Function> function, int childrenSize) {
+        if (OptionalArgument.class.isAssignableFrom(function)) {
+            if (childrenSize > 4 || childrenSize < 3) {
+                throw new QlIllegalArgumentException("expects three or four arguments");
+            }
+        } else if (TwoOptionalArguments.class.isAssignableFrom(function)) {
+            if (childrenSize > 4 || childrenSize < 2) {
+                throw new QlIllegalArgumentException("expects minimum two, maximum four arguments");
+            }
+        } else if (childrenSize != 4) {
+            throw new QlIllegalArgumentException("expects exactly four arguments");
+        }
+    }
 }
--- conflicted
+++ resolved
@@ -458,13 +458,9 @@
                 def(SumOverTime.class, uni(SumOverTime::new), "sum_over_time"),
                 def(AvgOverTime.class, uni(AvgOverTime::new), "avg_over_time"),
                 def(LastOverTime.class, LastOverTime::withUnresolvedTimestamp, "last_over_time"),
-<<<<<<< HEAD
+                def(FirstOverTime.class, FirstOverTime::withUnresolvedTimestamp, "first_over_time"),
                 def(Term.class, bi(Term::new), "term"),
                 def(Knn.class, tri(Knn::new), "knn") } };
-=======
-                def(FirstOverTime.class, FirstOverTime::withUnresolvedTimestamp, "first_over_time"),
-                def(Term.class, bi(Term::new), "term") } };
->>>>>>> e5cdc581
     }
 
     public EsqlFunctionRegistry snapshotRegistry() {

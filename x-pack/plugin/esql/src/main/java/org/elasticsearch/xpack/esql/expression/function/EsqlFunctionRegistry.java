--- conflicted
+++ resolved
@@ -543,13 +543,9 @@
                 def(Magnitude.class, Magnitude::new, "v_magnitude"),
                 def(Hamming.class, Hamming::new, "v_hamming"),
                 def(UrlEncode.class, UrlEncode::new, "url_encode"),
-<<<<<<< HEAD
+                def(UrlEncodeComponent.class, UrlEncodeComponent::new, "url_encode_component")
                 def(UrlDecode.class, UrlDecode::new, "url_decode"),
                 def(TextEmbedding.class, bi(TextEmbedding::new), "text_embedding") } };
-=======
-                def(UrlEncodeComponent.class, UrlEncodeComponent::new, "url_encode_component"),
-                def(UrlDecode.class, UrlDecode::new, "url_decode") } };
->>>>>>> 40f3a1ca
     }
 
     public EsqlFunctionRegistry snapshotRegistry() {

--- conflicted
+++ resolved
@@ -199,14 +199,9 @@
                 def(Min.class, Min::new, "min"),
                 def(Percentile.class, Percentile::new, "percentile"),
                 def(Sum.class, Sum::new, "sum"),
-<<<<<<< HEAD
-                def(TopList.class, TopList::new, "top_list"),
+                def(Top.class, Top::new, "top"),
                 def(Values.class, Values::new, "values"),
                 def(WeightedAvg.class, WeightedAvg::new, "weighted_avg"), },
-=======
-                def(Top.class, Top::new, "top"),
-                def(Values.class, Values::new, "values") },
->>>>>>> 55476041
             // math
             new FunctionDefinition[] {
                 def(Abs.class, Abs::new, "abs"),

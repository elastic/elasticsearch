--- conflicted
+++ resolved
@@ -502,7 +502,7 @@
                 def(Match.class, tri(Match::new), "match"),
                 def(MultiMatch.class, MultiMatch::new, "multi_match"),
                 def(QueryString.class, bi(QueryString::new), "qstr"),
-                def(MatchPhrase.class, tri(MatchPhrase::new), "match_phrase") },
+                def(MatchPhrase.class, tri(MatchPhrase::new), "match_phrase")},
             // time-series functions
             new FunctionDefinition[] {
                 def(Rate.class, uni(Rate::new), "rate"),
@@ -517,13 +517,13 @@
                 def(AbsentOverTime.class, uni(AbsentOverTime::new), "absent_over_time"),
                 def(AvgOverTime.class, uni(AvgOverTime::new), "avg_over_time"),
                 def(LastOverTime.class, uni(LastOverTime::new), "last_over_time"),
-                def(FirstOverTime.class, uni(FirstOverTime::new), "first_over_time") } };
+                def(FirstOverTime.class, uni(FirstOverTime::new), "first_over_time")}};
 
     }
 
     private static FunctionDefinition[][] snapshotFunctions() {
-        return new FunctionDefinition[][] {
-            new FunctionDefinition[] {
+        return new FunctionDefinition[][]{
+            new FunctionDefinition[]{
                 // The delay() function is for debug/snapshot environments only and should never be enabled in a non-snapshot build.
                 // This is an experimental function and can be removed without notice.
                 def(Delay.class, Delay::new, "delay"),
@@ -540,14 +540,8 @@
                 def(Magnitude.class, Magnitude::new, "v_magnitude"),
                 def(Hamming.class, Hamming::new, "v_hamming"),
                 def(UrlEncode.class, UrlEncode::new, "url_encode"),
-<<<<<<< HEAD
                 def(UrlDecode.class, UrlDecode::new, "url_decode"),
-                def(PresentOverTime.class, uni(PresentOverTime::new), "present_over_time"),
-                def(AbsentOverTime.class, uni(AbsentOverTime::new), "absent_over_time"),
                 def(TextEmbedding.class, bi(TextEmbedding::new), "text_embedding") } };
-=======
-                def(UrlDecode.class, UrlDecode::new, "url_decode") } };
->>>>>>> bd4d85df
     }
 
     public EsqlFunctionRegistry snapshotRegistry() {

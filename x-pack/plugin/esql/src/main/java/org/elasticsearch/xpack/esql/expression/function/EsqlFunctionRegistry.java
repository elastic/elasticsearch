--- conflicted
+++ resolved
@@ -404,14 +404,10 @@
                 def(StYMax.class, StYMax::new, "st_ymax"),
                 def(StYMin.class, StYMin::new, "st_ymin"),
                 def(StX.class, StX::new, "st_x"),
-<<<<<<< HEAD
                 def(StY.class, StY::new, "st_y"),
                 def(StGeohash.class, StGeohash::new, "st_geohash"),
                 def(StGeotile.class, StGeotile::new, "st_geotile"),
                 def(StGeohex.class, StGeohex::new, "st_geohex") },
-=======
-                def(StY.class, StY::new, "st_y") },
->>>>>>> bd220a53
             // conditional
             new FunctionDefinition[] { def(Case.class, Case::new, "case") },
             // null
@@ -491,16 +487,7 @@
                 def(LastOverTime.class, uni(LastOverTime::new), "last_over_time"),
                 def(FirstOverTime.class, uni(FirstOverTime::new), "first_over_time"),
                 def(Term.class, bi(Term::new), "term"),
-                def(Knn.class, Knn::new, "knn"),
-                def(StGeohash.class, StGeohash::new, "st_geohash"),
-                def(StGeohashToLong.class, StGeohashToLong::new, "st_geohash_to_long"),
-                def(StGeohashToString.class, StGeohashToString::new, "st_geohash_to_string"),
-                def(StGeotile.class, StGeotile::new, "st_geotile"),
-                def(StGeotileToLong.class, StGeotileToLong::new, "st_geotile_to_long"),
-                def(StGeotileToString.class, StGeotileToString::new, "st_geotile_to_string"),
-                def(StGeohex.class, StGeohex::new, "st_geohex"),
-                def(StGeohexToLong.class, StGeohexToLong::new, "st_geohex_to_long"),
-                def(StGeohexToString.class, StGeohexToString::new, "st_geohex_to_string") } };
+                def(Knn.class, Knn::new, "knn") } };
     }
 
     public EsqlFunctionRegistry snapshotRegistry() {

--- conflicted
+++ resolved
@@ -476,14 +476,9 @@
                 def(CountOverTime.class, uni(CountOverTime::new), "count_over_time"),
                 def(CountDistinctOverTime.class, bi(CountDistinctOverTime::new), "count_distinct_over_time"),
                 def(AvgOverTime.class, uni(AvgOverTime::new), "avg_over_time"),
-<<<<<<< HEAD
-                def(LastOverTime.class, LastOverTime::withUnresolvedTimestamp, "last_over_time"),
-                def(Score.class, uni(Score::new), Score.NAME),
-                def(FirstOverTime.class, FirstOverTime::withUnresolvedTimestamp, "first_over_time"),
-=======
                 def(LastOverTime.class, uni(LastOverTime::new), "last_over_time"),
                 def(FirstOverTime.class, uni(FirstOverTime::new), "first_over_time"),
->>>>>>> 31531952
+                def(Score.class, uni(Score::new), Score.NAME),
                 def(Term.class, bi(Term::new), "term"),
                 def(Knn.class, tri(Knn::new), "knn"),
                 def(StGeohash.class, StGeohash::new, "st_geohash"),

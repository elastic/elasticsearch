--- conflicted
+++ resolved
@@ -478,10 +478,7 @@
                 def(LastOverTime.class, uni(LastOverTime::new), "last_over_time"),
                 def(FirstOverTime.class, uni(FirstOverTime::new), "first_over_time"),
                 def(Term.class, bi(Term::new), "term"),
-<<<<<<< HEAD
-                def(Knn.class, Knn::new, "knn") } };
-=======
-                def(Knn.class, tri(Knn::new), "knn"),
+                def(Knn.class, Knn::new, "knn"),
                 def(StGeohash.class, StGeohash::new, "st_geohash"),
                 def(StGeohashToLong.class, StGeohashToLong::new, "st_geohash_to_long"),
                 def(StGeohashToString.class, StGeohashToString::new, "st_geohash_to_string"),
@@ -491,7 +488,6 @@
                 def(StGeohex.class, StGeohex::new, "st_geohex"),
                 def(StGeohexToLong.class, StGeohexToLong::new, "st_geohex_to_long"),
                 def(StGeohexToString.class, StGeohexToString::new, "st_geohex_to_string") } };
->>>>>>> 1e6473a4
     }
 
     public EsqlFunctionRegistry snapshotRegistry() {

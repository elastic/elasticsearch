--- conflicted
+++ resolved
@@ -396,14 +396,7 @@
         return new FunctionDefinition[][] {
             new FunctionDefinition[] {
                 def(Categorize.class, Categorize::new, "categorize"),
-<<<<<<< HEAD
                 def(Rate.class, Rate::withUnresolvedTimestamp, "rate") } };
-=======
-                def(Rate.class, Rate::withUnresolvedTimestamp, "rate"),
-                // Full text functions
-                def(QueryString.class, QueryString::new, "qstr"),
-                def(Match.class, Match::new, "match") } };
->>>>>>> a262eb6d
     }
 
     public EsqlFunctionRegistry snapshotRegistry() {

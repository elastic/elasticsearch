--- conflicted
+++ resolved
@@ -181,11 +181,8 @@
 import org.elasticsearch.xpack.esql.expression.function.scalar.string.Trim;
 import org.elasticsearch.xpack.esql.expression.function.scalar.util.Delay;
 import org.elasticsearch.xpack.esql.expression.function.vector.CosineSimilarity;
-<<<<<<< HEAD
+import org.elasticsearch.xpack.esql.expression.function.vector.DotProduct;
 import org.elasticsearch.xpack.esql.expression.function.vector.ExactNN;
-=======
-import org.elasticsearch.xpack.esql.expression.function.vector.DotProduct;
->>>>>>> b244f7a8
 import org.elasticsearch.xpack.esql.expression.function.vector.Knn;
 import org.elasticsearch.xpack.esql.parser.ParsingException;
 import org.elasticsearch.xpack.esql.session.Configuration;
@@ -497,11 +494,8 @@
                 def(StGeohexToLong.class, StGeohexToLong::new, "st_geohex_to_long"),
                 def(StGeohexToString.class, StGeohexToString::new, "st_geohex_to_string"),
                 def(CosineSimilarity.class, CosineSimilarity::new, "v_cosine"),
-<<<<<<< HEAD
+                def(DotProduct.class, DotProduct::new, "v_dot_product"),
                 def(ExactNN.class, tri(ExactNN::new), "exact_nn") } };
-=======
-                def(DotProduct.class, DotProduct::new, "v_dot_product") } };
->>>>>>> b244f7a8
     }
 
     public EsqlFunctionRegistry snapshotRegistry() {

/*
 * Copyright Elasticsearch B.V. and/or licensed to Elasticsearch B.V. under one
 * or more contributor license agreements. Licensed under the Elastic License
 * 2.0; you may not use this file except in compliance with the Elastic License
 * 2.0.
 */

package org.elasticsearch.xpack.esql.expression.function;

import org.elasticsearch.Build;
import org.elasticsearch.common.Strings;
import org.elasticsearch.common.util.CollectionUtils;
import org.elasticsearch.xpack.esql.core.QlIllegalArgumentException;
import org.elasticsearch.xpack.esql.core.expression.Expression;
import org.elasticsearch.xpack.esql.core.expression.MapExpression;
import org.elasticsearch.xpack.esql.core.expression.function.Function;
import org.elasticsearch.xpack.esql.core.tree.Source;
import org.elasticsearch.xpack.esql.core.type.DataType;
import org.elasticsearch.xpack.esql.core.util.Check;
import org.elasticsearch.xpack.esql.expression.SurrogateExpression;
import org.elasticsearch.xpack.esql.expression.function.aggregate.Absent;
import org.elasticsearch.xpack.esql.expression.function.aggregate.AbsentOverTime;
import org.elasticsearch.xpack.esql.expression.function.aggregate.Avg;
import org.elasticsearch.xpack.esql.expression.function.aggregate.AvgOverTime;
import org.elasticsearch.xpack.esql.expression.function.aggregate.Count;
import org.elasticsearch.xpack.esql.expression.function.aggregate.CountDistinct;
import org.elasticsearch.xpack.esql.expression.function.aggregate.CountDistinctOverTime;
import org.elasticsearch.xpack.esql.expression.function.aggregate.CountOverTime;
import org.elasticsearch.xpack.esql.expression.function.aggregate.Delta;
import org.elasticsearch.xpack.esql.expression.function.aggregate.First;
import org.elasticsearch.xpack.esql.expression.function.aggregate.FirstOverTime;
import org.elasticsearch.xpack.esql.expression.function.aggregate.Idelta;
import org.elasticsearch.xpack.esql.expression.function.aggregate.Increase;
import org.elasticsearch.xpack.esql.expression.function.aggregate.Irate;
import org.elasticsearch.xpack.esql.expression.function.aggregate.Last;
import org.elasticsearch.xpack.esql.expression.function.aggregate.LastOverTime;
import org.elasticsearch.xpack.esql.expression.function.aggregate.Max;
import org.elasticsearch.xpack.esql.expression.function.aggregate.MaxOverTime;
import org.elasticsearch.xpack.esql.expression.function.aggregate.Median;
import org.elasticsearch.xpack.esql.expression.function.aggregate.MedianAbsoluteDeviation;
import org.elasticsearch.xpack.esql.expression.function.aggregate.Min;
import org.elasticsearch.xpack.esql.expression.function.aggregate.MinOverTime;
import org.elasticsearch.xpack.esql.expression.function.aggregate.Percentile;
import org.elasticsearch.xpack.esql.expression.function.aggregate.Present;
import org.elasticsearch.xpack.esql.expression.function.aggregate.PresentOverTime;
import org.elasticsearch.xpack.esql.expression.function.aggregate.Rate;
import org.elasticsearch.xpack.esql.expression.function.aggregate.Sample;
import org.elasticsearch.xpack.esql.expression.function.aggregate.SpatialCentroid;
import org.elasticsearch.xpack.esql.expression.function.aggregate.SpatialExtent;
import org.elasticsearch.xpack.esql.expression.function.aggregate.StdDev;
import org.elasticsearch.xpack.esql.expression.function.aggregate.Sum;
import org.elasticsearch.xpack.esql.expression.function.aggregate.SumOverTime;
import org.elasticsearch.xpack.esql.expression.function.aggregate.Top;
import org.elasticsearch.xpack.esql.expression.function.aggregate.Values;
import org.elasticsearch.xpack.esql.expression.function.aggregate.WeightedAvg;
import org.elasticsearch.xpack.esql.expression.function.fulltext.Kql;
import org.elasticsearch.xpack.esql.expression.function.fulltext.Match;
import org.elasticsearch.xpack.esql.expression.function.fulltext.MatchPhrase;
import org.elasticsearch.xpack.esql.expression.function.fulltext.MultiMatch;
import org.elasticsearch.xpack.esql.expression.function.fulltext.QueryString;
import org.elasticsearch.xpack.esql.expression.function.fulltext.Score;
import org.elasticsearch.xpack.esql.expression.function.fulltext.Term;
import org.elasticsearch.xpack.esql.expression.function.grouping.Bucket;
import org.elasticsearch.xpack.esql.expression.function.grouping.Categorize;
import org.elasticsearch.xpack.esql.expression.function.grouping.TBucket;
import org.elasticsearch.xpack.esql.expression.function.inference.TextEmbedding;
import org.elasticsearch.xpack.esql.expression.function.scalar.Clamp;
import org.elasticsearch.xpack.esql.expression.function.scalar.conditional.Case;
import org.elasticsearch.xpack.esql.expression.function.scalar.conditional.ClampMax;
import org.elasticsearch.xpack.esql.expression.function.scalar.conditional.ClampMin;
import org.elasticsearch.xpack.esql.expression.function.scalar.conditional.Greatest;
import org.elasticsearch.xpack.esql.expression.function.scalar.conditional.Least;
import org.elasticsearch.xpack.esql.expression.function.scalar.convert.FromBase64;
import org.elasticsearch.xpack.esql.expression.function.scalar.convert.ToAggregateMetricDouble;
import org.elasticsearch.xpack.esql.expression.function.scalar.convert.ToBase64;
import org.elasticsearch.xpack.esql.expression.function.scalar.convert.ToBoolean;
import org.elasticsearch.xpack.esql.expression.function.scalar.convert.ToCartesianPoint;
import org.elasticsearch.xpack.esql.expression.function.scalar.convert.ToCartesianShape;
import org.elasticsearch.xpack.esql.expression.function.scalar.convert.ToDateNanos;
import org.elasticsearch.xpack.esql.expression.function.scalar.convert.ToDatePeriod;
import org.elasticsearch.xpack.esql.expression.function.scalar.convert.ToDatetime;
import org.elasticsearch.xpack.esql.expression.function.scalar.convert.ToDegrees;
import org.elasticsearch.xpack.esql.expression.function.scalar.convert.ToDenseVector;
import org.elasticsearch.xpack.esql.expression.function.scalar.convert.ToDouble;
import org.elasticsearch.xpack.esql.expression.function.scalar.convert.ToGeoPoint;
import org.elasticsearch.xpack.esql.expression.function.scalar.convert.ToGeoShape;
import org.elasticsearch.xpack.esql.expression.function.scalar.convert.ToGeohash;
import org.elasticsearch.xpack.esql.expression.function.scalar.convert.ToGeohex;
import org.elasticsearch.xpack.esql.expression.function.scalar.convert.ToGeotile;
import org.elasticsearch.xpack.esql.expression.function.scalar.convert.ToInteger;
import org.elasticsearch.xpack.esql.expression.function.scalar.convert.ToIp;
import org.elasticsearch.xpack.esql.expression.function.scalar.convert.ToIpLeadingZerosDecimal;
import org.elasticsearch.xpack.esql.expression.function.scalar.convert.ToIpLeadingZerosOctal;
import org.elasticsearch.xpack.esql.expression.function.scalar.convert.ToIpLeadingZerosRejected;
import org.elasticsearch.xpack.esql.expression.function.scalar.convert.ToLong;
import org.elasticsearch.xpack.esql.expression.function.scalar.convert.ToRadians;
import org.elasticsearch.xpack.esql.expression.function.scalar.convert.ToString;
import org.elasticsearch.xpack.esql.expression.function.scalar.convert.ToTimeDuration;
import org.elasticsearch.xpack.esql.expression.function.scalar.convert.ToUnsignedLong;
import org.elasticsearch.xpack.esql.expression.function.scalar.convert.ToVersion;
import org.elasticsearch.xpack.esql.expression.function.scalar.convert.UrlDecode;
import org.elasticsearch.xpack.esql.expression.function.scalar.convert.UrlEncode;
import org.elasticsearch.xpack.esql.expression.function.scalar.convert.UrlEncodeComponent;
import org.elasticsearch.xpack.esql.expression.function.scalar.date.DateDiff;
import org.elasticsearch.xpack.esql.expression.function.scalar.date.DateExtract;
import org.elasticsearch.xpack.esql.expression.function.scalar.date.DateFormat;
import org.elasticsearch.xpack.esql.expression.function.scalar.date.DateParse;
import org.elasticsearch.xpack.esql.expression.function.scalar.date.DateTrunc;
import org.elasticsearch.xpack.esql.expression.function.scalar.date.DayName;
import org.elasticsearch.xpack.esql.expression.function.scalar.date.MonthName;
import org.elasticsearch.xpack.esql.expression.function.scalar.date.Now;
import org.elasticsearch.xpack.esql.expression.function.scalar.ip.CIDRMatch;
import org.elasticsearch.xpack.esql.expression.function.scalar.ip.IpPrefix;
import org.elasticsearch.xpack.esql.expression.function.scalar.math.Abs;
import org.elasticsearch.xpack.esql.expression.function.scalar.math.Acos;
import org.elasticsearch.xpack.esql.expression.function.scalar.math.Asin;
import org.elasticsearch.xpack.esql.expression.function.scalar.math.Atan;
import org.elasticsearch.xpack.esql.expression.function.scalar.math.Atan2;
import org.elasticsearch.xpack.esql.expression.function.scalar.math.Cbrt;
import org.elasticsearch.xpack.esql.expression.function.scalar.math.Ceil;
import org.elasticsearch.xpack.esql.expression.function.scalar.math.CopySign;
import org.elasticsearch.xpack.esql.expression.function.scalar.math.Cos;
import org.elasticsearch.xpack.esql.expression.function.scalar.math.Cosh;
import org.elasticsearch.xpack.esql.expression.function.scalar.math.E;
import org.elasticsearch.xpack.esql.expression.function.scalar.math.Exp;
import org.elasticsearch.xpack.esql.expression.function.scalar.math.Floor;
import org.elasticsearch.xpack.esql.expression.function.scalar.math.Hypot;
import org.elasticsearch.xpack.esql.expression.function.scalar.math.Log;
import org.elasticsearch.xpack.esql.expression.function.scalar.math.Log10;
import org.elasticsearch.xpack.esql.expression.function.scalar.math.Pi;
import org.elasticsearch.xpack.esql.expression.function.scalar.math.Pow;
import org.elasticsearch.xpack.esql.expression.function.scalar.math.Round;
import org.elasticsearch.xpack.esql.expression.function.scalar.math.RoundTo;
import org.elasticsearch.xpack.esql.expression.function.scalar.math.Scalb;
import org.elasticsearch.xpack.esql.expression.function.scalar.math.Signum;
import org.elasticsearch.xpack.esql.expression.function.scalar.math.Sin;
import org.elasticsearch.xpack.esql.expression.function.scalar.math.Sinh;
import org.elasticsearch.xpack.esql.expression.function.scalar.math.Sqrt;
import org.elasticsearch.xpack.esql.expression.function.scalar.math.Tan;
import org.elasticsearch.xpack.esql.expression.function.scalar.math.Tanh;
import org.elasticsearch.xpack.esql.expression.function.scalar.math.Tau;
import org.elasticsearch.xpack.esql.expression.function.scalar.multivalue.MvAppend;
import org.elasticsearch.xpack.esql.expression.function.scalar.multivalue.MvAvg;
import org.elasticsearch.xpack.esql.expression.function.scalar.multivalue.MvConcat;
import org.elasticsearch.xpack.esql.expression.function.scalar.multivalue.MvContains;
import org.elasticsearch.xpack.esql.expression.function.scalar.multivalue.MvCount;
import org.elasticsearch.xpack.esql.expression.function.scalar.multivalue.MvDedupe;
import org.elasticsearch.xpack.esql.expression.function.scalar.multivalue.MvFirst;
import org.elasticsearch.xpack.esql.expression.function.scalar.multivalue.MvLast;
import org.elasticsearch.xpack.esql.expression.function.scalar.multivalue.MvMax;
import org.elasticsearch.xpack.esql.expression.function.scalar.multivalue.MvMedian;
import org.elasticsearch.xpack.esql.expression.function.scalar.multivalue.MvMedianAbsoluteDeviation;
import org.elasticsearch.xpack.esql.expression.function.scalar.multivalue.MvMin;
import org.elasticsearch.xpack.esql.expression.function.scalar.multivalue.MvPSeriesWeightedSum;
import org.elasticsearch.xpack.esql.expression.function.scalar.multivalue.MvPercentile;
import org.elasticsearch.xpack.esql.expression.function.scalar.multivalue.MvSlice;
import org.elasticsearch.xpack.esql.expression.function.scalar.multivalue.MvSort;
import org.elasticsearch.xpack.esql.expression.function.scalar.multivalue.MvSum;
import org.elasticsearch.xpack.esql.expression.function.scalar.multivalue.MvZip;
import org.elasticsearch.xpack.esql.expression.function.scalar.nulls.Coalesce;
import org.elasticsearch.xpack.esql.expression.function.scalar.score.Decay;
import org.elasticsearch.xpack.esql.expression.function.scalar.spatial.SpatialContains;
import org.elasticsearch.xpack.esql.expression.function.scalar.spatial.SpatialDisjoint;
import org.elasticsearch.xpack.esql.expression.function.scalar.spatial.SpatialIntersects;
import org.elasticsearch.xpack.esql.expression.function.scalar.spatial.SpatialWithin;
import org.elasticsearch.xpack.esql.expression.function.scalar.spatial.StDistance;
import org.elasticsearch.xpack.esql.expression.function.scalar.spatial.StEnvelope;
import org.elasticsearch.xpack.esql.expression.function.scalar.spatial.StGeohash;
import org.elasticsearch.xpack.esql.expression.function.scalar.spatial.StGeohex;
import org.elasticsearch.xpack.esql.expression.function.scalar.spatial.StGeotile;
import org.elasticsearch.xpack.esql.expression.function.scalar.spatial.StX;
import org.elasticsearch.xpack.esql.expression.function.scalar.spatial.StXMax;
import org.elasticsearch.xpack.esql.expression.function.scalar.spatial.StXMin;
import org.elasticsearch.xpack.esql.expression.function.scalar.spatial.StY;
import org.elasticsearch.xpack.esql.expression.function.scalar.spatial.StYMax;
import org.elasticsearch.xpack.esql.expression.function.scalar.spatial.StYMin;
import org.elasticsearch.xpack.esql.expression.function.scalar.string.BitLength;
import org.elasticsearch.xpack.esql.expression.function.scalar.string.ByteLength;
import org.elasticsearch.xpack.esql.expression.function.scalar.string.Chunk;
import org.elasticsearch.xpack.esql.expression.function.scalar.string.Concat;
import org.elasticsearch.xpack.esql.expression.function.scalar.string.Contains;
import org.elasticsearch.xpack.esql.expression.function.scalar.string.EndsWith;
import org.elasticsearch.xpack.esql.expression.function.scalar.string.Hash;
import org.elasticsearch.xpack.esql.expression.function.scalar.string.LTrim;
import org.elasticsearch.xpack.esql.expression.function.scalar.string.Left;
import org.elasticsearch.xpack.esql.expression.function.scalar.string.Length;
import org.elasticsearch.xpack.esql.expression.function.scalar.string.Locate;
import org.elasticsearch.xpack.esql.expression.function.scalar.string.Md5;
import org.elasticsearch.xpack.esql.expression.function.scalar.string.RTrim;
import org.elasticsearch.xpack.esql.expression.function.scalar.string.Repeat;
import org.elasticsearch.xpack.esql.expression.function.scalar.string.Replace;
import org.elasticsearch.xpack.esql.expression.function.scalar.string.Reverse;
import org.elasticsearch.xpack.esql.expression.function.scalar.string.Right;
import org.elasticsearch.xpack.esql.expression.function.scalar.string.Sha1;
import org.elasticsearch.xpack.esql.expression.function.scalar.string.Sha256;
import org.elasticsearch.xpack.esql.expression.function.scalar.string.Space;
import org.elasticsearch.xpack.esql.expression.function.scalar.string.Split;
import org.elasticsearch.xpack.esql.expression.function.scalar.string.StartsWith;
import org.elasticsearch.xpack.esql.expression.function.scalar.string.Substring;
import org.elasticsearch.xpack.esql.expression.function.scalar.string.ToLower;
import org.elasticsearch.xpack.esql.expression.function.scalar.string.ToUpper;
import org.elasticsearch.xpack.esql.expression.function.scalar.string.Trim;
import org.elasticsearch.xpack.esql.expression.function.scalar.util.Delay;
import org.elasticsearch.xpack.esql.expression.function.vector.CosineSimilarity;
import org.elasticsearch.xpack.esql.expression.function.vector.DotProduct;
import org.elasticsearch.xpack.esql.expression.function.vector.Hamming;
import org.elasticsearch.xpack.esql.expression.function.vector.Knn;
import org.elasticsearch.xpack.esql.expression.function.vector.L1Norm;
import org.elasticsearch.xpack.esql.expression.function.vector.L2Norm;
import org.elasticsearch.xpack.esql.expression.function.vector.Magnitude;
import org.elasticsearch.xpack.esql.parser.ParsingException;
import org.elasticsearch.xpack.esql.session.Configuration;

import java.lang.reflect.Constructor;
import java.util.ArrayList;
import java.util.Arrays;
import java.util.Collection;
import java.util.HashMap;
import java.util.LinkedHashMap;
import java.util.List;
import java.util.Locale;
import java.util.Map;
import java.util.function.BiFunction;
import java.util.stream.Collectors;

import static java.util.Collections.unmodifiableList;
import static org.elasticsearch.xpack.esql.core.type.DataType.BOOLEAN;
import static org.elasticsearch.xpack.esql.core.type.DataType.CARTESIAN_POINT;
import static org.elasticsearch.xpack.esql.core.type.DataType.CARTESIAN_SHAPE;
import static org.elasticsearch.xpack.esql.core.type.DataType.DATETIME;
import static org.elasticsearch.xpack.esql.core.type.DataType.DATE_PERIOD;
import static org.elasticsearch.xpack.esql.core.type.DataType.DENSE_VECTOR;
import static org.elasticsearch.xpack.esql.core.type.DataType.DOUBLE;
import static org.elasticsearch.xpack.esql.core.type.DataType.GEOHASH;
import static org.elasticsearch.xpack.esql.core.type.DataType.GEOHEX;
import static org.elasticsearch.xpack.esql.core.type.DataType.GEOTILE;
import static org.elasticsearch.xpack.esql.core.type.DataType.GEO_POINT;
import static org.elasticsearch.xpack.esql.core.type.DataType.GEO_SHAPE;
import static org.elasticsearch.xpack.esql.core.type.DataType.INTEGER;
import static org.elasticsearch.xpack.esql.core.type.DataType.IP;
import static org.elasticsearch.xpack.esql.core.type.DataType.LONG;
import static org.elasticsearch.xpack.esql.core.type.DataType.TIME_DURATION;
import static org.elasticsearch.xpack.esql.core.type.DataType.UNSIGNED_LONG;
import static org.elasticsearch.xpack.esql.core.type.DataType.UNSUPPORTED;
import static org.elasticsearch.xpack.esql.core.type.DataType.VERSION;
import static org.elasticsearch.xpack.esql.core.type.DataType.isString;

public class EsqlFunctionRegistry {

    private static final Map<DataType, Integer> DATA_TYPE_CASTING_PRIORITY;

    static {
        List<DataType> typePriorityList = Arrays.asList(
            DATETIME,
            DATE_PERIOD,
            TIME_DURATION,
            DOUBLE,
            LONG,
            INTEGER,
            IP,
            VERSION,
            GEO_POINT,
            GEO_SHAPE,
            CARTESIAN_POINT,
            CARTESIAN_SHAPE,
            GEOHASH,
            GEOHEX,
            GEOTILE,
            BOOLEAN,
            UNSIGNED_LONG,
            DENSE_VECTOR,
            UNSUPPORTED
        );
        DATA_TYPE_CASTING_PRIORITY = new HashMap<>();
        for (int i = 0; i < typePriorityList.size(); i++) {
            DATA_TYPE_CASTING_PRIORITY.put(typePriorityList.get(i), i);
        }
    }

    // Translation table for error messaging in the following function
    private static final String[] NUM_NAMES = { "zero", "one", "two", "three", "four", "five", "six" };

    // list of functions grouped by type of functions (aggregate, statistics, math etc) and ordered alphabetically inside each group
    // a single function will have one entry for itself with its name associated to its instance and, also, one entry for each alias
    // it has with the alias name associated to the FunctionDefinition instance
    private final Map<String, FunctionDefinition> defs = new LinkedHashMap<>();
    private final Map<String, String> aliases = new HashMap<>();
    private final Map<Class<? extends Function>, String> names = new HashMap<>();
    private final Map<Class<? extends Function>, List<DataType>> dataTypesForStringLiteralConversions = new LinkedHashMap<>();

    private SnapshotFunctionRegistry snapshotRegistry = null;

    @SuppressWarnings("this-escape")
    public EsqlFunctionRegistry() {
        register(functions());
        buildDataTypesForStringLiteralConversion(functions());
        nameSurrogates();
    }

    EsqlFunctionRegistry(FunctionDefinition... functions) {
        register(functions);
    }

    public FunctionDefinition resolveFunction(String functionName) {
        FunctionDefinition def = defs.get(functionName);
        if (def == null) {
            throw new QlIllegalArgumentException("Cannot find function {}; this should have been caught during analysis", functionName);
        }
        return def;
    }

    private String normalize(String name) {
        return name.toLowerCase(Locale.ROOT);
    }

    public String resolveAlias(String alias) {
        String normalized = normalize(alias);
        return aliases.getOrDefault(normalized, normalized);
    }

    public boolean functionExists(String functionName) {
        return defs.containsKey(functionName);
    }

    public String functionName(Class<? extends Function> clazz) {
        String name = names.get(clazz);
        Check.notNull(name, "Cannot find function by class {}", clazz);
        return name;
    }

    public Collection<FunctionDefinition> listFunctions() {
        // It is worth double checking if we need this copy. These are immutable anyway.
        return defs.values();
    }

    private static FunctionDefinition[][] functions() {
        return new FunctionDefinition[][] {
            // grouping functions
            new FunctionDefinition[] {
                def(Bucket.class, Bucket::new, "bucket", "bin"),
                def(Categorize.class, Categorize::new, "categorize"),
                def(TBucket.class, uni(TBucket::new), "tbucket") },
            // aggregate functions
            // since they declare two public constructors - one with filter (for nested where) and one without
            // use casting to disambiguate between the two
            new FunctionDefinition[] {
                def(Avg.class, uni(Avg::new), "avg"),
                def(Clamp.class, tri(Clamp::new), "clamp"),
                def(Count.class, uni(Count::new), "count"),
                def(CountDistinct.class, bi(CountDistinct::new), "count_distinct"),
                def(Max.class, uni(Max::new), "max"),
                def(Median.class, uni(Median::new), "median"),
                def(MedianAbsoluteDeviation.class, uni(MedianAbsoluteDeviation::new), "median_absolute_deviation"),
                def(Min.class, uni(Min::new), "min"),
                def(Percentile.class, bi(Percentile::new), "percentile"),
                def(Sample.class, bi(Sample::new), "sample"),
                def(StdDev.class, uni(StdDev::new), "std_dev"),
                def(Sum.class, uni(Sum::new), "sum"),
                def(Top.class, tri(Top::new), "top"),
                def(Values.class, uni(Values::new), "values"),
                def(WeightedAvg.class, bi(WeightedAvg::new), "weighted_avg"),
                def(Present.class, uni(Present::new), "present"),
                def(Absent.class, uni(Absent::new), "absent") },
            // math
            new FunctionDefinition[] {
                def(Abs.class, Abs::new, "abs"),
                def(Acos.class, Acos::new, "acos"),
                def(Asin.class, Asin::new, "asin"),
                def(Atan.class, Atan::new, "atan"),
                def(Atan2.class, Atan2::new, "atan2"),
                def(Cbrt.class, Cbrt::new, "cbrt"),
                def(Ceil.class, Ceil::new, "ceil"),
                def(Cos.class, Cos::new, "cos"),
                def(Cosh.class, Cosh::new, "cosh"),
                def(E.class, E::new, "e"),
                def(Exp.class, Exp::new, "exp"),
                def(Floor.class, Floor::new, "floor"),
                def(Greatest.class, Greatest::new, "greatest"),
                def(CopySign.class, bi(CopySign::new), "copy_sign"),
                def(Hypot.class, Hypot::new, "hypot"),
                def(Log.class, Log::new, "log"),
                def(Log10.class, Log10::new, "log10"),
                def(Least.class, Least::new, "least"),
                def(ClampMax.class, ClampMax::new, "clamp_max"),
                def(ClampMin.class, ClampMin::new, "clamp_min"),
                def(Pi.class, Pi::new, "pi"),
                def(Pow.class, Pow::new, "pow"),
                def(Round.class, Round::new, "round"),
                def(RoundTo.class, RoundTo::new, "round_to"),
                def(Scalb.class, Scalb::new, "scalb"),
                def(Signum.class, Signum::new, "signum"),
                def(Sin.class, Sin::new, "sin"),
                def(Sinh.class, Sinh::new, "sinh"),
                def(Sqrt.class, Sqrt::new, "sqrt"),
                def(Tan.class, Tan::new, "tan"),
                def(Tanh.class, Tanh::new, "tanh"),
                def(Tau.class, Tau::new, "tau") },
            // string
            new FunctionDefinition[] {
                def(BitLength.class, BitLength::new, "bit_length"),
                def(ByteLength.class, ByteLength::new, "byte_length"),
                def(Concat.class, Concat::new, "concat"),
                def(Contains.class, Contains::new, "contains"),
                def(EndsWith.class, EndsWith::new, "ends_with"),
                def(Hash.class, Hash::new, "hash"),
                def(LTrim.class, LTrim::new, "ltrim"),
                def(Left.class, Left::new, "left"),
                def(Length.class, Length::new, "length"),
                def(Locate.class, Locate::new, "locate"),
                def(Md5.class, Md5::new, "md5"),
                def(RTrim.class, RTrim::new, "rtrim"),
                def(Repeat.class, Repeat::new, "repeat"),
                def(Replace.class, Replace::new, "replace"),
                def(Reverse.class, Reverse::new, "reverse"),
                def(Right.class, Right::new, "right"),
                def(Sha1.class, Sha1::new, "sha1"),
                def(Sha256.class, Sha256::new, "sha256"),
                def(Space.class, Space::new, "space"),
                def(StartsWith.class, StartsWith::new, "starts_with"),
                def(Substring.class, Substring::new, "substring"),
                def(ToLower.class, ToLower::new, "to_lower"),
                def(ToUpper.class, ToUpper::new, "to_upper"),
                def(Trim.class, Trim::new, "trim"),
                def(UrlEncode.class, UrlEncode::new, "url_encode"),
                def(UrlEncodeComponent.class, UrlEncodeComponent::new, "url_encode_component"),
                def(UrlDecode.class, UrlDecode::new, "url_decode") },
            // date
            new FunctionDefinition[] {
                def(DateDiff.class, DateDiff::new, "date_diff"),
                def(DateExtract.class, DateExtract::new, "date_extract"),
                def(DateFormat.class, DateFormat::new, "date_format"),
                def(DateParse.class, DateParse::new, "date_parse"),
                def(DateTrunc.class, DateTrunc::new, "date_trunc"),
                def(DayName.class, DayName::new, "day_name"),
                def(MonthName.class, MonthName::new, "month_name"),
                def(Now.class, Now::new, "now") },
            // spatial
            new FunctionDefinition[] {
                def(SpatialCentroid.class, SpatialCentroid::new, "st_centroid_agg"),
                def(SpatialContains.class, SpatialContains::new, "st_contains"),
                def(SpatialExtent.class, SpatialExtent::new, "st_extent_agg"),
                def(SpatialDisjoint.class, SpatialDisjoint::new, "st_disjoint"),
                def(SpatialIntersects.class, SpatialIntersects::new, "st_intersects"),
                def(SpatialWithin.class, SpatialWithin::new, "st_within"),
                def(StDistance.class, StDistance::new, "st_distance"),
                def(StEnvelope.class, StEnvelope::new, "st_envelope"),
                def(StGeohash.class, StGeohash::new, "st_geohash"),
                def(StGeotile.class, StGeotile::new, "st_geotile"),
                def(StGeohex.class, StGeohex::new, "st_geohex"),
                def(StXMax.class, StXMax::new, "st_xmax"),
                def(StXMin.class, StXMin::new, "st_xmin"),
                def(StYMax.class, StYMax::new, "st_ymax"),
                def(StYMin.class, StYMin::new, "st_ymin"),
                def(StX.class, StX::new, "st_x"),
                def(StY.class, StY::new, "st_y") },
            // conditional
            new FunctionDefinition[] { def(Case.class, Case::new, "case") },
            // null
            new FunctionDefinition[] { def(Coalesce.class, Coalesce::new, "coalesce"), },
            // IP
            new FunctionDefinition[] { def(CIDRMatch.class, CIDRMatch::new, "cidr_match") },
            new FunctionDefinition[] { def(IpPrefix.class, IpPrefix::new, "ip_prefix") },
            // conversion functions
            new FunctionDefinition[] {
                def(FromBase64.class, FromBase64::new, "from_base64"),
                def(ToAggregateMetricDouble.class, ToAggregateMetricDouble::new, "to_aggregate_metric_double", "to_aggregatemetricdouble"),
                def(ToBase64.class, ToBase64::new, "to_base64"),
                def(ToBoolean.class, ToBoolean::new, "to_boolean", "to_bool"),
                def(ToCartesianPoint.class, ToCartesianPoint::new, "to_cartesianpoint"),
                def(ToCartesianShape.class, ToCartesianShape::new, "to_cartesianshape"),
                def(ToDatePeriod.class, ToDatePeriod::new, "to_dateperiod"),
                def(ToDatetime.class, ToDatetime::new, "to_datetime", "to_dt"),
                def(ToDateNanos.class, ToDateNanos::new, "to_date_nanos", "to_datenanos"),
                def(ToDegrees.class, ToDegrees::new, "to_degrees"),
                def(ToDenseVector.class, ToDenseVector::new, "to_dense_vector"),
                def(ToDouble.class, ToDouble::new, "to_double", "to_dbl"),
                def(ToGeohash.class, ToGeohash::new, "to_geohash"),
                def(ToGeotile.class, ToGeotile::new, "to_geotile"),
                def(ToGeohex.class, ToGeohex::new, "to_geohex"),
                def(ToGeoPoint.class, ToGeoPoint::new, "to_geopoint"),
                def(ToGeoShape.class, ToGeoShape::new, "to_geoshape"),
                def(ToIp.class, ToIp::new, "to_ip"),
                def(ToInteger.class, ToInteger::new, "to_integer", "to_int"),
                def(ToLong.class, ToLong::new, "to_long"),
                def(ToRadians.class, ToRadians::new, "to_radians"),
                def(ToString.class, ToString::new, "to_string", "to_str"),
                def(ToTimeDuration.class, ToTimeDuration::new, "to_timeduration"),
                def(ToUnsignedLong.class, ToUnsignedLong::new, "to_unsigned_long", "to_ulong", "to_ul"),
                def(ToVersion.class, ToVersion::new, "to_version", "to_ver"), },
            // multivalue functions
            new FunctionDefinition[] {
                def(MvAppend.class, MvAppend::new, "mv_append"),
                def(MvAvg.class, MvAvg::new, "mv_avg"),
                def(MvConcat.class, MvConcat::new, "mv_concat"),
                def(MvContains.class, MvContains::new, "mv_contains"),
                def(MvCount.class, MvCount::new, "mv_count"),
                def(MvDedupe.class, MvDedupe::new, "mv_dedupe"),
                def(MvFirst.class, MvFirst::new, "mv_first"),
                def(MvLast.class, MvLast::new, "mv_last"),
                def(MvMax.class, MvMax::new, "mv_max"),
                def(MvMedian.class, MvMedian::new, "mv_median"),
                def(MvMedianAbsoluteDeviation.class, MvMedianAbsoluteDeviation::new, "mv_median_absolute_deviation"),
                def(MvMin.class, MvMin::new, "mv_min"),
                def(MvPercentile.class, MvPercentile::new, "mv_percentile"),
                def(MvPSeriesWeightedSum.class, MvPSeriesWeightedSum::new, "mv_pseries_weighted_sum"),
                def(MvSort.class, MvSort::new, "mv_sort"),
                def(MvSlice.class, MvSlice::new, "mv_slice"),
                def(MvZip.class, MvZip::new, "mv_zip"),
                def(MvSum.class, MvSum::new, "mv_sum"),
                def(Split.class, Split::new, "split") },
            // fulltext functions
            new FunctionDefinition[] {
                def(Decay.class, quad(Decay::new), "decay"),
                def(Kql.class, bi(Kql::new), "kql"),
                def(Knn.class, tri(Knn::new), "knn"),
                def(Match.class, tri(Match::new), "match"),
                def(MultiMatch.class, MultiMatch::new, "multi_match"),
                def(QueryString.class, bi(QueryString::new), "qstr"),
                def(MatchPhrase.class, tri(MatchPhrase::new), "match_phrase") },
            // time-series functions
            new FunctionDefinition[] {
                def(Rate.class, uni(Rate::new), "rate"),
                def(Irate.class, uni(Irate::new), "irate"),
                def(Idelta.class, uni(Idelta::new), "idelta"),
                def(Delta.class, uni(Delta::new), "delta"),
                def(Increase.class, uni(Increase::new), "increase"),
                def(MaxOverTime.class, uni(MaxOverTime::new), "max_over_time"),
                def(MinOverTime.class, uni(MinOverTime::new), "min_over_time"),
                def(SumOverTime.class, uni(SumOverTime::new), "sum_over_time"),
                def(CountOverTime.class, uni(CountOverTime::new), "count_over_time"),
                def(CountDistinctOverTime.class, bi(CountDistinctOverTime::new), "count_distinct_over_time"),
                def(PresentOverTime.class, uni(PresentOverTime::new), "present_over_time"),
                def(AbsentOverTime.class, uni(AbsentOverTime::new), "absent_over_time"),
                def(AvgOverTime.class, uni(AvgOverTime::new), "avg_over_time"),
                def(LastOverTime.class, uni(LastOverTime::new), "last_over_time"),
                def(FirstOverTime.class, uni(FirstOverTime::new), "first_over_time"),
                // dense vector function
                def(TextEmbedding.class, bi(TextEmbedding::new), "text_embedding") } };

    }

    private static FunctionDefinition[][] snapshotFunctions() {
        return new FunctionDefinition[][] {
            new FunctionDefinition[] {
                // The delay() function is for debug/snapshot environments only and should never be enabled in a non-snapshot build.
                // This is an experimental function and can be removed without notice.
                def(Delay.class, Delay::new, "delay"),
                def(First.class, bi(First::new), "first"),
                def(Last.class, bi(Last::new), "last"),
                def(Score.class, uni(Score::new), Score.NAME),
                def(Term.class, bi(Term::new), "term"),
                def(CosineSimilarity.class, CosineSimilarity::new, "v_cosine"),
                def(DotProduct.class, DotProduct::new, "v_dot_product"),
                def(L1Norm.class, L1Norm::new, "v_l1_norm"),
                def(L2Norm.class, L2Norm::new, "v_l2_norm"),
                def(Magnitude.class, Magnitude::new, "v_magnitude"),
<<<<<<< HEAD
                def(Hamming.class, Hamming::new, "v_hamming"),
                def(UrlEncode.class, UrlEncode::new, "url_encode"),
                def(UrlDecode.class, UrlDecode::new, "url_decode"),
                def(Chunk.class, tri(Chunk::new), "chunk") } };
=======
                def(Hamming.class, Hamming::new, "v_hamming") } };
>>>>>>> 7625490a
    }

    public EsqlFunctionRegistry snapshotRegistry() {
        if (Build.current().isSnapshot() == false) {
            return this;
        }
        var snapshotRegistry = this.snapshotRegistry;
        if (snapshotRegistry == null) {
            snapshotRegistry = new SnapshotFunctionRegistry();
            this.snapshotRegistry = snapshotRegistry;
        }
        return snapshotRegistry;
    }

    public static boolean isSnapshotOnly(String functionName) {
        for (FunctionDefinition[] defs : snapshotFunctions()) {
            for (FunctionDefinition def : defs) {
                if (def.name().equalsIgnoreCase(functionName)) {
                    return true;
                }
            }
        }
        return false;
    }

    public static String normalizeName(String name) {
        return name.toLowerCase(Locale.ROOT);
    }

    public static class ArgSignature {
        protected final String name;
        protected final String[] type;
        protected final String description;
        protected final boolean optional;
        protected final boolean variadic;
        protected final DataType targetDataType;

        public ArgSignature(String name, String[] type, String description, boolean optional, boolean variadic, DataType targetDataType) {
            this.name = name;
            this.type = type;
            this.description = description;
            this.optional = optional;
            this.variadic = variadic;
            this.targetDataType = targetDataType;
        }

        public ArgSignature(String name, String[] type, String description, boolean optional, boolean variadic) {
            this(name, type, description, optional, variadic, UNSUPPORTED);
        }

        public String name() {
            return name;
        }

        public String[] type() {
            return type;
        }

        public String description() {
            return description;
        }

        public boolean optional() {
            return optional;
        }

        public boolean variadic() {
            return variadic;
        }

        public DataType targetDataType() {
            return targetDataType;
        }

        public Map<String, MapEntryArgSignature> mapParams() {
            return Map.of();
        }

        public boolean mapArg() {
            return false;
        }

        @Override
        public String toString() {
            return "ArgSignature{"
                + "name='"
                + name
                + "', type="
                + Arrays.toString(type)
                + ", description='"
                + description
                + "', optional="
                + optional
                + ", targetDataType="
                + targetDataType
                + "}}";
        }
    }

    public static class MapArgSignature extends ArgSignature {
        private final Map<String, MapEntryArgSignature> mapParams;

        public MapArgSignature(String name, String description, boolean optional, Map<String, MapEntryArgSignature> mapParams) {
            super(name, new String[] { "map" }, description, optional, false);
            this.mapParams = mapParams;
        }

        @Override
        public Map<String, MapEntryArgSignature> mapParams() {
            return mapParams;
        }

        @Override
        public boolean mapArg() {
            return true;
        }

        @Override
        public String toString() {
            return "MapArgSignature{"
                + "name='map', type='map', description='"
                + description
                + "', optional="
                + optional
                + ", targetDataType=unsupported, mapParams={"
                + mapParams.values().stream().map(mapArg -> "{" + mapArg + "}").collect(Collectors.joining(", "))
                + "}}";
        }
    }

    public record MapEntryArgSignature(String name, String valueHint, String type, String description) {
        @Override
        public String toString() {
            return "name='" + name + "', values=" + valueHint + ", description='" + description + "'";
        }
    }

    public record FunctionDescription(
        String name,
        List<ArgSignature> args,
        String[] returnType,
        String description,
        boolean variadic,
        FunctionType type
    ) {
        /**
         * The name of every argument.
         */
        public List<String> argNames() {
            return args.stream().map(ArgSignature::name).toList();
        }

        /**
         * The signature of every argument.
         */
        public List<ArgSignature> args() {
            return args;
        }

        /**
         * The description of every argument.
         */
        public List<String> argDescriptions() {
            return args.stream().map(ArgSignature::description).toList();
        }
    }

    /**
     * Build a list target data types, which is used by ImplicitCasting to convert string literals to a target data type.
     */
    private static DataType getTargetType(String[] names) {
        List<DataType> types = new ArrayList<>();
        for (String name : names) {
            DataType type = DataType.fromTypeName(name);
            if (type != null && type != UNSUPPORTED) { // A type should not be null or UNSUPPORTED, just a sanity check here
                // If the function takes strings as input, there is no need to cast a string literal to it.
                // Return UNSUPPORTED means that ImplicitCasting doesn't support this argument, and it will be skipped by ImplicitCasting.
                if (isString(type)) {
                    return UNSUPPORTED;
                }
                types.add(type);
            }
        }

        return types.stream()
            .filter(DATA_TYPE_CASTING_PRIORITY::containsKey)
            .min((dt1, dt2) -> DATA_TYPE_CASTING_PRIORITY.get(dt1).compareTo(DATA_TYPE_CASTING_PRIORITY.get(dt2)))
            .orElse(UNSUPPORTED);
    }

    public static FunctionDescription description(FunctionDefinition def) {
        Constructor<?> constructor = constructorFor(def.clazz());
        if (constructor == null) {
            return new FunctionDescription(def.name(), List.of(), null, null, false, FunctionType.SCALAR);
        }
        FunctionInfo functionInfo = functionInfo(def);
        String functionDescription = functionInfo == null ? "" : functionInfo.description().replace('\n', ' ');
        String[] returnType = functionInfo == null ? new String[] { "?" } : removeUnderConstruction(functionInfo.returnType());
        var params = constructor.getParameters(); // no multiple c'tors supported

        List<EsqlFunctionRegistry.ArgSignature> args = new ArrayList<>(params.length);
        boolean variadic = false;
        for (int i = 1; i < params.length; i++) { // skipping 1st argument, the source
            if (Configuration.class.isAssignableFrom(params[i].getType()) == false) {
                boolean isList = List.class.isAssignableFrom(params[i].getType());
                variadic |= isList;
                MapParam mapParamInfo = params[i].getAnnotation(MapParam.class); // refactor this
                if (mapParamInfo != null) {
                    args.add(mapParam(mapParamInfo));
                } else {
                    Param paramInfo = params[i].getAnnotation(Param.class);
                    args.add(paramInfo != null ? param(paramInfo, isList) : paramWithoutAnnotation(params[i].getName()));
                }
            }
        }
        return new FunctionDescription(def.name(), args, returnType, functionDescription, variadic, functionInfo.type());
    }

    public static ArgSignature param(Param param, boolean variadic) {
        String[] type = removeUnderConstruction(param.type());
        String desc = param.description().replace('\n', ' ');
        DataType targetDataType = getTargetType(type);
        return new EsqlFunctionRegistry.ArgSignature(param.name(), type, desc, param.optional(), variadic, targetDataType);
    }

    public static ArgSignature mapParam(MapParam mapParam) {
        String desc = mapParam.description().replace('\n', ' ');
        Map<String, MapEntryArgSignature> params = new HashMap<>(mapParam.params().length);
        for (MapParam.MapParamEntry param : mapParam.params()) {
            String valueHint = param.valueHint().length <= 1
                ? Arrays.toString(param.valueHint())
                : "[" + String.join(", ", param.valueHint()) + "]";
            String type = param.type().length <= 1 ? Arrays.toString(param.type()) : "[" + String.join(", ", param.type()) + "]";
            MapEntryArgSignature mapArg = new MapEntryArgSignature(param.name(), valueHint, type, param.description());
            params.put(param.name(), mapArg);
        }
        return new EsqlFunctionRegistry.MapArgSignature(mapParam.name(), desc, mapParam.optional(), params);
    }

    public static ArgSignature paramWithoutAnnotation(String name) {
        return new EsqlFunctionRegistry.ArgSignature(name, new String[] { "?" }, "", false, false, UNSUPPORTED);
    }

    /**
     * Remove types that are being actively built.
     */
    private static String[] removeUnderConstruction(String[] types) {
        for (DataType underConstruction : DataType.UNDER_CONSTRUCTION) {
            if (underConstruction.supportedVersion().supportedLocally() == false) {
                types = Arrays.stream(types).filter(t -> underConstruction.typeName().equals(t) == false).toArray(String[]::new);
            }
        }
        return types;
    }

    public static FunctionInfo functionInfo(FunctionDefinition def) {
        Constructor<?> constructor = constructorFor(def.clazz());
        if (constructor == null) {
            return null;
        }
        return constructor.getAnnotation(FunctionInfo.class);
    }

    private static Constructor<?> constructorFor(Class<? extends Function> clazz) {
        Constructor<?>[] constructors = clazz.getConstructors();
        if (constructors.length == 0) {
            return null;
        }
        // when dealing with multiple, pick the constructor exposing the FunctionInfo annotation
        if (constructors.length > 1) {
            for (Constructor<?> constructor : constructors) {
                if (constructor.getAnnotation(FunctionInfo.class) != null) {
                    return constructor;
                }
            }
        }
        return constructors[0];
    }

    public List<DataType> getDataTypeForStringLiteralConversion(Class<? extends Function> clazz) {
        return dataTypesForStringLiteralConversions.get(clazz);
    }

    private static class SnapshotFunctionRegistry extends EsqlFunctionRegistry {
        SnapshotFunctionRegistry() {
            if (Build.current().isSnapshot() == false) {
                throw new IllegalStateException("build snapshot function registry for non-snapshot build");
            }
            register(snapshotFunctions());
            buildDataTypesForStringLiteralConversion(snapshotFunctions());
        }

    }

    void register(FunctionDefinition[]... groupFunctions) {
        for (FunctionDefinition[] group : groupFunctions) {
            register(group);
        }
    }

    void register(FunctionDefinition... functions) {
        // temporary map to hold [function_name/alias_name : function instance]
        Map<String, FunctionDefinition> batchMap = new HashMap<>();
        for (FunctionDefinition f : functions) {
            batchMap.put(f.name(), f);
            for (String alias : f.aliases()) {
                Object old = batchMap.put(alias, f);
                if (old != null || defs.containsKey(alias)) {
                    throw new QlIllegalArgumentException(
                        "alias ["
                            + alias
                            + "] is used by "
                            + "["
                            + (old != null ? old : defs.get(alias).name())
                            + "] and ["
                            + f.name()
                            + "]"
                    );
                }
                aliases.put(alias, f.name());
            }
            Check.isTrue(
                names.containsKey(f.clazz()) == false,
                "function type [{}} is registered twice with names [{}] and [{}]",
                f.clazz(),
                names.get(f.clazz()),
                f.name()
            );
            names.put(f.clazz(), f.name());
        }
        // sort the temporary map by key name and add it to the global map of functions
        defs.putAll(
            batchMap.entrySet()
                .stream()
                .sorted(Map.Entry.comparingByKey())
                .collect(
                    Collectors.<
                        Map.Entry<String, FunctionDefinition>,
                        String,
                        FunctionDefinition,
                        LinkedHashMap<String, FunctionDefinition>>toMap(
                            Map.Entry::getKey,
                            Map.Entry::getValue,
                            (oldValue, newValue) -> oldValue,
                            LinkedHashMap::new
                        )
                )
        );
    }

    protected void buildDataTypesForStringLiteralConversion(FunctionDefinition[]... groupFunctions) {
        for (FunctionDefinition[] group : groupFunctions) {
            for (FunctionDefinition def : group) {
                FunctionDescription signature = description(def);
                dataTypesForStringLiteralConversions.put(
                    def.clazz(),
                    signature.args().stream().map(EsqlFunctionRegistry.ArgSignature::targetDataType).collect(Collectors.toList())
                );
            }
        }
    }

    /**
     * Add {@link #names} entries for functions that are not registered, but we rewrite to using {@link SurrogateExpression}.
     */
    private void nameSurrogates() {
        names.put(ToIpLeadingZerosRejected.class, "TO_IP");
        names.put(ToIpLeadingZerosDecimal.class, "TO_IP");
        names.put(ToIpLeadingZerosOctal.class, "TO_IP");
    }

    protected interface FunctionBuilder {
        Function build(Source source, List<Expression> children, Configuration cfg);
    }

    /**
     * Main method to register a function.
     *
     * @param names Must always have at least one entry which is the method's primary name
     */
    @SuppressWarnings("overloads")
    protected static FunctionDefinition def(Class<? extends Function> function, FunctionBuilder builder, String... names) {
        Check.isTrue(names.length > 0, "At least one name must be provided for the function");
        String primaryName = names[0];
        List<String> aliases = Arrays.asList(names).subList(1, names.length);
        FunctionDefinition.Builder realBuilder = (uf, cfg, extras) -> {
            if (CollectionUtils.isEmpty(extras) == false) {
                throw new ParsingException(
                    uf.source(),
                    "Unused parameters {} detected when building [{}]",
                    Arrays.toString(extras),
                    primaryName
                );
            }
            try {
                return builder.build(uf.source(), uf.children(), cfg);
            } catch (QlIllegalArgumentException e) {
                throw new ParsingException(e, uf.source(), "error building [{}]: {}", primaryName, e.getMessage());
            }
        };
        return new FunctionDefinition(primaryName, unmodifiableList(aliases), function, realBuilder);
    }

    /**
     * Build a {@linkplain FunctionDefinition} for a no-argument function.
     */
    public static <T extends Function> FunctionDefinition def(
        Class<T> function,
        java.util.function.Function<Source, T> ctorRef,
        String... names
    ) {
        FunctionBuilder builder = (source, children, cfg) -> {
            if (false == children.isEmpty()) {
                throw new QlIllegalArgumentException("expects no arguments");
            }
            return ctorRef.apply(source);
        };
        return def(function, builder, names);
    }

    /**
     * Build a {@linkplain FunctionDefinition} for a unary function.
     */
    @SuppressWarnings("overloads")  // These are ambiguous if you aren't using ctor references but we always do
    public static <T extends Function> FunctionDefinition def(
        Class<T> function,
        BiFunction<Source, Expression, T> ctorRef,
        String... names
    ) {
        FunctionBuilder builder = (source, children, cfg) -> {
            if (children.size() != 1) {
                throw new QlIllegalArgumentException("expects exactly one argument");
            }
            return ctorRef.apply(source, children.get(0));
        };
        return def(function, builder, names);
    }

    /**
     * Build a {@linkplain FunctionDefinition} for multi-arg/n-ary function.
     */
    @SuppressWarnings("overloads") // These are ambiguous if you aren't using ctor references but we always do
    protected <T extends Function> FunctionDefinition def(Class<T> function, NaryBuilder<T> ctorRef, String... names) {
        FunctionBuilder builder = (source, children, cfg) -> { return ctorRef.build(source, children); };
        return def(function, builder, names);
    }

    protected interface NaryBuilder<T> {
        T build(Source source, List<Expression> children);
    }

    /**
     * Build a {@linkplain FunctionDefinition} for a binary function.
     */
    @SuppressWarnings("overloads")  // These are ambiguous if you aren't using ctor references but we always do
    public static <T extends Function> FunctionDefinition def(Class<T> function, BinaryBuilder<T> ctorRef, String... names) {
        FunctionBuilder builder = (source, children, cfg) -> {
            boolean isBinaryOptionalParamFunction = OptionalArgument.class.isAssignableFrom(function);
            if (isBinaryOptionalParamFunction && (children.size() > 2 || children.size() < 1)) {
                throw new QlIllegalArgumentException(
                    Strings.format("function %s expects one or two arguments but it received %d", Arrays.toString(names), children.size())
                );
            } else if (isBinaryOptionalParamFunction == false && children.size() != 2) {
                throw new QlIllegalArgumentException(
                    Strings.format("function %s expects exactly two arguments, it received %d", Arrays.toString(names), children.size())
                );
            }
            return ctorRef.build(source, children.get(0), children.size() == 2 ? children.get(1) : null);
        };
        return def(function, builder, names);
    }

    public interface BinaryBuilder<T> {
        T build(Source source, Expression left, Expression right);
    }

    /**
     * Build a {@linkplain FunctionDefinition} for a ternary function.
     */
    @SuppressWarnings("overloads")  // These are ambiguous if you aren't using ctor references but we always do
    protected static <T extends Function> FunctionDefinition def(Class<T> function, TernaryBuilder<T> ctorRef, String... names) {
        FunctionBuilder builder = (source, children, cfg) -> {
            boolean hasMinimumOne = TwoOptionalArguments.class.isAssignableFrom(function);
            boolean hasMinimumTwo = OptionalArgument.class.isAssignableFrom(function);
            if (hasMinimumOne && (children.size() > 3 || children.isEmpty())) {
                throw new QlIllegalArgumentException("expects minimum one, maximum three arguments");
            } else if (hasMinimumTwo && (children.size() > 3 || children.size() < 2)) {
                throw new QlIllegalArgumentException("expects two or three arguments");
            } else if (hasMinimumOne == false && hasMinimumTwo == false && children.size() != 3) {
                throw new QlIllegalArgumentException("expects exactly three arguments");
            }

            return ctorRef.build(
                source,
                children.get(0),
                children.size() > 1 ? children.get(1) : null,
                children.size() == 3 ? children.get(2) : null
            );
        };
        return def(function, builder, names);
    }

    protected interface TernaryBuilder<T> {
        T build(Source source, Expression one, Expression two, Expression three);
    }

    /**
     * Build a {@linkplain FunctionDefinition} for a quaternary function.
     */
    @SuppressWarnings("overloads")  // These are ambiguous if you aren't using ctor references but we always do
    protected static <T extends Function> FunctionDefinition def(Class<T> function, QuaternaryBuilder<T> ctorRef, String... names) {
        FunctionBuilder builder = (source, children, cfg) -> {
            if (OptionalArgument.class.isAssignableFrom(function)) {
                if (children.size() > 4 || children.size() < 3) {
                    throw new QlIllegalArgumentException("expects three or four arguments");
                }
            } else if (TwoOptionalArguments.class.isAssignableFrom(function)) {
                if (children.size() > 4 || children.size() < 2) {
                    throw new QlIllegalArgumentException("expects minimum two, maximum four arguments");
                }
            } else if (children.size() != 4) {
                throw new QlIllegalArgumentException("expects exactly four arguments");
            }
            return ctorRef.build(
                source,
                children.get(0),
                children.get(1),
                children.size() > 2 ? children.get(2) : null,
                children.size() > 3 ? children.get(3) : null
            );
        };
        return def(function, builder, names);
    }

    protected interface QuaternaryBuilder<T> {
        T build(Source source, Expression one, Expression two, Expression three, Expression four);
    }

    /**
     * Build a {@linkplain FunctionDefinition} for a quinary function.
     */
    @SuppressWarnings("overloads")  // These are ambiguous if you aren't using ctor references but we always do
    protected static <T extends Function> FunctionDefinition def(
        Class<T> function,
        QuinaryBuilder<T> ctorRef,
        int numOptionalParams,
        String... names
    ) {
        FunctionBuilder builder = (source, children, cfg) -> {
            final int NUM_TOTAL_PARAMS = 5;
            boolean hasOptionalParams = OptionalArgument.class.isAssignableFrom(function);
            if (hasOptionalParams && (children.size() > NUM_TOTAL_PARAMS || children.size() < NUM_TOTAL_PARAMS - numOptionalParams)) {
                throw new QlIllegalArgumentException(
                    "expects between "
                        + NUM_NAMES[NUM_TOTAL_PARAMS - numOptionalParams]
                        + " and "
                        + NUM_NAMES[NUM_TOTAL_PARAMS]
                        + " arguments"
                );
            } else if (hasOptionalParams == false && children.size() != NUM_TOTAL_PARAMS) {
                throw new QlIllegalArgumentException("expects exactly " + NUM_NAMES[NUM_TOTAL_PARAMS] + " arguments");
            }
            return ctorRef.build(
                source,
                children.size() > 0 ? children.get(0) : null,
                children.size() > 1 ? children.get(1) : null,
                children.size() > 2 ? children.get(2) : null,
                children.size() > 3 ? children.get(3) : null,
                children.size() > 4 ? children.get(4) : null
            );
        };
        return def(function, builder, names);
    }

    protected interface QuinaryBuilder<T> {
        T build(Source source, Expression one, Expression two, Expression three, Expression four, Expression five);
    }

    /**
     * Build a {@linkplain FunctionDefinition} for functions with a mandatory argument followed by a varidic list.
     */
    @SuppressWarnings("overloads")  // These are ambiguous if you aren't using ctor references but we always do
    protected static <T extends Function> FunctionDefinition def(Class<T> function, UnaryVariadicBuilder<T> ctorRef, String... names) {
        FunctionBuilder builder = (source, children, cfg) -> {
            boolean hasMinimumOne = OptionalArgument.class.isAssignableFrom(function);
            if (hasMinimumOne && children.size() < 1) {
                throw new QlIllegalArgumentException("expects at least one argument");
            } else if (hasMinimumOne == false && children.size() < 2) {
                throw new QlIllegalArgumentException("expects at least two arguments");
            }
            return ctorRef.build(source, children.get(0), children.subList(1, children.size()));
        };
        return def(function, builder, names);
    }

    protected interface UnaryVariadicBuilder<T> {
        T build(Source source, Expression exp, List<Expression> variadic);
    }

    protected interface BinaryVariadicWithOptionsBuilder<T> {
        T build(Source source, Expression exp, List<Expression> variadic, Expression options);
    };

    protected static <T extends Function> FunctionDefinition def(
        Class<T> function,
        BinaryVariadicWithOptionsBuilder<T> ctorRef,
        String... names
    ) {
        FunctionBuilder builder = (source, children, cfg) -> {
            boolean hasMinimumOne = OptionalArgument.class.isAssignableFrom(function);
            if (hasMinimumOne && children.size() < 1) {
                throw new QlIllegalArgumentException("expects at least one argument");
            } else if (hasMinimumOne == false && children.size() < 2) {
                throw new QlIllegalArgumentException("expects at least two arguments");
            }
            Expression options = children.getLast();
            if (options instanceof MapExpression) {
                return ctorRef.build(source, children.get(0), children.subList(1, children.size() - 1), options);
            }

            return ctorRef.build(source, children.get(0), children.subList(1, children.size()), null);
        };
        return def(function, builder, names);
    }

    /**
     * Build a {@linkplain FunctionDefinition} for a no-argument function that is configuration aware.
     */
    @SuppressWarnings("overloads")
    protected static <T extends Function> FunctionDefinition def(Class<T> function, ConfigurationAwareBuilder<T> ctorRef, String... names) {
        FunctionBuilder builder = (source, children, cfg) -> {
            if (false == children.isEmpty()) {
                throw new QlIllegalArgumentException("expects no arguments");
            }
            return ctorRef.build(source, cfg);
        };
        return def(function, builder, names);
    }

    protected interface ConfigurationAwareBuilder<T> {
        T build(Source source, Configuration configuration);
    }

    /**
     * Build a {@linkplain FunctionDefinition} for a one-argument function that is configuration aware.
     */
    @SuppressWarnings("overloads")
    public static <T extends Function> FunctionDefinition def(
        Class<T> function,
        UnaryConfigurationAwareBuilder<T> ctorRef,
        String... names
    ) {
        FunctionBuilder builder = (source, children, cfg) -> {
            if (children.size() != 1) {
                throw new QlIllegalArgumentException("expects exactly one argument");
            }
            Expression ex = children.get(0);
            return ctorRef.build(source, ex, cfg);
        };
        return def(function, builder, names);
    }

    public interface UnaryConfigurationAwareBuilder<T> {
        T build(Source source, Expression exp, Configuration configuration);
    }

    /**
     * Build a {@linkplain FunctionDefinition} for a binary function that is configuration aware.
     */
    @SuppressWarnings("overloads")  // These are ambiguous if you aren't using ctor references but we always do
    protected static <T extends Function> FunctionDefinition def(
        Class<T> function,
        BinaryConfigurationAwareBuilder<T> ctorRef,
        String... names
    ) {
        FunctionBuilder builder = (source, children, cfg) -> {
            boolean isBinaryOptionalParamFunction = OptionalArgument.class.isAssignableFrom(function);
            if (isBinaryOptionalParamFunction && (children.size() > 2 || children.size() < 1)) {
                throw new QlIllegalArgumentException("expects one or two arguments");
            } else if (isBinaryOptionalParamFunction == false && children.size() != 2) {
                throw new QlIllegalArgumentException("expects exactly two arguments");
            }
            return ctorRef.build(source, children.get(0), children.size() == 2 ? children.get(1) : null, cfg);
        };
        return def(function, builder, names);
    }

    protected interface BinaryConfigurationAwareBuilder<T> {
        T build(Source source, Expression left, Expression right, Configuration configuration);
    }

    /**
     * Build a {@linkplain FunctionDefinition} for a ternary function that is configuration aware.
     */
    @SuppressWarnings("overloads")  // These are ambiguous if you aren't using ctor references but we always do
    protected <T extends Function> FunctionDefinition def(Class<T> function, TernaryConfigurationAwareBuilder<T> ctorRef, String... names) {
        FunctionBuilder builder = (source, children, cfg) -> {
            boolean hasMinimumTwo = OptionalArgument.class.isAssignableFrom(function);
            if (hasMinimumTwo && (children.size() > 3 || children.size() < 2)) {
                throw new QlIllegalArgumentException("expects two or three arguments");
            } else if (hasMinimumTwo == false && children.size() != 3) {
                throw new QlIllegalArgumentException("expects exactly three arguments");
            }
            return ctorRef.build(source, children.get(0), children.get(1), children.size() == 3 ? children.get(2) : null, cfg);
        };
        return def(function, builder, names);
    }

    protected interface TernaryConfigurationAwareBuilder<T> {
        T build(Source source, Expression one, Expression two, Expression three, Configuration configuration);
    }

    //
    // Utility functions to help disambiguate the method handle passed in.
    // They work by providing additional method information to help the compiler know which method to pick.
    //
    private static <T extends Function> BiFunction<Source, Expression, T> uni(BiFunction<Source, Expression, T> function) {
        return function;
    }

    private static <T extends Function> BinaryBuilder<T> bi(BinaryBuilder<T> function) {
        return function;
    }

    private static <T extends Function> TernaryBuilder<T> tri(TernaryBuilder<T> function) {
        return function;
    }

    private static <T extends Function> QuaternaryBuilder<T> quad(QuaternaryBuilder<T> function) {
        return function;
    }

}<|MERGE_RESOLUTION|>--- conflicted
+++ resolved
@@ -554,14 +554,8 @@
                 def(L1Norm.class, L1Norm::new, "v_l1_norm"),
                 def(L2Norm.class, L2Norm::new, "v_l2_norm"),
                 def(Magnitude.class, Magnitude::new, "v_magnitude"),
-<<<<<<< HEAD
                 def(Hamming.class, Hamming::new, "v_hamming"),
-                def(UrlEncode.class, UrlEncode::new, "url_encode"),
-                def(UrlDecode.class, UrlDecode::new, "url_decode"),
                 def(Chunk.class, tri(Chunk::new), "chunk") } };
-=======
-                def(Hamming.class, Hamming::new, "v_hamming") } };
->>>>>>> 7625490a
     }
 
     public EsqlFunctionRegistry snapshotRegistry() {

/*
 * Copyright Elasticsearch B.V. and/or licensed to Elasticsearch B.V. under one
 * or more contributor license agreements. Licensed under the Elastic License
 * 2.0; you may not use this file except in compliance with the Elastic License
 * 2.0.
 */

package org.elasticsearch.xpack.esql.expression.function;

import org.elasticsearch.Build;
import org.elasticsearch.common.Strings;
import org.elasticsearch.common.util.CollectionUtils;
import org.elasticsearch.common.util.FeatureFlag;
import org.elasticsearch.xpack.esql.core.ParsingException;
import org.elasticsearch.xpack.esql.core.QlIllegalArgumentException;
import org.elasticsearch.xpack.esql.core.expression.Expression;
import org.elasticsearch.xpack.esql.core.expression.function.Function;
import org.elasticsearch.xpack.esql.core.tree.Source;
import org.elasticsearch.xpack.esql.core.type.DataType;
import org.elasticsearch.xpack.esql.core.util.Check;
import org.elasticsearch.xpack.esql.expression.function.aggregate.Avg;
import org.elasticsearch.xpack.esql.expression.function.aggregate.Count;
import org.elasticsearch.xpack.esql.expression.function.aggregate.CountDistinct;
import org.elasticsearch.xpack.esql.expression.function.aggregate.Max;
import org.elasticsearch.xpack.esql.expression.function.aggregate.Median;
import org.elasticsearch.xpack.esql.expression.function.aggregate.MedianAbsoluteDeviation;
import org.elasticsearch.xpack.esql.expression.function.aggregate.Min;
import org.elasticsearch.xpack.esql.expression.function.aggregate.Percentile;
import org.elasticsearch.xpack.esql.expression.function.aggregate.Rate;
import org.elasticsearch.xpack.esql.expression.function.aggregate.SpatialCentroid;
import org.elasticsearch.xpack.esql.expression.function.aggregate.Sum;
import org.elasticsearch.xpack.esql.expression.function.aggregate.Top;
import org.elasticsearch.xpack.esql.expression.function.aggregate.Values;
import org.elasticsearch.xpack.esql.expression.function.aggregate.WeightedAvg;
import org.elasticsearch.xpack.esql.expression.function.fulltext.Match;
import org.elasticsearch.xpack.esql.expression.function.fulltext.QueryString;
import org.elasticsearch.xpack.esql.expression.function.grouping.Bucket;
import org.elasticsearch.xpack.esql.expression.function.grouping.Categorize;
import org.elasticsearch.xpack.esql.expression.function.scalar.conditional.Case;
import org.elasticsearch.xpack.esql.expression.function.scalar.conditional.Greatest;
import org.elasticsearch.xpack.esql.expression.function.scalar.conditional.Least;
import org.elasticsearch.xpack.esql.expression.function.scalar.convert.FromBase64;
import org.elasticsearch.xpack.esql.expression.function.scalar.convert.ToBase64;
import org.elasticsearch.xpack.esql.expression.function.scalar.convert.ToBoolean;
import org.elasticsearch.xpack.esql.expression.function.scalar.convert.ToCartesianPoint;
import org.elasticsearch.xpack.esql.expression.function.scalar.convert.ToCartesianShape;
import org.elasticsearch.xpack.esql.expression.function.scalar.convert.ToDateNanos;
import org.elasticsearch.xpack.esql.expression.function.scalar.convert.ToDatePeriod;
import org.elasticsearch.xpack.esql.expression.function.scalar.convert.ToDatetime;
import org.elasticsearch.xpack.esql.expression.function.scalar.convert.ToDegrees;
import org.elasticsearch.xpack.esql.expression.function.scalar.convert.ToDouble;
import org.elasticsearch.xpack.esql.expression.function.scalar.convert.ToGeoPoint;
import org.elasticsearch.xpack.esql.expression.function.scalar.convert.ToGeoShape;
import org.elasticsearch.xpack.esql.expression.function.scalar.convert.ToIP;
import org.elasticsearch.xpack.esql.expression.function.scalar.convert.ToInteger;
import org.elasticsearch.xpack.esql.expression.function.scalar.convert.ToLong;
import org.elasticsearch.xpack.esql.expression.function.scalar.convert.ToRadians;
import org.elasticsearch.xpack.esql.expression.function.scalar.convert.ToString;
import org.elasticsearch.xpack.esql.expression.function.scalar.convert.ToTimeDuration;
import org.elasticsearch.xpack.esql.expression.function.scalar.convert.ToUnsignedLong;
import org.elasticsearch.xpack.esql.expression.function.scalar.convert.ToVersion;
import org.elasticsearch.xpack.esql.expression.function.scalar.date.DateDiff;
import org.elasticsearch.xpack.esql.expression.function.scalar.date.DateExtract;
import org.elasticsearch.xpack.esql.expression.function.scalar.date.DateFormat;
import org.elasticsearch.xpack.esql.expression.function.scalar.date.DateParse;
import org.elasticsearch.xpack.esql.expression.function.scalar.date.DateTrunc;
import org.elasticsearch.xpack.esql.expression.function.scalar.date.Now;
import org.elasticsearch.xpack.esql.expression.function.scalar.ip.CIDRMatch;
import org.elasticsearch.xpack.esql.expression.function.scalar.ip.IpPrefix;
import org.elasticsearch.xpack.esql.expression.function.scalar.math.Abs;
import org.elasticsearch.xpack.esql.expression.function.scalar.math.Acos;
import org.elasticsearch.xpack.esql.expression.function.scalar.math.Asin;
import org.elasticsearch.xpack.esql.expression.function.scalar.math.Atan;
import org.elasticsearch.xpack.esql.expression.function.scalar.math.Atan2;
import org.elasticsearch.xpack.esql.expression.function.scalar.math.Cbrt;
import org.elasticsearch.xpack.esql.expression.function.scalar.math.Ceil;
import org.elasticsearch.xpack.esql.expression.function.scalar.math.Cos;
import org.elasticsearch.xpack.esql.expression.function.scalar.math.Cosh;
import org.elasticsearch.xpack.esql.expression.function.scalar.math.E;
import org.elasticsearch.xpack.esql.expression.function.scalar.math.Exp;
import org.elasticsearch.xpack.esql.expression.function.scalar.math.Floor;
import org.elasticsearch.xpack.esql.expression.function.scalar.math.Hypot;
import org.elasticsearch.xpack.esql.expression.function.scalar.math.Log;
import org.elasticsearch.xpack.esql.expression.function.scalar.math.Log10;
import org.elasticsearch.xpack.esql.expression.function.scalar.math.Pi;
import org.elasticsearch.xpack.esql.expression.function.scalar.math.Pow;
import org.elasticsearch.xpack.esql.expression.function.scalar.math.Round;
import org.elasticsearch.xpack.esql.expression.function.scalar.math.Signum;
import org.elasticsearch.xpack.esql.expression.function.scalar.math.Sin;
import org.elasticsearch.xpack.esql.expression.function.scalar.math.Sinh;
import org.elasticsearch.xpack.esql.expression.function.scalar.math.Sqrt;
import org.elasticsearch.xpack.esql.expression.function.scalar.math.Tan;
import org.elasticsearch.xpack.esql.expression.function.scalar.math.Tanh;
import org.elasticsearch.xpack.esql.expression.function.scalar.math.Tau;
import org.elasticsearch.xpack.esql.expression.function.scalar.multivalue.MvAppend;
import org.elasticsearch.xpack.esql.expression.function.scalar.multivalue.MvAvg;
import org.elasticsearch.xpack.esql.expression.function.scalar.multivalue.MvConcat;
import org.elasticsearch.xpack.esql.expression.function.scalar.multivalue.MvCount;
import org.elasticsearch.xpack.esql.expression.function.scalar.multivalue.MvDedupe;
import org.elasticsearch.xpack.esql.expression.function.scalar.multivalue.MvFirst;
import org.elasticsearch.xpack.esql.expression.function.scalar.multivalue.MvLast;
import org.elasticsearch.xpack.esql.expression.function.scalar.multivalue.MvMax;
import org.elasticsearch.xpack.esql.expression.function.scalar.multivalue.MvMedian;
import org.elasticsearch.xpack.esql.expression.function.scalar.multivalue.MvMedianAbsoluteDeviation;
import org.elasticsearch.xpack.esql.expression.function.scalar.multivalue.MvMin;
import org.elasticsearch.xpack.esql.expression.function.scalar.multivalue.MvPSeriesWeightedSum;
import org.elasticsearch.xpack.esql.expression.function.scalar.multivalue.MvPercentile;
import org.elasticsearch.xpack.esql.expression.function.scalar.multivalue.MvSlice;
import org.elasticsearch.xpack.esql.expression.function.scalar.multivalue.MvSort;
import org.elasticsearch.xpack.esql.expression.function.scalar.multivalue.MvSum;
import org.elasticsearch.xpack.esql.expression.function.scalar.multivalue.MvZip;
import org.elasticsearch.xpack.esql.expression.function.scalar.nulls.Coalesce;
import org.elasticsearch.xpack.esql.expression.function.scalar.spatial.SpatialContains;
import org.elasticsearch.xpack.esql.expression.function.scalar.spatial.SpatialDisjoint;
import org.elasticsearch.xpack.esql.expression.function.scalar.spatial.SpatialIntersects;
import org.elasticsearch.xpack.esql.expression.function.scalar.spatial.SpatialWithin;
import org.elasticsearch.xpack.esql.expression.function.scalar.spatial.StDistance;
import org.elasticsearch.xpack.esql.expression.function.scalar.spatial.StX;
import org.elasticsearch.xpack.esql.expression.function.scalar.spatial.StY;
import org.elasticsearch.xpack.esql.expression.function.scalar.string.BitLength;
import org.elasticsearch.xpack.esql.expression.function.scalar.string.ByteLength;
import org.elasticsearch.xpack.esql.expression.function.scalar.string.Concat;
import org.elasticsearch.xpack.esql.expression.function.scalar.string.EndsWith;
import org.elasticsearch.xpack.esql.expression.function.scalar.string.LTrim;
import org.elasticsearch.xpack.esql.expression.function.scalar.string.Left;
import org.elasticsearch.xpack.esql.expression.function.scalar.string.Length;
import org.elasticsearch.xpack.esql.expression.function.scalar.string.Locate;
import org.elasticsearch.xpack.esql.expression.function.scalar.string.RTrim;
import org.elasticsearch.xpack.esql.expression.function.scalar.string.Repeat;
import org.elasticsearch.xpack.esql.expression.function.scalar.string.Replace;
import org.elasticsearch.xpack.esql.expression.function.scalar.string.Reverse;
import org.elasticsearch.xpack.esql.expression.function.scalar.string.Right;
import org.elasticsearch.xpack.esql.expression.function.scalar.string.Space;
import org.elasticsearch.xpack.esql.expression.function.scalar.string.Split;
import org.elasticsearch.xpack.esql.expression.function.scalar.string.StartsWith;
import org.elasticsearch.xpack.esql.expression.function.scalar.string.Substring;
import org.elasticsearch.xpack.esql.expression.function.scalar.string.ToLower;
import org.elasticsearch.xpack.esql.expression.function.scalar.string.ToUpper;
import org.elasticsearch.xpack.esql.expression.function.scalar.string.Trim;
import org.elasticsearch.xpack.esql.expression.function.scalar.util.Delay;
import org.elasticsearch.xpack.esql.session.Configuration;

import java.lang.reflect.Constructor;
import java.util.ArrayList;
import java.util.Arrays;
import java.util.Collection;
import java.util.HashMap;
import java.util.LinkedHashMap;
import java.util.List;
import java.util.Locale;
import java.util.Map;
import java.util.function.BiFunction;
import java.util.regex.Pattern;
import java.util.stream.Collectors;

import static java.util.Collections.emptyList;
import static java.util.Collections.unmodifiableList;
import static java.util.stream.Collectors.toList;
import static org.elasticsearch.xpack.esql.core.type.DataType.BOOLEAN;
import static org.elasticsearch.xpack.esql.core.type.DataType.CARTESIAN_POINT;
import static org.elasticsearch.xpack.esql.core.type.DataType.CARTESIAN_SHAPE;
import static org.elasticsearch.xpack.esql.core.type.DataType.DATETIME;
import static org.elasticsearch.xpack.esql.core.type.DataType.DATE_PERIOD;
import static org.elasticsearch.xpack.esql.core.type.DataType.DOUBLE;
import static org.elasticsearch.xpack.esql.core.type.DataType.GEO_POINT;
import static org.elasticsearch.xpack.esql.core.type.DataType.GEO_SHAPE;
import static org.elasticsearch.xpack.esql.core.type.DataType.INTEGER;
import static org.elasticsearch.xpack.esql.core.type.DataType.IP;
import static org.elasticsearch.xpack.esql.core.type.DataType.LONG;
import static org.elasticsearch.xpack.esql.core.type.DataType.TIME_DURATION;
import static org.elasticsearch.xpack.esql.core.type.DataType.UNSIGNED_LONG;
import static org.elasticsearch.xpack.esql.core.type.DataType.UNSUPPORTED;
import static org.elasticsearch.xpack.esql.core.type.DataType.VERSION;
import static org.elasticsearch.xpack.esql.core.type.DataType.isString;

public class EsqlFunctionRegistry {

    private static final Map<Class<? extends Function>, List<DataType>> DATA_TYPES_FOR_STRING_LITERAL_CONVERSIONS = new LinkedHashMap<>();

    private static final Map<DataType, Integer> DATA_TYPE_CASTING_PRIORITY;

    static {
        List<DataType> typePriorityList = Arrays.asList(
            DATETIME,
            DATE_PERIOD,
            TIME_DURATION,
            DOUBLE,
            LONG,
            INTEGER,
            IP,
            VERSION,
            GEO_POINT,
            GEO_SHAPE,
            CARTESIAN_POINT,
            CARTESIAN_SHAPE,
            BOOLEAN,
            UNSIGNED_LONG,
            UNSUPPORTED
        );
        DATA_TYPE_CASTING_PRIORITY = new HashMap<>();
        for (int i = 0; i < typePriorityList.size(); i++) {
            DATA_TYPE_CASTING_PRIORITY.put(typePriorityList.get(i), i);
        }
    }

    // Translation table for error messaging in the following function
    private static final String[] NUM_NAMES = { "zero", "one", "two", "three", "four", "five", };

    // list of functions grouped by type of functions (aggregate, statistics, math etc) and ordered alphabetically inside each group
    // a single function will have one entry for itself with its name associated to its instance and, also, one entry for each alias
    // it has with the alias name associated to the FunctionDefinition instance
    private final Map<String, FunctionDefinition> defs = new LinkedHashMap<>();
    private final Map<String, String> aliases = new HashMap<>();

    private SnapshotFunctionRegistry snapshotRegistry = null;

    @SuppressWarnings("this-escape")
    public EsqlFunctionRegistry() {
        register(functions());
        buildDataTypesForStringLiteralConversion(functions());
    }

    EsqlFunctionRegistry(FunctionDefinition... functions) {
        register(functions);
    }

    public FunctionDefinition resolveFunction(String functionName) {
        FunctionDefinition def = defs.get(functionName);
        if (def == null) {
            throw new QlIllegalArgumentException("Cannot find function {}; this should have been caught during analysis", functionName);
        }
        return def;
    }

    private String normalize(String name) {
        return name.toLowerCase(Locale.ROOT);
    }

    public String resolveAlias(String alias) {
        String normalized = normalize(alias);
        return aliases.getOrDefault(normalized, normalized);
    }

    public boolean functionExists(String functionName) {
        return defs.containsKey(functionName);
    }

    public Collection<FunctionDefinition> listFunctions() {
        // It is worth double checking if we need this copy. These are immutable anyway.
        return defs.values();
    }

    public Collection<FunctionDefinition> listFunctions(String pattern) {
        // It is worth double checking if we need this copy. These are immutable anyway.
        Pattern p = Strings.hasText(pattern) ? Pattern.compile(normalize(pattern)) : null;
        return defs.entrySet()
            .stream()
            .filter(e -> p == null || p.matcher(e.getKey()).matches())
            .map(e -> cloneDefinition(e.getKey(), e.getValue()))
            .collect(toList());
    }

    private static FunctionDefinition[][] functions() {
        return new FunctionDefinition[][] {
            // grouping functions
            new FunctionDefinition[] { def(Bucket.class, Bucket::new, "bucket", "bin"), },
            // aggregate functions
            // since they declare two public constructors - one with filter (for nested where) and one without
            // use casting to disambiguate between the two
            new FunctionDefinition[] {
                def(Avg.class, uni(Avg::new), "avg"),
                def(Count.class, uni(Count::new), "count"),
                def(CountDistinct.class, bi(CountDistinct::new), "count_distinct"),
                def(Max.class, uni(Max::new), "max"),
                def(Median.class, uni(Median::new), "median"),
                def(MedianAbsoluteDeviation.class, uni(MedianAbsoluteDeviation::new), "median_absolute_deviation"),
                def(Min.class, uni(Min::new), "min"),
                def(Percentile.class, bi(Percentile::new), "percentile"),
                def(Sum.class, uni(Sum::new), "sum"),
                def(Top.class, tri(Top::new), "top"),
                def(Values.class, uni(Values::new), "values"),
                def(WeightedAvg.class, bi(WeightedAvg::new), "weighted_avg") },
            // math
            new FunctionDefinition[] {
                def(Abs.class, Abs::new, "abs"),
                def(Acos.class, Acos::new, "acos"),
                def(Asin.class, Asin::new, "asin"),
                def(Atan.class, Atan::new, "atan"),
                def(Atan2.class, Atan2::new, "atan2"),
                def(Cbrt.class, Cbrt::new, "cbrt"),
                def(Ceil.class, Ceil::new, "ceil"),
                def(Cos.class, Cos::new, "cos"),
                def(Cosh.class, Cosh::new, "cosh"),
                def(E.class, E::new, "e"),
                def(Exp.class, Exp::new, "exp"),
                def(Floor.class, Floor::new, "floor"),
                def(Greatest.class, Greatest::new, "greatest"),
                def(Hypot.class, Hypot::new, "hypot"),
                def(Log.class, Log::new, "log"),
                def(Log10.class, Log10::new, "log10"),
                def(Least.class, Least::new, "least"),
                def(Pi.class, Pi::new, "pi"),
                def(Pow.class, Pow::new, "pow"),
                def(Round.class, Round::new, "round"),
                def(Signum.class, Signum::new, "signum"),
                def(Sin.class, Sin::new, "sin"),
                def(Sinh.class, Sinh::new, "sinh"),
                def(Sqrt.class, Sqrt::new, "sqrt"),
                def(Tan.class, Tan::new, "tan"),
                def(Tanh.class, Tanh::new, "tanh"),
                def(Tau.class, Tau::new, "tau") },
            // string
            new FunctionDefinition[] {
                def(BitLength.class, BitLength::new, "bit_length"),
                def(ByteLength.class, ByteLength::new, "byte_length"),
                def(Concat.class, Concat::new, "concat"),
                def(EndsWith.class, EndsWith::new, "ends_with"),
                def(LTrim.class, LTrim::new, "ltrim"),
                def(Left.class, Left::new, "left"),
                def(Length.class, Length::new, "length"),
                def(Locate.class, Locate::new, "locate"),
                def(RTrim.class, RTrim::new, "rtrim"),
                def(Repeat.class, Repeat::new, "repeat"),
                def(Replace.class, Replace::new, "replace"),
                def(Reverse.class, Reverse::new, "reverse"),
                def(Right.class, Right::new, "right"),
                def(Space.class, Space::new, "space"),
                def(StartsWith.class, StartsWith::new, "starts_with"),
                def(Substring.class, Substring::new, "substring"),
                def(ToLower.class, ToLower::new, "to_lower"),
                def(ToUpper.class, ToUpper::new, "to_upper"),
                def(Trim.class, Trim::new, "trim") },
            // date
            new FunctionDefinition[] {
                def(DateDiff.class, DateDiff::new, "date_diff"),
                def(DateExtract.class, DateExtract::new, "date_extract"),
                def(DateFormat.class, DateFormat::new, "date_format"),
                def(DateParse.class, DateParse::new, "date_parse"),
                def(DateTrunc.class, DateTrunc::new, "date_trunc"),
                def(Now.class, Now::new, "now") },
            // spatial
            new FunctionDefinition[] {
                def(SpatialCentroid.class, SpatialCentroid::new, "st_centroid_agg"),
                def(SpatialContains.class, SpatialContains::new, "st_contains"),
                def(SpatialDisjoint.class, SpatialDisjoint::new, "st_disjoint"),
                def(SpatialIntersects.class, SpatialIntersects::new, "st_intersects"),
                def(SpatialWithin.class, SpatialWithin::new, "st_within"),
                def(StDistance.class, StDistance::new, "st_distance"),
                def(StX.class, StX::new, "st_x"),
                def(StY.class, StY::new, "st_y") },
            // conditional
            new FunctionDefinition[] { def(Case.class, Case::new, "case") },
            // null
            new FunctionDefinition[] { def(Coalesce.class, Coalesce::new, "coalesce"), },
            // IP
            new FunctionDefinition[] { def(CIDRMatch.class, CIDRMatch::new, "cidr_match") },
            new FunctionDefinition[] { def(IpPrefix.class, IpPrefix::new, "ip_prefix") },
            // conversion functions
            new FunctionDefinition[] {
                def(FromBase64.class, FromBase64::new, "from_base64"),
                def(ToBase64.class, ToBase64::new, "to_base64"),
                def(ToBoolean.class, ToBoolean::new, "to_boolean", "to_bool"),
                def(ToCartesianPoint.class, ToCartesianPoint::new, "to_cartesianpoint"),
                def(ToCartesianShape.class, ToCartesianShape::new, "to_cartesianshape"),
                def(ToDatePeriod.class, ToDatePeriod::new, "to_dateperiod"),
                def(ToDatetime.class, ToDatetime::new, "to_datetime", "to_dt"),
                def(ToDateNanos.class, ToDateNanos::new, "to_date_nanos", "to_datenanos"),
                def(ToDegrees.class, ToDegrees::new, "to_degrees"),
                def(ToDouble.class, ToDouble::new, "to_double", "to_dbl"),
                def(ToGeoPoint.class, ToGeoPoint::new, "to_geopoint"),
                def(ToGeoShape.class, ToGeoShape::new, "to_geoshape"),
                def(ToIP.class, ToIP::new, "to_ip"),
                def(ToInteger.class, ToInteger::new, "to_integer", "to_int"),
                def(ToLong.class, ToLong::new, "to_long"),
                def(ToRadians.class, ToRadians::new, "to_radians"),
                def(ToString.class, ToString::new, "to_string", "to_str"),
                def(ToTimeDuration.class, ToTimeDuration::new, "to_timeduration"),
                def(ToUnsignedLong.class, ToUnsignedLong::new, "to_unsigned_long", "to_ulong", "to_ul"),
                def(ToVersion.class, ToVersion::new, "to_version", "to_ver"), },
            // multivalue functions
            new FunctionDefinition[] {
                def(MvAppend.class, MvAppend::new, "mv_append"),
                def(MvAvg.class, MvAvg::new, "mv_avg"),
                def(MvConcat.class, MvConcat::new, "mv_concat"),
                def(MvCount.class, MvCount::new, "mv_count"),
                def(MvDedupe.class, MvDedupe::new, "mv_dedupe"),
                def(MvFirst.class, MvFirst::new, "mv_first"),
                def(MvLast.class, MvLast::new, "mv_last"),
                def(MvMax.class, MvMax::new, "mv_max"),
                def(MvMedian.class, MvMedian::new, "mv_median"),
                def(MvMedianAbsoluteDeviation.class, MvMedianAbsoluteDeviation::new, "mv_median_absolute_deviation"),
                def(MvMin.class, MvMin::new, "mv_min"),
                def(MvPercentile.class, MvPercentile::new, "mv_percentile"),
                def(MvPSeriesWeightedSum.class, MvPSeriesWeightedSum::new, "mv_pseries_weighted_sum"),
                def(MvSort.class, MvSort::new, "mv_sort"),
                def(MvSlice.class, MvSlice::new, "mv_slice"),
                def(MvZip.class, MvZip::new, "mv_zip"),
                def(MvSum.class, MvSum::new, "mv_sum"),
                def(Split.class, Split::new, "split") },
            // fulltext functions
            new FunctionDefinition[] { def(Match.class, Match::new, "match"), def(QueryString.class, QueryString::new, "qstr") } };

    }

    private static FunctionDefinition[][] snapshotFunctions() {
        return new FunctionDefinition[][] {
            new FunctionDefinition[] {
                // The delay() function is for debug/snapshot environments only and should never be enabled in a non-snapshot build.
                // This is an experimental function and can be removed without notice.
                def(Delay.class, Delay::new, "delay"),
                def(Categorize.class, Categorize::new, "categorize"),
                def(Rate.class, Rate::withUnresolvedTimestamp, "rate") } };
    }

    public EsqlFunctionRegistry snapshotRegistry() {
        if (Build.current().isSnapshot() == false) {
            return this;
        }
        var snapshotRegistry = this.snapshotRegistry;
        if (snapshotRegistry == null) {
            snapshotRegistry = new SnapshotFunctionRegistry();
            this.snapshotRegistry = snapshotRegistry;
        }
        return snapshotRegistry;
    }

    public static boolean isSnapshotOnly(String functionName) {
        for (FunctionDefinition[] defs : snapshotFunctions()) {
            for (FunctionDefinition def : defs) {
                if (def.name().equalsIgnoreCase(functionName)) {
                    return true;
                }
            }
        }
        return false;
    }

    public static String normalizeName(String name) {
        return name.toLowerCase(Locale.ROOT);
    }

    public record ArgSignature(String name, String[] type, String description, boolean optional, DataType targetDataType) {

        public ArgSignature(String name, String[] type, String description, boolean optional) {
            this(name, type, description, optional, UNSUPPORTED);
        }

        @Override
        public String toString() {
            return "ArgSignature{"
                + "name='"
                + name
                + "', type="
                + Arrays.toString(type)
                + ", description='"
                + description
                + "', optional="
                + optional
                + ", targetDataType="
                + targetDataType
                + '}';
        }
    }

    public record FunctionDescription(
        String name,
        List<ArgSignature> args,
        String[] returnType,
        String description,
        boolean variadic,
        boolean isAggregation
    ) {
        /**
         * The name of every argument.
         */
        public List<String> argNames() {
            return args.stream().map(ArgSignature::name).toList();
        }

        /**
         * The description of every argument.
         */
        public List<String> argDescriptions() {
            return args.stream().map(ArgSignature::description).toList();
        }
    }

    /**
     * Build a list target data types, which is used by ImplicitCasting to convert string literals to a target data type.
     */
    private static DataType getTargetType(String[] names) {
        List<DataType> types = new ArrayList<>();
        for (String name : names) {
            DataType type = DataType.fromTypeName(name);
            if (type != null && type != UNSUPPORTED) { // A type should not be null or UNSUPPORTED, just a sanity check here
                // If the function takes strings as input, there is no need to cast a string literal to it.
                // Return UNSUPPORTED means that ImplicitCasting doesn't support this argument, and it will be skipped by ImplicitCasting.
                if (isString(type)) {
                    return UNSUPPORTED;
                }
                types.add(type);
            }
        }
<<<<<<< HEAD

        try {
            return types.stream()
                .min((dt1, dt2) -> dataTypeCastingPriority.get(dt1).compareTo(dataTypeCastingPriority.get(dt2)))
                .orElse(UNSUPPORTED);
        } catch (NullPointerException e) {
            // This occurs if one of the types is not in the dataTypeCastingPriority map
            return UNSUPPORTED;
        }
=======
        return types.stream()
            .min((dt1, dt2) -> DATA_TYPE_CASTING_PRIORITY.get(dt1).compareTo(DATA_TYPE_CASTING_PRIORITY.get(dt2)))
            .orElse(UNSUPPORTED);
>>>>>>> 04a80446
    }

    public static FunctionDescription description(FunctionDefinition def) {
        Constructor<?> constructor = constructorFor(def.clazz());
        if (constructor == null) {
            return new FunctionDescription(def.name(), List.of(), null, null, false, false);
        }
        FunctionInfo functionInfo = functionInfo(def);
        String functionDescription = functionInfo == null ? "" : functionInfo.description().replace('\n', ' ');
        String[] returnType = functionInfo == null ? new String[] { "?" } : removeUnderConstruction(functionInfo.returnType());
        var params = constructor.getParameters(); // no multiple c'tors supported

        List<EsqlFunctionRegistry.ArgSignature> args = new ArrayList<>(params.length);
        boolean variadic = false;
        boolean isAggregation = functionInfo == null ? false : functionInfo.isAggregation();
        for (int i = 1; i < params.length; i++) { // skipping 1st argument, the source
            if (Configuration.class.isAssignableFrom(params[i].getType()) == false) {
                Param paramInfo = params[i].getAnnotation(Param.class);
                String name = paramInfo == null ? params[i].getName() : paramInfo.name();
                variadic |= List.class.isAssignableFrom(params[i].getType());
                String[] type = paramInfo == null ? new String[] { "?" } : removeUnderConstruction(paramInfo.type());
                String desc = paramInfo == null ? "" : paramInfo.description().replace('\n', ' ');
                boolean optional = paramInfo == null ? false : paramInfo.optional();
                DataType targetDataType = getTargetType(type);
                args.add(new EsqlFunctionRegistry.ArgSignature(name, type, desc, optional, targetDataType));
            }
        }
        return new FunctionDescription(def.name(), args, returnType, functionDescription, variadic, isAggregation);
    }

    /**
     * Remove types that are being actively built.
     */
    private static String[] removeUnderConstruction(String[] types) {
        for (Map.Entry<DataType, FeatureFlag> underConstruction : DataType.UNDER_CONSTRUCTION.entrySet()) {
            if (underConstruction.getValue().isEnabled() == false) {
                types = Arrays.stream(types).filter(t -> underConstruction.getKey().typeName().equals(t) == false).toArray(String[]::new);
            }
        }
        return types;
    }

    public static FunctionInfo functionInfo(FunctionDefinition def) {
        Constructor<?> constructor = constructorFor(def.clazz());
        if (constructor == null) {
            return null;
        }
        return constructor.getAnnotation(FunctionInfo.class);
    }

    private static Constructor<?> constructorFor(Class<? extends Function> clazz) {
        Constructor<?>[] constructors = clazz.getConstructors();
        if (constructors.length == 0) {
            return null;
        }
        // when dealing with multiple, pick the constructor exposing the FunctionInfo annotation
        if (constructors.length > 1) {
            for (Constructor<?> constructor : constructors) {
                if (constructor.getAnnotation(FunctionInfo.class) != null) {
                    return constructor;
                }
            }
        }
        return constructors[0];
    }

    private void buildDataTypesForStringLiteralConversion(FunctionDefinition[]... groupFunctions) {
        for (FunctionDefinition[] group : groupFunctions) {
            for (FunctionDefinition def : group) {
                FunctionDescription signature = description(def);
                DATA_TYPES_FOR_STRING_LITERAL_CONVERSIONS.put(
                    def.clazz(),
                    signature.args().stream().map(EsqlFunctionRegistry.ArgSignature::targetDataType).collect(Collectors.toList())
                );
            }
        }
    }

    public List<DataType> getDataTypeForStringLiteralConversion(Class<? extends Function> clazz) {
        return DATA_TYPES_FOR_STRING_LITERAL_CONVERSIONS.get(clazz);
    }

    private static class SnapshotFunctionRegistry extends EsqlFunctionRegistry {
        SnapshotFunctionRegistry() {
            if (Build.current().isSnapshot() == false) {
                throw new IllegalStateException("build snapshot function registry for non-snapshot build");
            }
            register(snapshotFunctions());
        }

    }

    void register(FunctionDefinition[]... groupFunctions) {
        for (FunctionDefinition[] group : groupFunctions) {
            register(group);
        }
    }

    void register(FunctionDefinition... functions) {
        // temporary map to hold [function_name/alias_name : function instance]
        Map<String, FunctionDefinition> batchMap = new HashMap<>();
        for (FunctionDefinition f : functions) {
            batchMap.put(f.name(), f);
            for (String alias : f.aliases()) {
                Object old = batchMap.put(alias, f);
                if (old != null || defs.containsKey(alias)) {
                    throw new QlIllegalArgumentException(
                        "alias ["
                            + alias
                            + "] is used by "
                            + "["
                            + (old != null ? old : defs.get(alias).name())
                            + "] and ["
                            + f.name()
                            + "]"
                    );
                }
                aliases.put(alias, f.name());
            }
        }
        // sort the temporary map by key name and add it to the global map of functions
        defs.putAll(
            batchMap.entrySet()
                .stream()
                .sorted(Map.Entry.comparingByKey())
                .collect(
                    Collectors.<
                        Map.Entry<String, FunctionDefinition>,
                        String,
                        FunctionDefinition,
                        LinkedHashMap<String, FunctionDefinition>>toMap(
                            Map.Entry::getKey,
                            Map.Entry::getValue,
                            (oldValue, newValue) -> oldValue,
                            LinkedHashMap::new
                        )
                )
        );
    }

    protected FunctionDefinition cloneDefinition(String name, FunctionDefinition definition) {
        return new FunctionDefinition(name, emptyList(), definition.clazz(), definition.builder());
    }

    protected interface FunctionBuilder {
        Function build(Source source, List<Expression> children, Configuration cfg);
    }

    /**
     * Main method to register a function.
     *
     * @param names Must always have at least one entry which is the method's primary name
     */
    @SuppressWarnings("overloads")
    protected static FunctionDefinition def(Class<? extends Function> function, FunctionBuilder builder, String... names) {
        Check.isTrue(names.length > 0, "At least one name must be provided for the function");
        String primaryName = names[0];
        List<String> aliases = Arrays.asList(names).subList(1, names.length);
        FunctionDefinition.Builder realBuilder = (uf, cfg, extras) -> {
            if (CollectionUtils.isEmpty(extras) == false) {
                throw new ParsingException(
                    uf.source(),
                    "Unused parameters {} detected when building [{}]",
                    Arrays.toString(extras),
                    primaryName
                );
            }
            try {
                return builder.build(uf.source(), uf.children(), cfg);
            } catch (QlIllegalArgumentException e) {
                throw new ParsingException(e, uf.source(), "error building [{}]: {}", primaryName, e.getMessage());
            }
        };
        return new FunctionDefinition(primaryName, unmodifiableList(aliases), function, realBuilder);
    }

    /**
     * Build a {@linkplain FunctionDefinition} for a no-argument function.
     */
    public static <T extends Function> FunctionDefinition def(
        Class<T> function,
        java.util.function.Function<Source, T> ctorRef,
        String... names
    ) {
        FunctionBuilder builder = (source, children, cfg) -> {
            if (false == children.isEmpty()) {
                throw new QlIllegalArgumentException("expects no arguments");
            }
            return ctorRef.apply(source);
        };
        return def(function, builder, names);
    }

    /**
     * Build a {@linkplain FunctionDefinition} for a unary function.
     */
    @SuppressWarnings("overloads")  // These are ambiguous if you aren't using ctor references but we always do
    public static <T extends Function> FunctionDefinition def(
        Class<T> function,
        BiFunction<Source, Expression, T> ctorRef,
        String... names
    ) {
        FunctionBuilder builder = (source, children, cfg) -> {
            if (children.size() != 1) {
                throw new QlIllegalArgumentException("expects exactly one argument");
            }
            return ctorRef.apply(source, children.get(0));
        };
        return def(function, builder, names);
    }

    /**
     * Build a {@linkplain FunctionDefinition} for multi-arg/n-ary function.
     */
    @SuppressWarnings("overloads") // These are ambiguous if you aren't using ctor references but we always do
    protected <T extends Function> FunctionDefinition def(Class<T> function, NaryBuilder<T> ctorRef, String... names) {
        FunctionBuilder builder = (source, children, cfg) -> { return ctorRef.build(source, children); };
        return def(function, builder, names);
    }

    protected interface NaryBuilder<T> {
        T build(Source source, List<Expression> children);
    }

    /**
     * Build a {@linkplain FunctionDefinition} for a binary function.
     */
    @SuppressWarnings("overloads")  // These are ambiguous if you aren't using ctor references but we always do
    public static <T extends Function> FunctionDefinition def(Class<T> function, BinaryBuilder<T> ctorRef, String... names) {
        FunctionBuilder builder = (source, children, cfg) -> {
            boolean isBinaryOptionalParamFunction = OptionalArgument.class.isAssignableFrom(function);
            if (isBinaryOptionalParamFunction && (children.size() > 2 || children.size() < 1)) {
                throw new QlIllegalArgumentException("expects one or two arguments");
            } else if (isBinaryOptionalParamFunction == false && children.size() != 2) {
                throw new QlIllegalArgumentException("expects exactly two arguments");
            }

            return ctorRef.build(source, children.get(0), children.size() == 2 ? children.get(1) : null);
        };
        return def(function, builder, names);
    }

    public interface BinaryBuilder<T> {
        T build(Source source, Expression left, Expression right);
    }

    /**
     * Build a {@linkplain FunctionDefinition} for a ternary function.
     */
    @SuppressWarnings("overloads")  // These are ambiguous if you aren't using ctor references but we always do
    protected static <T extends Function> FunctionDefinition def(Class<T> function, TernaryBuilder<T> ctorRef, String... names) {
        FunctionBuilder builder = (source, children, cfg) -> {
            boolean hasMinimumTwo = OptionalArgument.class.isAssignableFrom(function);
            if (hasMinimumTwo && (children.size() > 3 || children.size() < 2)) {
                throw new QlIllegalArgumentException("expects two or three arguments");
            } else if (hasMinimumTwo == false && children.size() != 3) {
                throw new QlIllegalArgumentException("expects exactly three arguments");
            }
            return ctorRef.build(source, children.get(0), children.get(1), children.size() == 3 ? children.get(2) : null);
        };
        return def(function, builder, names);
    }

    protected interface TernaryBuilder<T> {
        T build(Source source, Expression one, Expression two, Expression three);
    }

    /**
     * Build a {@linkplain FunctionDefinition} for a quaternary function.
     */
    @SuppressWarnings("overloads")  // These are ambiguous if you aren't using ctor references but we always do
    protected static <T extends Function> FunctionDefinition def(Class<T> function, QuaternaryBuilder<T> ctorRef, String... names) {
        FunctionBuilder builder = (source, children, cfg) -> {
            if (OptionalArgument.class.isAssignableFrom(function)) {
                if (children.size() > 4 || children.size() < 3) {
                    throw new QlIllegalArgumentException("expects three or four arguments");
                }
            } else if (TwoOptionalArguments.class.isAssignableFrom(function)) {
                if (children.size() > 4 || children.size() < 2) {
                    throw new QlIllegalArgumentException("expects minimum two, maximum four arguments");
                }
            } else if (children.size() != 4) {
                throw new QlIllegalArgumentException("expects exactly four arguments");
            }
            return ctorRef.build(
                source,
                children.get(0),
                children.get(1),
                children.size() > 2 ? children.get(2) : null,
                children.size() > 3 ? children.get(3) : null
            );
        };
        return def(function, builder, names);
    }

    protected interface QuaternaryBuilder<T> {
        T build(Source source, Expression one, Expression two, Expression three, Expression four);
    }

    /**
     * Build a {@linkplain FunctionDefinition} for a quinary function.
     */
    @SuppressWarnings("overloads")  // These are ambiguous if you aren't using ctor references but we always do
    protected static <T extends Function> FunctionDefinition def(
        Class<T> function,
        QuinaryBuilder<T> ctorRef,
        int numOptionalParams,
        String... names
    ) {
        FunctionBuilder builder = (source, children, cfg) -> {
            final int NUM_TOTAL_PARAMS = 5;
            boolean hasOptionalParams = OptionalArgument.class.isAssignableFrom(function);
            if (hasOptionalParams && (children.size() > NUM_TOTAL_PARAMS || children.size() < NUM_TOTAL_PARAMS - numOptionalParams)) {
                throw new QlIllegalArgumentException(
                    "expects between "
                        + NUM_NAMES[NUM_TOTAL_PARAMS - numOptionalParams]
                        + " and "
                        + NUM_NAMES[NUM_TOTAL_PARAMS]
                        + " arguments"
                );
            } else if (hasOptionalParams == false && children.size() != NUM_TOTAL_PARAMS) {
                throw new QlIllegalArgumentException("expects exactly " + NUM_NAMES[NUM_TOTAL_PARAMS] + " arguments");
            }
            return ctorRef.build(
                source,
                children.size() > 0 ? children.get(0) : null,
                children.size() > 1 ? children.get(1) : null,
                children.size() > 2 ? children.get(2) : null,
                children.size() > 3 ? children.get(3) : null,
                children.size() > 4 ? children.get(4) : null
            );
        };
        return def(function, builder, names);
    }

    protected interface QuinaryBuilder<T> {
        T build(Source source, Expression one, Expression two, Expression three, Expression four, Expression five);
    }

    /**
     * Build a {@linkplain FunctionDefinition} for functions with a mandatory argument followed by a varidic list.
     */
    @SuppressWarnings("overloads")  // These are ambiguous if you aren't using ctor references but we always do
    protected static <T extends Function> FunctionDefinition def(Class<T> function, UnaryVariadicBuilder<T> ctorRef, String... names) {
        FunctionBuilder builder = (source, children, cfg) -> {
            boolean hasMinimumOne = OptionalArgument.class.isAssignableFrom(function);
            if (hasMinimumOne && children.size() < 1) {
                throw new QlIllegalArgumentException("expects at least one argument");
            } else if (hasMinimumOne == false && children.size() < 2) {
                throw new QlIllegalArgumentException("expects at least two arguments");
            }
            return ctorRef.build(source, children.get(0), children.subList(1, children.size()));
        };
        return def(function, builder, names);
    }

    protected interface UnaryVariadicBuilder<T> {
        T build(Source source, Expression exp, List<Expression> variadic);
    }

    /**
     * Build a {@linkplain FunctionDefinition} for a no-argument function that is configuration aware.
     */
    @SuppressWarnings("overloads")
    protected static <T extends Function> FunctionDefinition def(Class<T> function, ConfigurationAwareBuilder<T> ctorRef, String... names) {
        FunctionBuilder builder = (source, children, cfg) -> {
            if (false == children.isEmpty()) {
                throw new QlIllegalArgumentException("expects no arguments");
            }
            return ctorRef.build(source, cfg);
        };
        return def(function, builder, names);
    }

    protected interface ConfigurationAwareBuilder<T> {
        T build(Source source, Configuration configuration);
    }

    /**
     * Build a {@linkplain FunctionDefinition} for a one-argument function that is configuration aware.
     */
    @SuppressWarnings("overloads")
    public static <T extends Function> FunctionDefinition def(
        Class<T> function,
        UnaryConfigurationAwareBuilder<T> ctorRef,
        String... names
    ) {
        FunctionBuilder builder = (source, children, cfg) -> {
            if (children.size() > 1) {
                throw new QlIllegalArgumentException("expects exactly one argument");
            }
            Expression ex = children.size() == 1 ? children.get(0) : null;
            return ctorRef.build(source, ex, cfg);
        };
        return def(function, builder, names);
    }

    public interface UnaryConfigurationAwareBuilder<T> {
        T build(Source source, Expression exp, Configuration configuration);
    }

    /**
     * Build a {@linkplain FunctionDefinition} for a binary function that is configuration aware.
     */
    @SuppressWarnings("overloads")  // These are ambiguous if you aren't using ctor references but we always do
    protected static <T extends Function> FunctionDefinition def(
        Class<T> function,
        BinaryConfigurationAwareBuilder<T> ctorRef,
        String... names
    ) {
        FunctionBuilder builder = (source, children, cfg) -> {
            boolean isBinaryOptionalParamFunction = OptionalArgument.class.isAssignableFrom(function);
            if (isBinaryOptionalParamFunction && (children.size() > 2 || children.size() < 1)) {
                throw new QlIllegalArgumentException("expects one or two arguments");
            } else if (isBinaryOptionalParamFunction == false && children.size() != 2) {
                throw new QlIllegalArgumentException("expects exactly two arguments");
            }
            return ctorRef.build(source, children.get(0), children.size() == 2 ? children.get(1) : null, cfg);
        };
        return def(function, builder, names);
    }

    protected interface BinaryConfigurationAwareBuilder<T> {
        T build(Source source, Expression left, Expression right, Configuration configuration);
    }

    /**
     * Build a {@linkplain FunctionDefinition} for a ternary function that is configuration aware.
     */
    @SuppressWarnings("overloads")  // These are ambiguous if you aren't using ctor references but we always do
    protected <T extends Function> FunctionDefinition def(Class<T> function, TernaryConfigurationAwareBuilder<T> ctorRef, String... names) {
        FunctionBuilder builder = (source, children, cfg) -> {
            boolean hasMinimumTwo = OptionalArgument.class.isAssignableFrom(function);
            if (hasMinimumTwo && (children.size() > 3 || children.size() < 2)) {
                throw new QlIllegalArgumentException("expects two or three arguments");
            } else if (hasMinimumTwo == false && children.size() != 3) {
                throw new QlIllegalArgumentException("expects exactly three arguments");
            }
            return ctorRef.build(source, children.get(0), children.get(1), children.size() == 3 ? children.get(2) : null, cfg);
        };
        return def(function, builder, names);
    }

    protected interface TernaryConfigurationAwareBuilder<T> {
        T build(Source source, Expression one, Expression two, Expression three, Configuration configuration);
    }

    //
    // Utility functions to help disambiguate the method handle passed in.
    // They work by providing additional method information to help the compiler know which method to pick.
    //
    private static <T extends Function> BiFunction<Source, Expression, T> uni(BiFunction<Source, Expression, T> function) {
        return function;
    }

    private static <T extends Function> BinaryBuilder<T> bi(BinaryBuilder<T> function) {
        return function;
    }

    private static <T extends Function> TernaryBuilder<T> tri(TernaryBuilder<T> function) {
        return function;
    }

}<|MERGE_RESOLUTION|>--- conflicted
+++ resolved
@@ -501,21 +501,15 @@
                 types.add(type);
             }
         }
-<<<<<<< HEAD
 
         try {
             return types.stream()
-                .min((dt1, dt2) -> dataTypeCastingPriority.get(dt1).compareTo(dataTypeCastingPriority.get(dt2)))
+                .min((dt1, dt2) -> DATA_TYPE_CASTING_PRIORITY.get(dt1).compareTo(DATA_TYPE_CASTING_PRIORITY.get(dt2)))
                 .orElse(UNSUPPORTED);
         } catch (NullPointerException e) {
             // This occurs if one of the types is not in the dataTypeCastingPriority map
             return UNSUPPORTED;
         }
-=======
-        return types.stream()
-            .min((dt1, dt2) -> DATA_TYPE_CASTING_PRIORITY.get(dt1).compareTo(DATA_TYPE_CASTING_PRIORITY.get(dt2)))
-            .orElse(UNSUPPORTED);
->>>>>>> 04a80446
     }
 
     public static FunctionDescription description(FunctionDefinition def) {

/*
 * Copyright Elasticsearch B.V. and/or licensed to Elasticsearch B.V. under one
 * or more contributor license agreements. Licensed under the Elastic License
 * 2.0; you may not use this file except in compliance with the Elastic License
 * 2.0.
 */

package org.elasticsearch.xpack.esql.expression.function;

import org.elasticsearch.Build;
import org.elasticsearch.common.Strings;
import org.elasticsearch.common.util.CollectionUtils;
import org.elasticsearch.common.util.FeatureFlag;
import org.elasticsearch.xpack.esql.core.QlIllegalArgumentException;
import org.elasticsearch.xpack.esql.core.expression.Expression;
import org.elasticsearch.xpack.esql.core.expression.function.Function;
import org.elasticsearch.xpack.esql.core.tree.Source;
import org.elasticsearch.xpack.esql.core.type.DataType;
import org.elasticsearch.xpack.esql.core.util.Check;
import org.elasticsearch.xpack.esql.expression.function.aggregate.Avg;
import org.elasticsearch.xpack.esql.expression.function.aggregate.Count;
import org.elasticsearch.xpack.esql.expression.function.aggregate.CountDistinct;
import org.elasticsearch.xpack.esql.expression.function.aggregate.Max;
import org.elasticsearch.xpack.esql.expression.function.aggregate.Median;
import org.elasticsearch.xpack.esql.expression.function.aggregate.MedianAbsoluteDeviation;
import org.elasticsearch.xpack.esql.expression.function.aggregate.Min;
import org.elasticsearch.xpack.esql.expression.function.aggregate.Percentile;
import org.elasticsearch.xpack.esql.expression.function.aggregate.Rate;
import org.elasticsearch.xpack.esql.expression.function.aggregate.SpatialCentroid;
import org.elasticsearch.xpack.esql.expression.function.aggregate.SpatialExtent;
import org.elasticsearch.xpack.esql.expression.function.aggregate.StdDev;
import org.elasticsearch.xpack.esql.expression.function.aggregate.Sum;
import org.elasticsearch.xpack.esql.expression.function.aggregate.Top;
import org.elasticsearch.xpack.esql.expression.function.aggregate.Values;
import org.elasticsearch.xpack.esql.expression.function.aggregate.WeightedAvg;
import org.elasticsearch.xpack.esql.expression.function.fulltext.Kql;
import org.elasticsearch.xpack.esql.expression.function.fulltext.Match;
import org.elasticsearch.xpack.esql.expression.function.fulltext.QueryString;
import org.elasticsearch.xpack.esql.expression.function.fulltext.Term;
import org.elasticsearch.xpack.esql.expression.function.grouping.Bucket;
import org.elasticsearch.xpack.esql.expression.function.grouping.Categorize;
import org.elasticsearch.xpack.esql.expression.function.scalar.conditional.Case;
import org.elasticsearch.xpack.esql.expression.function.scalar.conditional.Greatest;
import org.elasticsearch.xpack.esql.expression.function.scalar.conditional.Least;
import org.elasticsearch.xpack.esql.expression.function.scalar.convert.FromBase64;
import org.elasticsearch.xpack.esql.expression.function.scalar.convert.ToBase64;
import org.elasticsearch.xpack.esql.expression.function.scalar.convert.ToBoolean;
import org.elasticsearch.xpack.esql.expression.function.scalar.convert.ToCartesianPoint;
import org.elasticsearch.xpack.esql.expression.function.scalar.convert.ToCartesianShape;
import org.elasticsearch.xpack.esql.expression.function.scalar.convert.ToDateNanos;
import org.elasticsearch.xpack.esql.expression.function.scalar.convert.ToDatePeriod;
import org.elasticsearch.xpack.esql.expression.function.scalar.convert.ToDatetime;
import org.elasticsearch.xpack.esql.expression.function.scalar.convert.ToDegrees;
import org.elasticsearch.xpack.esql.expression.function.scalar.convert.ToDouble;
import org.elasticsearch.xpack.esql.expression.function.scalar.convert.ToGeoPoint;
import org.elasticsearch.xpack.esql.expression.function.scalar.convert.ToGeoShape;
import org.elasticsearch.xpack.esql.expression.function.scalar.convert.ToIP;
import org.elasticsearch.xpack.esql.expression.function.scalar.convert.ToInteger;
import org.elasticsearch.xpack.esql.expression.function.scalar.convert.ToLong;
import org.elasticsearch.xpack.esql.expression.function.scalar.convert.ToRadians;
import org.elasticsearch.xpack.esql.expression.function.scalar.convert.ToString;
import org.elasticsearch.xpack.esql.expression.function.scalar.convert.ToTimeDuration;
import org.elasticsearch.xpack.esql.expression.function.scalar.convert.ToUnsignedLong;
import org.elasticsearch.xpack.esql.expression.function.scalar.convert.ToVersion;
import org.elasticsearch.xpack.esql.expression.function.scalar.date.DateDiff;
import org.elasticsearch.xpack.esql.expression.function.scalar.date.DateExtract;
import org.elasticsearch.xpack.esql.expression.function.scalar.date.DateFormat;
import org.elasticsearch.xpack.esql.expression.function.scalar.date.DateParse;
import org.elasticsearch.xpack.esql.expression.function.scalar.date.DateTrunc;
import org.elasticsearch.xpack.esql.expression.function.scalar.date.Now;
import org.elasticsearch.xpack.esql.expression.function.scalar.ip.CIDRMatch;
import org.elasticsearch.xpack.esql.expression.function.scalar.ip.IpPrefix;
import org.elasticsearch.xpack.esql.expression.function.scalar.map.LogWithBaseInMap;
import org.elasticsearch.xpack.esql.expression.function.scalar.math.Abs;
import org.elasticsearch.xpack.esql.expression.function.scalar.math.Acos;
import org.elasticsearch.xpack.esql.expression.function.scalar.math.Asin;
import org.elasticsearch.xpack.esql.expression.function.scalar.math.Atan;
import org.elasticsearch.xpack.esql.expression.function.scalar.math.Atan2;
import org.elasticsearch.xpack.esql.expression.function.scalar.math.Cbrt;
import org.elasticsearch.xpack.esql.expression.function.scalar.math.Ceil;
import org.elasticsearch.xpack.esql.expression.function.scalar.math.Cos;
import org.elasticsearch.xpack.esql.expression.function.scalar.math.Cosh;
import org.elasticsearch.xpack.esql.expression.function.scalar.math.E;
import org.elasticsearch.xpack.esql.expression.function.scalar.math.Exp;
import org.elasticsearch.xpack.esql.expression.function.scalar.math.Floor;
import org.elasticsearch.xpack.esql.expression.function.scalar.math.Hypot;
import org.elasticsearch.xpack.esql.expression.function.scalar.math.Log;
import org.elasticsearch.xpack.esql.expression.function.scalar.math.Log10;
import org.elasticsearch.xpack.esql.expression.function.scalar.math.Pi;
import org.elasticsearch.xpack.esql.expression.function.scalar.math.Pow;
import org.elasticsearch.xpack.esql.expression.function.scalar.math.Round;
import org.elasticsearch.xpack.esql.expression.function.scalar.math.Signum;
import org.elasticsearch.xpack.esql.expression.function.scalar.math.Sin;
import org.elasticsearch.xpack.esql.expression.function.scalar.math.Sinh;
import org.elasticsearch.xpack.esql.expression.function.scalar.math.Sqrt;
import org.elasticsearch.xpack.esql.expression.function.scalar.math.Tan;
import org.elasticsearch.xpack.esql.expression.function.scalar.math.Tanh;
import org.elasticsearch.xpack.esql.expression.function.scalar.math.Tau;
import org.elasticsearch.xpack.esql.expression.function.scalar.multivalue.MvAppend;
import org.elasticsearch.xpack.esql.expression.function.scalar.multivalue.MvAvg;
import org.elasticsearch.xpack.esql.expression.function.scalar.multivalue.MvConcat;
import org.elasticsearch.xpack.esql.expression.function.scalar.multivalue.MvCount;
import org.elasticsearch.xpack.esql.expression.function.scalar.multivalue.MvDedupe;
import org.elasticsearch.xpack.esql.expression.function.scalar.multivalue.MvFirst;
import org.elasticsearch.xpack.esql.expression.function.scalar.multivalue.MvLast;
import org.elasticsearch.xpack.esql.expression.function.scalar.multivalue.MvMax;
import org.elasticsearch.xpack.esql.expression.function.scalar.multivalue.MvMedian;
import org.elasticsearch.xpack.esql.expression.function.scalar.multivalue.MvMedianAbsoluteDeviation;
import org.elasticsearch.xpack.esql.expression.function.scalar.multivalue.MvMin;
import org.elasticsearch.xpack.esql.expression.function.scalar.multivalue.MvPSeriesWeightedSum;
import org.elasticsearch.xpack.esql.expression.function.scalar.multivalue.MvPercentile;
import org.elasticsearch.xpack.esql.expression.function.scalar.multivalue.MvSlice;
import org.elasticsearch.xpack.esql.expression.function.scalar.multivalue.MvSort;
import org.elasticsearch.xpack.esql.expression.function.scalar.multivalue.MvSum;
import org.elasticsearch.xpack.esql.expression.function.scalar.multivalue.MvZip;
import org.elasticsearch.xpack.esql.expression.function.scalar.nulls.Coalesce;
import org.elasticsearch.xpack.esql.expression.function.scalar.spatial.SpatialContains;
import org.elasticsearch.xpack.esql.expression.function.scalar.spatial.SpatialDisjoint;
import org.elasticsearch.xpack.esql.expression.function.scalar.spatial.SpatialIntersects;
import org.elasticsearch.xpack.esql.expression.function.scalar.spatial.SpatialWithin;
import org.elasticsearch.xpack.esql.expression.function.scalar.spatial.StDistance;
import org.elasticsearch.xpack.esql.expression.function.scalar.spatial.StEnvelope;
import org.elasticsearch.xpack.esql.expression.function.scalar.spatial.StX;
import org.elasticsearch.xpack.esql.expression.function.scalar.spatial.StXMax;
import org.elasticsearch.xpack.esql.expression.function.scalar.spatial.StXMin;
import org.elasticsearch.xpack.esql.expression.function.scalar.spatial.StY;
import org.elasticsearch.xpack.esql.expression.function.scalar.spatial.StYMax;
import org.elasticsearch.xpack.esql.expression.function.scalar.spatial.StYMin;
import org.elasticsearch.xpack.esql.expression.function.scalar.string.BitLength;
import org.elasticsearch.xpack.esql.expression.function.scalar.string.ByteLength;
import org.elasticsearch.xpack.esql.expression.function.scalar.string.Concat;
import org.elasticsearch.xpack.esql.expression.function.scalar.string.EndsWith;
import org.elasticsearch.xpack.esql.expression.function.scalar.string.Hash;
import org.elasticsearch.xpack.esql.expression.function.scalar.string.LTrim;
import org.elasticsearch.xpack.esql.expression.function.scalar.string.Left;
import org.elasticsearch.xpack.esql.expression.function.scalar.string.Length;
import org.elasticsearch.xpack.esql.expression.function.scalar.string.Locate;
import org.elasticsearch.xpack.esql.expression.function.scalar.string.Md5;
import org.elasticsearch.xpack.esql.expression.function.scalar.string.RTrim;
import org.elasticsearch.xpack.esql.expression.function.scalar.string.Repeat;
import org.elasticsearch.xpack.esql.expression.function.scalar.string.Replace;
import org.elasticsearch.xpack.esql.expression.function.scalar.string.Reverse;
import org.elasticsearch.xpack.esql.expression.function.scalar.string.Right;
import org.elasticsearch.xpack.esql.expression.function.scalar.string.Sha1;
import org.elasticsearch.xpack.esql.expression.function.scalar.string.Sha256;
import org.elasticsearch.xpack.esql.expression.function.scalar.string.Space;
import org.elasticsearch.xpack.esql.expression.function.scalar.string.Split;
import org.elasticsearch.xpack.esql.expression.function.scalar.string.StartsWith;
import org.elasticsearch.xpack.esql.expression.function.scalar.string.Substring;
import org.elasticsearch.xpack.esql.expression.function.scalar.string.ToLower;
import org.elasticsearch.xpack.esql.expression.function.scalar.string.ToUpper;
import org.elasticsearch.xpack.esql.expression.function.scalar.string.Trim;
import org.elasticsearch.xpack.esql.expression.function.scalar.util.Delay;
import org.elasticsearch.xpack.esql.parser.ParsingException;
import org.elasticsearch.xpack.esql.session.Configuration;

import java.lang.reflect.Constructor;
import java.util.ArrayList;
import java.util.Arrays;
import java.util.Collection;
import java.util.HashMap;
import java.util.LinkedHashMap;
import java.util.List;
import java.util.Locale;
import java.util.Map;
import java.util.function.BiFunction;
import java.util.regex.Pattern;
import java.util.stream.Collectors;

import static java.util.Collections.emptyList;
import static java.util.Collections.unmodifiableList;
import static java.util.stream.Collectors.toList;
import static org.elasticsearch.xpack.esql.core.type.DataType.BOOLEAN;
import static org.elasticsearch.xpack.esql.core.type.DataType.CARTESIAN_POINT;
import static org.elasticsearch.xpack.esql.core.type.DataType.CARTESIAN_SHAPE;
import static org.elasticsearch.xpack.esql.core.type.DataType.DATETIME;
import static org.elasticsearch.xpack.esql.core.type.DataType.DATE_PERIOD;
import static org.elasticsearch.xpack.esql.core.type.DataType.DOUBLE;
import static org.elasticsearch.xpack.esql.core.type.DataType.GEO_POINT;
import static org.elasticsearch.xpack.esql.core.type.DataType.GEO_SHAPE;
import static org.elasticsearch.xpack.esql.core.type.DataType.INTEGER;
import static org.elasticsearch.xpack.esql.core.type.DataType.IP;
import static org.elasticsearch.xpack.esql.core.type.DataType.LONG;
import static org.elasticsearch.xpack.esql.core.type.DataType.TIME_DURATION;
import static org.elasticsearch.xpack.esql.core.type.DataType.UNSIGNED_LONG;
import static org.elasticsearch.xpack.esql.core.type.DataType.UNSUPPORTED;
import static org.elasticsearch.xpack.esql.core.type.DataType.VERSION;
import static org.elasticsearch.xpack.esql.core.type.DataType.isString;

public class EsqlFunctionRegistry {

    private static final Map<Class<? extends Function>, List<DataType>> DATA_TYPES_FOR_STRING_LITERAL_CONVERSIONS = new LinkedHashMap<>();

    private static final Map<DataType, Integer> DATA_TYPE_CASTING_PRIORITY;

    static {
        List<DataType> typePriorityList = Arrays.asList(
            DATETIME,
            DATE_PERIOD,
            TIME_DURATION,
            DOUBLE,
            LONG,
            INTEGER,
            IP,
            VERSION,
            GEO_POINT,
            GEO_SHAPE,
            CARTESIAN_POINT,
            CARTESIAN_SHAPE,
            BOOLEAN,
            UNSIGNED_LONG,
            UNSUPPORTED
        );
        DATA_TYPE_CASTING_PRIORITY = new HashMap<>();
        for (int i = 0; i < typePriorityList.size(); i++) {
            DATA_TYPE_CASTING_PRIORITY.put(typePriorityList.get(i), i);
        }
    }

    // Translation table for error messaging in the following function
    private static final String[] NUM_NAMES = { "zero", "one", "two", "three", "four", "five", };

    // list of functions grouped by type of functions (aggregate, statistics, math etc) and ordered alphabetically inside each group
    // a single function will have one entry for itself with its name associated to its instance and, also, one entry for each alias
    // it has with the alias name associated to the FunctionDefinition instance
    private final Map<String, FunctionDefinition> defs = new LinkedHashMap<>();
    private final Map<String, String> aliases = new HashMap<>();

    private SnapshotFunctionRegistry snapshotRegistry = null;

    @SuppressWarnings("this-escape")
    public EsqlFunctionRegistry() {
        register(functions());
        buildDataTypesForStringLiteralConversion(functions());
    }

    EsqlFunctionRegistry(FunctionDefinition... functions) {
        register(functions);
    }

    public FunctionDefinition resolveFunction(String functionName) {
        FunctionDefinition def = defs.get(functionName);
        if (def == null) {
            throw new QlIllegalArgumentException("Cannot find function {}; this should have been caught during analysis", functionName);
        }
        return def;
    }

    private String normalize(String name) {
        return name.toLowerCase(Locale.ROOT);
    }

    public String resolveAlias(String alias) {
        String normalized = normalize(alias);
        return aliases.getOrDefault(normalized, normalized);
    }

    public boolean functionExists(String functionName) {
        return defs.containsKey(functionName);
    }

    public Collection<FunctionDefinition> listFunctions() {
        // It is worth double checking if we need this copy. These are immutable anyway.
        return defs.values();
    }

    public Collection<FunctionDefinition> listFunctions(String pattern) {
        // It is worth double checking if we need this copy. These are immutable anyway.
        Pattern p = Strings.hasText(pattern) ? Pattern.compile(normalize(pattern)) : null;
        return defs.entrySet()
            .stream()
            .filter(e -> p == null || p.matcher(e.getKey()).matches())
            .map(e -> cloneDefinition(e.getKey(), e.getValue()))
            .collect(toList());
    }

    private static FunctionDefinition[][] functions() {
        return new FunctionDefinition[][] {
            // grouping functions
            new FunctionDefinition[] {
                def(Bucket.class, Bucket::new, "bucket", "bin"),
                def(Categorize.class, Categorize::new, "categorize") },
            // aggregate functions
            // since they declare two public constructors - one with filter (for nested where) and one without
            // use casting to disambiguate between the two
            new FunctionDefinition[] {
                def(Avg.class, uni(Avg::new), "avg"),
                def(Count.class, uni(Count::new), "count"),
                def(CountDistinct.class, bi(CountDistinct::new), "count_distinct"),
                def(Max.class, uni(Max::new), "max"),
                def(Median.class, uni(Median::new), "median"),
                def(MedianAbsoluteDeviation.class, uni(MedianAbsoluteDeviation::new), "median_absolute_deviation"),
                def(Min.class, uni(Min::new), "min"),
                def(Percentile.class, bi(Percentile::new), "percentile"),
                def(StdDev.class, uni(StdDev::new), "std_dev"),
                def(Sum.class, uni(Sum::new), "sum"),
                def(Top.class, tri(Top::new), "top"),
                def(Values.class, uni(Values::new), "values"),
                def(WeightedAvg.class, bi(WeightedAvg::new), "weighted_avg") },
            // math
            new FunctionDefinition[] {
                def(Abs.class, Abs::new, "abs"),
                def(Acos.class, Acos::new, "acos"),
                def(Asin.class, Asin::new, "asin"),
                def(Atan.class, Atan::new, "atan"),
                def(Atan2.class, Atan2::new, "atan2"),
                def(Cbrt.class, Cbrt::new, "cbrt"),
                def(Ceil.class, Ceil::new, "ceil"),
                def(Cos.class, Cos::new, "cos"),
                def(Cosh.class, Cosh::new, "cosh"),
                def(E.class, E::new, "e"),
                def(Exp.class, Exp::new, "exp"),
                def(Floor.class, Floor::new, "floor"),
                def(Greatest.class, Greatest::new, "greatest"),
                def(Hypot.class, Hypot::new, "hypot"),
                def(Log.class, Log::new, "log"),
                def(Log10.class, Log10::new, "log10"),
                def(Least.class, Least::new, "least"),
                def(Pi.class, Pi::new, "pi"),
                def(Pow.class, Pow::new, "pow"),
                def(Round.class, Round::new, "round"),
                def(Signum.class, Signum::new, "signum"),
                def(Sin.class, Sin::new, "sin"),
                def(Sinh.class, Sinh::new, "sinh"),
                def(Sqrt.class, Sqrt::new, "sqrt"),
                def(Tan.class, Tan::new, "tan"),
                def(Tanh.class, Tanh::new, "tanh"),
                def(Tau.class, Tau::new, "tau") },
            // string
            new FunctionDefinition[] {
                def(BitLength.class, BitLength::new, "bit_length"),
                def(ByteLength.class, ByteLength::new, "byte_length"),
                def(Concat.class, Concat::new, "concat"),
                def(EndsWith.class, EndsWith::new, "ends_with"),
                def(Hash.class, Hash::new, "hash"),
                def(LTrim.class, LTrim::new, "ltrim"),
                def(Left.class, Left::new, "left"),
                def(Length.class, Length::new, "length"),
                def(Locate.class, Locate::new, "locate"),
                def(Md5.class, Md5::new, "md5"),
                def(RTrim.class, RTrim::new, "rtrim"),
                def(Repeat.class, Repeat::new, "repeat"),
                def(Replace.class, Replace::new, "replace"),
                def(Reverse.class, Reverse::new, "reverse"),
                def(Right.class, Right::new, "right"),
                def(Sha1.class, Sha1::new, "sha1"),
                def(Sha256.class, Sha256::new, "sha256"),
                def(Space.class, Space::new, "space"),
                def(StartsWith.class, StartsWith::new, "starts_with"),
                def(Substring.class, Substring::new, "substring"),
                def(ToLower.class, ToLower::new, "to_lower"),
                def(ToUpper.class, ToUpper::new, "to_upper"),
                def(Trim.class, Trim::new, "trim") },
            // date
            new FunctionDefinition[] {
                def(DateDiff.class, DateDiff::new, "date_diff"),
                def(DateExtract.class, DateExtract::new, "date_extract"),
                def(DateFormat.class, DateFormat::new, "date_format"),
                def(DateParse.class, DateParse::new, "date_parse"),
                def(DateTrunc.class, DateTrunc::new, "date_trunc"),
                def(Now.class, Now::new, "now") },
            // spatial
            new FunctionDefinition[] {
                def(SpatialCentroid.class, SpatialCentroid::new, "st_centroid_agg"),
                def(SpatialContains.class, SpatialContains::new, "st_contains"),
                def(SpatialExtent.class, SpatialExtent::new, "st_extent_agg"),
                def(SpatialDisjoint.class, SpatialDisjoint::new, "st_disjoint"),
                def(SpatialIntersects.class, SpatialIntersects::new, "st_intersects"),
                def(SpatialWithin.class, SpatialWithin::new, "st_within"),
                def(StDistance.class, StDistance::new, "st_distance"),
                def(StEnvelope.class, StEnvelope::new, "st_envelope"),
                def(StXMax.class, StXMax::new, "st_xmax"),
                def(StXMin.class, StXMin::new, "st_xmin"),
                def(StYMax.class, StYMax::new, "st_ymax"),
                def(StYMin.class, StYMin::new, "st_ymin"),
                def(StX.class, StX::new, "st_x"),
                def(StY.class, StY::new, "st_y") },
            // conditional
            new FunctionDefinition[] { def(Case.class, Case::new, "case") },
            // null
            new FunctionDefinition[] { def(Coalesce.class, Coalesce::new, "coalesce"), },
            // IP
            new FunctionDefinition[] { def(CIDRMatch.class, CIDRMatch::new, "cidr_match") },
            new FunctionDefinition[] { def(IpPrefix.class, IpPrefix::new, "ip_prefix") },
            // conversion functions
            new FunctionDefinition[] {
                def(FromBase64.class, FromBase64::new, "from_base64"),
                def(ToBase64.class, ToBase64::new, "to_base64"),
                def(ToBoolean.class, ToBoolean::new, "to_boolean", "to_bool"),
                def(ToCartesianPoint.class, ToCartesianPoint::new, "to_cartesianpoint"),
                def(ToCartesianShape.class, ToCartesianShape::new, "to_cartesianshape"),
                def(ToDatePeriod.class, ToDatePeriod::new, "to_dateperiod"),
                def(ToDatetime.class, ToDatetime::new, "to_datetime", "to_dt"),
                def(ToDateNanos.class, ToDateNanos::new, "to_date_nanos", "to_datenanos"),
                def(ToDegrees.class, ToDegrees::new, "to_degrees"),
                def(ToDouble.class, ToDouble::new, "to_double", "to_dbl"),
                def(ToGeoPoint.class, ToGeoPoint::new, "to_geopoint"),
                def(ToGeoShape.class, ToGeoShape::new, "to_geoshape"),
                def(ToIP.class, ToIP::new, "to_ip"),
                def(ToInteger.class, ToInteger::new, "to_integer", "to_int"),
                def(ToLong.class, ToLong::new, "to_long"),
                def(ToRadians.class, ToRadians::new, "to_radians"),
                def(ToString.class, ToString::new, "to_string", "to_str"),
                def(ToTimeDuration.class, ToTimeDuration::new, "to_timeduration"),
                def(ToUnsignedLong.class, ToUnsignedLong::new, "to_unsigned_long", "to_ulong", "to_ul"),
                def(ToVersion.class, ToVersion::new, "to_version", "to_ver"), },
            // multivalue functions
            new FunctionDefinition[] {
                def(MvAppend.class, MvAppend::new, "mv_append"),
                def(MvAvg.class, MvAvg::new, "mv_avg"),
                def(MvConcat.class, MvConcat::new, "mv_concat"),
                def(MvCount.class, MvCount::new, "mv_count"),
                def(MvDedupe.class, MvDedupe::new, "mv_dedupe"),
                def(MvFirst.class, MvFirst::new, "mv_first"),
                def(MvLast.class, MvLast::new, "mv_last"),
                def(MvMax.class, MvMax::new, "mv_max"),
                def(MvMedian.class, MvMedian::new, "mv_median"),
                def(MvMedianAbsoluteDeviation.class, MvMedianAbsoluteDeviation::new, "mv_median_absolute_deviation"),
                def(MvMin.class, MvMin::new, "mv_min"),
                def(MvPercentile.class, MvPercentile::new, "mv_percentile"),
                def(MvPSeriesWeightedSum.class, MvPSeriesWeightedSum::new, "mv_pseries_weighted_sum"),
                def(MvSort.class, MvSort::new, "mv_sort"),
                def(MvSlice.class, MvSlice::new, "mv_slice"),
                def(MvZip.class, MvZip::new, "mv_zip"),
                def(MvSum.class, MvSum::new, "mv_sum"),
                def(Split.class, Split::new, "split") },
            // fulltext functions
            new FunctionDefinition[] {
                def(Kql.class, uni(Kql::new), "kql"),
                def(Match.class, bi(Match::new), "match"),
                def(QueryString.class, uni(QueryString::new), "qstr") } };

    }

    private static FunctionDefinition[][] snapshotFunctions() {
        return new FunctionDefinition[][] {
            new FunctionDefinition[] {
                // The delay() function is for debug/snapshot environments only and should never be enabled in a non-snapshot build.
                // This is an experimental function and can be removed without notice.
                def(Delay.class, Delay::new, "delay"),
<<<<<<< HEAD
                def(Kql.class, uni(Kql::new), "kql"),
                // log_with_base_in_map is for debug/snapshot environments only
                // and should never be enabled in a non-snapshot build. They are for the purpose of testing MapExpression only.
                def(LogWithBaseInMap.class, LogWithBaseInMap::new, "log_with_base_in_map"),
=======
>>>>>>> 1071939b
                def(Rate.class, Rate::withUnresolvedTimestamp, "rate"),
                def(Term.class, bi(Term::new), "term") } };
    }

    public EsqlFunctionRegistry snapshotRegistry() {
        if (Build.current().isSnapshot() == false) {
            return this;
        }
        var snapshotRegistry = this.snapshotRegistry;
        if (snapshotRegistry == null) {
            snapshotRegistry = new SnapshotFunctionRegistry();
            this.snapshotRegistry = snapshotRegistry;
        }
        return snapshotRegistry;
    }

    public static boolean isSnapshotOnly(String functionName) {
        for (FunctionDefinition[] defs : snapshotFunctions()) {
            for (FunctionDefinition def : defs) {
                if (def.name().equalsIgnoreCase(functionName)) {
                    return true;
                }
            }
        }
        return false;
    }

    public static String normalizeName(String name) {
        return name.toLowerCase(Locale.ROOT);
    }

    public static class ArgSignature {
        protected final String name;
        protected final String[] type;
        protected final String description;
        protected final boolean optional;
        protected final DataType targetDataType;

        public ArgSignature(String name, String[] type, String description, boolean optional, DataType targetDataType) {
            this.name = name;
            this.type = type;
            this.description = description;
            this.optional = optional;
            this.targetDataType = targetDataType;
        }

        public ArgSignature(String name, String[] type, String description, boolean optional) {
            this(name, type, description, optional, UNSUPPORTED);
        }

        public String name() {
            return name;
        }

        public String[] type() {
            return type;
        }

        public String description() {
            return description;
        }

        public boolean optional() {
            return optional;
        }

        public DataType targetDataType() {
            return targetDataType;
        }

        @Override
        public String toString() {
            return "ArgSignature{"
                + "name='"
                + name
                + "', type="
                + Arrays.toString(type)
                + ", description='"
                + description
                + "', optional="
                + optional
                + ", targetDataType="
                + targetDataType
                + "}}";
        }
    }

    public static class MapArgSignature extends ArgSignature {
        private final Map<String, MapEntryArgSignature> mapParams;

        public MapArgSignature(String description, boolean optional, Map<String, MapEntryArgSignature> mapParams) {
            super("map", new String[] { "map" }, description, optional);
            this.mapParams = mapParams;
        }

        public Map<String, MapEntryArgSignature> mapParams() {
            return mapParams;
        }

        @Override
        public String toString() {
            return "MapArgSignature{"
                + "name='map', type='map', description='"
                + description
                + "', optional="
                + optional
                + ", targetDataType=unsupported, mapParams={"
                + mapParams.values().stream().map(mapArg -> "{" + mapArg + "}").collect(Collectors.joining(", "))
                + "}}";
        }
    }

    public record MapEntryArgSignature(String name, String valueHint, String type, String description) {
        @Override
        public String toString() {
            return "name='" + name + "', values=" + valueHint + ", description='" + description + "'";
        }
    }

    public record FunctionDescription(
        String name,
        List<ArgSignature> args,
        String[] returnType,
        String description,
        boolean variadic,
        boolean isAggregation
    ) {
        /**
         * The name of every argument.
         */
        public List<String> argNames() {
            return args.stream().map(ArgSignature::name).toList();
        }

        /**
         * The description of every argument.
         */
        public List<String> argDescriptions() {
            return args.stream().map(ArgSignature::description).toList();
        }
    }

    /**
     * Build a list target data types, which is used by ImplicitCasting to convert string literals to a target data type.
     */
    private static DataType getTargetType(String[] names) {
        List<DataType> types = new ArrayList<>();
        for (String name : names) {
            DataType type = DataType.fromTypeName(name);
            if (type != null && type != UNSUPPORTED) { // A type should not be null or UNSUPPORTED, just a sanity check here
                // If the function takes strings as input, there is no need to cast a string literal to it.
                // Return UNSUPPORTED means that ImplicitCasting doesn't support this argument, and it will be skipped by ImplicitCasting.
                if (isString(type)) {
                    return UNSUPPORTED;
                }
                types.add(type);
            }
        }

        return types.stream()
            .filter(DATA_TYPE_CASTING_PRIORITY::containsKey)
            .min((dt1, dt2) -> DATA_TYPE_CASTING_PRIORITY.get(dt1).compareTo(DATA_TYPE_CASTING_PRIORITY.get(dt2)))
            .orElse(UNSUPPORTED);
    }

    public static FunctionDescription description(FunctionDefinition def) {
        Constructor<?> constructor = constructorFor(def.clazz());
        if (constructor == null) {
            return new FunctionDescription(def.name(), List.of(), null, null, false, false);
        }
        FunctionInfo functionInfo = functionInfo(def);
        String functionDescription = functionInfo == null ? "" : functionInfo.description().replace('\n', ' ');
        String[] returnType = functionInfo == null ? new String[] { "?" } : removeUnderConstruction(functionInfo.returnType());
        var params = constructor.getParameters(); // no multiple c'tors supported

        List<EsqlFunctionRegistry.ArgSignature> args = new ArrayList<>(params.length);
        boolean variadic = false;
        boolean isAggregation = functionInfo != null && functionInfo.isAggregation();
        for (int i = 1; i < params.length; i++) { // skipping 1st argument, the source
            if (Configuration.class.isAssignableFrom(params[i].getType()) == false) {
                variadic |= List.class.isAssignableFrom(params[i].getType());
                MapParam mapParamInfo = params[i].getAnnotation(MapParam.class); // refactor this
                if (mapParamInfo != null) {
                    args.add(mapParam(mapParamInfo));
                } else {
                    Param paramInfo = params[i].getAnnotation(Param.class);
                    args.add(paramInfo != null ? param(paramInfo) : paramWithoutAnnotation(params[i].getName()));
                }
            }
        }
        return new FunctionDescription(def.name(), args, returnType, functionDescription, variadic, isAggregation);
    }

    public static ArgSignature param(Param param) {
        String[] type = removeUnderConstruction(param.type());
        String desc = param.description().replace('\n', ' ');
        DataType targetDataType = getTargetType(type);
        return new EsqlFunctionRegistry.ArgSignature(param.name(), type, desc, param.optional(), targetDataType);
    }

    public static ArgSignature mapParam(MapParam mapParam) {
        String desc = mapParam.description().replace('\n', ' ');
        Map<String, MapEntryArgSignature> params = new HashMap<>(mapParam.params().length);
        for (MapParam.MapParamEntry param : mapParam.params()) {
            String valueHint = param.valueHint().length <= 1
                ? Arrays.toString(param.valueHint())
                : "[" + String.join(", ", param.valueHint()) + "]";
            String type = param.type().length <= 1 ? Arrays.toString(param.type()) : "[" + String.join(", ", param.type()) + "]";
            MapEntryArgSignature mapArg = new MapEntryArgSignature(param.name(), valueHint, type, param.description());
            params.put(param.name(), mapArg);
        }
        return new EsqlFunctionRegistry.MapArgSignature(desc, mapParam.optional(), params);
    }

    public static ArgSignature paramWithoutAnnotation(String name) {
        return new EsqlFunctionRegistry.ArgSignature(name, new String[] { "?" }, "", false, UNSUPPORTED);
    }

    /**
     * Remove types that are being actively built.
     */
    private static String[] removeUnderConstruction(String[] types) {
        for (Map.Entry<DataType, FeatureFlag> underConstruction : DataType.UNDER_CONSTRUCTION.entrySet()) {
            if (underConstruction.getValue().isEnabled() == false) {
                types = Arrays.stream(types).filter(t -> underConstruction.getKey().typeName().equals(t) == false).toArray(String[]::new);
            }
        }
        return types;
    }

    public static FunctionInfo functionInfo(FunctionDefinition def) {
        Constructor<?> constructor = constructorFor(def.clazz());
        if (constructor == null) {
            return null;
        }
        return constructor.getAnnotation(FunctionInfo.class);
    }

    private static Constructor<?> constructorFor(Class<? extends Function> clazz) {
        Constructor<?>[] constructors = clazz.getConstructors();
        if (constructors.length == 0) {
            return null;
        }
        // when dealing with multiple, pick the constructor exposing the FunctionInfo annotation
        if (constructors.length > 1) {
            for (Constructor<?> constructor : constructors) {
                if (constructor.getAnnotation(FunctionInfo.class) != null) {
                    return constructor;
                }
            }
        }
        return constructors[0];
    }

    private void buildDataTypesForStringLiteralConversion(FunctionDefinition[]... groupFunctions) {
        for (FunctionDefinition[] group : groupFunctions) {
            for (FunctionDefinition def : group) {
                FunctionDescription signature = description(def);
                DATA_TYPES_FOR_STRING_LITERAL_CONVERSIONS.put(
                    def.clazz(),
                    signature.args().stream().map(EsqlFunctionRegistry.ArgSignature::targetDataType).collect(Collectors.toList())
                );
            }
        }
    }

    public List<DataType> getDataTypeForStringLiteralConversion(Class<? extends Function> clazz) {
        return DATA_TYPES_FOR_STRING_LITERAL_CONVERSIONS.get(clazz);
    }

    private static class SnapshotFunctionRegistry extends EsqlFunctionRegistry {
        SnapshotFunctionRegistry() {
            if (Build.current().isSnapshot() == false) {
                throw new IllegalStateException("build snapshot function registry for non-snapshot build");
            }
            register(snapshotFunctions());
        }

    }

    void register(FunctionDefinition[]... groupFunctions) {
        for (FunctionDefinition[] group : groupFunctions) {
            register(group);
        }
    }

    void register(FunctionDefinition... functions) {
        // temporary map to hold [function_name/alias_name : function instance]
        Map<String, FunctionDefinition> batchMap = new HashMap<>();
        for (FunctionDefinition f : functions) {
            batchMap.put(f.name(), f);
            for (String alias : f.aliases()) {
                Object old = batchMap.put(alias, f);
                if (old != null || defs.containsKey(alias)) {
                    throw new QlIllegalArgumentException(
                        "alias ["
                            + alias
                            + "] is used by "
                            + "["
                            + (old != null ? old : defs.get(alias).name())
                            + "] and ["
                            + f.name()
                            + "]"
                    );
                }
                aliases.put(alias, f.name());
            }
        }
        // sort the temporary map by key name and add it to the global map of functions
        defs.putAll(
            batchMap.entrySet()
                .stream()
                .sorted(Map.Entry.comparingByKey())
                .collect(
                    Collectors.<
                        Map.Entry<String, FunctionDefinition>,
                        String,
                        FunctionDefinition,
                        LinkedHashMap<String, FunctionDefinition>>toMap(
                            Map.Entry::getKey,
                            Map.Entry::getValue,
                            (oldValue, newValue) -> oldValue,
                            LinkedHashMap::new
                        )
                )
        );
    }

    protected FunctionDefinition cloneDefinition(String name, FunctionDefinition definition) {
        return new FunctionDefinition(name, emptyList(), definition.clazz(), definition.builder());
    }

    protected interface FunctionBuilder {
        Function build(Source source, List<Expression> children, Configuration cfg);
    }

    /**
     * Main method to register a function.
     *
     * @param names Must always have at least one entry which is the method's primary name
     */
    @SuppressWarnings("overloads")
    protected static FunctionDefinition def(Class<? extends Function> function, FunctionBuilder builder, String... names) {
        Check.isTrue(names.length > 0, "At least one name must be provided for the function");
        String primaryName = names[0];
        List<String> aliases = Arrays.asList(names).subList(1, names.length);
        FunctionDefinition.Builder realBuilder = (uf, cfg, extras) -> {
            if (CollectionUtils.isEmpty(extras) == false) {
                throw new ParsingException(
                    uf.source(),
                    "Unused parameters {} detected when building [{}]",
                    Arrays.toString(extras),
                    primaryName
                );
            }
            try {
                return builder.build(uf.source(), uf.children(), cfg);
            } catch (QlIllegalArgumentException e) {
                throw new ParsingException(e, uf.source(), "error building [{}]: {}", primaryName, e.getMessage());
            }
        };
        return new FunctionDefinition(primaryName, unmodifiableList(aliases), function, realBuilder);
    }

    /**
     * Build a {@linkplain FunctionDefinition} for a no-argument function.
     */
    public static <T extends Function> FunctionDefinition def(
        Class<T> function,
        java.util.function.Function<Source, T> ctorRef,
        String... names
    ) {
        FunctionBuilder builder = (source, children, cfg) -> {
            if (false == children.isEmpty()) {
                throw new QlIllegalArgumentException("expects no arguments");
            }
            return ctorRef.apply(source);
        };
        return def(function, builder, names);
    }

    /**
     * Build a {@linkplain FunctionDefinition} for a unary function.
     */
    @SuppressWarnings("overloads")  // These are ambiguous if you aren't using ctor references but we always do
    public static <T extends Function> FunctionDefinition def(
        Class<T> function,
        BiFunction<Source, Expression, T> ctorRef,
        String... names
    ) {
        FunctionBuilder builder = (source, children, cfg) -> {
            if (children.size() != 1) {
                throw new QlIllegalArgumentException("expects exactly one argument");
            }
            return ctorRef.apply(source, children.get(0));
        };
        return def(function, builder, names);
    }

    /**
     * Build a {@linkplain FunctionDefinition} for multi-arg/n-ary function.
     */
    @SuppressWarnings("overloads") // These are ambiguous if you aren't using ctor references but we always do
    protected <T extends Function> FunctionDefinition def(Class<T> function, NaryBuilder<T> ctorRef, String... names) {
        FunctionBuilder builder = (source, children, cfg) -> { return ctorRef.build(source, children); };
        return def(function, builder, names);
    }

    protected interface NaryBuilder<T> {
        T build(Source source, List<Expression> children);
    }

    /**
     * Build a {@linkplain FunctionDefinition} for a binary function.
     */
    @SuppressWarnings("overloads")  // These are ambiguous if you aren't using ctor references but we always do
    public static <T extends Function> FunctionDefinition def(Class<T> function, BinaryBuilder<T> ctorRef, String... names) {
        FunctionBuilder builder = (source, children, cfg) -> {
            boolean isBinaryOptionalParamFunction = OptionalArgument.class.isAssignableFrom(function);
            if (isBinaryOptionalParamFunction && (children.size() > 2 || children.size() < 1)) {
                throw new QlIllegalArgumentException("expects one or two arguments");
            } else if (isBinaryOptionalParamFunction == false && children.size() != 2) {
                throw new QlIllegalArgumentException("expects exactly two arguments");
            }

            return ctorRef.build(source, children.get(0), children.size() == 2 ? children.get(1) : null);
        };
        return def(function, builder, names);
    }

    public interface BinaryBuilder<T> {
        T build(Source source, Expression left, Expression right);
    }

    /**
     * Build a {@linkplain FunctionDefinition} for a ternary function.
     */
    @SuppressWarnings("overloads")  // These are ambiguous if you aren't using ctor references but we always do
    protected static <T extends Function> FunctionDefinition def(Class<T> function, TernaryBuilder<T> ctorRef, String... names) {
        FunctionBuilder builder = (source, children, cfg) -> {
            boolean hasMinimumTwo = OptionalArgument.class.isAssignableFrom(function);
            if (hasMinimumTwo && (children.size() > 3 || children.size() < 2)) {
                throw new QlIllegalArgumentException("expects two or three arguments");
            } else if (hasMinimumTwo == false && children.size() != 3) {
                throw new QlIllegalArgumentException("expects exactly three arguments");
            }
            return ctorRef.build(source, children.get(0), children.get(1), children.size() == 3 ? children.get(2) : null);
        };
        return def(function, builder, names);
    }

    protected interface TernaryBuilder<T> {
        T build(Source source, Expression one, Expression two, Expression three);
    }

    /**
     * Build a {@linkplain FunctionDefinition} for a quaternary function.
     */
    @SuppressWarnings("overloads")  // These are ambiguous if you aren't using ctor references but we always do
    protected static <T extends Function> FunctionDefinition def(Class<T> function, QuaternaryBuilder<T> ctorRef, String... names) {
        FunctionBuilder builder = (source, children, cfg) -> {
            if (OptionalArgument.class.isAssignableFrom(function)) {
                if (children.size() > 4 || children.size() < 3) {
                    throw new QlIllegalArgumentException("expects three or four arguments");
                }
            } else if (TwoOptionalArguments.class.isAssignableFrom(function)) {
                if (children.size() > 4 || children.size() < 2) {
                    throw new QlIllegalArgumentException("expects minimum two, maximum four arguments");
                }
            } else if (children.size() != 4) {
                throw new QlIllegalArgumentException("expects exactly four arguments");
            }
            return ctorRef.build(
                source,
                children.get(0),
                children.get(1),
                children.size() > 2 ? children.get(2) : null,
                children.size() > 3 ? children.get(3) : null
            );
        };
        return def(function, builder, names);
    }

    protected interface QuaternaryBuilder<T> {
        T build(Source source, Expression one, Expression two, Expression three, Expression four);
    }

    /**
     * Build a {@linkplain FunctionDefinition} for a quinary function.
     */
    @SuppressWarnings("overloads")  // These are ambiguous if you aren't using ctor references but we always do
    protected static <T extends Function> FunctionDefinition def(
        Class<T> function,
        QuinaryBuilder<T> ctorRef,
        int numOptionalParams,
        String... names
    ) {
        FunctionBuilder builder = (source, children, cfg) -> {
            final int NUM_TOTAL_PARAMS = 5;
            boolean hasOptionalParams = OptionalArgument.class.isAssignableFrom(function);
            if (hasOptionalParams && (children.size() > NUM_TOTAL_PARAMS || children.size() < NUM_TOTAL_PARAMS - numOptionalParams)) {
                throw new QlIllegalArgumentException(
                    "expects between "
                        + NUM_NAMES[NUM_TOTAL_PARAMS - numOptionalParams]
                        + " and "
                        + NUM_NAMES[NUM_TOTAL_PARAMS]
                        + " arguments"
                );
            } else if (hasOptionalParams == false && children.size() != NUM_TOTAL_PARAMS) {
                throw new QlIllegalArgumentException("expects exactly " + NUM_NAMES[NUM_TOTAL_PARAMS] + " arguments");
            }
            return ctorRef.build(
                source,
                children.size() > 0 ? children.get(0) : null,
                children.size() > 1 ? children.get(1) : null,
                children.size() > 2 ? children.get(2) : null,
                children.size() > 3 ? children.get(3) : null,
                children.size() > 4 ? children.get(4) : null
            );
        };
        return def(function, builder, names);
    }

    protected interface QuinaryBuilder<T> {
        T build(Source source, Expression one, Expression two, Expression three, Expression four, Expression five);
    }

    /**
     * Build a {@linkplain FunctionDefinition} for functions with a mandatory argument followed by a varidic list.
     */
    @SuppressWarnings("overloads")  // These are ambiguous if you aren't using ctor references but we always do
    protected static <T extends Function> FunctionDefinition def(Class<T> function, UnaryVariadicBuilder<T> ctorRef, String... names) {
        FunctionBuilder builder = (source, children, cfg) -> {
            boolean hasMinimumOne = OptionalArgument.class.isAssignableFrom(function);
            if (hasMinimumOne && children.size() < 1) {
                throw new QlIllegalArgumentException("expects at least one argument");
            } else if (hasMinimumOne == false && children.size() < 2) {
                throw new QlIllegalArgumentException("expects at least two arguments");
            }
            return ctorRef.build(source, children.get(0), children.subList(1, children.size()));
        };
        return def(function, builder, names);
    }

    protected interface UnaryVariadicBuilder<T> {
        T build(Source source, Expression exp, List<Expression> variadic);
    }

    /**
     * Build a {@linkplain FunctionDefinition} for a no-argument function that is configuration aware.
     */
    @SuppressWarnings("overloads")
    protected static <T extends Function> FunctionDefinition def(Class<T> function, ConfigurationAwareBuilder<T> ctorRef, String... names) {
        FunctionBuilder builder = (source, children, cfg) -> {
            if (false == children.isEmpty()) {
                throw new QlIllegalArgumentException("expects no arguments");
            }
            return ctorRef.build(source, cfg);
        };
        return def(function, builder, names);
    }

    protected interface ConfigurationAwareBuilder<T> {
        T build(Source source, Configuration configuration);
    }

    /**
     * Build a {@linkplain FunctionDefinition} for a one-argument function that is configuration aware.
     */
    @SuppressWarnings("overloads")
    public static <T extends Function> FunctionDefinition def(
        Class<T> function,
        UnaryConfigurationAwareBuilder<T> ctorRef,
        String... names
    ) {
        FunctionBuilder builder = (source, children, cfg) -> {
            if (children.size() > 1) {
                throw new QlIllegalArgumentException("expects exactly one argument");
            }
            Expression ex = children.size() == 1 ? children.get(0) : null;
            return ctorRef.build(source, ex, cfg);
        };
        return def(function, builder, names);
    }

    public interface UnaryConfigurationAwareBuilder<T> {
        T build(Source source, Expression exp, Configuration configuration);
    }

    /**
     * Build a {@linkplain FunctionDefinition} for a binary function that is configuration aware.
     */
    @SuppressWarnings("overloads")  // These are ambiguous if you aren't using ctor references but we always do
    protected static <T extends Function> FunctionDefinition def(
        Class<T> function,
        BinaryConfigurationAwareBuilder<T> ctorRef,
        String... names
    ) {
        FunctionBuilder builder = (source, children, cfg) -> {
            boolean isBinaryOptionalParamFunction = OptionalArgument.class.isAssignableFrom(function);
            if (isBinaryOptionalParamFunction && (children.size() > 2 || children.size() < 1)) {
                throw new QlIllegalArgumentException("expects one or two arguments");
            } else if (isBinaryOptionalParamFunction == false && children.size() != 2) {
                throw new QlIllegalArgumentException("expects exactly two arguments");
            }
            return ctorRef.build(source, children.get(0), children.size() == 2 ? children.get(1) : null, cfg);
        };
        return def(function, builder, names);
    }

    protected interface BinaryConfigurationAwareBuilder<T> {
        T build(Source source, Expression left, Expression right, Configuration configuration);
    }

    /**
     * Build a {@linkplain FunctionDefinition} for a ternary function that is configuration aware.
     */
    @SuppressWarnings("overloads")  // These are ambiguous if you aren't using ctor references but we always do
    protected <T extends Function> FunctionDefinition def(Class<T> function, TernaryConfigurationAwareBuilder<T> ctorRef, String... names) {
        FunctionBuilder builder = (source, children, cfg) -> {
            boolean hasMinimumTwo = OptionalArgument.class.isAssignableFrom(function);
            if (hasMinimumTwo && (children.size() > 3 || children.size() < 2)) {
                throw new QlIllegalArgumentException("expects two or three arguments");
            } else if (hasMinimumTwo == false && children.size() != 3) {
                throw new QlIllegalArgumentException("expects exactly three arguments");
            }
            return ctorRef.build(source, children.get(0), children.get(1), children.size() == 3 ? children.get(2) : null, cfg);
        };
        return def(function, builder, names);
    }

    protected interface TernaryConfigurationAwareBuilder<T> {
        T build(Source source, Expression one, Expression two, Expression three, Configuration configuration);
    }

    //
    // Utility functions to help disambiguate the method handle passed in.
    // They work by providing additional method information to help the compiler know which method to pick.
    //
    private static <T extends Function> BiFunction<Source, Expression, T> uni(BiFunction<Source, Expression, T> function) {
        return function;
    }

    private static <T extends Function> BinaryBuilder<T> bi(BinaryBuilder<T> function) {
        return function;
    }

    private static <T extends Function> TernaryBuilder<T> tri(TernaryBuilder<T> function) {
        return function;
    }

}<|MERGE_RESOLUTION|>--- conflicted
+++ resolved
@@ -438,13 +438,9 @@
                 // The delay() function is for debug/snapshot environments only and should never be enabled in a non-snapshot build.
                 // This is an experimental function and can be removed without notice.
                 def(Delay.class, Delay::new, "delay"),
-<<<<<<< HEAD
-                def(Kql.class, uni(Kql::new), "kql"),
                 // log_with_base_in_map is for debug/snapshot environments only
                 // and should never be enabled in a non-snapshot build. They are for the purpose of testing MapExpression only.
                 def(LogWithBaseInMap.class, LogWithBaseInMap::new, "log_with_base_in_map"),
-=======
->>>>>>> 1071939b
                 def(Rate.class, Rate::withUnresolvedTimestamp, "rate"),
                 def(Term.class, bi(Term::new), "term") } };
     }

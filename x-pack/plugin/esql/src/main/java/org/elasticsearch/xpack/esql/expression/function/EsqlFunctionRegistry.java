--- conflicted
+++ resolved
@@ -534,12 +534,8 @@
                 def(Hamming.class, Hamming::new, "v_hamming"),
                 def(UrlEncode.class, UrlEncode::new, "url_encode"),
                 def(UrlDecode.class, UrlDecode::new, "url_decode"),
-<<<<<<< HEAD
                 def(PresentOverTime.class, uni(PresentOverTime::new), "present_over_time"),
                 def(AbsentOverTime.class, uni(AbsentOverTime::new), "absent_over_time")} };
-=======
-                def(PresentOverTime.class, uni(PresentOverTime::new), "present_over_time") } };
->>>>>>> 500b68a8
     }
 
     public EsqlFunctionRegistry snapshotRegistry() {

--- conflicted
+++ resolved
@@ -100,11 +100,8 @@
 import org.elasticsearch.xpack.esql.expression.function.scalar.math.Pi;
 import org.elasticsearch.xpack.esql.expression.function.scalar.math.Pow;
 import org.elasticsearch.xpack.esql.expression.function.scalar.math.Round;
-<<<<<<< HEAD
 import org.elasticsearch.xpack.esql.expression.function.scalar.math.RoundTo;
-=======
 import org.elasticsearch.xpack.esql.expression.function.scalar.math.Scalb;
->>>>>>> 84865a14
 import org.elasticsearch.xpack.esql.expression.function.scalar.math.Signum;
 import org.elasticsearch.xpack.esql.expression.function.scalar.math.Sin;
 import org.elasticsearch.xpack.esql.expression.function.scalar.math.Sinh;
@@ -330,11 +327,8 @@
                 def(Pi.class, Pi::new, "pi"),
                 def(Pow.class, Pow::new, "pow"),
                 def(Round.class, Round::new, "round"),
-<<<<<<< HEAD
                 def(RoundTo.class, RoundTo::new, "round_to"),
-=======
                 def(Scalb.class, Scalb::new, "scalb"),
->>>>>>> 84865a14
                 def(Signum.class, Signum::new, "signum"),
                 def(Sin.class, Sin::new, "sin"),
                 def(Sinh.class, Sinh::new, "sinh"),

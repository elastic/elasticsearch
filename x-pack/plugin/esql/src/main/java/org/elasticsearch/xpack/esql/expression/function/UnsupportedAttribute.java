/*
 * Copyright Elasticsearch B.V. and/or licensed to Elasticsearch B.V. under one
 * or more contributor license agreements. Licensed under the Elastic License
 * 2.0; you may not use this file except in compliance with the Elastic License
 * 2.0.
 */

package org.elasticsearch.xpack.esql.expression.function;

import org.elasticsearch.TransportVersions;
import org.elasticsearch.common.io.stream.NamedWriteableRegistry;
import org.elasticsearch.common.io.stream.StreamInput;
import org.elasticsearch.common.io.stream.StreamOutput;
import org.elasticsearch.core.Nullable;
import org.elasticsearch.xpack.esql.core.capabilities.Unresolvable;
import org.elasticsearch.xpack.esql.core.expression.Attribute;
import org.elasticsearch.xpack.esql.core.expression.Expression;
import org.elasticsearch.xpack.esql.core.expression.FieldAttribute;
import org.elasticsearch.xpack.esql.core.expression.NameId;
import org.elasticsearch.xpack.esql.core.expression.NamedExpression;
import org.elasticsearch.xpack.esql.core.expression.Nullability;
import org.elasticsearch.xpack.esql.core.tree.NodeInfo;
import org.elasticsearch.xpack.esql.core.tree.Source;
import org.elasticsearch.xpack.esql.core.type.DataType;
import org.elasticsearch.xpack.esql.core.type.EsField;
import org.elasticsearch.xpack.esql.core.type.UnsupportedEsField;
import org.elasticsearch.xpack.esql.core.util.PlanStreamOutput;
import org.elasticsearch.xpack.esql.io.stream.PlanStreamInput;

import java.io.IOException;
import java.util.List;
import java.util.Objects;

import static org.elasticsearch.xpack.esql.core.util.PlanStreamInput.readCachedStringWithVersionCheck;
import static org.elasticsearch.xpack.esql.core.util.PlanStreamOutput.writeCachedStringWithVersionCheck;

/**
 * Unsupported attribute meaning an attribute that has been found yet cannot be used (hence why UnresolvedAttribute
 * cannot be used) expect in special conditions (currently only in projections to allow it to flow through
 * the engine).
 * As such the field is marked as unresolved (so the verifier can pick up its usage outside project).
 */
public final class UnsupportedAttribute extends FieldAttribute implements Unresolvable {
    public static final NamedWriteableRegistry.Entry ENTRY = new NamedWriteableRegistry.Entry(
        Attribute.class,
        "UnsupportedAttribute",
        UnsupportedAttribute::readFrom
    );
    public static final NamedWriteableRegistry.Entry NAMED_EXPRESSION_ENTRY = new NamedWriteableRegistry.Entry(
        NamedExpression.class,
        ENTRY.name,
        UnsupportedAttribute::readFrom
    );
    public static final NamedWriteableRegistry.Entry EXPRESSION_ENTRY = new NamedWriteableRegistry.Entry(
        Expression.class,
        ENTRY.name,
        UnsupportedAttribute::readFrom
    );

    private final String message;
    private final boolean hasCustomMessage; // TODO remove me and just use message != null?

<<<<<<< HEAD
    private static String errorMessage(@Nullable String qualifier, String name, UnsupportedEsField field) {
        // TODO: use qualifier
        return "Cannot use field [" + name + "] with unsupported type [" + field.getOriginalType() + "]";
=======
    private static String errorMessage(String name, UnsupportedEsField field) {
        return "Cannot use field [" + name + "] with unsupported type [" + String.join(",", field.getOriginalTypes()) + "]";
>>>>>>> aab40b12
    }

    public UnsupportedAttribute(Source source, @Nullable String qualifier, String name, UnsupportedEsField field) {
        this(source, qualifier, name, field, null);
    }

    public UnsupportedAttribute(
        Source source,
        @Nullable String qualifier,
        String name,
        UnsupportedEsField field,
        @Nullable String customMessage
    ) {
        this(source, qualifier, name, field, customMessage, null);
    }

    public UnsupportedAttribute(
        Source source,
        @Nullable String qualifier,
        String name,
        UnsupportedEsField field,
        @Nullable String customMessage,
        @Nullable NameId id
    ) {
        super(source, null, qualifier, name, field, Nullability.TRUE, id, false);
        this.hasCustomMessage = customMessage != null;
        this.message = customMessage == null ? errorMessage(qualifier, name, field) : customMessage;
    }

    private UnsupportedAttribute(StreamInput in) throws IOException {
        this(
            // TODO: new TransportVersion
            Source.readFrom((PlanStreamInput) in),
            in.readOptionalString(),
            readCachedStringWithVersionCheck(in),
            in.getTransportVersion().onOrAfter(TransportVersions.V_8_15_2) ? EsField.readFrom(in) : new UnsupportedEsField(in),
            in.readOptionalString(),
            NameId.readFrom((PlanStreamInput) in)
        );
    }

    @Override
    public void writeTo(StreamOutput out) throws IOException {
        // TODO: new TransportVersion
        if (((PlanStreamOutput) out).writeAttributeCacheHeader(this)) {
            Source.EMPTY.writeTo(out);
            out.writeOptionalString(qualifier());
            writeCachedStringWithVersionCheck(out, name());
            if (out.getTransportVersion().onOrAfter(TransportVersions.V_8_15_2)) {
                field().writeTo(out);
            } else {
                field().writeContent(out);
            }
            out.writeOptionalString(hasCustomMessage ? message : null);
            id().writeTo(out);
        }
    }

    public static UnsupportedAttribute readFrom(StreamInput in) throws IOException {
        return ((PlanStreamInput) in).readAttributeWithCache(UnsupportedAttribute::new);
    }

    @Override
    public String getWriteableName() {
        return ENTRY.name;
    }

    @Override
    public boolean resolved() {
        return false;
    }

    @Override
    public UnsupportedEsField field() {
        return (UnsupportedEsField) super.field();
    }

    @Override
    public String fieldName() {
        // The super fieldName uses parents to compute the path; this class ignores parents, so we need to rely on the name instead.
        // Using field().getName() would be wrong: for subfields like parent.subfield that would return only the last part, subfield.
        return name();
    }

    @Override
    protected NodeInfo<FieldAttribute> info() {
        return NodeInfo.create(this, UnsupportedAttribute::new, qualifier(), name(), field(), hasCustomMessage ? message : null, id());
    }

    @Override
    protected Attribute clone(
        Source source,
        @Nullable String qualifier,
        String name,
        DataType type,
        Nullability nullability,
        NameId id,
        boolean synthetic
    ) {
        return new UnsupportedAttribute(source, qualifier, name, field(), hasCustomMessage ? message : null, id);
    }

    protected String label() {
        return "!";
    }

    @Override
    public String toString() {
        return "!" + name();
    }

    @Override
    public String nodeString() {
        return toString();
    }

    @Override
    public String unresolvedMessage() {
        return message;
    }

    public boolean hasCustomMessage() {
        return hasCustomMessage;
    }

    @Override
    public int hashCode() {
        return Objects.hash(super.hashCode(), hasCustomMessage, message);
    }

    @Override
    public boolean equals(Object obj) {
        if (super.equals(obj)) {
            var ua = (UnsupportedAttribute) obj;
            return Objects.equals(hasCustomMessage, ua.hasCustomMessage) && Objects.equals(message, ua.message);
        }
        return false;
    }

    @Override
    public List<String> originalTypes() {
        return field().getOriginalTypes();
    }
}<|MERGE_RESOLUTION|>--- conflicted
+++ resolved
@@ -60,14 +60,9 @@
     private final String message;
     private final boolean hasCustomMessage; // TODO remove me and just use message != null?
 
-<<<<<<< HEAD
     private static String errorMessage(@Nullable String qualifier, String name, UnsupportedEsField field) {
         // TODO: use qualifier
-        return "Cannot use field [" + name + "] with unsupported type [" + field.getOriginalType() + "]";
-=======
-    private static String errorMessage(String name, UnsupportedEsField field) {
         return "Cannot use field [" + name + "] with unsupported type [" + String.join(",", field.getOriginalTypes()) + "]";
->>>>>>> aab40b12
     }
 
     public UnsupportedAttribute(Source source, @Nullable String qualifier, String name, UnsupportedEsField field) {

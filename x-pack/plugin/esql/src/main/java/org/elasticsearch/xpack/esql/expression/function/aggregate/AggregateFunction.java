--- conflicted
+++ resolved
@@ -29,32 +29,6 @@
  * A type of {@code Function} that takes multiple values and extracts a single value out of them. For example, {@code AVG()}.
  */
 public abstract class AggregateFunction extends Function {
-<<<<<<< HEAD
-    public static List<NamedWriteableRegistry.Entry> getNamedWriteables() {
-        return List.of(
-            Avg.ENTRY,
-            Count.ENTRY,
-            CountDistinct.ENTRY,
-            Max.ENTRY,
-            Median.ENTRY,
-            MedianAbsoluteDeviation.ENTRY,
-            Min.ENTRY,
-            Percentile.ENTRY,
-            Rate.ENTRY,
-            SpatialCentroid.ENTRY,
-            SpatialStExtent.ENTRY,
-            Sum.ENTRY,
-            Top.ENTRY,
-            Values.ENTRY,
-            // internal functions
-            ToPartial.ENTRY,
-            FromPartial.ENTRY,
-            WeightedAvg.ENTRY
-        );
-    }
-=======
->>>>>>> e701697e
-
     private final Expression field;
     private final List<? extends Expression> parameters;
     private final Expression filter;

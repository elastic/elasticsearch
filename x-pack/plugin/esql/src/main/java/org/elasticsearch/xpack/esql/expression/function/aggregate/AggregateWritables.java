/*
 * Copyright Elasticsearch B.V. and/or licensed to Elasticsearch B.V. under one
 * or more contributor license agreements. Licensed under the Elastic License
 * 2.0; you may not use this file except in compliance with the Elastic License
 * 2.0.
 */

package org.elasticsearch.xpack.esql.expression.function.aggregate;

import org.elasticsearch.common.io.stream.NamedWriteableRegistry;

import java.util.List;

public class AggregateWritables {

    public static List<NamedWriteableRegistry.Entry> getNamedWriteables() {
        return List.of(
            Avg.ENTRY,
            Count.ENTRY,
            CountDistinct.ENTRY,
            First.ENTRY,
            Max.ENTRY,
            Median.ENTRY,
            MedianAbsoluteDeviation.ENTRY,
            Min.ENTRY,
            Percentile.ENTRY,
            Rate.ENTRY,
            Sample.ENTRY,
            SpatialCentroid.ENTRY,
            SpatialExtent.ENTRY,
            StdDev.ENTRY,
            Sum.ENTRY,
            Top.ENTRY,
            Values.ENTRY,
            MinOverTime.ENTRY,
            MaxOverTime.ENTRY,
            AvgOverTime.ENTRY,
            Last.ENTRY,
            LastOverTime.ENTRY,
            FirstOverTime.ENTRY,
            SumOverTime.ENTRY,
            CountOverTime.ENTRY,
            CountDistinctOverTime.ENTRY,
<<<<<<< HEAD
            Present.ENTRY,
            PresentOverTime.ENTRY,
            // internal functions
            ToPartial.ENTRY,
            FromPartial.ENTRY,
            WeightedAvg.ENTRY
=======
            WeightedAvg.ENTRY,
            Present.ENTRY
>>>>>>> c6c62b50
        );
    }
}<|MERGE_RESOLUTION|>--- conflicted
+++ resolved
@@ -41,17 +41,9 @@
             SumOverTime.ENTRY,
             CountOverTime.ENTRY,
             CountDistinctOverTime.ENTRY,
-<<<<<<< HEAD
+            WeightedAvg.ENTRY,
             Present.ENTRY,
-            PresentOverTime.ENTRY,
-            // internal functions
-            ToPartial.ENTRY,
-            FromPartial.ENTRY,
-            WeightedAvg.ENTRY
-=======
-            WeightedAvg.ENTRY,
-            Present.ENTRY
->>>>>>> c6c62b50
+            PresentOverTime.ENTRY
         );
     }
 }
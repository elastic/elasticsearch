--- conflicted
+++ resolved
@@ -153,22 +153,14 @@
     protected TypeResolution resolveType() {
         return isType(
             field(),
-<<<<<<< HEAD
-            dt -> dt.isCounter() == false && dt != DataType.EXPONENTIAL_HISTOGRAM && dt != DataType.TDIGEST && dt != DataType.HISTOGRAM,
-            sourceText(),
-            DEFAULT,
-            "any type except counter types, tdigest, histogram, or exponential_histogram"
-=======
             dt -> dt.isCounter() == false
-                && dt != DataType.DENSE_VECTOR
                 && dt != DataType.EXPONENTIAL_HISTOGRAM
                 && dt != DataType.TDIGEST
                 && dt != DataType.HISTOGRAM
                 && dt != DataType.DATE_RANGE,
             sourceText(),
             DEFAULT,
-            "any type except counter types, dense_vector, tdigest, histogram, exponential_histogram, or date_range"
->>>>>>> 447b3abb
+            "any type except counter types, tdigest, histogram, exponential_histogram, or date_range"
         );
     }
 

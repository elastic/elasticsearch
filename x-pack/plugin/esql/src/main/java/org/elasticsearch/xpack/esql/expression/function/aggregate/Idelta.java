/*
 * Copyright Elasticsearch B.V. and/or licensed to Elasticsearch B.V. under one
 * or more contributor license agreements. Licensed under the Elastic License
 * 2.0; you may not use this file except in compliance with the Elastic License
 * 2.0.
 */

package org.elasticsearch.xpack.esql.expression.function.aggregate;

import org.elasticsearch.common.io.stream.NamedWriteableRegistry;
import org.elasticsearch.common.io.stream.StreamInput;
import org.elasticsearch.compute.aggregation.AggregatorFunctionSupplier;
import org.elasticsearch.compute.aggregation.IrateDoubleAggregatorFunctionSupplier;
import org.elasticsearch.compute.aggregation.IrateIntAggregatorFunctionSupplier;
import org.elasticsearch.compute.aggregation.IrateLongAggregatorFunctionSupplier;
import org.elasticsearch.xpack.esql.EsqlIllegalArgumentException;
import org.elasticsearch.xpack.esql.core.expression.Expression;
import org.elasticsearch.xpack.esql.core.expression.Literal;
import org.elasticsearch.xpack.esql.core.expression.UnresolvedAttribute;
import org.elasticsearch.xpack.esql.core.tree.NodeInfo;
import org.elasticsearch.xpack.esql.core.tree.Source;
import org.elasticsearch.xpack.esql.core.type.DataType;
import org.elasticsearch.xpack.esql.expression.function.FunctionAppliesTo;
import org.elasticsearch.xpack.esql.expression.function.FunctionAppliesToLifecycle;
import org.elasticsearch.xpack.esql.expression.function.FunctionInfo;
import org.elasticsearch.xpack.esql.expression.function.FunctionType;
import org.elasticsearch.xpack.esql.expression.function.OptionalArgument;
import org.elasticsearch.xpack.esql.expression.function.Param;
import org.elasticsearch.xpack.esql.io.stream.PlanStreamInput;
import org.elasticsearch.xpack.esql.planner.ToAggregator;

import java.io.IOException;
import java.util.List;

import static org.elasticsearch.xpack.esql.core.expression.TypeResolutions.ParamOrdinal.DEFAULT;
import static org.elasticsearch.xpack.esql.core.expression.TypeResolutions.isType;
import static org.elasticsearch.xpack.esql.core.type.DataType.AGGREGATE_METRIC_DOUBLE;

public class Idelta extends TimeSeriesAggregateFunction implements OptionalArgument, ToAggregator {
    public static final NamedWriteableRegistry.Entry ENTRY = new NamedWriteableRegistry.Entry(Expression.class, "Idelta", Idelta::new);

    private final Expression timestamp;

    @FunctionInfo(
        type = FunctionType.TIME_SERIES_AGGREGATE,
        returnType = { "double" },
        description = "The idelta of a gauge. idelta is the absolute change between the last two data points ("
            + "it ignores all but the last two data points in each time period). "
            + "This function is very similar to delta, but is more responsive to recent changes.",
<<<<<<< HEAD
        appliesTo = { @FunctionAppliesTo(lifeCycle = FunctionAppliesToLifecycle.PREVIEW, version = "9.2.0") },
        note = "Available with the [TS](/reference/query-languages/esql/commands/source-commands.md#esql-ts) command in snapshot builds"
=======
        appliesTo = { @FunctionAppliesTo(lifeCycle = FunctionAppliesToLifecycle.UNAVAILABLE) },
        note = "Available with the [TS](/reference/query-languages/esql/commands/source-commands.md#esql-ts) command"
>>>>>>> 6047a74b
    )
    public Idelta(Source source, @Param(name = "field", type = { "long", "integer", "double" }) Expression field) {
        this(source, field, new UnresolvedAttribute(source, "@timestamp"));
    }

    public Idelta(Source source, @Param(name = "field", type = { "long", "integer", "double" }) Expression field, Expression timestamp) {
        this(source, field, Literal.TRUE, timestamp);
    }

    // compatibility constructor used when reading from the stream
    private Idelta(Source source, Expression field, Expression filter, List<Expression> children) {
        this(source, field, filter, children.getFirst());
    }

    private Idelta(Source source, Expression field, Expression filter, Expression timestamp) {
        super(source, field, filter, List.of(timestamp));
        this.timestamp = timestamp;
    }

    public Idelta(StreamInput in) throws IOException {
        this(
            Source.readFrom((PlanStreamInput) in),
            in.readNamedWriteable(Expression.class),
            in.readNamedWriteable(Expression.class),
            in.readNamedWriteableCollectionAsList(Expression.class)
        );
    }

    @Override
    public String getWriteableName() {
        return ENTRY.name;
    }

    @Override
    protected NodeInfo<Idelta> info() {
        return NodeInfo.create(this, Idelta::new, field(), timestamp);
    }

    @Override
    public Idelta replaceChildren(List<Expression> newChildren) {
        if (newChildren.size() != 3) {
            assert false : "expected 3 children for field, filter, @timestamp; got " + newChildren;
            throw new IllegalArgumentException("expected 3 children for field, filter, @timestamp; got " + newChildren);
        }
        return new Idelta(source(), newChildren.get(0), newChildren.get(1), newChildren.get(2));
    }

    @Override
    public Idelta withFilter(Expression filter) {
        return new Idelta(source(), field(), filter, timestamp);
    }

    @Override
    public DataType dataType() {
        return DataType.DOUBLE;
    }

    @Override
    protected TypeResolution resolveType() {
        return isType(
            field(),
            dt -> dt.isNumeric() && dt != AGGREGATE_METRIC_DOUBLE,
            sourceText(),
            DEFAULT,
            "numeric except counter types"
        );
    }

    @Override
    public AggregatorFunctionSupplier supplier() {
        final DataType type = field().dataType();
        return switch (type) {
            case LONG -> new IrateLongAggregatorFunctionSupplier(true);
            case INTEGER -> new IrateIntAggregatorFunctionSupplier(true);
            case DOUBLE -> new IrateDoubleAggregatorFunctionSupplier(true);
            default -> throw EsqlIllegalArgumentException.illegalDataType(type);
        };
    }

    @Override
    public Idelta perTimeSeriesAggregation() {
        return this;
    }

    @Override
    public String toString() {
        return "idelta(" + field() + ")";
    }
}<|MERGE_RESOLUTION|>--- conflicted
+++ resolved
@@ -47,13 +47,7 @@
         description = "The idelta of a gauge. idelta is the absolute change between the last two data points ("
             + "it ignores all but the last two data points in each time period). "
             + "This function is very similar to delta, but is more responsive to recent changes.",
-<<<<<<< HEAD
-        appliesTo = { @FunctionAppliesTo(lifeCycle = FunctionAppliesToLifecycle.PREVIEW, version = "9.2.0") },
-        note = "Available with the [TS](/reference/query-languages/esql/commands/source-commands.md#esql-ts) command in snapshot builds"
-=======
-        appliesTo = { @FunctionAppliesTo(lifeCycle = FunctionAppliesToLifecycle.UNAVAILABLE) },
-        note = "Available with the [TS](/reference/query-languages/esql/commands/source-commands.md#esql-ts) command"
->>>>>>> 6047a74b
+        appliesTo = { @FunctionAppliesTo(lifeCycle = FunctionAppliesToLifecycle.PREVIEW, version = "9.2.0") }
     )
     public Idelta(Source source, @Param(name = "field", type = { "long", "integer", "double" }) Expression field) {
         this(source, field, new UnresolvedAttribute(source, "@timestamp"));

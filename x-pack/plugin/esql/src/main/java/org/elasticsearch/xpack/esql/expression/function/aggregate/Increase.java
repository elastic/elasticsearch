--- conflicted
+++ resolved
@@ -50,13 +50,7 @@
         type = FunctionType.TIME_SERIES_AGGREGATE,
         returnType = { "double" },
         description = "The absolute increase of a counter field in a time window.",
-<<<<<<< HEAD
-        appliesTo = { @FunctionAppliesTo(lifeCycle = FunctionAppliesToLifecycle.PREVIEW, version = "9.2.0") },
-        note = "Available with the [TS](/reference/query-languages/esql/commands/source-commands.md#esql-ts) command in snapshot builds"
-=======
-        appliesTo = { @FunctionAppliesTo(lifeCycle = FunctionAppliesToLifecycle.UNAVAILABLE) },
-        note = "Available with the [TS](/reference/query-languages/esql/commands/source-commands.md#esql-ts) command"
->>>>>>> 6047a74b
+        appliesTo = { @FunctionAppliesTo(lifeCycle = FunctionAppliesToLifecycle.PREVIEW, version = "9.2.0") }
     )
     public Increase(
         Source source,

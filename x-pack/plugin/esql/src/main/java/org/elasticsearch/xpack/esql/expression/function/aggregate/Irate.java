/*
 * Copyright Elasticsearch B.V. and/or licensed to Elasticsearch B.V. under one
 * or more contributor license agreements. Licensed under the Elastic License
 * 2.0; you may not use this file except in compliance with the Elastic License
 * 2.0.
 */

package org.elasticsearch.xpack.esql.expression.function.aggregate;

import org.elasticsearch.common.io.stream.NamedWriteableRegistry;
import org.elasticsearch.common.io.stream.StreamInput;
import org.elasticsearch.compute.aggregation.AggregatorFunctionSupplier;
import org.elasticsearch.compute.aggregation.IrateDoubleAggregatorFunctionSupplier;
import org.elasticsearch.compute.aggregation.IrateIntAggregatorFunctionSupplier;
import org.elasticsearch.compute.aggregation.IrateLongAggregatorFunctionSupplier;
import org.elasticsearch.xpack.esql.EsqlIllegalArgumentException;
import org.elasticsearch.xpack.esql.core.expression.Expression;
import org.elasticsearch.xpack.esql.core.expression.Literal;
import org.elasticsearch.xpack.esql.core.expression.UnresolvedAttribute;
import org.elasticsearch.xpack.esql.core.tree.NodeInfo;
import org.elasticsearch.xpack.esql.core.tree.Source;
import org.elasticsearch.xpack.esql.core.type.AtomType;
import org.elasticsearch.xpack.esql.core.type.DataType;
import org.elasticsearch.xpack.esql.expression.function.Example;
import org.elasticsearch.xpack.esql.expression.function.FunctionAppliesTo;
import org.elasticsearch.xpack.esql.expression.function.FunctionAppliesToLifecycle;
import org.elasticsearch.xpack.esql.expression.function.FunctionInfo;
import org.elasticsearch.xpack.esql.expression.function.FunctionType;
import org.elasticsearch.xpack.esql.expression.function.OptionalArgument;
import org.elasticsearch.xpack.esql.expression.function.Param;
import org.elasticsearch.xpack.esql.io.stream.PlanStreamInput;
import org.elasticsearch.xpack.esql.planner.ToAggregator;

import java.io.IOException;
import java.util.List;

import static org.elasticsearch.xpack.esql.core.expression.TypeResolutions.ParamOrdinal.FIRST;
import static org.elasticsearch.xpack.esql.core.expression.TypeResolutions.isType;
import static org.elasticsearch.xpack.esql.core.type.AtomType.DOUBLE;

public class Irate extends TimeSeriesAggregateFunction implements OptionalArgument, ToAggregator {
    public static final NamedWriteableRegistry.Entry ENTRY = new NamedWriteableRegistry.Entry(Expression.class, "Irate", Irate::new);

    private final Expression timestamp;

    @FunctionInfo(
        type = FunctionType.TIME_SERIES_AGGREGATE,
        returnType = { "double" },
        description = "The irate of a counter field. irate is the per-second rate of increase between the last two data points ("
            + "it ignores all but the last two data points in each time period). "
            + "This function is very similar to rate, but is more responsive to recent changes in the rate of increase.",
        appliesTo = { @FunctionAppliesTo(lifeCycle = FunctionAppliesToLifecycle.UNAVAILABLE) },
        note = "Available with the [TS](/reference/query-languages/esql/commands/source-commands.md#esql-ts) command in snapshot builds",
        examples = { @Example(file = "k8s-timeseries", tag = "irate") }
    )
    public Irate(Source source, @Param(name = "field", type = { "counter_long", "counter_integer", "counter_double" }) Expression field) {
        this(source, field, new UnresolvedAttribute(source, "@timestamp"));
    }

    public Irate(
        Source source,
        @Param(name = "field", type = { "counter_long", "counter_integer", "counter_double" }) Expression field,
        Expression timestamp
    ) {
        this(source, field, Literal.TRUE, timestamp);
    }

    // compatibility constructor used when reading from the stream
    private Irate(Source source, Expression field, Expression filter, List<Expression> children) {
        this(source, field, filter, children.getFirst());
    }

    private Irate(Source source, Expression field, Expression filter, Expression timestamp) {
        super(source, field, filter, List.of(timestamp));
        this.timestamp = timestamp;
    }

    public Irate(StreamInput in) throws IOException {
        this(
            Source.readFrom((PlanStreamInput) in),
            in.readNamedWriteable(Expression.class),
            in.readNamedWriteable(Expression.class),
            in.readNamedWriteableCollectionAsList(Expression.class)
        );
    }

    @Override
    public String getWriteableName() {
        return ENTRY.name;
    }

    @Override
    protected NodeInfo<Irate> info() {
        return NodeInfo.create(this, Irate::new, field(), timestamp);
    }

    @Override
    public Irate replaceChildren(List<Expression> newChildren) {
        if (newChildren.size() != 3) {
            assert false : "expected 3 children for field, filter, @timestamp; got " + newChildren;
            throw new IllegalArgumentException("expected 3 children for field, filter, @timestamp; got " + newChildren);
        }
        return new Irate(source(), newChildren.get(0), newChildren.get(1), newChildren.get(2));
    }

    @Override
    public Irate withFilter(Expression filter) {
        return new Irate(source(), field(), filter, timestamp);
    }

    @Override
    public DataType dataType() {
        return DOUBLE.type();
    }

    @Override
    protected TypeResolution resolveType() {
        return isType(field(), dt -> AtomType.isCounter(dt.atom()), sourceText(), FIRST, "counter_long", "counter_integer", "counter_double");
    }

    @Override
    public AggregatorFunctionSupplier supplier() {
        final DataType type = field().dataType();
<<<<<<< HEAD
        return switch (type.atom()) {
            case COUNTER_LONG -> new IrateLongAggregatorFunctionSupplier();
            case COUNTER_INTEGER -> new IrateIntAggregatorFunctionSupplier();
            case COUNTER_DOUBLE -> new IrateDoubleAggregatorFunctionSupplier();
=======
        return switch (type) {
            case COUNTER_LONG -> new IrateLongAggregatorFunctionSupplier(false);
            case COUNTER_INTEGER -> new IrateIntAggregatorFunctionSupplier(false);
            case COUNTER_DOUBLE -> new IrateDoubleAggregatorFunctionSupplier(false);
>>>>>>> 90197b09
            default -> throw EsqlIllegalArgumentException.illegalDataType(type);
        };
    }

    @Override
    public Irate perTimeSeriesAggregation() {
        return this;
    }

    @Override
    public String toString() {
        return "irate(" + field() + ")";
    }
}<|MERGE_RESOLUTION|>--- conflicted
+++ resolved
@@ -115,23 +115,24 @@
 
     @Override
     protected TypeResolution resolveType() {
-        return isType(field(), dt -> AtomType.isCounter(dt.atom()), sourceText(), FIRST, "counter_long", "counter_integer", "counter_double");
+        return isType(
+            field(),
+            dt -> AtomType.isCounter(dt.atom()),
+            sourceText(),
+            FIRST,
+            "counter_long",
+            "counter_integer",
+            "counter_double"
+        );
     }
 
     @Override
     public AggregatorFunctionSupplier supplier() {
         final DataType type = field().dataType();
-<<<<<<< HEAD
         return switch (type.atom()) {
-            case COUNTER_LONG -> new IrateLongAggregatorFunctionSupplier();
-            case COUNTER_INTEGER -> new IrateIntAggregatorFunctionSupplier();
-            case COUNTER_DOUBLE -> new IrateDoubleAggregatorFunctionSupplier();
-=======
-        return switch (type) {
             case COUNTER_LONG -> new IrateLongAggregatorFunctionSupplier(false);
             case COUNTER_INTEGER -> new IrateIntAggregatorFunctionSupplier(false);
             case COUNTER_DOUBLE -> new IrateDoubleAggregatorFunctionSupplier(false);
->>>>>>> 90197b09
             default -> throw EsqlIllegalArgumentException.illegalDataType(type);
         };
     }

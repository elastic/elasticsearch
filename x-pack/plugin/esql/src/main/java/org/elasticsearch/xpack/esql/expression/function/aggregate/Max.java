--- conflicted
+++ resolved
@@ -171,17 +171,12 @@
 
     @Override
     public Expression surrogate() {
-<<<<<<< HEAD
         if (field().dataType().atom() == AGGREGATE_METRIC_DOUBLE) {
-            return new Max(source(), FromAggregateMetricDouble.withMetric(source(), field(), AggregateMetricDoubleBlockBuilder.Metric.MAX));
-=======
-        if (field().dataType() == DataType.AGGREGATE_METRIC_DOUBLE) {
             return new Max(
                 source(),
                 FromAggregateMetricDouble.withMetric(source(), field(), AggregateMetricDoubleBlockBuilder.Metric.MAX),
                 filter()
             );
->>>>>>> 331275c0
         }
         return field().foldable() ? new MvMax(source(), field()) : null;
     }

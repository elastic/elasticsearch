/*
 * Copyright Elasticsearch B.V. and/or licensed to Elasticsearch B.V. under one
 * or more contributor license agreements. Licensed under the Elastic License
 * 2.0; you may not use this file except in compliance with the Elastic License
 * 2.0.
 */

package org.elasticsearch.xpack.esql.expression.function.aggregate;

import org.elasticsearch.common.io.stream.NamedWriteableRegistry;
import org.elasticsearch.common.io.stream.StreamInput;
import org.elasticsearch.compute.aggregation.AggregatorFunctionSupplier;
import org.elasticsearch.compute.aggregation.MinBooleanAggregatorFunctionSupplier;
import org.elasticsearch.compute.aggregation.MinDoubleAggregatorFunctionSupplier;
import org.elasticsearch.compute.aggregation.MinIntAggregatorFunctionSupplier;
import org.elasticsearch.compute.aggregation.MinLongAggregatorFunctionSupplier;
import org.elasticsearch.xpack.esql.EsqlIllegalArgumentException;
import org.elasticsearch.xpack.esql.core.expression.Expression;
import org.elasticsearch.xpack.esql.core.expression.TypeResolutions;
import org.elasticsearch.xpack.esql.core.tree.NodeInfo;
import org.elasticsearch.xpack.esql.core.tree.Source;
import org.elasticsearch.xpack.esql.core.type.DataType;
import org.elasticsearch.xpack.esql.expression.SurrogateExpression;
import org.elasticsearch.xpack.esql.expression.function.Example;
import org.elasticsearch.xpack.esql.expression.function.FunctionInfo;
import org.elasticsearch.xpack.esql.expression.function.Param;
import org.elasticsearch.xpack.esql.expression.function.scalar.multivalue.MvMin;
import org.elasticsearch.xpack.esql.planner.ToAggregator;

import java.io.IOException;
import java.util.List;

import static org.elasticsearch.xpack.esql.core.expression.TypeResolutions.ParamOrdinal.DEFAULT;

public class Min extends AggregateFunction implements ToAggregator, SurrogateExpression {
    public static final NamedWriteableRegistry.Entry ENTRY = new NamedWriteableRegistry.Entry(Expression.class, "Min", Min::new);

    @FunctionInfo(
<<<<<<< HEAD
        returnType = { "boolean", "double", "integer", "long", "date" },
        description = "The minimum value of a field.",
        isAggregation = true
=======
        returnType = { "double", "integer", "long", "date" },
        description = "The minimum value of a numeric field.",
        isAggregation = true,
        examples = {
            @Example(file = "stats", tag = "min"),
            @Example(
                description = "The expression can use inline functions. For example, to calculate the minimum "
                    + "over an average of a multivalued column, use `MV_AVG` to first average the "
                    + "multiple values per row, and use the result with the `MIN` function",
                file = "stats",
                tag = "docsStatsMinNestedExpression"
            ) }
>>>>>>> 5d3512fb
    )
    public Min(Source source, @Param(name = "field", type = { "boolean", "double", "integer", "long", "date" }) Expression field) {
        super(source, field);
    }

    private Min(StreamInput in) throws IOException {
        super(in);
    }

    @Override
    public String getWriteableName() {
        return ENTRY.name;
    }

    @Override
    protected NodeInfo<Min> info() {
        return NodeInfo.create(this, Min::new, field());
    }

    @Override
    public Min replaceChildren(List<Expression> newChildren) {
        return new Min(source(), newChildren.get(0));
    }

    @Override
    protected TypeResolution resolveType() {
        return TypeResolutions.isType(
            this,
            e -> e == DataType.BOOLEAN || e == DataType.DATETIME || (e.isNumeric() && e != DataType.UNSIGNED_LONG),
            sourceText(),
            DEFAULT,
            "boolean",
            "datetime",
            "numeric except unsigned_long or counter types"
        );
    }

    @Override
    public DataType dataType() {
        return field().dataType();
    }

    @Override
    public final AggregatorFunctionSupplier supplier(List<Integer> inputChannels) {
        DataType type = field().dataType();
        if (type == DataType.BOOLEAN) {
            return new MinBooleanAggregatorFunctionSupplier(inputChannels);
        }
        if (type == DataType.LONG || type == DataType.DATETIME) {
            return new MinLongAggregatorFunctionSupplier(inputChannels);
        }
        if (type == DataType.INTEGER) {
            return new MinIntAggregatorFunctionSupplier(inputChannels);
        }
        if (type == DataType.DOUBLE) {
            return new MinDoubleAggregatorFunctionSupplier(inputChannels);
        }
        throw EsqlIllegalArgumentException.illegalDataType(type);
    }

    @Override
    public Expression surrogate() {
        return field().foldable() ? new MvMin(source(), field()) : null;
    }
}<|MERGE_RESOLUTION|>--- conflicted
+++ resolved
@@ -36,13 +36,8 @@
     public static final NamedWriteableRegistry.Entry ENTRY = new NamedWriteableRegistry.Entry(Expression.class, "Min", Min::new);
 
     @FunctionInfo(
-<<<<<<< HEAD
         returnType = { "boolean", "double", "integer", "long", "date" },
         description = "The minimum value of a field.",
-        isAggregation = true
-=======
-        returnType = { "double", "integer", "long", "date" },
-        description = "The minimum value of a numeric field.",
         isAggregation = true,
         examples = {
             @Example(file = "stats", tag = "min"),
@@ -53,7 +48,6 @@
                 file = "stats",
                 tag = "docsStatsMinNestedExpression"
             ) }
->>>>>>> 5d3512fb
     )
     public Min(Source source, @Param(name = "field", type = { "boolean", "double", "integer", "long", "date" }) Expression field) {
         super(source, field);

--- conflicted
+++ resolved
@@ -125,29 +125,9 @@
     @Override
     public final AggregatorFunctionSupplier supplier(List<Integer> inputChannels) {
         DataType type = field().dataType();
-<<<<<<< HEAD
         if (SUPPLIERS.containsKey(type) == false) {
             // If the type checking did its job, this should never happen
             throw EsqlIllegalArgumentException.illegalDataType(type);
-=======
-        if (type == DataType.BOOLEAN) {
-            return new MinBooleanAggregatorFunctionSupplier(inputChannels);
-        }
-        if (type == DataType.LONG || type == DataType.DATETIME) {
-            return new MinLongAggregatorFunctionSupplier(inputChannels);
-        }
-        if (type == DataType.INTEGER) {
-            return new MinIntAggregatorFunctionSupplier(inputChannels);
-        }
-        if (type == DataType.DOUBLE) {
-            return new MinDoubleAggregatorFunctionSupplier(inputChannels);
-        }
-        if (type == DataType.IP) {
-            return new MinIpAggregatorFunctionSupplier(inputChannels);
-        }
-        if (type == DataType.VERSION || DataType.isString(type)) {
-            return new MinBytesRefAggregatorFunctionSupplier(inputChannels);
->>>>>>> d65a0309
         }
         return SUPPLIERS.get(type).apply(inputChannels);
     }

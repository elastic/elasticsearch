--- conflicted
+++ resolved
@@ -36,15 +36,9 @@
     public PercentileOverTime(
         Source source,
         @Param(
-<<<<<<< HEAD
             name = "field",
-            type = { "double", "integer", "long", "exponential_histogram" },
-            description = "the metric field to calculate the value for"
-=======
-            name = "number",
             type = { "double", "integer", "long", "exponential_histogram", "tdigest" },
             description = "Expression that outputs values to calculate the percentile of."
->>>>>>> 5157a2a3
         ) Expression field,
         @Param(name = "percentile", type = { "double", "integer", "long" }) Expression percentile
     ) {

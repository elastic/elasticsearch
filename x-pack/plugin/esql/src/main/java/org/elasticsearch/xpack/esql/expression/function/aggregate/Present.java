--- conflicted
+++ resolved
@@ -138,16 +138,12 @@
 
     @Override
     protected TypeResolution resolveType() {
-<<<<<<< HEAD
-        return isType(field(), dt -> dt.isCounter() == false, sourceText(), DEFAULT, "any type except counter types");
-=======
         return isType(
             field(),
-            dt -> dt.isCounter() == false && dt != DataType.DENSE_VECTOR && dt != DataType.DATE_RANGE,
+            dt -> dt.isCounter() == false && dt != DataType.DATE_RANGE,
             sourceText(),
             DEFAULT,
-            "any type except counter types, dense_vector or date_range"
+            "any type except counter types or date_range"
         );
->>>>>>> 447b3abb
     }
 }
/*
 * Copyright Elasticsearch B.V. and/or licensed to Elasticsearch B.V. under one
 * or more contributor license agreements. Licensed under the Elastic License
 * 2.0; you may not use this file except in compliance with the Elastic License
 * 2.0.
 */

package org.elasticsearch.xpack.esql.expression.function.aggregate;

import org.elasticsearch.common.io.stream.NamedWriteableRegistry;
import org.elasticsearch.common.io.stream.StreamInput;
import org.elasticsearch.compute.aggregation.AggregatorFunctionSupplier;
import org.elasticsearch.compute.aggregation.PresentAggregatorFunction;
import org.elasticsearch.xpack.esql.core.expression.Expression;
import org.elasticsearch.xpack.esql.core.expression.Literal;
import org.elasticsearch.xpack.esql.core.expression.Nullability;
import org.elasticsearch.xpack.esql.core.tree.NodeInfo;
import org.elasticsearch.xpack.esql.core.tree.Source;
import org.elasticsearch.xpack.esql.core.type.DataType;
import org.elasticsearch.xpack.esql.expression.function.Example;
import org.elasticsearch.xpack.esql.expression.function.FunctionAppliesTo;
import org.elasticsearch.xpack.esql.expression.function.FunctionAppliesToLifecycle;
import org.elasticsearch.xpack.esql.expression.function.FunctionInfo;
import org.elasticsearch.xpack.esql.expression.function.FunctionType;
import org.elasticsearch.xpack.esql.expression.function.Param;
import org.elasticsearch.xpack.esql.planner.ToAggregator;

import java.io.IOException;
import java.util.List;

import static java.util.Collections.emptyList;
import static org.elasticsearch.xpack.esql.core.expression.TypeResolutions.ParamOrdinal.DEFAULT;
import static org.elasticsearch.xpack.esql.core.expression.TypeResolutions.isType;

/**
 * The function that checks for the presence of a field in the output result.
 * Presence means that the input expression yields any non-null value.
 */
public class Present extends AggregateFunction implements ToAggregator {
    public static final NamedWriteableRegistry.Entry ENTRY = new NamedWriteableRegistry.Entry(Expression.class, "Present", Present::new);

    @FunctionInfo(
        returnType = "boolean",
        description = "Returns true if the input expression yields any non-null values within the current aggregation context. "
            + "Otherwise it returns false.",
        type = FunctionType.AGGREGATE,
<<<<<<< HEAD
        appliesTo = { @FunctionAppliesTo(lifeCycle = FunctionAppliesToLifecycle.COMING) },
=======
        appliesTo = { @FunctionAppliesTo(lifeCycle = FunctionAppliesToLifecycle.GA, version = "9.2.0") },
>>>>>>> 39a53dc5
        examples = {
            @Example(file = "present", tag = "present"),
            @Example(
                description = "To check for the presence inside a group use `PRESENT()` and `BY` clauses",
                file = "present",
                tag = "present-by"
            ),
            @Example(
                description = "To check for the presence and return 1 when it's true and 0 when it's false",
                file = "present",
                tag = "present-as-integer"
            ) }
    )
    public Present(
        Source source,
        @Param(
            name = "field",
            type = {
                "aggregate_metric_double",
                "boolean",
                "cartesian_point",
                "cartesian_shape",
                "date",
                "date_nanos",
                "double",
                "geo_point",
                "geo_shape",
                "geohash",
                "geotile",
                "geohex",
                "integer",
                "ip",
                "keyword",
                "long",
                "text",
                "unsigned_long",
                "version" },
            description = "Expression that outputs values to be checked for presence."
        ) Expression field
    ) {
        this(source, field, Literal.TRUE);
    }

    public Present(Source source, Expression field, Expression filter) {
        super(source, field, filter, emptyList());
    }

    private Present(StreamInput in) throws IOException {
        super(in);
    }

    @Override
    public String getWriteableName() {
        return ENTRY.name;
    }

    @Override
    protected NodeInfo<Present> info() {
        return NodeInfo.create(this, Present::new, field(), filter());
    }

    @Override
    public AggregateFunction withFilter(Expression filter) {
        return new Present(source(), field(), filter);
    }

    @Override
    public Present replaceChildren(List<Expression> newChildren) {
        return new Present(source(), newChildren.get(0), newChildren.get(1));
    }

    @Override
    public DataType dataType() {
        return DataType.BOOLEAN;
    }

    @Override
    public AggregatorFunctionSupplier supplier() {
        return PresentAggregatorFunction.supplier();
    }

    @Override
    public Nullability nullable() {
        return Nullability.FALSE;
    }

    @Override
    protected TypeResolution resolveType() {
        return isType(field(), dt -> dt.isCounter() == false, sourceText(), DEFAULT, "any type except counter types");
    }
}<|MERGE_RESOLUTION|>--- conflicted
+++ resolved
@@ -44,11 +44,7 @@
         description = "Returns true if the input expression yields any non-null values within the current aggregation context. "
             + "Otherwise it returns false.",
         type = FunctionType.AGGREGATE,
-<<<<<<< HEAD
-        appliesTo = { @FunctionAppliesTo(lifeCycle = FunctionAppliesToLifecycle.COMING) },
-=======
         appliesTo = { @FunctionAppliesTo(lifeCycle = FunctionAppliesToLifecycle.GA, version = "9.2.0") },
->>>>>>> 39a53dc5
         examples = {
             @Example(file = "present", tag = "present"),
             @Example(

--- conflicted
+++ resolved
@@ -40,11 +40,7 @@
 import static org.elasticsearch.xpack.esql.core.expression.TypeResolutions.ParamOrdinal.FIRST;
 import static org.elasticsearch.xpack.esql.core.expression.TypeResolutions.ParamOrdinal.SECOND;
 import static org.elasticsearch.xpack.esql.core.expression.TypeResolutions.isNotNull;
-<<<<<<< HEAD
-import static org.elasticsearch.xpack.esql.core.expression.TypeResolutions.isRepresentableExceptCountersAndAggregateMetricDouble;
-=======
-import static org.elasticsearch.xpack.esql.core.expression.TypeResolutions.isRepresentableExceptCountersAndDenseVector;
->>>>>>> abd101d0
+import static org.elasticsearch.xpack.esql.core.expression.TypeResolutions.isRepresentableExceptCountersDenseVectorAndAggregateMetricDouble;
 import static org.elasticsearch.xpack.esql.core.expression.TypeResolutions.isType;
 import static org.elasticsearch.xpack.esql.expression.Foldables.TypeResolutionValidator.forPostOptimizationValidation;
 import static org.elasticsearch.xpack.esql.expression.Foldables.TypeResolutionValidator.forPreOptimizationValidation;
@@ -130,13 +126,8 @@
         if (childrenResolved() == false) {
             return new TypeResolution("Unresolved children");
         }
-<<<<<<< HEAD
-        var typeResolution = isRepresentableExceptCountersAndAggregateMetricDouble(field(), sourceText(), FIRST).and(
-=======
-        var typeResolution = isRepresentableExceptCountersAndDenseVector(field(), sourceText(), FIRST).and(
->>>>>>> abd101d0
-            isNotNull(limitField(), sourceText(), SECOND)
-        ).and(isType(limitField(), dt -> dt == DataType.INTEGER, sourceText(), SECOND, "integer"));
+        var typeResolution = isRepresentableExceptCountersDenseVectorAndAggregateMetricDouble(field(), sourceText(), FIRST).and(isNotNull(limitField(), sourceText(), SECOND))
+            .and(isType(limitField(), dt -> dt == DataType.INTEGER, sourceText(), SECOND, "integer"));
         if (typeResolution.unresolved()) {
             return typeResolution;
         }

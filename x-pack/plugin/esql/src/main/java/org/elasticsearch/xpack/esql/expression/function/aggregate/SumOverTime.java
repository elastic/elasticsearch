--- conflicted
+++ resolved
@@ -50,12 +50,8 @@
         Source source,
         @Param(
             name = "field",
-<<<<<<< HEAD
-            type = { "aggregate_metric_double", "double", "integer", "long", "exponential_histogram" },
+            type = { "aggregate_metric_double", "double", "integer", "long", "exponential_histogram", "tdigest" },
             description = "the metric field to calculate the value for"
-=======
-            type = { "aggregate_metric_double", "double", "integer", "long", "exponential_histogram", "tdigest" }
->>>>>>> 5157a2a3
         ) Expression field,
         @Param(
             name = "window",

/*
 * Copyright Elasticsearch B.V. and/or licensed to Elasticsearch B.V. under one
 * or more contributor license agreements. Licensed under the Elastic License
 * 2.0; you may not use this file except in compliance with the Elastic License
 * 2.0.
 */

package org.elasticsearch.xpack.esql.expression.function.fulltext;

import org.elasticsearch.compute.lucene.IndexedByShardId;
import org.elasticsearch.compute.lucene.LuceneQueryEvaluator.ShardConfig;
import org.elasticsearch.compute.lucene.LuceneQueryExpressionEvaluator;
import org.elasticsearch.compute.lucene.LuceneQueryScoreEvaluator;
import org.elasticsearch.compute.operator.EvalOperator;
import org.elasticsearch.compute.operator.ScoreOperator;
import org.elasticsearch.index.IndexMode;
import org.elasticsearch.index.query.QueryBuilder;
import org.elasticsearch.xpack.esql.action.EsqlCapabilities;
import org.elasticsearch.xpack.esql.capabilities.PostAnalysisPlanVerificationAware;
import org.elasticsearch.xpack.esql.capabilities.PostOptimizationPlanVerificationAware;
import org.elasticsearch.xpack.esql.capabilities.PostOptimizationVerificationAware;
import org.elasticsearch.xpack.esql.capabilities.RewriteableAware;
import org.elasticsearch.xpack.esql.capabilities.TranslationAware;
import org.elasticsearch.xpack.esql.common.Failures;
import org.elasticsearch.xpack.esql.core.expression.Expression;
import org.elasticsearch.xpack.esql.core.expression.FieldAttribute;
import org.elasticsearch.xpack.esql.core.expression.Nullability;
import org.elasticsearch.xpack.esql.core.expression.TypeResolutions;
import org.elasticsearch.xpack.esql.core.expression.function.Function;
import org.elasticsearch.xpack.esql.core.querydsl.query.Query;
import org.elasticsearch.xpack.esql.core.tree.Source;
import org.elasticsearch.xpack.esql.core.type.DataType;
import org.elasticsearch.xpack.esql.core.type.MultiTypeEsField;
import org.elasticsearch.xpack.esql.core.util.Holder;
import org.elasticsearch.xpack.esql.evaluator.mapper.EvaluatorMapper;
import org.elasticsearch.xpack.esql.expression.function.scalar.convert.AbstractConvertFunction;
import org.elasticsearch.xpack.esql.expression.predicate.logical.BinaryLogic;
import org.elasticsearch.xpack.esql.expression.predicate.logical.Not;
import org.elasticsearch.xpack.esql.expression.predicate.operator.comparison.EsqlBinaryComparison;
import org.elasticsearch.xpack.esql.optimizer.rules.physical.local.LucenePushdownPredicates;
import org.elasticsearch.xpack.esql.plan.logical.Aggregate;
import org.elasticsearch.xpack.esql.plan.logical.EsRelation;
import org.elasticsearch.xpack.esql.plan.logical.Filter;
import org.elasticsearch.xpack.esql.plan.logical.Limit;
import org.elasticsearch.xpack.esql.plan.logical.LogicalPlan;
import org.elasticsearch.xpack.esql.plan.logical.OrderBy;
<<<<<<< HEAD
import org.elasticsearch.xpack.esql.plan.logical.UnionAll;
=======
import org.elasticsearch.xpack.esql.plan.logical.join.LookupJoin;
>>>>>>> 5ea782ca
import org.elasticsearch.xpack.esql.planner.EsPhysicalOperationProviders;
import org.elasticsearch.xpack.esql.planner.TranslatorHandler;
import org.elasticsearch.xpack.esql.querydsl.query.TranslationAwareExpressionQuery;
import org.elasticsearch.xpack.esql.score.ExpressionScoreMapper;

import java.util.ArrayList;
import java.util.List;
import java.util.Locale;
import java.util.Objects;
import java.util.function.BiConsumer;
import java.util.function.Predicate;

import static org.elasticsearch.xpack.esql.common.Failure.fail;
import static org.elasticsearch.xpack.esql.core.expression.TypeResolutions.ParamOrdinal.DEFAULT;
import static org.elasticsearch.xpack.esql.core.expression.TypeResolutions.isNotNull;
import static org.elasticsearch.xpack.esql.core.expression.TypeResolutions.isString;
import static org.elasticsearch.xpack.esql.expression.Foldables.TypeResolutionValidator.forPostOptimizationValidation;
import static org.elasticsearch.xpack.esql.expression.Foldables.TypeResolutionValidator.forPreOptimizationValidation;
import static org.elasticsearch.xpack.esql.expression.Foldables.resolveTypeQuery;

/**
 * Base class for full-text functions that use ES queries to match documents.
 * These functions needs to be pushed down to Lucene queries to be executed - there’s no Evaluator for them, but depend on
 * {@link org.elasticsearch.xpack.esql.optimizer.LocalPhysicalPlanOptimizer} to rewrite them into Lucene queries.
 */
public abstract class FullTextFunction extends Function
    implements
        TranslationAware,
        PostAnalysisPlanVerificationAware,
        EvaluatorMapper,
        ExpressionScoreMapper,
        PostOptimizationVerificationAware,
        RewriteableAware,
        PostOptimizationPlanVerificationAware {

    private final Expression query;
    private final QueryBuilder queryBuilder;

    protected FullTextFunction(Source source, Expression query, List<Expression> children, QueryBuilder queryBuilder) {
        super(source, children);
        this.query = query;
        this.queryBuilder = queryBuilder;
    }

    @Override
    public DataType dataType() {
        return DataType.BOOLEAN;
    }

    @Override
    protected final TypeResolution resolveType() {
        if (childrenResolved() == false) {
            return new TypeResolution("Unresolved children");
        }

        return resolveParams();
    }

    /**
     * Resolves the type for the function parameters, as part of the type resolution for the function
     *
     * @return type resolution for the function parameters
     */
    protected TypeResolution resolveParams() {
        return resolveQuery(DEFAULT);
    }

    /**
     * Resolves the type for the query parameter, as part of the type resolution for the function
     *
     * @return type resolution for the query parameter
     */
    protected TypeResolution resolveQuery(TypeResolutions.ParamOrdinal queryOrdinal) {
        TypeResolution result = isString(query(), sourceText(), queryOrdinal).and(isNotNull(query(), sourceText(), queryOrdinal));
        if (result.unresolved()) {
            return result;
        }
        result = resolveTypeQuery(query(), sourceText(), forPreOptimizationValidation(query()));
        if (result.equals(TypeResolution.TYPE_RESOLVED) == false) {
            return result;
        }
        return TypeResolution.TYPE_RESOLVED;
    }

    public Expression query() {
        return query;
    }

    @Override
    public Nullability nullable() {
        return Nullability.FALSE;
    }

    /**
     * Used to differentiate error messages between functions and operators
     *
     * @return function type for error messages
     */
    public String functionType() {
        return "function";
    }

    @Override
    public int hashCode() {
        return Objects.hash(super.hashCode(), query, queryBuilder);
    }

    @Override
    public boolean equals(Object obj) {
        if (false == super.equals(obj)) {
            return false;
        }

        return Objects.equals(queryBuilder, ((FullTextFunction) obj).queryBuilder) && Objects.equals(query, ((FullTextFunction) obj).query);
    }

    @Override
    public Translatable translatable(LucenePushdownPredicates pushdownPredicates) {
        return Translatable.YES;
    }

    @Override
    public Query asQuery(LucenePushdownPredicates pushdownPredicates, TranslatorHandler handler) {
        return queryBuilder != null ? new TranslationAwareExpressionQuery(source(), queryBuilder) : translate(pushdownPredicates, handler);
    }

    @Override
    public QueryBuilder queryBuilder() {
        return queryBuilder;
    }

    protected abstract Query translate(LucenePushdownPredicates pushdownPredicates, TranslatorHandler handler);

    @Override
    public BiConsumer<LogicalPlan, Failures> postAnalysisPlanVerification() {
        return FullTextFunction::checkFullTextQueryFunctions;
    }

    /**
     * Checks full text query functions for invalid usage.
     *
     * @param plan root plan to check
     * @param failures failures found
     */
    private static void checkFullTextQueryFunctions(LogicalPlan plan, Failures failures) {
        if (plan instanceof Filter f) {
            Expression condition = f.condition();
<<<<<<< HEAD

            if (condition instanceof Score) {
                failures.add(fail(condition, "[SCORE] function can't be used in WHERE"));
            }

            // Defer the check to children commands to post optimization plan verification,
            // after the candidate predicates are pushed down into subqueries
            if (hasSubqueryInChildrenPlans(f) == false) {
                List.of(QueryString.class, Kql.class).forEach(functionClass -> {
                    // Check for limitations of QSTR and KQL function.
                    checkCommandsBeforeExpression(
                        plan,
                        condition,
                        functionClass,
                        lp -> (lp instanceof Filter || lp instanceof OrderBy || lp instanceof EsRelation),
                        fullTextFunction -> "[" + fullTextFunction.functionName() + "] " + fullTextFunction.functionType(),
                        failures
                    );
                });

                checkCommandsBeforeExpression(
                    plan,
                    condition,
                    FullTextFunction.class,
                    lp -> (lp instanceof Limit == false) && (lp instanceof Aggregate == false),
                    m -> "[" + m.functionName() + "] " + m.functionType(),
                    failures
                );
            }
            checkFullTextFunctionsParents(condition, failures);
=======
            checkFullTextQueryFunctionForCondition(plan, failures, condition, false);
>>>>>>> 5ea782ca
        } else if (plan instanceof Aggregate agg) {
            checkFullTextFunctionsInAggs(agg, failures);
        } else if (plan instanceof LookupJoin lookupJoin) {
            checkFullTextQueryFunctionForCondition(plan, failures, lookupJoin.config().joinOnConditions(), true);
        } else {
            List<FullTextFunction> scoredFTFs = new ArrayList<>();
            plan.forEachExpression(Score.class, scoreFunction -> {
                checkScoreFunction(plan, failures, scoreFunction);
                plan.forEachExpression(FullTextFunction.class, scoredFTFs::add);
            });
            plan.forEachExpression(FullTextFunction.class, ftf -> {
                if (scoredFTFs.remove(ftf) == false) {
                    failures.add(
                        fail(
                            ftf,
                            "[{}] {} is only supported in WHERE and STATS commands"
                                + (EsqlCapabilities.Cap.SCORE_FUNCTION.isEnabled() ? ", or in EVAL within score(.) function" : ""),
                            ftf.functionName(),
                            ftf.functionType()
                        )
                    );
                }
            });
        }
    }

    private static void checkFullTextQueryFunctionForCondition(
        LogicalPlan plan,
        Failures failures,
        Expression condition,
        boolean isLookupJoinOnCondition
    ) {
        if (condition == null) {
            return;
        }
        if (condition instanceof Score) {
            failures.add(fail(condition, "[SCORE] function can't be used in WHERE or LOOKUP JOIN ON conditions"));
        }
        if (isLookupJoinOnCondition == false) {
            List.of(QueryString.class, Kql.class).forEach(functionClass -> {
                // Check for limitations of QSTR and KQL function.
                checkCommandsBeforeExpression(
                    plan,
                    condition,
                    functionClass,
                    lp -> (lp instanceof Filter || lp instanceof OrderBy || lp instanceof EsRelation),
                    fullTextFunction -> "[" + fullTextFunction.functionName() + "] " + fullTextFunction.functionType(),
                    failures
                );
            });
        }

        checkCommandsBeforeExpression(
            plan,
            condition,
            FullTextFunction.class,
            lp -> (lp instanceof Limit == false) && (lp instanceof Aggregate == false),
            m -> "[" + m.functionName() + "] " + m.functionType(),
            failures
        );
        checkFullTextFunctionsParents(condition, failures);
    }

    private static void checkScoreFunction(LogicalPlan plan, Failures failures, Score scoreFunction) {
        checkCommandsBeforeExpression(
            plan,
            scoreFunction.canonical(),
            Score.class,
            lp -> (lp instanceof Limit == false) && (lp instanceof Aggregate == false),
            m -> "[" + m.functionName() + "] function",
            failures
        );
    }

    private static void checkFullTextFunctionsInAggs(Aggregate agg, Failures failures) {
        agg.groupings().forEach(exp -> {
            exp.forEachDown(e -> {
                if (e instanceof FullTextFunction ftf) {
                    failures.add(
                        fail(ftf, "[{}] {} is only supported in WHERE and STATS commands", ftf.functionName(), ftf.functionType())
                    );
                }
            });
        });
    }

    /**
     * Checks all commands that exist before a specific type satisfy conditions.
     *
     * @param plan plan that contains the condition
     * @param condition condition to check
     * @param typeToken type to check for. When a type is found in the condition, all plans before the root plan are checked
     * @param commandCheck check to perform on each command that precedes the plan that contains the typeToken
     * @param typeErrorMsgProvider provider for the type name in the error message
     * @param failures failures to add errors to
     * @param <E> class of the type to look for
     */
    private static <E extends Expression> void checkCommandsBeforeExpression(
        LogicalPlan plan,
        Expression condition,
        Class<E> typeToken,
        Predicate<LogicalPlan> commandCheck,
        java.util.function.Function<E, String> typeErrorMsgProvider,
        Failures failures
    ) {
        condition.forEachDown(typeToken, exp -> {
            plan.forEachDown(LogicalPlan.class, lp -> {
                if (commandCheck.test(lp) == false) {
                    failures.add(
                        fail(
                            plan,
                            "{} cannot be used after {}",
                            typeErrorMsgProvider.apply(exp),
                            lp.sourceText().split(" ")[0].toUpperCase(Locale.ROOT)
                        )
                    );
                }
            });
        });
    }

    /**
     * Checks parents of a full text function to ensure they are allowed
     * @param condition condition that contains the full text function
     * @param failures failures to add errors to
     */
    private static void checkFullTextFunctionsParents(Expression condition, Failures failures) {
        forEachFullTextFunctionParent(condition, (ftf, parent) -> {
            if ((parent instanceof FullTextFunction == false)
                && (parent instanceof BinaryLogic == false)
                && (parent instanceof EsqlBinaryComparison == false)
                && (parent instanceof Not == false)) {
                failures.add(
                    fail(
                        condition,
                        "Invalid condition [{}]. [{}] {} can't be used with {}",
                        condition.sourceText(),
                        ftf.functionName(),
                        ftf.functionType(),
                        ((Function) parent).functionName()
                    )
                );
            }
        });
    }

    /**
     * Executes the action on every parent of a FullTextFunction in the condition if it is found
     *
     * @param action the action to execute for each parent of a FullTextFunction
     */
    private static FullTextFunction forEachFullTextFunctionParent(Expression condition, BiConsumer<FullTextFunction, Expression> action) {
        if (condition instanceof FullTextFunction ftf) {
            return ftf;
        }
        for (Expression child : condition.children()) {
            FullTextFunction foundMatchingChild = forEachFullTextFunctionParent(child, action);
            if (foundMatchingChild != null) {
                action.accept(foundMatchingChild, condition);
                return foundMatchingChild;
            }
        }
        return null;
    }

    public static void fieldVerifier(LogicalPlan plan, FullTextFunction function, Expression field, Failures failures) {
        // Only run the check if the current node contains the full-text function
        // This is to avoid running the check multiple times in the same plan
        if (isInCurrentNode(plan, function) == false) {
            return;
        }
        var fieldAttribute = fieldAsFieldAttribute(field);
        if (fieldAttribute == null) {
            plan.forEachExpression(function.getClass(), m -> {
                // Defer the field check to post optimization plan verification if there are subqueries in the plan
                if (m.children().contains(field) && hasSubqueryInChildrenPlans(plan) == false) {
                    failures.add(
                        fail(
                            field,
                            "[{}] {} cannot operate on [{}], which is not a field from an index mapping",
                            m.functionName(),
                            m.functionType(),
                            field.sourceText()
                        )
                    );
                }
            });
        } else {
            if (plan instanceof LookupJoin) {
                // Full Text Functions are allowed in LOOKUP JOIN ON conditions
                // We are only running this code for the node containing the Full Text Function
                // So if it is a Lookup Join we know the function is in the join on condition
                return;
            }
            // Traverse the plan to find the EsRelation outputting the field
            plan.forEachDown(p -> {
                if (p instanceof EsRelation esRelation && esRelation.indexMode() != IndexMode.STANDARD) {
                    // Check if this EsRelation supplies the field
                    if (esRelation.outputSet().contains(fieldAttribute)) {
                        failures.add(
                            fail(
                                field,
                                "[{}] {} cannot operate on [{}], supplied by an index [{}] in non-STANDARD mode [{}]",
                                function.functionName(),
                                function.functionType(),
                                field.sourceText(),
                                esRelation.indexPattern(),
                                esRelation.indexMode()
                            )
                        );
                    }
                }
            });
        }
    }

    @Override
    public EvalOperator.ExpressionEvaluator.Factory toEvaluator(ToEvaluator toEvaluator) {
        return new LuceneQueryExpressionEvaluator.Factory(toShardConfigs(toEvaluator.shardContexts()));
    }

    /**
     * Returns the query builder to be used when the function cannot be pushed down to Lucene, but uses a
     * {@link org.elasticsearch.compute.lucene.LuceneQueryEvaluator} instead
     *
     * @return the query builder to be used in the {@link org.elasticsearch.compute.lucene.LuceneQueryEvaluator}
     */
    protected QueryBuilder evaluatorQueryBuilder() {
        // Use the same query builder as for the translation by default
        return queryBuilder();
    }

    @Override
    public ScoreOperator.ExpressionScorer.Factory toScorer(ToScorer toScorer) {
        return new LuceneQueryScoreEvaluator.Factory(toShardConfigs(toScorer.shardContexts()));
    }

    private IndexedByShardId<ShardConfig> toShardConfigs(IndexedByShardId<? extends EsPhysicalOperationProviders.ShardContext> contexts) {
        return contexts.map(sc -> new ShardConfig(sc.toQuery(evaluatorQueryBuilder()), sc.searcher()));
    }

    // TODO: this should likely be replaced by calls to FieldAttribute#fieldName; the MultiTypeEsField case looks
    // wrong if `fieldAttribute` is a subfield, e.g. `parent.child` - multiTypeEsField#getName will just return `child`.
    public static String getNameFromFieldAttribute(FieldAttribute fieldAttribute) {
        String fieldName = fieldAttribute.name();
        if (fieldAttribute.field() instanceof MultiTypeEsField multiTypeEsField) {
            // If we have multiple field types, we allow the query to be done, but getting the underlying field name
            fieldName = multiTypeEsField.getName();
        }
        return fieldName;
    }

    public static FieldAttribute fieldAsFieldAttribute(Expression field) {
        Expression fieldExpression = field;
        // Field may be converted to other data type (field_name :: data_type), so we need to check the original field
        if (fieldExpression instanceof AbstractConvertFunction convertFunction) {
            fieldExpression = convertFunction.field();
        }
        return fieldExpression instanceof FieldAttribute fieldAttribute ? fieldAttribute : null;
    }

    @Override
    public void postOptimizationVerification(Failures failures) {
        resolveTypeQuery(query(), sourceText(), forPostOptimizationValidation(query(), failures));
    }

<<<<<<< HEAD
    @Override
    public BiConsumer<LogicalPlan, Failures> postOptimizationPlanVerification() {
        // check plan again after predicates are pushed down into subqueries
        return postAnalysisPlanVerification();
    }

    private static boolean hasSubqueryInChildrenPlans(LogicalPlan plan) {
        Holder<Boolean> hasSubqueryInChildrenPlans = new Holder<>(false);
        plan.forEachDown(p -> {
            if (p instanceof UnionAll) {
                hasSubqueryInChildrenPlans.set(true);
            }
        });
        return hasSubqueryInChildrenPlans.get();
=======
    /**
     * Check if the full-text function exists only in the current node (not in child nodes)
     */
    private static boolean isInCurrentNode(LogicalPlan plan, FullTextFunction function) {
        final Holder<Boolean> found = new Holder<>(false);
        plan.forEachExpression(FullTextFunction.class, ftf -> {
            if (ftf == function) {
                found.set(true);
            }
        });
        return found.get();
>>>>>>> 5ea782ca
    }
}<|MERGE_RESOLUTION|>--- conflicted
+++ resolved
@@ -44,11 +44,10 @@
 import org.elasticsearch.xpack.esql.plan.logical.Limit;
 import org.elasticsearch.xpack.esql.plan.logical.LogicalPlan;
 import org.elasticsearch.xpack.esql.plan.logical.OrderBy;
-<<<<<<< HEAD
 import org.elasticsearch.xpack.esql.plan.logical.UnionAll;
-=======
+import org.elasticsearch.xpack.esql.plan.logical.join.InlineJoin;
+import org.elasticsearch.xpack.esql.plan.logical.join.Join;
 import org.elasticsearch.xpack.esql.plan.logical.join.LookupJoin;
->>>>>>> 5ea782ca
 import org.elasticsearch.xpack.esql.planner.EsPhysicalOperationProviders;
 import org.elasticsearch.xpack.esql.planner.TranslatorHandler;
 import org.elasticsearch.xpack.esql.querydsl.query.TranslationAwareExpressionQuery;
@@ -196,43 +195,10 @@
     private static void checkFullTextQueryFunctions(LogicalPlan plan, Failures failures) {
         if (plan instanceof Filter f) {
             Expression condition = f.condition();
-<<<<<<< HEAD
-
-            if (condition instanceof Score) {
-                failures.add(fail(condition, "[SCORE] function can't be used in WHERE"));
-            }
-
-            // Defer the check to children commands to post optimization plan verification,
-            // after the candidate predicates are pushed down into subqueries
-            if (hasSubqueryInChildrenPlans(f) == false) {
-                List.of(QueryString.class, Kql.class).forEach(functionClass -> {
-                    // Check for limitations of QSTR and KQL function.
-                    checkCommandsBeforeExpression(
-                        plan,
-                        condition,
-                        functionClass,
-                        lp -> (lp instanceof Filter || lp instanceof OrderBy || lp instanceof EsRelation),
-                        fullTextFunction -> "[" + fullTextFunction.functionName() + "] " + fullTextFunction.functionType(),
-                        failures
-                    );
-                });
-
-                checkCommandsBeforeExpression(
-                    plan,
-                    condition,
-                    FullTextFunction.class,
-                    lp -> (lp instanceof Limit == false) && (lp instanceof Aggregate == false),
-                    m -> "[" + m.functionName() + "] " + m.functionType(),
-                    failures
-                );
-            }
-            checkFullTextFunctionsParents(condition, failures);
-=======
             checkFullTextQueryFunctionForCondition(plan, failures, condition, false);
->>>>>>> 5ea782ca
         } else if (plan instanceof Aggregate agg) {
             checkFullTextFunctionsInAggs(agg, failures);
-        } else if (plan instanceof LookupJoin lookupJoin) {
+        } else if (plan instanceof Join lookupJoin && plan instanceof InlineJoin == false) {
             checkFullTextQueryFunctionForCondition(plan, failures, lookupJoin.config().joinOnConditions(), true);
         } else {
             List<FullTextFunction> scoredFTFs = new ArrayList<>();
@@ -268,28 +234,33 @@
         if (condition instanceof Score) {
             failures.add(fail(condition, "[SCORE] function can't be used in WHERE or LOOKUP JOIN ON conditions"));
         }
-        if (isLookupJoinOnCondition == false) {
-            List.of(QueryString.class, Kql.class).forEach(functionClass -> {
-                // Check for limitations of QSTR and KQL function.
-                checkCommandsBeforeExpression(
-                    plan,
-                    condition,
-                    functionClass,
-                    lp -> (lp instanceof Filter || lp instanceof OrderBy || lp instanceof EsRelation),
-                    fullTextFunction -> "[" + fullTextFunction.functionName() + "] " + fullTextFunction.functionType(),
-                    failures
-                );
-            });
-        }
-
-        checkCommandsBeforeExpression(
-            plan,
-            condition,
-            FullTextFunction.class,
-            lp -> (lp instanceof Limit == false) && (lp instanceof Aggregate == false),
-            m -> "[" + m.functionName() + "] " + m.functionType(),
-            failures
-        );
+        // Defer the check to children commands to post optimization plan verification,
+        // after the candidate predicates are pushed down into subqueries
+        if (hasSubqueryInChildrenPlans(plan) == false) {
+            if (isLookupJoinOnCondition == false) {
+                List.of(QueryString.class, Kql.class).forEach(functionClass -> {
+                    // Check for limitations of QSTR and KQL function.
+                    checkCommandsBeforeExpression(
+                        plan,
+                        condition,
+                        functionClass,
+                        lp -> (lp instanceof Filter || lp instanceof OrderBy || lp instanceof EsRelation),
+                        fullTextFunction -> "[" + fullTextFunction.functionName() + "] " + fullTextFunction.functionType(),
+                        failures
+                    );
+                });
+            }
+
+            checkCommandsBeforeExpression(
+                plan,
+                condition,
+                FullTextFunction.class,
+                lp -> isLookupJoinOnCondition ? lp instanceof Aggregate == false :
+                    (lp instanceof Limit == false) && (lp instanceof Aggregate == false),
+                m -> "[" + m.functionName() + "] " + m.functionType(),
+                failures
+            );
+        }
         checkFullTextFunctionsParents(condition, failures);
     }
 
@@ -404,8 +375,7 @@
         var fieldAttribute = fieldAsFieldAttribute(field);
         if (fieldAttribute == null) {
             plan.forEachExpression(function.getClass(), m -> {
-                // Defer the field check to post optimization plan verification if there are subqueries in the plan
-                if (m.children().contains(field) && hasSubqueryInChildrenPlans(plan) == false) {
+                if (function.children().contains(field) && hasSubqueryInChildrenPlans(plan) == false) {
                     failures.add(
                         fail(
                             field,
@@ -418,7 +388,7 @@
                 }
             });
         } else {
-            if (plan instanceof LookupJoin) {
+            if (plan instanceof Join  && plan instanceof InlineJoin == false) {
                 // Full Text Functions are allowed in LOOKUP JOIN ON conditions
                 // We are only running this code for the node containing the Full Text Function
                 // So if it is a Lookup Join we know the function is in the join on condition
@@ -496,11 +466,23 @@
         resolveTypeQuery(query(), sourceText(), forPostOptimizationValidation(query(), failures));
     }
 
-<<<<<<< HEAD
     @Override
     public BiConsumer<LogicalPlan, Failures> postOptimizationPlanVerification() {
         // check plan again after predicates are pushed down into subqueries
         return postAnalysisPlanVerification();
+    }
+
+    /**
+     * Check if the full-text function exists only in the current node (not in child nodes)
+     */
+    private static boolean isInCurrentNode(LogicalPlan plan, FullTextFunction function) {
+        final Holder<Boolean> found = new Holder<>(false);
+        plan.forEachExpression(FullTextFunction.class, ftf -> {
+            if (ftf == function) {
+                found.set(true);
+            }
+        });
+        return found.get();
     }
 
     private static boolean hasSubqueryInChildrenPlans(LogicalPlan plan) {
@@ -511,18 +493,5 @@
             }
         });
         return hasSubqueryInChildrenPlans.get();
-=======
-    /**
-     * Check if the full-text function exists only in the current node (not in child nodes)
-     */
-    private static boolean isInCurrentNode(LogicalPlan plan, FullTextFunction function) {
-        final Holder<Boolean> found = new Holder<>(false);
-        plan.forEachExpression(FullTextFunction.class, ftf -> {
-            if (ftf == function) {
-                found.set(true);
-            }
-        });
-        return found.get();
->>>>>>> 5ea782ca
     }
 }
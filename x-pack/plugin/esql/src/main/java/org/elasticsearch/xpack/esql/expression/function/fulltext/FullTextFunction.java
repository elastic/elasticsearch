--- conflicted
+++ resolved
@@ -60,11 +60,8 @@
 import static org.elasticsearch.xpack.esql.common.Failure.fail;
 import static org.elasticsearch.xpack.esql.core.expression.TypeResolutions.ParamOrdinal.DEFAULT;
 import static org.elasticsearch.xpack.esql.core.expression.TypeResolutions.isFoldable;
-<<<<<<< HEAD
 import static org.elasticsearch.xpack.esql.core.expression.TypeResolutions.isMapExpression;
 import static org.elasticsearch.xpack.esql.core.expression.TypeResolutions.isNotNull;
-=======
->>>>>>> 2af75cf9
 import static org.elasticsearch.xpack.esql.core.expression.TypeResolutions.isNotNullAndFoldable;
 import static org.elasticsearch.xpack.esql.core.expression.TypeResolutions.isString;
 
@@ -374,7 +371,6 @@
         }
     }
 
-<<<<<<< HEAD
     protected TypeResolution resolveOptions(Expression options, TypeResolutions.ParamOrdinal paramOrdinal) {
         if (options != null) {
             TypeResolution resolution = isNotNull(options, sourceText(), paramOrdinal);
@@ -400,8 +396,6 @@
         return Map.of();
     }
 
-=======
->>>>>>> 2af75cf9
     public static String getNameFromFieldAttribute(FieldAttribute fieldAttribute) {
         String fieldName = fieldAttribute.name();
         if (fieldAttribute.field() instanceof MultiTypeEsField multiTypeEsField) {

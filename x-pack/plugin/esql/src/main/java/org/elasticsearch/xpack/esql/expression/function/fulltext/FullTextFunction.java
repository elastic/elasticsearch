--- conflicted
+++ resolved
@@ -381,17 +381,7 @@
 
     @Override
     public EvalOperator.ExpressionEvaluator.Factory toEvaluator(ToEvaluator toEvaluator) {
-<<<<<<< HEAD
         return new LuceneQueryExpressionEvaluator.Factory(toShardConfigs(toEvaluator.shardContexts()));
-=======
-        List<EsPhysicalOperationProviders.ShardContext> shardContexts = toEvaluator.shardContexts();
-        ShardConfig[] shardConfigs = new ShardConfig[shardContexts.size()];
-        int i = 0;
-        for (EsPhysicalOperationProviders.ShardContext shardContext : shardContexts) {
-            shardConfigs[i++] = new ShardConfig(shardContext.toQuery(evaluatorQueryBuilder()), shardContext.searcher());
-        }
-        return new LuceneQueryExpressionEvaluator.Factory(shardConfigs);
->>>>>>> 2faa7140
     }
 
     /**
@@ -407,21 +397,11 @@
 
     @Override
     public ScoreOperator.ExpressionScorer.Factory toScorer(ToScorer toScorer) {
-<<<<<<< HEAD
         return new LuceneQueryScoreEvaluator.Factory(toShardConfigs(toScorer.shardContexts()));
     }
 
     private IndexedByShardId<ShardConfig> toShardConfigs(IndexedByShardId<? extends EsPhysicalOperationProviders.ShardContext> contexts) {
-        return contexts.map(sc -> new ShardConfig(sc.toQuery(queryBuilder()), sc.searcher()));
-=======
-        List<EsPhysicalOperationProviders.ShardContext> shardContexts = toScorer.shardContexts();
-        ShardConfig[] shardConfigs = new ShardConfig[shardContexts.size()];
-        int i = 0;
-        for (EsPhysicalOperationProviders.ShardContext shardContext : shardContexts) {
-            shardConfigs[i++] = new ShardConfig(shardContext.toQuery(evaluatorQueryBuilder()), shardContext.searcher());
-        }
-        return new LuceneQueryScoreEvaluator.Factory(shardConfigs);
->>>>>>> 2faa7140
+        return contexts.map(sc -> new ShardConfig(sc.toQuery(evaluatorQueryBuilder()), sc.searcher()));
     }
 
     // TODO: this should likely be replaced by calls to FieldAttribute#fieldName; the MultiTypeEsField case looks

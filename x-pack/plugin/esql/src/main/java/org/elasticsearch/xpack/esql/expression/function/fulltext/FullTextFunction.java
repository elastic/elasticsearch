/*
 * Copyright Elasticsearch B.V. and/or licensed to Elasticsearch B.V. under one
 * or more contributor license agreements. Licensed under the Elastic License
 * 2.0; you may not use this file except in compliance with the Elastic License
 * 2.0.
 */

package org.elasticsearch.xpack.esql.expression.function.fulltext;

import org.apache.lucene.util.BytesRef;
import org.elasticsearch.compute.lucene.LuceneQueryExpressionEvaluator;
import org.elasticsearch.compute.lucene.LuceneQueryExpressionEvaluator.ShardConfig;
import org.elasticsearch.compute.operator.EvalOperator;
import org.elasticsearch.index.query.QueryBuilder;
import org.elasticsearch.xpack.esql.capabilities.PostAnalysisPlanVerificationAware;
import org.elasticsearch.xpack.esql.capabilities.TranslationAware;
import org.elasticsearch.xpack.esql.common.Failures;
import org.elasticsearch.xpack.esql.core.expression.Expression;
import org.elasticsearch.xpack.esql.core.expression.FoldContext;
import org.elasticsearch.xpack.esql.core.expression.MetadataAttribute;
import org.elasticsearch.xpack.esql.core.expression.Nullability;
import org.elasticsearch.xpack.esql.core.expression.TypeResolutions;
import org.elasticsearch.xpack.esql.core.expression.function.Function;
import org.elasticsearch.xpack.esql.core.querydsl.query.Query;
import org.elasticsearch.xpack.esql.core.tree.Source;
import org.elasticsearch.xpack.esql.core.type.DataType;
import org.elasticsearch.xpack.esql.core.util.Holder;
import org.elasticsearch.xpack.esql.evaluator.mapper.EvaluatorMapper;
import org.elasticsearch.xpack.esql.expression.predicate.logical.BinaryLogic;
import org.elasticsearch.xpack.esql.expression.predicate.logical.Not;
import org.elasticsearch.xpack.esql.expression.predicate.logical.Or;
import org.elasticsearch.xpack.esql.optimizer.rules.physical.local.LucenePushdownPredicates;
import org.elasticsearch.xpack.esql.plan.logical.Aggregate;
import org.elasticsearch.xpack.esql.plan.logical.EsRelation;
import org.elasticsearch.xpack.esql.plan.logical.Filter;
import org.elasticsearch.xpack.esql.plan.logical.Limit;
import org.elasticsearch.xpack.esql.plan.logical.LogicalPlan;
import org.elasticsearch.xpack.esql.plan.logical.OrderBy;
import org.elasticsearch.xpack.esql.planner.EsPhysicalOperationProviders;
import org.elasticsearch.xpack.esql.planner.TranslatorHandler;
import org.elasticsearch.xpack.esql.querydsl.query.TranslationAwareExpressionQuery;

import java.util.List;
import java.util.Locale;
import java.util.Objects;
import java.util.function.BiConsumer;
import java.util.function.Predicate;

import static org.elasticsearch.xpack.esql.common.Failure.fail;
import static org.elasticsearch.xpack.esql.core.expression.TypeResolutions.ParamOrdinal.DEFAULT;
import static org.elasticsearch.xpack.esql.core.expression.TypeResolutions.isNotNullAndFoldable;
import static org.elasticsearch.xpack.esql.core.expression.TypeResolutions.isString;

/**
 * Base class for full-text functions that use ES queries to match documents.
 * These functions needs to be pushed down to Lucene queries to be executed - there's no Evaluator for them, but depend on
 * {@link org.elasticsearch.xpack.esql.optimizer.LocalPhysicalPlanOptimizer} to rewrite them into Lucene queries.
 */
public abstract class FullTextFunction extends Function implements TranslationAware, PostAnalysisPlanVerificationAware, EvaluatorMapper {

    private final Expression query;
    private final QueryBuilder queryBuilder;

    protected FullTextFunction(Source source, Expression query, List<Expression> children, QueryBuilder queryBuilder) {
        super(source, children);
        this.query = query;
        this.queryBuilder = queryBuilder;
    }

    @Override
    public DataType dataType() {
        return DataType.BOOLEAN;
    }

    @Override
    protected final TypeResolution resolveType() {
        if (childrenResolved() == false) {
            return new TypeResolution("Unresolved children");
        }

        return resolveParams();
    }

    /**
     * Resolves the type for the function parameters, as part of the type resolution for the function
     *
     * @return type resolution for the function parameters
     */
    protected TypeResolution resolveParams() {
        return resolveQuery(DEFAULT);
    }

    /**
     * Resolves the type for the query parameter, as part of the type resolution for the function
     *
     * @return type resolution for the query parameter
     */
    protected TypeResolution resolveQuery(TypeResolutions.ParamOrdinal queryOrdinal) {
        return isString(query(), sourceText(), queryOrdinal).and(isNotNullAndFoldable(query(), sourceText(), queryOrdinal));
    }

    public Expression query() {
        return query;
    }

    /**
     * Returns the resulting query as an object
     *
     * @return query expression as an object
     */
    public Object queryAsObject() {
        Object queryAsObject = query().fold(FoldContext.small() /* TODO remove me */);
        if (queryAsObject instanceof BytesRef bytesRef) {
            return bytesRef.utf8ToString();
        }

        return queryAsObject;
    }

    @Override
    public Nullability nullable() {
        return Nullability.FALSE;
    }

    /**
     * Used to differentiate error messages between functions and operators
     *
     * @return function type for error messages
     */
    public String functionType() {
        return "function";
    }

    @Override
    public int hashCode() {
        return Objects.hash(super.hashCode(), queryBuilder);
    }

    @Override
    public boolean equals(Object obj) {
        if (false == super.equals(obj)) {
            return false;
        }

        return Objects.equals(queryBuilder, ((FullTextFunction) obj).queryBuilder);
    }

    @Override
    public boolean translatable(LucenePushdownPredicates pushdownPredicates) {
        // In isolation, full text functions are pushable to source. We check if there are no disjunctions in Or conditions
        return true;
    }

    @Override
    public Query asQuery(TranslatorHandler handler) {
        return queryBuilder != null ? new TranslationAwareExpressionQuery(source(), queryBuilder) : translate(handler);
    }

    public QueryBuilder queryBuilder() {
        return queryBuilder;
    }

    protected abstract Query translate(TranslatorHandler handler);

    public abstract Expression replaceQueryBuilder(QueryBuilder queryBuilder);

    @Override
    public BiConsumer<LogicalPlan, Failures> postAnalysisPlanVerification() {
        return FullTextFunction::checkFullTextQueryFunctions;
    }

    /**
     * Checks full text query functions for invalid usage.
     *
     * @param plan root plan to check
     * @param failures failures found
     */
    private static void checkFullTextQueryFunctions(LogicalPlan plan, Failures failures) {
        if (plan instanceof Filter f) {
            Expression condition = f.condition();

            List.of(QueryString.class, Kql.class).forEach(functionClass -> {
                // Check for limitations of QSTR and KQL function.
                checkCommandsBeforeExpression(
                    plan,
                    condition,
                    functionClass,
                    lp -> (lp instanceof Filter || lp instanceof OrderBy || lp instanceof EsRelation),
                    fullTextFunction -> "[" + fullTextFunction.functionName() + "] " + fullTextFunction.functionType(),
                    failures
                );
            });

            checkCommandsBeforeExpression(
                plan,
                condition,
                Match.class,
                lp -> (lp instanceof Limit == false) && (lp instanceof Aggregate == false),
                m -> "[" + m.functionName() + "] " + m.functionType(),
                failures
            );
            checkCommandsBeforeExpression(
                plan,
                condition,
                Term.class,
                lp -> (lp instanceof Limit == false) && (lp instanceof Aggregate == false),
                m -> "[" + m.functionName() + "] " + m.functionType(),
                failures
            );
            checkFullTextFunctionsParents(condition, failures);

<<<<<<< HEAD
            // if (PlannerUtils.usesScoring(plan)) {
            // checkFullTextSearchDisjunctions(condition, failures);
            // }
=======
            boolean usesScore = plan.output()
                .stream()
                .anyMatch(attr -> attr instanceof MetadataAttribute ma && ma.name().equals(MetadataAttribute.SCORE));
            if (usesScore) {
                checkFullTextSearchDisjunctions(condition, failures);
            }
>>>>>>> f6d3a2cb
        } else {
            plan.forEachExpression(FullTextFunction.class, ftf -> {
                failures.add(fail(ftf, "[{}] {} is only supported in WHERE commands", ftf.functionName(), ftf.functionType()));
            });
        }
    }

    /**
     * Checks whether a condition contains a disjunction with a full text search.
     * If it does, check that every element of the disjunction is a full text search or combinations (AND, OR, NOT) of them.
     * If not, add a failure to the failures collection.
     *
     * @param condition        condition to check for disjunctions of full text searches
     * @param failures         failures collection to add to
     */
    private static void checkFullTextSearchDisjunctions(Expression condition, Failures failures) {
        Holder<Boolean> isInvalid = new Holder<>(false);
        condition.forEachDown(Or.class, or -> {
            if (isInvalid.get()) {
                // Exit early if we already have a failures
                return;
            }
            if (checkDisjunctionPushable(or) == false) {
                isInvalid.set(true);
                failures.add(
                    fail(
                        or,
                        "Invalid condition when using METADATA _score [{}]. Full text functions can be used in an OR condition, "
                            + "but only if just full text functions are used in the OR condition",
                        or.sourceText()
                    )
                );
            }
        });
    }

    /**
<<<<<<< HEAD
     * Checks if a disjunction is pushable from the point of view of FullTextFunctions. Either it has no FullTextFunctions disjunction
     * all it contains are FullTextFunctions.
     *
     * @param disjunction disjunction to check
     * @return true if the disjunction is pushable, false otherwise
     */
    public static boolean checkDisjunctionPushable(Expression disjunction) {
        boolean hasFullText = disjunction.anyMatch(FullTextFunction.class::isInstance);
        return hasFullText == false || onlyFullTextFunctionsInExpression(disjunction);
=======
     * Checks if a disjunction is pushable from the point of view of FullTextFunctions. Either it has no FullTextFunctions or
     * all it contains are FullTextFunctions.
     *
     * @param or disjunction to check
     * @return true if the disjunction is pushable, false otherwise
     */
    private static boolean checkDisjunctionPushable(Or or) {
        boolean hasFullText = or.anyMatch(FullTextFunction.class::isInstance);
        return hasFullText == false || onlyFullTextFunctionsInExpression(or);
>>>>>>> f6d3a2cb
    }

    /**
     * Checks whether an expression contains just full text functions or negations (NOT) and combinations (AND, OR) of full text functions
     *
     * @param expression expression to check
     * @return true if all children are full text functions or negations of full text functions, false otherwise
     */
    private static boolean onlyFullTextFunctionsInExpression(Expression expression) {
        if (expression instanceof FullTextFunction) {
            return true;
        } else if (expression instanceof Not) {
            return onlyFullTextFunctionsInExpression(expression.children().get(0));
        } else if (expression instanceof BinaryLogic binaryLogic) {
            return onlyFullTextFunctionsInExpression(binaryLogic.left()) && onlyFullTextFunctionsInExpression(binaryLogic.right());
        }

        return false;
    }

    /**
     * Checks all commands that exist before a specific type satisfy conditions.
     *
     * @param plan plan that contains the condition
     * @param condition condition to check
     * @param typeToken type to check for. When a type is found in the condition, all plans before the root plan are checked
     * @param commandCheck check to perform on each command that precedes the plan that contains the typeToken
     * @param typeErrorMsgProvider provider for the type name in the error message
     * @param failures failures to add errors to
     * @param <E> class of the type to look for
     */
    private static <E extends Expression> void checkCommandsBeforeExpression(
        LogicalPlan plan,
        Expression condition,
        Class<E> typeToken,
        Predicate<LogicalPlan> commandCheck,
        java.util.function.Function<E, String> typeErrorMsgProvider,
        Failures failures
    ) {
        condition.forEachDown(typeToken, exp -> {
            plan.forEachDown(LogicalPlan.class, lp -> {
                if (commandCheck.test(lp) == false) {
                    failures.add(
                        fail(
                            plan,
                            "{} cannot be used after {}",
                            typeErrorMsgProvider.apply(exp),
                            lp.sourceText().split(" ")[0].toUpperCase(Locale.ROOT)
                        )
                    );
                }
            });
        });
    }

    /**
     * Checks parents of a full text function to ensure they are allowed
     * @param condition condition that contains the full text function
     * @param failures failures to add errors to
     */
    private static void checkFullTextFunctionsParents(Expression condition, Failures failures) {
        forEachFullTextFunctionParent(condition, (ftf, parent) -> {
            if ((parent instanceof FullTextFunction == false)
                && (parent instanceof BinaryLogic == false)
                && (parent instanceof Not == false)) {
                failures.add(
                    fail(
                        condition,
                        "Invalid condition [{}]. [{}] {} can't be used with {}",
                        condition.sourceText(),
                        ftf.functionName(),
                        ftf.functionType(),
                        ((Function) parent).functionName()
                    )
                );
            }
        });
    }

    /**
     * Executes the action on every parent of a FullTextFunction in the condition if it is found
     *
     * @param action the action to execute for each parent of a FullTextFunction
     */
    private static FullTextFunction forEachFullTextFunctionParent(Expression condition, BiConsumer<FullTextFunction, Expression> action) {
        if (condition instanceof FullTextFunction ftf) {
            return ftf;
        }
        for (Expression child : condition.children()) {
            FullTextFunction foundMatchingChild = forEachFullTextFunctionParent(child, action);
            if (foundMatchingChild != null) {
                action.accept(foundMatchingChild, condition);
                return foundMatchingChild;
            }
        }
        return null;
    }

    @Override
    public EvalOperator.ExpressionEvaluator.Factory toEvaluator(ToEvaluator toEvaluator) {
        List<EsPhysicalOperationProviders.ShardContext> shardContexts = toEvaluator.shardContexts();
        ShardConfig[] shardConfigs = new ShardConfig[shardContexts.size()];
        int i = 0;
        for (EsPhysicalOperationProviders.ShardContext shardContext : shardContexts) {
            shardConfigs[i++] = new ShardConfig(shardContext.toQuery(queryBuilder()), shardContext.searcher());
        }
<<<<<<< HEAD
        return new LuceneQueryExpressionEvaluator.Factory(shardConfigs, toEvaluator.usesScoring());
=======
        return new LuceneQueryExpressionEvaluator.Factory(shardConfigs);
>>>>>>> f6d3a2cb
    }
}<|MERGE_RESOLUTION|>--- conflicted
+++ resolved
@@ -208,19 +208,6 @@
                 failures
             );
             checkFullTextFunctionsParents(condition, failures);
-
-<<<<<<< HEAD
-            // if (PlannerUtils.usesScoring(plan)) {
-            // checkFullTextSearchDisjunctions(condition, failures);
-            // }
-=======
-            boolean usesScore = plan.output()
-                .stream()
-                .anyMatch(attr -> attr instanceof MetadataAttribute ma && ma.name().equals(MetadataAttribute.SCORE));
-            if (usesScore) {
-                checkFullTextSearchDisjunctions(condition, failures);
-            }
->>>>>>> f6d3a2cb
         } else {
             plan.forEachExpression(FullTextFunction.class, ftf -> {
                 failures.add(fail(ftf, "[{}] {} is only supported in WHERE commands", ftf.functionName(), ftf.functionType()));
@@ -258,7 +245,6 @@
     }
 
     /**
-<<<<<<< HEAD
      * Checks if a disjunction is pushable from the point of view of FullTextFunctions. Either it has no FullTextFunctions disjunction
      * all it contains are FullTextFunctions.
      *
@@ -268,17 +254,6 @@
     public static boolean checkDisjunctionPushable(Expression disjunction) {
         boolean hasFullText = disjunction.anyMatch(FullTextFunction.class::isInstance);
         return hasFullText == false || onlyFullTextFunctionsInExpression(disjunction);
-=======
-     * Checks if a disjunction is pushable from the point of view of FullTextFunctions. Either it has no FullTextFunctions or
-     * all it contains are FullTextFunctions.
-     *
-     * @param or disjunction to check
-     * @return true if the disjunction is pushable, false otherwise
-     */
-    private static boolean checkDisjunctionPushable(Or or) {
-        boolean hasFullText = or.anyMatch(FullTextFunction.class::isInstance);
-        return hasFullText == false || onlyFullTextFunctionsInExpression(or);
->>>>>>> f6d3a2cb
     }
 
     /**
@@ -385,10 +360,6 @@
         for (EsPhysicalOperationProviders.ShardContext shardContext : shardContexts) {
             shardConfigs[i++] = new ShardConfig(shardContext.toQuery(queryBuilder()), shardContext.searcher());
         }
-<<<<<<< HEAD
         return new LuceneQueryExpressionEvaluator.Factory(shardConfigs, toEvaluator.usesScoring());
-=======
-        return new LuceneQueryExpressionEvaluator.Factory(shardConfigs);
->>>>>>> f6d3a2cb
     }
 }
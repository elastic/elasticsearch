/*
 * Copyright Elasticsearch B.V. and/or licensed to Elasticsearch B.V. under one
 * or more contributor license agreements. Licensed under the Elastic License
 * 2.0; you may not use this file except in compliance with the Elastic License
 * 2.0.
 */

package org.elasticsearch.xpack.esql.expression.function.fulltext;

import org.apache.lucene.util.BytesRef;
<<<<<<< HEAD
import org.elasticsearch.common.io.stream.NamedWriteableRegistry;
import org.elasticsearch.xpack.esql.action.EsqlCapabilities;
=======
>>>>>>> 3b0d7e0e
import org.elasticsearch.xpack.esql.core.expression.Expression;
import org.elasticsearch.xpack.esql.core.expression.Nullability;
import org.elasticsearch.xpack.esql.core.expression.TypeResolutions;
import org.elasticsearch.xpack.esql.core.expression.function.Function;
import org.elasticsearch.xpack.esql.core.tree.Source;
import org.elasticsearch.xpack.esql.core.type.DataType;

import java.util.ArrayList;
import java.util.Collections;
import java.util.List;

import static org.elasticsearch.common.logging.LoggerMessageFormat.format;
import static org.elasticsearch.xpack.esql.core.expression.TypeResolutions.ParamOrdinal.DEFAULT;
import static org.elasticsearch.xpack.esql.core.expression.TypeResolutions.isNotNullAndFoldable;
import static org.elasticsearch.xpack.esql.core.expression.TypeResolutions.isString;

/**
 * Base class for full-text functions that use ES queries to match documents.
 * These functions needs to be pushed down to Lucene queries to be executed - there's no Evaluator for them, but depend on
 * {@link org.elasticsearch.xpack.esql.optimizer.LocalPhysicalPlanOptimizer} to rewrite them into Lucene queries.
 */
public abstract class FullTextFunction extends Function {
<<<<<<< HEAD
    public static List<NamedWriteableRegistry.Entry> getNamedWriteables() {
        List<NamedWriteableRegistry.Entry> writeables = new ArrayList<>(List.of(QueryString.ENTRY, Match.ENTRY));

        if (EsqlCapabilities.Cap.KQL_FUNCTION.isEnabled()) {
            writeables.add(Kql.ENTRY);
        }

        return Collections.unmodifiableList(writeables);
    }
=======
>>>>>>> 3b0d7e0e

    private final Expression query;

    protected FullTextFunction(Source source, Expression query, List<Expression> children) {
        super(source, children);
        this.query = query;
    }

    @Override
    public DataType dataType() {
        return DataType.BOOLEAN;
    }

    @Override
    protected final TypeResolution resolveType() {
        if (childrenResolved() == false) {
            return new TypeResolution("Unresolved children");
        }

        return resolveNonQueryParamTypes().and(resolveQueryParamType());
    }

    /**
     * Resolves the type for the query parameter, as part of the type resolution for the function
     *
     * @return type resolution for query parameter
     */
    private TypeResolution resolveQueryParamType() {
        return isString(query(), sourceText(), queryParamOrdinal()).and(isNotNullAndFoldable(query(), sourceText(), queryParamOrdinal()));
    }

    /**
     * Subclasses can override this method for custom type resolution for additional function parameters
     *
     * @return type resolution for non-query parameter types
     */
    protected TypeResolution resolveNonQueryParamTypes() {
        return TypeResolution.TYPE_RESOLVED;
    }

    public Expression query() {
        return query;
    }

    /**
     * Returns the resulting query as a String
     *
     * @return query expression as a string
     */
    public final String queryAsText() {
        Object queryAsObject = query().fold();
        if (queryAsObject instanceof BytesRef bytesRef) {
            return bytesRef.utf8ToString();
        }

        throw new IllegalArgumentException(
            format(null, "{} argument in {} function needs to be resolved to a string", queryParamOrdinal(), functionName())
        );
    }

    /**
     * Returns the param ordinal for the query parameter so it can be used in error messages
     *
     * @return Query ordinal for the
     */
    protected TypeResolutions.ParamOrdinal queryParamOrdinal() {
        return DEFAULT;
    }

    @Override
    public Nullability nullable() {
        return Nullability.FALSE;
    }

    /**
     * Used to differentiate error messages between functions and operators
     *
     * @return function type for error messages
     */
    public String functionType() {
        return "function";
    }
}<|MERGE_RESOLUTION|>--- conflicted
+++ resolved
@@ -8,11 +8,6 @@
 package org.elasticsearch.xpack.esql.expression.function.fulltext;
 
 import org.apache.lucene.util.BytesRef;
-<<<<<<< HEAD
-import org.elasticsearch.common.io.stream.NamedWriteableRegistry;
-import org.elasticsearch.xpack.esql.action.EsqlCapabilities;
-=======
->>>>>>> 3b0d7e0e
 import org.elasticsearch.xpack.esql.core.expression.Expression;
 import org.elasticsearch.xpack.esql.core.expression.Nullability;
 import org.elasticsearch.xpack.esql.core.expression.TypeResolutions;
@@ -20,8 +15,6 @@
 import org.elasticsearch.xpack.esql.core.tree.Source;
 import org.elasticsearch.xpack.esql.core.type.DataType;
 
-import java.util.ArrayList;
-import java.util.Collections;
 import java.util.List;
 
 import static org.elasticsearch.common.logging.LoggerMessageFormat.format;
@@ -35,18 +28,6 @@
  * {@link org.elasticsearch.xpack.esql.optimizer.LocalPhysicalPlanOptimizer} to rewrite them into Lucene queries.
  */
 public abstract class FullTextFunction extends Function {
-<<<<<<< HEAD
-    public static List<NamedWriteableRegistry.Entry> getNamedWriteables() {
-        List<NamedWriteableRegistry.Entry> writeables = new ArrayList<>(List.of(QueryString.ENTRY, Match.ENTRY));
-
-        if (EsqlCapabilities.Cap.KQL_FUNCTION.isEnabled()) {
-            writeables.add(Kql.ENTRY);
-        }
-
-        return Collections.unmodifiableList(writeables);
-    }
-=======
->>>>>>> 3b0d7e0e
 
     private final Expression query;
 

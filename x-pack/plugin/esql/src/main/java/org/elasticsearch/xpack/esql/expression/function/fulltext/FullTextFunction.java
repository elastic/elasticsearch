/*
 * Copyright Elasticsearch B.V. and/or licensed to Elasticsearch B.V. under one
 * or more contributor license agreements. Licensed under the Elastic License
 * 2.0; you may not use this file except in compliance with the Elastic License
 * 2.0.
 */

package org.elasticsearch.xpack.esql.expression.function.fulltext;

import org.apache.lucene.util.BytesRef;
import org.elasticsearch.xpack.esql.core.expression.Expression;
import org.elasticsearch.xpack.esql.core.expression.Nullability;
import org.elasticsearch.xpack.esql.core.expression.TypeResolutions;
import org.elasticsearch.xpack.esql.core.expression.function.Function;
import org.elasticsearch.xpack.esql.core.tree.Source;
import org.elasticsearch.xpack.esql.core.type.DataType;
import org.elasticsearch.xpack.esql.expression.function.OptionalArgument;

import java.util.List;

import static org.elasticsearch.common.logging.LoggerMessageFormat.format;
import static org.elasticsearch.xpack.esql.core.expression.TypeResolutions.ParamOrdinal.DEFAULT;
import static org.elasticsearch.xpack.esql.core.expression.TypeResolutions.isNotNullAndFoldable;
import static org.elasticsearch.xpack.esql.core.expression.TypeResolutions.isString;

/**
 * Base class for full-text functions that use ES queries to match documents.
 * These functions needs to be pushed down to Lucene queries to be executed - there's no Evaluator for them, but depend on
 * {@link org.elasticsearch.xpack.esql.optimizer.LocalPhysicalPlanOptimizer} to rewrite them into Lucene queries.
 */
<<<<<<< HEAD
public abstract class FullTextFunction extends Function implements OptionalArgument {
    public static List<NamedWriteableRegistry.Entry> getNamedWriteables() {
        return List.of(QueryString.ENTRY, Match.ENTRY);
    }
=======
public abstract class FullTextFunction extends Function {
>>>>>>> 79ce6e38

    private final Expression query;

    private final Expression options;

    protected FullTextFunction(Source source, Expression query, Expression options, List<Expression> children) {
        super(source, children);
        this.query = query;
        this.options = options;
    }

    @Override
    public DataType dataType() {
        return DataType.BOOLEAN;
    }

    @Override
    protected final TypeResolution resolveType() {
        if (childrenResolved() == false) {
            return new TypeResolution("Unresolved children");
        }

        return resolveNonQueryParamTypes().and(resolveQueryParamType());
    }

    /**
     * Resolves the type for the query parameter, as part of the type resolution for the function
     *
     * @return type resolution for query parameter
     */
    private TypeResolution resolveQueryParamType() {
        return isString(query(), sourceText(), queryParamOrdinal()).and(isNotNullAndFoldable(query(), sourceText(), queryParamOrdinal()));
    }

    /**
     * Subclasses can override this method for custom type resolution for additional function parameters
     *
     * @return type resolution for non-query parameter types
     */
    protected TypeResolution resolveNonQueryParamTypes() {
        return TypeResolution.TYPE_RESOLVED;
    }

    public Expression query() {
        return query;
    }

    public Expression options() {
        return options;
    }

    /**
     * Returns the resulting query as a String
     *
     * @return query expression as a string
     */
    public final String queryAsText() {
        Object queryAsObject = query().fold();
        if (queryAsObject instanceof BytesRef bytesRef) {
            return bytesRef.utf8ToString();
        }

        throw new IllegalArgumentException(
            format(null, "{} argument in {} function needs to be resolved to a string", queryParamOrdinal(), functionName())
        );
    }

    /**
     * Returns the param ordinal for the query parameter so it can be used in error messages
     *
     * @return Query ordinal for the
     */
    protected TypeResolutions.ParamOrdinal queryParamOrdinal() {
        return DEFAULT;
    }

    @Override
    public Nullability nullable() {
        return Nullability.FALSE;
    }

    /**
     * Used to differentiate error messages between functions and operators
     *
     * @return function type for error messages
     */
    public String functionType() {
        return "function";
    }
}<|MERGE_RESOLUTION|>--- conflicted
+++ resolved
@@ -28,14 +28,7 @@
  * These functions needs to be pushed down to Lucene queries to be executed - there's no Evaluator for them, but depend on
  * {@link org.elasticsearch.xpack.esql.optimizer.LocalPhysicalPlanOptimizer} to rewrite them into Lucene queries.
  */
-<<<<<<< HEAD
 public abstract class FullTextFunction extends Function implements OptionalArgument {
-    public static List<NamedWriteableRegistry.Entry> getNamedWriteables() {
-        return List.of(QueryString.ENTRY, Match.ENTRY);
-    }
-=======
-public abstract class FullTextFunction extends Function {
->>>>>>> 79ce6e38
 
     private final Expression query;
 

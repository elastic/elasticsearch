--- conflicted
+++ resolved
@@ -11,10 +11,7 @@
 import org.elasticsearch.common.io.stream.NamedWriteableRegistry;
 import org.elasticsearch.xpack.esql.action.EsqlCapabilities;
 import org.elasticsearch.xpack.esql.core.expression.Expression;
-<<<<<<< HEAD
-=======
 import org.elasticsearch.xpack.esql.core.expression.Nullability;
->>>>>>> c3d53a80
 import org.elasticsearch.xpack.esql.core.expression.TypeResolutions;
 import org.elasticsearch.xpack.esql.core.expression.function.Function;
 import org.elasticsearch.xpack.esql.core.tree.Source;
@@ -41,9 +38,6 @@
         }
         if (EsqlCapabilities.Cap.MATCH_FUNCTION.isEnabled()) {
             entries.add(Match.ENTRY);
-        }
-        if (EsqlCapabilities.Cap.MATCH_FUNCTION.isEnabled()) {
-            entries.add(MatchFunction.ENTRY);
         }
         return entries;
     }
@@ -92,16 +86,6 @@
     }
 
     /**
-<<<<<<< HEAD
-     * Returns the resulting Query for the function parameters so it can be pushed down to Lucene
-     *
-     * @return Lucene query
-     */
-    public final Query asQuery() {
-        Object queryAsObject = query().fold();
-        if (queryAsObject instanceof BytesRef bytesRef) {
-            return asQuery(bytesRef.utf8ToString());
-=======
      * Returns the resulting query as a String
      *
      * @return query expression as a string
@@ -110,7 +94,6 @@
         Object queryAsObject = query().fold();
         if (queryAsObject instanceof BytesRef bytesRef) {
             return bytesRef.utf8ToString();
->>>>>>> c3d53a80
         }
 
         throw new IllegalArgumentException(
@@ -119,16 +102,6 @@
     }
 
     /**
-<<<<<<< HEAD
-     * Overriden by subclasses to return the corresponding Lucene query from a query text
-     *
-     * @return corresponding query for the query text
-     */
-    protected abstract Query asQuery(String queryText);
-
-    /**
-=======
->>>>>>> c3d53a80
      * Returns the param ordinal for the query parameter so it can be used in error messages
      *
      * @return Query ordinal for the
@@ -137,13 +110,8 @@
         return DEFAULT;
     }
 
-<<<<<<< HEAD
-    public String functionType() {
-        return "function";
-=======
     @Override
     public Nullability nullable() {
         return Nullability.FALSE;
->>>>>>> c3d53a80
     }
 }
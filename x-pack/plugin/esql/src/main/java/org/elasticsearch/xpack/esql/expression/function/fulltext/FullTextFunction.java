/*
 * Copyright Elasticsearch B.V. and/or licensed to Elasticsearch B.V. under one
 * or more contributor license agreements. Licensed under the Elastic License
 * 2.0; you may not use this file except in compliance with the Elastic License
 * 2.0.
 */

package org.elasticsearch.xpack.esql.expression.function.fulltext;

import org.elasticsearch.compute.lucene.IndexedByShardId;
import org.elasticsearch.compute.lucene.LuceneQueryEvaluator.ShardConfig;
import org.elasticsearch.compute.lucene.LuceneQueryExpressionEvaluator;
import org.elasticsearch.compute.lucene.LuceneQueryScoreEvaluator;
import org.elasticsearch.compute.operator.EvalOperator;
import org.elasticsearch.compute.operator.ScoreOperator;
import org.elasticsearch.index.IndexMode;
import org.elasticsearch.index.query.QueryBuilder;
import org.elasticsearch.xpack.esql.capabilities.PostAnalysisPlanVerificationAware;
import org.elasticsearch.xpack.esql.capabilities.PostOptimizationPlanVerificationAware;
import org.elasticsearch.xpack.esql.capabilities.PostOptimizationVerificationAware;
import org.elasticsearch.xpack.esql.capabilities.RewriteableAware;
import org.elasticsearch.xpack.esql.capabilities.TranslationAware;
import org.elasticsearch.xpack.esql.common.Failures;
import org.elasticsearch.xpack.esql.core.expression.Expression;
import org.elasticsearch.xpack.esql.core.expression.Expressions;
import org.elasticsearch.xpack.esql.core.expression.FieldAttribute;
import org.elasticsearch.xpack.esql.core.expression.Literal;
import org.elasticsearch.xpack.esql.core.expression.Nullability;
import org.elasticsearch.xpack.esql.core.expression.TypeResolutions;
import org.elasticsearch.xpack.esql.core.expression.function.Function;
import org.elasticsearch.xpack.esql.core.querydsl.query.Query;
import org.elasticsearch.xpack.esql.core.tree.Node;
import org.elasticsearch.xpack.esql.core.tree.Source;
import org.elasticsearch.xpack.esql.core.type.DataType;
import org.elasticsearch.xpack.esql.core.type.MultiTypeEsField;
import org.elasticsearch.xpack.esql.core.util.Holder;
import org.elasticsearch.xpack.esql.evaluator.mapper.EvaluatorMapper;
import org.elasticsearch.xpack.esql.expression.function.scalar.convert.AbstractConvertFunction;
import org.elasticsearch.xpack.esql.expression.predicate.logical.BinaryLogic;
import org.elasticsearch.xpack.esql.expression.predicate.logical.Not;
import org.elasticsearch.xpack.esql.expression.predicate.operator.comparison.EsqlBinaryComparison;
import org.elasticsearch.xpack.esql.optimizer.rules.physical.local.LucenePushdownPredicates;
import org.elasticsearch.xpack.esql.plan.logical.Aggregate;
import org.elasticsearch.xpack.esql.plan.logical.EsRelation;
import org.elasticsearch.xpack.esql.plan.logical.Filter;
import org.elasticsearch.xpack.esql.plan.logical.Limit;
import org.elasticsearch.xpack.esql.plan.logical.LogicalPlan;
import org.elasticsearch.xpack.esql.plan.logical.OrderBy;
import org.elasticsearch.xpack.esql.plan.logical.UnionAll;
import org.elasticsearch.xpack.esql.plan.logical.join.InlineJoin;
import org.elasticsearch.xpack.esql.plan.logical.join.Join;
import org.elasticsearch.xpack.esql.plan.logical.join.LookupJoin;
import org.elasticsearch.xpack.esql.planner.EsPhysicalOperationProviders;
import org.elasticsearch.xpack.esql.planner.TranslatorHandler;
import org.elasticsearch.xpack.esql.querydsl.query.TranslationAwareExpressionQuery;
import org.elasticsearch.xpack.esql.score.ExpressionScoreMapper;

import java.util.ArrayList;
import java.util.List;
import java.util.Locale;
import java.util.Objects;
import java.util.function.BiConsumer;
import java.util.function.Predicate;

import static org.elasticsearch.xpack.esql.common.Failure.fail;
import static org.elasticsearch.xpack.esql.core.expression.TypeResolutions.ParamOrdinal.DEFAULT;
import static org.elasticsearch.xpack.esql.core.expression.TypeResolutions.isNotNull;
import static org.elasticsearch.xpack.esql.core.expression.TypeResolutions.isString;
import static org.elasticsearch.xpack.esql.expression.Foldables.TypeResolutionValidator.forPostOptimizationValidation;
import static org.elasticsearch.xpack.esql.expression.Foldables.TypeResolutionValidator.forPreOptimizationValidation;
import static org.elasticsearch.xpack.esql.expression.Foldables.resolveTypeQuery;

/**
 * Base class for full-text functions that use ES queries to match documents.
 * These functions needs to be pushed down to Lucene queries to be executed - there’s no Evaluator for them, but depend on
 * {@link org.elasticsearch.xpack.esql.optimizer.LocalPhysicalPlanOptimizer} to rewrite them into Lucene queries.
 */
public abstract class FullTextFunction extends Function
    implements
        TranslationAware,
        PostAnalysisPlanVerificationAware,
        EvaluatorMapper,
        ExpressionScoreMapper,
        PostOptimizationVerificationAware,
        RewriteableAware,
        PostOptimizationPlanVerificationAware {

    private final Expression query;
    private final QueryBuilder queryBuilder;

    protected FullTextFunction(Source source, Expression query, List<Expression> children, QueryBuilder queryBuilder) {
        super(source, children);
        this.query = query;
        this.queryBuilder = queryBuilder;
    }

    @Override
    public DataType dataType() {
        return DataType.BOOLEAN;
    }

    @Override
    protected final TypeResolution resolveType() {
        if (childrenResolved() == false) {
            return new TypeResolution("Unresolved children");
        }

        return resolveParams();
    }

    /**
     * Resolves the type for the function parameters, as part of the type resolution for the function
     *
     * @return type resolution for the function parameters
     */
    protected TypeResolution resolveParams() {
        return resolveQuery(DEFAULT);
    }

    /**
     * Resolves the type for the query parameter, as part of the type resolution for the function
     *
     * @return type resolution for the query parameter
     */
    protected TypeResolution resolveQuery(TypeResolutions.ParamOrdinal queryOrdinal) {
        TypeResolution result = isString(query(), sourceText(), queryOrdinal).and(isNotNull(query(), sourceText(), queryOrdinal));
        if (result.unresolved()) {
            return result;
        }
        result = resolveTypeQuery(query(), sourceText(), forPreOptimizationValidation(query()));
        if (result.equals(TypeResolution.TYPE_RESOLVED) == false) {
            return result;
        }
        return TypeResolution.TYPE_RESOLVED;
    }

    public Expression query() {
        return query;
    }

    @Override
    public Nullability nullable() {
        return Nullability.FALSE;
    }

    /**
     * Used to differentiate error messages between functions and operators
     *
     * @return function type for error messages
     */
    public String functionType() {
        return "function";
    }

    @Override
    public int hashCode() {
        return Objects.hash(super.hashCode(), query, System.identityHashCode(queryBuilder));
    }

    @Override
    public boolean equals(Object obj) {
        if (false == super.equals(obj)) {
            return false;
        }

<<<<<<< HEAD
=======
        // Compare query builders using identity because that's how they are compared during query rewriting
>>>>>>> 733eee4d
        FullTextFunction other = (FullTextFunction) obj;
        return queryBuilder == other.queryBuilder && Objects.equals(query, other.query);
    }

    @Override
    public Translatable translatable(LucenePushdownPredicates pushdownPredicates) {
        return Translatable.YES;
    }

    @Override
    public Query asQuery(LucenePushdownPredicates pushdownPredicates, TranslatorHandler handler) {
        return queryBuilder != null ? new TranslationAwareExpressionQuery(source(), queryBuilder) : translate(pushdownPredicates, handler);
    }

    @Override
    public QueryBuilder queryBuilder() {
        return queryBuilder;
    }

    protected abstract Query translate(LucenePushdownPredicates pushdownPredicates, TranslatorHandler handler);

    @Override
    public BiConsumer<LogicalPlan, Failures> postAnalysisPlanVerification() {
        return FullTextFunction::checkFullTextQueryFunctions;
    }

    /**
     * Checks full text query functions for invalid usage.
     *
     * @param plan root plan to check
     * @param failures failures found
     */
    private static void checkFullTextQueryFunctions(LogicalPlan plan, Failures failures) {
        if (plan instanceof Filter f) {
            checkFullTextFunctionsInFilter(f, failures, false);
        } else if (plan instanceof Aggregate agg) {
            checkFullTextFunctionsInAggs(agg, failures);
        } else if (plan instanceof LookupJoin lookupJoin) {
            checkFullTextQueryFunctionForCondition(plan, failures, lookupJoin.config().joinOnConditions(), true, true);
        } else {
            List<FullTextFunction> scoredFTFs = new ArrayList<>();
            plan.forEachExpression(Score.class, scoreFunction -> {
                checkScoreFunction(plan, failures, scoreFunction);
                plan.forEachExpression(FullTextFunction.class, scoredFTFs::add);
            });
            plan.forEachExpression(FullTextFunction.class, ftf -> {
                if (scoredFTFs.remove(ftf) == false) {
                    failures.add(
                        fail(
                            ftf,
                            "[{}] {} is only supported in WHERE and STATS commands or in EVAL within score(.) function",
                            ftf.functionName(),
                            ftf.functionType()
                        )
                    );
                }
            });
        }
    }

    private static void checkFullTextFunctionsInFilter(Filter filter, Failures failures, boolean checkFullTextFunctionsAboveSubqueries) {
        Expression condition = filter.condition();
        checkFullTextQueryFunctionForCondition(filter, failures, condition, false, checkFullTextFunctionsAboveSubqueries);
    }

    private static void checkFullTextQueryFunctionForCondition(
        LogicalPlan plan,
        Failures failures,
        Expression condition,
        boolean isLookupJoinOnCondition,
        boolean checkFullTextFunctionsAboveSubqueries
    ) {
        if (condition == null) {
            return;
        }
        if (condition instanceof Score) {
            failures.add(fail(condition, "[SCORE] function can't be used in WHERE or LOOKUP JOIN ON conditions"));
        }
        // If the full text functions are used in WHERE command, defer the check to full text function's children commands to
        // post optimization plan verification, after the candidate predicates are pushed down into subqueries,
        // as the predicate can be pushed down into subqueries.
        // However, if the plan is a LookupJoin, don't skip the check if there is a subquery in children plans,
        // because join is not pushed down into subqueries yet.
        boolean checkCommandsBeforeExpression = isLookupJoinOnCondition
            || checkFullTextFunctionsAboveSubqueries
            || hasSubqueryInChildrenPlans(plan) == false;
        if (checkCommandsBeforeExpression) {
            if (isLookupJoinOnCondition == false) {
                List.of(QueryString.class, Kql.class).forEach(functionClass -> {
                    // Check for limitations of QSTR and KQL function.
                    checkCommandsBeforeExpression(
                        plan,
                        condition,
                        functionClass,
                        lp -> (lp instanceof Filter || lp instanceof OrderBy || lp instanceof EsRelation),
                        fullTextFunction -> "[" + fullTextFunction.functionName() + "] " + fullTextFunction.functionType(),
                        failures
                    );
                });
            }

            checkCommandsBeforeExpression(
                plan,
                condition,
                FullTextFunction.class,
                lp -> (lp instanceof Limit == false) && (lp instanceof Aggregate == false) && (lp instanceof UnionAll == false),
                m -> "[" + m.functionName() + "] " + m.functionType(),
                failures
            );
        }
        checkFullTextFunctionsParents(condition, failures);
    }

    private static void checkScoreFunction(LogicalPlan plan, Failures failures, Score scoreFunction) {
        checkCommandsBeforeExpression(
            plan,
            scoreFunction.canonical(),
            Score.class,
            lp -> (lp instanceof Limit == false) && (lp instanceof Aggregate == false),
            m -> "[" + m.functionName() + "] function",
            failures
        );
    }

    private static void checkFullTextFunctionsInAggs(Aggregate agg, Failures failures) {
        agg.groupings().forEach(exp -> {
            exp.forEachDown(e -> {
                if (e instanceof FullTextFunction ftf) {
                    failures.add(
                        fail(ftf, "[{}] {} is only supported in WHERE and STATS commands", ftf.functionName(), ftf.functionType())
                    );
                }
            });
        });
    }

    /**
     * Checks all commands that exist before a specific type satisfy conditions.
     *
     * @param plan plan that contains the condition
     * @param condition condition to check
     * @param typeToken type to check for. When a type is found in the condition, all plans before the root plan are checked
     * @param commandCheck check to perform on each command that precedes the plan that contains the typeToken
     * @param typeErrorMsgProvider provider for the type name in the error message
     * @param failures failures to add errors to
     * @param <E> class of the type to look for
     */
    private static <E extends Expression> void checkCommandsBeforeExpression(
        LogicalPlan plan,
        Expression condition,
        Class<E> typeToken,
        Predicate<LogicalPlan> commandCheck,
        java.util.function.Function<E, String> typeErrorMsgProvider,
        Failures failures
    ) {
        condition.forEachDown(typeToken, exp -> {
            plan.forEachDown(LogicalPlan.class, lp -> {
                if (commandCheck.test(lp) == false) {
                    String sourceText = lp.sourceText();
                    String errorMessage = sourceText.split(" ")[0].toUpperCase(Locale.ROOT);
                    if (lp instanceof UnionAll) {
                        errorMessage = sourceText.length() > Node.TO_STRING_MAX_WIDTH
                            ? sourceText.substring(0, Node.TO_STRING_MAX_WIDTH) + "..."
                            : sourceText;
                    }
                    failures.add(fail(plan, "{} cannot be used after {}", typeErrorMsgProvider.apply(exp), errorMessage));
                }
            });
        });
    }

    /**
     * Checks parents of a full text function to ensure they are allowed
     * @param condition condition that contains the full text function
     * @param failures failures to add errors to
     */
    private static void checkFullTextFunctionsParents(Expression condition, Failures failures) {
        forEachFullTextFunctionParent(condition, (ftf, parent) -> {
            if ((parent instanceof FullTextFunction == false)
                && (parent instanceof BinaryLogic == false)
                && (parent instanceof EsqlBinaryComparison == false)
                && (parent instanceof Not == false)) {
                failures.add(
                    fail(
                        condition,
                        "Invalid condition [{}]. [{}] {} can't be used with {}",
                        condition.sourceText(),
                        ftf.functionName(),
                        ftf.functionType(),
                        ((Function) parent).functionName()
                    )
                );
            }
        });
    }

    /**
     * Executes the action on every parent of a FullTextFunction in the condition if it is found
     *
     * @param action the action to execute for each parent of a FullTextFunction
     */
    private static FullTextFunction forEachFullTextFunctionParent(Expression condition, BiConsumer<FullTextFunction, Expression> action) {
        if (condition instanceof FullTextFunction ftf) {
            return ftf;
        }
        for (Expression child : condition.children()) {
            FullTextFunction foundMatchingChild = forEachFullTextFunctionParent(child, action);
            if (foundMatchingChild != null) {
                action.accept(foundMatchingChild, condition);
                return foundMatchingChild;
            }
        }
        return null;
    }

    protected void fieldVerifier(LogicalPlan plan, FullTextFunction function, Expression field, Failures failures) {
        // Only run the check if the current node contains the full-text function
        // This is to avoid running the check multiple times in the same plan
        // Field can be null when the field does not exist in the mapping
        if (isInCurrentNode(plan, function) == false || ((field instanceof Literal literal) && literal.value() == null)) {
            return;
        }
        // Accept null as a field
        if (Expressions.isGuaranteedNull(field)) {
            return;
        }
        var fieldAttribute = fieldAsFieldAttribute(field);
        if (fieldAttribute == null) {
            plan.forEachExpression(function.getClass(), m -> {
                if (function.children().contains(field) && hasSubqueryInChildrenPlans(plan) == false) {
                    failures.add(
                        fail(
                            field,
                            "[{}] {} cannot operate on [{}], which is not a field from an index mapping",
                            m.functionName(),
                            m.functionType(),
                            field.sourceText()
                        )
                    );
                }
            });
        } else {
            if (plan instanceof Join && plan instanceof InlineJoin == false) {
                // Full Text Functions are allowed in LOOKUP JOIN ON conditions
                // We are only running this code for the node containing the Full Text Function
                // So if it is a Lookup Join we know the function is in the join on condition
                // When LogicalVerifier checks the plan, LookupJoin becomes Join.
                return;
            }
            // Traverse the plan to find the EsRelation outputting the field
            plan.forEachDown(p -> {
                if (p instanceof EsRelation esRelation && esRelation.indexMode() != IndexMode.STANDARD) {
                    // Check if this EsRelation supplies the field
                    if (esRelation.outputSet().contains(fieldAttribute)) {
                        failures.add(
                            fail(
                                field,
                                "[{}] {} cannot operate on [{}], supplied by an index [{}] in non-STANDARD mode [{}]",
                                function.functionName(),
                                function.functionType(),
                                field.sourceText(),
                                esRelation.indexPattern(),
                                esRelation.indexMode()
                            )
                        );
                    }
                }
            });
        }
    }

    @Override
    public EvalOperator.ExpressionEvaluator.Factory toEvaluator(ToEvaluator toEvaluator) {
        return new LuceneQueryExpressionEvaluator.Factory(toShardConfigs(toEvaluator.shardContexts()));
    }

    /**
     * Returns the query builder to be used when the function cannot be pushed down to Lucene, but uses a
     * {@link org.elasticsearch.compute.lucene.LuceneQueryEvaluator} instead
     *
     * @return the query builder to be used in the {@link org.elasticsearch.compute.lucene.LuceneQueryEvaluator}
     */
    protected QueryBuilder evaluatorQueryBuilder() {
        // Use the same query builder as for the translation by default
        return queryBuilder();
    }

    @Override
    public ScoreOperator.ExpressionScorer.Factory toScorer(ToScorer toScorer) {
        return new LuceneQueryScoreEvaluator.Factory(toShardConfigs(toScorer.shardContexts()));
    }

    private IndexedByShardId<ShardConfig> toShardConfigs(IndexedByShardId<? extends EsPhysicalOperationProviders.ShardContext> contexts) {
        return contexts.map(sc -> new ShardConfig(sc.toQuery(evaluatorQueryBuilder()), sc.searcher()));
    }

    // TODO: this should likely be replaced by calls to FieldAttribute#fieldName; the MultiTypeEsField case looks
    // wrong if `fieldAttribute` is a subfield, e.g. `parent.child` - multiTypeEsField#getName will just return `child`.
    protected String getNameFromFieldAttribute(FieldAttribute fieldAttribute) {
        String fieldName = fieldAttribute.name();
        if (fieldAttribute.field() instanceof MultiTypeEsField multiTypeEsField) {
            // If we have multiple field types, we allow the query to be done, but getting the underlying field name
            fieldName = multiTypeEsField.getName();
        }
        return fieldName;
    }

    protected FieldAttribute fieldAsFieldAttribute(Expression field) {
        Expression fieldExpression = field;
        // Field may be converted to other data type (field_name :: data_type), so we need to check the original field
        if (fieldExpression instanceof AbstractConvertFunction convertFunction) {
            fieldExpression = convertFunction.field();
        }
        return fieldExpression instanceof FieldAttribute fieldAttribute ? fieldAttribute : null;
    }

    @Override
    public void postOptimizationVerification(Failures failures) {
        resolveTypeQuery(query(), sourceText(), forPostOptimizationValidation(query(), failures));
    }

    @Override
    public BiConsumer<LogicalPlan, Failures> postOptimizationPlanVerification() {
        // Check plan again after filters/predicates are pushed down into subqueries.
        // Apply this check to filters only, as only filters are pushed down into subqueries for now.
        // checkFullTextQueryFunctions is not re-applied as not all the checks are necessary for subqueries,
        // LookupJoin becomes Join after logical planner, so the checks to LookupJoin in checkFullTextQueryFunctions
        // does not apply after logical planner. Also limit is pushed down further(below Join) by PushDownAndCombineLimits,
        // the check for LookupJoin or the score function may fail at LogicalVerifier.
        return (logicalPlan, failures) -> {
            if (logicalPlan instanceof Filter f) {
                checkFullTextFunctionsInFilter(f, failures, true);
            }
        };
    }

    /**
     * Check if the full-text function exists only in the current node (not in child nodes)
     */
    private static boolean isInCurrentNode(LogicalPlan plan, FullTextFunction function) {
        final Holder<Boolean> found = new Holder<>(false);
        plan.forEachExpression(FullTextFunction.class, ftf -> {
            if (ftf == function) {
                found.set(true);
            }
        });
        return found.get();
    }

    /**
     * Checks if there is a subquery in the children plans.
     */
    private static boolean hasSubqueryInChildrenPlans(LogicalPlan plan) {
        Holder<Boolean> hasSubquery = new Holder<>(false);
        plan.forEachDown(p -> {
            if (p instanceof UnionAll) {
                hasSubquery.set(true);
            }
        });
        return hasSubquery.get();
    }
}<|MERGE_RESOLUTION|>--- conflicted
+++ resolved
@@ -163,10 +163,7 @@
             return false;
         }
 
-<<<<<<< HEAD
-=======
         // Compare query builders using identity because that's how they are compared during query rewriting
->>>>>>> 733eee4d
         FullTextFunction other = (FullTextFunction) obj;
         return queryBuilder == other.queryBuilder && Objects.equals(query, other.query);
     }

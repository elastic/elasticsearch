/*
 * Copyright Elasticsearch B.V. and/or licensed to Elasticsearch B.V. under one
 * or more contributor license agreements. Licensed under the Elastic License
 * 2.0; you may not use this file except in compliance with the Elastic License
 * 2.0.
 */

package org.elasticsearch.xpack.esql.expression.function.fulltext;

import org.elasticsearch.compute.lucene.LuceneQueryEvaluator.ShardConfig;
import org.elasticsearch.compute.lucene.LuceneQueryExpressionEvaluator;
import org.elasticsearch.compute.lucene.LuceneQueryScoreEvaluator;
import org.elasticsearch.compute.operator.EvalOperator;
import org.elasticsearch.compute.operator.ScoreOperator;
import org.elasticsearch.index.IndexMode;
import org.elasticsearch.index.query.QueryBuilder;
import org.elasticsearch.xpack.esql.action.EsqlCapabilities;
import org.elasticsearch.xpack.esql.capabilities.PostAnalysisPlanVerificationAware;
<<<<<<< HEAD
import org.elasticsearch.xpack.esql.capabilities.RewriteableAware;
=======
import org.elasticsearch.xpack.esql.capabilities.PostOptimizationVerificationAware;
>>>>>>> 0437da5c
import org.elasticsearch.xpack.esql.capabilities.TranslationAware;
import org.elasticsearch.xpack.esql.common.Failures;
import org.elasticsearch.xpack.esql.core.expression.Expression;
import org.elasticsearch.xpack.esql.core.expression.FieldAttribute;
import org.elasticsearch.xpack.esql.core.expression.Nullability;
import org.elasticsearch.xpack.esql.core.expression.TypeResolutions;
import org.elasticsearch.xpack.esql.core.expression.function.Function;
import org.elasticsearch.xpack.esql.core.querydsl.query.Query;
import org.elasticsearch.xpack.esql.core.tree.Source;
import org.elasticsearch.xpack.esql.core.type.DataType;
import org.elasticsearch.xpack.esql.core.type.MultiTypeEsField;
import org.elasticsearch.xpack.esql.evaluator.mapper.EvaluatorMapper;
import org.elasticsearch.xpack.esql.expression.function.scalar.convert.AbstractConvertFunction;
import org.elasticsearch.xpack.esql.expression.predicate.logical.BinaryLogic;
import org.elasticsearch.xpack.esql.expression.predicate.logical.Not;
import org.elasticsearch.xpack.esql.expression.predicate.operator.comparison.EsqlBinaryComparison;
import org.elasticsearch.xpack.esql.optimizer.rules.physical.local.LucenePushdownPredicates;
import org.elasticsearch.xpack.esql.plan.logical.Aggregate;
import org.elasticsearch.xpack.esql.plan.logical.EsRelation;
import org.elasticsearch.xpack.esql.plan.logical.Filter;
import org.elasticsearch.xpack.esql.plan.logical.Limit;
import org.elasticsearch.xpack.esql.plan.logical.LogicalPlan;
import org.elasticsearch.xpack.esql.plan.logical.OrderBy;
import org.elasticsearch.xpack.esql.planner.EsPhysicalOperationProviders;
import org.elasticsearch.xpack.esql.planner.TranslatorHandler;
import org.elasticsearch.xpack.esql.querydsl.query.TranslationAwareExpressionQuery;
import org.elasticsearch.xpack.esql.score.ExpressionScoreMapper;

import java.util.ArrayList;
import java.util.List;
import java.util.Locale;
import java.util.Objects;
import java.util.function.BiConsumer;
import java.util.function.Predicate;

import static org.elasticsearch.xpack.esql.common.Failure.fail;
import static org.elasticsearch.xpack.esql.core.expression.TypeResolutions.ParamOrdinal.DEFAULT;
import static org.elasticsearch.xpack.esql.core.expression.TypeResolutions.isNotNull;
import static org.elasticsearch.xpack.esql.core.expression.TypeResolutions.isString;
import static org.elasticsearch.xpack.esql.expression.function.FunctionUtils.TypeResolutionValidator.forPostOptimizationValidation;
import static org.elasticsearch.xpack.esql.expression.function.FunctionUtils.TypeResolutionValidator.forPreOptimizationValidation;
import static org.elasticsearch.xpack.esql.expression.function.FunctionUtils.resolveTypeQuery;

/**
 * Base class for full-text functions that use ES queries to match documents.
 * These functions needs to be pushed down to Lucene queries to be executed - there’s no Evaluator for them, but depend on
 * {@link org.elasticsearch.xpack.esql.optimizer.LocalPhysicalPlanOptimizer} to rewrite them into Lucene queries.
 */
public abstract class FullTextFunction extends Function
    implements
        TranslationAware,
        PostAnalysisPlanVerificationAware,
        EvaluatorMapper,
        ExpressionScoreMapper,
<<<<<<< HEAD
        RewriteableAware {
=======
        PostOptimizationVerificationAware {
>>>>>>> 0437da5c

    private final Expression query;
    private final QueryBuilder queryBuilder;

    protected FullTextFunction(Source source, Expression query, List<Expression> children, QueryBuilder queryBuilder) {
        super(source, children);
        this.query = query;
        this.queryBuilder = queryBuilder;
    }

    @Override
    public DataType dataType() {
        return DataType.BOOLEAN;
    }

    @Override
    protected final TypeResolution resolveType() {
        if (childrenResolved() == false) {
            return new TypeResolution("Unresolved children");
        }

        return resolveParams();
    }

    /**
     * Resolves the type for the function parameters, as part of the type resolution for the function
     *
     * @return type resolution for the function parameters
     */
    protected TypeResolution resolveParams() {
        return resolveQuery(DEFAULT);
    }

    /**
     * Resolves the type for the query parameter, as part of the type resolution for the function
     *
     * @return type resolution for the query parameter
     */
    protected TypeResolution resolveQuery(TypeResolutions.ParamOrdinal queryOrdinal) {
        TypeResolution result = isString(query(), sourceText(), queryOrdinal).and(isNotNull(query(), sourceText(), queryOrdinal));
        if (result.unresolved()) {
            return result;
        }
        result = resolveTypeQuery(query(), sourceText(), forPreOptimizationValidation(query()));
        if (result.equals(TypeResolution.TYPE_RESOLVED) == false) {
            return result;
        }
        return TypeResolution.TYPE_RESOLVED;
    }

    public Expression query() {
        return query;
    }

    @Override
    public Nullability nullable() {
        return Nullability.FALSE;
    }

    /**
     * Used to differentiate error messages between functions and operators
     *
     * @return function type for error messages
     */
    public String functionType() {
        return "function";
    }

    @Override
    public int hashCode() {
        return Objects.hash(super.hashCode(), query, queryBuilder);
    }

    @Override
    public boolean equals(Object obj) {
        if (false == super.equals(obj)) {
            return false;
        }

        return Objects.equals(queryBuilder, ((FullTextFunction) obj).queryBuilder) && Objects.equals(query, ((FullTextFunction) obj).query);
    }

    @Override
    public Translatable translatable(LucenePushdownPredicates pushdownPredicates) {
        return Translatable.YES;
    }

    @Override
    public Query asQuery(LucenePushdownPredicates pushdownPredicates, TranslatorHandler handler) {
        return queryBuilder != null ? new TranslationAwareExpressionQuery(source(), queryBuilder) : translate(pushdownPredicates, handler);
    }

    @Override
    public QueryBuilder queryBuilder() {
        return queryBuilder;
    }

    protected abstract Query translate(LucenePushdownPredicates pushdownPredicates, TranslatorHandler handler);

    @Override
    public BiConsumer<LogicalPlan, Failures> postAnalysisPlanVerification() {
        return FullTextFunction::checkFullTextQueryFunctions;
    }

    /**
     * Checks full text query functions for invalid usage.
     *
     * @param plan root plan to check
     * @param failures failures found
     */
    private static void checkFullTextQueryFunctions(LogicalPlan plan, Failures failures) {
        if (plan instanceof Filter f) {
            Expression condition = f.condition();

            if (condition instanceof Score) {
                failures.add(fail(condition, "[SCORE] function can't be used in WHERE"));
            }

            List.of(QueryString.class, Kql.class).forEach(functionClass -> {
                // Check for limitations of QSTR and KQL function.
                checkCommandsBeforeExpression(
                    plan,
                    condition,
                    functionClass,
                    lp -> (lp instanceof Filter || lp instanceof OrderBy || lp instanceof EsRelation),
                    fullTextFunction -> "[" + fullTextFunction.functionName() + "] " + fullTextFunction.functionType(),
                    failures
                );
            });

            checkCommandsBeforeExpression(
                plan,
                condition,
                FullTextFunction.class,
                lp -> (lp instanceof Limit == false) && (lp instanceof Aggregate == false),
                m -> "[" + m.functionName() + "] " + m.functionType(),
                failures
            );
            checkFullTextFunctionsParents(condition, failures);
        } else if (plan instanceof Aggregate agg) {
            checkFullTextFunctionsInAggs(agg, failures);
        } else {
            List<FullTextFunction> scoredFTFs = new ArrayList<>();
            plan.forEachExpression(Score.class, scoreFunction -> {
                checkScoreFunction(plan, failures, scoreFunction);
                plan.forEachExpression(FullTextFunction.class, scoredFTFs::add);
            });
            plan.forEachExpression(FullTextFunction.class, ftf -> {
                if (scoredFTFs.remove(ftf) == false) {
                    failures.add(
                        fail(
                            ftf,
                            "[{}] {} is only supported in WHERE and STATS commands"
                                + (EsqlCapabilities.Cap.SCORE_FUNCTION.isEnabled() ? ", or in EVAL within score(.) function" : ""),
                            ftf.functionName(),
                            ftf.functionType()
                        )
                    );
                }
            });
        }
    }

    private static void checkScoreFunction(LogicalPlan plan, Failures failures, Score scoreFunction) {
        checkCommandsBeforeExpression(
            plan,
            scoreFunction.canonical(),
            Score.class,
            lp -> (lp instanceof Limit == false) && (lp instanceof Aggregate == false),
            m -> "[" + m.functionName() + "] function",
            failures
        );
    }

    private static void checkFullTextFunctionsInAggs(Aggregate agg, Failures failures) {
        agg.groupings().forEach(exp -> {
            exp.forEachDown(e -> {
                if (e instanceof FullTextFunction ftf) {
                    failures.add(
                        fail(ftf, "[{}] {} is only supported in WHERE and STATS commands", ftf.functionName(), ftf.functionType())
                    );
                }
            });
        });
    }

    /**
     * Checks all commands that exist before a specific type satisfy conditions.
     *
     * @param plan plan that contains the condition
     * @param condition condition to check
     * @param typeToken type to check for. When a type is found in the condition, all plans before the root plan are checked
     * @param commandCheck check to perform on each command that precedes the plan that contains the typeToken
     * @param typeErrorMsgProvider provider for the type name in the error message
     * @param failures failures to add errors to
     * @param <E> class of the type to look for
     */
    private static <E extends Expression> void checkCommandsBeforeExpression(
        LogicalPlan plan,
        Expression condition,
        Class<E> typeToken,
        Predicate<LogicalPlan> commandCheck,
        java.util.function.Function<E, String> typeErrorMsgProvider,
        Failures failures
    ) {
        condition.forEachDown(typeToken, exp -> {
            plan.forEachDown(LogicalPlan.class, lp -> {
                if (commandCheck.test(lp) == false) {
                    failures.add(
                        fail(
                            plan,
                            "{} cannot be used after {}",
                            typeErrorMsgProvider.apply(exp),
                            lp.sourceText().split(" ")[0].toUpperCase(Locale.ROOT)
                        )
                    );
                }
            });
        });
    }

    /**
     * Checks parents of a full text function to ensure they are allowed
     * @param condition condition that contains the full text function
     * @param failures failures to add errors to
     */
    private static void checkFullTextFunctionsParents(Expression condition, Failures failures) {
        forEachFullTextFunctionParent(condition, (ftf, parent) -> {
            if ((parent instanceof FullTextFunction == false)
                && (parent instanceof BinaryLogic == false)
                && (parent instanceof EsqlBinaryComparison == false)
                && (parent instanceof Not == false)) {
                failures.add(
                    fail(
                        condition,
                        "Invalid condition [{}]. [{}] {} can't be used with {}",
                        condition.sourceText(),
                        ftf.functionName(),
                        ftf.functionType(),
                        ((Function) parent).functionName()
                    )
                );
            }
        });
    }

    /**
     * Executes the action on every parent of a FullTextFunction in the condition if it is found
     *
     * @param action the action to execute for each parent of a FullTextFunction
     */
    private static FullTextFunction forEachFullTextFunctionParent(Expression condition, BiConsumer<FullTextFunction, Expression> action) {
        if (condition instanceof FullTextFunction ftf) {
            return ftf;
        }
        for (Expression child : condition.children()) {
            FullTextFunction foundMatchingChild = forEachFullTextFunctionParent(child, action);
            if (foundMatchingChild != null) {
                action.accept(foundMatchingChild, condition);
                return foundMatchingChild;
            }
        }
        return null;
    }

    public static void fieldVerifier(LogicalPlan plan, FullTextFunction function, Expression field, Failures failures) {
        var fieldAttribute = fieldAsFieldAttribute(field);
        if (fieldAttribute == null) {
            plan.forEachExpression(function.getClass(), m -> {
                if (function.children().contains(field)) {
                    failures.add(
                        fail(
                            field,
                            "[{}] {} cannot operate on [{}], which is not a field from an index mapping",
                            m.functionName(),
                            m.functionType(),
                            field.sourceText()
                        )
                    );
                }
            });
        } else {
            // Traverse the plan to find the EsRelation outputting the field
            plan.forEachDown(p -> {
                if (p instanceof EsRelation esRelation && esRelation.indexMode() != IndexMode.STANDARD) {
                    // Check if this EsRelation supplies the field
                    if (esRelation.outputSet().contains(fieldAttribute)) {
                        failures.add(
                            fail(
                                field,
                                "[{}] {} cannot operate on [{}], supplied by an index [{}] in non-STANDARD mode [{}]",
                                function.functionName(),
                                function.functionType(),
                                field.sourceText(),
                                esRelation.indexPattern(),
                                esRelation.indexMode()
                            )
                        );
                    }
                }
            });
        }
    }

    @Override
    public EvalOperator.ExpressionEvaluator.Factory toEvaluator(ToEvaluator toEvaluator) {
        List<EsPhysicalOperationProviders.ShardContext> shardContexts = toEvaluator.shardContexts();
        ShardConfig[] shardConfigs = new ShardConfig[shardContexts.size()];
        int i = 0;
        for (EsPhysicalOperationProviders.ShardContext shardContext : shardContexts) {
            shardConfigs[i++] = new ShardConfig(shardContext.toQuery(queryBuilder()), shardContext.searcher());
        }
        return new LuceneQueryExpressionEvaluator.Factory(shardConfigs);
    }

    @Override
    public ScoreOperator.ExpressionScorer.Factory toScorer(ToScorer toScorer) {
        List<EsPhysicalOperationProviders.ShardContext> shardContexts = toScorer.shardContexts();
        ShardConfig[] shardConfigs = new ShardConfig[shardContexts.size()];
        int i = 0;
        for (EsPhysicalOperationProviders.ShardContext shardContext : shardContexts) {
            shardConfigs[i++] = new ShardConfig(shardContext.toQuery(queryBuilder()), shardContext.searcher());
        }
        return new LuceneQueryScoreEvaluator.Factory(shardConfigs);
    }

    // TODO: this should likely be replaced by calls to FieldAttribute#fieldName; the MultiTypeEsField case looks
    // wrong if `fieldAttribute` is a subfield, e.g. `parent.child` - multiTypeEsField#getName will just return `child`.
    public static String getNameFromFieldAttribute(FieldAttribute fieldAttribute) {
        String fieldName = fieldAttribute.name();
        if (fieldAttribute.field() instanceof MultiTypeEsField multiTypeEsField) {
            // If we have multiple field types, we allow the query to be done, but getting the underlying field name
            fieldName = multiTypeEsField.getName();
        }
        return fieldName;
    }

    public static FieldAttribute fieldAsFieldAttribute(Expression field) {
        Expression fieldExpression = field;
        // Field may be converted to other data type (field_name :: data_type), so we need to check the original field
        if (fieldExpression instanceof AbstractConvertFunction convertFunction) {
            fieldExpression = convertFunction.field();
        }
        return fieldExpression instanceof FieldAttribute fieldAttribute ? fieldAttribute : null;
    }

    @Override
    public void postOptimizationVerification(Failures failures) {
        resolveTypeQuery(query(), sourceText(), forPostOptimizationValidation(query(), failures));
    }
}<|MERGE_RESOLUTION|>--- conflicted
+++ resolved
@@ -16,11 +16,8 @@
 import org.elasticsearch.index.query.QueryBuilder;
 import org.elasticsearch.xpack.esql.action.EsqlCapabilities;
 import org.elasticsearch.xpack.esql.capabilities.PostAnalysisPlanVerificationAware;
-<<<<<<< HEAD
 import org.elasticsearch.xpack.esql.capabilities.RewriteableAware;
-=======
 import org.elasticsearch.xpack.esql.capabilities.PostOptimizationVerificationAware;
->>>>>>> 0437da5c
 import org.elasticsearch.xpack.esql.capabilities.TranslationAware;
 import org.elasticsearch.xpack.esql.common.Failures;
 import org.elasticsearch.xpack.esql.core.expression.Expression;
@@ -75,11 +72,8 @@
         PostAnalysisPlanVerificationAware,
         EvaluatorMapper,
         ExpressionScoreMapper,
-<<<<<<< HEAD
+        PostOptimizationVerificationAware,
         RewriteableAware {
-=======
-        PostOptimizationVerificationAware {
->>>>>>> 0437da5c
 
     private final Expression query;
     private final QueryBuilder queryBuilder;

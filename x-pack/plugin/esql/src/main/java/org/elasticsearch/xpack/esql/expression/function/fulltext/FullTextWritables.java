--- conflicted
+++ resolved
@@ -19,12 +19,10 @@
 public class FullTextWritables {
 
     public static List<NamedWriteableRegistry.Entry> getNamedWriteables() {
-<<<<<<< HEAD
         List<NamedWriteableRegistry.Entry> entries = new ArrayList<>();
 
         entries.add(MatchQueryPredicate.ENTRY);
         entries.add(MultiMatchQueryPredicate.ENTRY);
-        entries.add(StringQueryPredicate.ENTRY);
         entries.add(QueryString.ENTRY);
         entries.add(Match.ENTRY);
 
@@ -33,8 +31,5 @@
         }
 
         return Collections.unmodifiableList(entries);
-=======
-        return List.of(MatchQueryPredicate.ENTRY, MultiMatchQueryPredicate.ENTRY, QueryString.ENTRY, Match.ENTRY);
->>>>>>> 830c5048
     }
 }
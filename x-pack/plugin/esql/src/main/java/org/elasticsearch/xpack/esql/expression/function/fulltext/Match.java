/*
 * Copyright Elasticsearch B.V. and/or licensed to Elasticsearch B.V. under one
 * or more contributor license agreements. Licensed under the Elastic License
 * 2.0; you may not use this file except in compliance with the Elastic License
 * 2.0.
 */

package org.elasticsearch.xpack.esql.expression.function.fulltext;

import org.apache.lucene.util.BytesRef;
import org.elasticsearch.common.io.stream.NamedWriteableRegistry;
import org.elasticsearch.common.io.stream.StreamInput;
import org.elasticsearch.common.io.stream.StreamOutput;
import org.elasticsearch.index.query.MatchQueryBuilder;
import org.elasticsearch.index.query.QueryBuilder;
import org.elasticsearch.xpack.esql.capabilities.PostAnalysisPlanVerificationAware;
import org.elasticsearch.xpack.esql.common.Failure;
import org.elasticsearch.xpack.esql.common.Failures;
import org.elasticsearch.xpack.esql.core.InvalidArgumentException;
import org.elasticsearch.xpack.esql.core.expression.Expression;
import org.elasticsearch.xpack.esql.core.expression.FieldAttribute;
import org.elasticsearch.xpack.esql.core.expression.FoldContext;
import org.elasticsearch.xpack.esql.core.expression.MapExpression;
import org.elasticsearch.xpack.esql.core.querydsl.query.Query;
import org.elasticsearch.xpack.esql.core.tree.NodeInfo;
import org.elasticsearch.xpack.esql.core.tree.Source;
import org.elasticsearch.xpack.esql.core.type.DataType;
import org.elasticsearch.xpack.esql.core.util.Check;
import org.elasticsearch.xpack.esql.core.util.NumericUtils;
import org.elasticsearch.xpack.esql.expression.function.Example;
import org.elasticsearch.xpack.esql.expression.function.FunctionAppliesTo;
import org.elasticsearch.xpack.esql.expression.function.FunctionAppliesToLifecycle;
import org.elasticsearch.xpack.esql.expression.function.FunctionInfo;
import org.elasticsearch.xpack.esql.expression.function.MapParam;
import org.elasticsearch.xpack.esql.expression.function.OptionalArgument;
import org.elasticsearch.xpack.esql.expression.function.Param;
import org.elasticsearch.xpack.esql.io.stream.PlanStreamInput;
import org.elasticsearch.xpack.esql.plan.logical.LogicalPlan;
import org.elasticsearch.xpack.esql.planner.TranslatorHandler;
import org.elasticsearch.xpack.esql.querydsl.query.MatchQuery;
import org.elasticsearch.xpack.esql.querydsl.query.MultiMatchQuery;
import org.elasticsearch.xpack.esql.type.EsqlDataTypeConverter;

import java.io.IOException;
import java.util.HashMap;
import java.util.List;
import java.util.Map;
import java.util.Objects;
import java.util.Set;
import java.util.function.BiConsumer;
import java.util.stream.Stream;

import static java.util.Map.entry;
import static org.elasticsearch.index.query.MatchQueryBuilder.ZERO_TERMS_QUERY_FIELD;
import static org.elasticsearch.index.query.MultiMatchQueryBuilder.ANALYZER_FIELD;
import static org.elasticsearch.index.query.MultiMatchQueryBuilder.BOOST_FIELD;
import static org.elasticsearch.index.query.MultiMatchQueryBuilder.FUZZINESS_FIELD;
import static org.elasticsearch.index.query.MultiMatchQueryBuilder.FUZZY_REWRITE_FIELD;
import static org.elasticsearch.index.query.MultiMatchQueryBuilder.FUZZY_TRANSPOSITIONS_FIELD;
import static org.elasticsearch.index.query.MultiMatchQueryBuilder.GENERATE_SYNONYMS_PHRASE_QUERY;
import static org.elasticsearch.index.query.MultiMatchQueryBuilder.LENIENT_FIELD;
import static org.elasticsearch.index.query.MultiMatchQueryBuilder.MAX_EXPANSIONS_FIELD;
import static org.elasticsearch.index.query.MultiMatchQueryBuilder.MINIMUM_SHOULD_MATCH_FIELD;
import static org.elasticsearch.index.query.MultiMatchQueryBuilder.OPERATOR_FIELD;
import static org.elasticsearch.index.query.MultiMatchQueryBuilder.PREFIX_LENGTH_FIELD;
import static org.elasticsearch.index.query.MultiMatchQueryBuilder.SLOP_FIELD;
import static org.elasticsearch.index.query.MultiMatchQueryBuilder.TIE_BREAKER_FIELD;
import static org.elasticsearch.index.query.MultiMatchQueryBuilder.TYPE_FIELD;
import static org.elasticsearch.xpack.esql.core.expression.TypeResolutions.ParamOrdinal.FIRST;
import static org.elasticsearch.xpack.esql.core.expression.TypeResolutions.ParamOrdinal.SECOND;
import static org.elasticsearch.xpack.esql.core.expression.TypeResolutions.ParamOrdinal.THIRD;
import static org.elasticsearch.xpack.esql.core.expression.TypeResolutions.isNotNull;
import static org.elasticsearch.xpack.esql.core.expression.TypeResolutions.isNotNullAndFoldable;
import static org.elasticsearch.xpack.esql.core.expression.TypeResolutions.isType;
import static org.elasticsearch.xpack.esql.core.type.DataType.BOOLEAN;
import static org.elasticsearch.xpack.esql.core.type.DataType.DATETIME;
import static org.elasticsearch.xpack.esql.core.type.DataType.DATE_NANOS;
import static org.elasticsearch.xpack.esql.core.type.DataType.DOUBLE;
import static org.elasticsearch.xpack.esql.core.type.DataType.FLOAT;
import static org.elasticsearch.xpack.esql.core.type.DataType.INTEGER;
import static org.elasticsearch.xpack.esql.core.type.DataType.IP;
import static org.elasticsearch.xpack.esql.core.type.DataType.KEYWORD;
import static org.elasticsearch.xpack.esql.core.type.DataType.LONG;
import static org.elasticsearch.xpack.esql.core.type.DataType.TEXT;
import static org.elasticsearch.xpack.esql.core.type.DataType.UNSIGNED_LONG;
import static org.elasticsearch.xpack.esql.core.type.DataType.VERSION;
import static org.elasticsearch.xpack.esql.expression.predicate.operator.comparison.EsqlBinaryComparison.formatIncompatibleTypesMessage;

/**
 * Full text function that performs a {@link org.elasticsearch.xpack.esql.querydsl.query.MatchQuery} .
 */
public class Match extends FullTextFunction implements OptionalArgument, PostAnalysisPlanVerificationAware {

    public static final NamedWriteableRegistry.Entry ENTRY = new NamedWriteableRegistry.Entry(Expression.class, "Match", Match::readFrom);
    public static final Set<DataType> FIELD_DATA_TYPES = Set.of(
        KEYWORD,
        TEXT,
        BOOLEAN,
        DATETIME,
        DATE_NANOS,
        DOUBLE,
        INTEGER,
        IP,
        LONG,
        UNSIGNED_LONG,
        VERSION
    );
    public static final Set<DataType> QUERY_DATA_TYPES = Set.of(
        KEYWORD,
        BOOLEAN,
        DATETIME,
        DATE_NANOS,
        DOUBLE,
        INTEGER,
        IP,
        LONG,
        UNSIGNED_LONG,
        VERSION
    );
    public static final Map<String, DataType> OPTIONS = Map.ofEntries(
        entry(BOOST_FIELD.getPreferredName(), FLOAT),
        entry(SLOP_FIELD.getPreferredName(), INTEGER),
        entry(ANALYZER_FIELD.getPreferredName(), KEYWORD),
        entry(GENERATE_SYNONYMS_PHRASE_QUERY.getPreferredName(), BOOLEAN),
        entry(FUZZINESS_FIELD.getPreferredName(), KEYWORD),
        entry(FUZZY_REWRITE_FIELD.getPreferredName(), KEYWORD),
        entry(FUZZY_TRANSPOSITIONS_FIELD.getPreferredName(), BOOLEAN),
        entry(LENIENT_FIELD.getPreferredName(), BOOLEAN),
        entry(MAX_EXPANSIONS_FIELD.getPreferredName(), INTEGER),
        entry(MINIMUM_SHOULD_MATCH_FIELD.getPreferredName(), KEYWORD),
        entry(OPERATOR_FIELD.getPreferredName(), KEYWORD),
        entry(PREFIX_LENGTH_FIELD.getPreferredName(), INTEGER),
        entry(TIE_BREAKER_FIELD.getPreferredName(), FLOAT),
        entry(TYPE_FIELD.getPreferredName(), KEYWORD),
        entry(ZERO_TERMS_QUERY_FIELD.getPreferredName(), KEYWORD)
    );

    private static final Set<String> MULTIMATCH_SPECIFIC_OPTIONS = Set.of(
        SLOP_FIELD.getPreferredName(),
        TIE_BREAKER_FIELD.getPreferredName(),
        TYPE_FIELD.getPreferredName()
    );

    // TODO: update descriptions and comments.
    @FunctionInfo(
        returnType = "boolean",
        preview = true,
        description = """
<<<<<<< HEAD
            Use `MULTI_MATCH` to perform a <<query-dsl-multi-match-query,multi-match query>> on the specified field.
            The multi_match query builds on the match query to allow multi-field queries.""",
=======
            Use `MATCH` to perform a <<query-dsl-match-query,match query>> on the specified field.
            Using `MATCH` is equivalent to using the `match` query in the Elasticsearch Query DSL.

            Match can be used on fields from the text family like <<text, text>> and <<semantic-text, semantic_text>>,
            as well as other field types like keyword, boolean, dates, and numeric types.
            When Match is used on a <<semantic-text, semantic_text>> field, it will perform a semantic query on the field.

            Match can use <<esql-function-named-params,function named parameters>> to specify additional options for the match query.
            All <<match-field-params,match query parameters>> are supported.

            For a simplified syntax, you can use the <<esql-match-operator,match operator>> `:` operator instead of `MATCH`.

            `MATCH` returns true if the provided query matches the row.""",
>>>>>>> b5d52292
        examples = {
            @Example(file = "multi-match-function", tag = "multi-match-with-field"),
            @Example(file = "multi-match-function", tag = "multi-match-with-named-function-params") },
        appliesTo = {
            @FunctionAppliesTo(
                lifeCycle = FunctionAppliesToLifecycle.COMING,
                version = "9.1.0",
                description = "Support for optional named parameters is only available from 9.1.0"
            ) }
    )
    public Match(
        Source source,
        @Param(
            name = "fields",
            type = { "keyword", "boolean", "date", "date_nanos", "double", "integer", "ip", "long", "text", "unsigned_long", "version" },
            description = "Fields to use for matching"
        ) List<Expression> fields,
        @Param(
            name = "query",
            type = { "keyword", "boolean", "date", "date_nanos", "double", "integer", "ip", "long", "unsigned_long", "version" },
            description = "Value to find in the provided fields."
        ) Expression query,
        @MapParam(
            name = "options",
            params = {
                @MapParam.MapParamEntry(
                    name = "analyzer",
                    type = "keyword",
                    valueHint = { "standard" },
                    description = "Analyzer used to convert the text in the query value into token. Defaults to the index-time analyzer"
                        + " mapped for the field. If no analyzer is mapped, the index’s default analyzer is used."
                ),
                @MapParam.MapParamEntry(
                    name = "auto_generate_synonyms_phrase_query",
                    type = "boolean",
                    valueHint = { "true", "false" },
                    description = "If true, match phrase queries are automatically created for multi-term synonyms. Defaults to true."
                ),
                @MapParam.MapParamEntry(
                    name = "fuzziness",
                    type = "keyword",
                    valueHint = { "AUTO", "1", "2" },
                    description = "Maximum edit distance allowed for matching."
                ),
                @MapParam.MapParamEntry(
                    name = "boost",
                    type = "float",
                    valueHint = { "2.5" },
                    description = "Floating point number used to decrease or increase the relevance scores of the query. Defaults to 1.0."
                ),
                @MapParam.MapParamEntry(
                    name = "fuzzy_transpositions",
                    type = "boolean",
                    valueHint = { "true", "false" },
                    description = "If true, edits for fuzzy matching include transpositions of two adjacent characters (ab → ba). "
                        + "Defaults to true."
                ),
                @MapParam.MapParamEntry(
                    name = "fuzzy_rewrite",
                    type = "keyword",
                    valueHint = {
                        "constant_score_blended",
                        "constant_score",
                        "constant_score_boolean",
                        "top_terms_blended_freqs_N",
                        "top_terms_boost_N",
                        "top_terms_N" },
                    description = "Method used to rewrite the query. See the rewrite parameter for valid values and more information. "
                        + "If the fuzziness parameter is not 0, the match query uses a fuzzy_rewrite method of "
                        + "top_terms_blended_freqs_${max_expansions} by default."
                ),
                @MapParam.MapParamEntry(
                    name = "lenient",
                    type = "boolean",
                    valueHint = { "true", "false" },
                    description = "If false, format-based errors, such as providing a text query value for a numeric field, are returned. "
                        + "Defaults to true."
                ),
                @MapParam.MapParamEntry(
                    name = "max_expansions",
                    type = "integer",
                    valueHint = { "50" },
                    description = "Maximum number of terms to which the query will expand. Defaults to 50."
                ),
                @MapParam.MapParamEntry(
                    name = "minimum_should_match",
                    type = "integer",
                    valueHint = { "2" },
                    description = "Minimum number of clauses that must match for a document to be returned."
                ),
                @MapParam.MapParamEntry(
                    name = "operator",
                    type = "keyword",
                    valueHint = { "AND", "OR" },
                    description = "Boolean logic used to interpret text in the query value. Defaults to OR."
                ),
                @MapParam.MapParamEntry(
                    name = "prefix_length",
                    type = "integer",
                    valueHint = { "1" },
                    description = "Number of beginning characters left unchanged for fuzzy matching. Defaults to 0."
                ),
                @MapParam.MapParamEntry(
                    name = "tie_breaker",
                    type = "float",
                    valueHint = { "0" },
                    description = "Controls how score is blended together between field groups. Defaults to 0 (best score from each group)."
                ),
                @MapParam.MapParamEntry(
                    name = "type",
                    type = "object",
                    valueHint = { "'best_fields'" },
                    description = "Controls the way multi_match is executed internally. Can be one of `best_fields`, `most_fields`, "
                        + "`cross_fields`, `phrase`, `phrase_prefix` or `bool_prefix`. Defaults to 'best_fields'. "
                        + "See <<multi-match-types,multi_match types>>."
                ),
                @MapParam.MapParamEntry(
                    name = "zero_terms_query",
                    type = "keyword",
                    valueHint = { "none", "all" },
                    description = "Indicates whether all documents or none are returned if the analyzer removes all tokens, such as "
                        + "when using a stop filter. Defaults to none."
                ) },
            description = "(Optional) Additional options for MultiMatch, "
                + "passed as <<esql-function-named-params,function named parameters>>.\"\n"
                + " See <<query-dsl-multi-match-query,multi-match query>> for more information.",
            optional = true
        ) Expression options
    ) {
        this(source, fields, query, options, null);
    }

    // Due to current limitations, the options field may contain a field, in which case treat it as a field, and use "null" for actual
    // options. We also remember the originally supplied arguments in order to make tests happy.
    private final transient List<Expression> fields;
    private final transient List<Expression> fieldsOriginal;
    private final transient Expression options;
    private final transient Expression optionsOriginal;

    private static List<Expression> initChildren(Expression query, List<Expression> fields, Expression options) {
        Stream<Expression> fieldsAndQuery = Stream.concat(Stream.of(query), fields.stream());
        return (options == null ? fieldsAndQuery : Stream.concat(fieldsAndQuery, Stream.of(options))).toList();
    }

    protected Match(Source source, List<Expression> fields, Expression query, Expression options, QueryBuilder queryBuilder) {
        super(source, query, initChildren(query, fields, options), queryBuilder);
        this.fieldsOriginal = fields;
        this.optionsOriginal = options;

        if (options == null || options instanceof MapExpression) {
            this.fields = fields;
            this.options = options;
        } else {
            this.fields = Stream.concat(fields.stream(), Stream.of(options)).toList();
            this.options = null;
        }
    }

    @Override
    public String getWriteableName() {
        return ENTRY.name;
    }

    private static Match readFrom(StreamInput in) throws IOException {
        Source source = Source.readFrom((PlanStreamInput) in);
        Expression query = in.readNamedWriteable(Expression.class);
        List<Expression> fields = in.readNamedWriteableCollectionAsList(Expression.class);
        QueryBuilder queryBuilder = in.readOptionalNamedWriteable(QueryBuilder.class);
        return new Match(source, fields, query, null, queryBuilder);
    }

    // This is not meant to be overriden by MatchOperator - MatchOperator should be serialized to Match
    @Override
    public final void writeTo(StreamOutput out) throws IOException {
        source().writeTo(out);
        out.writeNamedWriteable(query());
        out.writeNamedWriteableCollection(fields);
        out.writeOptionalNamedWriteable(queryBuilder());
    }

    @Override
    protected TypeResolution resolveParams() {
<<<<<<< HEAD
        return resolveFields().and(resolveQuery()).and(resolveOptions()).and(checkParamCompatibility());
=======
        return resolveField().and(resolveQuery()).and(resolveOptions(options(), THIRD)).and(checkParamCompatibility());
>>>>>>> b5d52292
    }

    private TypeResolution resolveFields() {
        return fields.stream()
            .map(
                (Expression field) -> isNotNull(field, sourceText(), FIRST).and(
                    isType(
                        field,
                        FIELD_DATA_TYPES::contains,
                        sourceText(),
                        FIRST,
                        "keyword, text, boolean, date, date_nanos, double, integer, ip, long, unsigned_long, version"
                    )
                )
            )
            .reduce(TypeResolution::and)
            .orElse(null);
    }

    private TypeResolution resolveQuery() {
        return isType(
            query(),
            QUERY_DATA_TYPES::contains,
            sourceText(),
            SECOND,
            "keyword, boolean, date, date_nanos, double, integer, ip, long, unsigned_long, version"
        ).and(isNotNullAndFoldable(query(), sourceText(), SECOND));
    }

    private TypeResolution checkParamCompatibility() {
        DataType queryType = query().dataType();

        return fields.stream().map((Expression field) -> {
            DataType fieldType = field.dataType();

            // Field and query types should match. If the query is a string, then it can match any field type.
            if ((fieldType == queryType) || (queryType == KEYWORD)) {
                return TypeResolution.TYPE_RESOLVED;
            }

            if (fieldType.isNumeric() && queryType.isNumeric()) {
                // When doing an unsigned long query, field must be an unsigned long
                if ((queryType == UNSIGNED_LONG && fieldType != UNSIGNED_LONG) == false) {
                    return TypeResolution.TYPE_RESOLVED;
                }
            }

            return new TypeResolution(formatIncompatibleTypesMessage(fieldType, queryType, sourceText()));
        }).reduce(TypeResolution::and).orElse(null);
    }

    @Override
    public String functionName() {
        return ENTRY.name;
    }

    @Override
    protected Map<String, Object> resolvedOptions() {
        return matchQueryOptions();
    }

    private Map<String, Object> matchQueryOptions() throws InvalidArgumentException {
        Map<String, Object> options = new HashMap<>();
        options.put(MatchQueryBuilder.LENIENT_FIELD.getPreferredName(), true);
        if (options() == null) {
            return options;
        }

        Match.populateOptionsMap((MapExpression) options(), options, THIRD, sourceText(), OPTIONS);
        return options;
    }

    public List<Expression> fields() {
        return fields;
    }

    public Expression options() {
        return options;
    }

    @Override
    protected NodeInfo<? extends Expression> info() {
        // Specifically create new instance with original arguments.
        return NodeInfo.create(this, Match::new, fieldsOriginal, query(), optionsOriginal);
    }

    @Override
    public Expression replaceChildren(List<Expression> newChildren) {
        // "query" is the first child.
        if (newChildren.getLast() instanceof MapExpression || newChildren.size() == children().size()) {
            // if the last child is a MapExpression, it is the options map
            return new Match(
                source(),
                newChildren.subList(1, newChildren.size() - 1),
                newChildren.getFirst(),
                newChildren.getLast(),
                queryBuilder()
            );
        }

        return new Match(source(), newChildren.subList(1, newChildren.size()), newChildren.getFirst(), null, queryBuilder());
    }

    @Override
    public Expression replaceQueryBuilder(QueryBuilder queryBuilder) {
        // Specifically create new instance with original arguments.
        return new Match(source(), fieldsOriginal, query(), optionsOriginal, queryBuilder);
    }

    @Override
    public BiConsumer<LogicalPlan, Failures> postAnalysisPlanVerification() {
        return (plan, failures) -> {
            super.postAnalysisPlanVerification().accept(plan, failures);
            plan.forEachExpression(Match.class, match -> {
                for (Expression field : fields) {
                    if (fieldAsFieldAttribute(field) == null) {
                        failures.add(
                            Failure.fail(
                                field,
                                "[{}] {} cannot operate on [{}], which is not a field from an index mapping",
                                functionName(),
                                functionType(),
                                field.sourceText()
                            )
                        );
                    }
                }
            });
        };
    }

    @Override
    public Object queryAsObject() {
        Object queryAsObject = query().fold(FoldContext.small() /* TODO remove me */);

        // Convert BytesRef to string for string-based values
        if (queryAsObject instanceof BytesRef bytesRef) {
            return switch (query().dataType()) {
                case IP -> EsqlDataTypeConverter.ipToString(bytesRef);
                case VERSION -> EsqlDataTypeConverter.versionToString(bytesRef);
                default -> bytesRef.utf8ToString();
            };
        }

        // Converts specific types to the correct type for the query
        if (query().dataType() == DataType.UNSIGNED_LONG) {
            return NumericUtils.unsignedLongAsBigInteger((Long) queryAsObject);
        } else if (query().dataType() == DataType.DATETIME && queryAsObject instanceof Long) {
            // When casting to date and datetime, we get a long back. But Match query needs a date string
            return EsqlDataTypeConverter.dateTimeToString((Long) queryAsObject);
        } else if (query().dataType() == DATE_NANOS && queryAsObject instanceof Long) {
            return EsqlDataTypeConverter.nanoTimeToString((Long) queryAsObject);
        }

        return queryAsObject;
    }

    @Override
    protected Query translate(TranslatorHandler handler) {
        Map<String, Float> fieldsWithBoost = new HashMap<>();
        for (Expression field : fields) {
            var fieldAttribute = fieldAsFieldAttribute(field);
            Check.notNull(fieldAttribute, "Match must have field attributes as arguments #1 to #N-1.");
            String fieldName = getNameFromFieldAttribute(fieldAttribute);
            fieldsWithBoost.put(fieldName, 1.0f);
        }

        var options = matchQueryOptions();
        if (fieldsWithBoost.size() != 1 || options.keySet().stream().anyMatch(MULTIMATCH_SPECIFIC_OPTIONS::contains)) {
            // For 0 or 2+ fields, or with multimatch-specific options, translate to multi_match.
            return new MultiMatchQuery(source(), Objects.toString(queryAsObject()), fieldsWithBoost, options);
        } else {
            // Translate to Match when having exactly one field.
            return new MatchQuery(source(), fieldsWithBoost.keySet().stream().findFirst().get(), queryAsObject(), options);
        }
    }

<<<<<<< HEAD
    private static String getNameFromFieldAttribute(FieldAttribute fieldAttribute) {
        String fieldName = fieldAttribute.name();
        if (fieldAttribute.field() instanceof MultiTypeEsField multiTypeEsField) {
            // If we have multiple field types, we allow the query to be done, but getting the underlying field name
            fieldName = multiTypeEsField.getName();
        }
        return fieldName;
    }

    private static FieldAttribute fieldAsFieldAttribute(Expression field) {
        Expression fieldExpression = field;
        // Field may be converted to other data type (field_name :: data_type), so we need to check the original field
        if (fieldExpression instanceof AbstractConvertFunction convertFunction) {
            fieldExpression = convertFunction.field();
        }
        return fieldExpression instanceof FieldAttribute fieldAttribute ? fieldAttribute : null;
=======
    private FieldAttribute fieldAsFieldAttribute() {
        return fieldAsFieldAttribute(field);
>>>>>>> b5d52292
    }

    @Override
    public boolean equals(Object o) {
        // Match does not serialize options, as they get included in the query builder. We need to override equals and hashcode to
        // ignore options when comparing two Match functions
        if (o == null || getClass() != o.getClass()) return false;
        Match match = (Match) o;
        return Objects.equals(fields(), match.fields())
            && Objects.equals(query(), match.query())
            && Objects.equals(queryBuilder(), match.queryBuilder());
    }

    @Override
    public int hashCode() {
        return Objects.hash(fields(), query(), queryBuilder());
    }
}<|MERGE_RESOLUTION|>--- conflicted
+++ resolved
@@ -146,10 +146,6 @@
         returnType = "boolean",
         preview = true,
         description = """
-<<<<<<< HEAD
-            Use `MULTI_MATCH` to perform a <<query-dsl-multi-match-query,multi-match query>> on the specified field.
-            The multi_match query builds on the match query to allow multi-field queries.""",
-=======
             Use `MATCH` to perform a <<query-dsl-match-query,match query>> on the specified field.
             Using `MATCH` is equivalent to using the `match` query in the Elasticsearch Query DSL.
 
@@ -163,7 +159,6 @@
             For a simplified syntax, you can use the <<esql-match-operator,match operator>> `:` operator instead of `MATCH`.
 
             `MATCH` returns true if the provided query matches the row.""",
->>>>>>> b5d52292
         examples = {
             @Example(file = "multi-match-function", tag = "multi-match-with-field"),
             @Example(file = "multi-match-function", tag = "multi-match-with-named-function-params") },
@@ -346,11 +341,7 @@
 
     @Override
     protected TypeResolution resolveParams() {
-<<<<<<< HEAD
         return resolveFields().and(resolveQuery()).and(resolveOptions()).and(checkParamCompatibility());
-=======
-        return resolveField().and(resolveQuery()).and(resolveOptions(options(), THIRD)).and(checkParamCompatibility());
->>>>>>> b5d52292
     }
 
     private TypeResolution resolveFields() {
@@ -528,7 +519,6 @@
         }
     }
 
-<<<<<<< HEAD
     private static String getNameFromFieldAttribute(FieldAttribute fieldAttribute) {
         String fieldName = fieldAttribute.name();
         if (fieldAttribute.field() instanceof MultiTypeEsField multiTypeEsField) {
@@ -545,10 +535,6 @@
             fieldExpression = convertFunction.field();
         }
         return fieldExpression instanceof FieldAttribute fieldAttribute ? fieldAttribute : null;
-=======
-    private FieldAttribute fieldAsFieldAttribute() {
-        return fieldAsFieldAttribute(field);
->>>>>>> b5d52292
     }
 
     @Override

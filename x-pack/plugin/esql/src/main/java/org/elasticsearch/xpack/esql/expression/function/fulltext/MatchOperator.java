--- conflicted
+++ resolved
@@ -30,12 +30,9 @@
     @FunctionInfo(
         returnType = "boolean",
         operator = ":",
-<<<<<<< HEAD
-=======
-        preview = true,
-        appliesTo = { @FunctionAppliesTo(lifeCycle = FunctionAppliesToLifecycle.PREVIEW, version = "9.0.0") },
-        // @FunctionAppliesTo(lifeCycle = FunctionAppliesToLifecycle.GA, version = "9.1.0") },
->>>>>>> e6347b8a
+        appliesTo = {
+            @FunctionAppliesTo(lifeCycle = FunctionAppliesToLifecycle.PREVIEW, version = "9.0.0"),
+            @FunctionAppliesTo(lifeCycle = FunctionAppliesToLifecycle.GA, version = "9.1.0") },
         description = """
             Use the match operator (`:`) to perform a <<query-dsl-match-query,match query>> on the specified field.
             Using `:` is equivalent to using the `match` query in the Elasticsearch Query DSL.

/*
 * Copyright Elasticsearch B.V. and/or licensed to Elasticsearch B.V. under one
 * or more contributor license agreements. Licensed under the Elastic License
 * 2.0; you may not use this file except in compliance with the Elastic License
 * 2.0.
 */

package org.elasticsearch.xpack.esql.expression.function.fulltext;

import org.elasticsearch.index.query.QueryBuilder;
import org.elasticsearch.xpack.esql.core.expression.Expression;
import org.elasticsearch.xpack.esql.core.tree.NodeInfo;
import org.elasticsearch.xpack.esql.core.tree.Source;
import org.elasticsearch.xpack.esql.expression.function.Example;
import org.elasticsearch.xpack.esql.expression.function.FunctionAppliesTo;
import org.elasticsearch.xpack.esql.expression.function.FunctionAppliesToLifecycle;
import org.elasticsearch.xpack.esql.expression.function.FunctionInfo;
import org.elasticsearch.xpack.esql.expression.function.Param;

import java.util.List;

/**
 * This class performs a {@link org.elasticsearch.xpack.esql.querydsl.query.MatchQuery} using an operator.
 * This is used as a convenience for generating documentation and for error message purposes - it’s  a way to represent
 * the match operator in the function syntax.
 * Serialization is provided as a way to pass the corresponding tests - serialization must be done to a Match class.
 */
public class MatchOperator extends Match {

    @FunctionInfo(
        returnType = "boolean",
        operator = ":",
<<<<<<< HEAD
        appliesTo = {
            @FunctionAppliesTo(lifeCycle = FunctionAppliesToLifecycle.PREVIEW, version = "9.0.0"),
=======
        preview = true,
        appliesTo = {
            // @FunctionAppliesTo(lifeCycle = FunctionAppliesToLifecycle.PREVIEW, version = "9.0.0"),
>>>>>>> 7401620b
            @FunctionAppliesTo(lifeCycle = FunctionAppliesToLifecycle.GA, version = "9.1.0") },
        description = """
            Use the match operator (`:`) to perform a <<query-dsl-match-query,match query>> on the specified field.
            Using `:` is equivalent to using the `match` query in the Elasticsearch Query DSL.

            The match operator is equivalent to the <<esql-match,match function>>.

            For using the function syntax, or adding <<match-field-params,match query parameters>>, you can use the
            <<esql-match,match function>>.

            `:` returns true if the provided query matches the row.""",
        examples = { @Example(file = "match-operator", tag = "match-with-field") }
    )
    public MatchOperator(
        Source source,
        @Param(
            name = "field",
            type = { "keyword", "text", "boolean", "date", "date_nanos", "double", "integer", "ip", "long", "unsigned_long", "version" },
            description = "Field that the query will target."
        ) Expression field,
        @Param(
            name = "query",
            type = { "keyword", "boolean", "date", "date_nanos", "double", "integer", "ip", "long", "unsigned_long", "version" },
            description = "Value to find in the provided field."
        ) Expression matchQuery
    ) {
        super(source, field, matchQuery, null, null);
    }

    private MatchOperator(Source source, Expression field, Expression matchQuery, QueryBuilder queryBuilder) {
        super(source, field, matchQuery, null, queryBuilder);
    }

    @Override
    public String functionType() {
        return "operator";
    }

    @Override
    public String functionName() {
        return ":";
    }

    @Override
    protected NodeInfo<? extends Expression> info() {
        return NodeInfo.create(this, MatchOperator::new, field(), query());
    }

    @Override
    public Expression replaceChildren(List<Expression> newChildren) {
        return new MatchOperator(source(), newChildren.get(0), newChildren.get(1), queryBuilder());
    }

    @Override
    public Expression replaceQueryBuilder(QueryBuilder queryBuilder) {
        return new MatchOperator(source(), field, query(), queryBuilder);
    }
}<|MERGE_RESOLUTION|>--- conflicted
+++ resolved
@@ -30,14 +30,9 @@
     @FunctionInfo(
         returnType = "boolean",
         operator = ":",
-<<<<<<< HEAD
-        appliesTo = {
-            @FunctionAppliesTo(lifeCycle = FunctionAppliesToLifecycle.PREVIEW, version = "9.0.0"),
-=======
         preview = true,
         appliesTo = {
             // @FunctionAppliesTo(lifeCycle = FunctionAppliesToLifecycle.PREVIEW, version = "9.0.0"),
->>>>>>> 7401620b
             @FunctionAppliesTo(lifeCycle = FunctionAppliesToLifecycle.GA, version = "9.1.0") },
         description = """
             Use the match operator (`:`) to perform a <<query-dsl-match-query,match query>> on the specified field.

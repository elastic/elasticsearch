/*
 * Copyright Elasticsearch B.V. and/or licensed to Elasticsearch B.V. under one
 * or more contributor license agreements. Licensed under the Elastic License
 * 2.0; you may not use this file except in compliance with the Elastic License
 * 2.0.
 */

package org.elasticsearch.xpack.esql.expression.function.fulltext;

import org.elasticsearch.TransportVersions;
import org.elasticsearch.common.io.stream.NamedWriteableRegistry;
import org.elasticsearch.common.io.stream.StreamInput;
import org.elasticsearch.common.io.stream.StreamOutput;
import org.elasticsearch.index.query.QueryBuilder;
import org.elasticsearch.xpack.esql.core.InvalidArgumentException;
import org.elasticsearch.xpack.esql.core.expression.Expression;
import org.elasticsearch.xpack.esql.core.expression.MapExpression;
import org.elasticsearch.xpack.esql.core.querydsl.query.Query;
import org.elasticsearch.xpack.esql.core.querydsl.query.QueryStringQuery;
import org.elasticsearch.xpack.esql.core.tree.NodeInfo;
import org.elasticsearch.xpack.esql.core.tree.Source;
import org.elasticsearch.xpack.esql.core.type.DataType;
import org.elasticsearch.xpack.esql.expression.function.Example;
import org.elasticsearch.xpack.esql.expression.function.FunctionAppliesTo;
import org.elasticsearch.xpack.esql.expression.function.FunctionAppliesToLifecycle;
import org.elasticsearch.xpack.esql.expression.function.FunctionInfo;
import org.elasticsearch.xpack.esql.expression.function.MapParam;
import org.elasticsearch.xpack.esql.expression.function.OptionalArgument;
import org.elasticsearch.xpack.esql.expression.function.Param;
import org.elasticsearch.xpack.esql.io.stream.PlanStreamInput;
import org.elasticsearch.xpack.esql.planner.TranslatorHandler;

import java.io.IOException;
import java.util.HashMap;
import java.util.List;
import java.util.Map;
import java.util.Objects;
import java.util.Set;

import static java.util.Map.entry;
import static org.elasticsearch.index.query.QueryStringQueryBuilder.ALLOW_LEADING_WILDCARD_FIELD;
import static org.elasticsearch.index.query.QueryStringQueryBuilder.ANALYZER_FIELD;
import static org.elasticsearch.index.query.QueryStringQueryBuilder.ANALYZE_WILDCARD_FIELD;
import static org.elasticsearch.index.query.QueryStringQueryBuilder.BOOST_FIELD;
import static org.elasticsearch.index.query.QueryStringQueryBuilder.DEFAULT_FIELD_FIELD;
import static org.elasticsearch.index.query.QueryStringQueryBuilder.DEFAULT_OPERATOR_FIELD;
import static org.elasticsearch.index.query.QueryStringQueryBuilder.ENABLE_POSITION_INCREMENTS_FIELD;
import static org.elasticsearch.index.query.QueryStringQueryBuilder.FUZZINESS_FIELD;
import static org.elasticsearch.index.query.QueryStringQueryBuilder.FUZZY_MAX_EXPANSIONS_FIELD;
import static org.elasticsearch.index.query.QueryStringQueryBuilder.FUZZY_PREFIX_LENGTH_FIELD;
import static org.elasticsearch.index.query.QueryStringQueryBuilder.FUZZY_TRANSPOSITIONS_FIELD;
import static org.elasticsearch.index.query.QueryStringQueryBuilder.GENERATE_SYNONYMS_PHRASE_QUERY;
import static org.elasticsearch.index.query.QueryStringQueryBuilder.LENIENT_FIELD;
import static org.elasticsearch.index.query.QueryStringQueryBuilder.MAX_DETERMINIZED_STATES_FIELD;
import static org.elasticsearch.index.query.QueryStringQueryBuilder.MINIMUM_SHOULD_MATCH_FIELD;
import static org.elasticsearch.index.query.QueryStringQueryBuilder.PHRASE_SLOP_FIELD;
import static org.elasticsearch.index.query.QueryStringQueryBuilder.QUOTE_ANALYZER_FIELD;
import static org.elasticsearch.index.query.QueryStringQueryBuilder.QUOTE_FIELD_SUFFIX_FIELD;
import static org.elasticsearch.index.query.QueryStringQueryBuilder.REWRITE_FIELD;
import static org.elasticsearch.index.query.QueryStringQueryBuilder.TIME_ZONE_FIELD;
import static org.elasticsearch.xpack.esql.core.expression.TypeResolutions.ParamOrdinal.FIRST;
import static org.elasticsearch.xpack.esql.core.expression.TypeResolutions.ParamOrdinal.SECOND;
import static org.elasticsearch.xpack.esql.core.expression.TypeResolutions.isNotNullAndFoldable;
import static org.elasticsearch.xpack.esql.core.expression.TypeResolutions.isType;
import static org.elasticsearch.xpack.esql.core.type.DataType.BOOLEAN;
import static org.elasticsearch.xpack.esql.core.type.DataType.FLOAT;
import static org.elasticsearch.xpack.esql.core.type.DataType.INTEGER;
import static org.elasticsearch.xpack.esql.core.type.DataType.KEYWORD;
import static org.elasticsearch.xpack.esql.core.type.DataType.TEXT;

/**
 * Full text function that performs a {@link QueryStringQuery} .
 */
public class QueryString extends FullTextFunction implements OptionalArgument {

    public static final Map<String, DataType> ALLOWED_OPTIONS = Map.ofEntries(
        entry(BOOST_FIELD.getPreferredName(), FLOAT),
        entry(ALLOW_LEADING_WILDCARD_FIELD.getPreferredName(), BOOLEAN),
        entry(ANALYZE_WILDCARD_FIELD.getPreferredName(), BOOLEAN),
        entry(ANALYZER_FIELD.getPreferredName(), KEYWORD),
        entry(GENERATE_SYNONYMS_PHRASE_QUERY.getPreferredName(), BOOLEAN),
        entry(DEFAULT_FIELD_FIELD.getPreferredName(), KEYWORD),
        entry(DEFAULT_OPERATOR_FIELD.getPreferredName(), KEYWORD),
        entry(ENABLE_POSITION_INCREMENTS_FIELD.getPreferredName(), BOOLEAN),
        entry(FUZZINESS_FIELD.getPreferredName(), KEYWORD),
        entry(FUZZY_MAX_EXPANSIONS_FIELD.getPreferredName(), INTEGER),
        entry(FUZZY_PREFIX_LENGTH_FIELD.getPreferredName(), INTEGER),
        entry(FUZZY_TRANSPOSITIONS_FIELD.getPreferredName(), BOOLEAN),
        entry(LENIENT_FIELD.getPreferredName(), BOOLEAN),
        entry(MAX_DETERMINIZED_STATES_FIELD.getPreferredName(), INTEGER),
        entry(MINIMUM_SHOULD_MATCH_FIELD.getPreferredName(), KEYWORD),
        entry(QUOTE_ANALYZER_FIELD.getPreferredName(), KEYWORD),
        entry(QUOTE_FIELD_SUFFIX_FIELD.getPreferredName(), KEYWORD),
        entry(PHRASE_SLOP_FIELD.getPreferredName(), INTEGER),
        entry(REWRITE_FIELD.getPreferredName(), KEYWORD),
        entry(TIME_ZONE_FIELD.getPreferredName(), KEYWORD)
    );

    public static final NamedWriteableRegistry.Entry ENTRY = new NamedWriteableRegistry.Entry(
        Expression.class,
        "QStr",
        QueryString::readFrom
    );

    @FunctionInfo(
        returnType = "boolean",
<<<<<<< HEAD
        appliesTo = {
            @FunctionAppliesTo(lifeCycle = FunctionAppliesToLifecycle.PREVIEW, version = "9.0.0"),
            @FunctionAppliesTo(lifeCycle = FunctionAppliesToLifecycle.GA, version = "9.1.0") },
=======
        preview = true,
        appliesTo = { @FunctionAppliesTo(lifeCycle = FunctionAppliesToLifecycle.PREVIEW, version = "9.0.0") },
        // @FunctionAppliesTo(lifeCycle = FunctionAppliesToLifecycle.GA, version = "9.1.0") },
>>>>>>> 7401620b
        description = "Performs a <<query-dsl-query-string-query,query string query>>. "
            + "Returns true if the provided query string matches the row.",
        examples = {
            @Example(file = "qstr-function", tag = "qstr-with-field"),
            @Example(file = "qstr-function", tag = "qstr-with-options") }
    )

    public QueryString(
        Source source,
        @Param(
            name = "query",
            type = { "keyword", "text" },
            description = "Query string in Lucene query string format."
        ) Expression queryString,
        @MapParam(
            name = "options",
            params = {
                @MapParam.MapParamEntry(
                    name = "default_field",
                    type = "keyword",
                    valueHint = { "standard" },
                    description = "Default field to search if no field is provided in the query string. Supports wildcards (*)."
                ),
                @MapParam.MapParamEntry(
                    name = "allow_leading_wildcard",
                    type = "boolean",
                    valueHint = { "true", "false" },
                    description = "If true, the wildcard characters * and ? are allowed as the first character of the query string. "
                        + "Defaults to true."
                ),
                @MapParam.MapParamEntry(
                    name = "allow_wildcard",
                    type = "boolean",
                    valueHint = { "false", "true" },
                    description = "If true, the query attempts to analyze wildcard terms in the query string. Defaults to false."
                ),
                @MapParam.MapParamEntry(
                    name = "analyzer",
                    type = "keyword",
                    valueHint = { "standard" },
                    description = "Analyzer used to convert the text in the query value into token. "
                        + "Defaults to the index-time analyzer mapped for the default_field."
                ),
                @MapParam.MapParamEntry(
                    name = "auto_generate_synonyms_phrase_query",
                    type = "boolean",
                    valueHint = { "true", "false" },
                    description = "If true, match phrase queries are automatically created for multi-term synonyms. Defaults to true."
                ),
                @MapParam.MapParamEntry(
                    name = "fuzziness",
                    type = "keyword",
                    valueHint = { "AUTO", "1", "2" },
                    description = "Maximum edit distance allowed for matching."
                ),
                @MapParam.MapParamEntry(
                    name = "boost",
                    type = "float",
                    valueHint = { "2.5" },
                    description = "Floating point number used to decrease or increase the relevance scores of the query."
                ),
                @MapParam.MapParamEntry(
                    name = "default_operator",
                    type = "keyword",
                    valueHint = { "OR", "AND" },
                    description = "Default boolean logic used to interpret text in the query string if no operators are specified."
                ),
                @MapParam.MapParamEntry(
                    name = "enable_position_increments",
                    type = "boolean",
                    valueHint = { "true", "false" },
                    description = "If true, enable position increments in queries constructed from a query_string search. Defaults to true."
                ),
                @MapParam.MapParamEntry(
                    name = "fields",
                    type = "keyword",
                    valueHint = { "standard" },
                    description = "Array of fields to search. Supports wildcards (*)."
                ),
                @MapParam.MapParamEntry(
                    name = "fuzzy_max_expansions",
                    type = "integer",
                    valueHint = { "50" },
                    description = "Maximum number of terms to which the query expands for fuzzy matching. Defaults to 50."
                ),
                @MapParam.MapParamEntry(
                    name = "fuzzy_prefix_length",
                    type = "integer",
                    valueHint = { "0" },
                    description = "Number of beginning characters left unchanged for fuzzy matching. Defaults to 0."
                ),
                @MapParam.MapParamEntry(
                    name = "fuzzy_transpositions",
                    type = "boolean",
                    valueHint = { "true", "false" },
                    description = "If true, edits for fuzzy matching include transpositions of two adjacent characters (ab → ba). "
                        + "Defaults to true."
                ),
                @MapParam.MapParamEntry(
                    name = "lenient",
                    type = "boolean",
                    valueHint = { "true", "false" },
                    description = "If false, format-based errors, such as providing a text query value for a numeric field, are returned. "
                        + "Defaults to false."
                ),
                @MapParam.MapParamEntry(
                    name = "max_determinized_states",
                    type = "integer",
                    valueHint = { "10000" },
                    description = "Maximum number of automaton states required for the query. Default is 10000."
                ),
                @MapParam.MapParamEntry(
                    name = "minimum_should_match",
                    type = "string",
                    valueHint = { "standard" },
                    description = "Minimum number of clauses that must match for a document to be returned."
                ),
                @MapParam.MapParamEntry(
                    name = "quote_analyzer",
                    type = "keyword",
                    valueHint = { "standard" },
                    description = "Analyzer used to convert quoted text in the query string into tokens. "
                        + "Defaults to the search_quote_analyzer mapped for the default_field."
                ),
                @MapParam.MapParamEntry(
                    name = "phrase_slop",
                    type = "integer",
                    valueHint = { "0" },
                    description = "Maximum number of positions allowed between matching tokens for phrases. "
                        + "Defaults to 0 (which means exact matches are required)."
                ),
                @MapParam.MapParamEntry(
                    name = "quote_field_suffix",
                    type = "keyword",
                    valueHint = { "standard" },
                    description = "Suffix appended to quoted text in the query string."
                ),
                @MapParam.MapParamEntry(
                    name = "rewrite",
                    type = "keyword",
                    valueHint = { "standard" },
                    description = "Method used to rewrite the query."
                ),
                @MapParam.MapParamEntry(
                    name = "time_zone",
                    type = "keyword",
                    valueHint = { "standard" },
                    description = "Coordinated Universal Time (UTC) offset or IANA time zone used to convert date values in the "
                        + "query string to UTC."
                ), },
            description = "(Optional) Additional options for Query String as <<esql-function-named-params,function named parameters>>."
                + " See <<query-dsl-query-string-query,query string query>> for more information.",
            optional = true
        ) Expression options
    ) {
        this(source, queryString, options, null);
    }

    // Options for QueryString. They don't need to be serialized as the data nodes will retrieve them from the query builder.
    private final transient Expression options;

    public QueryString(Source source, Expression queryString, Expression options, QueryBuilder queryBuilder) {
        super(source, queryString, options == null ? List.of(queryString) : List.of(queryString, options), queryBuilder);
        this.options = options;
    }

    private static QueryString readFrom(StreamInput in) throws IOException {
        Source source = Source.readFrom((PlanStreamInput) in);
        Expression query = in.readNamedWriteable(Expression.class);
        QueryBuilder queryBuilder = null;
        if (in.getTransportVersion().onOrAfter(TransportVersions.ESQL_QUERY_BUILDER_IN_SEARCH_FUNCTIONS)) {
            queryBuilder = in.readOptionalNamedWriteable(QueryBuilder.class);
        }
        return new QueryString(source, query, null, queryBuilder);
    }

    @Override
    public void writeTo(StreamOutput out) throws IOException {
        source().writeTo(out);
        out.writeNamedWriteable(query());
        if (out.getTransportVersion().onOrAfter(TransportVersions.ESQL_QUERY_BUILDER_IN_SEARCH_FUNCTIONS)) {
            out.writeOptionalNamedWriteable(queryBuilder());
        }
    }

    @Override
    public String getWriteableName() {
        return ENTRY.name;
    }

    @Override
    public String functionName() {
        return "QSTR";
    }

    public Expression options() {
        return options;
    }

    public static final Set<DataType> QUERY_DATA_TYPES = Set.of(KEYWORD, TEXT);

    private TypeResolution resolveQuery() {
        return isType(query(), QUERY_DATA_TYPES::contains, sourceText(), FIRST, "keyword, text").and(
            isNotNullAndFoldable(query(), sourceText(), FIRST)
        );
    }

    private Map<String, Object> queryStringOptions() throws InvalidArgumentException {
        if (options() == null) {
            return null;
        }

        Map<String, Object> matchOptions = new HashMap<>();
        populateOptionsMap((MapExpression) options(), matchOptions, SECOND, sourceText(), ALLOWED_OPTIONS);
        return matchOptions;
    }

    @Override
    protected Map<String, Object> resolvedOptions() {
        return queryStringOptions();
    }

    @Override
    protected TypeResolution resolveParams() {
        return resolveQuery().and(resolveOptions(options(), SECOND));
    }

    @Override
    public Expression replaceChildren(List<Expression> newChildren) {
        return new QueryString(source(), newChildren.getFirst(), newChildren.size() == 1 ? null : newChildren.get(1), queryBuilder());
    }

    @Override
    protected NodeInfo<? extends Expression> info() {
        return NodeInfo.create(this, QueryString::new, query(), options(), queryBuilder());
    }

    @Override
    protected Query translate(TranslatorHandler handler) {
        return new QueryStringQuery(source(), Objects.toString(queryAsObject()), Map.of(), queryStringOptions());
    }

    @Override
    public Expression replaceQueryBuilder(QueryBuilder queryBuilder) {
        return new QueryString(source(), query(), options(), queryBuilder);
    }

    @Override
    public boolean equals(Object o) {
        // QueryString does not serialize options, as they get included in the query builder. We need to override equals and hashcode to
        // ignore options when comparing.
        if (o == null || getClass() != o.getClass()) return false;
        var qstr = (QueryString) o;
        return Objects.equals(query(), qstr.query()) && Objects.equals(queryBuilder(), qstr.queryBuilder());
    }

    @Override
    public int hashCode() {
        return Objects.hash(query(), queryBuilder());
    }
}<|MERGE_RESOLUTION|>--- conflicted
+++ resolved
@@ -104,15 +104,9 @@
 
     @FunctionInfo(
         returnType = "boolean",
-<<<<<<< HEAD
-        appliesTo = {
-            @FunctionAppliesTo(lifeCycle = FunctionAppliesToLifecycle.PREVIEW, version = "9.0.0"),
-            @FunctionAppliesTo(lifeCycle = FunctionAppliesToLifecycle.GA, version = "9.1.0") },
-=======
         preview = true,
         appliesTo = { @FunctionAppliesTo(lifeCycle = FunctionAppliesToLifecycle.PREVIEW, version = "9.0.0") },
         // @FunctionAppliesTo(lifeCycle = FunctionAppliesToLifecycle.GA, version = "9.1.0") },
->>>>>>> 7401620b
         description = "Performs a <<query-dsl-query-string-query,query string query>>. "
             + "Returns true if the provided query string matches the row.",
         examples = {

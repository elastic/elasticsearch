/*
 * Copyright Elasticsearch B.V. and/or licensed to Elasticsearch B.V. under one
 * or more contributor license agreements. Licensed under the Elastic License
 * 2.0; you may not use this file except in compliance with the Elastic License
 * 2.0.
 */

package org.elasticsearch.xpack.esql.expression.function.fulltext;

import org.elasticsearch.TransportVersions;
import org.elasticsearch.common.io.stream.NamedWriteableRegistry;
import org.elasticsearch.common.io.stream.StreamInput;
import org.elasticsearch.common.io.stream.StreamOutput;
import org.elasticsearch.index.query.QueryBuilder;
import org.elasticsearch.xpack.esql.core.InvalidArgumentException;
import org.elasticsearch.xpack.esql.core.expression.Expression;
import org.elasticsearch.xpack.esql.core.expression.MapExpression;
import org.elasticsearch.xpack.esql.core.querydsl.query.Query;
import org.elasticsearch.xpack.esql.core.querydsl.query.QueryStringQuery;
import org.elasticsearch.xpack.esql.core.tree.NodeInfo;
import org.elasticsearch.xpack.esql.core.tree.Source;
import org.elasticsearch.xpack.esql.core.type.DataType;
import org.elasticsearch.xpack.esql.expression.function.Example;
import org.elasticsearch.xpack.esql.expression.function.FunctionAppliesTo;
import org.elasticsearch.xpack.esql.expression.function.FunctionAppliesToLifecycle;
import org.elasticsearch.xpack.esql.expression.function.FunctionInfo;
import org.elasticsearch.xpack.esql.expression.function.FunctionUtils;
import org.elasticsearch.xpack.esql.expression.function.MapParam;
import org.elasticsearch.xpack.esql.expression.function.OptionalArgument;
import org.elasticsearch.xpack.esql.expression.function.Param;
import org.elasticsearch.xpack.esql.io.stream.PlanStreamInput;
import org.elasticsearch.xpack.esql.optimizer.rules.physical.local.LucenePushdownPredicates;
import org.elasticsearch.xpack.esql.planner.TranslatorHandler;

import java.io.IOException;
import java.util.HashMap;
import java.util.List;
import java.util.Map;
import java.util.Objects;
import java.util.Set;

import static java.util.Map.entry;
import static org.elasticsearch.index.query.QueryStringQueryBuilder.ALLOW_LEADING_WILDCARD_FIELD;
import static org.elasticsearch.index.query.QueryStringQueryBuilder.ANALYZER_FIELD;
import static org.elasticsearch.index.query.QueryStringQueryBuilder.ANALYZE_WILDCARD_FIELD;
import static org.elasticsearch.index.query.QueryStringQueryBuilder.BOOST_FIELD;
import static org.elasticsearch.index.query.QueryStringQueryBuilder.DEFAULT_FIELD_FIELD;
import static org.elasticsearch.index.query.QueryStringQueryBuilder.DEFAULT_OPERATOR_FIELD;
import static org.elasticsearch.index.query.QueryStringQueryBuilder.ENABLE_POSITION_INCREMENTS_FIELD;
import static org.elasticsearch.index.query.QueryStringQueryBuilder.FUZZINESS_FIELD;
import static org.elasticsearch.index.query.QueryStringQueryBuilder.FUZZY_MAX_EXPANSIONS_FIELD;
import static org.elasticsearch.index.query.QueryStringQueryBuilder.FUZZY_PREFIX_LENGTH_FIELD;
import static org.elasticsearch.index.query.QueryStringQueryBuilder.FUZZY_TRANSPOSITIONS_FIELD;
import static org.elasticsearch.index.query.QueryStringQueryBuilder.GENERATE_SYNONYMS_PHRASE_QUERY;
import static org.elasticsearch.index.query.QueryStringQueryBuilder.LENIENT_FIELD;
import static org.elasticsearch.index.query.QueryStringQueryBuilder.MAX_DETERMINIZED_STATES_FIELD;
import static org.elasticsearch.index.query.QueryStringQueryBuilder.MINIMUM_SHOULD_MATCH_FIELD;
import static org.elasticsearch.index.query.QueryStringQueryBuilder.PHRASE_SLOP_FIELD;
import static org.elasticsearch.index.query.QueryStringQueryBuilder.QUOTE_ANALYZER_FIELD;
import static org.elasticsearch.index.query.QueryStringQueryBuilder.QUOTE_FIELD_SUFFIX_FIELD;
import static org.elasticsearch.index.query.QueryStringQueryBuilder.REWRITE_FIELD;
import static org.elasticsearch.index.query.QueryStringQueryBuilder.TIME_ZONE_FIELD;
import static org.elasticsearch.xpack.esql.core.expression.TypeResolutions.ParamOrdinal.FIRST;
import static org.elasticsearch.xpack.esql.core.expression.TypeResolutions.ParamOrdinal.SECOND;
import static org.elasticsearch.xpack.esql.core.expression.TypeResolutions.isNotNull;
import static org.elasticsearch.xpack.esql.core.expression.TypeResolutions.isType;
import static org.elasticsearch.xpack.esql.core.type.DataType.BOOLEAN;
import static org.elasticsearch.xpack.esql.core.type.DataType.FLOAT;
import static org.elasticsearch.xpack.esql.core.type.DataType.INTEGER;
import static org.elasticsearch.xpack.esql.core.type.DataType.KEYWORD;
import static org.elasticsearch.xpack.esql.core.type.DataType.TEXT;
import static org.elasticsearch.xpack.esql.expression.function.FunctionUtils.resolveTypeQuery;

/**
 * Full text function that performs a {@link QueryStringQuery} .
 */
public class QueryString extends FullTextFunction implements OptionalArgument {

    public static final Map<String, DataType> ALLOWED_OPTIONS = Map.ofEntries(
        entry(BOOST_FIELD.getPreferredName(), FLOAT),
        entry(ALLOW_LEADING_WILDCARD_FIELD.getPreferredName(), BOOLEAN),
        entry(ANALYZE_WILDCARD_FIELD.getPreferredName(), BOOLEAN),
        entry(ANALYZER_FIELD.getPreferredName(), KEYWORD),
        entry(GENERATE_SYNONYMS_PHRASE_QUERY.getPreferredName(), BOOLEAN),
        entry(DEFAULT_FIELD_FIELD.getPreferredName(), KEYWORD),
        entry(DEFAULT_OPERATOR_FIELD.getPreferredName(), KEYWORD),
        entry(ENABLE_POSITION_INCREMENTS_FIELD.getPreferredName(), BOOLEAN),
        entry(FUZZINESS_FIELD.getPreferredName(), KEYWORD),
        entry(FUZZY_MAX_EXPANSIONS_FIELD.getPreferredName(), INTEGER),
        entry(FUZZY_PREFIX_LENGTH_FIELD.getPreferredName(), INTEGER),
        entry(FUZZY_TRANSPOSITIONS_FIELD.getPreferredName(), BOOLEAN),
        entry(LENIENT_FIELD.getPreferredName(), BOOLEAN),
        entry(MAX_DETERMINIZED_STATES_FIELD.getPreferredName(), INTEGER),
        entry(MINIMUM_SHOULD_MATCH_FIELD.getPreferredName(), KEYWORD),
        entry(QUOTE_ANALYZER_FIELD.getPreferredName(), KEYWORD),
        entry(QUOTE_FIELD_SUFFIX_FIELD.getPreferredName(), KEYWORD),
        entry(PHRASE_SLOP_FIELD.getPreferredName(), INTEGER),
        entry(REWRITE_FIELD.getPreferredName(), KEYWORD),
        entry(TIME_ZONE_FIELD.getPreferredName(), KEYWORD)
    );

    public static final NamedWriteableRegistry.Entry ENTRY = new NamedWriteableRegistry.Entry(
        Expression.class,
        "QStr",
        QueryString::readFrom
    );

    @FunctionInfo(
        returnType = "boolean",
        appliesTo = {
            @FunctionAppliesTo(lifeCycle = FunctionAppliesToLifecycle.PREVIEW, version = "9.0.0"),
            @FunctionAppliesTo(lifeCycle = FunctionAppliesToLifecycle.GA, version = "9.1.0") },
        description = "Performs a <<query-dsl-query-string-query,query string query>>. "
            + "Returns true if the provided query string matches the row.",
        examples = {
            @Example(file = "qstr-function", tag = "qstr-with-field"),
            @Example(file = "qstr-function", tag = "qstr-with-options", applies_to = "stack: ga 9.1.0") }
    )

    public QueryString(
        Source source,
        @Param(
            name = "query",
            type = { "keyword", "text" },
            description = "Query string in Lucene query string format."
        ) Expression queryString,
        @MapParam(
            name = "options",
            params = {
                @MapParam.MapParamEntry(
                    name = "default_field",
                    type = "keyword",
                    valueHint = { "standard" },
                    description = "Default field to search if no field is provided in the query string. Supports wildcards (*)."
                ),
                @MapParam.MapParamEntry(
                    name = "allow_leading_wildcard",
                    type = "boolean",
                    valueHint = { "true", "false" },
                    description = "If true, the wildcard characters * and ? are allowed as the first character of the query string. "
                        + "Defaults to true."
                ),
                @MapParam.MapParamEntry(
                    name = "allow_wildcard",
                    type = "boolean",
                    valueHint = { "false", "true" },
                    description = "If true, the query attempts to analyze wildcard terms in the query string. Defaults to false."
                ),
                @MapParam.MapParamEntry(
                    name = "analyzer",
                    type = "keyword",
                    valueHint = { "standard" },
                    description = "Analyzer used to convert the text in the query value into token. "
                        + "Defaults to the index-time analyzer mapped for the default_field."
                ),
                @MapParam.MapParamEntry(
                    name = "auto_generate_synonyms_phrase_query",
                    type = "boolean",
                    valueHint = { "true", "false" },
                    description = "If true, match phrase queries are automatically created for multi-term synonyms. Defaults to true."
                ),
                @MapParam.MapParamEntry(
                    name = "fuzziness",
                    type = "keyword",
                    valueHint = { "AUTO", "1", "2" },
                    description = "Maximum edit distance allowed for matching."
                ),
                @MapParam.MapParamEntry(
                    name = "boost",
                    type = "float",
                    valueHint = { "2.5" },
                    description = "Floating point number used to decrease or increase the relevance scores of the query."
                ),
                @MapParam.MapParamEntry(
                    name = "default_operator",
                    type = "keyword",
                    valueHint = { "OR", "AND" },
                    description = "Default boolean logic used to interpret text in the query string if no operators are specified."
                ),
                @MapParam.MapParamEntry(
                    name = "enable_position_increments",
                    type = "boolean",
                    valueHint = { "true", "false" },
                    description = "If true, enable position increments in queries constructed from a query_string search. Defaults to true."
                ),
                @MapParam.MapParamEntry(
                    name = "fields",
                    type = "keyword",
                    valueHint = { "standard" },
                    description = "Array of fields to search. Supports wildcards (*)."
                ),
                @MapParam.MapParamEntry(
                    name = "fuzzy_max_expansions",
                    type = "integer",
                    valueHint = { "50" },
                    description = "Maximum number of terms to which the query expands for fuzzy matching. Defaults to 50."
                ),
                @MapParam.MapParamEntry(
                    name = "fuzzy_prefix_length",
                    type = "integer",
                    valueHint = { "0" },
                    description = "Number of beginning characters left unchanged for fuzzy matching. Defaults to 0."
                ),
                @MapParam.MapParamEntry(
                    name = "fuzzy_transpositions",
                    type = "boolean",
                    valueHint = { "true", "false" },
                    description = "If true, edits for fuzzy matching include transpositions of two adjacent characters (ab → ba). "
                        + "Defaults to true."
                ),
                @MapParam.MapParamEntry(
                    name = "lenient",
                    type = "boolean",
                    valueHint = { "true", "false" },
                    description = "If false, format-based errors, such as providing a text query value for a numeric field, are returned. "
                        + "Defaults to false."
                ),
                @MapParam.MapParamEntry(
                    name = "max_determinized_states",
                    type = "integer",
                    valueHint = { "10000" },
                    description = "Maximum number of automaton states required for the query. Default is 10000."
                ),
                @MapParam.MapParamEntry(
                    name = "minimum_should_match",
                    type = "string",
                    valueHint = { "standard" },
                    description = "Minimum number of clauses that must match for a document to be returned."
                ),
                @MapParam.MapParamEntry(
                    name = "quote_analyzer",
                    type = "keyword",
                    valueHint = { "standard" },
                    description = "Analyzer used to convert quoted text in the query string into tokens. "
                        + "Defaults to the search_quote_analyzer mapped for the default_field."
                ),
                @MapParam.MapParamEntry(
                    name = "phrase_slop",
                    type = "integer",
                    valueHint = { "0" },
                    description = "Maximum number of positions allowed between matching tokens for phrases. "
                        + "Defaults to 0 (which means exact matches are required)."
                ),
                @MapParam.MapParamEntry(
                    name = "quote_field_suffix",
                    type = "keyword",
                    valueHint = { "standard" },
                    description = "Suffix appended to quoted text in the query string."
                ),
                @MapParam.MapParamEntry(
                    name = "rewrite",
                    type = "keyword",
                    valueHint = { "standard" },
                    description = "Method used to rewrite the query."
                ),
                @MapParam.MapParamEntry(
                    name = "time_zone",
                    type = "keyword",
                    valueHint = { "standard" },
                    description = "Coordinated Universal Time (UTC) offset or IANA time zone used to convert date values in the "
                        + "query string to UTC."
                ), },
            description = "(Optional) Additional options for Query String as <<esql-function-named-params,function named parameters>>."
                + " See <<query-dsl-query-string-query,query string query>> for more information.",
            optional = true
        ) Expression options
    ) {
        this(source, queryString, options, null);
    }

    // Options for QueryString. They don't need to be serialized as the data nodes will retrieve them from the query builder.
    private final transient Expression options;

    public QueryString(Source source, Expression queryString, Expression options, QueryBuilder queryBuilder) {
        super(source, queryString, options == null ? List.of(queryString) : List.of(queryString, options), queryBuilder);
        this.options = options;
    }

    private static QueryString readFrom(StreamInput in) throws IOException {
        Source source = Source.readFrom((PlanStreamInput) in);
        Expression query = in.readNamedWriteable(Expression.class);
        QueryBuilder queryBuilder = null;
        if (in.getTransportVersion().onOrAfter(TransportVersions.ESQL_QUERY_BUILDER_IN_SEARCH_FUNCTIONS)) {
            queryBuilder = in.readOptionalNamedWriteable(QueryBuilder.class);
        }
        return new QueryString(source, query, null, queryBuilder);
    }

    @Override
    public void writeTo(StreamOutput out) throws IOException {
        source().writeTo(out);
        out.writeNamedWriteable(query());
        if (out.getTransportVersion().onOrAfter(TransportVersions.ESQL_QUERY_BUILDER_IN_SEARCH_FUNCTIONS)) {
            out.writeOptionalNamedWriteable(queryBuilder());
        }
    }

    @Override
    public String getWriteableName() {
        return ENTRY.name;
    }

    @Override
    public String functionName() {
        return "QSTR";
    }

    public Expression options() {
        return options;
    }

    public static final Set<DataType> QUERY_DATA_TYPES = Set.of(KEYWORD, TEXT);

    private TypeResolution resolveQuery() {
        TypeResolution result = isType(query(), QUERY_DATA_TYPES::contains, sourceText(), FIRST, "keyword, text").and(
            isNotNull(query(), sourceText(), FIRST)
        );
        if (result.unresolved()) {
            return result;
        }
        result = resolveTypeQuery(query(), sourceText());
        if (result.equals(TypeResolution.TYPE_RESOLVED) == false) {
            return result;
        }
        return TypeResolution.TYPE_RESOLVED;
    }

    private Map<String, Object> queryStringOptions() throws InvalidArgumentException {
        if (options() == null) {
            return null;
        }

        Map<String, Object> matchOptions = new HashMap<>();
        populateOptionsMap((MapExpression) options(), matchOptions, SECOND, sourceText(), ALLOWED_OPTIONS);
        return matchOptions;
    }

    @Override
    protected Map<String, Object> resolvedOptions() {
        return queryStringOptions();
    }

    @Override
    protected TypeResolution resolveParams() {
        return resolveQuery().and(resolveOptions(options(), SECOND));
    }

    @Override
    public Expression replaceChildren(List<Expression> newChildren) {
        return new QueryString(source(), newChildren.getFirst(), newChildren.size() == 1 ? null : newChildren.get(1), queryBuilder());
    }

    @Override
    protected NodeInfo<? extends Expression> info() {
        return NodeInfo.create(this, QueryString::new, query(), options(), queryBuilder());
    }

    @Override
<<<<<<< HEAD
    protected Query translate(TranslatorHandler handler) {
        return new QueryStringQuery(source(), FunctionUtils.queryAsString(query(), sourceText()), Map.of(), queryStringOptions());
=======
    protected Query translate(LucenePushdownPredicates pushdownPredicates, TranslatorHandler handler) {
        return new QueryStringQuery(source(), Objects.toString(queryAsObject()), Map.of(), queryStringOptions());
>>>>>>> 18322488
    }

    @Override
    public Expression replaceQueryBuilder(QueryBuilder queryBuilder) {
        return new QueryString(source(), query(), options(), queryBuilder);
    }

    @Override
    public boolean equals(Object o) {
        // QueryString does not serialize options, as they get included in the query builder. We need to override equals and hashcode to
        // ignore options when comparing.
        if (o == null || getClass() != o.getClass()) return false;
        var qstr = (QueryString) o;
        return Objects.equals(query(), qstr.query()) && Objects.equals(queryBuilder(), qstr.queryBuilder());
    }

    @Override
    public int hashCode() {
        return Objects.hash(query(), queryBuilder());
    }
}<|MERGE_RESOLUTION|>--- conflicted
+++ resolved
@@ -356,13 +356,8 @@
     }
 
     @Override
-<<<<<<< HEAD
-    protected Query translate(TranslatorHandler handler) {
+    protected Query translate(LucenePushdownPredicates pushdownPredicates, TranslatorHandler handler) {
         return new QueryStringQuery(source(), FunctionUtils.queryAsString(query(), sourceText()), Map.of(), queryStringOptions());
-=======
-    protected Query translate(LucenePushdownPredicates pushdownPredicates, TranslatorHandler handler) {
-        return new QueryStringQuery(source(), Objects.toString(queryAsObject()), Map.of(), queryStringOptions());
->>>>>>> 18322488
     }
 
     @Override

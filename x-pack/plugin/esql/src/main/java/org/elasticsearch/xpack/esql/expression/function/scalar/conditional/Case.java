--- conflicted
+++ resolved
@@ -213,26 +213,15 @@
             dataType = value.dataType().noText();
             return TypeResolutions.isType(
                 value,
-<<<<<<< HEAD
-                t -> t != AGGREGATE_METRIC_DOUBLE && t != DataType.DATE_RANGE,
+                t -> t != AGGREGATE_METRIC_DOUBLE && t != TDIGEST && t != HISTOGRAM && t != DataType.DATE_RANGE,
                 sourceText(),
                 TypeResolutions.ParamOrdinal.fromIndex(position),
-                originalWasNull ? NULL.typeName() : "any but aggregate_metric_double or date_range"
-=======
-                t -> t != AGGREGATE_METRIC_DOUBLE && t != TDIGEST && t != HISTOGRAM,
-                sourceText(),
-                TypeResolutions.ParamOrdinal.fromIndex(position),
-                originalWasNull ? NULL.typeName() : "any but aggregate_metric_double, histogram, or tdigest"
->>>>>>> 10129f23
+                originalWasNull ? NULL.typeName() : "any but aggregate_metric_double, histogram, tdigest, or date_range"
             );
         }
         return TypeResolutions.isType(
             value,
-<<<<<<< HEAD
-            t -> t.noText() == dataType && t != AGGREGATE_METRIC_DOUBLE && t != DataType.DATE_RANGE,
-=======
-            t -> t.noText() == dataType && t != AGGREGATE_METRIC_DOUBLE && t != TDIGEST && t != HISTOGRAM,
->>>>>>> 10129f23
+            t -> t.noText() == dataType && t != AGGREGATE_METRIC_DOUBLE && t != TDIGEST && t != HISTOGRAM && t != DataType.DATE_RANGE,
             sourceText(),
             TypeResolutions.ParamOrdinal.fromIndex(position),
             dataType.typeName()

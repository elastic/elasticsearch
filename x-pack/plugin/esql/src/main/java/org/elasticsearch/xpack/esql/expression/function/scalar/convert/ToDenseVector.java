/*
 * Copyright Elasticsearch B.V. and/or licensed to Elasticsearch B.V. under one
 * or more contributor license agreements. Licensed under the Elastic License
 * 2.0; you may not use this file except in compliance with the Elastic License
 * 2.0.
 */

package org.elasticsearch.xpack.esql.expression.function.scalar.convert;

import org.apache.lucene.util.BytesRef;
import org.elasticsearch.common.io.stream.NamedWriteableRegistry;
import org.elasticsearch.common.io.stream.StreamInput;
import org.elasticsearch.compute.ann.ConvertEvaluator;
import org.elasticsearch.xpack.esql.capabilities.PostAnalysisPlanVerificationAware;
import org.elasticsearch.xpack.esql.capabilities.PostAnalysisVerificationAware;
import org.elasticsearch.xpack.esql.capabilities.PostOptimizationVerificationAware;
import org.elasticsearch.xpack.esql.common.Failure;
import org.elasticsearch.xpack.esql.common.Failures;
import org.elasticsearch.xpack.esql.core.expression.Expression;
import org.elasticsearch.xpack.esql.core.expression.FoldContext;
import org.elasticsearch.xpack.esql.core.tree.NodeInfo;
import org.elasticsearch.xpack.esql.core.tree.Source;
import org.elasticsearch.xpack.esql.core.type.DataType;
import org.elasticsearch.xpack.esql.expression.function.Example;
import org.elasticsearch.xpack.esql.expression.function.FunctionInfo;
import org.elasticsearch.xpack.esql.expression.function.Param;
import org.elasticsearch.xpack.esql.plan.logical.LogicalPlan;

import java.io.IOException;
import java.util.List;
import java.util.Map;
import java.util.function.BiConsumer;

import static org.elasticsearch.xpack.esql.core.type.DataType.DENSE_VECTOR;
import static org.elasticsearch.xpack.esql.core.type.DataType.DOUBLE;
import static org.elasticsearch.xpack.esql.core.type.DataType.INTEGER;
import static org.elasticsearch.xpack.esql.core.type.DataType.KEYWORD;
import static org.elasticsearch.xpack.esql.core.type.DataType.LONG;

public class ToDenseVector extends AbstractConvertFunction implements PostAnalysisPlanVerificationAware {
    public static final NamedWriteableRegistry.Entry ENTRY = new NamedWriteableRegistry.Entry(
        Expression.class,
        "ToDenseVector",
        ToDenseVector::new
    );

    private static final Map<DataType, BuildFactory> EVALUATORS = Map.ofEntries(
        Map.entry(DENSE_VECTOR, (source, fieldEval) -> fieldEval),
        Map.entry(LONG, ToDenseVectorFromLongEvaluator.Factory::new),
        Map.entry(INTEGER, ToDenseVectorFromIntEvaluator.Factory::new),
        Map.entry(DOUBLE, ToDenseVectorFromDoubleEvaluator.Factory::new),
        Map.entry(KEYWORD, ToDenseVectorFromStringEvaluator.Factory::new)
    );

    @FunctionInfo(
        returnType = "dense_vector",
        description = "Converts a multi-valued input of numbers, or a hexadecimal string, to a dense_vector.",
        examples = @Example(file = "dense_vector", tag = "to_dense_vector-ints")
    )
    public ToDenseVector(
        Source source,
        @Param(
            name = "field",
<<<<<<< HEAD
            type = {"double", "long", "integer", "keyword"},
            description = "multi-valued input of numbers or hexadecimal string to convert."
=======
            type = { "double", "long", "integer" },
            description = "multi-valued input of numbers to convert."
>>>>>>> 83331f3e
        ) Expression field
    ) {
        super(source, field);
    }

    @Override
    public BiConsumer<LogicalPlan, Failures> postAnalysisPlanVerification() {
        return (lp, failures) -> {
            Expression arg = children().get(0);
            if (arg.foldable()) {
                Object fold = arg.fold(FoldContext.small());
                if ((fold instanceof List<?> list) && arg.dataType().isNumeric()) {
                    if (list.size() <= 1) {
                        failures.add(Failure.fail(
                            this,
                            "[" + sourceText() + "] requires at least two values to convert to a dense_vector"
                        ));
                    }
                    return;
                }
                if ((arg.dataType() == KEYWORD) && fold instanceof BytesRef bytesRef) {
                    if (bytesRef.length == 0) {
                        failures.add(Failure.fail(
                            this,
                            "["
                                + sourceText()
                                + "] must be a non-empty hexadecimal string"));
                    }
                    return;
                }
                failures.add(Failure.fail(
                    this,
                    "["
                        + sourceText()
                        + "] must be a multi-valued input of numbers or an hexadecimal string"));
            }
        };
    }

    private ToDenseVector(StreamInput in) throws IOException {
        super(in);
    }

    @Override
    public String getWriteableName() {
        return ENTRY.name;
    }

    @Override
    protected Map<DataType, BuildFactory> factories() {
        return EVALUATORS;
    }

    @Override
    public DataType dataType() {
        return DENSE_VECTOR;
    }

    @Override
    public Expression replaceChildren(List<Expression> newChildren) {
        return new ToDenseVector(source(), newChildren.get(0));
    }

    @Override
    protected NodeInfo<? extends Expression> info() {
        return NodeInfo.create(this, ToDenseVector::new, field());
    }

    @ConvertEvaluator(extraName = "FromLong")
    static float fromLong(long l) {
        return l;
    }

    @ConvertEvaluator(extraName = "FromInt")
    static float fromInt(int i) {
        return i;
    }

    @ConvertEvaluator(extraName = "FromDouble")
    static float fromDouble(double d) {
        return (float) d;
    }
}<|MERGE_RESOLUTION|>--- conflicted
+++ resolved
@@ -61,13 +61,8 @@
         Source source,
         @Param(
             name = "field",
-<<<<<<< HEAD
-            type = {"double", "long", "integer", "keyword"},
+            type = { "double", "long", "integer", "keyword" },
             description = "multi-valued input of numbers or hexadecimal string to convert."
-=======
-            type = { "double", "long", "integer" },
-            description = "multi-valued input of numbers to convert."
->>>>>>> 83331f3e
         ) Expression field
     ) {
         super(source, field);

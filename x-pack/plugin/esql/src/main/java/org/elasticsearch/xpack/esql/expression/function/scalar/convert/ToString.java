/*
 * Copyright Elasticsearch B.V. and/or licensed to Elasticsearch B.V. under one
 * or more contributor license agreements. Licensed under the Elastic License
 * 2.0; you may not use this file except in compliance with the Elastic License
 * 2.0.
 */

package org.elasticsearch.xpack.esql.expression.function.scalar.convert;

import org.apache.lucene.util.BytesRef;
import org.elasticsearch.common.io.stream.NamedWriteableRegistry;
import org.elasticsearch.common.io.stream.StreamInput;
import org.elasticsearch.compute.ann.ConvertEvaluator;
import org.elasticsearch.compute.ann.Fixed;
import org.elasticsearch.exponentialhistogram.ExponentialHistogram;
import org.elasticsearch.xpack.esql.core.expression.Expression;
import org.elasticsearch.xpack.esql.core.tree.NodeInfo;
import org.elasticsearch.xpack.esql.core.tree.Source;
import org.elasticsearch.xpack.esql.core.type.DataType;
import org.elasticsearch.xpack.esql.evaluator.mapper.EvaluatorMapper;
import org.elasticsearch.xpack.esql.expression.function.Example;
import org.elasticsearch.xpack.esql.expression.function.FunctionInfo;
import org.elasticsearch.xpack.esql.expression.function.Param;

import java.io.IOException;
import java.util.List;
import java.util.Map;

import static org.elasticsearch.xpack.esql.core.type.DataType.AGGREGATE_METRIC_DOUBLE;
import static org.elasticsearch.xpack.esql.core.type.DataType.BOOLEAN;
import static org.elasticsearch.xpack.esql.core.type.DataType.CARTESIAN_POINT;
import static org.elasticsearch.xpack.esql.core.type.DataType.CARTESIAN_SHAPE;
import static org.elasticsearch.xpack.esql.core.type.DataType.DATETIME;
import static org.elasticsearch.xpack.esql.core.type.DataType.DATE_NANOS;
import static org.elasticsearch.xpack.esql.core.type.DataType.DATE_RANGE;
import static org.elasticsearch.xpack.esql.core.type.DataType.DENSE_VECTOR;
import static org.elasticsearch.xpack.esql.core.type.DataType.DOUBLE;
import static org.elasticsearch.xpack.esql.core.type.DataType.EXPONENTIAL_HISTOGRAM;
import static org.elasticsearch.xpack.esql.core.type.DataType.GEOHASH;
import static org.elasticsearch.xpack.esql.core.type.DataType.GEOHEX;
import static org.elasticsearch.xpack.esql.core.type.DataType.GEOTILE;
import static org.elasticsearch.xpack.esql.core.type.DataType.GEO_POINT;
import static org.elasticsearch.xpack.esql.core.type.DataType.GEO_SHAPE;
import static org.elasticsearch.xpack.esql.core.type.DataType.INTEGER;
import static org.elasticsearch.xpack.esql.core.type.DataType.IP;
import static org.elasticsearch.xpack.esql.core.type.DataType.KEYWORD;
import static org.elasticsearch.xpack.esql.core.type.DataType.LONG;
import static org.elasticsearch.xpack.esql.core.type.DataType.TEXT;
import static org.elasticsearch.xpack.esql.core.type.DataType.UNSIGNED_LONG;
import static org.elasticsearch.xpack.esql.core.type.DataType.VERSION;
import static org.elasticsearch.xpack.esql.type.EsqlDataTypeConverter.dateTimeToString;
import static org.elasticsearch.xpack.esql.type.EsqlDataTypeConverter.exponentialHistogramToString;
import static org.elasticsearch.xpack.esql.type.EsqlDataTypeConverter.geoGridToString;
import static org.elasticsearch.xpack.esql.type.EsqlDataTypeConverter.ipToString;
import static org.elasticsearch.xpack.esql.type.EsqlDataTypeConverter.nanoTimeToString;
import static org.elasticsearch.xpack.esql.type.EsqlDataTypeConverter.numericBooleanToString;
import static org.elasticsearch.xpack.esql.type.EsqlDataTypeConverter.spatialToString;
import static org.elasticsearch.xpack.esql.type.EsqlDataTypeConverter.unsignedLongToString;
import static org.elasticsearch.xpack.esql.type.EsqlDataTypeConverter.versionToString;

public class ToString extends AbstractConvertFunction implements EvaluatorMapper {
    public static final NamedWriteableRegistry.Entry ENTRY = new NamedWriteableRegistry.Entry(Expression.class, "ToString", ToString::new);

    private static final Map<DataType, BuildFactory> EVALUATORS = Map.ofEntries(
        Map.entry(KEYWORD, (source, fieldEval) -> fieldEval),
        Map.entry(BOOLEAN, ToStringFromBooleanEvaluator.Factory::new),
        Map.entry(DATETIME, ToStringFromDatetimeEvaluator.Factory::new),
        Map.entry(DATE_NANOS, ToStringFromDateNanosEvaluator.Factory::new),
        Map.entry(IP, ToStringFromIPEvaluator.Factory::new),
        Map.entry(DENSE_VECTOR, ToStringFromFloatEvaluator.Factory::new),
        Map.entry(DOUBLE, ToStringFromDoubleEvaluator.Factory::new),
        Map.entry(LONG, ToStringFromLongEvaluator.Factory::new),
        Map.entry(INTEGER, ToStringFromIntEvaluator.Factory::new),
        Map.entry(TEXT, (source, fieldEval) -> fieldEval),
        Map.entry(VERSION, ToStringFromVersionEvaluator.Factory::new),
        Map.entry(UNSIGNED_LONG, ToStringFromUnsignedLongEvaluator.Factory::new),
        Map.entry(GEO_POINT, ToStringFromGeoPointEvaluator.Factory::new),
        Map.entry(CARTESIAN_POINT, ToStringFromCartesianPointEvaluator.Factory::new),
        Map.entry(CARTESIAN_SHAPE, ToStringFromCartesianShapeEvaluator.Factory::new),
        Map.entry(GEO_SHAPE, ToStringFromGeoShapeEvaluator.Factory::new),
        Map.entry(GEOHASH, (source, fieldEval) -> new ToStringFromGeoGridEvaluator.Factory(source, fieldEval, GEOHASH)),
        Map.entry(GEOTILE, (source, fieldEval) -> new ToStringFromGeoGridEvaluator.Factory(source, fieldEval, GEOTILE)),
        Map.entry(GEOHEX, (source, fieldEval) -> new ToStringFromGeoGridEvaluator.Factory(source, fieldEval, GEOHEX)),
        Map.entry(AGGREGATE_METRIC_DOUBLE, ToStringFromAggregateMetricDoubleEvaluator.Factory::new),
<<<<<<< HEAD
        Map.entry(DATE_RANGE, ToStringFromDateRangeEvaluator.Factory::new)
=======
        Map.entry(EXPONENTIAL_HISTOGRAM, ToStringFromExponentialHistogramEvaluator.Factory::new)
>>>>>>> a3852994
    );

    @FunctionInfo(
        returnType = "keyword",
        description = "Converts an input value into a string.",
        examples = {
            @Example(file = "string", tag = "to_string"),
            @Example(description = "It also works fine on multivalued fields:", file = "string", tag = "to_string_multivalue") }
    )
    public ToString(
        Source source,
        @Param(
            name = "field",
            type = {
                "aggregate_metric_double",
                "boolean",
                "cartesian_point",
                "cartesian_shape",
                "date",
                "date_nanos",
                "dense_vector",
                "double",
                "geo_point",
                "geo_shape",
                "geohash",
                "geotile",
                "geohex",
                "integer",
                "ip",
                "keyword",
                "long",
                "text",
                "unsigned_long",
                "version",
<<<<<<< HEAD
                "date_range" },
=======
                "exponential_histogram" },
>>>>>>> a3852994
            description = "Input value. The input can be a single- or multi-valued column or an expression."
        ) Expression v
    ) {
        super(source, v);
    }

    private ToString(StreamInput in) throws IOException {
        super(in);
    }

    @Override
    public String getWriteableName() {
        return ENTRY.name;
    }

    @Override
    protected Map<DataType, BuildFactory> factories() {
        return EVALUATORS;
    }

    @Override
    public DataType dataType() {
        return KEYWORD;
    }

    @Override
    public Expression replaceChildren(List<Expression> newChildren) {
        return new ToString(source(), newChildren.get(0));
    }

    @Override
    protected NodeInfo<? extends Expression> info() {
        return NodeInfo.create(this, ToString::new, field());
    }

    @ConvertEvaluator(extraName = "FromBoolean")
    static BytesRef fromBoolean(boolean bool) {
        return numericBooleanToString(bool);
    }

    @ConvertEvaluator(extraName = "FromIP")
    static BytesRef fromIP(BytesRef ip) {
        return new BytesRef(ipToString(ip));
    }

    @ConvertEvaluator(extraName = "FromDatetime")
    static BytesRef fromDatetime(long datetime) {
        return new BytesRef(dateTimeToString(datetime));
    }

    @ConvertEvaluator(extraName = "FromDateNanos")
    static BytesRef fromDateNanos(long datetime) {
        return new BytesRef(nanoTimeToString(datetime));
    }

    @ConvertEvaluator(extraName = "FromDouble")
    static BytesRef fromDouble(double dbl) {
        return numericBooleanToString(dbl);
    }

    @ConvertEvaluator(extraName = "FromFloat")
    static BytesRef fromFloat(float flt) {
        return numericBooleanToString(flt);
    }

    @ConvertEvaluator(extraName = "FromLong")
    static BytesRef fromDouble(long lng) {
        return numericBooleanToString(lng);
    }

    @ConvertEvaluator(extraName = "FromInt")
    static BytesRef fromDouble(int integer) {
        return numericBooleanToString(integer);
    }

    @ConvertEvaluator(extraName = "FromVersion")
    static BytesRef fromVersion(BytesRef version) {
        return new BytesRef(versionToString(version));
    }

    @ConvertEvaluator(extraName = "FromUnsignedLong")
    static BytesRef fromUnsignedLong(long lng) {
        return unsignedLongToString(lng);
    }

    @ConvertEvaluator(extraName = "FromGeoPoint")
    static BytesRef fromGeoPoint(BytesRef wkb) {
        return new BytesRef(spatialToString(wkb));
    }

    @ConvertEvaluator(extraName = "FromCartesianPoint")
    static BytesRef fromCartesianPoint(BytesRef wkb) {
        return new BytesRef(spatialToString(wkb));
    }

    @ConvertEvaluator(extraName = "FromCartesianShape")
    static BytesRef fromCartesianShape(BytesRef wkb) {
        return new BytesRef(spatialToString(wkb));
    }

    @ConvertEvaluator(extraName = "FromGeoShape")
    static BytesRef fromGeoShape(BytesRef wkb) {
        return new BytesRef(spatialToString(wkb));
    }

    @ConvertEvaluator(extraName = "FromGeoGrid")
    static BytesRef fromGeoGrid(long gridId, @Fixed DataType dataType) {
        return new BytesRef(geoGridToString(gridId, dataType));
    }

    @ConvertEvaluator(extraName = "FromExponentialHistogram")
    static BytesRef fromExponentialHistogram(ExponentialHistogram histogram) {
        return new BytesRef(exponentialHistogramToString(histogram));
    }
}<|MERGE_RESOLUTION|>--- conflicted
+++ resolved
@@ -82,11 +82,8 @@
         Map.entry(GEOTILE, (source, fieldEval) -> new ToStringFromGeoGridEvaluator.Factory(source, fieldEval, GEOTILE)),
         Map.entry(GEOHEX, (source, fieldEval) -> new ToStringFromGeoGridEvaluator.Factory(source, fieldEval, GEOHEX)),
         Map.entry(AGGREGATE_METRIC_DOUBLE, ToStringFromAggregateMetricDoubleEvaluator.Factory::new),
-<<<<<<< HEAD
-        Map.entry(DATE_RANGE, ToStringFromDateRangeEvaluator.Factory::new)
-=======
+        Map.entry(DATE_RANGE, ToStringFromDateRangeEvaluator.Factory::new),
         Map.entry(EXPONENTIAL_HISTOGRAM, ToStringFromExponentialHistogramEvaluator.Factory::new)
->>>>>>> a3852994
     );
 
     @FunctionInfo(
@@ -121,11 +118,8 @@
                 "text",
                 "unsigned_long",
                 "version",
-<<<<<<< HEAD
-                "date_range" },
-=======
+                "date_range",
                 "exponential_histogram" },
->>>>>>> a3852994
             description = "Input value. The input can be a single- or multi-valued column or an expression."
         ) Expression v
     ) {

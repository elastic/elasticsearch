--- conflicted
+++ resolved
@@ -143,11 +143,7 @@
         }
         if (format.foldable()) {
             try {
-<<<<<<< HEAD
-                DateFormatter formatter = toFormatter(format.fold(toEvaluator.foldCtx()), zone);
-=======
-                DateFormatter formatter = toFormatter(format.fold());
->>>>>>> fe64ae0e
+                DateFormatter formatter = toFormatter(format.fold(toEvaluator.foldCtx()));
                 return new DateParseConstantEvaluator.Factory(source(), fieldEvaluator, formatter);
             } catch (IllegalArgumentException e) {
                 throw new InvalidArgumentException(e, "invalid date pattern for [{}]: {}", sourceText(), e.getMessage());

--- conflicted
+++ resolved
@@ -29,9 +29,8 @@
 import org.elasticsearch.xpack.esql.expression.function.Options;
 import org.elasticsearch.xpack.esql.expression.function.Param;
 import org.elasticsearch.xpack.esql.expression.function.TwoOptionalArguments;
-import org.elasticsearch.xpack.esql.expression.function.scalar.EsqlConfigurationFunction;
+import org.elasticsearch.xpack.esql.expression.function.scalar.EsqlScalarFunction;
 import org.elasticsearch.xpack.esql.io.stream.PlanStreamInput;
-import org.elasticsearch.xpack.esql.session.Configuration;
 
 import java.io.IOException;
 import java.time.ZoneId;
@@ -53,7 +52,7 @@
 import static org.elasticsearch.xpack.esql.expression.EsqlTypeResolutions.isStringAndExact;
 import static org.elasticsearch.xpack.esql.type.EsqlDataTypeConverter.DEFAULT_DATE_TIME_FORMATTER;
 
-public class DateParse extends EsqlConfigurationFunction implements TwoOptionalArguments {
+public class DateParse extends EsqlScalarFunction implements TwoOptionalArguments {
     public static final NamedWriteableRegistry.Entry ENTRY = new NamedWriteableRegistry.Entry(
         Expression.class,
         "DateParse",
@@ -102,10 +101,9 @@
             description = "(Optional) Additional options for date parsing, specifying time zone and locale "
                 + "as <<esql-function-named-params,function named parameters>>.",
             optional = true
-        ) Expression third,
-        Configuration configuration
+        ) Expression third
     ) {
-        super(source, fields(first, second, third), configuration);
+        super(source, fields(first, second, third));
         this.first = first;
         this.second = second;
         this.third = third;
@@ -157,8 +155,7 @@
             Source.readFrom((PlanStreamInput) in),
             in.readNamedWriteable(Expression.class),
             in.readOptionalNamedWriteable(Expression.class),
-            in.readOptionalNamedWriteable(Expression.class),
-            ((PlanStreamInput) in).configuration()
+            in.readOptionalNamedWriteable(Expression.class)
         );
     }
 
@@ -262,7 +259,7 @@
         Locale locale = localeAsString == null ? Locale.ROOT : LocaleUtils.parse(localeAsString);
 
         String timezoneAsString = (String) parsedOptions.get(TIME_ZONE_PARAM_NAME);
-        ZoneId timezone = configuration().zoneId();
+        ZoneId timezone = toEvaluator.configuration().zoneId();
         try {
             if (timezoneAsString != null) {
                 timezone = ZoneId.of(timezoneAsString);
@@ -286,19 +283,8 @@
 
         if (format.foldable()) {
             try {
-<<<<<<< HEAD
-                DateFormatter formatter = toFormatter(format.fold(toEvaluator));
-                if (locale != null) {
-                    formatter = formatter.withLocale(locale);
-                }
-                if (timezone != null) {
-                    formatter = formatter.withZone(timezone);
-                }
-                return new DateParseConstantEvaluator.Factory(source(), fieldEvaluator, formatter);
-=======
-                DateFormatter formatter = toFormatter(format.fold(toEvaluator.foldCtx()), locale);
+                DateFormatter formatter = toFormatter(format.fold(toEvaluator), locale);
                 return new DateParseConstantEvaluator.Factory(source(), fieldEvaluator, formatter, timezone, locale);
->>>>>>> 48a591d0
             } catch (IllegalArgumentException e) {
                 throw new InvalidArgumentException(e, "invalid date pattern for [{}]: {}", sourceText(), e.getMessage());
             }
@@ -317,8 +303,7 @@
             source(),
             newChildren.get(0),
             newChildren.size() > 1 ? newChildren.get(1) : null,
-            newChildren.size() > 2 ? newChildren.get(2) : null,
-            configuration()
+            newChildren.size() > 2 ? newChildren.get(2) : null
         );
     }
 
@@ -329,6 +314,6 @@
         Expression options = options();
         Expression first = format != null ? format : field;
         Expression second = format != null ? field : null;
-        return NodeInfo.create(this, DateParse::new, first, second, options, configuration());
+        return NodeInfo.create(this, DateParse::new, first, second, options);
     }
 }
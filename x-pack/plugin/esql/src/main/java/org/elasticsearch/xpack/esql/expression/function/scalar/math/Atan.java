--- conflicted
+++ resolved
@@ -27,13 +27,8 @@
     }
 
     @Override
-<<<<<<< HEAD
-    protected EvalOperator.ExpressionEvaluator doubleEvaluator(EvalOperator.ExpressionEvaluator field, DriverContext dvrCtx) {
-        return new AtanEvaluator(source(), field, dvrCtx);
-=======
     protected EvalOperator.ExpressionEvaluator.Factory doubleEvaluator(EvalOperator.ExpressionEvaluator.Factory field) {
-        return new AtanEvaluator.Factory(field);
->>>>>>> 94e510e5
+        return new AtanEvaluator.Factory(source(), field);
     }
 
     @Override

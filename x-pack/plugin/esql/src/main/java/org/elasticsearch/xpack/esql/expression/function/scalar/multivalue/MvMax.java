--- conflicted
+++ resolved
@@ -25,14 +25,9 @@
 import java.io.IOException;
 import java.util.List;
 
-<<<<<<< HEAD
-import static org.elasticsearch.xpack.esql.core.expression.TypeResolutions.isType;
-import static org.elasticsearch.xpack.esql.core.type.DataType.isRepresentable;
-import static org.elasticsearch.xpack.esql.core.type.DataType.isSpatialOrGrid;
-=======
 import static org.elasticsearch.xpack.esql.core.expression.TypeResolutions.ParamOrdinal.DEFAULT;
 import static org.elasticsearch.xpack.esql.core.expression.TypeResolutions.isRepresentableExceptCountersAndSpatial;
->>>>>>> 15e9d056
+import static org.elasticsearch.xpack.esql.core.type.DataType.isSpatialOrGrid;
 
 /**
  * Reduce a multivalued field to a single valued field containing the maximum value.
@@ -74,11 +69,7 @@
 
     @Override
     protected TypeResolution resolveFieldType() {
-<<<<<<< HEAD
-        return isType(field(), t -> isSpatialOrGrid(t) == false && isRepresentable(t), sourceText(), null, "representableNonSpatial");
-=======
-        return isRepresentableExceptCountersAndSpatial(field(), sourceText(), DEFAULT);
->>>>>>> 15e9d056
+        return isType(field(), t -> isSpatial(t) == false && isRepresentableExceptCountersAndSpatial(t), sourceText(), null, "representableNonSpatial");
     }
 
     @Override

/*
 * Copyright Elasticsearch B.V. and/or licensed to Elasticsearch B.V. under one
 * or more contributor license agreements. Licensed under the Elastic License
 * 2.0; you may not use this file except in compliance with the Elastic License
 * 2.0.
 */

package org.elasticsearch.xpack.esql.expression.function.scalar.nulls;

import org.elasticsearch.common.io.stream.NamedWriteableRegistry;
import org.elasticsearch.common.io.stream.StreamInput;
import org.elasticsearch.common.io.stream.StreamOutput;
import org.elasticsearch.compute.data.Block;
import org.elasticsearch.compute.operator.EvalOperator;
import org.elasticsearch.compute.operator.EvalOperator.ExpressionEvaluator;
import org.elasticsearch.xpack.esql.core.expression.Expression;
import org.elasticsearch.xpack.esql.core.expression.Expressions;
import org.elasticsearch.xpack.esql.core.expression.Nullability;
import org.elasticsearch.xpack.esql.core.expression.TypeResolutions;
import org.elasticsearch.xpack.esql.core.tree.NodeInfo;
import org.elasticsearch.xpack.esql.core.tree.Source;
import org.elasticsearch.xpack.esql.core.type.DataType;
import org.elasticsearch.xpack.esql.expression.function.Example;
import org.elasticsearch.xpack.esql.expression.function.FunctionInfo;
import org.elasticsearch.xpack.esql.expression.function.OptionalArgument;
import org.elasticsearch.xpack.esql.expression.function.Param;
import org.elasticsearch.xpack.esql.expression.function.scalar.EsqlScalarFunction;
import org.elasticsearch.xpack.esql.io.stream.PlanStreamInput;

import java.io.IOException;
import java.util.List;
import java.util.stream.Stream;

import static org.elasticsearch.xpack.esql.core.type.DataType.NULL;

/**
 * Function returning the first non-null value. {@code COALESCE} runs as though
 * it were lazily evaluating each position in each incoming {@link Block}.
 */
public class Coalesce extends EsqlScalarFunction implements OptionalArgument {
    public static final NamedWriteableRegistry.Entry ENTRY = new NamedWriteableRegistry.Entry(Expression.class, "Coalesce", Coalesce::new);

    private DataType dataType;

    @FunctionInfo(
        returnType = {
            "boolean",
            "cartesian_point",
            "cartesian_shape",
            "date_nanos",
            "date",
            "geo_point",
            "geo_shape",
            "geohash",
            "geotile",
            "geohex",
            "integer",
            "ip",
            "keyword",
            "long",
            "version",
            "exponential_histogram" },
        description = "Returns the first of its arguments that is not null. If all arguments are null, it returns `null`.",
        examples = { @Example(file = "null", tag = "coalesce") }
    )
    public Coalesce(
        Source source,
        @Param(
            name = "first",
            type = {
                "boolean",
                "cartesian_point",
                "cartesian_shape",
                "date_nanos",
                "date",
                "geo_point",
                "geo_shape",
                "geohash",
                "geotile",
                "geohex",
                "integer",
                "ip",
                "keyword",
                "long",
                "text",
                "version",
                "exponential_histogram" },
            description = "Expression to evaluate."
        ) Expression first,
        @Param(
            name = "rest",
            type = {
                "boolean",
                "cartesian_point",
                "cartesian_shape",
                "date_nanos",
                "date",
                "geo_point",
                "geo_shape",
                "geohash",
                "geotile",
                "geohex",
                "integer",
                "ip",
                "keyword",
                "long",
                "text",
                "version",
                "exponential_histogram" },
            description = "Other expression to evaluate.",
            optional = true
        ) List<Expression> rest
    ) {
        super(source, Stream.concat(Stream.of(first), rest.stream()).toList());
    }

    private Coalesce(StreamInput in) throws IOException {
        this(
            Source.readFrom((PlanStreamInput) in),
            in.readNamedWriteable(Expression.class),
            in.readNamedWriteableCollectionAsList(Expression.class)
        );
    }

    @Override
    public void writeTo(StreamOutput out) throws IOException {
        source().writeTo(out);
        out.writeNamedWriteable(children().get(0));
        out.writeNamedWriteableCollection(children().subList(1, children().size()));
    }

    @Override
    public String getWriteableName() {
        return ENTRY.name;
    }

    @Override
    public DataType dataType() {
        if (dataType == null) {
            resolveType();
        }
        return dataType;
    }

    @Override
    protected TypeResolution resolveType() {
        if (childrenResolved() == false) {
            return new TypeResolution("Unresolved children");
        }

        for (int position = 0; position < children().size(); position++) {
            if (dataType == null || dataType == NULL) {
                dataType = children().get(position).dataType().noText();
                continue;
            }
            TypeResolution resolution = TypeResolutions.isType(
                children().get(position),
                t -> t.noText() == dataType,
                sourceText(),
                TypeResolutions.ParamOrdinal.fromIndex(position),
                dataType.typeName()
            );
            if (resolution.unresolved()) {
                return resolution;
            }
        }
        return TypeResolution.TYPE_RESOLVED;
    }

    @Override
    public Nullability nullable() {
        // If any of the children aren’t nullable then this isn’t .
        for (Expression c : children()) {
            if (c.nullable() == Nullability.FALSE) {
                return Nullability.FALSE;
            }
        }
        /*
         * Otherwise let’s call this one "unknown". If we returned TRUE here
         * an optimizer rule would replace this with null if any of our children
         * fold to null. We don’t want that at all.
         */
        return Nullability.UNKNOWN;
    }

    @Override
    public Expression replaceChildren(List<Expression> newChildren) {
        return new Coalesce(source(), newChildren.get(0), newChildren.subList(1, newChildren.size()));
    }

    @Override
    protected NodeInfo<? extends Expression> info() {
        return NodeInfo.create(this, Coalesce::new, children().get(0), children().subList(1, children().size()));
    }

    @Override
    public boolean foldable() {
        return Expressions.foldable(children());
    }

    @Override
    public ExpressionEvaluator.Factory toEvaluator(ToEvaluator toEvaluator) {
        return switch (dataType()) {
            case BOOLEAN -> CoalesceBooleanEvaluator.toEvaluator(toEvaluator, children());
            case DOUBLE, COUNTER_DOUBLE -> CoalesceDoubleEvaluator.toEvaluator(toEvaluator, children());
            case INTEGER, COUNTER_INTEGER -> CoalesceIntEvaluator.toEvaluator(toEvaluator, children());
            case LONG, DATE_NANOS, DATETIME, COUNTER_LONG, UNSIGNED_LONG, GEOHASH, GEOTILE, GEOHEX -> CoalesceLongEvaluator.toEvaluator(
                toEvaluator,
                children()
            );
            case KEYWORD, TEXT, CARTESIAN_POINT, CARTESIAN_SHAPE, GEO_POINT, GEO_SHAPE, IP, VERSION -> CoalesceBytesRefEvaluator
                .toEvaluator(toEvaluator, children());
            case EXPONENTIAL_HISTOGRAM -> CoalesceExponentialHistogramEvaluator.toEvaluator(toEvaluator, children());
            case NULL -> EvalOperator.CONSTANT_NULL_FACTORY;
            case UNSUPPORTED, SHORT, BYTE, DATE_PERIOD, OBJECT, DOC_DATA_TYPE, SOURCE, TIME_DURATION, FLOAT, HALF_FLOAT, TSID_DATA_TYPE,
<<<<<<< HEAD
                SCALED_FLOAT, PARTIAL_AGG, AGGREGATE_METRIC_DOUBLE, EXPONENTIAL_HISTOGRAM, DENSE_VECTOR, DATE_RANGE ->
                throw new UnsupportedOperationException(dataType() + " can’t be coalesced");
            // TODO(b/133393): Implement coalesce for exponential histograms
=======
                SCALED_FLOAT, PARTIAL_AGG, AGGREGATE_METRIC_DOUBLE, DENSE_VECTOR -> throw new UnsupportedOperationException(
                    dataType() + " can’t be coalesced"
                );
>>>>>>> 3b7ac32e
        };
    }
}<|MERGE_RESOLUTION|>--- conflicted
+++ resolved
@@ -213,15 +213,9 @@
             case EXPONENTIAL_HISTOGRAM -> CoalesceExponentialHistogramEvaluator.toEvaluator(toEvaluator, children());
             case NULL -> EvalOperator.CONSTANT_NULL_FACTORY;
             case UNSUPPORTED, SHORT, BYTE, DATE_PERIOD, OBJECT, DOC_DATA_TYPE, SOURCE, TIME_DURATION, FLOAT, HALF_FLOAT, TSID_DATA_TYPE,
-<<<<<<< HEAD
-                SCALED_FLOAT, PARTIAL_AGG, AGGREGATE_METRIC_DOUBLE, EXPONENTIAL_HISTOGRAM, DENSE_VECTOR, DATE_RANGE ->
-                throw new UnsupportedOperationException(dataType() + " can’t be coalesced");
-            // TODO(b/133393): Implement coalesce for exponential histograms
-=======
-                SCALED_FLOAT, PARTIAL_AGG, AGGREGATE_METRIC_DOUBLE, DENSE_VECTOR -> throw new UnsupportedOperationException(
+                SCALED_FLOAT, PARTIAL_AGG, AGGREGATE_METRIC_DOUBLE, DENSE_VECTOR, DATE_RANGE -> throw new UnsupportedOperationException(
                     dataType() + " can’t be coalesced"
                 );
->>>>>>> 3b7ac32e
         };
     }
 }
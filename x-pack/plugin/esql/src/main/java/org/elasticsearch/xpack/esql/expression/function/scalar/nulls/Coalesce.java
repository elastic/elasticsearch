--- conflicted
+++ resolved
@@ -213,13 +213,8 @@
             case EXPONENTIAL_HISTOGRAM -> CoalesceExponentialHistogramEvaluator.toEvaluator(toEvaluator, children());
             case NULL -> EvalOperator.CONSTANT_NULL_FACTORY;
             case UNSUPPORTED, SHORT, BYTE, DATE_PERIOD, OBJECT, DOC_DATA_TYPE, SOURCE, TIME_DURATION, FLOAT, HALF_FLOAT, TSID_DATA_TYPE,
-<<<<<<< HEAD
-                SCALED_FLOAT, AGGREGATE_METRIC_DOUBLE, DENSE_VECTOR, DATE_RANGE -> throw new UnsupportedOperationException(
+                SCALED_FLOAT, AGGREGATE_METRIC_DOUBLE, TDIGEST, DENSE_VECTOR, DATE_RANGE -> throw new UnsupportedOperationException(
                     dataType() + " can't be coalesced"
-=======
-                SCALED_FLOAT, AGGREGATE_METRIC_DOUBLE, TDIGEST, DENSE_VECTOR -> throw new UnsupportedOperationException(
-                    dataType() + " can’t be coalesced"
->>>>>>> c6f47cc2
                 );
         };
     }

/*
 * Copyright Elasticsearch B.V. and/or licensed to Elasticsearch B.V. under one
 * or more contributor license agreements. Licensed under the Elastic License
 * 2.0; you may not use this file except in compliance with the Elastic License
 * 2.0.
 */

package org.elasticsearch.xpack.esql.expression.function.scalar.spatial;

import org.apache.lucene.document.ShapeField;
import org.apache.lucene.geo.Component2D;
import org.apache.lucene.util.BytesRef;
import org.elasticsearch.common.geo.ShapeRelation;
import org.elasticsearch.common.io.stream.StreamInput;
import org.elasticsearch.compute.data.BooleanBlock;
import org.elasticsearch.compute.data.BytesRefBlock;
import org.elasticsearch.compute.data.LongBlock;
import org.elasticsearch.compute.operator.EvalOperator;
import org.elasticsearch.geometry.Geometry;
import org.elasticsearch.geometry.Point;
import org.elasticsearch.geometry.utils.Geohash;
import org.elasticsearch.h3.H3;
import org.elasticsearch.index.mapper.ShapeIndexer;
import org.elasticsearch.lucene.spatial.Component2DVisitor;
import org.elasticsearch.lucene.spatial.CoordinateEncoder;
import org.elasticsearch.lucene.spatial.GeometryDocValueReader;
import org.elasticsearch.search.aggregations.bucket.geogrid.GeoTileUtils;
import org.elasticsearch.xpack.esql.capabilities.TranslationAware;
import org.elasticsearch.xpack.esql.core.QlIllegalArgumentException;
import org.elasticsearch.xpack.esql.core.expression.Expression;
import org.elasticsearch.xpack.esql.core.expression.Expressions;
import org.elasticsearch.xpack.esql.core.expression.TypedAttribute;
import org.elasticsearch.xpack.esql.core.querydsl.query.Query;
import org.elasticsearch.xpack.esql.core.tree.Source;
import org.elasticsearch.xpack.esql.core.type.DataType;
import org.elasticsearch.xpack.esql.core.util.Check;
import org.elasticsearch.xpack.esql.core.util.SpatialCoordinateTypes;
import org.elasticsearch.xpack.esql.evaluator.mapper.EvaluatorMapper;
import org.elasticsearch.xpack.esql.expression.SurrogateExpression;
import org.elasticsearch.xpack.esql.optimizer.rules.physical.local.LucenePushdownPredicates;
import org.elasticsearch.xpack.esql.planner.TranslatorHandler;
import org.elasticsearch.xpack.esql.querydsl.query.SpatialRelatesQuery;

import java.io.IOException;
import java.util.Map;

import static org.elasticsearch.xpack.esql.expression.function.scalar.spatial.SpatialRelatesUtils.asGeometry;
import static org.elasticsearch.xpack.esql.expression.function.scalar.spatial.SpatialRelatesUtils.asGeometryDocValueReader;
import static org.elasticsearch.xpack.esql.expression.function.scalar.spatial.SpatialRelatesUtils.asLuceneComponent2D;

public abstract class SpatialRelatesFunction extends BinarySpatialFunction
    implements
        EvaluatorMapper,
        SpatialEvaluatorFactory.SpatialSourceSupplier,
        TranslationAware,
        SurrogateExpression {

    protected SpatialRelatesFunction(Source source, Expression left, Expression right, boolean leftDocValues, boolean rightDocValues) {
        super(source, left, right, leftDocValues, rightDocValues, false, false);
    }

    protected SpatialRelatesFunction(
        Source source,
        Expression left,
        Expression right,
        boolean leftDocValues,
        boolean rightDocValues,
        boolean supportsGrid
    ) {
        super(source, left, right, leftDocValues, rightDocValues, false, supportsGrid);
    }

    protected SpatialRelatesFunction(StreamInput in, boolean leftDocValues, boolean rightDocValues) throws IOException {
        super(in, leftDocValues, rightDocValues, false, false);
    }

    public abstract ShapeRelation queryRelation();

    @Override
    public DataType dataType() {
        return DataType.BOOLEAN;
    }

    /**
     * Produce a map of rules defining combinations of incoming types to the evaluator factory that should be used.
     */
    abstract Map<SpatialEvaluatorFactory.SpatialEvaluatorKey, SpatialEvaluatorFactory<?, ?>> evaluatorRules();

    /**
     * Some spatial functions can replace themselves with alternatives that are more efficient for certain cases.
     */
    @Override
    public SpatialRelatesFunction surrogate() {
        return this;
    }

    @Override
    public EvalOperator.ExpressionEvaluator.Factory toEvaluator(ToEvaluator toEvaluator) {
        return SpatialEvaluatorFactory.makeSpatialEvaluator(this, evaluatorRules(), toEvaluator);
    }

    protected static class SpatialRelations extends BinarySpatialComparator<Boolean> {
        protected final ShapeField.QueryRelation queryRelation;
        protected final ShapeIndexer shapeIndexer;

        protected SpatialRelations(
            ShapeField.QueryRelation queryRelation,
            SpatialCoordinateTypes spatialCoordinateType,
            CoordinateEncoder encoder,
            ShapeIndexer shapeIndexer
        ) {
            super(spatialCoordinateType, encoder);
            this.queryRelation = queryRelation;
            this.shapeIndexer = shapeIndexer;
        }

        @Override
        protected Boolean compare(BytesRef left, BytesRef right) throws IOException {
            return geometryRelatesGeometry(left, right);
        }

        protected boolean geometryRelatesGeometry(BytesRef left, BytesRef right) throws IOException {
            Component2D rightComponent2D = asLuceneComponent2D(crsType, fromBytesRef(right));
            // We already have a Component2D for the right geometry, so we need to convert the left geometry to a doc-values byte array
            return geometryRelatesGeometry(asGeometryDocValueReader(coordinateEncoder, shapeIndexer, fromBytesRef(left)), rightComponent2D);
        }

        protected boolean geometryRelatesGeometry(GeometryDocValueReader reader, Component2D rightComponent2D) throws IOException {
            var visitor = Component2DVisitor.getVisitor(rightComponent2D, queryRelation, coordinateEncoder);
            reader.visit(visitor);
            return visitor.matches();
        }

        protected void processSourceAndConstantGrid(
            BooleanBlock.Builder builder,
            int position,
            BytesRefBlock wkb,
            long gridId,
            DataType gridType
        ) {
            if (wkb.getValueCount(position) < 1) {
                builder.appendNull();
            } else {
                builder.appendBoolean(compareGeometryAndGrid(asGeometry(wkb, position), gridId, gridType));
            }
        }

        protected void processSourceAndSourceGrid(
            BooleanBlock.Builder builder,
            int position,
            BytesRefBlock wkb,
            LongBlock gridIds,
            DataType gridType
        ) {
            if (wkb.getValueCount(position) < 1 || gridIds.getValueCount(position) < 1) {
                builder.appendNull();
            } else {
                builder.appendBoolean(compareGeometryAndGrid(asGeometry(wkb, position), gridIds.getLong(position), gridType));
            }
        }

        protected boolean compareGeometryAndGrid(Geometry geometry, long gridId, DataType gridType) {
            if (geometry instanceof Point point) {
                long geoGridId = getGridId(point, gridId, gridType);
                return gridId == geoGridId;
            } else {
                throw new IllegalArgumentException(
                    "Unsupported grid intersection geometry type: " + geometry.getClass().getSimpleName() + "; expected Point"
                );
            }
        }

        protected void processGeoPointDocValuesAndConstantGrid(
            BooleanBlock.Builder builder,
            int position,
            LongBlock encodedPoint,
            long gridId,
            DataType gridType
        ) {
            if (encodedPoint.getValueCount(position) < 1) {
                builder.appendNull();
            } else {
                final Point point = spatialCoordinateType.longAsPoint(encodedPoint.getLong(position));
                long geoGridId = getGridId(point, gridId, gridType);
                builder.appendBoolean(gridId == geoGridId);
            }
        }

        protected void processGeoPointDocValuesAndSourceGrid(
            BooleanBlock.Builder builder,
            int position,
            LongBlock encodedPoint,
            LongBlock gridIds,
            DataType gridType
        ) {
            if (encodedPoint.getValueCount(position) < 1 || gridIds.getValueCount(position) < 1) {
                builder.appendNull();
            } else {
                final Point point = spatialCoordinateType.longAsPoint(encodedPoint.getLong(position));
                final long gridId = gridIds.getLong(position);
                long geoGridId = getGridId(point, gridId, gridType);
                builder.appendBoolean(gridId == geoGridId);
            }
        }

        private long getGridId(Point point, long gridId, DataType gridType) {
            return switch (gridType) {
                case GEOHASH -> Geohash.longEncode(point.getX(), point.getY(), Geohash.stringEncode(gridId).length());
                case GEOTILE -> GeoTileUtils.longEncode(
                    point.getX(),
                    point.getY(),
                    Integer.parseInt(GeoTileUtils.stringEncode(gridId).split("/")[0])
                );
                case GEOHEX -> H3.geoToH3(point.getY(), point.getX(), H3.getResolution(gridId));
                default -> throw new IllegalArgumentException(
                    "Unsupported grid type: " + gridType + "; expected GEOHASH, GEOTILE, or GEOHEX"
                );
            };
        }

        protected void processSourceAndConstant(BooleanBlock.Builder builder, int position, BytesRefBlock left, Component2D right)
            throws IOException {
            if (left.getValueCount(position) < 1) {
                builder.appendNull();
            } else {
                final GeometryDocValueReader reader = asGeometryDocValueReader(coordinateEncoder, shapeIndexer, left, position);
                builder.appendBoolean(geometryRelatesGeometry(reader, right));
            }
        }

        protected void processSourceAndSource(BooleanBlock.Builder builder, int position, BytesRefBlock left, BytesRefBlock right)
            throws IOException {
            if (left.getValueCount(position) < 1 || right.getValueCount(position) < 1) {
                builder.appendNull();
            } else {
                final GeometryDocValueReader reader = asGeometryDocValueReader(coordinateEncoder, shapeIndexer, left, position);
                final Component2D component2D = asLuceneComponent2D(crsType, right, position);
                builder.appendBoolean(geometryRelatesGeometry(reader, component2D));
            }
        }

        protected void processPointDocValuesAndConstant(
            BooleanBlock.Builder builder,
            int position,
            LongBlock leftValue,
            Component2D rightValue
        ) throws IOException {
            if (leftValue.getValueCount(position) < 1) {
                builder.appendNull();
            } else {
                final GeometryDocValueReader reader = asGeometryDocValueReader(
                    coordinateEncoder,
                    shapeIndexer,
                    leftValue,
                    position,
                    spatialCoordinateType::longAsPoint
                );
                builder.appendBoolean(geometryRelatesGeometry(reader, rightValue));
            }
        }

        protected void processPointDocValuesAndSource(
            BooleanBlock.Builder builder,
            int position,
            LongBlock leftValue,
            BytesRefBlock rightValue
        ) throws IOException {
            if (leftValue.getValueCount(position) < 1 || rightValue.getValueCount(position) < 1) {
                builder.appendNull();
            } else {
                final GeometryDocValueReader reader = asGeometryDocValueReader(
                    coordinateEncoder,
                    shapeIndexer,
                    leftValue,
                    position,
                    spatialCoordinateType::longAsPoint
                );
                final Component2D component2D = asLuceneComponent2D(crsType, rightValue, position);
                builder.appendBoolean(geometryRelatesGeometry(reader, component2D));
            }
        }
    }

    @Override
    public Translatable translatable(LucenePushdownPredicates pushdownPredicates) {
        return super.translatable(pushdownPredicates); // only for the explicit Override, as only this subclass implements TranslationAware
    }

    @Override
    public Query asQuery(LucenePushdownPredicates pushdownPredicates, TranslatorHandler handler) {
        if (left().foldable()) {
            checkSpatialRelatesFunction(left(), queryRelation());
            return translate(handler, right(), left());
        } else {
            checkSpatialRelatesFunction(right(), queryRelation());
            return translate(handler, left(), right());
        }

    }

    private static void checkSpatialRelatesFunction(Expression constantExpression, ShapeRelation queryRelation) {
        Check.isTrue(
            constantExpression.foldable(),
            "Line {}:{}: Comparisons against fields are not (currently) supported; offender [{}] in [ST_{}]",
            constantExpression.sourceLocation().getLineNumber(),
            constantExpression.sourceLocation().getColumnNumber(),
            Expressions.name(constantExpression),
            queryRelation
        );
    }

    private Query translate(TranslatorHandler handler, Expression spatialExpression, Expression constantExpression) {
        TypedAttribute attribute = LucenePushdownPredicates.checkIsPushableAttribute(spatialExpression);
        String name = handler.nameOf(attribute);

        try {
<<<<<<< HEAD
            // TODO: Support geo-grid query pushdown
            Geometry shape = SpatialRelatesUtils.makeGeometryFromLiteral(FoldContext.small() /* TODO remove me */, constantExpression);
=======
            Geometry shape = SpatialRelatesUtils.makeGeometryFromLiteral(constantExpression);
>>>>>>> 15e9d056
            return new SpatialRelatesQuery(source(), name, queryRelation(), shape, attribute.dataType());
        } catch (IllegalArgumentException e) {
            throw new QlIllegalArgumentException(e.getMessage(), e);
        }
    }
}<|MERGE_RESOLUTION|>--- conflicted
+++ resolved
@@ -314,12 +314,8 @@
         String name = handler.nameOf(attribute);
 
         try {
-<<<<<<< HEAD
             // TODO: Support geo-grid query pushdown
-            Geometry shape = SpatialRelatesUtils.makeGeometryFromLiteral(FoldContext.small() /* TODO remove me */, constantExpression);
-=======
             Geometry shape = SpatialRelatesUtils.makeGeometryFromLiteral(constantExpression);
->>>>>>> 15e9d056
             return new SpatialRelatesQuery(source(), name, queryRelation(), shape, attribute.dataType());
         } catch (IllegalArgumentException e) {
             throw new QlIllegalArgumentException(e.getMessage(), e);

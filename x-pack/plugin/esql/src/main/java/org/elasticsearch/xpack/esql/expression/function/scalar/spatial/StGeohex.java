--- conflicted
+++ resolved
@@ -204,13 +204,8 @@
                 )
                 : new StGeohexFromFieldAndLiteralAndLiteralEvaluator.Factory(source(), toEvaluator.apply(spatialField), bounds::get);
         } else {
-<<<<<<< HEAD
             int precision = checkPrecisionRange((int) parameter.fold(toEvaluator));
-            return spatialDocsValues
-=======
-            int precision = checkPrecisionRange((int) parameter.fold(toEvaluator.foldCtx()));
             return spatialDocValues
->>>>>>> 48a591d0
                 ? new StGeohexFromFieldDocValuesAndLiteralEvaluator.Factory(source(), toEvaluator.apply(spatialField()), precision)
                 : new StGeohexFromFieldAndLiteralEvaluator.Factory(source(), toEvaluator.apply(spatialField), precision);
         }

/*
 * Copyright Elasticsearch B.V. and/or licensed to Elasticsearch B.V. under one
 * or more contributor license agreements. Licensed under the Elastic License
 * 2.0; you may not use this file except in compliance with the Elastic License
 * 2.0.
 */

package org.elasticsearch.xpack.esql.expression.function.scalar.spatial;

import org.apache.lucene.util.BytesRef;
import org.elasticsearch.common.geo.GeoBoundingBox;
import org.elasticsearch.common.io.stream.NamedWriteableRegistry;
import org.elasticsearch.common.io.stream.StreamInput;
import org.elasticsearch.compute.ann.Evaluator;
import org.elasticsearch.compute.ann.Fixed;
import org.elasticsearch.compute.data.BytesRefBlock;
import org.elasticsearch.compute.data.LongBlock;
import org.elasticsearch.compute.operator.DriverContext;
import org.elasticsearch.compute.operator.EvalOperator;
import org.elasticsearch.geometry.LinearRing;
import org.elasticsearch.geometry.Point;
import org.elasticsearch.geometry.Polygon;
import org.elasticsearch.h3.CellBoundary;
import org.elasticsearch.h3.H3;
import org.elasticsearch.h3.LatLng;
import org.elasticsearch.license.License;
import org.elasticsearch.license.XPackLicenseState;
import org.elasticsearch.xpack.esql.core.expression.Expression;
import org.elasticsearch.xpack.esql.core.expression.FoldContext;
import org.elasticsearch.xpack.esql.core.tree.NodeInfo;
import org.elasticsearch.xpack.esql.core.tree.Source;
import org.elasticsearch.xpack.esql.core.type.DataType;
import org.elasticsearch.xpack.esql.core.util.SpatialCoordinateTypes;
import org.elasticsearch.xpack.esql.evaluator.mapper.EvaluatorMapper;
import org.elasticsearch.xpack.esql.expression.function.Example;
import org.elasticsearch.xpack.esql.expression.function.FunctionAppliesTo;
import org.elasticsearch.xpack.esql.expression.function.FunctionAppliesToLifecycle;
import org.elasticsearch.xpack.esql.expression.function.FunctionInfo;
import org.elasticsearch.xpack.esql.expression.function.Param;

import java.io.IOException;

<<<<<<< HEAD
import static org.elasticsearch.xpack.esql.core.type.DataType.GEOHEX;
=======
import static org.elasticsearch.compute.ann.Fixed.Scope.THREAD_LOCAL;
import static org.elasticsearch.xpack.esql.core.type.DataType.LONG;
>>>>>>> bd220a53
import static org.elasticsearch.xpack.esql.core.util.SpatialCoordinateTypes.GEO;

/**
 * Calculates the geohex of geo_point geometries.
 */
public class StGeohex extends SpatialGridFunction implements EvaluatorMapper {
    public static final NamedWriteableRegistry.Entry ENTRY = new NamedWriteableRegistry.Entry(Expression.class, "StGeohex", StGeohex::new);

    /**
     * When checking grid cells with bounds, we need to check if the cell is valid (intersects with the bounds).
     * This uses GeoHexBoundedPredicate to check if the cell is valid.
     */
    protected static class GeoHexBoundedGrid implements BoundedGrid {
        private final int precision;
        private final GeoHexBoundedPredicate bounds;

        private GeoHexBoundedGrid(int precision, GeoBoundingBox bbox) {
            this.precision = checkPrecisionRange(precision);
            this.bounds = new GeoHexBoundedPredicate(bbox);
        }

        public long calculateGridId(Point point) {
            // For points, filtering the point is as good as filtering the tile
            long geohex = H3.geoToH3(point.getLat(), point.getLon(), precision);
            if (bounds.validHex(geohex)) {
                return geohex;
            }
            // H3 explicitly requires the highest bit to be zero, freeing up all negative numbers as invalid ids. See H3.isValidHex()
            return -1L;
        }

        @Override
        public int precision() {
            return precision;
        }

        protected static class Factory {
            private final int precision;
            private final GeoBoundingBox bbox;

            Factory(int precision, GeoBoundingBox bbox) {
                this.precision = checkPrecisionRange(precision);
                this.bbox = bbox;
            }

            public GeoHexBoundedGrid get(DriverContext context) {
                return new GeoHexBoundedGrid(precision, bbox);
            }
        }
    }

    /**
     * For unbounded grids, we don't need to check if the tile is valid,
     * just calculate the encoded long intersecting the point at that precision.
     */
    public static final UnboundedGrid unboundedGrid = (point, precision) -> H3.geoToH3(
        point.getLat(),
        point.getLon(),
        checkPrecisionRange(precision)
    );

    private static int checkPrecisionRange(int precision) {
        if (precision < 0 || precision > H3.MAX_H3_RES) {
            throw new IllegalArgumentException(
                "Invalid geohex_grid precision of " + precision + ". Must be between 0 and " + H3.MAX_H3_RES + "."
            );
        }
        return precision;
    }

    @FunctionInfo(
<<<<<<< HEAD
        returnType = "geohex",
=======
        returnType = "long",
        preview = true,
        appliesTo = { @FunctionAppliesTo(lifeCycle = FunctionAppliesToLifecycle.PREVIEW) },
>>>>>>> bd220a53
        description = """
            Calculates the `geohex`, the H3 cell-id, of the supplied geo_point at the specified precision.
            The result is long encoded. Use [TO_STRING](#esql-to_string) to convert the result to a string,
            [TO_LONG](#esql-to_long) to convert it to a `long`, or [TO_GEOSHAPE](esql-to_geoshape.md) to calculate
            the `geo_shape` bounding geometry.

            These functions are related to the [`geo_grid` query](/reference/query-languages/query-dsl/query-dsl-geo-grid-query.md)
            and the [`geohex_grid` aggregation](/reference/aggregations/search-aggregations-bucket-geohexgrid-aggregation.md).""",
        examples = @Example(file = "spatial-grid", tag = "st_geohex-grid")
    )
    public StGeohex(
        Source source,
        @Param(
            name = "geometry",
            type = { "geo_point" },
            description = "Expression of type `geo_point`. If `null`, the function returns `null`."
        ) Expression field,
        @Param(name = "precision", type = { "integer" }, description = """
            Expression of type `integer`. If `null`, the function returns `null`.
            Valid values are between [0 and 15](https://h3geo.org/docs/core-library/restable/).""") Expression precision,
        @Param(name = "bounds", type = { "geo_shape" }, description = """
            Optional bounds to filter the grid tiles, a `geo_shape` of type `BBOX`.
            Use [`ST_ENVELOPE`](#esql-st_envelope) if the `geo_shape` is of any other type.""", optional = true) Expression bounds
    ) {
        this(source, field, precision, bounds, false);
    }

    private StGeohex(Source source, Expression field, Expression precision, Expression bounds, boolean spatialDocValues) {
        super(source, field, precision, bounds, spatialDocValues);
    }

    private StGeohex(StreamInput in) throws IOException {
        super(in, false);
    }

    @Override
    public boolean licenseCheck(XPackLicenseState state) {
        return state.isAllowedByLicense(License.OperationMode.PLATINUM);
    }

    @Override
    public SpatialGridFunction withDocValues(boolean useDocValues) {
        // Only update the docValues flags if the field is found in the attributes
        boolean docValues = this.spatialDocsValues || useDocValues;
        return new StGeohex(source(), spatialField, parameter, bounds, docValues);
    }

    @Override
    public String getWriteableName() {
        return ENTRY.name;
    }

    @Override
    public DataType dataType() {
        return GEOHEX;
    }

    @Override
    protected SpatialGridFunction replaceChildren(Expression newSpatialField, Expression newParameter, Expression newBounds) {
        return new StGeohex(source(), newSpatialField, newParameter, newBounds);
    }

    @Override
    protected NodeInfo<? extends Expression> info() {
        return NodeInfo.create(this, StGeohex::new, spatialField, parameter, bounds);
    }

    @Override
    public EvalOperator.ExpressionEvaluator.Factory toEvaluator(ToEvaluator toEvaluator) {
        if (parameter().foldable() == false) {
            throw new IllegalArgumentException("precision must be foldable");
        }
        if (bounds != null) {
            if (bounds.foldable() == false) {
                throw new IllegalArgumentException("bounds must be foldable");
            }
            GeoBoundingBox bbox = asGeoBoundingBox(bounds.fold(toEvaluator.foldCtx()));
            int precision = (int) parameter.fold(toEvaluator.foldCtx());
            GeoHexBoundedGrid.Factory bounds = new GeoHexBoundedGrid.Factory(precision, bbox);
            return spatialDocsValues
                ? new StGeohexFromFieldDocValuesAndLiteralAndLiteralEvaluator.Factory(
                    source(),
                    toEvaluator.apply(spatialField()),
                    bounds::get
                )
                : new StGeohexFromFieldAndLiteralAndLiteralEvaluator.Factory(source(), toEvaluator.apply(spatialField), bounds::get);
        } else {
            int precision = checkPrecisionRange((int) parameter.fold(toEvaluator.foldCtx()));
            return spatialDocsValues
                ? new StGeohexFromFieldDocValuesAndLiteralEvaluator.Factory(source(), toEvaluator.apply(spatialField()), precision)
                : new StGeohexFromFieldAndLiteralEvaluator.Factory(source(), toEvaluator.apply(spatialField), precision);
        }
    }

    @Override
    public Object fold(FoldContext ctx) {
        var point = (BytesRef) spatialField().fold(ctx);
        int precision = checkPrecisionRange((int) parameter().fold(ctx));
        if (bounds() == null) {
            return unboundedGrid.calculateGridId(GEO.wkbAsPoint(point), precision);
        } else {
            GeoBoundingBox bbox = asGeoBoundingBox(bounds().fold(ctx));
            GeoHexBoundedGrid bounds = new GeoHexBoundedGrid(precision, bbox);
            long gridId = bounds.calculateGridId(GEO.wkbAsPoint(point));
            return gridId < 0 ? null : gridId;
        }
    }

    @Evaluator(extraName = "FromFieldAndLiteral", warnExceptions = { IllegalArgumentException.class })
    static void fromFieldAndLiteral(LongBlock.Builder results, int p, BytesRefBlock wkbBlock, @Fixed int precision) {
        fromWKB(results, p, wkbBlock, precision, unboundedGrid);
    }

    @Evaluator(extraName = "FromFieldDocValuesAndLiteral", warnExceptions = { IllegalArgumentException.class })
    static void fromFieldDocValuesAndLiteral(LongBlock.Builder results, int p, LongBlock encoded, @Fixed int precision) {
        fromEncodedLong(results, p, encoded, precision, unboundedGrid);
    }

    @Evaluator(extraName = "FromFieldAndLiteralAndLiteral", warnExceptions = { IllegalArgumentException.class })
    static void fromFieldAndLiteralAndLiteral(
        LongBlock.Builder results,
        int p,
        BytesRefBlock in,
        @Fixed(includeInToString = false, scope = THREAD_LOCAL) GeoHexBoundedGrid bounds
    ) {
        fromWKB(results, p, in, bounds);
    }

    @Evaluator(extraName = "FromFieldDocValuesAndLiteralAndLiteral", warnExceptions = { IllegalArgumentException.class })
    static void fromFieldDocValuesAndLiteralAndLiteral(
        LongBlock.Builder results,
        int p,
        LongBlock encoded,
        @Fixed(includeInToString = false, scope = THREAD_LOCAL) GeoHexBoundedGrid bounds
    ) {
        fromEncodedLong(results, p, encoded, bounds);
    }

    public static BytesRef toBounds(long gridId) {
        return fromCellBoundary(H3.h3ToGeoBoundary(gridId));
    }

    private static BytesRef fromCellBoundary(CellBoundary cell) {
        double[] x = new double[cell.numPoints() + 1];
        double[] y = new double[cell.numPoints() + 1];
        for (int i = 0; i < cell.numPoints(); i++) {
            LatLng vertex = cell.getLatLon(i);
            x[i] = vertex.getLonDeg();
            y[i] = vertex.getLatDeg();
        }
        x[cell.numPoints()] = x[0];
        y[cell.numPoints()] = y[0];
        LinearRing ring = new LinearRing(x, y);
        Polygon polygon = new Polygon(ring);
        return SpatialCoordinateTypes.GEO.asWkb(polygon);
    }
}<|MERGE_RESOLUTION|>--- conflicted
+++ resolved
@@ -40,12 +40,8 @@
 
 import java.io.IOException;
 
-<<<<<<< HEAD
+import static org.elasticsearch.compute.ann.Fixed.Scope.THREAD_LOCAL;
 import static org.elasticsearch.xpack.esql.core.type.DataType.GEOHEX;
-=======
-import static org.elasticsearch.compute.ann.Fixed.Scope.THREAD_LOCAL;
-import static org.elasticsearch.xpack.esql.core.type.DataType.LONG;
->>>>>>> bd220a53
 import static org.elasticsearch.xpack.esql.core.util.SpatialCoordinateTypes.GEO;
 
 /**
@@ -117,13 +113,9 @@
     }
 
     @FunctionInfo(
-<<<<<<< HEAD
         returnType = "geohex",
-=======
-        returnType = "long",
         preview = true,
         appliesTo = { @FunctionAppliesTo(lifeCycle = FunctionAppliesToLifecycle.PREVIEW) },
->>>>>>> bd220a53
         description = """
             Calculates the `geohex`, the H3 cell-id, of the supplied geo_point at the specified precision.
             The result is long encoded. Use [TO_STRING](#esql-to_string) to convert the result to a string,

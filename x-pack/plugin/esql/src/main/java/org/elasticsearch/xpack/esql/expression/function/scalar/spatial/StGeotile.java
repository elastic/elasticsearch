--- conflicted
+++ resolved
@@ -109,13 +109,9 @@
     );
 
     @FunctionInfo(
-<<<<<<< HEAD
         returnType = "geotile",
-=======
-        returnType = "long",
         preview = true,
         appliesTo = { @FunctionAppliesTo(lifeCycle = FunctionAppliesToLifecycle.PREVIEW) },
->>>>>>> bd220a53
         description = """
             Calculates the `geotile` of the supplied geo_point at the specified precision.
             The result is long encoded. Use [TO_STRING](#esql-to_string) to convert the result to a string,

/*
 * Copyright Elasticsearch B.V. and/or licensed to Elasticsearch B.V. under one
 * or more contributor license agreements. Licensed under the Elastic License
 * 2.0; you may not use this file except in compliance with the Elastic License
 * 2.0.
 */

package org.elasticsearch.xpack.esql.expression.function.vector;

import org.elasticsearch.common.io.stream.NamedWriteableRegistry;
import org.elasticsearch.common.io.stream.StreamInput;
import org.elasticsearch.common.io.stream.StreamOutput;
import org.elasticsearch.index.query.QueryBuilder;
import org.elasticsearch.search.vectors.ExactKnnQueryBuilder;
import org.elasticsearch.search.vectors.VectorData;
import org.elasticsearch.xpack.esql.EsqlIllegalArgumentException;
import org.elasticsearch.xpack.esql.capabilities.PostAnalysisPlanVerificationAware;
import org.elasticsearch.xpack.esql.capabilities.PostOptimizationVerificationAware;
import org.elasticsearch.xpack.esql.capabilities.TranslationAware;
import org.elasticsearch.xpack.esql.common.Failure;
import org.elasticsearch.xpack.esql.common.Failures;
import org.elasticsearch.xpack.esql.core.InvalidArgumentException;
import org.elasticsearch.xpack.esql.core.expression.Expression;
import org.elasticsearch.xpack.esql.core.expression.Literal;
import org.elasticsearch.xpack.esql.core.expression.MapExpression;
import org.elasticsearch.xpack.esql.core.expression.TypeResolutions;
import org.elasticsearch.xpack.esql.core.querydsl.query.Query;
import org.elasticsearch.xpack.esql.core.tree.NodeInfo;
import org.elasticsearch.xpack.esql.core.tree.Source;
import org.elasticsearch.xpack.esql.core.type.DataType;
import org.elasticsearch.xpack.esql.core.util.Check;
import org.elasticsearch.xpack.esql.expression.function.Example;
import org.elasticsearch.xpack.esql.expression.function.FunctionAppliesTo;
import org.elasticsearch.xpack.esql.expression.function.FunctionAppliesToLifecycle;
import org.elasticsearch.xpack.esql.expression.function.FunctionInfo;
import org.elasticsearch.xpack.esql.expression.function.MapParam;
import org.elasticsearch.xpack.esql.expression.function.OptionalArgument;
import org.elasticsearch.xpack.esql.expression.function.Options;
import org.elasticsearch.xpack.esql.expression.function.Param;
import org.elasticsearch.xpack.esql.expression.function.fulltext.FullTextFunction;
import org.elasticsearch.xpack.esql.expression.function.fulltext.Match;
import org.elasticsearch.xpack.esql.io.stream.PlanStreamInput;
import org.elasticsearch.xpack.esql.optimizer.rules.physical.local.LucenePushdownPredicates;
import org.elasticsearch.xpack.esql.plan.logical.LogicalPlan;
import org.elasticsearch.xpack.esql.planner.TranslatorHandler;
import org.elasticsearch.xpack.esql.querydsl.query.KnnQuery;

import java.io.IOException;
import java.util.ArrayList;
import java.util.HashMap;
import java.util.List;
import java.util.Map;
import java.util.Objects;
import java.util.function.BiConsumer;

import static java.util.Map.entry;
import static org.elasticsearch.common.logging.LoggerMessageFormat.format;
import static org.elasticsearch.index.query.AbstractQueryBuilder.BOOST_FIELD;
import static org.elasticsearch.search.vectors.KnnVectorQueryBuilder.VECTOR_SIMILARITY_FIELD;
import static org.elasticsearch.xpack.esql.core.expression.TypeResolutions.ParamOrdinal.FIRST;
import static org.elasticsearch.xpack.esql.core.expression.TypeResolutions.ParamOrdinal.FOURTH;
import static org.elasticsearch.xpack.esql.core.expression.TypeResolutions.ParamOrdinal.SECOND;
import static org.elasticsearch.xpack.esql.core.expression.TypeResolutions.ParamOrdinal.THIRD;
import static org.elasticsearch.xpack.esql.core.expression.TypeResolutions.isNotNull;
import static org.elasticsearch.xpack.esql.core.expression.TypeResolutions.isType;
import static org.elasticsearch.xpack.esql.core.type.DataType.DENSE_VECTOR;
import static org.elasticsearch.xpack.esql.core.type.DataType.FLOAT;
import static org.elasticsearch.xpack.esql.core.type.DataType.INTEGER;
import static org.elasticsearch.xpack.esql.core.type.DataType.TEXT;
import static org.elasticsearch.xpack.esql.expression.Foldables.TypeResolutionValidator.forPreOptimizationValidation;
import static org.elasticsearch.xpack.esql.expression.Foldables.resolveTypeQuery;

<<<<<<< HEAD
public class Knn extends FullTextFunction implements OptionalArgument, VectorFunction, PostAnalysisPlanVerificationAware {

    private static final String[] ACCEPTED_FIELD_TYPES = { "dense_vector", "semantic_text" };
    private final Logger log = LogManager.getLogger(getClass());
=======
public class Knn extends FullTextFunction
    implements
        OptionalArgument,
        VectorFunction,
        PostAnalysisPlanVerificationAware,
        PostOptimizationVerificationAware {
>>>>>>> e76c2a6c

    public static final NamedWriteableRegistry.Entry ENTRY = new NamedWriteableRegistry.Entry(Expression.class, "Knn", Knn::readFrom);

    private final Expression field;
    // k is not serialized as it's already included in the query builder on the rewrite step before being sent to data nodes
    private final transient Integer k;
    private final Expression options;
    // Expressions to be used as prefilters in knn query
    private final List<Expression> filterExpressions;

    public static final String MIN_CANDIDATES_OPTION = "min_candidates";

    public static final Map<String, DataType> ALLOWED_OPTIONS = Map.ofEntries(
        entry(MIN_CANDIDATES_OPTION, INTEGER),
        entry(VECTOR_SIMILARITY_FIELD.getPreferredName(), FLOAT),
        entry(BOOST_FIELD.getPreferredName(), FLOAT),
        entry(KnnQuery.RESCORE_OVERSAMPLE_FIELD, FLOAT)
    );

    @FunctionInfo(
        returnType = "boolean",
        preview = true,
        description = "Finds the k nearest vectors to a query vector, as measured by a similarity metric. "
            + "knn function finds nearest vectors through approximate search on indexed dense_vectors.",
        examples = { @Example(file = "knn-function", tag = "knn-function") },
        appliesTo = { @FunctionAppliesTo(lifeCycle = FunctionAppliesToLifecycle.DEVELOPMENT) }
    )
    public Knn(
        Source source,
        @Param(name = "field", type = { "dense_vector" }, description = "Field that the query will target.") Expression field,
        @Param(
            name = "query",
            type = { "dense_vector" },
            description = "Vector value to find top nearest neighbours for."
        ) Expression query,
        @MapParam(
            name = "options",
            params = {
                @MapParam.MapParamEntry(
                    name = "boost",
                    type = "float",
                    valueHint = { "2.5" },
                    description = "Floating point number used to decrease or increase the relevance scores of the query."
                        + "Defaults to 1.0."
                ),
                @MapParam.MapParamEntry(
                    name = "min_candidates",
                    type = "integer",
                    valueHint = { "10" },
                    description = "The minimum number of nearest neighbor candidates to consider per shard while doing knn search. "
                        + " KNN may use a higher number of candidates in case the query can't use a approximate results. "
                        + "Cannot exceed 10,000. Increasing min_candidates tends to improve the accuracy of the final results. "
                        + "Defaults to 1.5 * LIMIT used for the query."
                ),
                @MapParam.MapParamEntry(
                    name = "similarity",
                    type = "double",
                    valueHint = { "0.01" },
                    description = "The minimum similarity required for a document to be considered a match. "
                        + "The similarity value calculated relates to the raw similarity used, not the document score."
                ),
                @MapParam.MapParamEntry(
                    name = "rescore_oversample",
                    type = "double",
                    valueHint = { "3.5" },
                    description = "Applies the specified oversampling for rescoring quantized vectors. "
                        + "See [oversampling and rescoring quantized vectors]"
                        + "(docs-content://solutions/search/vector/knn.md#dense-vector-knn-search-rescoring) for details."
                ), },
            description = "(Optional) kNN additional options as <<esql-function-named-params,function named parameters>>."
                + " See <<query-dsl-knn-query,knn query>> for more information.",
            optional = true
        ) Expression options
    ) {
        this(source, field, query, options, null, null, List.of());
    }

    public Knn(
        Source source,
        Expression field,
        Expression query,
        Expression options,
        Integer k,
        QueryBuilder queryBuilder,
        List<Expression> filterExpressions
    ) {
        super(source, query, expressionList(field, query, options), queryBuilder);
        this.field = field;
        this.k = k;
        this.options = options;
        this.filterExpressions = filterExpressions;
    }

    private static List<Expression> expressionList(Expression field, Expression query, Expression options) {
        List<Expression> result = new ArrayList<>();
        result.add(field);
        result.add(query);
        if (options != null) {
            result.add(options);
        }
        return result;
    }

    public Expression field() {
        return field;
    }

    public Integer k() {
        return k;
    }

    public Expression options() {
        return options;
    }

    public List<Expression> filterExpressions() {
        return filterExpressions;
    }

    @Override
    public DataType dataType() {
        return DataType.BOOLEAN;
    }

    @Override
    protected TypeResolution resolveParams() {
        return resolveField().and(resolveQuery()).and(Options.resolve(options(), source(), THIRD, ALLOWED_OPTIONS));
    }

    private TypeResolution resolveField() {
        return isNotNull(field(), sourceText(), FIRST).and(
            // It really should be semantic_text instead of text, but field_caps retrieves semantic_text fields as text
            isType(field(), dt -> dt == TEXT, sourceText(), FIRST, ACCEPTED_FIELD_TYPES).or(
                isType(field(), dt -> dt == DENSE_VECTOR, sourceText(), FIRST, ACCEPTED_FIELD_TYPES)
            )
        );
    }

    private TypeResolution resolveQuery() {
        TypeResolution result = isType(query(), dt -> dt == DENSE_VECTOR, sourceText(), TypeResolutions.ParamOrdinal.SECOND, "dense_vector")
            .and(isNotNull(query(), sourceText(), SECOND));
        if (result.unresolved()) {
            return result;
        }
        result = resolveTypeQuery(query(), sourceText(), forPreOptimizationValidation(query()));
        if (result.equals(TypeResolution.TYPE_RESOLVED) == false) {
            return result;
        }
        return TypeResolution.TYPE_RESOLVED;
    }

    public Knn replaceK(Integer k) {
        Check.notNull(k, "k must not be null");
        return new Knn(source(), field(), query(), options(), k, queryBuilder(), filterExpressions());
    }

    public List<Number> queryAsObject() {
        // we need to check that we got a list and every element in the list is a number
        Expression query = query();
        if (query instanceof Literal literal) {
            @SuppressWarnings("unchecked")
            List<Number> result = ((List<Number>) literal.value());
            return result;
        }
        throw new EsqlIllegalArgumentException(format(null, "Query value must be a list of numbers in [{}], found [{}]", source(), query));
    }

    @Override
    public Expression replaceQueryBuilder(QueryBuilder queryBuilder) {
        return new Knn(source(), field(), query(), options(), k(), queryBuilder, filterExpressions());
    }

    @Override
    public Translatable translatable(LucenePushdownPredicates pushdownPredicates) {
        Translatable translatable = super.translatable(pushdownPredicates);
        // We need to check whether filter expressions are translatable as well
        for (Expression filterExpression : filterExpressions()) {
            translatable = translatable.merge(TranslationAware.translatable(filterExpression, pushdownPredicates));
        }

        return translatable;
    }

    @Override
    protected Query translate(LucenePushdownPredicates pushdownPredicates, TranslatorHandler handler) {
        assert k() != null : "Knn function must have a k value set before translation";
        var fieldAttribute = Match.fieldAsFieldAttribute(field());

        Check.notNull(fieldAttribute, "Knn must have a field attribute as the first argument");
        String fieldName = getNameFromFieldAttribute(fieldAttribute);
        float[] queryAsFloats = queryAsFloats();

        List<QueryBuilder> filterQueries = new ArrayList<>();
        for (Expression filterExpression : filterExpressions()) {
            if (filterExpression instanceof TranslationAware translationAware) {
                // We can only translate filter expressions that are translatable. In case any is not translatable,
                // Knn won't be pushed down so it's safe not to translate all filters and check them when creating an evaluator
                // for the non-pushed down query
                if (translationAware.translatable(pushdownPredicates) == Translatable.YES) {
                    filterQueries.add(handler.asQuery(pushdownPredicates, filterExpression).toQueryBuilder());
                }
            }
        }

        return new KnnQuery(source(), fieldName, queryAsFloats, k(), queryOptions(), filterQueries);
    }

    private float[] queryAsFloats() {
        List<Number> queryFolded = queryAsObject();
        float[] queryAsFloats = new float[queryFolded.size()];
        for (int i = 0; i < queryFolded.size(); i++) {
            queryAsFloats[i] = queryFolded.get(i).floatValue();
        }
        return queryAsFloats;
    }

    public Expression withFilters(List<Expression> filterExpressions) {
        return new Knn(source(), field(), query(), options(), k(), queryBuilder(), filterExpressions);
    }

    private Map<String, Object> queryOptions() throws InvalidArgumentException {
        Map<String, Object> options = new HashMap<>();
        if (options() != null) {
            Options.populateMap((MapExpression) options(), options, source(), FOURTH, ALLOWED_OPTIONS);
        }
        return options;
    }

    protected QueryBuilder evaluatorQueryBuilder() {
        // Either we couldn't push down due to non-pushable filters, or because it's part of a disjuncion.
        // Uses a nearest neighbors exact query instead of an approximate one
        var fieldAttribute = Match.fieldAsFieldAttribute(field());
        Check.notNull(fieldAttribute, "Knn must have a field attribute as the first argument");
        String fieldName = getNameFromFieldAttribute(fieldAttribute);
        Map<String, Object> opts = queryOptions();

        return new ExactKnnQueryBuilder(VectorData.fromFloats(queryAsFloats()), fieldName, (Float) opts.get(VECTOR_SIMILARITY_FIELD));
    }

    @Override
    public BiConsumer<LogicalPlan, Failures> postAnalysisPlanVerification() {
        return (plan, failures) -> {
            super.postAnalysisPlanVerification().accept(plan, failures);
            fieldVerifier(plan, this, field, failures);
        };
    }

    @Override
    public void postOptimizationVerification(Failures failures) {
        // Check that a k has been set
        if (k() == null) {
            failures.add(
                Failure.fail(this, "Knn function must be used with a LIMIT clause after it to set the number of nearest neighbors to find")
            );
        }
    }

    @Override
    public Expression replaceChildren(List<Expression> newChildren) {
        return new Knn(
            source(),
            newChildren.get(0),
            newChildren.get(1),
            newChildren.size() > 2 ? newChildren.get(2) : null,
            k(),
            queryBuilder(),
            filterExpressions()
        );
    }

    @Override
    protected NodeInfo<? extends Expression> info() {
        return NodeInfo.create(this, Knn::new, field(), query(), options(), k(), queryBuilder(), filterExpressions());
    }

    @Override
    public String getWriteableName() {
        return ENTRY.name;
    }

    private static Knn readFrom(StreamInput in) throws IOException {
        Source source = Source.readFrom((PlanStreamInput) in);
        Expression field = in.readNamedWriteable(Expression.class);
        Expression query = in.readNamedWriteable(Expression.class);
        QueryBuilder queryBuilder = in.readOptionalNamedWriteable(QueryBuilder.class);
        List<Expression> filterExpressions = in.readNamedWriteableCollectionAsList(Expression.class);
        return new Knn(source, field, query, null, null, queryBuilder, filterExpressions);
    }

    @Override
    public void writeTo(StreamOutput out) throws IOException {
        source().writeTo(out);
        out.writeNamedWriteable(field());
        out.writeNamedWriteable(query());
        out.writeOptionalNamedWriteable(queryBuilder());
        out.writeNamedWriteableCollection(filterExpressions());
    }

    @Override
    public boolean equals(Object o) {
        // Knn does not serialize options, as they get included in the query builder. We need to override equals and hashcode to
        // ignore options when comparing two Knn functions
        if (o == null || getClass() != o.getClass()) return false;
        Knn knn = (Knn) o;
        return Objects.equals(field(), knn.field())
            && Objects.equals(query(), knn.query())
            && Objects.equals(queryBuilder(), knn.queryBuilder())
            && Objects.equals(k(), knn.k())
            && Objects.equals(filterExpressions(), knn.filterExpressions());
    }

    @Override
    public int hashCode() {
        return Objects.hash(field(), query(), queryBuilder(), k(), filterExpressions());
    }

}<|MERGE_RESOLUTION|>--- conflicted
+++ resolved
@@ -70,19 +70,14 @@
 import static org.elasticsearch.xpack.esql.expression.Foldables.TypeResolutionValidator.forPreOptimizationValidation;
 import static org.elasticsearch.xpack.esql.expression.Foldables.resolveTypeQuery;
 
-<<<<<<< HEAD
-public class Knn extends FullTextFunction implements OptionalArgument, VectorFunction, PostAnalysisPlanVerificationAware {
-
-    private static final String[] ACCEPTED_FIELD_TYPES = { "dense_vector", "semantic_text" };
-    private final Logger log = LogManager.getLogger(getClass());
-=======
 public class Knn extends FullTextFunction
     implements
         OptionalArgument,
         VectorFunction,
         PostAnalysisPlanVerificationAware,
         PostOptimizationVerificationAware {
->>>>>>> e76c2a6c
+
+    private static final String[] ACCEPTED_FIELD_TYPES = { "dense_vector", "semantic_text" };
 
     public static final NamedWriteableRegistry.Entry ENTRY = new NamedWriteableRegistry.Entry(Expression.class, "Knn", Knn::readFrom);
 

--- conflicted
+++ resolved
@@ -17,12 +17,9 @@
 import org.elasticsearch.xpack.esql.capabilities.TranslationAware;
 import org.elasticsearch.xpack.esql.core.QlIllegalArgumentException;
 import org.elasticsearch.xpack.esql.core.expression.Expression;
-<<<<<<< HEAD
 import org.elasticsearch.xpack.esql.core.expression.Expressions;
 import org.elasticsearch.xpack.esql.core.expression.FieldAttribute;
-=======
 import org.elasticsearch.xpack.esql.core.expression.FoldContext;
->>>>>>> ea35055b
 import org.elasticsearch.xpack.esql.core.expression.TypeResolutions;
 import org.elasticsearch.xpack.esql.core.expression.TypedAttribute;
 import org.elasticsearch.xpack.esql.core.expression.predicate.operator.comparison.BinaryComparison;
@@ -370,7 +367,7 @@
     private Query translate(TranslatorHandler handler) {
         TypedAttribute attribute = LucenePushdownPredicates.checkIsPushableAttribute(left());
         String name = handler.nameOf(attribute);
-        Object value = valueOf(right());
+        Object value = valueOf(FoldContext.small() /* TODO remove me */, right());
         String format = null;
         boolean isDateLiteralComparison = false;
 
@@ -451,7 +448,7 @@
         if ((left() instanceof FieldAttribute) == false || left().dataType().isNumeric() == false) {
             return null;
         }
-        Object value = valueOf(right());
+        Object value = valueOf(FoldContext.small() /* TODO remove me */, right());
 
         // Comparisons with multi-values always return null in ESQL.
         if (value instanceof List<?>) {

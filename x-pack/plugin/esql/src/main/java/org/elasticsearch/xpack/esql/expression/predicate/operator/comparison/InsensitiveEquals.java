--- conflicted
+++ resolved
@@ -16,11 +16,8 @@
 import org.elasticsearch.compute.ann.Evaluator;
 import org.elasticsearch.compute.ann.Fixed;
 import org.elasticsearch.xpack.esql.core.expression.Expression;
-<<<<<<< HEAD
 import org.elasticsearch.xpack.esql.core.expression.Expressions;
-=======
 import org.elasticsearch.xpack.esql.core.expression.FoldContext;
->>>>>>> ea35055b
 import org.elasticsearch.xpack.esql.core.expression.TypeResolutions;
 import org.elasticsearch.xpack.esql.core.expression.TypedAttribute;
 import org.elasticsearch.xpack.esql.core.querydsl.query.Query;
@@ -123,7 +120,7 @@
 
     private Query translate() {
         TypedAttribute attribute = LucenePushdownPredicates.checkIsPushableAttribute(left());
-        BytesRef value = BytesRefs.toBytesRef(valueOf(right()));
+        BytesRef value = BytesRefs.toBytesRef(valueOf(FoldContext.small() /* TODO remove me */, right()));
         String name = LucenePushdownPredicates.pushableAttributeName(attribute);
         return new TermQuery(source(), name, value.utf8ToString(), true);
     }

/*
 * Copyright Elasticsearch B.V. and/or licensed to Elasticsearch B.V. under one
 * or more contributor license agreements. Licensed under the Elastic License
 * 2.0; you may not use this file except in compliance with the Elastic License
 * 2.0.
 */
package org.elasticsearch.xpack.esql.expression.predicate.operator.comparison;

import org.apache.lucene.util.BytesRef;
import org.elasticsearch.common.io.stream.NamedWriteableRegistry;
import org.elasticsearch.compute.ann.Evaluator;
import org.elasticsearch.xpack.esql.core.expression.Expression;
import org.elasticsearch.xpack.esql.core.expression.predicate.Negatable;
import org.elasticsearch.xpack.esql.core.tree.NodeInfo;
import org.elasticsearch.xpack.esql.core.tree.Source;
import org.elasticsearch.xpack.esql.core.type.DataType;
<<<<<<< HEAD
import org.elasticsearch.xpack.esql.core.type.DataTypes;
import org.elasticsearch.xpack.esql.expression.function.FunctionInfo;
import org.elasticsearch.xpack.esql.expression.function.Param;
=======
>>>>>>> 9caa2179
import org.elasticsearch.xpack.esql.expression.predicate.operator.arithmetic.EsqlArithmeticOperation;

import java.time.ZoneId;
import java.util.Map;

public class NotEquals extends EsqlBinaryComparison implements Negatable<EsqlBinaryComparison> {
    public static final NamedWriteableRegistry.Entry ENTRY = new NamedWriteableRegistry.Entry(
        Expression.class,
        "NotEquals",
        EsqlBinaryComparison::readFrom
    );

    private static final Map<DataType, EsqlArithmeticOperation.BinaryEvaluator> evaluatorMap = Map.ofEntries(
        Map.entry(DataType.BOOLEAN, NotEqualsBoolsEvaluator.Factory::new),
        Map.entry(DataType.INTEGER, NotEqualsIntsEvaluator.Factory::new),
        Map.entry(DataType.DOUBLE, NotEqualsDoublesEvaluator.Factory::new),
        Map.entry(DataType.LONG, NotEqualsLongsEvaluator.Factory::new),
        Map.entry(DataType.UNSIGNED_LONG, NotEqualsLongsEvaluator.Factory::new),
        Map.entry(DataType.DATETIME, NotEqualsLongsEvaluator.Factory::new),
        Map.entry(DataType.GEO_POINT, NotEqualsGeometriesEvaluator.Factory::new),
        Map.entry(DataType.CARTESIAN_POINT, NotEqualsGeometriesEvaluator.Factory::new),
        Map.entry(DataType.GEO_SHAPE, NotEqualsGeometriesEvaluator.Factory::new),
        Map.entry(DataType.CARTESIAN_SHAPE, NotEqualsGeometriesEvaluator.Factory::new),
        Map.entry(DataType.KEYWORD, NotEqualsKeywordsEvaluator.Factory::new),
        Map.entry(DataType.TEXT, NotEqualsKeywordsEvaluator.Factory::new),
        Map.entry(DataType.VERSION, NotEqualsKeywordsEvaluator.Factory::new),
        Map.entry(DataType.IP, NotEqualsKeywordsEvaluator.Factory::new)
    );

    @FunctionInfo(returnType = { "boolean" }, description = "Returns true if two values are not equal.")
    public NotEquals(
        Source source,
        @Param(
            name = "lhs",
            type = {
                "boolean",
                "cartesian_point",
                "cartesian_shape",
                "date",
                "double",
                "geo_point",
                "geo_shape",
                "integer",
                "ip",
                "keyword",
                "long",
                "text",
                "unsigned_long",
                "version" },
            description = "An expression."
        ) Expression left,
        @Param(
            name = "rhs",
            type = {
                "boolean",
                "cartesian_point",
                "cartesian_shape",
                "date",
                "double",
                "geo_point",
                "geo_shape",
                "integer",
                "ip",
                "keyword",
                "long",
                "text",
                "unsigned_long",
                "version" },
            description = "An expression."
        ) Expression right
    ) {
        super(source, left, right, BinaryComparisonOperation.NEQ, evaluatorMap);
    }

    public NotEquals(Source source, Expression left, Expression right, ZoneId zoneId) {
        super(source, left, right, BinaryComparisonOperation.NEQ, zoneId, evaluatorMap);
    }

    @Override
    public String getWriteableName() {
        return ENTRY.name;
    }

    @Evaluator(extraName = "Ints")
    static boolean processInts(int lhs, int rhs) {
        return lhs != rhs;
    }

    @Evaluator(extraName = "Longs")
    static boolean processLongs(long lhs, long rhs) {
        return lhs != rhs;
    }

    @Evaluator(extraName = "Doubles")
    static boolean processDoubles(double lhs, double rhs) {
        return lhs != rhs;
    }

    @Evaluator(extraName = "Keywords")
    static boolean processKeywords(BytesRef lhs, BytesRef rhs) {
        return false == lhs.equals(rhs);
    }

    @Evaluator(extraName = "Bools")
    static boolean processBools(boolean lhs, boolean rhs) {
        return lhs != rhs;
    }

    @Evaluator(extraName = "Geometries")
    static boolean processGeometries(BytesRef lhs, BytesRef rhs) {
        return false == lhs.equals(rhs);
    }

    @Override
    public EsqlBinaryComparison reverse() {
        return this;
    }

    @Override
    protected NodeInfo<NotEquals> info() {
        return NodeInfo.create(this, NotEquals::new, left(), right(), zoneId());
    }

    @Override
    protected NotEquals replaceChildren(Expression newLeft, Expression newRight) {
        return new NotEquals(source(), newLeft, newRight, zoneId());
    }

    @Override
    public NotEquals swapLeftAndRight() {
        return new NotEquals(source(), right(), left(), zoneId());
    }

    @Override
    public EsqlBinaryComparison negate() {
        return new Equals(source(), left(), right(), zoneId());
    }
}<|MERGE_RESOLUTION|>--- conflicted
+++ resolved
@@ -14,12 +14,6 @@
 import org.elasticsearch.xpack.esql.core.tree.NodeInfo;
 import org.elasticsearch.xpack.esql.core.tree.Source;
 import org.elasticsearch.xpack.esql.core.type.DataType;
-<<<<<<< HEAD
-import org.elasticsearch.xpack.esql.core.type.DataTypes;
-import org.elasticsearch.xpack.esql.expression.function.FunctionInfo;
-import org.elasticsearch.xpack.esql.expression.function.Param;
-=======
->>>>>>> 9caa2179
 import org.elasticsearch.xpack.esql.expression.predicate.operator.arithmetic.EsqlArithmeticOperation;
 
 import java.time.ZoneId;
@@ -49,48 +43,7 @@
         Map.entry(DataType.IP, NotEqualsKeywordsEvaluator.Factory::new)
     );
 
-    @FunctionInfo(returnType = { "boolean" }, description = "Returns true if two values are not equal.")
-    public NotEquals(
-        Source source,
-        @Param(
-            name = "lhs",
-            type = {
-                "boolean",
-                "cartesian_point",
-                "cartesian_shape",
-                "date",
-                "double",
-                "geo_point",
-                "geo_shape",
-                "integer",
-                "ip",
-                "keyword",
-                "long",
-                "text",
-                "unsigned_long",
-                "version" },
-            description = "An expression."
-        ) Expression left,
-        @Param(
-            name = "rhs",
-            type = {
-                "boolean",
-                "cartesian_point",
-                "cartesian_shape",
-                "date",
-                "double",
-                "geo_point",
-                "geo_shape",
-                "integer",
-                "ip",
-                "keyword",
-                "long",
-                "text",
-                "unsigned_long",
-                "version" },
-            description = "An expression."
-        ) Expression right
-    ) {
+    public NotEquals(Source source, Expression left, Expression right) {
         super(source, left, right, BinaryComparisonOperation.NEQ, evaluatorMap);
     }
 

--- conflicted
+++ resolved
@@ -336,18 +336,12 @@
             EsqlBinaryComparison.getNamedWriteables(),
             NamedExpression.getNamedWriteables(),
             UnaryScalarFunction.getNamedWriteables(),
-            List.of(UnsupportedAttribute.ENTRY, InsensitiveEquals.ENTRY)
+            List.of(UnsupportedAttribute.ENTRY, InsensitiveEquals.ENTRY, Literal.ENTRY, org.elasticsearch.xpack.esql.expression.Order.ENTRY)
         )) {
             for (NamedWriteableRegistry.Entry e : ee) {
                 entries.add(of(Expression.class, e));
             }
         }
-<<<<<<< HEAD
-=======
-        entries.add(of(Expression.class, UnsupportedAttribute.ENTRY));
-        entries.add(of(Expression.class, Literal.ENTRY));
-        entries.add(of(Expression.class, org.elasticsearch.xpack.esql.expression.Order.ENTRY));
->>>>>>> b35f0ed4
 
         return entries;
     }

/*
 * Copyright Elasticsearch B.V. and/or licensed to Elasticsearch B.V. under one
 * or more contributor license agreements. Licensed under the Elastic License
 * 2.0; you may not use this file except in compliance with the Elastic License
 * 2.0.
 */

package org.elasticsearch.xpack.esql.io.stream;

import org.elasticsearch.TransportVersion;
import org.elasticsearch.TransportVersions;
import org.elasticsearch.common.io.stream.NamedWriteable;
import org.elasticsearch.common.io.stream.StreamInput;
import org.elasticsearch.common.io.stream.StreamOutput;
import org.elasticsearch.common.lucene.BytesRefs;
import org.elasticsearch.common.util.iterable.Iterables;
import org.elasticsearch.dissect.DissectParser;
import org.elasticsearch.index.IndexMode;
import org.elasticsearch.index.query.QueryBuilder;
import org.elasticsearch.transport.RemoteClusterAware;
import org.elasticsearch.xpack.core.enrich.EnrichPolicy;
import org.elasticsearch.xpack.esql.core.expression.Alias;
import org.elasticsearch.xpack.esql.core.expression.Attribute;
import org.elasticsearch.xpack.esql.core.expression.Expression;
import org.elasticsearch.xpack.esql.core.expression.FieldAttribute;
import org.elasticsearch.xpack.esql.core.expression.NamedExpression;
import org.elasticsearch.xpack.esql.core.expression.Order;
import org.elasticsearch.xpack.esql.core.index.EsIndex;
import org.elasticsearch.xpack.esql.core.plan.logical.Filter;
import org.elasticsearch.xpack.esql.core.plan.logical.Limit;
import org.elasticsearch.xpack.esql.core.plan.logical.LogicalPlan;
import org.elasticsearch.xpack.esql.core.plan.logical.OrderBy;
import org.elasticsearch.xpack.esql.core.tree.Source;
import org.elasticsearch.xpack.esql.core.type.EsField;
import org.elasticsearch.xpack.esql.plan.logical.Aggregate;
import org.elasticsearch.xpack.esql.plan.logical.Dissect;
import org.elasticsearch.xpack.esql.plan.logical.Dissect.Parser;
import org.elasticsearch.xpack.esql.plan.logical.Enrich;
import org.elasticsearch.xpack.esql.plan.logical.EsRelation;
import org.elasticsearch.xpack.esql.plan.logical.Eval;
import org.elasticsearch.xpack.esql.plan.logical.Grok;
import org.elasticsearch.xpack.esql.plan.logical.Lookup;
import org.elasticsearch.xpack.esql.plan.logical.MvExpand;
import org.elasticsearch.xpack.esql.plan.logical.Project;
import org.elasticsearch.xpack.esql.plan.logical.TopN;
import org.elasticsearch.xpack.esql.plan.logical.join.Join;
import org.elasticsearch.xpack.esql.plan.logical.local.EsqlProject;
import org.elasticsearch.xpack.esql.plan.logical.local.LocalRelation;
import org.elasticsearch.xpack.esql.plan.physical.AggregateExec;
import org.elasticsearch.xpack.esql.plan.physical.DissectExec;
import org.elasticsearch.xpack.esql.plan.physical.EnrichExec;
import org.elasticsearch.xpack.esql.plan.physical.EsQueryExec;
import org.elasticsearch.xpack.esql.plan.physical.EsSourceExec;
import org.elasticsearch.xpack.esql.plan.physical.EvalExec;
import org.elasticsearch.xpack.esql.plan.physical.ExchangeExec;
import org.elasticsearch.xpack.esql.plan.physical.ExchangeSinkExec;
import org.elasticsearch.xpack.esql.plan.physical.ExchangeSourceExec;
import org.elasticsearch.xpack.esql.plan.physical.FieldExtractExec;
import org.elasticsearch.xpack.esql.plan.physical.FilterExec;
import org.elasticsearch.xpack.esql.plan.physical.FragmentExec;
import org.elasticsearch.xpack.esql.plan.physical.GrokExec;
import org.elasticsearch.xpack.esql.plan.physical.HashJoinExec;
import org.elasticsearch.xpack.esql.plan.physical.LimitExec;
import org.elasticsearch.xpack.esql.plan.physical.LocalSourceExec;
import org.elasticsearch.xpack.esql.plan.physical.MvExpandExec;
import org.elasticsearch.xpack.esql.plan.physical.OrderExec;
import org.elasticsearch.xpack.esql.plan.physical.PhysicalPlan;
import org.elasticsearch.xpack.esql.plan.physical.ProjectExec;
import org.elasticsearch.xpack.esql.plan.physical.RowExec;
import org.elasticsearch.xpack.esql.plan.physical.ShowExec;
import org.elasticsearch.xpack.esql.plan.physical.TopNExec;

import java.io.IOException;
import java.util.List;
import java.util.Map;
import java.util.Set;

import static org.elasticsearch.xpack.esql.io.stream.PlanNameRegistry.Entry.of;
import static org.elasticsearch.xpack.esql.io.stream.PlanNameRegistry.PlanReader.readerFromPlanReader;
import static org.elasticsearch.xpack.esql.io.stream.PlanNameRegistry.PlanWriter.writerFromPlanWriter;

/**
 * A utility class that consists solely of static methods that describe how to serialize and
 * deserialize QL and ESQL plan types.
 * <P>
 * All types that require to be serialized should have a pair of co-located `readFoo` and `writeFoo`
 * methods that deserialize and serialize respectively.
 * <P>
 * A type can be named or non-named. A named type has a name written to the stream before its
 * contents (similar to NamedWriteable), whereas a non-named type does not (similar to Writable).
 * Named types allow to determine specific deserialization implementations for more general types,
 * e.g. Literal, which is an Expression. Named types must have an entries in the namedTypeEntries
 * list.
 */
public final class PlanNamedTypes {

    private PlanNamedTypes() {}

    /**
     * Determines the writeable name of the give class. The simple class name is commonly used for
     * {@link NamedWriteable}s and is sufficient here too, but it could be almost anything else.
     */
    public static String name(Class<?> cls) {
        return cls.getSimpleName();
    }

    /**
     * List of named type entries that link concrete names to stream reader and writer implementations.
     * Entries have the form:  category,  name,  serializer method,  deserializer method.
     */
    public static List<PlanNameRegistry.Entry> namedTypeEntries() {
        List<PlanNameRegistry.Entry> declared = List.of(
            // Physical Plan Nodes
            of(PhysicalPlan.class, AggregateExec.class, PlanNamedTypes::writeAggregateExec, PlanNamedTypes::readAggregateExec),
            of(PhysicalPlan.class, DissectExec.class, PlanNamedTypes::writeDissectExec, PlanNamedTypes::readDissectExec),
            of(PhysicalPlan.class, EsQueryExec.class, PlanNamedTypes::writeEsQueryExec, PlanNamedTypes::readEsQueryExec),
            of(PhysicalPlan.class, EsSourceExec.class, PlanNamedTypes::writeEsSourceExec, PlanNamedTypes::readEsSourceExec),
            of(PhysicalPlan.class, EvalExec.class, PlanNamedTypes::writeEvalExec, PlanNamedTypes::readEvalExec),
            of(PhysicalPlan.class, EnrichExec.class, PlanNamedTypes::writeEnrichExec, PlanNamedTypes::readEnrichExec),
            of(PhysicalPlan.class, ExchangeExec.class, PlanNamedTypes::writeExchangeExec, PlanNamedTypes::readExchangeExec),
            of(PhysicalPlan.class, ExchangeSinkExec.class, PlanNamedTypes::writeExchangeSinkExec, PlanNamedTypes::readExchangeSinkExec),
            of(
                PhysicalPlan.class,
                ExchangeSourceExec.class,
                PlanNamedTypes::writeExchangeSourceExec,
                PlanNamedTypes::readExchangeSourceExec
            ),
            of(PhysicalPlan.class, FieldExtractExec.class, PlanNamedTypes::writeFieldExtractExec, PlanNamedTypes::readFieldExtractExec),
            of(PhysicalPlan.class, FilterExec.class, PlanNamedTypes::writeFilterExec, PlanNamedTypes::readFilterExec),
            of(PhysicalPlan.class, FragmentExec.class, PlanNamedTypes::writeFragmentExec, PlanNamedTypes::readFragmentExec),
            of(PhysicalPlan.class, GrokExec.class, PlanNamedTypes::writeGrokExec, PlanNamedTypes::readGrokExec),
            of(PhysicalPlan.class, LimitExec.class, PlanNamedTypes::writeLimitExec, PlanNamedTypes::readLimitExec),
            of(PhysicalPlan.class, LocalSourceExec.class, (out, v) -> v.writeTo(out), LocalSourceExec::new),
            of(PhysicalPlan.class, HashJoinExec.class, (out, v) -> v.writeTo(out), HashJoinExec::new),
            of(PhysicalPlan.class, MvExpandExec.class, PlanNamedTypes::writeMvExpandExec, PlanNamedTypes::readMvExpandExec),
            of(PhysicalPlan.class, OrderExec.class, PlanNamedTypes::writeOrderExec, PlanNamedTypes::readOrderExec),
            of(PhysicalPlan.class, ProjectExec.class, PlanNamedTypes::writeProjectExec, PlanNamedTypes::readProjectExec),
            of(PhysicalPlan.class, RowExec.class, PlanNamedTypes::writeRowExec, PlanNamedTypes::readRowExec),
            of(PhysicalPlan.class, ShowExec.class, PlanNamedTypes::writeShowExec, PlanNamedTypes::readShowExec),
            of(PhysicalPlan.class, TopNExec.class, PlanNamedTypes::writeTopNExec, PlanNamedTypes::readTopNExec),
            // Logical Plan Nodes - a subset of plans that end up being actually serialized
            of(LogicalPlan.class, Aggregate.class, Aggregate::writeAggregate, Aggregate::new),
            of(LogicalPlan.class, Dissect.class, PlanNamedTypes::writeDissect, PlanNamedTypes::readDissect),
            of(LogicalPlan.class, EsRelation.class, PlanNamedTypes::writeEsRelation, PlanNamedTypes::readEsRelation),
            of(LogicalPlan.class, Eval.class, PlanNamedTypes::writeEval, PlanNamedTypes::readEval),
            of(LogicalPlan.class, Enrich.class, PlanNamedTypes::writeEnrich, PlanNamedTypes::readEnrich),
            of(LogicalPlan.class, EsqlProject.class, PlanNamedTypes::writeEsqlProject, PlanNamedTypes::readEsqlProject),
            of(LogicalPlan.class, Filter.class, PlanNamedTypes::writeFilter, PlanNamedTypes::readFilter),
            of(LogicalPlan.class, Grok.class, PlanNamedTypes::writeGrok, PlanNamedTypes::readGrok),
            of(LogicalPlan.class, Join.class, (out, p) -> p.writeTo(out), Join::new),
            of(LogicalPlan.class, Limit.class, PlanNamedTypes::writeLimit, PlanNamedTypes::readLimit),
            of(LogicalPlan.class, LocalRelation.class, (out, p) -> p.writeTo(out), LocalRelation::new),
            of(LogicalPlan.class, Lookup.class, (out, p) -> p.writeTo(out), Lookup::new),
            of(LogicalPlan.class, MvExpand.class, PlanNamedTypes::writeMvExpand, PlanNamedTypes::readMvExpand),
            of(LogicalPlan.class, OrderBy.class, PlanNamedTypes::writeOrderBy, PlanNamedTypes::readOrderBy),
            of(LogicalPlan.class, Project.class, PlanNamedTypes::writeProject, PlanNamedTypes::readProject),
            of(LogicalPlan.class, TopN.class, PlanNamedTypes::writeTopN, PlanNamedTypes::readTopN)
        );
        return declared;
    }

    // -- physical plan nodes
    static AggregateExec readAggregateExec(PlanStreamInput in) throws IOException {
        return new AggregateExec(
            Source.readFrom(in),
            in.readPhysicalPlanNode(),
            in.readNamedWriteableCollectionAsList(Expression.class),
            in.readNamedWriteableCollectionAsList(NamedExpression.class),
            in.readEnum(AggregateExec.Mode.class),
            in.readOptionalVInt()
        );
    }

    static void writeAggregateExec(PlanStreamOutput out, AggregateExec aggregateExec) throws IOException {
        Source.EMPTY.writeTo(out);
        out.writePhysicalPlanNode(aggregateExec.child());
        out.writeNamedWriteableCollection(aggregateExec.groupings());
        out.writeNamedWriteableCollection(aggregateExec.aggregates());
        out.writeEnum(aggregateExec.getMode());
        out.writeOptionalVInt(aggregateExec.estimatedRowSize());
    }

    static DissectExec readDissectExec(PlanStreamInput in) throws IOException {
        return new DissectExec(
            Source.readFrom(in),
            in.readPhysicalPlanNode(),
            in.readNamedWriteable(Expression.class),
            readDissectParser(in),
            in.readNamedWriteableCollectionAsList(Attribute.class)
        );
    }

    static void writeDissectExec(PlanStreamOutput out, DissectExec dissectExec) throws IOException {
        Source.EMPTY.writeTo(out);
        out.writePhysicalPlanNode(dissectExec.child());
        out.writeNamedWriteable(dissectExec.inputExpression());
        writeDissectParser(out, dissectExec.parser());
        out.writeNamedWriteableCollection(dissectExec.extractedFields());
    }

    static EsQueryExec readEsQueryExec(PlanStreamInput in) throws IOException {
        return new EsQueryExec(
            Source.readFrom(in),
            readEsIndex(in),
            readIndexMode(in),
            in.readNamedWriteableCollectionAsList(Attribute.class),
            in.readOptionalNamedWriteable(QueryBuilder.class),
            in.readOptionalNamed(Expression.class),
            in.readOptionalCollectionAsList(readerFromPlanReader(PlanNamedTypes::readFieldSort)),
            in.readOptionalVInt()
        );
    }

    static void writeEsQueryExec(PlanStreamOutput out, EsQueryExec esQueryExec) throws IOException {
        assert esQueryExec.children().size() == 0;
        Source.EMPTY.writeTo(out);
        writeEsIndex(out, esQueryExec.index());
        writeIndexMode(out, esQueryExec.indexMode());
        out.writeNamedWriteableCollection(esQueryExec.output());
        out.writeOptionalNamedWriteable(esQueryExec.query());
        out.writeOptionalNamedWriteable(esQueryExec.limit());
        out.writeOptionalCollection(esQueryExec.sorts(), writerFromPlanWriter(PlanNamedTypes::writeFieldSort));
        out.writeOptionalInt(esQueryExec.estimatedRowSize());
    }

    static EsSourceExec readEsSourceExec(PlanStreamInput in) throws IOException {
        return new EsSourceExec(
            Source.readFrom(in),
            readEsIndex(in),
            in.readNamedWriteableCollectionAsList(Attribute.class),
            in.readOptionalNamedWriteable(QueryBuilder.class),
            readIndexMode(in)
        );
    }

    static void writeEsSourceExec(PlanStreamOutput out, EsSourceExec esSourceExec) throws IOException {
        Source.EMPTY.writeTo(out);
        writeEsIndex(out, esSourceExec.index());
        out.writeNamedWriteableCollection(esSourceExec.output());
        out.writeOptionalNamedWriteable(esSourceExec.query());
        writeIndexMode(out, esSourceExec.indexMode());
    }

    static IndexMode readIndexMode(StreamInput in) throws IOException {
        if (in.getTransportVersion().onOrAfter(TransportVersions.ESQL_ADD_INDEX_MODE_TO_SOURCE)) {
            return IndexMode.fromString(in.readString());
        } else {
            return IndexMode.STANDARD;
        }
    }

    static void writeIndexMode(StreamOutput out, IndexMode indexMode) throws IOException {
        if (out.getTransportVersion().onOrAfter(TransportVersions.ESQL_ADD_INDEX_MODE_TO_SOURCE)) {
            out.writeString(indexMode.getName());
        } else if (indexMode != IndexMode.STANDARD) {
            throw new IllegalStateException("not ready to support index mode [" + indexMode + "]");
        }
    }

    static EvalExec readEvalExec(PlanStreamInput in) throws IOException {
        return new EvalExec(Source.readFrom(in), in.readPhysicalPlanNode(), in.readCollectionAsList(Alias::new));
    }

    static void writeEvalExec(PlanStreamOutput out, EvalExec evalExec) throws IOException {
        Source.EMPTY.writeTo(out);
        out.writePhysicalPlanNode(evalExec.child());
        out.writeCollection(evalExec.fields());
    }

    static EnrichExec readEnrichExec(PlanStreamInput in) throws IOException {
        final Source source = Source.readFrom(in);
        final PhysicalPlan child = in.readPhysicalPlanNode();
        final NamedExpression matchField = in.readNamedWriteable(NamedExpression.class);
        final String policyName = in.readString();
        final String matchType = (in.getTransportVersion().onOrAfter(TransportVersions.ESQL_EXTENDED_ENRICH_TYPES))
            ? in.readString()
            : "match";
        final String policyMatchField = in.readString();
        final Map<String, String> concreteIndices;
        final Enrich.Mode mode;
        if (in.getTransportVersion().onOrAfter(TransportVersions.V_8_13_0)) {
            mode = in.readEnum(Enrich.Mode.class);
            concreteIndices = in.readMap(StreamInput::readString, StreamInput::readString);
        } else {
            mode = Enrich.Mode.ANY;
            EsIndex esIndex = readEsIndex(in);
            if (esIndex.concreteIndices().size() != 1) {
                throw new IllegalStateException("expected a single concrete enrich index; got " + esIndex.concreteIndices());
            }
            concreteIndices = Map.of(RemoteClusterAware.LOCAL_CLUSTER_GROUP_KEY, Iterables.get(esIndex.concreteIndices(), 0));
        }
        return new EnrichExec(
            source,
            child,
            mode,
            matchType,
            matchField,
            policyName,
            policyMatchField,
            concreteIndices,
            in.readNamedWriteableCollectionAsList(NamedExpression.class)
        );
    }

    static void writeEnrichExec(PlanStreamOutput out, EnrichExec enrich) throws IOException {
        Source.EMPTY.writeTo(out);
        out.writePhysicalPlanNode(enrich.child());
        out.writeNamedWriteable(enrich.matchField());
        out.writeString(enrich.policyName());
        if (out.getTransportVersion().onOrAfter(TransportVersions.ESQL_EXTENDED_ENRICH_TYPES)) {
            out.writeString(enrich.matchType());
        }
        out.writeString(enrich.policyMatchField());
        if (out.getTransportVersion().onOrAfter(TransportVersions.V_8_13_0)) {
            out.writeEnum(enrich.mode());
            out.writeMap(enrich.concreteIndices(), StreamOutput::writeString, StreamOutput::writeString);
        } else {
            if (enrich.concreteIndices().keySet().equals(Set.of(RemoteClusterAware.LOCAL_CLUSTER_GROUP_KEY))) {
                String concreteIndex = enrich.concreteIndices().get(RemoteClusterAware.LOCAL_CLUSTER_GROUP_KEY);
                writeEsIndex(out, new EsIndex(concreteIndex, Map.of(), Set.of(concreteIndex)));
            } else {
                throw new IllegalStateException("expected a single concrete enrich index; got " + enrich.concreteIndices());
            }
        }
        out.writeNamedWriteableCollection(enrich.enrichFields());
    }

    static ExchangeExec readExchangeExec(PlanStreamInput in) throws IOException {
        return new ExchangeExec(
            Source.readFrom(in),
            in.readNamedWriteableCollectionAsList(Attribute.class),
            in.readBoolean(),
            in.readPhysicalPlanNode()
        );
    }

    static void writeExchangeExec(PlanStreamOutput out, ExchangeExec exchangeExec) throws IOException {
        Source.EMPTY.writeTo(out);
        out.writeNamedWriteableCollection(exchangeExec.output());
        out.writeBoolean(exchangeExec.isInBetweenAggs());
        out.writePhysicalPlanNode(exchangeExec.child());
    }

    static ExchangeSinkExec readExchangeSinkExec(PlanStreamInput in) throws IOException {
        return new ExchangeSinkExec(
            Source.readFrom(in),
            in.readNamedWriteableCollectionAsList(Attribute.class),
            in.readBoolean(),
            in.readPhysicalPlanNode()
        );
    }

    static void writeExchangeSinkExec(PlanStreamOutput out, ExchangeSinkExec exchangeSinkExec) throws IOException {
        Source.EMPTY.writeTo(out);
        out.writeNamedWriteableCollection(exchangeSinkExec.output());
        out.writeBoolean(exchangeSinkExec.isIntermediateAgg());
        out.writePhysicalPlanNode(exchangeSinkExec.child());
    }

    static ExchangeSourceExec readExchangeSourceExec(PlanStreamInput in) throws IOException {
        return new ExchangeSourceExec(Source.readFrom(in), in.readNamedWriteableCollectionAsList(Attribute.class), in.readBoolean());
    }

    static void writeExchangeSourceExec(PlanStreamOutput out, ExchangeSourceExec exchangeSourceExec) throws IOException {
        out.writeNamedWriteableCollection(exchangeSourceExec.output());
        out.writeBoolean(exchangeSourceExec.isIntermediateAgg());
    }

    static FieldExtractExec readFieldExtractExec(PlanStreamInput in) throws IOException {
        return new FieldExtractExec(Source.readFrom(in), in.readPhysicalPlanNode(), in.readNamedWriteableCollectionAsList(Attribute.class));
    }

    static void writeFieldExtractExec(PlanStreamOutput out, FieldExtractExec fieldExtractExec) throws IOException {
        Source.EMPTY.writeTo(out);
        out.writePhysicalPlanNode(fieldExtractExec.child());
        out.writeNamedWriteableCollection(fieldExtractExec.attributesToExtract());
    }

    static FilterExec readFilterExec(PlanStreamInput in) throws IOException {
        return new FilterExec(Source.readFrom(in), in.readPhysicalPlanNode(), in.readNamedWriteable(Expression.class));
    }

    static void writeFilterExec(PlanStreamOutput out, FilterExec filterExec) throws IOException {
        Source.EMPTY.writeTo(out);
        out.writePhysicalPlanNode(filterExec.child());
        out.writeNamedWriteable(filterExec.condition());
    }

    static FragmentExec readFragmentExec(PlanStreamInput in) throws IOException {
        return new FragmentExec(
            Source.readFrom(in),
            in.readLogicalPlanNode(),
            in.readOptionalNamedWriteable(QueryBuilder.class),
            in.readOptionalVInt(),
            in.getTransportVersion().onOrAfter(TransportVersions.ESQL_REDUCER_NODE_FRAGMENT) ? in.readOptionalPhysicalPlanNode() : null
        );
    }

    static void writeFragmentExec(PlanStreamOutput out, FragmentExec fragmentExec) throws IOException {
        Source.EMPTY.writeTo(out);
        out.writeLogicalPlanNode(fragmentExec.fragment());
        out.writeOptionalNamedWriteable(fragmentExec.esFilter());
        out.writeOptionalVInt(fragmentExec.estimatedRowSize());
        if (out.getTransportVersion().onOrAfter(TransportVersions.ESQL_REDUCER_NODE_FRAGMENT)) {
            out.writeOptionalPhysicalPlanNode(fragmentExec.reducer());
        }
    }

    static GrokExec readGrokExec(PlanStreamInput in) throws IOException {
        Source source;
        return new GrokExec(
            source = Source.readFrom(in),
            in.readPhysicalPlanNode(),
            in.readNamedWriteable(Expression.class),
            Grok.pattern(source, in.readString()),
            in.readNamedWriteableCollectionAsList(Attribute.class)
        );
    }

    static void writeGrokExec(PlanStreamOutput out, GrokExec grokExec) throws IOException {
        Source.EMPTY.writeTo(out);
        out.writePhysicalPlanNode(grokExec.child());
        out.writeNamedWriteable(grokExec.inputExpression());
        out.writeString(grokExec.pattern().pattern());
        out.writeNamedWriteableCollection(grokExec.extractedFields());
    }

    static LimitExec readLimitExec(PlanStreamInput in) throws IOException {
        return new LimitExec(Source.readFrom(in), in.readPhysicalPlanNode(), in.readNamedWriteable(Expression.class));
    }

    static void writeLimitExec(PlanStreamOutput out, LimitExec limitExec) throws IOException {
        Source.EMPTY.writeTo(out);
        out.writePhysicalPlanNode(limitExec.child());
        out.writeNamedWriteable(limitExec.limit());
    }

    static MvExpandExec readMvExpandExec(PlanStreamInput in) throws IOException {
        return new MvExpandExec(
            Source.readFrom(in),
            in.readPhysicalPlanNode(),
            in.readNamedWriteable(NamedExpression.class),
            in.readNamedWriteable(Attribute.class)
        );
    }

    static void writeMvExpandExec(PlanStreamOutput out, MvExpandExec mvExpandExec) throws IOException {
        Source.EMPTY.writeTo(out);
        out.writePhysicalPlanNode(mvExpandExec.child());
        out.writeNamedWriteable(mvExpandExec.target());
        out.writeNamedWriteable(mvExpandExec.expanded());
    }

    static OrderExec readOrderExec(PlanStreamInput in) throws IOException {
        return new OrderExec(
            Source.readFrom(in),
            in.readPhysicalPlanNode(),
            in.readCollectionAsList(org.elasticsearch.xpack.esql.expression.Order::new)
        );
    }

    static void writeOrderExec(PlanStreamOutput out, OrderExec orderExec) throws IOException {
        Source.EMPTY.writeTo(out);
        out.writePhysicalPlanNode(orderExec.child());
        out.writeCollection(orderExec.order());
    }

    static ProjectExec readProjectExec(PlanStreamInput in) throws IOException {
        return new ProjectExec(
            Source.readFrom(in),
            in.readPhysicalPlanNode(),
            in.readNamedWriteableCollectionAsList(NamedExpression.class)
        );
    }

    static void writeProjectExec(PlanStreamOutput out, ProjectExec projectExec) throws IOException {
        Source.EMPTY.writeTo(out);
        out.writePhysicalPlanNode(projectExec.child());
        out.writeNamedWriteableCollection(projectExec.projections());
    }

    static RowExec readRowExec(PlanStreamInput in) throws IOException {
        return new RowExec(Source.readFrom(in), in.readCollectionAsList(Alias::new));
    }

    static void writeRowExec(PlanStreamOutput out, RowExec rowExec) throws IOException {
        assert rowExec.children().size() == 0;
        Source.EMPTY.writeTo(out);
        out.writeCollection(rowExec.fields());
    }

    @SuppressWarnings("unchecked")
    static ShowExec readShowExec(PlanStreamInput in) throws IOException {
        return new ShowExec(
            Source.readFrom(in),
            in.readNamedWriteableCollectionAsList(Attribute.class),
            (List<List<Object>>) in.readGenericValue()
        );
    }

    static void writeShowExec(PlanStreamOutput out, ShowExec showExec) throws IOException {
        Source.EMPTY.writeTo(out);
        out.writeNamedWriteableCollection(showExec.output());
        out.writeGenericValue(showExec.values());
    }

    static TopNExec readTopNExec(PlanStreamInput in) throws IOException {
        return new TopNExec(
            Source.readFrom(in),
            in.readPhysicalPlanNode(),
            in.readCollectionAsList(org.elasticsearch.xpack.esql.expression.Order::new),
            in.readNamedWriteable(Expression.class),
            in.readOptionalVInt()
        );
    }

    static void writeTopNExec(PlanStreamOutput out, TopNExec topNExec) throws IOException {
        Source.EMPTY.writeTo(out);
        out.writePhysicalPlanNode(topNExec.child());
        out.writeCollection(topNExec.order());
        out.writeNamedWriteable(topNExec.limit());
        out.writeOptionalVInt(topNExec.estimatedRowSize());
    }

<<<<<<< HEAD
    // -- Logical plan nodes
    static Aggregate readAggregate(PlanStreamInput in) throws IOException {
        return new Aggregate(
            Source.readFrom(in),
            in.readLogicalPlanNode(),
            in.readNamedWriteableCollectionAsList(Expression.class),
            in.readNamedWriteableCollectionAsList(NamedExpression.class)
        );
    }

    static void writeAggregate(PlanStreamOutput out, Aggregate aggregate) throws IOException {
        Source.EMPTY.writeTo(out);
        out.writeLogicalPlanNode(aggregate.child());
        out.writeNamedWriteableCollection(aggregate.groupings());
        out.writeNamedWriteableCollection(aggregate.aggregates());
    }

=======
>>>>>>> 6fbc52d1
    static Dissect readDissect(PlanStreamInput in) throws IOException {
        return new Dissect(
            Source.readFrom(in),
            in.readLogicalPlanNode(),
            in.readNamedWriteable(Expression.class),
            readDissectParser(in),
            in.readNamedWriteableCollectionAsList(Attribute.class)
        );
    }

    static void writeDissect(PlanStreamOutput out, Dissect dissect) throws IOException {
        Source.EMPTY.writeTo(out);
        out.writeLogicalPlanNode(dissect.child());
        out.writeNamedWriteable(dissect.input());
        writeDissectParser(out, dissect.parser());
        out.writeNamedWriteableCollection(dissect.extractedFields());
    }

    static EsRelation readEsRelation(PlanStreamInput in) throws IOException {
        Source source = Source.readFrom(in);
        EsIndex esIndex = readEsIndex(in);
        List<Attribute> attributes = in.readNamedWriteableCollectionAsList(Attribute.class);
        if (supportingEsSourceOptions(in.getTransportVersion())) {
            readEsSourceOptions(in); // consume optional strings sent by remote
        }
        final IndexMode indexMode = readIndexMode(in);
        boolean frozen = in.readBoolean();
        return new EsRelation(source, esIndex, attributes, indexMode, frozen);
    }

    static void writeEsRelation(PlanStreamOutput out, EsRelation relation) throws IOException {
        assert relation.children().size() == 0;
        Source.EMPTY.writeTo(out);
        writeEsIndex(out, relation.index());
        out.writeNamedWriteableCollection(relation.output());
        if (supportingEsSourceOptions(out.getTransportVersion())) {
            writeEsSourceOptions(out); // write (null) string fillers expected by remote
        }
        writeIndexMode(out, relation.indexMode());
        out.writeBoolean(relation.frozen());
    }

    private static boolean supportingEsSourceOptions(TransportVersion version) {
        return version.onOrAfter(TransportVersions.ESQL_ES_SOURCE_OPTIONS)
            && version.before(TransportVersions.ESQL_REMOVE_ES_SOURCE_OPTIONS);
    }

    private static void readEsSourceOptions(PlanStreamInput in) throws IOException {
        // allowNoIndices
        in.readOptionalString();
        // ignoreUnavailable
        in.readOptionalString();
        // preference
        in.readOptionalString();
    }

    private static void writeEsSourceOptions(PlanStreamOutput out) throws IOException {
        // allowNoIndices
        out.writeOptionalString(null);
        // ignoreUnavailable
        out.writeOptionalString(null);
        // preference
        out.writeOptionalString(null);
    }

    static Eval readEval(PlanStreamInput in) throws IOException {
        return new Eval(Source.readFrom(in), in.readLogicalPlanNode(), in.readCollectionAsList(Alias::new));
    }

    static void writeEval(PlanStreamOutput out, Eval eval) throws IOException {
        Source.EMPTY.writeTo(out);
        out.writeLogicalPlanNode(eval.child());
        out.writeCollection(eval.fields());
    }

    static Enrich readEnrich(PlanStreamInput in) throws IOException {
        Enrich.Mode mode = Enrich.Mode.ANY;
        if (in.getTransportVersion().onOrAfter(TransportVersions.V_8_13_0)) {
            mode = in.readEnum(Enrich.Mode.class);
        }
        final Source source = Source.readFrom(in);
        final LogicalPlan child = in.readLogicalPlanNode();
        final Expression policyName = in.readNamedWriteable(Expression.class);
        final NamedExpression matchField = in.readNamedWriteable(NamedExpression.class);
        if (in.getTransportVersion().before(TransportVersions.V_8_13_0)) {
            in.readString(); // discard the old policy name
        }
        final EnrichPolicy policy = new EnrichPolicy(in);
        final Map<String, String> concreteIndices;
        if (in.getTransportVersion().onOrAfter(TransportVersions.V_8_13_0)) {
            concreteIndices = in.readMap(StreamInput::readString, StreamInput::readString);
        } else {
            EsIndex esIndex = readEsIndex(in);
            if (esIndex.concreteIndices().size() > 1) {
                throw new IllegalStateException("expected a single enrich index; got " + esIndex);
            }
            concreteIndices = Map.of(RemoteClusterAware.LOCAL_CLUSTER_GROUP_KEY, Iterables.get(esIndex.concreteIndices(), 0));
        }
        return new Enrich(
            source,
            child,
            mode,
            policyName,
            matchField,
            policy,
            concreteIndices,
            in.readNamedWriteableCollectionAsList(NamedExpression.class)
        );
    }

    static void writeEnrich(PlanStreamOutput out, Enrich enrich) throws IOException {
        if (out.getTransportVersion().onOrAfter(TransportVersions.V_8_13_0)) {
            out.writeEnum(enrich.mode());
        }

        Source.EMPTY.writeTo(out);
        out.writeLogicalPlanNode(enrich.child());
        out.writeNamedWriteable(enrich.policyName());
        out.writeNamedWriteable(enrich.matchField());
        if (out.getTransportVersion().before(TransportVersions.V_8_13_0)) {
            out.writeString(BytesRefs.toString(enrich.policyName().fold())); // old policy name
        }
        enrich.policy().writeTo(out);
        if (out.getTransportVersion().onOrAfter(TransportVersions.V_8_13_0)) {
            out.writeMap(enrich.concreteIndices(), StreamOutput::writeString, StreamOutput::writeString);
        } else {
            Map<String, String> concreteIndices = enrich.concreteIndices();
            if (concreteIndices.keySet().equals(Set.of(RemoteClusterAware.LOCAL_CLUSTER_GROUP_KEY))) {
                String enrichIndex = concreteIndices.get(RemoteClusterAware.LOCAL_CLUSTER_GROUP_KEY);
                EsIndex esIndex = new EsIndex(enrichIndex, Map.of(), Set.of(enrichIndex));
                writeEsIndex(out, esIndex);
            } else {
                throw new IllegalStateException("expected a single enrich index; got " + concreteIndices);
            }
        }
        out.writeNamedWriteableCollection(enrich.enrichFields());
    }

    static EsqlProject readEsqlProject(PlanStreamInput in) throws IOException {
        return new EsqlProject(Source.readFrom(in), in.readLogicalPlanNode(), in.readNamedWriteableCollectionAsList(NamedExpression.class));
    }

    static void writeEsqlProject(PlanStreamOutput out, EsqlProject project) throws IOException {
        Source.EMPTY.writeTo(out);
        out.writeLogicalPlanNode(project.child());
        out.writeNamedWriteableCollection(project.projections());
    }

    static Filter readFilter(PlanStreamInput in) throws IOException {
        return new Filter(Source.readFrom(in), in.readLogicalPlanNode(), in.readNamedWriteable(Expression.class));
    }

    static void writeFilter(PlanStreamOutput out, Filter filter) throws IOException {
        Source.EMPTY.writeTo(out);
        out.writeLogicalPlanNode(filter.child());
        out.writeNamedWriteable(filter.condition());
    }

    static Grok readGrok(PlanStreamInput in) throws IOException {
        Source source;
        return new Grok(
            source = Source.readFrom(in),
            in.readLogicalPlanNode(),
            in.readNamedWriteable(Expression.class),
            Grok.pattern(source, in.readString()),
            in.readNamedWriteableCollectionAsList(Attribute.class)
        );
    }

    static void writeGrok(PlanStreamOutput out, Grok grok) throws IOException {
        Source.EMPTY.writeTo(out);
        out.writeLogicalPlanNode(grok.child());
        out.writeNamedWriteable(grok.input());
        out.writeString(grok.parser().pattern());
        out.writeNamedWriteableCollection(grok.extractedFields());
    }

    static Limit readLimit(PlanStreamInput in) throws IOException {
        return new Limit(Source.readFrom(in), in.readNamedWriteable(Expression.class), in.readLogicalPlanNode());
    }

    static void writeLimit(PlanStreamOutput out, Limit limit) throws IOException {
        Source.EMPTY.writeTo(out);
        out.writeNamedWriteable(limit.limit());
        out.writeLogicalPlanNode(limit.child());
    }

    static MvExpand readMvExpand(PlanStreamInput in) throws IOException {
        return new MvExpand(
            Source.readFrom(in),
            in.readLogicalPlanNode(),
            in.readNamedWriteable(NamedExpression.class),
            in.readNamedWriteable(Attribute.class)
        );
    }

    static void writeMvExpand(PlanStreamOutput out, MvExpand mvExpand) throws IOException {
        Source.EMPTY.writeTo(out);
        out.writeLogicalPlanNode(mvExpand.child());
        out.writeNamedWriteable(mvExpand.target());
        out.writeNamedWriteable(mvExpand.expanded());
    }

    static OrderBy readOrderBy(PlanStreamInput in) throws IOException {
        return new OrderBy(
            Source.readFrom(in),
            in.readLogicalPlanNode(),
            in.readCollectionAsList(org.elasticsearch.xpack.esql.expression.Order::new)
        );
    }

    static void writeOrderBy(PlanStreamOutput out, OrderBy order) throws IOException {
        Source.EMPTY.writeTo(out);
        out.writeLogicalPlanNode(order.child());
        out.writeCollection(order.order());
    }

    static Project readProject(PlanStreamInput in) throws IOException {
        return new Project(Source.readFrom(in), in.readLogicalPlanNode(), in.readNamedWriteableCollectionAsList(NamedExpression.class));
    }

    static void writeProject(PlanStreamOutput out, Project project) throws IOException {
        Source.EMPTY.writeTo(out);
        out.writeLogicalPlanNode(project.child());
        out.writeNamedWriteableCollection(project.projections());
    }

    static TopN readTopN(PlanStreamInput in) throws IOException {
        return new TopN(
            Source.readFrom(in),
            in.readLogicalPlanNode(),
            in.readCollectionAsList(org.elasticsearch.xpack.esql.expression.Order::new),
            in.readNamedWriteable(Expression.class)
        );
    }

    static void writeTopN(PlanStreamOutput out, TopN topN) throws IOException {
        Source.EMPTY.writeTo(out);
        out.writeLogicalPlanNode(topN.child());
        out.writeCollection(topN.order());
        out.writeNamedWriteable(topN.limit());
    }

    // -- ancillary supporting classes of plan nodes, etc

    static EsQueryExec.FieldSort readFieldSort(PlanStreamInput in) throws IOException {
        return new EsQueryExec.FieldSort(
            new FieldAttribute(in),
            in.readEnum(Order.OrderDirection.class),
            in.readEnum(Order.NullsPosition.class)
        );
    }

    static void writeFieldSort(PlanStreamOutput out, EsQueryExec.FieldSort fieldSort) throws IOException {
        fieldSort.field().writeTo(out);
        out.writeEnum(fieldSort.direction());
        out.writeEnum(fieldSort.nulls());
    }

    @SuppressWarnings("unchecked")
    static EsIndex readEsIndex(PlanStreamInput in) throws IOException {
        return new EsIndex(
            in.readString(),
            in.readImmutableMap(StreamInput::readString, i -> i.readNamedWriteable(EsField.class)),
            (Set<String>) in.readGenericValue()
        );
    }

    static void writeEsIndex(PlanStreamOutput out, EsIndex esIndex) throws IOException {
        out.writeString(esIndex.name());
        out.writeMap(esIndex.mapping(), StreamOutput::writeNamedWriteable);
        out.writeGenericValue(esIndex.concreteIndices());
    }

    static Parser readDissectParser(PlanStreamInput in) throws IOException {
        String pattern = in.readString();
        String appendSeparator = in.readString();
        return new Parser(pattern, appendSeparator, new DissectParser(pattern, appendSeparator));
    }

    static void writeDissectParser(PlanStreamOutput out, Parser dissectParser) throws IOException {
        out.writeString(dissectParser.pattern());
        out.writeString(dissectParser.appendSeparator());
    }
}<|MERGE_RESOLUTION|>--- conflicted
+++ resolved
@@ -522,26 +522,6 @@
         out.writeOptionalVInt(topNExec.estimatedRowSize());
     }
 
-<<<<<<< HEAD
-    // -- Logical plan nodes
-    static Aggregate readAggregate(PlanStreamInput in) throws IOException {
-        return new Aggregate(
-            Source.readFrom(in),
-            in.readLogicalPlanNode(),
-            in.readNamedWriteableCollectionAsList(Expression.class),
-            in.readNamedWriteableCollectionAsList(NamedExpression.class)
-        );
-    }
-
-    static void writeAggregate(PlanStreamOutput out, Aggregate aggregate) throws IOException {
-        Source.EMPTY.writeTo(out);
-        out.writeLogicalPlanNode(aggregate.child());
-        out.writeNamedWriteableCollection(aggregate.groupings());
-        out.writeNamedWriteableCollection(aggregate.aggregates());
-    }
-
-=======
->>>>>>> 6fbc52d1
     static Dissect readDissect(PlanStreamInput in) throws IOException {
         return new Dissect(
             Source.readFrom(in),

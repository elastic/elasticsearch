--- conflicted
+++ resolved
@@ -268,17 +268,8 @@
             of(LogicalPlan.class, OrderBy.class, PlanNamedTypes::writeOrderBy, PlanNamedTypes::readOrderBy),
             of(LogicalPlan.class, Project.class, PlanNamedTypes::writeProject, PlanNamedTypes::readProject),
             of(LogicalPlan.class, TopN.class, PlanNamedTypes::writeTopN, PlanNamedTypes::readTopN),
-<<<<<<< HEAD
-            // Attributes
-            of(Expression.class, FieldAttribute.class, (o, a) -> a.writeTo(o), FieldAttribute::new),
-            of(Expression.class, ReferenceAttribute.class, (o, a) -> a.writeTo(o), ReferenceAttribute::new),
-            of(Expression.class, MetadataAttribute.class, (o, a) -> a.writeTo(o), MetadataAttribute::new),
-            of(Expression.class, UnsupportedAttribute.class, (o, a) -> a.writeTo(o), UnsupportedAttribute::new),
+            // EsField
             of(EsField.class, MultiTypeEsField.class, PlanNamedTypes::writeMultiTypeEsField, PlanNamedTypes::readMultiTypeEsField),
-            // NamedExpressions
-            of(Expression.class, Alias.class, (o, a) -> a.writeTo(o), Alias::new),
-=======
->>>>>>> ac6013aa
             // BinaryComparison
             of(EsqlBinaryComparison.class, Equals.class, PlanNamedTypes::writeBinComparison, PlanNamedTypes::readBinComparison),
             of(EsqlBinaryComparison.class, NotEquals.class, PlanNamedTypes::writeBinComparison, PlanNamedTypes::readBinComparison),

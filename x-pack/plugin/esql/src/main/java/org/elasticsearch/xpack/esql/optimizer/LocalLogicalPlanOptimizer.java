/*
 * Copyright Elasticsearch B.V. and/or licensed to Elasticsearch B.V. under one
 * or more contributor license agreements. Licensed under the Elastic License
 * 2.0; you may not use this file except in compliance with the Elastic License
 * 2.0.
 */

package org.elasticsearch.xpack.esql.optimizer;

import org.elasticsearch.xpack.esql.optimizer.rules.logical.PropagateEmptyRelation;
import org.elasticsearch.xpack.esql.optimizer.rules.logical.ReplaceStatsFilteredAggWithEval;
import org.elasticsearch.xpack.esql.optimizer.rules.logical.ReplaceStringCasingWithInsensitiveRegexMatch;
import org.elasticsearch.xpack.esql.optimizer.rules.logical.local.InferIsNotNull;
import org.elasticsearch.xpack.esql.optimizer.rules.logical.local.InferNonNullAggConstraint;
import org.elasticsearch.xpack.esql.optimizer.rules.logical.local.LocalPropagateEmptyRelation;
import org.elasticsearch.xpack.esql.optimizer.rules.logical.local.ReplaceFieldWithConstantOrNull;
import org.elasticsearch.xpack.esql.optimizer.rules.logical.local.ReplaceTopNWithLimitAndSort;
import org.elasticsearch.xpack.esql.plan.logical.LogicalPlan;
import org.elasticsearch.xpack.esql.rule.ParameterizedRuleExecutor;
import org.elasticsearch.xpack.esql.rule.Rule;

import java.util.ArrayList;
import java.util.List;

import static org.elasticsearch.common.util.CollectionUtils.arrayAsArrayList;
import static org.elasticsearch.xpack.esql.optimizer.LogicalPlanOptimizer.cleanup;
import static org.elasticsearch.xpack.esql.optimizer.LogicalPlanOptimizer.operators;

/**
 * This class is part of the planner. Data node level logical optimizations.  At this point we have access to
 * {@link org.elasticsearch.xpack.esql.stats.SearchStats} which provides access to metadata about the index.
 *
 * <p>NB: This class also reapplies all the rules from {@link LogicalPlanOptimizer#operators()} and {@link LogicalPlanOptimizer#cleanup()}
 */
public class LocalLogicalPlanOptimizer extends ParameterizedRuleExecutor<LogicalPlan, LocalLogicalOptimizerContext> {

    private static final List<Batch<LogicalPlan>> RULES = replaceRules(
        arrayAsArrayList(
            new Batch<>(
                "Local rewrite",
                Limiter.ONCE,
                new ReplaceTopNWithLimitAndSort(),
                new ReplaceFieldWithConstantOrNull(),
                new InferIsNotNull(),
                new InferNonNullAggConstraint()
            ),
            operators(),
            cleanup()
        )
    );

    public LocalLogicalPlanOptimizer(LocalLogicalOptimizerContext localLogicalOptimizerContext) {
        super(localLogicalOptimizerContext);
    }

    @Override
    protected List<Batch<LogicalPlan>> batches() {
<<<<<<< HEAD
        var local = new Batch<>(
            "Local rewrite",
            Limiter.ONCE,
            new ReplaceTopNWithLimitAndSort(),
            new ReplaceFieldWithConstantOrNull(),
            new InferIsNotNull(),
            new InferNonNullAggConstraint()
        );

        var rules = new ArrayList<Batch<LogicalPlan>>();
        rules.add(local);
        // TODO: if the local rules haven't touched the tree, the rest of the rules can be skipped
        rules.addAll(asList(localOperators(), cleanup()));
        return rules;
    }

    @SuppressWarnings("unchecked")
    private static Batch<LogicalPlan> localOperators() {
        var operators = operators();
        var rules = operators().rules();
        List<Rule<?, LogicalPlan>> newRules = new ArrayList<>(rules.length);

        // apply updates to existing rules that have different applicability locally
        for (var r : rules) {
            if (r instanceof PropagateEmptyRelation ignoredPropagate) {
                newRules.add(new LocalPropagateEmptyRelation());
            } else if (r instanceof ReplaceStatsFilteredAggWithEval) {
                // skip it: once a fragment contains an Agg, this can no longer be pruned, which the rule can do
            } else {
                newRules.add(r);
=======
        return RULES;
    }

    @SuppressWarnings("unchecked")
    private static List<Batch<LogicalPlan>> replaceRules(List<Batch<LogicalPlan>> listOfRules) {
        List<Batch<LogicalPlan>> newBatches = new ArrayList<>(listOfRules.size());
        for (var batch : listOfRules) {
            var rules = batch.rules();
            List<Rule<?, LogicalPlan>> newRules = new ArrayList<>(rules.length);
            boolean updated = false;
            for (var r : rules) {
                if (r instanceof PropagateEmptyRelation) {
                    newRules.add(new LocalPropagateEmptyRelation());
                    updated = true;
                } else if (r instanceof ReplaceStatsFilteredAggWithEval) {
                    // skip it: once a fragment contains an Agg, this can no longer be pruned, which the rule can do
                    updated = true;
                } else {
                    newRules.add(r);
                }
>>>>>>> c5a3eb86
            }
        }

        // add rule that should only apply locally
        newRules.add(new ReplaceStringCasingWithInsensitiveRegexMatch());

        return operators.with(newRules.toArray(Rule[]::new));
    }

    public LogicalPlan localOptimize(LogicalPlan plan) {
        return execute(plan);
    }
}<|MERGE_RESOLUTION|>--- conflicted
+++ resolved
@@ -34,19 +34,17 @@
  */
 public class LocalLogicalPlanOptimizer extends ParameterizedRuleExecutor<LogicalPlan, LocalLogicalOptimizerContext> {
 
-    private static final List<Batch<LogicalPlan>> RULES = replaceRules(
-        arrayAsArrayList(
-            new Batch<>(
-                "Local rewrite",
-                Limiter.ONCE,
-                new ReplaceTopNWithLimitAndSort(),
-                new ReplaceFieldWithConstantOrNull(),
-                new InferIsNotNull(),
-                new InferNonNullAggConstraint()
-            ),
-            operators(),
-            cleanup()
-        )
+    private static final List<Batch<LogicalPlan>> RULES = arrayAsArrayList(
+        new Batch<>(
+            "Local rewrite",
+            Limiter.ONCE,
+            new ReplaceTopNWithLimitAndSort(),
+            new ReplaceFieldWithConstantOrNull(),
+            new InferIsNotNull(),
+            new InferNonNullAggConstraint()
+        ),
+        localOperators(),
+        cleanup()
     );
 
     public LocalLogicalPlanOptimizer(LocalLogicalOptimizerContext localLogicalOptimizerContext) {
@@ -55,21 +53,7 @@
 
     @Override
     protected List<Batch<LogicalPlan>> batches() {
-<<<<<<< HEAD
-        var local = new Batch<>(
-            "Local rewrite",
-            Limiter.ONCE,
-            new ReplaceTopNWithLimitAndSort(),
-            new ReplaceFieldWithConstantOrNull(),
-            new InferIsNotNull(),
-            new InferNonNullAggConstraint()
-        );
-
-        var rules = new ArrayList<Batch<LogicalPlan>>();
-        rules.add(local);
-        // TODO: if the local rules haven't touched the tree, the rest of the rules can be skipped
-        rules.addAll(asList(localOperators(), cleanup()));
-        return rules;
+        return RULES;
     }
 
     @SuppressWarnings("unchecked")
@@ -86,28 +70,6 @@
                 // skip it: once a fragment contains an Agg, this can no longer be pruned, which the rule can do
             } else {
                 newRules.add(r);
-=======
-        return RULES;
-    }
-
-    @SuppressWarnings("unchecked")
-    private static List<Batch<LogicalPlan>> replaceRules(List<Batch<LogicalPlan>> listOfRules) {
-        List<Batch<LogicalPlan>> newBatches = new ArrayList<>(listOfRules.size());
-        for (var batch : listOfRules) {
-            var rules = batch.rules();
-            List<Rule<?, LogicalPlan>> newRules = new ArrayList<>(rules.length);
-            boolean updated = false;
-            for (var r : rules) {
-                if (r instanceof PropagateEmptyRelation) {
-                    newRules.add(new LocalPropagateEmptyRelation());
-                    updated = true;
-                } else if (r instanceof ReplaceStatsFilteredAggWithEval) {
-                    // skip it: once a fragment contains an Agg, this can no longer be pruned, which the rule can do
-                    updated = true;
-                } else {
-                    newRules.add(r);
-                }
->>>>>>> c5a3eb86
             }
         }
 

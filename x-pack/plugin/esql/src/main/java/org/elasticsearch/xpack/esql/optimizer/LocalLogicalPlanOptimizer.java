--- conflicted
+++ resolved
@@ -7,26 +7,20 @@
 
 package org.elasticsearch.xpack.esql.optimizer;
 
-<<<<<<< HEAD
 import org.elasticsearch.compute.data.Block;
 import org.elasticsearch.compute.data.BlockFactory;
 import org.elasticsearch.compute.data.BlockUtils;
 import org.elasticsearch.xpack.esql.expression.function.aggregate.Count;
+import org.elasticsearch.xpack.esql.expression.function.scalar.nulls.Coalesce;
 import org.elasticsearch.xpack.esql.optimizer.LogicalPlanOptimizer.PropagateEmptyRelation;
-=======
-import org.elasticsearch.xpack.esql.expression.function.scalar.nulls.Coalesce;
->>>>>>> bdde2972
 import org.elasticsearch.xpack.esql.plan.logical.Eval;
 import org.elasticsearch.xpack.esql.plan.logical.TopN;
 import org.elasticsearch.xpack.esql.planner.AbstractPhysicalOperationProviders;
 import org.elasticsearch.xpack.esql.planner.PlannerUtils;
 import org.elasticsearch.xpack.esql.stats.SearchStats;
 import org.elasticsearch.xpack.ql.expression.Alias;
-<<<<<<< HEAD
 import org.elasticsearch.xpack.ql.expression.Attribute;
-=======
 import org.elasticsearch.xpack.ql.expression.Expression;
->>>>>>> bdde2972
 import org.elasticsearch.xpack.ql.expression.FieldAttribute;
 import org.elasticsearch.xpack.ql.expression.Literal;
 import org.elasticsearch.xpack.ql.expression.NamedExpression;
@@ -46,6 +40,9 @@
 import java.util.ArrayList;
 import java.util.List;
 
+import static java.util.Arrays.asList;
+import static org.elasticsearch.xpack.esql.optimizer.LogicalPlanOptimizer.cleanup;
+import static org.elasticsearch.xpack.esql.optimizer.LogicalPlanOptimizer.operators;
 import static org.elasticsearch.xpack.ql.optimizer.OptimizerRules.TransformDirection.UP;
 
 public class LocalLogicalPlanOptimizer extends ParameterizedRuleExecutor<LogicalPlan, LocalLogicalOptimizerContext> {
@@ -67,9 +64,9 @@
         var rules = new ArrayList<Batch<LogicalPlan>>();
         rules.add(local);
         // TODO: if the local rules haven't touched the tree, the rest of the rules can be skipped
-        var logicalRules = LogicalPlanOptimizer.rules();
+        var logicalRules = asList(operators(), cleanup());
         // replace PropagateLocalRelation with its local variant
-        rules.addAll(replaceRules(logicalRules));
+        rules.addAll(replaceRules((logicalRules)));
         return rules;
     }
 
@@ -155,7 +152,14 @@
         }
     }
 
-<<<<<<< HEAD
+    static class InferIsNotNull extends OptimizerRules.InferIsNotNull {
+
+        @Override
+        protected boolean skipExpression(Expression e) {
+            return e instanceof Coalesce;
+        }
+    }
+
     /**
      * Local aggregation can only produce intermediate state that get wired into the global agg.
      */
@@ -177,13 +181,6 @@
                     blocks.add(wrapper.builder().build());
                 }
             }
-=======
-    static class InferIsNotNull extends OptimizerRules.InferIsNotNull {
-
-        @Override
-        protected boolean skipExpression(Expression e) {
-            return e instanceof Coalesce;
->>>>>>> bdde2972
         }
     }
 

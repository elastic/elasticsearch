--- conflicted
+++ resolved
@@ -220,16 +220,11 @@
         return new Batch<>(
             "Clean Up",
             new ReplaceLimitAndSortAsTopN(),
-<<<<<<< HEAD
             new PruneRedundantTopN(),
-            new ReplaceRowAsLocalRelation(),
-            new PropgateUnmappedFields()
-=======
             new HoistRemoteEnrichTopN(),
             new ReplaceRowAsLocalRelation(),
             new PropgateUnmappedFields(),
             new CombineLimitTopN()
->>>>>>> 01380e82
         );
     }
 }
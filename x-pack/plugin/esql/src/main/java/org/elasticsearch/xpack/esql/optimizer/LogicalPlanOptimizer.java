/*
 * Copyright Elasticsearch B.V. and/or licensed to Elasticsearch B.V. under one
 * or more contributor license agreements. Licensed under the Elastic License
 * 2.0; you may not use this file except in compliance with the Elastic License
 * 2.0.
 */

package org.elasticsearch.xpack.esql.optimizer;

import org.elasticsearch.xpack.esql.VerificationException;
import org.elasticsearch.xpack.esql.common.Failures;
import org.elasticsearch.xpack.esql.core.type.DataType;
import org.elasticsearch.xpack.esql.optimizer.rules.logical.AddDefaultTopN;
import org.elasticsearch.xpack.esql.optimizer.rules.logical.BooleanFunctionEqualsElimination;
import org.elasticsearch.xpack.esql.optimizer.rules.logical.BooleanSimplification;
import org.elasticsearch.xpack.esql.optimizer.rules.logical.CombineBinaryComparisons;
import org.elasticsearch.xpack.esql.optimizer.rules.logical.CombineDisjunctions;
import org.elasticsearch.xpack.esql.optimizer.rules.logical.CombineEvals;
import org.elasticsearch.xpack.esql.optimizer.rules.logical.CombineProjections;
import org.elasticsearch.xpack.esql.optimizer.rules.logical.ConstantFolding;
import org.elasticsearch.xpack.esql.optimizer.rules.logical.ConvertStringToByteRef;
import org.elasticsearch.xpack.esql.optimizer.rules.logical.ExtractAggregateCommonFilter;
import org.elasticsearch.xpack.esql.optimizer.rules.logical.FoldNull;
import org.elasticsearch.xpack.esql.optimizer.rules.logical.LiteralsOnTheRight;
import org.elasticsearch.xpack.esql.optimizer.rules.logical.PartiallyFoldCase;
import org.elasticsearch.xpack.esql.optimizer.rules.logical.PropagateEmptyRelation;
import org.elasticsearch.xpack.esql.optimizer.rules.logical.PropagateEquals;
import org.elasticsearch.xpack.esql.optimizer.rules.logical.PropagateEvalFoldables;
import org.elasticsearch.xpack.esql.optimizer.rules.logical.PropagateInlineEvals;
import org.elasticsearch.xpack.esql.optimizer.rules.logical.PropagateNullable;
import org.elasticsearch.xpack.esql.optimizer.rules.logical.PruneColumns;
import org.elasticsearch.xpack.esql.optimizer.rules.logical.PruneEmptyPlans;
import org.elasticsearch.xpack.esql.optimizer.rules.logical.PruneFilters;
import org.elasticsearch.xpack.esql.optimizer.rules.logical.PruneLiteralsInOrderBy;
import org.elasticsearch.xpack.esql.optimizer.rules.logical.PruneOrderByBeforeStats;
import org.elasticsearch.xpack.esql.optimizer.rules.logical.PruneRedundantSortClauses;
import org.elasticsearch.xpack.esql.optimizer.rules.logical.PushDownAndCombineFilters;
import org.elasticsearch.xpack.esql.optimizer.rules.logical.PushDownAndCombineLimits;
import org.elasticsearch.xpack.esql.optimizer.rules.logical.PushDownAndCombineOrderBy;
import org.elasticsearch.xpack.esql.optimizer.rules.logical.PushDownEnrich;
import org.elasticsearch.xpack.esql.optimizer.rules.logical.PushDownEval;
import org.elasticsearch.xpack.esql.optimizer.rules.logical.PushDownRegexExtract;
import org.elasticsearch.xpack.esql.optimizer.rules.logical.RemoveStatsOverride;
import org.elasticsearch.xpack.esql.optimizer.rules.logical.ReplaceAggregateAggExpressionWithEval;
import org.elasticsearch.xpack.esql.optimizer.rules.logical.ReplaceAggregateNestedExpressionWithEval;
import org.elasticsearch.xpack.esql.optimizer.rules.logical.ReplaceAliasingEvalWithProject;
import org.elasticsearch.xpack.esql.optimizer.rules.logical.ReplaceLimitAndSortAsTopN;
import org.elasticsearch.xpack.esql.optimizer.rules.logical.ReplaceOrderByExpressionWithEval;
import org.elasticsearch.xpack.esql.optimizer.rules.logical.ReplaceRegexMatch;
import org.elasticsearch.xpack.esql.optimizer.rules.logical.ReplaceStatsFilteredAggWithEval;
import org.elasticsearch.xpack.esql.optimizer.rules.logical.ReplaceTrivialTypeConversions;
import org.elasticsearch.xpack.esql.optimizer.rules.logical.SetAsOptimized;
import org.elasticsearch.xpack.esql.optimizer.rules.logical.SimplifyComparisonsArithmetics;
import org.elasticsearch.xpack.esql.optimizer.rules.logical.SkipQueryOnEmptyMappings;
import org.elasticsearch.xpack.esql.optimizer.rules.logical.SkipQueryOnLimitZero;
import org.elasticsearch.xpack.esql.optimizer.rules.logical.SplitInWithFoldableValue;
import org.elasticsearch.xpack.esql.optimizer.rules.logical.SubstituteFilteredExpression;
import org.elasticsearch.xpack.esql.optimizer.rules.logical.SubstituteSpatialSurrogates;
import org.elasticsearch.xpack.esql.optimizer.rules.logical.SubstituteSurrogatePlans;
import org.elasticsearch.xpack.esql.optimizer.rules.logical.SubstituteSurrogates;
import org.elasticsearch.xpack.esql.optimizer.rules.logical.TranslateMetricsAggregate;
import org.elasticsearch.xpack.esql.plan.logical.LogicalPlan;
import org.elasticsearch.xpack.esql.rule.ParameterizedRuleExecutor;

import java.util.List;

import static java.util.Arrays.asList;

/**
 * <p>This class is part of the planner</p>
 * <p>Global optimizations based strictly on the structure of the query (i.e. not factoring in information about the backing indices).
 * The bulk of query transformations happen in this step. </p>
 *
 * <p>Global optimizations based strictly on the structure of the query (i.e. not factoring in information about the backing indices).  The
 * bulk of query transformations happen in this step. This has three important sub-phases:</p>
 * <ul>
 *     <li>The {@link LogicalPlanOptimizer#substitutions()} phase rewrites things to expand out shorthand in the syntax.  For example,
 *     a nested expression embedded in a stats gets replaced with an eval followed by a stats, followed by another eval.  This phase
 *     also applies surrogates, such as replacing an average with a sum divided by a count.</li>
 *     <li>{@link LogicalPlanOptimizer#operators()} (NB: The word "operator" is extremely overloaded and referrers to many different
 *     things.) transform the tree in various different ways.  This includes folding (i.e. computing constant expressions at parse
 *     time), combining expressions, dropping redundant clauses, and some normalization such as putting literals on the right whenever
 *     possible.  These rules are run in a loop until none of the rules make any changes to the plan (there is also a safety shut off
 *     after many iterations, although hitting that is considered a bug)</li>
 *     <li>{@link LogicalPlanOptimizer#cleanup()}  Which can replace sorts+limit with a TopN</li>
 * </ul>
 *
 * <p>Note that the {@link LogicalPlanOptimizer#operators()} and {@link LogicalPlanOptimizer#cleanup()} steps are reapplied at the
 * {@link LocalLogicalPlanOptimizer} layer.</p>
 */
public class LogicalPlanOptimizer extends ParameterizedRuleExecutor<LogicalPlan, LogicalOptimizerContext> {

    private final LogicalVerifier verifier = LogicalVerifier.INSTANCE;

    public LogicalPlanOptimizer(LogicalOptimizerContext optimizerContext) {
        super(optimizerContext);
    }

    public LogicalPlan optimize(LogicalPlan verified) {
        var optimized = execute(verified);

        Failures failures = verifier.verify(optimized);
        if (failures.hasFailures()) {
            throw new VerificationException(failures);
        }
        optimized.setOptimized();
        return optimized;
    }

    @Override
    protected List<Batch<LogicalPlan>> batches() {
        return rules();
    }

    protected static List<Batch<LogicalPlan>> rules() {
        var skip = new Batch<>("Skip Compute", new SkipQueryOnLimitZero());
        var defaultTopN = new Batch<>("Add default TopN", new AddDefaultTopN());
        var label = new Batch<>("Set as Optimized", Limiter.ONCE, new SetAsOptimized());

        return asList(substitutions(), operators(), skip, cleanup(), defaultTopN, label);
    }

    protected static Batch<LogicalPlan> substitutions() {
        return new Batch<>(
            "Substitutions",
            Limiter.ONCE,
            new SubstituteSurrogatePlans(),
            // Translate filtered expressions into aggregate with filters - can't use surrogate expressions because it was
            // retrofitted for constant folding - this needs to be fixed.
            // Needs to occur before ReplaceAggregateAggExpressionWithEval, which will update the functions, losing the filter.
            new SubstituteFilteredExpression(),
            new RemoveStatsOverride(),
            // first extract nested expressions inside aggs
            new ReplaceAggregateNestedExpressionWithEval(),
            // then extract nested aggs top-level
            new ReplaceAggregateAggExpressionWithEval(),
            // lastly replace surrogate functions
            new SubstituteSurrogates(),
            // translate metric aggregates after surrogate substitution and replace nested expressions with eval (again)
            new TranslateMetricsAggregate(),
            new ReplaceAggregateNestedExpressionWithEval(),
            new ReplaceRegexMatch(),
            new ReplaceTrivialTypeConversions(),
            new ReplaceAliasingEvalWithProject(),
            new SkipQueryOnEmptyMappings(),
            new SubstituteSpatialSurrogates(),
            new ReplaceOrderByExpressionWithEval(),
            new PropagateInlineEvals()
            // new NormalizeAggregate(), - waits on https://github.com/elastic/elasticsearch/issues/100634
        );
    }

    protected static Batch<LogicalPlan> operators() {
        return new Batch<>(
            "Operator Optimization",
            new CombineProjections(),
            new CombineEvals(),
            new PruneEmptyPlans(),
            new PropagateEmptyRelation(),
            new ConvertStringToByteRef(),
            new FoldNull(),
            new SplitInWithFoldableValue(),
            new PropagateEvalFoldables(),
            new ConstantFolding(),
            new PartiallyFoldCase(),
            // boolean
            new BooleanSimplification(),
            new LiteralsOnTheRight(),
            // needs to occur before BinaryComparison combinations (see class)
            new PropagateEquals(),
            new PropagateNullable(),
            new BooleanFunctionEqualsElimination(),
            new CombineBinaryComparisons(),
            new CombineDisjunctions(),
            // TODO: bifunction can now (since we now have just one data types set) be pushed into the rule
            new SimplifyComparisonsArithmetics(DataType::areCompatible),
<<<<<<< HEAD
            new ExtractAggregateCommonFilter(),
=======
            new ReplaceStatsFilteredAggWithEval(),
>>>>>>> f400839f
            // prune/elimination
            new PruneFilters(),
            new PruneColumns(),
            new PruneLiteralsInOrderBy(),
            new PushDownAndCombineLimits(),
            new PushDownAndCombineFilters(),
            new PushDownEval(),
            new PushDownRegexExtract(),
            new PushDownEnrich(),
            new PushDownAndCombineOrderBy(),
            new PruneOrderByBeforeStats(),
            new PruneRedundantSortClauses()
        );
    }

    protected static Batch<LogicalPlan> cleanup() {
        return new Batch<>("Clean Up", new ReplaceLimitAndSortAsTopN());
    }
}<|MERGE_RESOLUTION|>--- conflicted
+++ resolved
@@ -174,11 +174,8 @@
             new CombineDisjunctions(),
             // TODO: bifunction can now (since we now have just one data types set) be pushed into the rule
             new SimplifyComparisonsArithmetics(DataType::areCompatible),
-<<<<<<< HEAD
+            new ReplaceStatsFilteredAggWithEval(),
             new ExtractAggregateCommonFilter(),
-=======
-            new ReplaceStatsFilteredAggWithEval(),
->>>>>>> f400839f
             // prune/elimination
             new PruneFilters(),
             new PruneColumns(),

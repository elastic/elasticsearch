/*
 * Copyright Elasticsearch B.V. and/or licensed to Elasticsearch B.V. under one
 * or more contributor license agreements. Licensed under the Elastic License
 * 2.0; you may not use this file except in compliance with the Elastic License
 * 2.0.
 */

package org.elasticsearch.xpack.esql.optimizer;

import org.elasticsearch.xpack.esql.core.type.DataType;
import org.elasticsearch.xpack.esql.optimizer.rules.PruneInlineJoinOnEmptyRightSide;
import org.elasticsearch.xpack.esql.optimizer.rules.logical.BooleanFunctionEqualsElimination;
import org.elasticsearch.xpack.esql.optimizer.rules.logical.BooleanSimplification;
import org.elasticsearch.xpack.esql.optimizer.rules.logical.CombineBinaryComparisons;
import org.elasticsearch.xpack.esql.optimizer.rules.logical.CombineDisjunctions;
import org.elasticsearch.xpack.esql.optimizer.rules.logical.CombineEvals;
import org.elasticsearch.xpack.esql.optimizer.rules.logical.CombineLimitTopN;
import org.elasticsearch.xpack.esql.optimizer.rules.logical.CombineProjections;
import org.elasticsearch.xpack.esql.optimizer.rules.logical.ConstantFolding;
import org.elasticsearch.xpack.esql.optimizer.rules.logical.ExtractAggregateCommonFilter;
import org.elasticsearch.xpack.esql.optimizer.rules.logical.FoldNull;
import org.elasticsearch.xpack.esql.optimizer.rules.logical.HoistRemoteEnrichLimit;
import org.elasticsearch.xpack.esql.optimizer.rules.logical.HoistRemoteEnrichTopN;
import org.elasticsearch.xpack.esql.optimizer.rules.logical.LiteralsOnTheRight;
import org.elasticsearch.xpack.esql.optimizer.rules.logical.PartiallyFoldCase;
import org.elasticsearch.xpack.esql.optimizer.rules.logical.PropagateEmptyRelation;
import org.elasticsearch.xpack.esql.optimizer.rules.logical.PropagateEquals;
import org.elasticsearch.xpack.esql.optimizer.rules.logical.PropagateEvalFoldables;
import org.elasticsearch.xpack.esql.optimizer.rules.logical.PropagateInlineEvals;
import org.elasticsearch.xpack.esql.optimizer.rules.logical.PropagateNullable;
import org.elasticsearch.xpack.esql.optimizer.rules.logical.PropgateUnmappedFields;
import org.elasticsearch.xpack.esql.optimizer.rules.logical.PruneColumns;
import org.elasticsearch.xpack.esql.optimizer.rules.logical.PruneEmptyAggregates;
import org.elasticsearch.xpack.esql.optimizer.rules.logical.PruneFilters;
import org.elasticsearch.xpack.esql.optimizer.rules.logical.PruneLiteralsInOrderBy;
import org.elasticsearch.xpack.esql.optimizer.rules.logical.PruneRedundantOrderBy;
import org.elasticsearch.xpack.esql.optimizer.rules.logical.PruneRedundantSortClauses;
import org.elasticsearch.xpack.esql.optimizer.rules.logical.PruneUnusedIndexMode;
import org.elasticsearch.xpack.esql.optimizer.rules.logical.PushDownAndCombineFilters;
import org.elasticsearch.xpack.esql.optimizer.rules.logical.PushDownAndCombineLimits;
import org.elasticsearch.xpack.esql.optimizer.rules.logical.PushDownAndCombineOrderBy;
import org.elasticsearch.xpack.esql.optimizer.rules.logical.PushDownAndCombineSample;
import org.elasticsearch.xpack.esql.optimizer.rules.logical.PushDownConjunctionsToKnnPrefilters;
import org.elasticsearch.xpack.esql.optimizer.rules.logical.PushDownEnrich;
import org.elasticsearch.xpack.esql.optimizer.rules.logical.PushDownEval;
import org.elasticsearch.xpack.esql.optimizer.rules.logical.PushDownInferencePlan;
import org.elasticsearch.xpack.esql.optimizer.rules.logical.PushDownJoinPastProject;
import org.elasticsearch.xpack.esql.optimizer.rules.logical.PushDownRegexExtract;
import org.elasticsearch.xpack.esql.optimizer.rules.logical.PushLimitToKnn;
import org.elasticsearch.xpack.esql.optimizer.rules.logical.RemoveStatsOverride;
import org.elasticsearch.xpack.esql.optimizer.rules.logical.ReplaceAggregateAggExpressionWithEval;
import org.elasticsearch.xpack.esql.optimizer.rules.logical.ReplaceAggregateNestedExpressionWithEval;
import org.elasticsearch.xpack.esql.optimizer.rules.logical.ReplaceAliasingEvalWithProject;
import org.elasticsearch.xpack.esql.optimizer.rules.logical.ReplaceLimitAndSortAsTopN;
import org.elasticsearch.xpack.esql.optimizer.rules.logical.ReplaceOrderByExpressionWithEval;
import org.elasticsearch.xpack.esql.optimizer.rules.logical.ReplaceRegexMatch;
import org.elasticsearch.xpack.esql.optimizer.rules.logical.ReplaceRowAsLocalRelation;
import org.elasticsearch.xpack.esql.optimizer.rules.logical.ReplaceStatsFilteredAggWithEval;
import org.elasticsearch.xpack.esql.optimizer.rules.logical.ReplaceStringCasingWithInsensitiveEquals;
import org.elasticsearch.xpack.esql.optimizer.rules.logical.ReplaceTrivialTypeConversions;
import org.elasticsearch.xpack.esql.optimizer.rules.logical.SetAsOptimized;
import org.elasticsearch.xpack.esql.optimizer.rules.logical.SimplifyComparisonsArithmetics;
import org.elasticsearch.xpack.esql.optimizer.rules.logical.SkipQueryOnEmptyMappings;
import org.elasticsearch.xpack.esql.optimizer.rules.logical.SkipQueryOnLimitZero;
import org.elasticsearch.xpack.esql.optimizer.rules.logical.SplitInWithFoldableValue;
import org.elasticsearch.xpack.esql.optimizer.rules.logical.SubstituteFilteredExpression;
import org.elasticsearch.xpack.esql.optimizer.rules.logical.SubstituteSurrogateAggregations;
import org.elasticsearch.xpack.esql.optimizer.rules.logical.SubstituteSurrogateExpressions;
import org.elasticsearch.xpack.esql.optimizer.rules.logical.SubstituteSurrogatePlans;
import org.elasticsearch.xpack.esql.optimizer.rules.logical.TranslateTimeSeriesAggregate;
import org.elasticsearch.xpack.esql.optimizer.rules.logical.local.PruneLeftJoinOnNullMatchingField;
import org.elasticsearch.xpack.esql.optimizer.rules.logical.promql.TranslatePromqlToTimeSeriesAggregate;
import org.elasticsearch.xpack.esql.plan.logical.LogicalPlan;
import org.elasticsearch.xpack.esql.rule.ParameterizedRuleExecutor;
import org.elasticsearch.xpack.esql.rule.RuleExecutor;

import java.util.List;

/**
 * <p>This class is part of the planner</p>
 * <p>Global optimizations based strictly on the structure of the query (i.e. not factoring in information about the backing indices).
 * The bulk of query transformations happen in this step. </p>
 *
 * <p>Global optimizations based strictly on the structure of the query (i.e. not factoring in information about the backing indices).  The
 * bulk of query transformations happen in this step. This has three important sub-phases:</p>
 * <ul>
 *     <li>The {@link LogicalPlanOptimizer#substitutions()} phase rewrites things to expand out shorthand in the syntax.  For example,
 *     a nested expression embedded in a stats gets replaced with an eval followed by a stats, followed by another eval.  This phase
 *     also applies surrogates, such as replacing an average with a sum divided by a count.</li>
 *     <li>{@link LogicalPlanOptimizer#operators()} (NB: The word "operator" is extremely overloaded and referrers to many different
 *     things.) transform the tree in various different ways.  This includes folding (i.e. computing constant expressions at parse
 *     time), combining expressions, dropping redundant clauses, and some normalization such as putting literals on the right whenever
 *     possible.  These rules are run in a loop until none of the rules make any changes to the plan (there is also a safety shut off
 *     after many iterations, although hitting that is considered a bug)</li>
 *     <li>{@link LogicalPlanOptimizer#cleanup()}  Which can replace sorts+limit with a TopN</li>
 * </ul>
 *
 * <p>Note that the {@link LogicalPlanOptimizer#operators()} and {@link LogicalPlanOptimizer#cleanup()} steps are reapplied
 * at the {@link LocalLogicalPlanOptimizer} layer.</p>
 */
public class LogicalPlanOptimizer extends ParameterizedRuleExecutor<LogicalPlan, LogicalOptimizerContext> {

    private static final List<RuleExecutor.Batch<LogicalPlan>> RULES = List.of(
        substitutions(),
        operators(),
        new Batch<>("Skip Compute", new SkipQueryOnLimitZero()),
        cleanup(),
        new Batch<>("Set as Optimized", Limiter.ONCE, new SetAsOptimized())
    );

    private final LogicalVerifier verifier = LogicalVerifier.INSTANCE;

    public LogicalPlanOptimizer(LogicalOptimizerContext optimizerContext) {
        super(optimizerContext);
    }

    public LogicalPlan optimize(LogicalPlan verified) {
        var optimized = execute(verified);

<<<<<<< HEAD
        // Failures failures = verifier.verify(optimized, false, verified.output());
        // if (failures.hasFailures()) {
        // throw new VerificationException(failures);
        // }
=======
        Failures failures = verifier.verify(optimized, verified.output());
        if (failures.hasFailures()) {
            throw new VerificationException(failures);
        }
>>>>>>> 5ea782ca
        optimized.setOptimized();
        return optimized;
    }

    @Override
    protected List<Batch<LogicalPlan>> batches() {
        return RULES;
    }

    protected static Batch<LogicalPlan> substitutions() {
        return new Batch<>(
            "Substitutions",
            Limiter.ONCE,
            new SubstituteSurrogatePlans(),
            // Translate filtered expressions into aggregate with filters - can't use surrogate expressions because it was
            // retrofitted for constant folding - this needs to be fixed.
            // Needs to occur before ReplaceAggregateAggExpressionWithEval, which will update the functions, losing the filter.
            new SubstituteFilteredExpression(),
            new RemoveStatsOverride(),
            // first extract nested expressions inside aggs
            new ReplaceAggregateNestedExpressionWithEval(),
            // then extract nested aggs top-level
            new ReplaceAggregateAggExpressionWithEval(),
            // lastly replace surrogate functions
            new SubstituteSurrogateAggregations(),
            // translate PromQL plans to time-series aggregates before TranslateTimeSeriesAggregate
            new TranslatePromqlToTimeSeriesAggregate(),
            // translate metric aggregates after surrogate substitution and replace nested expressions with eval (again)
            new TranslateTimeSeriesAggregate(),
            new PruneUnusedIndexMode(),
            // after translating metric aggregates, we need to replace surrogate substitutions and nested expressions again.
            new SubstituteSurrogateAggregations(),
            new ReplaceAggregateNestedExpressionWithEval(),
            // this one needs to be placed before ReplaceAliasingEvalWithProject, so that any potential aliasing eval (eval x = y)
            // is not replaced with a Project before the eval to be copied on the left hand side of an InlineJoin
            new PropagateInlineEvals(),
            new ReplaceRegexMatch(),
            new ReplaceTrivialTypeConversions(),
            new ReplaceAliasingEvalWithProject(),
            new SkipQueryOnEmptyMappings(),
            new SubstituteSurrogateExpressions(),
            new ReplaceOrderByExpressionWithEval()
            // new NormalizeAggregate(), - waits on https://github.com/elastic/elasticsearch/issues/100634
        );
    }

    protected static Batch<LogicalPlan> operators() {
        return new Batch<>(
            "Operator Optimization",
            new HoistRemoteEnrichLimit(),
            new CombineProjections(),
            new CombineEvals(),
            new PropagateEmptyRelation(),
            new FoldNull(),
            new SplitInWithFoldableValue(),
            new PropagateEvalFoldables(),
            new ConstantFolding(),
            new PartiallyFoldCase(),
            // boolean
            new BooleanSimplification(),
            new LiteralsOnTheRight(),
            // needs to occur before BinaryComparison combinations (see class)
            new PropagateEquals(),
            new PropagateNullable(),
            new BooleanFunctionEqualsElimination(),
            new CombineBinaryComparisons(),
            new CombineDisjunctions(),
            // TODO: bifunction can now (since we now have just one data types set) be pushed into the rule
            new SimplifyComparisonsArithmetics(DataType::areCompatible),
            new ReplaceStringCasingWithInsensitiveEquals(),
            new ReplaceStatsFilteredAggWithEval(),
            new ExtractAggregateCommonFilter(),
            // prune/elimination
            new PruneFilters(),
            new PruneColumns(),
            new PruneLiteralsInOrderBy(),
            new PushDownAndCombineLimits(),
            new PushLimitToKnn(),
            new PushDownAndCombineFilters(),
            new PushDownConjunctionsToKnnPrefilters(),
            new PushDownAndCombineSample(),
            new PushDownInferencePlan(),
            new PushDownEval(),
            new PushDownRegexExtract(),
            new PushDownEnrich(),
            new PushDownJoinPastProject(),
            new PushDownAndCombineOrderBy(),
            new PruneRedundantOrderBy(),
            new PruneRedundantSortClauses(),
            new PruneLeftJoinOnNullMatchingField(),
            new PruneInlineJoinOnEmptyRightSide(),
            new PruneEmptyAggregates()
        );
    }

    protected static Batch<LogicalPlan> cleanup() {
        return new Batch<>(
            "Clean Up",
            new ReplaceLimitAndSortAsTopN(),
            new HoistRemoteEnrichTopN(),
            new ReplaceRowAsLocalRelation(),
            new PropgateUnmappedFields(),
            new CombineLimitTopN()
        );
    }
}<|MERGE_RESOLUTION|>--- conflicted
+++ resolved
@@ -117,17 +117,10 @@
     public LogicalPlan optimize(LogicalPlan verified) {
         var optimized = execute(verified);
 
-<<<<<<< HEAD
-        // Failures failures = verifier.verify(optimized, false, verified.output());
-        // if (failures.hasFailures()) {
-        // throw new VerificationException(failures);
-        // }
-=======
-        Failures failures = verifier.verify(optimized, verified.output());
-        if (failures.hasFailures()) {
-            throw new VerificationException(failures);
-        }
->>>>>>> 5ea782ca
+//        Failures failures = verifier.verify(optimized, verified.output());
+//        if (failures.hasFailures()) {
+//            throw new VerificationException(failures);
+//        }
         optimized.setOptimized();
         return optimized;
     }

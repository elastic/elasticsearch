--- conflicted
+++ resolved
@@ -15,13 +15,6 @@
 import org.elasticsearch.xpack.esql.core.expression.AttributeMap;
 import org.elasticsearch.xpack.esql.core.expression.Expression;
 import org.elasticsearch.xpack.esql.core.expression.Expressions;
-<<<<<<< HEAD
-import org.elasticsearch.xpack.esql.core.expression.FieldAttribute;
-import org.elasticsearch.xpack.esql.core.expression.Literal;
-import org.elasticsearch.xpack.esql.core.expression.NamedExpression;
-import org.elasticsearch.xpack.esql.core.expression.Nullability;
-=======
->>>>>>> 0dc56ab1
 import org.elasticsearch.xpack.esql.core.expression.Order;
 import org.elasticsearch.xpack.esql.core.expression.ReferenceAttribute;
 import org.elasticsearch.xpack.esql.core.plan.logical.LogicalPlan;
@@ -309,134 +302,4 @@
 
         protected abstract LogicalPlan rule(SubPlan plan, P context);
     }
-<<<<<<< HEAD
-
-    /**
-     * Normalize aggregation functions by:
-     * 1. replaces reference to field attributes with their source
-     * 2. in case of Count, aligns the various forms (Count(1), Count(0), Count(), Count(*)) to Count(*)
-     */
-    // TODO still needed?
-    static class NormalizeAggregate extends Rule<LogicalPlan, LogicalPlan> {
-
-        @Override
-        public LogicalPlan apply(LogicalPlan plan) {
-            AttributeMap<Expression> aliases = new AttributeMap<>();
-
-            // traverse the tree bottom-up
-            // 1. if it's Aggregate, normalize the aggregates
-            // regardless, collect the attributes but only if they refer to an attribute or literal
-            plan = plan.transformUp(p -> {
-                if (p instanceof Aggregate agg) {
-                    p = normalize(agg, aliases);
-                }
-                p.forEachExpression(Alias.class, a -> {
-                    var child = a.child();
-                    if (child.foldable() || child instanceof NamedExpression) {
-                        aliases.putIfAbsent(a.toAttribute(), child);
-                    }
-                });
-
-                return p;
-            });
-            return plan;
-        }
-
-        private static LogicalPlan normalize(Aggregate aggregate, AttributeMap<Expression> aliases) {
-            var aggs = aggregate.aggregates();
-            List<NamedExpression> newAggs = new ArrayList<>(aggs.size());
-            final Holder<Boolean> changed = new Holder<>(false);
-
-            for (NamedExpression agg : aggs) {
-                var newAgg = (NamedExpression) agg.transformDown(AggregateFunction.class, af -> {
-                    // replace field reference
-                    if (af.field() instanceof NamedExpression ne) {
-                        Attribute attr = ne.toAttribute();
-                        var resolved = aliases.resolve(attr, attr);
-                        if (resolved != attr) {
-                            changed.set(true);
-                            var newChildren = CollectionUtils.combine(Collections.singletonList(resolved), af.parameters());
-                            // update the reference so Count can pick it up
-                            af = (AggregateFunction) af.replaceChildren(newChildren);
-                        }
-                    }
-                    // handle Count(*)
-                    if (af instanceof Count count) {
-                        var field = af.field();
-                        if (field.foldable()) {
-                            var fold = field.fold();
-                            if (fold != null && StringUtils.WILDCARD.equals(fold) == false) {
-                                changed.set(true);
-                                var source = count.source();
-                                af = new Count(source, new Literal(source, StringUtils.WILDCARD, DataType.KEYWORD));
-                            }
-                        }
-                    }
-                    return af;
-                });
-                newAggs.add(newAgg);
-            }
-            return changed.get() ? new Aggregate(aggregate.source(), aggregate.child(), aggregate.groupings(), newAggs) : aggregate;
-        }
-    }
-
-    public static class FoldNull extends OptimizerRules.FoldNull {
-        @Override
-        public Expression rule(Expression e) {
-            Expression result = tryReplaceIsNullIsNotNull(e);
-            if (result != e) {
-                return result;
-            } else if (e instanceof In in) {
-                if (Expressions.isNull(in.value())) {
-                    return Literal.of(in, null);
-                }
-            } else if (e instanceof Alias == false
-                && e.nullable() == Nullability.TRUE
-                && Expressions.anyMatch(e.children(), Expressions::isNull)) {
-                    return Literal.of(e, null);
-                }
-            return e;
-        }
-
-        @Override
-        protected Expression tryReplaceIsNullIsNotNull(Expression e) {
-            return e;
-        }
-    }
-
-    public static class PropagateNullable extends OptimizerRules.PropagateNullable {
-        protected Expression nullify(Expression exp, Expression nullExp) {
-            if (exp instanceof Coalesce) {
-                List<Expression> newChildren = new ArrayList<>(exp.children());
-                newChildren.removeIf(e -> e.semanticEquals(nullExp));
-                if (newChildren.size() != exp.children().size() && newChildren.size() > 0) { // coalesce needs at least one input
-                    return exp.replaceChildren(newChildren);
-                }
-            }
-            return Literal.of(exp, null);
-        }
-    }
-
-    /**
-     * Fold the arms of {@code CASE} statements.
-     * <pre>{@code
-     * EVAL c=CASE(true, foo, bar)
-     * }</pre>
-     * becomes
-     * <pre>{@code
-     * EVAL c=foo
-     * }</pre>
-     */
-    static class PartiallyFoldCase extends OptimizerRules.OptimizerExpressionRule<Case> {
-        PartiallyFoldCase() {
-            super(DOWN);
-        }
-
-        @Override
-        protected Expression rule(Case c) {
-            return c.partiallyFold();
-        }
-    }
-=======
->>>>>>> 0dc56ab1
 }
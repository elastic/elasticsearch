/*
 * Copyright Elasticsearch B.V. and/or licensed to Elasticsearch B.V. under one
 * or more contributor license agreements. Licensed under the Elastic License
 * 2.0; you may not use this file except in compliance with the Elastic License
 * 2.0.
 */

package org.elasticsearch.xpack.esql.optimizer;

import org.elasticsearch.xpack.esql.VerificationException;
import org.elasticsearch.xpack.esql.common.Failures;
import org.elasticsearch.xpack.esql.core.type.DataType;
import org.elasticsearch.xpack.esql.optimizer.rules.logical.AddDefaultTopN;
import org.elasticsearch.xpack.esql.optimizer.rules.logical.BooleanFunctionEqualsElimination;
import org.elasticsearch.xpack.esql.optimizer.rules.logical.BooleanSimplification;
import org.elasticsearch.xpack.esql.optimizer.rules.logical.CombineBinaryComparisons;
import org.elasticsearch.xpack.esql.optimizer.rules.logical.CombineDisjunctions;
import org.elasticsearch.xpack.esql.optimizer.rules.logical.CombineEvals;
import org.elasticsearch.xpack.esql.optimizer.rules.logical.CombineProjections;
import org.elasticsearch.xpack.esql.optimizer.rules.logical.ConstantFolding;
import org.elasticsearch.xpack.esql.optimizer.rules.logical.ConvertStringToByteRef;
<<<<<<< HEAD
import org.elasticsearch.xpack.esql.optimizer.rules.logical.DuplicateLimitAfterMvExpand;
import org.elasticsearch.xpack.esql.optimizer.rules.logical.ExtractStatsCommonFilter;
=======
>>>>>>> 4ee98e80
import org.elasticsearch.xpack.esql.optimizer.rules.logical.FoldNull;
import org.elasticsearch.xpack.esql.optimizer.rules.logical.LiteralsOnTheRight;
import org.elasticsearch.xpack.esql.optimizer.rules.logical.PartiallyFoldCase;
import org.elasticsearch.xpack.esql.optimizer.rules.logical.PropagateEmptyRelation;
import org.elasticsearch.xpack.esql.optimizer.rules.logical.PropagateEquals;
import org.elasticsearch.xpack.esql.optimizer.rules.logical.PropagateEvalFoldables;
import org.elasticsearch.xpack.esql.optimizer.rules.logical.PropagateInlineEvals;
import org.elasticsearch.xpack.esql.optimizer.rules.logical.PropagateNullable;
import org.elasticsearch.xpack.esql.optimizer.rules.logical.PruneColumns;
import org.elasticsearch.xpack.esql.optimizer.rules.logical.PruneEmptyPlans;
import org.elasticsearch.xpack.esql.optimizer.rules.logical.PruneFilters;
import org.elasticsearch.xpack.esql.optimizer.rules.logical.PruneLiteralsInOrderBy;
import org.elasticsearch.xpack.esql.optimizer.rules.logical.PruneOrderByBeforeStats;
import org.elasticsearch.xpack.esql.optimizer.rules.logical.PruneRedundantSortClauses;
import org.elasticsearch.xpack.esql.optimizer.rules.logical.PushDownAndCombineFilters;
import org.elasticsearch.xpack.esql.optimizer.rules.logical.PushDownAndCombineLimits;
import org.elasticsearch.xpack.esql.optimizer.rules.logical.PushDownAndCombineOrderBy;
import org.elasticsearch.xpack.esql.optimizer.rules.logical.PushDownEnrich;
import org.elasticsearch.xpack.esql.optimizer.rules.logical.PushDownEval;
import org.elasticsearch.xpack.esql.optimizer.rules.logical.PushDownRegexExtract;
import org.elasticsearch.xpack.esql.optimizer.rules.logical.RemoveStatsOverride;
import org.elasticsearch.xpack.esql.optimizer.rules.logical.ReplaceAggregateAggExpressionWithEval;
import org.elasticsearch.xpack.esql.optimizer.rules.logical.ReplaceAggregateNestedExpressionWithEval;
import org.elasticsearch.xpack.esql.optimizer.rules.logical.ReplaceAliasingEvalWithProject;
import org.elasticsearch.xpack.esql.optimizer.rules.logical.ReplaceLimitAndSortAsTopN;
import org.elasticsearch.xpack.esql.optimizer.rules.logical.ReplaceOrderByExpressionWithEval;
import org.elasticsearch.xpack.esql.optimizer.rules.logical.ReplaceRegexMatch;
import org.elasticsearch.xpack.esql.optimizer.rules.logical.ReplaceTrivialTypeConversions;
import org.elasticsearch.xpack.esql.optimizer.rules.logical.SetAsOptimized;
import org.elasticsearch.xpack.esql.optimizer.rules.logical.SimplifyComparisonsArithmetics;
import org.elasticsearch.xpack.esql.optimizer.rules.logical.SkipQueryOnEmptyMappings;
import org.elasticsearch.xpack.esql.optimizer.rules.logical.SkipQueryOnLimitZero;
import org.elasticsearch.xpack.esql.optimizer.rules.logical.SplitInWithFoldableValue;
import org.elasticsearch.xpack.esql.optimizer.rules.logical.SubstituteFilteredExpression;
import org.elasticsearch.xpack.esql.optimizer.rules.logical.SubstituteSpatialSurrogates;
import org.elasticsearch.xpack.esql.optimizer.rules.logical.SubstituteSurrogatePlans;
import org.elasticsearch.xpack.esql.optimizer.rules.logical.SubstituteSurrogates;
import org.elasticsearch.xpack.esql.optimizer.rules.logical.TranslateMetricsAggregate;
import org.elasticsearch.xpack.esql.plan.logical.LogicalPlan;
import org.elasticsearch.xpack.esql.rule.ParameterizedRuleExecutor;

import java.util.List;

import static java.util.Arrays.asList;

/**
 * <p>This class is part of the planner</p>
 * <p>Global optimizations based strictly on the structure of the query (i.e. not factoring in information about the backing indices).
 * The bulk of query transformations happen in this step. </p>
 *
 * <p>Global optimizations based strictly on the structure of the query (i.e. not factoring in information about the backing indices).  The
 * bulk of query transformations happen in this step. This has three important sub-phases:</p>
 * <ul>
 *     <li>The {@link LogicalPlanOptimizer#substitutions()} phase rewrites things to expand out shorthand in the syntax.  For example,
 *     a nested expression embedded in a stats gets replaced with an eval followed by a stats, followed by another eval.  This phase
 *     also applies surrogates, such as replacing an average with a sum divided by a count.</li>
 *     <li>{@link LogicalPlanOptimizer#operators()} (NB: The word "operator" is extremely overloaded and referrers to many different
 *     things.) transform the tree in various different ways.  This includes folding (i.e. computing constant expressions at parse
 *     time), combining expressions, dropping redundant clauses, and some normalization such as putting literals on the right whenever
 *     possible.  These rules are run in a loop until none of the rules make any changes to the plan (there is also a safety shut off
 *     after many iterations, although hitting that is considered a bug)</li>
 *     <li>{@link LogicalPlanOptimizer#cleanup()}  Which can replace sorts+limit with a TopN</li>
 * </ul>
 *
 * <p>Note that the {@link LogicalPlanOptimizer#operators()} and {@link LogicalPlanOptimizer#cleanup()} steps are reapplied at the
 * {@link LocalLogicalPlanOptimizer} layer.</p>
 */
public class LogicalPlanOptimizer extends ParameterizedRuleExecutor<LogicalPlan, LogicalOptimizerContext> {

    private final LogicalVerifier verifier = LogicalVerifier.INSTANCE;

    public LogicalPlanOptimizer(LogicalOptimizerContext optimizerContext) {
        super(optimizerContext);
    }

    public LogicalPlan optimize(LogicalPlan verified) {
        var optimized = execute(verified);

        Failures failures = verifier.verify(optimized);
        if (failures.hasFailures()) {
            throw new VerificationException(failures);
        }
        optimized.setOptimized();
        return optimized;
    }

    @Override
    protected List<Batch<LogicalPlan>> batches() {
        return rules();
    }

    protected static List<Batch<LogicalPlan>> rules() {
        var skip = new Batch<>("Skip Compute", new SkipQueryOnLimitZero());
        var defaultTopN = new Batch<>("Add default TopN", new AddDefaultTopN());
        var label = new Batch<>("Set as Optimized", Limiter.ONCE, new SetAsOptimized());

        return asList(substitutions(), operators(), skip, cleanup(), defaultTopN, label);
    }

    protected static Batch<LogicalPlan> substitutions() {
        return new Batch<>(
            "Substitutions",
            Limiter.ONCE,
<<<<<<< HEAD
            new ReplaceLookupWithJoin(),
            // Translate filtered expressions into aggregate with filters - can't use surrogate expressions because it was
            // retrofitted for constant folding - this needs to be fixed.
            // Needs to occur before ReplaceStatsAggExpressionWithEval, which will update the functions, losing the filter.
=======
            new SubstituteSurrogatePlans(),
            // translate filtered expressions into aggregate with filters - can't use surrogate expressions because it was
            // retrofitted for constant folding - this needs to be fixed
>>>>>>> 4ee98e80
            new SubstituteFilteredExpression(),
            new RemoveStatsOverride(),
            // first extract nested expressions inside aggs
            new ReplaceAggregateNestedExpressionWithEval(),
            // then extract nested aggs top-level
            new ReplaceAggregateAggExpressionWithEval(),
            // lastly replace surrogate functions
            new SubstituteSurrogates(),
            // translate metric aggregates after surrogate substitution and replace nested expressions with eval (again)
            new TranslateMetricsAggregate(),
            new ReplaceAggregateNestedExpressionWithEval(),
            new ReplaceRegexMatch(),
            new ReplaceTrivialTypeConversions(),
            new ReplaceAliasingEvalWithProject(),
            new SkipQueryOnEmptyMappings(),
            new SubstituteSpatialSurrogates(),
            new ReplaceOrderByExpressionWithEval(),
            new PropagateInlineEvals()
            // new NormalizeAggregate(), - waits on https://github.com/elastic/elasticsearch/issues/100634
        );
    }

    protected static Batch<LogicalPlan> operators() {
        return new Batch<>(
            "Operator Optimization",
            new CombineProjections(),
            new CombineEvals(),
            new PruneEmptyPlans(),
            new PropagateEmptyRelation(),
            new ConvertStringToByteRef(),
            new FoldNull(),
            new SplitInWithFoldableValue(),
            new PropagateEvalFoldables(),
            new ConstantFolding(),
            new PartiallyFoldCase(),
            // boolean
            new BooleanSimplification(),
            new LiteralsOnTheRight(),
            // needs to occur before BinaryComparison combinations (see class)
            new PropagateEquals(),
            new PropagateNullable(),
            new BooleanFunctionEqualsElimination(),
            new CombineBinaryComparisons(),
            new CombineDisjunctions(),
            // TODO: bifunction can now (since we now have just one data types set) be pushed into the rule
            new SimplifyComparisonsArithmetics(DataType::areCompatible),
            new ExtractStatsCommonFilter(),
            // prune/elimination
            new PruneFilters(),
            new PruneColumns(),
            new PruneLiteralsInOrderBy(),
            new PushDownAndCombineLimits(),
            new PushDownAndCombineFilters(),
            new PushDownEval(),
            new PushDownRegexExtract(),
            new PushDownEnrich(),
            new PushDownAndCombineOrderBy(),
            new PruneOrderByBeforeStats(),
            new PruneRedundantSortClauses()
        );
    }

    protected static Batch<LogicalPlan> cleanup() {
        return new Batch<>("Clean Up", new ReplaceLimitAndSortAsTopN());
    }
}<|MERGE_RESOLUTION|>--- conflicted
+++ resolved
@@ -19,11 +19,7 @@
 import org.elasticsearch.xpack.esql.optimizer.rules.logical.CombineProjections;
 import org.elasticsearch.xpack.esql.optimizer.rules.logical.ConstantFolding;
 import org.elasticsearch.xpack.esql.optimizer.rules.logical.ConvertStringToByteRef;
-<<<<<<< HEAD
-import org.elasticsearch.xpack.esql.optimizer.rules.logical.DuplicateLimitAfterMvExpand;
 import org.elasticsearch.xpack.esql.optimizer.rules.logical.ExtractStatsCommonFilter;
-=======
->>>>>>> 4ee98e80
 import org.elasticsearch.xpack.esql.optimizer.rules.logical.FoldNull;
 import org.elasticsearch.xpack.esql.optimizer.rules.logical.LiteralsOnTheRight;
 import org.elasticsearch.xpack.esql.optimizer.rules.logical.PartiallyFoldCase;
@@ -127,16 +123,10 @@
         return new Batch<>(
             "Substitutions",
             Limiter.ONCE,
-<<<<<<< HEAD
-            new ReplaceLookupWithJoin(),
+            new SubstituteSurrogatePlans(),
             // Translate filtered expressions into aggregate with filters - can't use surrogate expressions because it was
             // retrofitted for constant folding - this needs to be fixed.
             // Needs to occur before ReplaceStatsAggExpressionWithEval, which will update the functions, losing the filter.
-=======
-            new SubstituteSurrogatePlans(),
-            // translate filtered expressions into aggregate with filters - can't use surrogate expressions because it was
-            // retrofitted for constant folding - this needs to be fixed
->>>>>>> 4ee98e80
             new SubstituteFilteredExpression(),
             new RemoveStatsOverride(),
             // first extract nested expressions inside aggs

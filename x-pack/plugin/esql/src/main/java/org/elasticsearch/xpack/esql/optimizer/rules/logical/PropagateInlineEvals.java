/*
 * Copyright Elasticsearch B.V. and/or licensed to Elasticsearch B.V. under one
 * or more contributor license agreements. Licensed under the Elastic License
 * 2.0; you may not use this file except in compliance with the Elastic License
 * 2.0.
 */

package org.elasticsearch.xpack.esql.optimizer.rules.logical;

import org.elasticsearch.xpack.esql.core.expression.Alias;
import org.elasticsearch.xpack.esql.core.expression.Attribute;
import org.elasticsearch.xpack.esql.core.expression.AttributeSet;
import org.elasticsearch.xpack.esql.core.expression.Expression;
import org.elasticsearch.xpack.esql.core.expression.ReferenceAttribute;
import org.elasticsearch.xpack.esql.expression.function.scalar.date.DateFormat;
import org.elasticsearch.xpack.esql.plan.logical.Aggregate;
import org.elasticsearch.xpack.esql.plan.logical.Eval;
import org.elasticsearch.xpack.esql.plan.logical.LogicalPlan;
import org.elasticsearch.xpack.esql.plan.logical.Project;
import org.elasticsearch.xpack.esql.plan.logical.join.InlineJoin;
import org.elasticsearch.xpack.esql.plan.logical.join.StubRelation;

import java.util.ArrayList;
import java.util.HashMap;
import java.util.List;
import java.util.Map;

import static org.elasticsearch.xpack.esql.plan.logical.join.InlineJoin.replaceStub;
import static org.elasticsearch.xpack.esql.plan.logical.join.StubRelation.computeOutput;

/**
 * Replace any evaluation from the inlined aggregation side (right side) to the left side (source) to perform the matching.
 * In INLINE STATS m = MIN(x) BY a + b the right side contains STATS m = MIN(X) BY a + b.
 * As the grouping key is used to perform the join, the evaluation required for creating it has to be copied to the left side
 * as well.
 */
public class PropagateInlineEvals extends OptimizerRules.OptimizerRule<InlineJoin> {

    @Override
    protected LogicalPlan rule(InlineJoin plan) {
        // check if there's any grouping that uses a reference on the right side
        // if so, look for the source until finding a StubReference
        // then copy those on the left side as well
        LogicalPlan left = plan.left();
        LogicalPlan right = plan.right();

        // grouping references
        List<Alias> groupingAlias = new ArrayList<>();
        AttributeSet.Builder groupingRefs = AttributeSet.builder();

        // perform only one iteration that does two things
        // first checks any aggregate that declares expressions inside the grouping
        // second that checks any found references to collect their declaration
        right = right.transformDown(p -> {
            if (p instanceof Aggregate aggregate) {
                // collect references
                for (Expression g : aggregate.groupings()) {
                    if (g instanceof ReferenceAttribute ref) {
                        groupingRefs.add(ref);
                    }
                }
            }

            if (groupingRefs.isEmpty()) {
                return p;
            }

            // find their declaration and remove it
            if (p instanceof Eval eval) {
                List<Alias> fields = eval.fields();
                List<Alias> remainingEvals = new ArrayList<>(fields.size());
                for (Alias f : fields) {
                    // TODO: look into identifying refs by their NameIds instead
                    if (groupingRefs.remove(f.toAttribute())) {
                        groupingAlias.add(f);
                    } else {
                        remainingEvals.add(f);
                    }
                }
                if (remainingEvals.size() != fields.size()) {
                    // if all fields are moved, replace the eval
                    p = remainingEvals.size() == 0 ? eval.child() : new Eval(eval.source(), eval.child(), remainingEvals);
                }
            }
            return p;
        });

        // copy found evals on the left side
        if (groupingAlias.size() > 0) {
            left = new Eval(plan.source(), plan.left(), groupingAlias);
        }
<<<<<<< HEAD

        // check if any DATE_FORMAT has been optimized into DATE_TRUNC by ReplaceAggregateNestedExpressionWithEval
        List<Attribute> leftFields = plan.config().leftFields();
        List<Attribute> rightFields = plan.config().rightFields();
        AttributeSet.Builder shadowing = AttributeSet.builder();
        for (Alias a : groupingAlias) {
            if (rightFields.contains(a.toAttribute()) == false) {
                shadowing.add(a.toAttribute());
            }
        }
        if (shadowing.isEmpty() == false && right instanceof Project project) {
            AttributeSet.Builder builder = AttributeSet.builder();
            builder.addAll(project.output());
            AttributeSet projectOutput = builder.build();

            if (project.child() instanceof Eval eval && projectOutput.containsAll(leftFields)) {
                Map<Attribute, Attribute> replacements = new HashMap<>();

                for (Alias f : eval.fields()) {
                    if (f.child() instanceof DateFormat df && shadowing.remove(df.field())) {
                        Attribute original = (Attribute) df.field();
                        Attribute aliasAttr = f.toAttribute();
                        replacements.put(original, aliasAttr);

                        // Replace aliasAttr with original in rightFields
                        int rIndex = rightFields.indexOf(aliasAttr);
                        if (rIndex >= 0) rightFields.set(rIndex, original);

                        // Replace aliasAttr with original in leftFields
                        int lIndex = leftFields.indexOf(aliasAttr);
                        if (lIndex >= 0) leftFields.set(lIndex, original);
                    }
                }

                // If all shadowing attributes are handled
                if (shadowing.isEmpty()) {
                    right = eval.child();

                    List<Attribute> output = plan.output();
                    output.replaceAll(attr -> replacements.getOrDefault(attr, attr));

                    LogicalPlan join = plan.replaceChildren(
                        left,
                        InlineJoin.replaceStub(new StubRelation(right.source(), left.output()), right)
                    );
                    LogicalPlan evalPlan = eval.replaceChild(join);
                    return new Project(evalPlan.source(), evalPlan, output);
                }
            }
        }

=======
>>>>>>> 4b982daa
        // replace the old stub with the new out to capture the new output
        return plan.replaceChildren(left, replaceStub(new StubRelation(right.source(), computeOutput(right, left)), right));
    }
}<|MERGE_RESOLUTION|>--- conflicted
+++ resolved
@@ -89,7 +89,6 @@
         if (groupingAlias.size() > 0) {
             left = new Eval(plan.source(), plan.left(), groupingAlias);
         }
-<<<<<<< HEAD
 
         // check if any DATE_FORMAT has been optimized into DATE_TRUNC by ReplaceAggregateNestedExpressionWithEval
         List<Attribute> leftFields = plan.config().leftFields();
@@ -141,8 +140,6 @@
             }
         }
 
-=======
->>>>>>> 4b982daa
         // replace the old stub with the new out to capture the new output
         return plan.replaceChildren(left, replaceStub(new StubRelation(right.source(), computeOutput(right, left)), right));
     }

/*
 * Copyright Elasticsearch B.V. and/or licensed to Elasticsearch B.V. under one
 * or more contributor license agreements. Licensed under the Elastic License
 * 2.0; you may not use this file except in compliance with the Elastic License
 * 2.0.
 */

package org.elasticsearch.xpack.esql.optimizer.rules.logical;

import org.elasticsearch.compute.data.Block;
import org.elasticsearch.compute.data.BlockUtils;
import org.elasticsearch.index.IndexMode;
import org.elasticsearch.xpack.esql.core.expression.AttributeSet;
import org.elasticsearch.xpack.esql.core.expression.EmptyAttribute;
import org.elasticsearch.xpack.esql.core.expression.Expressions;
import org.elasticsearch.xpack.esql.core.expression.NamedExpression;
import org.elasticsearch.xpack.esql.plan.logical.Aggregate;
import org.elasticsearch.xpack.esql.plan.logical.EsRelation;
import org.elasticsearch.xpack.esql.plan.logical.Eval;
import org.elasticsearch.xpack.esql.plan.logical.Limit;
import org.elasticsearch.xpack.esql.plan.logical.LogicalPlan;
import org.elasticsearch.xpack.esql.plan.logical.local.LocalRelation;
import org.elasticsearch.xpack.esql.plan.logical.local.LocalSupplier;
import org.elasticsearch.xpack.esql.planner.PlannerUtils;
import org.elasticsearch.xpack.esql.rule.Rule;

import java.util.ArrayList;
import java.util.List;

/**
 * Remove unused columns created in the plan, in fields inside eval or aggregations inside stats.
 */
public final class PruneColumns extends Rule<LogicalPlan, LogicalPlan> {

    @Override
    public LogicalPlan apply(LogicalPlan plan) {
        // track used references
        var used = plan.outputSet();
        // while going top-to-bottom (upstream)
        var pl = plan.transformDown(p -> {
            // Note: It is NOT required to do anything special for binary plans like JOINs. It is perfectly fine that transformDown descends
            // first into the left side, adding all kinds of attributes to the `used` set, and then descends into the right side - even
            // though the `used` set will contain stuff only used in the left hand side. That's because any attribute that is used in the
            // left hand side must have been created in the left side as well. Even field attributes belonging to the same index fields will
            // have different name ids in the left and right hand sides - as in the extreme example
            // `FROM lookup_idx | LOOKUP JOIN lookup_idx ON key_field`.

            // skip nodes that simply pass the input through
            if (p instanceof Limit) {
                return p;
            }

            // remember used
            boolean recheck;
            // analyze the unused items against dedicated 'producer' nodes such as Eval and Aggregate
            // perform a loop to retry checking if the current node is completely eliminated
            do {
                recheck = false;
                if (p instanceof Aggregate aggregate) {
                    var remaining = removeUnused(aggregate.aggregates(), used);

                    if (remaining != null) {
                        if (remaining.isEmpty()) {
                            // We still need to have a plan that produces 1 row per group.
                            if (aggregate.groupings().isEmpty()) {
                                p = new LocalRelation(
                                    aggregate.source(),
                                    List.of(new EmptyAttribute(aggregate.source())),
                                    LocalSupplier.of(
                                        new Block[] { BlockUtils.constantBlock(PlannerUtils.NON_BREAKING_BLOCK_FACTORY, null, 1) }
                                    )
                                );
                            } else {
                                // Aggs cannot produce pages with 0 columns, so retain one grouping.
                                remaining = List.of(Expressions.attribute(aggregate.groupings().get(0)));
                                p = new Aggregate(
                                    aggregate.source(),
                                    aggregate.child(),
                                    aggregate.aggregateType(),
                                    aggregate.groupings(),
                                    remaining
                                );
                            }
                        } else {
                            p = new Aggregate(
                                aggregate.source(),
                                aggregate.child(),
                                aggregate.aggregateType(),
                                aggregate.groupings(),
                                remaining
                            );
                        }
                    }
                } else if (p instanceof Eval eval) {
                    var remaining = removeUnused(eval.fields(), used);
                    // no fields, no eval
                    if (remaining != null) {
                        if (remaining.isEmpty()) {
                            p = eval.child();
                            recheck = true;
                        } else {
                            p = new Eval(eval.source(), eval.child(), remaining);
                        }
                    }
                } else if (p instanceof EsRelation esr && esr.indexMode() == IndexMode.LOOKUP) {
                    // Normally, pruning EsRelation has no effect because InsertFieldExtraction only extracts the required fields, anyway.
<<<<<<< HEAD
                    // The field extraction for LOOKUP JOIN works differently, however - we extract all fields (other than the join key)
                    // that the EsRelation has.
                    var remaining = removeUnused(esr.output(), used);
                    // TODO: LookupFromIndexOperator cannot handle 0 lookup fields, yet. That means 1 field in total (key field + lookup).
                    // https://github.com/elastic/elasticsearch/issues/118778
                    if (remaining != null && remaining.size() > 1) {
                        p = new EsRelation(esr.source(), esr.indexPattern(), esr.indexMode(), esr.indexNameWithModes(), remaining);
=======
                    // However, InsertFieldExtraction can't be currently used in LOOKUP JOIN right index,
                    // it works differently as we extract all fields (other than the join key) that the EsRelation has.
                    var remaining = removeUnused(esRelation.output(), used);
                    if (remaining != null) {
                        p = new EsRelation(esRelation.source(), esRelation.index(), remaining, esRelation.indexMode(), esRelation.frozen());
>>>>>>> c760d73c
                    }
                }
            } while (recheck);

            used.addAll(p.references());

            // preserve the state before going to the next node
            return p;
        });

        return pl;
    }

    /**
     * Prunes attributes from the list not found in the given set.
     * Returns null if no changed occurred.
     */
    private static <N extends NamedExpression> List<N> removeUnused(List<N> named, AttributeSet used) {
        var clone = new ArrayList<>(named);
        var it = clone.listIterator(clone.size());

        // due to Eval, go in reverse
        while (it.hasPrevious()) {
            N prev = it.previous();
            if (used.contains(prev.toAttribute()) == false) {
                it.remove();
            } else {
                used.addAll(prev.references());
            }
        }
        return clone.size() != named.size() ? clone : null;
    }
}<|MERGE_RESOLUTION|>--- conflicted
+++ resolved
@@ -104,21 +104,11 @@
                     }
                 } else if (p instanceof EsRelation esr && esr.indexMode() == IndexMode.LOOKUP) {
                     // Normally, pruning EsRelation has no effect because InsertFieldExtraction only extracts the required fields, anyway.
-<<<<<<< HEAD
-                    // The field extraction for LOOKUP JOIN works differently, however - we extract all fields (other than the join key)
-                    // that the EsRelation has.
-                    var remaining = removeUnused(esr.output(), used);
-                    // TODO: LookupFromIndexOperator cannot handle 0 lookup fields, yet. That means 1 field in total (key field + lookup).
-                    // https://github.com/elastic/elasticsearch/issues/118778
-                    if (remaining != null && remaining.size() > 1) {
-                        p = new EsRelation(esr.source(), esr.indexPattern(), esr.indexMode(), esr.indexNameWithModes(), remaining);
-=======
                     // However, InsertFieldExtraction can't be currently used in LOOKUP JOIN right index,
                     // it works differently as we extract all fields (other than the join key) that the EsRelation has.
-                    var remaining = removeUnused(esRelation.output(), used);
+                    var remaining = removeUnused(esr.output(), used);
                     if (remaining != null) {
-                        p = new EsRelation(esRelation.source(), esRelation.index(), remaining, esRelation.indexMode(), esRelation.frozen());
->>>>>>> c760d73c
+                        p = new EsRelation(esr.source(), esr.indexPattern(), esr.indexMode(), esr.indexNameWithModes(), remaining);
                     }
                 }
             } while (recheck);

--- conflicted
+++ resolved
@@ -7,13 +7,10 @@
 
 package org.elasticsearch.xpack.esql.optimizer.rules.logical;
 
-<<<<<<< HEAD
+import org.elasticsearch.xpack.esql.core.expression.Alias;
 import org.elasticsearch.xpack.esql.core.expression.FoldContext;
-=======
-import org.elasticsearch.xpack.esql.core.expression.Alias;
 import org.elasticsearch.xpack.esql.core.util.Holder;
 import org.elasticsearch.xpack.esql.expression.function.fulltext.Score;
->>>>>>> cab30d92
 import org.elasticsearch.xpack.esql.optimizer.LogicalOptimizerContext;
 import org.elasticsearch.xpack.esql.plan.logical.Aggregate;
 import org.elasticsearch.xpack.esql.plan.logical.Enrich;
@@ -46,23 +43,13 @@
         if (limit.child() instanceof Limit childLimit) {
             return combineLimits(limit, childLimit, ctx.foldCtx());
         } else if (limit.child() instanceof UnaryPlan unary) {
-<<<<<<< HEAD
             if (unary instanceof Eval || unary instanceof Project || unary instanceof RegexExtract || unary instanceof InferencePlan<?>) {
-                // Push the limit under unary
-                return unary.replaceChild(limit.replaceChild(unary.child()));
-=======
-            if (unary instanceof Eval
-                || unary instanceof Project
-                || unary instanceof RegexExtract
-                || unary instanceof Enrich
-                || unary instanceof InferencePlan<?>) {
                 if (false == local && unary instanceof Eval && evalAliasNeedsData((Eval) unary)) {
                     // do not push down the limit through an eval that needs data (e.g. a score function) during initial planning
                     return limit;
                 } else {
                     return unary.replaceChild(limit.replaceChild(unary.child()));
                 }
->>>>>>> cab30d92
             } else if (unary instanceof MvExpand) {
                 // MV_EXPAND can increase the number of rows, so we cannot just push the limit down
                 // (we also have to preserve the LIMIT afterwards)

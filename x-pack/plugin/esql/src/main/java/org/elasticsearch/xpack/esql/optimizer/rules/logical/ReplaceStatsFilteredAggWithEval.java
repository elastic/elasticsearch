--- conflicted
+++ resolved
@@ -137,11 +137,6 @@
             attributes.add(alias.toAttribute());
             blocks[i] = BlockUtils.constantBlock(PlannerUtils.NON_BREAKING_BLOCK_FACTORY, ((Literal) alias.child()).value(), 1);
         }
-<<<<<<< HEAD
         return new LocalRelation(source, attributes, LocalSupplier.of(new Page(blocks)));
-
-=======
-        return new LocalRelation(source, attributes, LocalSupplier.of(blocks));
->>>>>>> 4855b4a5
     }
 }
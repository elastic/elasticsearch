--- conflicted
+++ resolved
@@ -157,19 +157,7 @@
     }
 
     @Override
-<<<<<<< HEAD
-    protected LogicalPlan rule(Aggregate aggregate) {
-        if (aggregate instanceof TimeSeriesAggregate ts && ts.timeBucket() == null && ts.hasTopLevelOverTimeFunctions() == false) {
-            return translate(ts);
-        } else {
-            return aggregate;
-        }
-    }
-
-    LogicalPlan translate(TimeSeriesAggregate aggregate) {
-=======
     protected LogicalPlan rule(TimeSeriesAggregate aggregate, LogicalOptimizerContext context) {
->>>>>>> 48f38e5b
         Holder<Attribute> tsid = new Holder<>();
         Holder<Attribute> timestamp = new Holder<>();
         aggregate.forEachDown(EsRelation.class, r -> {

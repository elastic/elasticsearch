--- conflicted
+++ resolved
@@ -233,28 +233,6 @@
             return project.withProjections(projections);
         }
 
-<<<<<<< HEAD
-    private static Expression replaceFieldsForFieldTransformations(
-        Expression e,
-        Map<Attribute.IdIgnoringWrapper, Attribute> addedAttrs,
-        BlockLoaderExpression.PushedBlockLoaderExpression fuse
-    ) {
-        // Change the similarity function to a reference of a transformation on the field
-        FunctionEsField functionEsField = new FunctionEsField(fuse.field().field(), e.dataType(), fuse.config());
-        var name = rawTemporaryName(fuse.field().name(), fuse.config().function().toString(), String.valueOf(fuse.config().hashCode()));
-        // TODO: Check if exists before adding, retrieve the previous one
-        var newFunctionAttr = new FieldAttribute(
-            fuse.field().source(),
-            fuse.field().parentName(),
-            fuse.field().qualifier(),
-            name,
-            functionEsField,
-            fuse.field().nullable(),
-            new NameId(),
-            true
-        );
-        return addedAttrs.computeIfAbsent(newFunctionAttr.ignoreId(), k -> newFunctionAttr);
-=======
         private LogicalPlan transformRelation(EsRelation rel) {
             // Add the pushed attribute
             if (rel.indexMode() == IndexMode.LOOKUP) {
@@ -278,14 +256,7 @@
                 new NameId(),
                 true
             );
-            Attribute.IdIgnoringWrapper key = newFunctionAttr.ignoreId();
-            if (addedAttrs.containsKey(key)) {
-                return addedAttrs.get(key);
-            }
-
-            addedAttrs.put(key, newFunctionAttr);
-            return newFunctionAttr;
-        }
->>>>>>> f11cb4a8
+            return addedAttrs.computeIfAbsent(newFunctionAttr.ignoreId(), k -> newFunctionAttr);
+        }
     }
 }
--- conflicted
+++ resolved
@@ -82,10 +82,6 @@
                     Alias nullAlias = nullLiterals.get(dt);
                     // save the first field as null (per datatype)
                     if (nullAlias == null) {
-<<<<<<< HEAD
-                        Alias alias = new Alias(f.source(), f.qualifier(), f.name(), Literal.of(f, null), f.id());
-                        nullLiteral.put(dt, alias);
-=======
                         // Keep the same id so downstream query plans don't need updating
                         // NOTE: THIS IS BRITTLE AND CAN LEAD TO BUGS.
                         // In case some optimizer rule or so inserts a plan node that requires the field BEFORE the Eval that we're adding
@@ -93,19 +89,13 @@
                         // layouts due to a duplicate name id.
                         // If someone reaches here AGAIN when debugging e.g. ClassCastExceptions NPEs from wrong layouts, we should probably
                         // give up on this approach and instead insert EvalExecs in InsertFieldExtraction.
-                        Alias alias = new Alias(f.source(), f.name(), Literal.of(f, null), f.id());
+                        Alias alias = new Alias(f.source(), f.qualifier(), f.name(), Literal.of(f, null), f.id());
                         nullLiterals.put(dt, alias);
->>>>>>> aab40b12
                         projection = alias.toAttribute();
                     }
                     // otherwise point to it since this avoids creating field copies
                     else {
-<<<<<<< HEAD
-                        // since avoids creating field copies
                         projection = new Alias(f.source(), f.qualifier(), f.name(), nullAlias.toAttribute(), f.id());
-=======
-                        projection = new Alias(f.source(), f.name(), nullAlias.toAttribute(), f.id());
->>>>>>> aab40b12
                     }
                 } else {
                     projection = attr;

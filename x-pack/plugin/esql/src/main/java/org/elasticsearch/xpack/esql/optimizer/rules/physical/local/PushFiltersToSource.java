--- conflicted
+++ resolved
@@ -252,12 +252,6 @@
                 && Expressions.foldable(cidrMatch.matches());
         } else if (exp instanceof SpatialRelatesFunction spatial) {
             return canPushSpatialFunctionToSource(spatial, lucenePushdownPredicates);
-<<<<<<< HEAD
-        } else if (exp instanceof StringQueryPredicate) {
-=======
-        } else if (exp instanceof QueryString) {
->>>>>>> 830c5048
-            return true;
         } else if (exp instanceof Match mf) {
             return mf.field() instanceof FieldAttribute && DataType.isString(mf.field().dataType());
         } else if (exp instanceof FullTextFunction) {

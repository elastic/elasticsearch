/*
 * Copyright Elasticsearch B.V. and/or licensed to Elasticsearch B.V. under one
 * or more contributor license agreements. Licensed under the Elastic License
 * 2.0; you may not use this file except in compliance with the Elastic License
 * 2.0.
 */

package org.elasticsearch.xpack.esql.optimizer.rules.physical.local;

import org.elasticsearch.index.query.QueryBuilder;
import org.elasticsearch.xpack.esql.core.expression.Alias;
import org.elasticsearch.xpack.esql.core.expression.Attribute;
import org.elasticsearch.xpack.esql.core.expression.AttributeMap;
import org.elasticsearch.xpack.esql.core.expression.Expression;
import org.elasticsearch.xpack.esql.core.expression.Expressions;
import org.elasticsearch.xpack.esql.core.expression.FieldAttribute;
import org.elasticsearch.xpack.esql.core.expression.MetadataAttribute;
import org.elasticsearch.xpack.esql.core.expression.ReferenceAttribute;
import org.elasticsearch.xpack.esql.core.expression.function.scalar.UnaryScalarFunction;
import org.elasticsearch.xpack.esql.core.expression.predicate.Predicates;
import org.elasticsearch.xpack.esql.core.expression.predicate.Range;
import org.elasticsearch.xpack.esql.core.expression.predicate.fulltext.StringQueryPredicate;
import org.elasticsearch.xpack.esql.core.expression.predicate.logical.BinaryLogic;
import org.elasticsearch.xpack.esql.core.expression.predicate.logical.Not;
import org.elasticsearch.xpack.esql.core.expression.predicate.nulls.IsNotNull;
import org.elasticsearch.xpack.esql.core.expression.predicate.nulls.IsNull;
import org.elasticsearch.xpack.esql.core.expression.predicate.operator.comparison.BinaryComparison;
import org.elasticsearch.xpack.esql.core.expression.predicate.regex.RegexMatch;
import org.elasticsearch.xpack.esql.core.expression.predicate.regex.WildcardLike;
import org.elasticsearch.xpack.esql.core.querydsl.query.Query;
import org.elasticsearch.xpack.esql.core.type.DataType;
import org.elasticsearch.xpack.esql.core.util.CollectionUtils;
import org.elasticsearch.xpack.esql.core.util.Queries;
import org.elasticsearch.xpack.esql.expression.function.fulltext.Match;
import org.elasticsearch.xpack.esql.expression.function.fulltext.QueryString;
import org.elasticsearch.xpack.esql.expression.function.scalar.ip.CIDRMatch;
import org.elasticsearch.xpack.esql.expression.function.scalar.spatial.BinarySpatialFunction;
import org.elasticsearch.xpack.esql.expression.function.scalar.spatial.SpatialRelatesFunction;
import org.elasticsearch.xpack.esql.expression.predicate.operator.comparison.Equals;
import org.elasticsearch.xpack.esql.expression.predicate.operator.comparison.EsqlBinaryComparison;
import org.elasticsearch.xpack.esql.expression.predicate.operator.comparison.GreaterThan;
import org.elasticsearch.xpack.esql.expression.predicate.operator.comparison.GreaterThanOrEqual;
import org.elasticsearch.xpack.esql.expression.predicate.operator.comparison.In;
import org.elasticsearch.xpack.esql.expression.predicate.operator.comparison.InsensitiveBinaryComparison;
import org.elasticsearch.xpack.esql.expression.predicate.operator.comparison.LessThan;
import org.elasticsearch.xpack.esql.expression.predicate.operator.comparison.LessThanOrEqual;
import org.elasticsearch.xpack.esql.expression.predicate.operator.comparison.NotEquals;
import org.elasticsearch.xpack.esql.optimizer.LocalPhysicalOptimizerContext;
import org.elasticsearch.xpack.esql.optimizer.PhysicalOptimizerRules;
import org.elasticsearch.xpack.esql.plan.physical.EsQueryExec;
import org.elasticsearch.xpack.esql.plan.physical.EvalExec;
import org.elasticsearch.xpack.esql.plan.physical.FilterExec;
import org.elasticsearch.xpack.esql.plan.physical.PhysicalPlan;
import org.elasticsearch.xpack.esql.planner.PlannerUtils;

import java.util.ArrayList;
import java.util.List;

import static java.util.Arrays.asList;
import static org.elasticsearch.xpack.esql.core.expression.predicate.Predicates.splitAnd;

public class PushFiltersToSource extends PhysicalOptimizerRules.ParameterizedOptimizerRule<FilterExec, LocalPhysicalOptimizerContext> {

    @Override
    protected PhysicalPlan rule(FilterExec filterExec, LocalPhysicalOptimizerContext ctx) {
        PhysicalPlan plan = filterExec;
        if (filterExec.child() instanceof EsQueryExec queryExec) {
            plan = planFilterExec(filterExec, queryExec, ctx);
        } else if (filterExec.child() instanceof EvalExec evalExec && evalExec.child() instanceof EsQueryExec queryExec) {
            plan = planFilterExec(filterExec, evalExec, queryExec, ctx);
        }
        return plan;
    }

    private static PhysicalPlan planFilterExec(FilterExec filterExec, EsQueryExec queryExec, LocalPhysicalOptimizerContext ctx) {
        List<Expression> pushable = new ArrayList<>();
        List<Expression> nonPushable = new ArrayList<>();
        for (Expression exp : splitAnd(filterExec.condition())) {
            (canPushToSource(exp, LucenePushdownPredicates.from(ctx.searchStats())) ? pushable : nonPushable).add(exp);
        }
        return rewrite(filterExec, queryExec, pushable, nonPushable, List.of());
    }

    private static PhysicalPlan planFilterExec(
        FilterExec filterExec,
        EvalExec evalExec,
        EsQueryExec queryExec,
        LocalPhysicalOptimizerContext ctx
    ) {
        AttributeMap<Attribute> aliasReplacedBy = getAliasReplacedBy(evalExec);
        List<Expression> pushable = new ArrayList<>();
        List<Expression> nonPushable = new ArrayList<>();
        for (Expression exp : splitAnd(filterExec.condition())) {
            Expression resExp = exp.transformUp(ReferenceAttribute.class, r -> aliasReplacedBy.resolve(r, r));
            (canPushToSource(resExp, LucenePushdownPredicates.from(ctx.searchStats())) ? pushable : nonPushable).add(exp);
        }
        // Replace field references with their actual field attributes
        pushable.replaceAll(e -> e.transformDown(ReferenceAttribute.class, r -> aliasReplacedBy.resolve(r, r)));
        return rewrite(filterExec, queryExec, pushable, nonPushable, evalExec.fields());
    }

    static AttributeMap<Attribute> getAliasReplacedBy(EvalExec evalExec) {
        AttributeMap.Builder<Attribute> aliasReplacedByBuilder = AttributeMap.builder();
        evalExec.fields().forEach(alias -> {
            if (alias.child() instanceof Attribute attr) {
                aliasReplacedByBuilder.put(alias.toAttribute(), attr);
            }
        });
        return aliasReplacedByBuilder.build();
    }

    private static PhysicalPlan rewrite(
        FilterExec filterExec,
        EsQueryExec queryExec,
        List<Expression> pushable,
        List<Expression> nonPushable,
        List<Alias> evalFields
    ) {
        // Combine GT, GTE, LT and LTE in pushable to Range if possible
        List<Expression> newPushable = combineEligiblePushableToRange(pushable);
        if (newPushable.size() > 0) { // update the executable with pushable conditions
            Query queryDSL = PlannerUtils.TRANSLATOR_HANDLER.asQuery(Predicates.combineAnd(newPushable));
            QueryBuilder planQuery = queryDSL.asBuilder();
            var query = Queries.combine(Queries.Clause.FILTER, asList(queryExec.query(), planQuery));
            queryExec = new EsQueryExec(
                queryExec.source(),
                queryExec.index(),
                queryExec.indexMode(),
                queryExec.output(),
                query,
                queryExec.limit(),
                queryExec.sorts(),
                queryExec.estimatedRowSize()
            );
            // If the eval contains other aliases, not just field attributes, we need to keep them in the plan
            PhysicalPlan plan = evalFields.isEmpty() ? queryExec : new EvalExec(filterExec.source(), queryExec, evalFields);
            if (nonPushable.size() > 0) {
                // update filter with remaining non-pushable conditions
                return new FilterExec(filterExec.source(), plan, Predicates.combineAnd(nonPushable));
            } else {
                // prune Filter entirely
                return plan;
            }
        } // else: nothing changes
        return filterExec;
    }

    private static List<Expression> combineEligiblePushableToRange(List<Expression> pushable) {
        List<EsqlBinaryComparison> bcs = new ArrayList<>();
        List<Range> ranges = new ArrayList<>();
        List<Expression> others = new ArrayList<>();
        boolean changed = false;

        pushable.forEach(e -> {
            if (e instanceof GreaterThan || e instanceof GreaterThanOrEqual || e instanceof LessThan || e instanceof LessThanOrEqual) {
                if (((EsqlBinaryComparison) e).right().foldable()) {
                    bcs.add((EsqlBinaryComparison) e);
                } else {
                    others.add(e);
                }
            } else {
                others.add(e);
            }
        });

        for (int i = 0, step = 1; i < bcs.size() - 1; i += step, step = 1) {
            BinaryComparison main = bcs.get(i);
            for (int j = i + 1; j < bcs.size(); j++) {
                BinaryComparison other = bcs.get(j);
                if (main.left().semanticEquals(other.left())) {
                    // >/>= AND </<=
                    if ((main instanceof GreaterThan || main instanceof GreaterThanOrEqual)
                        && (other instanceof LessThan || other instanceof LessThanOrEqual)) {
                        bcs.remove(j);
                        bcs.remove(i);

                        ranges.add(
                            new Range(
                                main.source(),
                                main.left(),
                                main.right(),
                                main instanceof GreaterThanOrEqual,
                                other.right(),
                                other instanceof LessThanOrEqual,
                                main.zoneId()
                            )
                        );

                        changed = true;
                        step = 0;
                        break;
                    }
                    // </<= AND >/>=
                    else if ((other instanceof GreaterThan || other instanceof GreaterThanOrEqual)
                        && (main instanceof LessThan || main instanceof LessThanOrEqual)) {
                            bcs.remove(j);
                            bcs.remove(i);

                            ranges.add(
                                new Range(
                                    main.source(),
                                    main.left(),
                                    other.right(),
                                    other instanceof GreaterThanOrEqual,
                                    main.right(),
                                    main instanceof LessThanOrEqual,
                                    main.zoneId()
                                )
                            );

                            changed = true;
                            step = 0;
                            break;
                        }
                }
            }
        }
        return changed ? CollectionUtils.combine(others, bcs, ranges) : pushable;
    }

    /**
     * Check if the given expression can be pushed down to the source.
     * This version of the check is called when we do not have SearchStats available, so assume no identical delegates
     * and make the indexed/doc-values check using the isAggregatable flag only (has risks for indexed=false)
     */
    public static boolean canPushToSource(Expression exp) {
        return canPushToSource(exp, LucenePushdownPredicates.DEFAULT);
    }

    static boolean canPushToSource(Expression exp, LucenePushdownPredicates lucenePushdownPredicates) {
        if (exp instanceof BinaryComparison bc) {
            return isAttributePushable(bc.left(), bc, lucenePushdownPredicates) && bc.right().foldable();
        } else if (exp instanceof InsensitiveBinaryComparison bc) {
            return isAttributePushable(bc.left(), bc, lucenePushdownPredicates) && bc.right().foldable();
        } else if (exp instanceof BinaryLogic bl) {
            return canPushToSource(bl.left(), lucenePushdownPredicates) && canPushToSource(bl.right(), lucenePushdownPredicates);
        } else if (exp instanceof In in) {
            return isAttributePushable(in.value(), null, lucenePushdownPredicates) && Expressions.foldable(in.list());
        } else if (exp instanceof Not not) {
            return canPushToSource(not.field(), lucenePushdownPredicates);
        } else if (exp instanceof UnaryScalarFunction usf) {
            if (usf instanceof RegexMatch<?> || usf instanceof IsNull || usf instanceof IsNotNull) {
                if (usf instanceof IsNull || usf instanceof IsNotNull) {
                    if (usf.field() instanceof FieldAttribute fa && fa.dataType().equals(DataType.TEXT)) {
                        return true;
                    }
                }
                return isAttributePushable(usf.field(), usf, lucenePushdownPredicates);
            }
        } else if (exp instanceof CIDRMatch cidrMatch) {
            return isAttributePushable(cidrMatch.ipField(), cidrMatch, lucenePushdownPredicates)
                && Expressions.foldable(cidrMatch.matches());
        } else if (exp instanceof SpatialRelatesFunction spatial) {
<<<<<<< HEAD
            return canPushSpatialFunctionToSource(spatial, lucenePushdownPredicates);
        } else if (exp instanceof MatchQueryPredicate mqp) {
            return mqp.field() instanceof FieldAttribute && DataType.isString(mqp.field().dataType());
=======
            return canPushSpatialFunctionToSource(spatial);
>>>>>>> 1ae719f8
        } else if (exp instanceof StringQueryPredicate) {
            return true;
        } else if (exp instanceof QueryString) {
            return true;
        } else if (exp instanceof Match mf) {
            return mf.field() instanceof FieldAttribute && DataType.isString(mf.field().dataType());
        }
        return false;
    }

    /**
     * Push-down to Lucene is only possible if one field is an indexed spatial field, and the other is a constant spatial or string column.
     */
    public static boolean canPushSpatialFunctionToSource(BinarySpatialFunction s, LucenePushdownPredicates lucenePushdownPredicates) {
        // The use of foldable here instead of SpatialEvaluatorFieldKey.isConstant is intentional to match the behavior of the
        // Lucene pushdown code in EsqlTranslationHandler::SpatialRelatesTranslator
        // We could enhance both places to support ReferenceAttributes that refer to constants, but that is a larger change
        return isPushableSpatialAttribute(s.left(), lucenePushdownPredicates) && s.right().foldable()
            || isPushableSpatialAttribute(s.right(), lucenePushdownPredicates) && s.left().foldable();
    }

    private static boolean isPushableSpatialAttribute(Expression exp, LucenePushdownPredicates p) {
        return exp instanceof FieldAttribute fa && DataType.isSpatial(fa.dataType()) && fa.getExactInfo().hasExact() && p.isIndexed(fa);
    }

    private static boolean isAttributePushable(
        Expression expression,
        Expression operation,
        LucenePushdownPredicates lucenePushdownPredicates
    ) {
        if (LucenePushDownUtils.isPushableFieldAttribute(expression, lucenePushdownPredicates)) {
            return true;
        }
        if (expression instanceof MetadataAttribute ma && ma.searchable()) {
            return operation == null
                // no range or regex queries supported with metadata fields
                || operation instanceof Equals
                || operation instanceof NotEquals
                || operation instanceof WildcardLike;
        }
        return false;
    }
}<|MERGE_RESOLUTION|>--- conflicted
+++ resolved
@@ -251,13 +251,7 @@
             return isAttributePushable(cidrMatch.ipField(), cidrMatch, lucenePushdownPredicates)
                 && Expressions.foldable(cidrMatch.matches());
         } else if (exp instanceof SpatialRelatesFunction spatial) {
-<<<<<<< HEAD
             return canPushSpatialFunctionToSource(spatial, lucenePushdownPredicates);
-        } else if (exp instanceof MatchQueryPredicate mqp) {
-            return mqp.field() instanceof FieldAttribute && DataType.isString(mqp.field().dataType());
-=======
-            return canPushSpatialFunctionToSource(spatial);
->>>>>>> 1ae719f8
         } else if (exp instanceof StringQueryPredicate) {
             return true;
         } else if (exp instanceof QueryString) {

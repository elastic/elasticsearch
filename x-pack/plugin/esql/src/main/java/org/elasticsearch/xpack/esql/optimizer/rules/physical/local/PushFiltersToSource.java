/*
 * Copyright Elasticsearch B.V. and/or licensed to Elasticsearch B.V. under one
 * or more contributor license agreements. Licensed under the Elastic License
 * 2.0; you may not use this file except in compliance with the Elastic License
 * 2.0.
 */

package org.elasticsearch.xpack.esql.optimizer.rules.physical.local;

import org.elasticsearch.index.query.QueryBuilder;
import org.elasticsearch.xpack.esql.core.expression.Alias;
import org.elasticsearch.xpack.esql.core.expression.Attribute;
import org.elasticsearch.xpack.esql.core.expression.AttributeMap;
import org.elasticsearch.xpack.esql.core.expression.Expression;
import org.elasticsearch.xpack.esql.core.expression.Expressions;
import org.elasticsearch.xpack.esql.core.expression.FieldAttribute;
import org.elasticsearch.xpack.esql.core.expression.MetadataAttribute;
import org.elasticsearch.xpack.esql.core.expression.ReferenceAttribute;
import org.elasticsearch.xpack.esql.core.expression.function.scalar.UnaryScalarFunction;
import org.elasticsearch.xpack.esql.core.expression.predicate.Predicates;
import org.elasticsearch.xpack.esql.core.expression.predicate.Range;
import org.elasticsearch.xpack.esql.core.expression.predicate.logical.BinaryLogic;
import org.elasticsearch.xpack.esql.core.expression.predicate.logical.Not;
import org.elasticsearch.xpack.esql.core.expression.predicate.nulls.IsNotNull;
import org.elasticsearch.xpack.esql.core.expression.predicate.nulls.IsNull;
import org.elasticsearch.xpack.esql.core.expression.predicate.operator.comparison.BinaryComparison;
import org.elasticsearch.xpack.esql.core.expression.predicate.regex.RegexMatch;
import org.elasticsearch.xpack.esql.core.expression.predicate.regex.WildcardLike;
import org.elasticsearch.xpack.esql.core.querydsl.query.Query;
import org.elasticsearch.xpack.esql.core.type.DataType;
import org.elasticsearch.xpack.esql.core.util.CollectionUtils;
import org.elasticsearch.xpack.esql.core.util.Queries;
import org.elasticsearch.xpack.esql.expression.function.fulltext.FullTextFunction;
<<<<<<< HEAD
=======
import org.elasticsearch.xpack.esql.expression.function.fulltext.Match;
import org.elasticsearch.xpack.esql.expression.function.fulltext.Term;
>>>>>>> 6bb07998
import org.elasticsearch.xpack.esql.expression.function.scalar.ip.CIDRMatch;
import org.elasticsearch.xpack.esql.expression.function.scalar.spatial.BinarySpatialFunction;
import org.elasticsearch.xpack.esql.expression.function.scalar.spatial.SpatialRelatesFunction;
import org.elasticsearch.xpack.esql.expression.predicate.operator.comparison.Equals;
import org.elasticsearch.xpack.esql.expression.predicate.operator.comparison.EsqlBinaryComparison;
import org.elasticsearch.xpack.esql.expression.predicate.operator.comparison.GreaterThan;
import org.elasticsearch.xpack.esql.expression.predicate.operator.comparison.GreaterThanOrEqual;
import org.elasticsearch.xpack.esql.expression.predicate.operator.comparison.In;
import org.elasticsearch.xpack.esql.expression.predicate.operator.comparison.InsensitiveBinaryComparison;
import org.elasticsearch.xpack.esql.expression.predicate.operator.comparison.LessThan;
import org.elasticsearch.xpack.esql.expression.predicate.operator.comparison.LessThanOrEqual;
import org.elasticsearch.xpack.esql.expression.predicate.operator.comparison.NotEquals;
import org.elasticsearch.xpack.esql.optimizer.LocalPhysicalOptimizerContext;
import org.elasticsearch.xpack.esql.optimizer.PhysicalOptimizerRules;
import org.elasticsearch.xpack.esql.plan.physical.EsQueryExec;
import org.elasticsearch.xpack.esql.plan.physical.EvalExec;
import org.elasticsearch.xpack.esql.plan.physical.FilterExec;
import org.elasticsearch.xpack.esql.plan.physical.PhysicalPlan;
import org.elasticsearch.xpack.esql.planner.PlannerUtils;

import java.util.ArrayList;
import java.util.List;

import static java.util.Arrays.asList;
import static org.elasticsearch.xpack.esql.core.expression.predicate.Predicates.splitAnd;

public class PushFiltersToSource extends PhysicalOptimizerRules.ParameterizedOptimizerRule<FilterExec, LocalPhysicalOptimizerContext> {

    @Override
    protected PhysicalPlan rule(FilterExec filterExec, LocalPhysicalOptimizerContext ctx) {
        PhysicalPlan plan = filterExec;
        if (filterExec.child() instanceof EsQueryExec queryExec) {
            plan = planFilterExec(filterExec, queryExec, ctx);
        } else if (filterExec.child() instanceof EvalExec evalExec && evalExec.child() instanceof EsQueryExec queryExec) {
            plan = planFilterExec(filterExec, evalExec, queryExec, ctx);
        }
        return plan;
    }

    private static PhysicalPlan planFilterExec(FilterExec filterExec, EsQueryExec queryExec, LocalPhysicalOptimizerContext ctx) {
        List<Expression> pushable = new ArrayList<>();
        List<Expression> nonPushable = new ArrayList<>();
        for (Expression exp : splitAnd(filterExec.condition())) {
            (canPushToSource(exp, LucenePushdownPredicates.from(ctx.searchStats())) ? pushable : nonPushable).add(exp);
        }
        return rewrite(filterExec, queryExec, pushable, nonPushable, List.of());
    }

    private static PhysicalPlan planFilterExec(
        FilterExec filterExec,
        EvalExec evalExec,
        EsQueryExec queryExec,
        LocalPhysicalOptimizerContext ctx
    ) {
        AttributeMap<Attribute> aliasReplacedBy = getAliasReplacedBy(evalExec);
        List<Expression> pushable = new ArrayList<>();
        List<Expression> nonPushable = new ArrayList<>();
        for (Expression exp : splitAnd(filterExec.condition())) {
            Expression resExp = exp.transformUp(ReferenceAttribute.class, r -> aliasReplacedBy.resolve(r, r));
            (canPushToSource(resExp, LucenePushdownPredicates.from(ctx.searchStats())) ? pushable : nonPushable).add(exp);
        }
        // Replace field references with their actual field attributes
        pushable.replaceAll(e -> e.transformDown(ReferenceAttribute.class, r -> aliasReplacedBy.resolve(r, r)));
        return rewrite(filterExec, queryExec, pushable, nonPushable, evalExec.fields());
    }

    static AttributeMap<Attribute> getAliasReplacedBy(EvalExec evalExec) {
        AttributeMap.Builder<Attribute> aliasReplacedByBuilder = AttributeMap.builder();
        evalExec.fields().forEach(alias -> {
            if (alias.child() instanceof Attribute attr) {
                aliasReplacedByBuilder.put(alias.toAttribute(), attr);
            }
        });
        return aliasReplacedByBuilder.build();
    }

    private static PhysicalPlan rewrite(
        FilterExec filterExec,
        EsQueryExec queryExec,
        List<Expression> pushable,
        List<Expression> nonPushable,
        List<Alias> evalFields
    ) {
        // Combine GT, GTE, LT and LTE in pushable to Range if possible
        List<Expression> newPushable = combineEligiblePushableToRange(pushable);
        if (newPushable.size() > 0) { // update the executable with pushable conditions
            Query queryDSL = PlannerUtils.TRANSLATOR_HANDLER.asQuery(Predicates.combineAnd(newPushable));
            QueryBuilder planQuery = queryDSL.asBuilder();
            var query = Queries.combine(Queries.Clause.FILTER, asList(queryExec.query(), planQuery));
            queryExec = new EsQueryExec(
                queryExec.source(),
                queryExec.index(),
                queryExec.indexMode(),
                queryExec.output(),
                query,
                queryExec.limit(),
                queryExec.sorts(),
                queryExec.estimatedRowSize()
            );
            // If the eval contains other aliases, not just field attributes, we need to keep them in the plan
            PhysicalPlan plan = evalFields.isEmpty() ? queryExec : new EvalExec(filterExec.source(), queryExec, evalFields);
            if (nonPushable.size() > 0) {
                // update filter with remaining non-pushable conditions
                return new FilterExec(filterExec.source(), plan, Predicates.combineAnd(nonPushable));
            } else {
                // prune Filter entirely
                return plan;
            }
        } // else: nothing changes
        return filterExec;
    }

    private static List<Expression> combineEligiblePushableToRange(List<Expression> pushable) {
        List<EsqlBinaryComparison> bcs = new ArrayList<>();
        List<Range> ranges = new ArrayList<>();
        List<Expression> others = new ArrayList<>();
        boolean changed = false;

        pushable.forEach(e -> {
            if (e instanceof GreaterThan || e instanceof GreaterThanOrEqual || e instanceof LessThan || e instanceof LessThanOrEqual) {
                if (((EsqlBinaryComparison) e).right().foldable()) {
                    bcs.add((EsqlBinaryComparison) e);
                } else {
                    others.add(e);
                }
            } else {
                others.add(e);
            }
        });

        for (int i = 0, step = 1; i < bcs.size() - 1; i += step, step = 1) {
            BinaryComparison main = bcs.get(i);
            for (int j = i + 1; j < bcs.size(); j++) {
                BinaryComparison other = bcs.get(j);
                if (main.left().semanticEquals(other.left())) {
                    // >/>= AND </<=
                    if ((main instanceof GreaterThan || main instanceof GreaterThanOrEqual)
                        && (other instanceof LessThan || other instanceof LessThanOrEqual)) {
                        bcs.remove(j);
                        bcs.remove(i);

                        ranges.add(
                            new Range(
                                main.source(),
                                main.left(),
                                main.right(),
                                main instanceof GreaterThanOrEqual,
                                other.right(),
                                other instanceof LessThanOrEqual,
                                main.zoneId()
                            )
                        );

                        changed = true;
                        step = 0;
                        break;
                    }
                    // </<= AND >/>=
                    else if ((other instanceof GreaterThan || other instanceof GreaterThanOrEqual)
                        && (main instanceof LessThan || main instanceof LessThanOrEqual)) {
                            bcs.remove(j);
                            bcs.remove(i);

                            ranges.add(
                                new Range(
                                    main.source(),
                                    main.left(),
                                    other.right(),
                                    other instanceof GreaterThanOrEqual,
                                    main.right(),
                                    main instanceof LessThanOrEqual,
                                    main.zoneId()
                                )
                            );

                            changed = true;
                            step = 0;
                            break;
                        }
                }
            }
        }
        return changed ? CollectionUtils.combine(others, bcs, ranges) : pushable;
    }

    /**
     * Check if the given expression can be pushed down to the source.
     * This version of the check is called when we do not have SearchStats available. It assumes no exact subfields for TEXT fields,
     * and makes the indexed/doc-values check using the isAggregatable flag only, which comes from field-caps, represents the field state
     * over the entire cluster (is not node specific), and has risks for indexed=false/doc_values=true fields.
     */
    public static boolean canPushToSource(Expression exp) {
        return canPushToSource(exp, LucenePushdownPredicates.DEFAULT);
    }

    static boolean canPushToSource(Expression exp, LucenePushdownPredicates lucenePushdownPredicates) {
        if (exp instanceof BinaryComparison bc) {
            return isAttributePushable(bc.left(), bc, lucenePushdownPredicates) && bc.right().foldable();
        } else if (exp instanceof InsensitiveBinaryComparison bc) {
            return isAttributePushable(bc.left(), bc, lucenePushdownPredicates) && bc.right().foldable();
        } else if (exp instanceof BinaryLogic bl) {
            return canPushToSource(bl.left(), lucenePushdownPredicates) && canPushToSource(bl.right(), lucenePushdownPredicates);
        } else if (exp instanceof In in) {
            return isAttributePushable(in.value(), null, lucenePushdownPredicates) && Expressions.foldable(in.list());
        } else if (exp instanceof Not not) {
            return canPushToSource(not.field(), lucenePushdownPredicates);
        } else if (exp instanceof UnaryScalarFunction usf) {
            if (usf instanceof RegexMatch<?> || usf instanceof IsNull || usf instanceof IsNotNull) {
                if (usf instanceof IsNull || usf instanceof IsNotNull) {
                    if (usf.field() instanceof FieldAttribute fa && fa.dataType().equals(DataType.TEXT)) {
                        return true;
                    }
                }
                return isAttributePushable(usf.field(), usf, lucenePushdownPredicates);
            }
        } else if (exp instanceof CIDRMatch cidrMatch) {
            return isAttributePushable(cidrMatch.ipField(), cidrMatch, lucenePushdownPredicates)
                && Expressions.foldable(cidrMatch.matches());
        } else if (exp instanceof SpatialRelatesFunction spatial) {
            return canPushSpatialFunctionToSource(spatial, lucenePushdownPredicates);
<<<<<<< HEAD
=======
        } else if (exp instanceof Match mf) {
            return mf.field() instanceof FieldAttribute && DataType.isString(mf.field().dataType());
        } else if (exp instanceof Term term) {
            return term.field() instanceof FieldAttribute && DataType.isString(term.field().dataType());
>>>>>>> 6bb07998
        } else if (exp instanceof FullTextFunction) {
            return true;
        }
        return false;
    }

    /**
     * Push-down to Lucene is only possible if one field is an indexed spatial field, and the other is a constant spatial or string column.
     */
    public static boolean canPushSpatialFunctionToSource(BinarySpatialFunction s, LucenePushdownPredicates lucenePushdownPredicates) {
        // The use of foldable here instead of SpatialEvaluatorFieldKey.isConstant is intentional to match the behavior of the
        // Lucene pushdown code in EsqlTranslationHandler::SpatialRelatesTranslator
        // We could enhance both places to support ReferenceAttributes that refer to constants, but that is a larger change
        return isPushableSpatialAttribute(s.left(), lucenePushdownPredicates) && s.right().foldable()
            || isPushableSpatialAttribute(s.right(), lucenePushdownPredicates) && s.left().foldable();
    }

    private static boolean isPushableSpatialAttribute(Expression exp, LucenePushdownPredicates p) {
        return exp instanceof FieldAttribute fa && DataType.isSpatial(fa.dataType()) && fa.getExactInfo().hasExact() && p.isIndexed(fa);
    }

    private static boolean isAttributePushable(
        Expression expression,
        Expression operation,
        LucenePushdownPredicates lucenePushdownPredicates
    ) {
        if (lucenePushdownPredicates.isPushableFieldAttribute(expression)) {
            return true;
        }
        if (expression instanceof MetadataAttribute ma && ma.searchable()) {
            return operation == null
                // no range or regex queries supported with metadata fields
                || operation instanceof Equals
                || operation instanceof NotEquals
                || operation instanceof WildcardLike;
        }
        return false;
    }
}<|MERGE_RESOLUTION|>--- conflicted
+++ resolved
@@ -31,11 +31,8 @@
 import org.elasticsearch.xpack.esql.core.util.CollectionUtils;
 import org.elasticsearch.xpack.esql.core.util.Queries;
 import org.elasticsearch.xpack.esql.expression.function.fulltext.FullTextFunction;
-<<<<<<< HEAD
-=======
 import org.elasticsearch.xpack.esql.expression.function.fulltext.Match;
 import org.elasticsearch.xpack.esql.expression.function.fulltext.Term;
->>>>>>> 6bb07998
 import org.elasticsearch.xpack.esql.expression.function.scalar.ip.CIDRMatch;
 import org.elasticsearch.xpack.esql.expression.function.scalar.spatial.BinarySpatialFunction;
 import org.elasticsearch.xpack.esql.expression.function.scalar.spatial.SpatialRelatesFunction;
@@ -256,13 +253,8 @@
                 && Expressions.foldable(cidrMatch.matches());
         } else if (exp instanceof SpatialRelatesFunction spatial) {
             return canPushSpatialFunctionToSource(spatial, lucenePushdownPredicates);
-<<<<<<< HEAD
-=======
-        } else if (exp instanceof Match mf) {
-            return mf.field() instanceof FieldAttribute && DataType.isString(mf.field().dataType());
         } else if (exp instanceof Term term) {
             return term.field() instanceof FieldAttribute && DataType.isString(term.field().dataType());
->>>>>>> 6bb07998
         } else if (exp instanceof FullTextFunction) {
             return true;
         }

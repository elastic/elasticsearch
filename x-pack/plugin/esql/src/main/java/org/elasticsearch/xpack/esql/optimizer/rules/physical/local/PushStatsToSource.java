/*
 * Copyright Elasticsearch B.V. and/or licensed to Elasticsearch B.V. under one
 * or more contributor license agreements. Licensed under the Elastic License
 * 2.0; you may not use this file except in compliance with the Elastic License
 * 2.0.
 */

package org.elasticsearch.xpack.esql.optimizer.rules.physical.local;

import org.elasticsearch.core.Tuple;
import org.elasticsearch.index.query.QueryBuilder;
import org.elasticsearch.index.query.QueryBuilders;
import org.elasticsearch.xpack.esql.capabilities.TranslationAware;
import org.elasticsearch.xpack.esql.core.expression.Alias;
import org.elasticsearch.xpack.esql.core.expression.Attribute;
import org.elasticsearch.xpack.esql.core.expression.AttributeMap;
import org.elasticsearch.xpack.esql.core.expression.Expression;
import org.elasticsearch.xpack.esql.core.expression.FieldAttribute;
import org.elasticsearch.xpack.esql.core.expression.NamedExpression;
import org.elasticsearch.xpack.esql.core.util.Queries;
import org.elasticsearch.xpack.esql.core.util.StringUtils;
import org.elasticsearch.xpack.esql.expression.function.aggregate.Count;
import org.elasticsearch.xpack.esql.optimizer.LocalPhysicalOptimizerContext;
import org.elasticsearch.xpack.esql.optimizer.PhysicalOptimizerRules;
import org.elasticsearch.xpack.esql.plan.physical.AggregateExec;
import org.elasticsearch.xpack.esql.plan.physical.EsQueryExec;
import org.elasticsearch.xpack.esql.plan.physical.EsStatsQueryExec;
import org.elasticsearch.xpack.esql.plan.physical.PhysicalPlan;
import org.elasticsearch.xpack.esql.planner.AbstractPhysicalOperationProviders;

import java.util.ArrayList;
import java.util.List;

import static java.util.Arrays.asList;
import static java.util.Collections.emptyList;
import static java.util.Collections.singletonList;
import static org.elasticsearch.xpack.esql.capabilities.TranslationAware.translatable;
import static org.elasticsearch.xpack.esql.plan.physical.EsStatsQueryExec.StatsType.COUNT;
import static org.elasticsearch.xpack.esql.planner.TranslatorHandler.TRANSLATOR_HANDLER;

/**
 * Looks for the case where certain stats exist right before the query and thus can be pushed down.
 */
public class PushStatsToSource extends PhysicalOptimizerRules.ParameterizedOptimizerRule<AggregateExec, LocalPhysicalOptimizerContext> {

    @Override
    protected PhysicalPlan rule(AggregateExec aggregateExec, LocalPhysicalOptimizerContext context) {
        PhysicalPlan plan = aggregateExec;
        if (aggregateExec.child() instanceof EsQueryExec queryExec) {
            var tuple = pushableStats(aggregateExec, context);

            // for the moment support pushing count just for one field
            List<EsStatsQueryExec.Stat> stats = tuple.v2();
            if (stats.size() > 1) {
                return aggregateExec;
            }

            // TODO: handle case where some aggs cannot be pushed down by breaking the aggs into two sources (regular + stats) + union
            // use the stats since the attributes are larger in size (due to seen)
            if (tuple.v2().size() == aggregateExec.aggregates().size()) {
                plan = new EsStatsQueryExec(
                    aggregateExec.source(),
                    queryExec.indexPattern(),
                    queryExec.query(),
                    queryExec.limit(),
                    tuple.v1(),
                    tuple.v2()
                );
            }
        }
        return plan;
    }

    private Tuple<List<Attribute>, List<EsStatsQueryExec.Stat>> pushableStats(
        AggregateExec aggregate,
        LocalPhysicalOptimizerContext context
    ) {
        AttributeMap.Builder<EsStatsQueryExec.Stat> statsBuilder = AttributeMap.builder();
        Tuple<List<Attribute>, List<EsStatsQueryExec.Stat>> tuple = new Tuple<>(new ArrayList<>(), new ArrayList<>());

        if (aggregate.groupings().isEmpty()) {
            for (NamedExpression agg : aggregate.aggregates()) {
                var attribute = agg.toAttribute();
                EsStatsQueryExec.Stat stat = statsBuilder.computeIfAbsent(attribute, a -> {
                    if (agg instanceof Alias as) {
                        Expression child = as.child();
                        if (child instanceof Count count) {
                            var target = count.field();
                            String fieldName = null;
                            QueryBuilder query = null;
                            // TODO: add count over field (has to be field attribute)
                            if (target.foldable()) {
                                fieldName = StringUtils.WILDCARD;
                            }
                            // check if regular field
                            else {
                                if (target instanceof FieldAttribute fa) {
                                    var fName = fa.fieldName();
                                    if (context.searchStats().isSingleValue(fName)) {
                                        fieldName = fName;
                                        query = QueryBuilders.existsQuery(fieldName);
                                    }
                                }
                            }
                            if (fieldName != null) {
                                if (count.hasFilter()) {
<<<<<<< HEAD
                                    if (translatable(
                                        count.filter(),
                                        LucenePushdownPredicates.DEFAULT
                                    ) != TranslationAware.Translatable.YES) {
=======
                                    // Note: currently, it seems like we never actually perform stats pushdown if we reach here.
                                    // That's because stats pushdown only works for 1 agg function (without BY); but in that case, filters
                                    // are extracted into a separate filter node upstream from the aggregation (and hopefully pushed into
                                    // the EsQueryExec separately).
                                    if (canPushToSource(count.filter()) == false) {
>>>>>>> 4494fdc5
                                        return null; // can't push down
                                    }
                                    var countFilter = TRANSLATOR_HANDLER.asQuery(LucenePushdownPredicates.DEFAULT, count.filter());
                                    query = Queries.combine(Queries.Clause.MUST, asList(countFilter.toQueryBuilder(), query));
                                }
                                return new EsStatsQueryExec.Stat(fieldName, COUNT, query);
                            }
                        }
                    }
                    return null;
                });
                if (stat != null) {
                    List<Attribute> intermediateAttributes = AbstractPhysicalOperationProviders.intermediateAttributes(
                        singletonList(agg),
                        emptyList()
                    );
                    // TODO: the attributes have been recreated here; they will have wrong name ids, and the dependency check will
                    // probably fail when we fix https://github.com/elastic/elasticsearch/issues/105436.
                    // We may need to refactor AbstractPhysicalOperationProviders.intermediateAttributes so it doesn't return just
                    // a list of attributes, but a mapping from the logical to the physical attributes.
                    tuple.v1().addAll(intermediateAttributes);
                    tuple.v2().add(stat);
                }
            }
        }

        return tuple;
    }
}<|MERGE_RESOLUTION|>--- conflicted
+++ resolved
@@ -104,18 +104,14 @@
                             }
                             if (fieldName != null) {
                                 if (count.hasFilter()) {
-<<<<<<< HEAD
+                                    // Note: currently, it seems like we never actually perform stats pushdown if we reach here.
+                                    // That's because stats pushdown only works for 1 agg function (without BY); but in that case, filters
+                                    // are extracted into a separate filter node upstream from the aggregation (and hopefully pushed into
+                                    // the EsQueryExec separately).
                                     if (translatable(
                                         count.filter(),
                                         LucenePushdownPredicates.DEFAULT
                                     ) != TranslationAware.Translatable.YES) {
-=======
-                                    // Note: currently, it seems like we never actually perform stats pushdown if we reach here.
-                                    // That's because stats pushdown only works for 1 agg function (without BY); but in that case, filters
-                                    // are extracted into a separate filter node upstream from the aggregation (and hopefully pushed into
-                                    // the EsQueryExec separately).
-                                    if (canPushToSource(count.filter()) == false) {
->>>>>>> 4494fdc5
                                         return null; // can't push down
                                     }
                                     var countFilter = TRANSLATOR_HANDLER.asQuery(LucenePushdownPredicates.DEFAULT, count.filter());

/*
 * Copyright Elasticsearch B.V. and/or licensed to Elasticsearch B.V. under one
 * or more contributor license agreements. Licensed under the Elastic License
 * 2.0; you may not use this file except in compliance with the Elastic License
 * 2.0.
 */

package org.elasticsearch.xpack.esql.optimizer.rules.physical.local;

import org.elasticsearch.index.IndexMode;
import org.elasticsearch.xpack.esql.core.expression.Attribute;
import org.elasticsearch.xpack.esql.core.expression.FieldAttribute;
import org.elasticsearch.xpack.esql.core.expression.MetadataAttribute;
import org.elasticsearch.xpack.esql.optimizer.PhysicalOptimizerRules;
import org.elasticsearch.xpack.esql.plan.physical.EsQueryExec;
import org.elasticsearch.xpack.esql.plan.physical.EsSourceExec;
import org.elasticsearch.xpack.esql.plan.physical.PhysicalPlan;

import java.util.ArrayList;
import java.util.List;

import static org.elasticsearch.xpack.esql.optimizer.rules.logical.OptimizerRules.TransformDirection.UP;

public class ReplaceSourceAttributes extends PhysicalOptimizerRules.OptimizerRule<EsSourceExec> {

    public ReplaceSourceAttributes() {
        super(UP);
    }

    @Override
    protected PhysicalPlan rule(EsSourceExec plan) {
        var docId = new FieldAttribute(plan.source(), EsQueryExec.DOC_ID_FIELD.getName(), EsQueryExec.DOC_ID_FIELD);
        final List<Attribute> attributes = new ArrayList<>();
        attributes.add(docId);

        var outputIterator = plan.output().iterator();
        var isTimeSeries = plan.indexMode() == IndexMode.TIME_SERIES;
        var keepIterating = true;
        Attribute tsid = null, timestamp = null, score = null;

        while (keepIterating && outputIterator.hasNext()) {
            Attribute attr = outputIterator.next();
            if (attr instanceof MetadataAttribute ma) {
                if (ma.name().equals(MetadataAttribute.SCORE)) {
                    score = attr;
                } else if (isTimeSeries && ma.name().equals(MetadataAttribute.TSID_FIELD)) {
                    tsid = attr;
                }
            } else if (attr.name().equals(MetadataAttribute.TIMESTAMP_FIELD)) {
                timestamp = attr;
            }
            keepIterating = score == null || (isTimeSeries && (tsid == null || timestamp == null));
        }
        if (isTimeSeries) {
            if (tsid == null || timestamp == null) {
                throw new IllegalStateException("_tsid or @timestamp are missing from the time-series source");
            }
            attributes.add(tsid);
            attributes.add(timestamp);
        }
<<<<<<< HEAD
        plan.output().forEach(attr -> {
            if (MetadataAttribute.isScoreAttribute(attr)) {
                attributes.add(attr);
            }
        });
=======
        if (score != null) {
            attributes.add(score);
        }

>>>>>>> a92b1d68
        return new EsQueryExec(plan.source(), plan.indexPattern(), plan.indexMode(), plan.indexNameWithModes(), attributes, plan.query());
    }
}<|MERGE_RESOLUTION|>--- conflicted
+++ resolved
@@ -58,18 +58,10 @@
             attributes.add(tsid);
             attributes.add(timestamp);
         }
-<<<<<<< HEAD
-        plan.output().forEach(attr -> {
-            if (MetadataAttribute.isScoreAttribute(attr)) {
-                attributes.add(attr);
-            }
-        });
-=======
         if (score != null) {
             attributes.add(score);
         }
 
->>>>>>> a92b1d68
         return new EsQueryExec(plan.source(), plan.indexPattern(), plan.indexMode(), plan.indexNameWithModes(), attributes, plan.query());
     }
 }
--- conflicted
+++ resolved
@@ -27,8 +27,7 @@
   public static final int
     LINE_COMMENT=1, MULTILINE_COMMENT=2, WS=3, DEV_CHANGE_POINT=4, ENRICH=5, 
     EXPLAIN=6, DISSECT=7, EVAL=8, GROK=9, LIMIT=10, ROW=11, SORT=12, STATS=13, 
-<<<<<<< HEAD
-    WHERE=14, DEV_INLINESTATS=15, DEV_RERANK=16, FROM=17, DEV_METRICS=18, 
+    WHERE=14, DEV_INLINESTATS=15, DEV_RERANK=16, FROM=17, DEV_TIME_SERIES=18, 
     DEV_FORK=19, JOIN_LOOKUP=20, DEV_JOIN_FULL=21, DEV_JOIN_LEFT=22, DEV_JOIN_RIGHT=23, 
     DEV_LOOKUP=24, MV_EXPAND=25, DROP=26, KEEP=27, DEV_INSIST=28, DEV_RRF=29, 
     RENAME=30, SHOW=31, UNKNOWN_CMD=32, CHANGE_POINT_LINE_COMMENT=33, CHANGE_POINT_MULTILINE_COMMENT=34, 
@@ -55,35 +54,6 @@
     PROJECT_WS=130, RENAME_LINE_COMMENT=131, RENAME_MULTILINE_COMMENT=132, 
     RENAME_WS=133, INFO=134, SHOW_LINE_COMMENT=135, SHOW_MULTILINE_COMMENT=136, 
     SHOW_WS=137;
-=======
-    WHERE=14, DEV_INLINESTATS=15, FROM=16, DEV_TIME_SERIES=17, DEV_FORK=18, 
-    JOIN_LOOKUP=19, DEV_JOIN_FULL=20, DEV_JOIN_LEFT=21, DEV_JOIN_RIGHT=22, 
-    DEV_LOOKUP=23, MV_EXPAND=24, DROP=25, KEEP=26, DEV_INSIST=27, DEV_RRF=28, 
-    RENAME=29, SHOW=30, UNKNOWN_CMD=31, CHANGE_POINT_LINE_COMMENT=32, CHANGE_POINT_MULTILINE_COMMENT=33, 
-    CHANGE_POINT_WS=34, ON=35, WITH=36, ENRICH_POLICY_NAME=37, ENRICH_LINE_COMMENT=38, 
-    ENRICH_MULTILINE_COMMENT=39, ENRICH_WS=40, ENRICH_FIELD_LINE_COMMENT=41, 
-    ENRICH_FIELD_MULTILINE_COMMENT=42, ENRICH_FIELD_WS=43, SETTING=44, SETTING_LINE_COMMENT=45, 
-    SETTTING_MULTILINE_COMMENT=46, SETTING_WS=47, EXPLAIN_WS=48, EXPLAIN_LINE_COMMENT=49, 
-    EXPLAIN_MULTILINE_COMMENT=50, PIPE=51, QUOTED_STRING=52, INTEGER_LITERAL=53, 
-    DECIMAL_LITERAL=54, BY=55, AND=56, ASC=57, ASSIGN=58, CAST_OP=59, COLON=60, 
-    COMMA=61, DESC=62, DOT=63, FALSE=64, FIRST=65, IN=66, IS=67, LAST=68, 
-    LIKE=69, NOT=70, NULL=71, NULLS=72, OR=73, PARAM=74, RLIKE=75, TRUE=76, 
-    EQ=77, CIEQ=78, NEQ=79, LT=80, LTE=81, GT=82, GTE=83, PLUS=84, MINUS=85, 
-    ASTERISK=86, SLASH=87, PERCENT=88, LEFT_BRACES=89, RIGHT_BRACES=90, DOUBLE_PARAMS=91, 
-    NAMED_OR_POSITIONAL_PARAM=92, NAMED_OR_POSITIONAL_DOUBLE_PARAMS=93, OPENING_BRACKET=94, 
-    CLOSING_BRACKET=95, LP=96, RP=97, UNQUOTED_IDENTIFIER=98, QUOTED_IDENTIFIER=99, 
-    EXPR_LINE_COMMENT=100, EXPR_MULTILINE_COMMENT=101, EXPR_WS=102, METADATA=103, 
-    UNQUOTED_SOURCE=104, FROM_LINE_COMMENT=105, FROM_MULTILINE_COMMENT=106, 
-    FROM_WS=107, FORK_WS=108, FORK_LINE_COMMENT=109, FORK_MULTILINE_COMMENT=110, 
-    JOIN=111, USING=112, JOIN_LINE_COMMENT=113, JOIN_MULTILINE_COMMENT=114, 
-    JOIN_WS=115, LOOKUP_LINE_COMMENT=116, LOOKUP_MULTILINE_COMMENT=117, LOOKUP_WS=118, 
-    LOOKUP_FIELD_LINE_COMMENT=119, LOOKUP_FIELD_MULTILINE_COMMENT=120, LOOKUP_FIELD_WS=121, 
-    MVEXPAND_LINE_COMMENT=122, MVEXPAND_MULTILINE_COMMENT=123, MVEXPAND_WS=124, 
-    ID_PATTERN=125, PROJECT_LINE_COMMENT=126, PROJECT_MULTILINE_COMMENT=127, 
-    PROJECT_WS=128, AS=129, RENAME_LINE_COMMENT=130, RENAME_MULTILINE_COMMENT=131, 
-    RENAME_WS=132, INFO=133, SHOW_LINE_COMMENT=134, SHOW_MULTILINE_COMMENT=135, 
-    SHOW_WS=136;
->>>>>>> ecaa0b1f
   public static final int
     RULE_singleStatement = 0, RULE_query = 1, RULE_sourceCommand = 2, RULE_processingCommand = 3, 
     RULE_whereCommand = 4, RULE_dataType = 5, RULE_rowCommand = 6, RULE_fields = 7, 
@@ -157,8 +127,7 @@
     return new String[] {
       null, "LINE_COMMENT", "MULTILINE_COMMENT", "WS", "DEV_CHANGE_POINT", 
       "ENRICH", "EXPLAIN", "DISSECT", "EVAL", "GROK", "LIMIT", "ROW", "SORT", 
-<<<<<<< HEAD
-      "STATS", "WHERE", "DEV_INLINESTATS", "DEV_RERANK", "FROM", "DEV_METRICS", 
+      "STATS", "WHERE", "DEV_INLINESTATS", "DEV_RERANK", "FROM", "DEV_TIME_SERIES", 
       "DEV_FORK", "JOIN_LOOKUP", "DEV_JOIN_FULL", "DEV_JOIN_LEFT", "DEV_JOIN_RIGHT", 
       "DEV_LOOKUP", "MV_EXPAND", "DROP", "KEEP", "DEV_INSIST", "DEV_RRF", "RENAME", 
       "SHOW", "UNKNOWN_CMD", "CHANGE_POINT_LINE_COMMENT", "CHANGE_POINT_MULTILINE_COMMENT", 
@@ -172,22 +141,6 @@
       "ON", "OR", "PARAM", "RLIKE", "TRUE", "WITH", "EQ", "CIEQ", "NEQ", "LT", 
       "LTE", "GT", "GTE", "PLUS", "MINUS", "ASTERISK", "SLASH", "PERCENT", 
       "LEFT_BRACES", "RIGHT_BRACES", "DOUBLE_PARAMS", "NAMED_OR_POSITIONAL_PARAM", 
-=======
-      "STATS", "WHERE", "DEV_INLINESTATS", "FROM", "DEV_TIME_SERIES", "DEV_FORK", 
-      "JOIN_LOOKUP", "DEV_JOIN_FULL", "DEV_JOIN_LEFT", "DEV_JOIN_RIGHT", "DEV_LOOKUP", 
-      "MV_EXPAND", "DROP", "KEEP", "DEV_INSIST", "DEV_RRF", "RENAME", "SHOW", 
-      "UNKNOWN_CMD", "CHANGE_POINT_LINE_COMMENT", "CHANGE_POINT_MULTILINE_COMMENT", 
-      "CHANGE_POINT_WS", "ON", "WITH", "ENRICH_POLICY_NAME", "ENRICH_LINE_COMMENT", 
-      "ENRICH_MULTILINE_COMMENT", "ENRICH_WS", "ENRICH_FIELD_LINE_COMMENT", 
-      "ENRICH_FIELD_MULTILINE_COMMENT", "ENRICH_FIELD_WS", "SETTING", "SETTING_LINE_COMMENT", 
-      "SETTTING_MULTILINE_COMMENT", "SETTING_WS", "EXPLAIN_WS", "EXPLAIN_LINE_COMMENT", 
-      "EXPLAIN_MULTILINE_COMMENT", "PIPE", "QUOTED_STRING", "INTEGER_LITERAL", 
-      "DECIMAL_LITERAL", "BY", "AND", "ASC", "ASSIGN", "CAST_OP", "COLON", 
-      "COMMA", "DESC", "DOT", "FALSE", "FIRST", "IN", "IS", "LAST", "LIKE", 
-      "NOT", "NULL", "NULLS", "OR", "PARAM", "RLIKE", "TRUE", "EQ", "CIEQ", 
-      "NEQ", "LT", "LTE", "GT", "GTE", "PLUS", "MINUS", "ASTERISK", "SLASH", 
-      "PERCENT", "LEFT_BRACES", "RIGHT_BRACES", "DOUBLE_PARAMS", "NAMED_OR_POSITIONAL_PARAM", 
->>>>>>> ecaa0b1f
       "NAMED_OR_POSITIONAL_DOUBLE_PARAMS", "OPENING_BRACKET", "CLOSING_BRACKET", 
       "LP", "RP", "UNQUOTED_IDENTIFIER", "QUOTED_IDENTIFIER", "EXPR_LINE_COMMENT", 
       "EXPR_MULTILINE_COMMENT", "EXPR_WS", "METADATA", "UNQUOTED_SOURCE", "FROM_LINE_COMMENT", 
@@ -501,13 +454,8 @@
         {
         setState(174);
         if (!(this.isDevVersion())) throw new FailedPredicateException(this, "this.isDevVersion()");
-<<<<<<< HEAD
         setState(175);
-        metricsCommand();
-=======
-        setState(173);
         timeSeriesCommand();
->>>>>>> ecaa0b1f
         }
         break;
       }
@@ -1150,15 +1098,9 @@
     try {
       enterOuterAlt(_localctx, 1);
       {
-<<<<<<< HEAD
       setState(233);
-      match(DEV_METRICS);
+      match(DEV_TIME_SERIES);
       setState(234);
-=======
-      setState(229);
-      match(DEV_TIME_SERIES);
-      setState(230);
->>>>>>> ecaa0b1f
       indexPatternAndMetadataFields();
       }
     }

--- conflicted
+++ resolved
@@ -8,7047 +8,5497 @@
  * 2.0.
  */
 
-import org.antlr.v4.runtime.FailedPredicateException;
-import org.antlr.v4.runtime.NoViableAltException;
-import org.antlr.v4.runtime.ParserRuleContext;
-import org.antlr.v4.runtime.RecognitionException;
-import org.antlr.v4.runtime.RuleContext;
-import org.antlr.v4.runtime.RuntimeMetaData;
-import org.antlr.v4.runtime.Token;
-import org.antlr.v4.runtime.TokenStream;
-import org.antlr.v4.runtime.Vocabulary;
-import org.antlr.v4.runtime.VocabularyImpl;
-import org.antlr.v4.runtime.atn.ATN;
-import org.antlr.v4.runtime.atn.ATNDeserializer;
-import org.antlr.v4.runtime.atn.ParserATNSimulator;
-import org.antlr.v4.runtime.atn.PredictionContextCache;
+import org.antlr.v4.runtime.atn.*;
 import org.antlr.v4.runtime.dfa.DFA;
-import org.antlr.v4.runtime.tree.ParseTreeListener;
-import org.antlr.v4.runtime.tree.ParseTreeVisitor;
-import org.antlr.v4.runtime.tree.TerminalNode;
-
+import org.antlr.v4.runtime.*;
+import org.antlr.v4.runtime.misc.*;
+import org.antlr.v4.runtime.tree.*;
 import java.util.List;
-
-@SuppressWarnings({ "all", "warnings", "unchecked", "unused", "cast", "CheckReturnValue" })
+import java.util.Iterator;
+import java.util.ArrayList;
+
+@SuppressWarnings({"all", "warnings", "unchecked", "unused", "cast", "CheckReturnValue"})
 public class EsqlBaseParser extends ParserConfig {
-    static {
-        RuntimeMetaData.checkVersion("4.13.1", RuntimeMetaData.VERSION);
-    }
-
-    protected static final DFA[] _decisionToDFA;
-    protected static final PredictionContextCache _sharedContextCache = new PredictionContextCache();
-    public static final int DISSECT = 1, DROP = 2, ENRICH = 3, EVAL = 4, EXPLAIN = 5, FROM = 6, GROK = 7, KEEP = 8, LIMIT = 9, MV_EXPAND =
-        10, RENAME = 11, ROW = 12, SHOW = 13, SORT = 14, STATS = 15, WHERE = 16, DEV_INLINESTATS = 17, DEV_INSIST = 18, DEV_LOOKUP = 19,
-        DEV_METRICS = 20, DEV_JOIN = 21, DEV_JOIN_FULL = 22, DEV_JOIN_LEFT = 23, DEV_JOIN_RIGHT = 24, DEV_JOIN_LOOKUP = 25, UNKNOWN_CMD =
-            26, LINE_COMMENT = 27, MULTILINE_COMMENT = 28, WS = 29, PIPE = 30, QUOTED_STRING = 31, INTEGER_LITERAL = 32, DECIMAL_LITERAL =
-                33, BY = 34, AND = 35, ASC = 36, ASSIGN = 37, CAST_OP = 38, COLON = 39, COMMA = 40, DESC = 41, DOT = 42, FALSE = 43, FIRST =
-                    44, IN = 45, IS = 46, LAST = 47, LIKE = 48, LP = 49, NOT = 50, NULL = 51, NULLS = 52, OR = 53, PARAM = 54, RLIKE = 55,
-        RP = 56, TRUE = 57, EQ = 58, CIEQ = 59, NEQ = 60, LT = 61, LTE = 62, GT = 63, GTE = 64, PLUS = 65, MINUS = 66, ASTERISK = 67,
-        SLASH = 68, PERCENT = 69, LEFT_BRACES = 70, RIGHT_BRACES = 71, NAMED_OR_POSITIONAL_PARAM = 72, OPENING_BRACKET = 73,
-        CLOSING_BRACKET = 74, UNQUOTED_IDENTIFIER = 75, QUOTED_IDENTIFIER = 76, EXPR_LINE_COMMENT = 77, EXPR_MULTILINE_COMMENT = 78,
-        EXPR_WS = 79, EXPLAIN_WS = 80, EXPLAIN_LINE_COMMENT = 81, EXPLAIN_MULTILINE_COMMENT = 82, METADATA = 83, UNQUOTED_SOURCE = 84,
-        FROM_LINE_COMMENT = 85, FROM_MULTILINE_COMMENT = 86, FROM_WS = 87, ID_PATTERN = 88, PROJECT_LINE_COMMENT = 89,
-        PROJECT_MULTILINE_COMMENT = 90, PROJECT_WS = 91, AS = 92, RENAME_LINE_COMMENT = 93, RENAME_MULTILINE_COMMENT = 94, RENAME_WS = 95,
-        ON = 96, WITH = 97, ENRICH_POLICY_NAME = 98, ENRICH_LINE_COMMENT = 99, ENRICH_MULTILINE_COMMENT = 100, ENRICH_WS = 101,
-        ENRICH_FIELD_LINE_COMMENT = 102, ENRICH_FIELD_MULTILINE_COMMENT = 103, ENRICH_FIELD_WS = 104, MVEXPAND_LINE_COMMENT = 105,
-        MVEXPAND_MULTILINE_COMMENT = 106, MVEXPAND_WS = 107, INFO = 108, SHOW_LINE_COMMENT = 109, SHOW_MULTILINE_COMMENT = 110, SHOW_WS =
-            111, SETTING = 112, SETTING_LINE_COMMENT = 113, SETTTING_MULTILINE_COMMENT = 114, SETTING_WS = 115, LOOKUP_LINE_COMMENT = 116,
-        LOOKUP_MULTILINE_COMMENT = 117, LOOKUP_WS = 118, LOOKUP_FIELD_LINE_COMMENT = 119, LOOKUP_FIELD_MULTILINE_COMMENT = 120,
-        LOOKUP_FIELD_WS = 121, USING = 122, JOIN_LINE_COMMENT = 123, JOIN_MULTILINE_COMMENT = 124, JOIN_WS = 125, METRICS_LINE_COMMENT =
-            126, METRICS_MULTILINE_COMMENT = 127, METRICS_WS = 128, CLOSING_METRICS_LINE_COMMENT = 129, CLOSING_METRICS_MULTILINE_COMMENT =
-                130, CLOSING_METRICS_WS = 131, INSIST_WS = 132;
-    public static final int RULE_singleStatement = 0, RULE_query = 1, RULE_sourceCommand = 2, RULE_processingCommand = 3,
-        RULE_whereCommand = 4, RULE_booleanExpression = 5, RULE_regexBooleanExpression = 6, RULE_matchBooleanExpression = 7,
-        RULE_valueExpression = 8, RULE_operatorExpression = 9, RULE_primaryExpression = 10, RULE_functionExpression = 11,
-        RULE_functionName = 12, RULE_mapExpression = 13, RULE_entryExpression = 14, RULE_dataType = 15, RULE_rowCommand = 16, RULE_fields =
-            17, RULE_field = 18, RULE_fromCommand = 19, RULE_indexPattern = 20, RULE_clusterString = 21, RULE_indexString = 22,
-        RULE_metadata = 23, RULE_metricsCommand = 24, RULE_evalCommand = 25, RULE_statsCommand = 26, RULE_aggFields = 27, RULE_aggField =
-            28, RULE_qualifiedName = 29, RULE_qualifiedNamePattern = 30, RULE_qualifiedNamePatterns = 31, RULE_identifier = 32,
-        RULE_identifierPattern = 33, RULE_constant = 34, RULE_parameter = 35, RULE_identifierOrParameter = 36, RULE_limitCommand = 37,
-        RULE_sortCommand = 38, RULE_orderExpression = 39, RULE_keepCommand = 40, RULE_dropCommand = 41, RULE_renameCommand = 42,
-        RULE_renameClause = 43, RULE_dissectCommand = 44, RULE_grokCommand = 45, RULE_mvExpandCommand = 46, RULE_commandOptions = 47,
-        RULE_commandOption = 48, RULE_booleanValue = 49, RULE_numericValue = 50, RULE_decimalValue = 51, RULE_integerValue = 52,
-        RULE_string = 53, RULE_comparisonOperator = 54, RULE_explainCommand = 55, RULE_subqueryExpression = 56, RULE_showCommand = 57,
-        RULE_enrichCommand = 58, RULE_enrichWithClause = 59, RULE_lookupCommand = 60, RULE_inlinestatsCommand = 61, RULE_joinCommand = 62,
-        RULE_joinTarget = 63, RULE_joinCondition = 64, RULE_joinPredicate = 65, RULE_insistCommand = 66;
-
-    private static String[] makeRuleNames() {
-        return new String[] {
-            "singleStatement",
-            "query",
-            "sourceCommand",
-            "processingCommand",
-            "whereCommand",
-            "booleanExpression",
-            "regexBooleanExpression",
-            "matchBooleanExpression",
-            "valueExpression",
-            "operatorExpression",
-            "primaryExpression",
-            "functionExpression",
-            "functionName",
-            "mapExpression",
-            "entryExpression",
-            "dataType",
-            "rowCommand",
-            "fields",
-            "field",
-            "fromCommand",
-            "indexPattern",
-            "clusterString",
-            "indexString",
-            "metadata",
-            "metricsCommand",
-            "evalCommand",
-            "statsCommand",
-            "aggFields",
-            "aggField",
-            "qualifiedName",
-            "qualifiedNamePattern",
-            "qualifiedNamePatterns",
-            "identifier",
-            "identifierPattern",
-            "constant",
-            "parameter",
-            "identifierOrParameter",
-            "limitCommand",
-            "sortCommand",
-            "orderExpression",
-            "keepCommand",
-            "dropCommand",
-            "renameCommand",
-            "renameClause",
-            "dissectCommand",
-            "grokCommand",
-            "mvExpandCommand",
-            "commandOptions",
-            "commandOption",
-            "booleanValue",
-            "numericValue",
-            "decimalValue",
-            "integerValue",
-            "string",
-            "comparisonOperator",
-            "explainCommand",
-            "subqueryExpression",
-            "showCommand",
-            "enrichCommand",
-            "enrichWithClause",
-            "lookupCommand",
-            "inlinestatsCommand",
-            "joinCommand",
-            "joinTarget",
-            "joinCondition",
-            "joinPredicate",
-            "insistCommand" };
-    }
-
-    public static final String[] ruleNames = makeRuleNames();
-
-    private static String[] makeLiteralNames() {
-        return new String[] {
-            null,
-            "'dissect'",
-            "'drop'",
-            "'enrich'",
-            "'eval'",
-            "'explain'",
-            "'from'",
-            "'grok'",
-            "'keep'",
-            "'limit'",
-            "'mv_expand'",
-            "'rename'",
-            "'row'",
-            "'show'",
-            "'sort'",
-            "'stats'",
-            "'where'",
-            null,
-            null,
-            null,
-            null,
-            null,
-            null,
-            null,
-            null,
-            null,
-            null,
-            null,
-            null,
-            null,
-            "'|'",
-            null,
-            null,
-            null,
-            "'by'",
-            "'and'",
-            "'asc'",
-            "'='",
-            "'::'",
-            "':'",
-            "','",
-            "'desc'",
-            "'.'",
-            "'false'",
-            "'first'",
-            "'in'",
-            "'is'",
-            "'last'",
-            "'like'",
-            "'('",
-            "'not'",
-            "'null'",
-            "'nulls'",
-            "'or'",
-            "'?'",
-            "'rlike'",
-            "')'",
-            "'true'",
-            "'=='",
-            "'=~'",
-            "'!='",
-            "'<'",
-            "'<='",
-            "'>'",
-            "'>='",
-            "'+'",
-            "'-'",
-            "'*'",
-            "'/'",
-            "'%'",
-            null,
-            null,
-            null,
-            null,
-            "']'",
-            null,
-            null,
-            null,
-            null,
-            null,
-            null,
-            null,
-            null,
-            "'metadata'",
-            null,
-            null,
-            null,
-            null,
-            null,
-            null,
-            null,
-            null,
-            "'as'",
-            null,
-            null,
-            null,
-            "'on'",
-            "'with'",
-            null,
-            null,
-            null,
-            null,
-            null,
-            null,
-            null,
-            null,
-            null,
-            null,
-            "'info'",
-            null,
-            null,
-            null,
-            null,
-            null,
-            null,
-            null,
-            null,
-            null,
-            null,
-            null,
-            null,
-            null,
-            "'USING'" };
-    }
-
-    private static final String[] _LITERAL_NAMES = makeLiteralNames();
-
-    private static String[] makeSymbolicNames() {
-        return new String[] {
-            null,
-            "DISSECT",
-            "DROP",
-            "ENRICH",
-            "EVAL",
-            "EXPLAIN",
-            "FROM",
-            "GROK",
-            "KEEP",
-            "LIMIT",
-            "MV_EXPAND",
-            "RENAME",
-            "ROW",
-            "SHOW",
-            "SORT",
-            "STATS",
-            "WHERE",
-            "DEV_INLINESTATS",
-            "DEV_INSIST",
-            "DEV_LOOKUP",
-            "DEV_METRICS",
-            "DEV_JOIN",
-            "DEV_JOIN_FULL",
-            "DEV_JOIN_LEFT",
-            "DEV_JOIN_RIGHT",
-            "DEV_JOIN_LOOKUP",
-            "UNKNOWN_CMD",
-            "LINE_COMMENT",
-            "MULTILINE_COMMENT",
-            "WS",
-            "PIPE",
-            "QUOTED_STRING",
-            "INTEGER_LITERAL",
-            "DECIMAL_LITERAL",
-            "BY",
-            "AND",
-            "ASC",
-            "ASSIGN",
-            "CAST_OP",
-            "COLON",
-            "COMMA",
-            "DESC",
-            "DOT",
-            "FALSE",
-            "FIRST",
-            "IN",
-            "IS",
-            "LAST",
-            "LIKE",
-            "LP",
-            "NOT",
-            "NULL",
-            "NULLS",
-            "OR",
-            "PARAM",
-            "RLIKE",
-            "RP",
-            "TRUE",
-            "EQ",
-            "CIEQ",
-            "NEQ",
-            "LT",
-            "LTE",
-            "GT",
-            "GTE",
-            "PLUS",
-            "MINUS",
-            "ASTERISK",
-            "SLASH",
-            "PERCENT",
-            "LEFT_BRACES",
-            "RIGHT_BRACES",
-            "NAMED_OR_POSITIONAL_PARAM",
-            "OPENING_BRACKET",
-            "CLOSING_BRACKET",
-            "UNQUOTED_IDENTIFIER",
-            "QUOTED_IDENTIFIER",
-            "EXPR_LINE_COMMENT",
-            "EXPR_MULTILINE_COMMENT",
-            "EXPR_WS",
-            "EXPLAIN_WS",
-            "EXPLAIN_LINE_COMMENT",
-            "EXPLAIN_MULTILINE_COMMENT",
-            "METADATA",
-            "UNQUOTED_SOURCE",
-            "FROM_LINE_COMMENT",
-            "FROM_MULTILINE_COMMENT",
-            "FROM_WS",
-            "ID_PATTERN",
-            "PROJECT_LINE_COMMENT",
-            "PROJECT_MULTILINE_COMMENT",
-            "PROJECT_WS",
-            "AS",
-            "RENAME_LINE_COMMENT",
-            "RENAME_MULTILINE_COMMENT",
-            "RENAME_WS",
-            "ON",
-            "WITH",
-            "ENRICH_POLICY_NAME",
-            "ENRICH_LINE_COMMENT",
-            "ENRICH_MULTILINE_COMMENT",
-            "ENRICH_WS",
-            "ENRICH_FIELD_LINE_COMMENT",
-            "ENRICH_FIELD_MULTILINE_COMMENT",
-            "ENRICH_FIELD_WS",
-            "MVEXPAND_LINE_COMMENT",
-            "MVEXPAND_MULTILINE_COMMENT",
-            "MVEXPAND_WS",
-            "INFO",
-            "SHOW_LINE_COMMENT",
-            "SHOW_MULTILINE_COMMENT",
-            "SHOW_WS",
-            "SETTING",
-            "SETTING_LINE_COMMENT",
-            "SETTTING_MULTILINE_COMMENT",
-            "SETTING_WS",
-            "LOOKUP_LINE_COMMENT",
-            "LOOKUP_MULTILINE_COMMENT",
-            "LOOKUP_WS",
-            "LOOKUP_FIELD_LINE_COMMENT",
-            "LOOKUP_FIELD_MULTILINE_COMMENT",
-            "LOOKUP_FIELD_WS",
-            "USING",
-            "JOIN_LINE_COMMENT",
-            "JOIN_MULTILINE_COMMENT",
-            "JOIN_WS",
-            "METRICS_LINE_COMMENT",
-            "METRICS_MULTILINE_COMMENT",
-            "METRICS_WS",
-            "CLOSING_METRICS_LINE_COMMENT",
-            "CLOSING_METRICS_MULTILINE_COMMENT",
-            "CLOSING_METRICS_WS",
-            "INSIST_WS" };
-    }
-
-    private static final String[] _SYMBOLIC_NAMES = makeSymbolicNames();
-    public static final Vocabulary VOCABULARY = new VocabularyImpl(_LITERAL_NAMES, _SYMBOLIC_NAMES);
-
-    /**
-     * @deprecated Use {@link #VOCABULARY} instead.
-     */
-    @Deprecated
-    public static final String[] tokenNames;
-    static {
-        tokenNames = new String[_SYMBOLIC_NAMES.length];
-        for (int i = 0; i < tokenNames.length; i++) {
-            tokenNames[i] = VOCABULARY.getLiteralName(i);
-            if (tokenNames[i] == null) {
-                tokenNames[i] = VOCABULARY.getSymbolicName(i);
+  static { RuntimeMetaData.checkVersion("4.13.1", RuntimeMetaData.VERSION); }
+
+  protected static final DFA[] _decisionToDFA;
+  protected static final PredictionContextCache _sharedContextCache =
+    new PredictionContextCache();
+  public static final int
+    DISSECT=1, DROP=2, ENRICH=3, EVAL=4, EXPLAIN=5, FROM=6, GROK=7, KEEP=8, 
+    LIMIT=9, MV_EXPAND=10, RENAME=11, ROW=12, SHOW=13, SORT=14, STATS=15, 
+    WHERE=16, DEV_INLINESTATS=17, DEV_INSIST=18, DEV_LOOKUP=19, DEV_METRICS=20, 
+    DEV_JOIN=21, DEV_JOIN_FULL=22, DEV_JOIN_LEFT=23, DEV_JOIN_RIGHT=24, DEV_JOIN_LOOKUP=25, 
+    UNKNOWN_CMD=26, LINE_COMMENT=27, MULTILINE_COMMENT=28, WS=29, PIPE=30, 
+    QUOTED_STRING=31, INTEGER_LITERAL=32, DECIMAL_LITERAL=33, BY=34, AND=35, 
+    ASC=36, ASSIGN=37, CAST_OP=38, COLON=39, COMMA=40, DESC=41, DOT=42, FALSE=43, 
+    FIRST=44, IN=45, IS=46, LAST=47, LIKE=48, LP=49, NOT=50, NULL=51, NULLS=52, 
+    OR=53, PARAM=54, RLIKE=55, RP=56, TRUE=57, EQ=58, CIEQ=59, NEQ=60, LT=61, 
+    LTE=62, GT=63, GTE=64, PLUS=65, MINUS=66, ASTERISK=67, SLASH=68, PERCENT=69, 
+    LEFT_BRACES=70, RIGHT_BRACES=71, NAMED_OR_POSITIONAL_PARAM=72, OPENING_BRACKET=73, 
+    CLOSING_BRACKET=74, UNQUOTED_IDENTIFIER=75, QUOTED_IDENTIFIER=76, EXPR_LINE_COMMENT=77, 
+    EXPR_MULTILINE_COMMENT=78, EXPR_WS=79, EXPLAIN_WS=80, EXPLAIN_LINE_COMMENT=81, 
+    EXPLAIN_MULTILINE_COMMENT=82, METADATA=83, UNQUOTED_SOURCE=84, FROM_LINE_COMMENT=85, 
+    FROM_MULTILINE_COMMENT=86, FROM_WS=87, ID_PATTERN=88, PROJECT_LINE_COMMENT=89, 
+    PROJECT_MULTILINE_COMMENT=90, PROJECT_WS=91, AS=92, RENAME_LINE_COMMENT=93, 
+    RENAME_MULTILINE_COMMENT=94, RENAME_WS=95, ON=96, WITH=97, ENRICH_POLICY_NAME=98, 
+    ENRICH_LINE_COMMENT=99, ENRICH_MULTILINE_COMMENT=100, ENRICH_WS=101, ENRICH_FIELD_LINE_COMMENT=102, 
+    ENRICH_FIELD_MULTILINE_COMMENT=103, ENRICH_FIELD_WS=104, MVEXPAND_LINE_COMMENT=105, 
+    MVEXPAND_MULTILINE_COMMENT=106, MVEXPAND_WS=107, INFO=108, SHOW_LINE_COMMENT=109, 
+    SHOW_MULTILINE_COMMENT=110, SHOW_WS=111, SETTING=112, SETTING_LINE_COMMENT=113, 
+    SETTTING_MULTILINE_COMMENT=114, SETTING_WS=115, LOOKUP_LINE_COMMENT=116, 
+    LOOKUP_MULTILINE_COMMENT=117, LOOKUP_WS=118, LOOKUP_FIELD_LINE_COMMENT=119, 
+    LOOKUP_FIELD_MULTILINE_COMMENT=120, LOOKUP_FIELD_WS=121, USING=122, JOIN_LINE_COMMENT=123, 
+    JOIN_MULTILINE_COMMENT=124, JOIN_WS=125, METRICS_LINE_COMMENT=126, METRICS_MULTILINE_COMMENT=127, 
+    METRICS_WS=128, CLOSING_METRICS_LINE_COMMENT=129, CLOSING_METRICS_MULTILINE_COMMENT=130, 
+    CLOSING_METRICS_WS=131, INSIST_WS=132;
+  public static final int
+    RULE_singleStatement = 0, RULE_query = 1, RULE_sourceCommand = 2, RULE_processingCommand = 3, 
+    RULE_whereCommand = 4, RULE_booleanExpression = 5, RULE_regexBooleanExpression = 6, 
+    RULE_matchBooleanExpression = 7, RULE_valueExpression = 8, RULE_operatorExpression = 9, 
+    RULE_primaryExpression = 10, RULE_functionExpression = 11, RULE_functionName = 12, 
+    RULE_mapExpression = 13, RULE_entryExpression = 14, RULE_dataType = 15, 
+    RULE_rowCommand = 16, RULE_fields = 17, RULE_field = 18, RULE_fromCommand = 19, 
+    RULE_indexPattern = 20, RULE_clusterString = 21, RULE_indexString = 22, 
+    RULE_metadata = 23, RULE_metricsCommand = 24, RULE_evalCommand = 25, RULE_statsCommand = 26, 
+    RULE_aggFields = 27, RULE_aggField = 28, RULE_qualifiedName = 29, RULE_qualifiedNamePattern = 30, 
+    RULE_qualifiedNamePatterns = 31, RULE_identifier = 32, RULE_identifierPattern = 33, 
+    RULE_constant = 34, RULE_parameter = 35, RULE_identifierOrParameter = 36, 
+    RULE_limitCommand = 37, RULE_sortCommand = 38, RULE_orderExpression = 39, 
+    RULE_keepCommand = 40, RULE_dropCommand = 41, RULE_renameCommand = 42, 
+    RULE_renameClause = 43, RULE_dissectCommand = 44, RULE_grokCommand = 45, 
+    RULE_mvExpandCommand = 46, RULE_commandOptions = 47, RULE_commandOption = 48, 
+    RULE_booleanValue = 49, RULE_numericValue = 50, RULE_decimalValue = 51, 
+    RULE_integerValue = 52, RULE_string = 53, RULE_comparisonOperator = 54, 
+    RULE_explainCommand = 55, RULE_subqueryExpression = 56, RULE_showCommand = 57, 
+    RULE_enrichCommand = 58, RULE_enrichWithClause = 59, RULE_lookupCommand = 60, 
+    RULE_inlinestatsCommand = 61, RULE_joinCommand = 62, RULE_joinTarget = 63, 
+    RULE_joinCondition = 64, RULE_joinPredicate = 65, RULE_insistCommand = 66;
+  private static String[] makeRuleNames() {
+    return new String[] {
+      "singleStatement", "query", "sourceCommand", "processingCommand", "whereCommand", 
+      "booleanExpression", "regexBooleanExpression", "matchBooleanExpression", 
+      "valueExpression", "operatorExpression", "primaryExpression", "functionExpression", 
+      "functionName", "mapExpression", "entryExpression", "dataType", "rowCommand", 
+      "fields", "field", "fromCommand", "indexPattern", "clusterString", "indexString", 
+      "metadata", "metricsCommand", "evalCommand", "statsCommand", "aggFields", 
+      "aggField", "qualifiedName", "qualifiedNamePattern", "qualifiedNamePatterns", 
+      "identifier", "identifierPattern", "constant", "parameter", "identifierOrParameter", 
+      "limitCommand", "sortCommand", "orderExpression", "keepCommand", "dropCommand", 
+      "renameCommand", "renameClause", "dissectCommand", "grokCommand", "mvExpandCommand", 
+      "commandOptions", "commandOption", "booleanValue", "numericValue", "decimalValue", 
+      "integerValue", "string", "comparisonOperator", "explainCommand", "subqueryExpression", 
+      "showCommand", "enrichCommand", "enrichWithClause", "lookupCommand", 
+      "inlinestatsCommand", "joinCommand", "joinTarget", "joinCondition", "joinPredicate", 
+      "insistCommand"
+    };
+  }
+  public static final String[] ruleNames = makeRuleNames();
+
+  private static String[] makeLiteralNames() {
+    return new String[] {
+      null, "'dissect'", "'drop'", "'enrich'", "'eval'", "'explain'", "'from'", 
+      "'grok'", "'keep'", "'limit'", "'mv_expand'", "'rename'", "'row'", "'show'", 
+      "'sort'", "'stats'", "'where'", null, null, null, null, null, null, null, 
+      null, null, null, null, null, null, "'|'", null, null, null, "'by'", 
+      "'and'", "'asc'", "'='", "'::'", "':'", "','", "'desc'", "'.'", "'false'", 
+      "'first'", "'in'", "'is'", "'last'", "'like'", "'('", "'not'", "'null'", 
+      "'nulls'", "'or'", "'?'", "'rlike'", "')'", "'true'", "'=='", "'=~'", 
+      "'!='", "'<'", "'<='", "'>'", "'>='", "'+'", "'-'", "'*'", "'/'", "'%'", 
+      null, null, null, null, "']'", null, null, null, null, null, null, null, 
+      null, "'metadata'", null, null, null, null, null, null, null, null, "'as'", 
+      null, null, null, "'on'", "'with'", null, null, null, null, null, null, 
+      null, null, null, null, "'info'", null, null, null, null, null, null, 
+      null, null, null, null, null, null, null, "'USING'"
+    };
+  }
+  private static final String[] _LITERAL_NAMES = makeLiteralNames();
+  private static String[] makeSymbolicNames() {
+    return new String[] {
+      null, "DISSECT", "DROP", "ENRICH", "EVAL", "EXPLAIN", "FROM", "GROK", 
+      "KEEP", "LIMIT", "MV_EXPAND", "RENAME", "ROW", "SHOW", "SORT", "STATS", 
+      "WHERE", "DEV_INLINESTATS", "DEV_INSIST", "DEV_LOOKUP", "DEV_METRICS", 
+      "DEV_JOIN", "DEV_JOIN_FULL", "DEV_JOIN_LEFT", "DEV_JOIN_RIGHT", "DEV_JOIN_LOOKUP", 
+      "UNKNOWN_CMD", "LINE_COMMENT", "MULTILINE_COMMENT", "WS", "PIPE", "QUOTED_STRING", 
+      "INTEGER_LITERAL", "DECIMAL_LITERAL", "BY", "AND", "ASC", "ASSIGN", "CAST_OP", 
+      "COLON", "COMMA", "DESC", "DOT", "FALSE", "FIRST", "IN", "IS", "LAST", 
+      "LIKE", "LP", "NOT", "NULL", "NULLS", "OR", "PARAM", "RLIKE", "RP", "TRUE", 
+      "EQ", "CIEQ", "NEQ", "LT", "LTE", "GT", "GTE", "PLUS", "MINUS", "ASTERISK", 
+      "SLASH", "PERCENT", "LEFT_BRACES", "RIGHT_BRACES", "NAMED_OR_POSITIONAL_PARAM", 
+      "OPENING_BRACKET", "CLOSING_BRACKET", "UNQUOTED_IDENTIFIER", "QUOTED_IDENTIFIER", 
+      "EXPR_LINE_COMMENT", "EXPR_MULTILINE_COMMENT", "EXPR_WS", "EXPLAIN_WS", 
+      "EXPLAIN_LINE_COMMENT", "EXPLAIN_MULTILINE_COMMENT", "METADATA", "UNQUOTED_SOURCE", 
+      "FROM_LINE_COMMENT", "FROM_MULTILINE_COMMENT", "FROM_WS", "ID_PATTERN", 
+      "PROJECT_LINE_COMMENT", "PROJECT_MULTILINE_COMMENT", "PROJECT_WS", "AS", 
+      "RENAME_LINE_COMMENT", "RENAME_MULTILINE_COMMENT", "RENAME_WS", "ON", 
+      "WITH", "ENRICH_POLICY_NAME", "ENRICH_LINE_COMMENT", "ENRICH_MULTILINE_COMMENT", 
+      "ENRICH_WS", "ENRICH_FIELD_LINE_COMMENT", "ENRICH_FIELD_MULTILINE_COMMENT", 
+      "ENRICH_FIELD_WS", "MVEXPAND_LINE_COMMENT", "MVEXPAND_MULTILINE_COMMENT", 
+      "MVEXPAND_WS", "INFO", "SHOW_LINE_COMMENT", "SHOW_MULTILINE_COMMENT", 
+      "SHOW_WS", "SETTING", "SETTING_LINE_COMMENT", "SETTTING_MULTILINE_COMMENT", 
+      "SETTING_WS", "LOOKUP_LINE_COMMENT", "LOOKUP_MULTILINE_COMMENT", "LOOKUP_WS", 
+      "LOOKUP_FIELD_LINE_COMMENT", "LOOKUP_FIELD_MULTILINE_COMMENT", "LOOKUP_FIELD_WS", 
+      "USING", "JOIN_LINE_COMMENT", "JOIN_MULTILINE_COMMENT", "JOIN_WS", "METRICS_LINE_COMMENT", 
+      "METRICS_MULTILINE_COMMENT", "METRICS_WS", "CLOSING_METRICS_LINE_COMMENT", 
+      "CLOSING_METRICS_MULTILINE_COMMENT", "CLOSING_METRICS_WS", "INSIST_WS"
+    };
+  }
+  private static final String[] _SYMBOLIC_NAMES = makeSymbolicNames();
+  public static final Vocabulary VOCABULARY = new VocabularyImpl(_LITERAL_NAMES, _SYMBOLIC_NAMES);
+
+  /**
+   * @deprecated Use {@link #VOCABULARY} instead.
+   */
+  @Deprecated
+  public static final String[] tokenNames;
+  static {
+    tokenNames = new String[_SYMBOLIC_NAMES.length];
+    for (int i = 0; i < tokenNames.length; i++) {
+      tokenNames[i] = VOCABULARY.getLiteralName(i);
+      if (tokenNames[i] == null) {
+        tokenNames[i] = VOCABULARY.getSymbolicName(i);
+      }
+
+      if (tokenNames[i] == null) {
+        tokenNames[i] = "<INVALID>";
+      }
+    }
+  }
+
+  @Override
+  @Deprecated
+  public String[] getTokenNames() {
+    return tokenNames;
+  }
+
+  @Override
+
+  public Vocabulary getVocabulary() {
+    return VOCABULARY;
+  }
+
+  @Override
+  public String getGrammarFileName() { return "EsqlBaseParser.g4"; }
+
+  @Override
+  public String[] getRuleNames() { return ruleNames; }
+
+  @Override
+  public String getSerializedATN() { return _serializedATN; }
+
+  @Override
+  public ATN getATN() { return _ATN; }
+
+  @SuppressWarnings("this-escape")
+  public EsqlBaseParser(TokenStream input) {
+    super(input);
+    _interp = new ParserATNSimulator(this,_ATN,_decisionToDFA,_sharedContextCache);
+  }
+
+  @SuppressWarnings("CheckReturnValue")
+  public static class SingleStatementContext extends ParserRuleContext {
+    public QueryContext query() {
+      return getRuleContext(QueryContext.class,0);
+    }
+    public TerminalNode EOF() { return getToken(EsqlBaseParser.EOF, 0); }
+    @SuppressWarnings("this-escape")
+    public SingleStatementContext(ParserRuleContext parent, int invokingState) {
+      super(parent, invokingState);
+    }
+    @Override public int getRuleIndex() { return RULE_singleStatement; }
+    @Override
+    public void enterRule(ParseTreeListener listener) {
+      if ( listener instanceof EsqlBaseParserListener ) ((EsqlBaseParserListener)listener).enterSingleStatement(this);
+    }
+    @Override
+    public void exitRule(ParseTreeListener listener) {
+      if ( listener instanceof EsqlBaseParserListener ) ((EsqlBaseParserListener)listener).exitSingleStatement(this);
+    }
+    @Override
+    public <T> T accept(ParseTreeVisitor<? extends T> visitor) {
+      if ( visitor instanceof EsqlBaseParserVisitor ) return ((EsqlBaseParserVisitor<? extends T>)visitor).visitSingleStatement(this);
+      else return visitor.visitChildren(this);
+    }
+  }
+
+  public final SingleStatementContext singleStatement() throws RecognitionException {
+    SingleStatementContext _localctx = new SingleStatementContext(_ctx, getState());
+    enterRule(_localctx, 0, RULE_singleStatement);
+    try {
+      enterOuterAlt(_localctx, 1);
+      {
+      setState(134);
+      query(0);
+      setState(135);
+      match(EOF);
+      }
+    }
+    catch (RecognitionException re) {
+      _localctx.exception = re;
+      _errHandler.reportError(this, re);
+      _errHandler.recover(this, re);
+    }
+    finally {
+      exitRule();
+    }
+    return _localctx;
+  }
+
+  @SuppressWarnings("CheckReturnValue")
+  public static class QueryContext extends ParserRuleContext {
+    @SuppressWarnings("this-escape")
+    public QueryContext(ParserRuleContext parent, int invokingState) {
+      super(parent, invokingState);
+    }
+    @Override public int getRuleIndex() { return RULE_query; }
+   
+    @SuppressWarnings("this-escape")
+    public QueryContext() { }
+    public void copyFrom(QueryContext ctx) {
+      super.copyFrom(ctx);
+    }
+  }
+  @SuppressWarnings("CheckReturnValue")
+  public static class CompositeQueryContext extends QueryContext {
+    public QueryContext query() {
+      return getRuleContext(QueryContext.class,0);
+    }
+    public TerminalNode PIPE() { return getToken(EsqlBaseParser.PIPE, 0); }
+    public ProcessingCommandContext processingCommand() {
+      return getRuleContext(ProcessingCommandContext.class,0);
+    }
+    @SuppressWarnings("this-escape")
+    public CompositeQueryContext(QueryContext ctx) { copyFrom(ctx); }
+    @Override
+    public void enterRule(ParseTreeListener listener) {
+      if ( listener instanceof EsqlBaseParserListener ) ((EsqlBaseParserListener)listener).enterCompositeQuery(this);
+    }
+    @Override
+    public void exitRule(ParseTreeListener listener) {
+      if ( listener instanceof EsqlBaseParserListener ) ((EsqlBaseParserListener)listener).exitCompositeQuery(this);
+    }
+    @Override
+    public <T> T accept(ParseTreeVisitor<? extends T> visitor) {
+      if ( visitor instanceof EsqlBaseParserVisitor ) return ((EsqlBaseParserVisitor<? extends T>)visitor).visitCompositeQuery(this);
+      else return visitor.visitChildren(this);
+    }
+  }
+  @SuppressWarnings("CheckReturnValue")
+  public static class SingleCommandQueryContext extends QueryContext {
+    public SourceCommandContext sourceCommand() {
+      return getRuleContext(SourceCommandContext.class,0);
+    }
+    @SuppressWarnings("this-escape")
+    public SingleCommandQueryContext(QueryContext ctx) { copyFrom(ctx); }
+    @Override
+    public void enterRule(ParseTreeListener listener) {
+      if ( listener instanceof EsqlBaseParserListener ) ((EsqlBaseParserListener)listener).enterSingleCommandQuery(this);
+    }
+    @Override
+    public void exitRule(ParseTreeListener listener) {
+      if ( listener instanceof EsqlBaseParserListener ) ((EsqlBaseParserListener)listener).exitSingleCommandQuery(this);
+    }
+    @Override
+    public <T> T accept(ParseTreeVisitor<? extends T> visitor) {
+      if ( visitor instanceof EsqlBaseParserVisitor ) return ((EsqlBaseParserVisitor<? extends T>)visitor).visitSingleCommandQuery(this);
+      else return visitor.visitChildren(this);
+    }
+  }
+
+  public final QueryContext query() throws RecognitionException {
+    return query(0);
+  }
+
+  private QueryContext query(int _p) throws RecognitionException {
+    ParserRuleContext _parentctx = _ctx;
+    int _parentState = getState();
+    QueryContext _localctx = new QueryContext(_ctx, _parentState);
+    QueryContext _prevctx = _localctx;
+    int _startState = 2;
+    enterRecursionRule(_localctx, 2, RULE_query, _p);
+    try {
+      int _alt;
+      enterOuterAlt(_localctx, 1);
+      {
+      {
+      _localctx = new SingleCommandQueryContext(_localctx);
+      _ctx = _localctx;
+      _prevctx = _localctx;
+
+      setState(138);
+      sourceCommand();
+      }
+      _ctx.stop = _input.LT(-1);
+      setState(145);
+      _errHandler.sync(this);
+      _alt = getInterpreter().adaptivePredict(_input,0,_ctx);
+      while ( _alt!=2 && _alt!=org.antlr.v4.runtime.atn.ATN.INVALID_ALT_NUMBER ) {
+        if ( _alt==1 ) {
+          if ( _parseListeners!=null ) triggerExitRuleEvent();
+          _prevctx = _localctx;
+          {
+          {
+          _localctx = new CompositeQueryContext(new QueryContext(_parentctx, _parentState));
+          pushNewRecursionContext(_localctx, _startState, RULE_query);
+          setState(140);
+          if (!(precpred(_ctx, 1))) throw new FailedPredicateException(this, "precpred(_ctx, 1)");
+          setState(141);
+          match(PIPE);
+          setState(142);
+          processingCommand();
+          }
+          } 
+        }
+        setState(147);
+        _errHandler.sync(this);
+        _alt = getInterpreter().adaptivePredict(_input,0,_ctx);
+      }
+      }
+    }
+    catch (RecognitionException re) {
+      _localctx.exception = re;
+      _errHandler.reportError(this, re);
+      _errHandler.recover(this, re);
+    }
+    finally {
+      unrollRecursionContexts(_parentctx);
+    }
+    return _localctx;
+  }
+
+  @SuppressWarnings("CheckReturnValue")
+  public static class SourceCommandContext extends ParserRuleContext {
+    public ExplainCommandContext explainCommand() {
+      return getRuleContext(ExplainCommandContext.class,0);
+    }
+    public FromCommandContext fromCommand() {
+      return getRuleContext(FromCommandContext.class,0);
+    }
+    public RowCommandContext rowCommand() {
+      return getRuleContext(RowCommandContext.class,0);
+    }
+    public ShowCommandContext showCommand() {
+      return getRuleContext(ShowCommandContext.class,0);
+    }
+    public MetricsCommandContext metricsCommand() {
+      return getRuleContext(MetricsCommandContext.class,0);
+    }
+    @SuppressWarnings("this-escape")
+    public SourceCommandContext(ParserRuleContext parent, int invokingState) {
+      super(parent, invokingState);
+    }
+    @Override public int getRuleIndex() { return RULE_sourceCommand; }
+    @Override
+    public void enterRule(ParseTreeListener listener) {
+      if ( listener instanceof EsqlBaseParserListener ) ((EsqlBaseParserListener)listener).enterSourceCommand(this);
+    }
+    @Override
+    public void exitRule(ParseTreeListener listener) {
+      if ( listener instanceof EsqlBaseParserListener ) ((EsqlBaseParserListener)listener).exitSourceCommand(this);
+    }
+    @Override
+    public <T> T accept(ParseTreeVisitor<? extends T> visitor) {
+      if ( visitor instanceof EsqlBaseParserVisitor ) return ((EsqlBaseParserVisitor<? extends T>)visitor).visitSourceCommand(this);
+      else return visitor.visitChildren(this);
+    }
+  }
+
+  public final SourceCommandContext sourceCommand() throws RecognitionException {
+    SourceCommandContext _localctx = new SourceCommandContext(_ctx, getState());
+    enterRule(_localctx, 4, RULE_sourceCommand);
+    try {
+      setState(154);
+      _errHandler.sync(this);
+      switch ( getInterpreter().adaptivePredict(_input,1,_ctx) ) {
+      case 1:
+        enterOuterAlt(_localctx, 1);
+        {
+        setState(148);
+        explainCommand();
+        }
+        break;
+      case 2:
+        enterOuterAlt(_localctx, 2);
+        {
+        setState(149);
+        fromCommand();
+        }
+        break;
+      case 3:
+        enterOuterAlt(_localctx, 3);
+        {
+        setState(150);
+        rowCommand();
+        }
+        break;
+      case 4:
+        enterOuterAlt(_localctx, 4);
+        {
+        setState(151);
+        showCommand();
+        }
+        break;
+      case 5:
+        enterOuterAlt(_localctx, 5);
+        {
+        setState(152);
+        if (!(this.isDevVersion())) throw new FailedPredicateException(this, "this.isDevVersion()");
+        setState(153);
+        metricsCommand();
+        }
+        break;
+      }
+    }
+    catch (RecognitionException re) {
+      _localctx.exception = re;
+      _errHandler.reportError(this, re);
+      _errHandler.recover(this, re);
+    }
+    finally {
+      exitRule();
+    }
+    return _localctx;
+  }
+
+  @SuppressWarnings("CheckReturnValue")
+  public static class ProcessingCommandContext extends ParserRuleContext {
+    public EvalCommandContext evalCommand() {
+      return getRuleContext(EvalCommandContext.class,0);
+    }
+    public WhereCommandContext whereCommand() {
+      return getRuleContext(WhereCommandContext.class,0);
+    }
+    public KeepCommandContext keepCommand() {
+      return getRuleContext(KeepCommandContext.class,0);
+    }
+    public LimitCommandContext limitCommand() {
+      return getRuleContext(LimitCommandContext.class,0);
+    }
+    public StatsCommandContext statsCommand() {
+      return getRuleContext(StatsCommandContext.class,0);
+    }
+    public SortCommandContext sortCommand() {
+      return getRuleContext(SortCommandContext.class,0);
+    }
+    public DropCommandContext dropCommand() {
+      return getRuleContext(DropCommandContext.class,0);
+    }
+    public RenameCommandContext renameCommand() {
+      return getRuleContext(RenameCommandContext.class,0);
+    }
+    public DissectCommandContext dissectCommand() {
+      return getRuleContext(DissectCommandContext.class,0);
+    }
+    public GrokCommandContext grokCommand() {
+      return getRuleContext(GrokCommandContext.class,0);
+    }
+    public EnrichCommandContext enrichCommand() {
+      return getRuleContext(EnrichCommandContext.class,0);
+    }
+    public MvExpandCommandContext mvExpandCommand() {
+      return getRuleContext(MvExpandCommandContext.class,0);
+    }
+    public InlinestatsCommandContext inlinestatsCommand() {
+      return getRuleContext(InlinestatsCommandContext.class,0);
+    }
+    public LookupCommandContext lookupCommand() {
+      return getRuleContext(LookupCommandContext.class,0);
+    }
+    public JoinCommandContext joinCommand() {
+      return getRuleContext(JoinCommandContext.class,0);
+    }
+    public InsistCommandContext insistCommand() {
+      return getRuleContext(InsistCommandContext.class,0);
+    }
+    @SuppressWarnings("this-escape")
+    public ProcessingCommandContext(ParserRuleContext parent, int invokingState) {
+      super(parent, invokingState);
+    }
+    @Override public int getRuleIndex() { return RULE_processingCommand; }
+    @Override
+    public void enterRule(ParseTreeListener listener) {
+      if ( listener instanceof EsqlBaseParserListener ) ((EsqlBaseParserListener)listener).enterProcessingCommand(this);
+    }
+    @Override
+    public void exitRule(ParseTreeListener listener) {
+      if ( listener instanceof EsqlBaseParserListener ) ((EsqlBaseParserListener)listener).exitProcessingCommand(this);
+    }
+    @Override
+    public <T> T accept(ParseTreeVisitor<? extends T> visitor) {
+      if ( visitor instanceof EsqlBaseParserVisitor ) return ((EsqlBaseParserVisitor<? extends T>)visitor).visitProcessingCommand(this);
+      else return visitor.visitChildren(this);
+    }
+  }
+
+  public final ProcessingCommandContext processingCommand() throws RecognitionException {
+    ProcessingCommandContext _localctx = new ProcessingCommandContext(_ctx, getState());
+    enterRule(_localctx, 6, RULE_processingCommand);
+    try {
+      setState(176);
+      _errHandler.sync(this);
+      switch ( getInterpreter().adaptivePredict(_input,2,_ctx) ) {
+      case 1:
+        enterOuterAlt(_localctx, 1);
+        {
+        setState(156);
+        evalCommand();
+        }
+        break;
+      case 2:
+        enterOuterAlt(_localctx, 2);
+        {
+        setState(157);
+        whereCommand();
+        }
+        break;
+      case 3:
+        enterOuterAlt(_localctx, 3);
+        {
+        setState(158);
+        keepCommand();
+        }
+        break;
+      case 4:
+        enterOuterAlt(_localctx, 4);
+        {
+        setState(159);
+        limitCommand();
+        }
+        break;
+      case 5:
+        enterOuterAlt(_localctx, 5);
+        {
+        setState(160);
+        statsCommand();
+        }
+        break;
+      case 6:
+        enterOuterAlt(_localctx, 6);
+        {
+        setState(161);
+        sortCommand();
+        }
+        break;
+      case 7:
+        enterOuterAlt(_localctx, 7);
+        {
+        setState(162);
+        dropCommand();
+        }
+        break;
+      case 8:
+        enterOuterAlt(_localctx, 8);
+        {
+        setState(163);
+        renameCommand();
+        }
+        break;
+      case 9:
+        enterOuterAlt(_localctx, 9);
+        {
+        setState(164);
+        dissectCommand();
+        }
+        break;
+      case 10:
+        enterOuterAlt(_localctx, 10);
+        {
+        setState(165);
+        grokCommand();
+        }
+        break;
+      case 11:
+        enterOuterAlt(_localctx, 11);
+        {
+        setState(166);
+        enrichCommand();
+        }
+        break;
+      case 12:
+        enterOuterAlt(_localctx, 12);
+        {
+        setState(167);
+        mvExpandCommand();
+        }
+        break;
+      case 13:
+        enterOuterAlt(_localctx, 13);
+        {
+        setState(168);
+        if (!(this.isDevVersion())) throw new FailedPredicateException(this, "this.isDevVersion()");
+        setState(169);
+        inlinestatsCommand();
+        }
+        break;
+      case 14:
+        enterOuterAlt(_localctx, 14);
+        {
+        setState(170);
+        if (!(this.isDevVersion())) throw new FailedPredicateException(this, "this.isDevVersion()");
+        setState(171);
+        lookupCommand();
+        }
+        break;
+      case 15:
+        enterOuterAlt(_localctx, 15);
+        {
+        setState(172);
+        if (!(this.isDevVersion())) throw new FailedPredicateException(this, "this.isDevVersion()");
+        setState(173);
+        joinCommand();
+        }
+        break;
+      case 16:
+        enterOuterAlt(_localctx, 16);
+        {
+        setState(174);
+        if (!(this.isDevVersion())) throw new FailedPredicateException(this, "this.isDevVersion()");
+        setState(175);
+        insistCommand();
+        }
+        break;
+      }
+    }
+    catch (RecognitionException re) {
+      _localctx.exception = re;
+      _errHandler.reportError(this, re);
+      _errHandler.recover(this, re);
+    }
+    finally {
+      exitRule();
+    }
+    return _localctx;
+  }
+
+  @SuppressWarnings("CheckReturnValue")
+  public static class WhereCommandContext extends ParserRuleContext {
+    public TerminalNode WHERE() { return getToken(EsqlBaseParser.WHERE, 0); }
+    public BooleanExpressionContext booleanExpression() {
+      return getRuleContext(BooleanExpressionContext.class,0);
+    }
+    @SuppressWarnings("this-escape")
+    public WhereCommandContext(ParserRuleContext parent, int invokingState) {
+      super(parent, invokingState);
+    }
+    @Override public int getRuleIndex() { return RULE_whereCommand; }
+    @Override
+    public void enterRule(ParseTreeListener listener) {
+      if ( listener instanceof EsqlBaseParserListener ) ((EsqlBaseParserListener)listener).enterWhereCommand(this);
+    }
+    @Override
+    public void exitRule(ParseTreeListener listener) {
+      if ( listener instanceof EsqlBaseParserListener ) ((EsqlBaseParserListener)listener).exitWhereCommand(this);
+    }
+    @Override
+    public <T> T accept(ParseTreeVisitor<? extends T> visitor) {
+      if ( visitor instanceof EsqlBaseParserVisitor ) return ((EsqlBaseParserVisitor<? extends T>)visitor).visitWhereCommand(this);
+      else return visitor.visitChildren(this);
+    }
+  }
+
+  public final WhereCommandContext whereCommand() throws RecognitionException {
+    WhereCommandContext _localctx = new WhereCommandContext(_ctx, getState());
+    enterRule(_localctx, 8, RULE_whereCommand);
+    try {
+      enterOuterAlt(_localctx, 1);
+      {
+      setState(178);
+      match(WHERE);
+      setState(179);
+      booleanExpression(0);
+      }
+    }
+    catch (RecognitionException re) {
+      _localctx.exception = re;
+      _errHandler.reportError(this, re);
+      _errHandler.recover(this, re);
+    }
+    finally {
+      exitRule();
+    }
+    return _localctx;
+  }
+
+  @SuppressWarnings("CheckReturnValue")
+  public static class BooleanExpressionContext extends ParserRuleContext {
+    @SuppressWarnings("this-escape")
+    public BooleanExpressionContext(ParserRuleContext parent, int invokingState) {
+      super(parent, invokingState);
+    }
+    @Override public int getRuleIndex() { return RULE_booleanExpression; }
+   
+    @SuppressWarnings("this-escape")
+    public BooleanExpressionContext() { }
+    public void copyFrom(BooleanExpressionContext ctx) {
+      super.copyFrom(ctx);
+    }
+  }
+  @SuppressWarnings("CheckReturnValue")
+  public static class MatchExpressionContext extends BooleanExpressionContext {
+    public MatchBooleanExpressionContext matchBooleanExpression() {
+      return getRuleContext(MatchBooleanExpressionContext.class,0);
+    }
+    @SuppressWarnings("this-escape")
+    public MatchExpressionContext(BooleanExpressionContext ctx) { copyFrom(ctx); }
+    @Override
+    public void enterRule(ParseTreeListener listener) {
+      if ( listener instanceof EsqlBaseParserListener ) ((EsqlBaseParserListener)listener).enterMatchExpression(this);
+    }
+    @Override
+    public void exitRule(ParseTreeListener listener) {
+      if ( listener instanceof EsqlBaseParserListener ) ((EsqlBaseParserListener)listener).exitMatchExpression(this);
+    }
+    @Override
+    public <T> T accept(ParseTreeVisitor<? extends T> visitor) {
+      if ( visitor instanceof EsqlBaseParserVisitor ) return ((EsqlBaseParserVisitor<? extends T>)visitor).visitMatchExpression(this);
+      else return visitor.visitChildren(this);
+    }
+  }
+  @SuppressWarnings("CheckReturnValue")
+  public static class LogicalNotContext extends BooleanExpressionContext {
+    public TerminalNode NOT() { return getToken(EsqlBaseParser.NOT, 0); }
+    public BooleanExpressionContext booleanExpression() {
+      return getRuleContext(BooleanExpressionContext.class,0);
+    }
+    @SuppressWarnings("this-escape")
+    public LogicalNotContext(BooleanExpressionContext ctx) { copyFrom(ctx); }
+    @Override
+    public void enterRule(ParseTreeListener listener) {
+      if ( listener instanceof EsqlBaseParserListener ) ((EsqlBaseParserListener)listener).enterLogicalNot(this);
+    }
+    @Override
+    public void exitRule(ParseTreeListener listener) {
+      if ( listener instanceof EsqlBaseParserListener ) ((EsqlBaseParserListener)listener).exitLogicalNot(this);
+    }
+    @Override
+    public <T> T accept(ParseTreeVisitor<? extends T> visitor) {
+      if ( visitor instanceof EsqlBaseParserVisitor ) return ((EsqlBaseParserVisitor<? extends T>)visitor).visitLogicalNot(this);
+      else return visitor.visitChildren(this);
+    }
+  }
+  @SuppressWarnings("CheckReturnValue")
+  public static class BooleanDefaultContext extends BooleanExpressionContext {
+    public ValueExpressionContext valueExpression() {
+      return getRuleContext(ValueExpressionContext.class,0);
+    }
+    @SuppressWarnings("this-escape")
+    public BooleanDefaultContext(BooleanExpressionContext ctx) { copyFrom(ctx); }
+    @Override
+    public void enterRule(ParseTreeListener listener) {
+      if ( listener instanceof EsqlBaseParserListener ) ((EsqlBaseParserListener)listener).enterBooleanDefault(this);
+    }
+    @Override
+    public void exitRule(ParseTreeListener listener) {
+      if ( listener instanceof EsqlBaseParserListener ) ((EsqlBaseParserListener)listener).exitBooleanDefault(this);
+    }
+    @Override
+    public <T> T accept(ParseTreeVisitor<? extends T> visitor) {
+      if ( visitor instanceof EsqlBaseParserVisitor ) return ((EsqlBaseParserVisitor<? extends T>)visitor).visitBooleanDefault(this);
+      else return visitor.visitChildren(this);
+    }
+  }
+  @SuppressWarnings("CheckReturnValue")
+  public static class IsNullContext extends BooleanExpressionContext {
+    public ValueExpressionContext valueExpression() {
+      return getRuleContext(ValueExpressionContext.class,0);
+    }
+    public TerminalNode IS() { return getToken(EsqlBaseParser.IS, 0); }
+    public TerminalNode NULL() { return getToken(EsqlBaseParser.NULL, 0); }
+    public TerminalNode NOT() { return getToken(EsqlBaseParser.NOT, 0); }
+    @SuppressWarnings("this-escape")
+    public IsNullContext(BooleanExpressionContext ctx) { copyFrom(ctx); }
+    @Override
+    public void enterRule(ParseTreeListener listener) {
+      if ( listener instanceof EsqlBaseParserListener ) ((EsqlBaseParserListener)listener).enterIsNull(this);
+    }
+    @Override
+    public void exitRule(ParseTreeListener listener) {
+      if ( listener instanceof EsqlBaseParserListener ) ((EsqlBaseParserListener)listener).exitIsNull(this);
+    }
+    @Override
+    public <T> T accept(ParseTreeVisitor<? extends T> visitor) {
+      if ( visitor instanceof EsqlBaseParserVisitor ) return ((EsqlBaseParserVisitor<? extends T>)visitor).visitIsNull(this);
+      else return visitor.visitChildren(this);
+    }
+  }
+  @SuppressWarnings("CheckReturnValue")
+  public static class RegexExpressionContext extends BooleanExpressionContext {
+    public RegexBooleanExpressionContext regexBooleanExpression() {
+      return getRuleContext(RegexBooleanExpressionContext.class,0);
+    }
+    @SuppressWarnings("this-escape")
+    public RegexExpressionContext(BooleanExpressionContext ctx) { copyFrom(ctx); }
+    @Override
+    public void enterRule(ParseTreeListener listener) {
+      if ( listener instanceof EsqlBaseParserListener ) ((EsqlBaseParserListener)listener).enterRegexExpression(this);
+    }
+    @Override
+    public void exitRule(ParseTreeListener listener) {
+      if ( listener instanceof EsqlBaseParserListener ) ((EsqlBaseParserListener)listener).exitRegexExpression(this);
+    }
+    @Override
+    public <T> T accept(ParseTreeVisitor<? extends T> visitor) {
+      if ( visitor instanceof EsqlBaseParserVisitor ) return ((EsqlBaseParserVisitor<? extends T>)visitor).visitRegexExpression(this);
+      else return visitor.visitChildren(this);
+    }
+  }
+  @SuppressWarnings("CheckReturnValue")
+  public static class LogicalInContext extends BooleanExpressionContext {
+    public List<ValueExpressionContext> valueExpression() {
+      return getRuleContexts(ValueExpressionContext.class);
+    }
+    public ValueExpressionContext valueExpression(int i) {
+      return getRuleContext(ValueExpressionContext.class,i);
+    }
+    public TerminalNode IN() { return getToken(EsqlBaseParser.IN, 0); }
+    public TerminalNode LP() { return getToken(EsqlBaseParser.LP, 0); }
+    public TerminalNode RP() { return getToken(EsqlBaseParser.RP, 0); }
+    public TerminalNode NOT() { return getToken(EsqlBaseParser.NOT, 0); }
+    public List<TerminalNode> COMMA() { return getTokens(EsqlBaseParser.COMMA); }
+    public TerminalNode COMMA(int i) {
+      return getToken(EsqlBaseParser.COMMA, i);
+    }
+    @SuppressWarnings("this-escape")
+    public LogicalInContext(BooleanExpressionContext ctx) { copyFrom(ctx); }
+    @Override
+    public void enterRule(ParseTreeListener listener) {
+      if ( listener instanceof EsqlBaseParserListener ) ((EsqlBaseParserListener)listener).enterLogicalIn(this);
+    }
+    @Override
+    public void exitRule(ParseTreeListener listener) {
+      if ( listener instanceof EsqlBaseParserListener ) ((EsqlBaseParserListener)listener).exitLogicalIn(this);
+    }
+    @Override
+    public <T> T accept(ParseTreeVisitor<? extends T> visitor) {
+      if ( visitor instanceof EsqlBaseParserVisitor ) return ((EsqlBaseParserVisitor<? extends T>)visitor).visitLogicalIn(this);
+      else return visitor.visitChildren(this);
+    }
+  }
+  @SuppressWarnings("CheckReturnValue")
+  public static class LogicalBinaryContext extends BooleanExpressionContext {
+    public BooleanExpressionContext left;
+    public Token operator;
+    public BooleanExpressionContext right;
+    public List<BooleanExpressionContext> booleanExpression() {
+      return getRuleContexts(BooleanExpressionContext.class);
+    }
+    public BooleanExpressionContext booleanExpression(int i) {
+      return getRuleContext(BooleanExpressionContext.class,i);
+    }
+    public TerminalNode AND() { return getToken(EsqlBaseParser.AND, 0); }
+    public TerminalNode OR() { return getToken(EsqlBaseParser.OR, 0); }
+    @SuppressWarnings("this-escape")
+    public LogicalBinaryContext(BooleanExpressionContext ctx) { copyFrom(ctx); }
+    @Override
+    public void enterRule(ParseTreeListener listener) {
+      if ( listener instanceof EsqlBaseParserListener ) ((EsqlBaseParserListener)listener).enterLogicalBinary(this);
+    }
+    @Override
+    public void exitRule(ParseTreeListener listener) {
+      if ( listener instanceof EsqlBaseParserListener ) ((EsqlBaseParserListener)listener).exitLogicalBinary(this);
+    }
+    @Override
+    public <T> T accept(ParseTreeVisitor<? extends T> visitor) {
+      if ( visitor instanceof EsqlBaseParserVisitor ) return ((EsqlBaseParserVisitor<? extends T>)visitor).visitLogicalBinary(this);
+      else return visitor.visitChildren(this);
+    }
+  }
+
+  public final BooleanExpressionContext booleanExpression() throws RecognitionException {
+    return booleanExpression(0);
+  }
+
+  private BooleanExpressionContext booleanExpression(int _p) throws RecognitionException {
+    ParserRuleContext _parentctx = _ctx;
+    int _parentState = getState();
+    BooleanExpressionContext _localctx = new BooleanExpressionContext(_ctx, _parentState);
+    BooleanExpressionContext _prevctx = _localctx;
+    int _startState = 10;
+    enterRecursionRule(_localctx, 10, RULE_booleanExpression, _p);
+    int _la;
+    try {
+      int _alt;
+      enterOuterAlt(_localctx, 1);
+      {
+      setState(210);
+      _errHandler.sync(this);
+      switch ( getInterpreter().adaptivePredict(_input,6,_ctx) ) {
+      case 1:
+        {
+        _localctx = new LogicalNotContext(_localctx);
+        _ctx = _localctx;
+        _prevctx = _localctx;
+
+        setState(182);
+        match(NOT);
+        setState(183);
+        booleanExpression(8);
+        }
+        break;
+      case 2:
+        {
+        _localctx = new BooleanDefaultContext(_localctx);
+        _ctx = _localctx;
+        _prevctx = _localctx;
+        setState(184);
+        valueExpression();
+        }
+        break;
+      case 3:
+        {
+        _localctx = new RegexExpressionContext(_localctx);
+        _ctx = _localctx;
+        _prevctx = _localctx;
+        setState(185);
+        regexBooleanExpression();
+        }
+        break;
+      case 4:
+        {
+        _localctx = new LogicalInContext(_localctx);
+        _ctx = _localctx;
+        _prevctx = _localctx;
+        setState(186);
+        valueExpression();
+        setState(188);
+        _errHandler.sync(this);
+        _la = _input.LA(1);
+        if (_la==NOT) {
+          {
+          setState(187);
+          match(NOT);
+          }
+        }
+
+        setState(190);
+        match(IN);
+        setState(191);
+        match(LP);
+        setState(192);
+        valueExpression();
+        setState(197);
+        _errHandler.sync(this);
+        _la = _input.LA(1);
+        while (_la==COMMA) {
+          {
+          {
+          setState(193);
+          match(COMMA);
+          setState(194);
+          valueExpression();
+          }
+          }
+          setState(199);
+          _errHandler.sync(this);
+          _la = _input.LA(1);
+        }
+        setState(200);
+        match(RP);
+        }
+        break;
+      case 5:
+        {
+        _localctx = new IsNullContext(_localctx);
+        _ctx = _localctx;
+        _prevctx = _localctx;
+        setState(202);
+        valueExpression();
+        setState(203);
+        match(IS);
+        setState(205);
+        _errHandler.sync(this);
+        _la = _input.LA(1);
+        if (_la==NOT) {
+          {
+          setState(204);
+          match(NOT);
+          }
+        }
+
+        setState(207);
+        match(NULL);
+        }
+        break;
+      case 6:
+        {
+        _localctx = new MatchExpressionContext(_localctx);
+        _ctx = _localctx;
+        _prevctx = _localctx;
+        setState(209);
+        matchBooleanExpression();
+        }
+        break;
+      }
+      _ctx.stop = _input.LT(-1);
+      setState(220);
+      _errHandler.sync(this);
+      _alt = getInterpreter().adaptivePredict(_input,8,_ctx);
+      while ( _alt!=2 && _alt!=org.antlr.v4.runtime.atn.ATN.INVALID_ALT_NUMBER ) {
+        if ( _alt==1 ) {
+          if ( _parseListeners!=null ) triggerExitRuleEvent();
+          _prevctx = _localctx;
+          {
+          setState(218);
+          _errHandler.sync(this);
+          switch ( getInterpreter().adaptivePredict(_input,7,_ctx) ) {
+          case 1:
+            {
+            _localctx = new LogicalBinaryContext(new BooleanExpressionContext(_parentctx, _parentState));
+            ((LogicalBinaryContext)_localctx).left = _prevctx;
+            pushNewRecursionContext(_localctx, _startState, RULE_booleanExpression);
+            setState(212);
+            if (!(precpred(_ctx, 5))) throw new FailedPredicateException(this, "precpred(_ctx, 5)");
+            setState(213);
+            ((LogicalBinaryContext)_localctx).operator = match(AND);
+            setState(214);
+            ((LogicalBinaryContext)_localctx).right = booleanExpression(6);
             }
-
-            if (tokenNames[i] == null) {
-                tokenNames[i] = "<INVALID>";
+            break;
+          case 2:
+            {
+            _localctx = new LogicalBinaryContext(new BooleanExpressionContext(_parentctx, _parentState));
+            ((LogicalBinaryContext)_localctx).left = _prevctx;
+            pushNewRecursionContext(_localctx, _startState, RULE_booleanExpression);
+            setState(215);
+            if (!(precpred(_ctx, 4))) throw new FailedPredicateException(this, "precpred(_ctx, 4)");
+            setState(216);
+            ((LogicalBinaryContext)_localctx).operator = match(OR);
+            setState(217);
+            ((LogicalBinaryContext)_localctx).right = booleanExpression(5);
             }
-        }
-    }
-
-    @Override
-    @Deprecated
-    public String[] getTokenNames() {
-        return tokenNames;
-    }
-
-    @Override
-
-    public Vocabulary getVocabulary() {
-        return VOCABULARY;
-    }
-
-    @Override
-    public String getGrammarFileName() {
-        return "EsqlBaseParser.g4";
-    }
-
-    @Override
-    public String[] getRuleNames() {
-        return ruleNames;
-    }
-
-    @Override
-    public String getSerializedATN() {
-        return _serializedATN;
-    }
-
-    @Override
-    public ATN getATN() {
-        return _ATN;
-    }
-
-    @SuppressWarnings("this-escape")
-    public EsqlBaseParser(TokenStream input) {
-        super(input);
-        _interp = new ParserATNSimulator(this, _ATN, _decisionToDFA, _sharedContextCache);
-    }
-
-    @SuppressWarnings("CheckReturnValue")
-    public static class SingleStatementContext extends ParserRuleContext {
-        public QueryContext query() {
-            return getRuleContext(QueryContext.class, 0);
-        }
-
-        public TerminalNode EOF() {
-            return getToken(EsqlBaseParser.EOF, 0);
-        }
-
-        @SuppressWarnings("this-escape")
-        public SingleStatementContext(ParserRuleContext parent, int invokingState) {
-            super(parent, invokingState);
-        }
-
-        @Override
-        public int getRuleIndex() {
-            return RULE_singleStatement;
-        }
-
-        @Override
-        public void enterRule(ParseTreeListener listener) {
-            if (listener instanceof EsqlBaseParserListener) ((EsqlBaseParserListener) listener).enterSingleStatement(this);
-        }
-
-        @Override
-        public void exitRule(ParseTreeListener listener) {
-            if (listener instanceof EsqlBaseParserListener) ((EsqlBaseParserListener) listener).exitSingleStatement(this);
-        }
-
-        @Override
-        public <T> T accept(ParseTreeVisitor<? extends T> visitor) {
-            if (visitor instanceof EsqlBaseParserVisitor) return ((EsqlBaseParserVisitor<? extends T>) visitor).visitSingleStatement(this);
-            else return visitor.visitChildren(this);
-        }
-    }
-
-    public final SingleStatementContext singleStatement() throws RecognitionException {
-        SingleStatementContext _localctx = new SingleStatementContext(_ctx, getState());
-        enterRule(_localctx, 0, RULE_singleStatement);
-        try {
-            enterOuterAlt(_localctx, 1);
+            break;
+          }
+          } 
+        }
+        setState(222);
+        _errHandler.sync(this);
+        _alt = getInterpreter().adaptivePredict(_input,8,_ctx);
+      }
+      }
+    }
+    catch (RecognitionException re) {
+      _localctx.exception = re;
+      _errHandler.reportError(this, re);
+      _errHandler.recover(this, re);
+    }
+    finally {
+      unrollRecursionContexts(_parentctx);
+    }
+    return _localctx;
+  }
+
+  @SuppressWarnings("CheckReturnValue")
+  public static class RegexBooleanExpressionContext extends ParserRuleContext {
+    public Token kind;
+    public StringContext pattern;
+    public ValueExpressionContext valueExpression() {
+      return getRuleContext(ValueExpressionContext.class,0);
+    }
+    public TerminalNode LIKE() { return getToken(EsqlBaseParser.LIKE, 0); }
+    public StringContext string() {
+      return getRuleContext(StringContext.class,0);
+    }
+    public TerminalNode NOT() { return getToken(EsqlBaseParser.NOT, 0); }
+    public TerminalNode RLIKE() { return getToken(EsqlBaseParser.RLIKE, 0); }
+    @SuppressWarnings("this-escape")
+    public RegexBooleanExpressionContext(ParserRuleContext parent, int invokingState) {
+      super(parent, invokingState);
+    }
+    @Override public int getRuleIndex() { return RULE_regexBooleanExpression; }
+    @Override
+    public void enterRule(ParseTreeListener listener) {
+      if ( listener instanceof EsqlBaseParserListener ) ((EsqlBaseParserListener)listener).enterRegexBooleanExpression(this);
+    }
+    @Override
+    public void exitRule(ParseTreeListener listener) {
+      if ( listener instanceof EsqlBaseParserListener ) ((EsqlBaseParserListener)listener).exitRegexBooleanExpression(this);
+    }
+    @Override
+    public <T> T accept(ParseTreeVisitor<? extends T> visitor) {
+      if ( visitor instanceof EsqlBaseParserVisitor ) return ((EsqlBaseParserVisitor<? extends T>)visitor).visitRegexBooleanExpression(this);
+      else return visitor.visitChildren(this);
+    }
+  }
+
+  public final RegexBooleanExpressionContext regexBooleanExpression() throws RecognitionException {
+    RegexBooleanExpressionContext _localctx = new RegexBooleanExpressionContext(_ctx, getState());
+    enterRule(_localctx, 12, RULE_regexBooleanExpression);
+    int _la;
+    try {
+      setState(237);
+      _errHandler.sync(this);
+      switch ( getInterpreter().adaptivePredict(_input,11,_ctx) ) {
+      case 1:
+        enterOuterAlt(_localctx, 1);
+        {
+        setState(223);
+        valueExpression();
+        setState(225);
+        _errHandler.sync(this);
+        _la = _input.LA(1);
+        if (_la==NOT) {
+          {
+          setState(224);
+          match(NOT);
+          }
+        }
+
+        setState(227);
+        ((RegexBooleanExpressionContext)_localctx).kind = match(LIKE);
+        setState(228);
+        ((RegexBooleanExpressionContext)_localctx).pattern = string();
+        }
+        break;
+      case 2:
+        enterOuterAlt(_localctx, 2);
+        {
+        setState(230);
+        valueExpression();
+        setState(232);
+        _errHandler.sync(this);
+        _la = _input.LA(1);
+        if (_la==NOT) {
+          {
+          setState(231);
+          match(NOT);
+          }
+        }
+
+        setState(234);
+        ((RegexBooleanExpressionContext)_localctx).kind = match(RLIKE);
+        setState(235);
+        ((RegexBooleanExpressionContext)_localctx).pattern = string();
+        }
+        break;
+      }
+    }
+    catch (RecognitionException re) {
+      _localctx.exception = re;
+      _errHandler.reportError(this, re);
+      _errHandler.recover(this, re);
+    }
+    finally {
+      exitRule();
+    }
+    return _localctx;
+  }
+
+  @SuppressWarnings("CheckReturnValue")
+  public static class MatchBooleanExpressionContext extends ParserRuleContext {
+    public QualifiedNameContext fieldExp;
+    public DataTypeContext fieldType;
+    public ConstantContext matchQuery;
+    public TerminalNode COLON() { return getToken(EsqlBaseParser.COLON, 0); }
+    public QualifiedNameContext qualifiedName() {
+      return getRuleContext(QualifiedNameContext.class,0);
+    }
+    public ConstantContext constant() {
+      return getRuleContext(ConstantContext.class,0);
+    }
+    public TerminalNode CAST_OP() { return getToken(EsqlBaseParser.CAST_OP, 0); }
+    public DataTypeContext dataType() {
+      return getRuleContext(DataTypeContext.class,0);
+    }
+    @SuppressWarnings("this-escape")
+    public MatchBooleanExpressionContext(ParserRuleContext parent, int invokingState) {
+      super(parent, invokingState);
+    }
+    @Override public int getRuleIndex() { return RULE_matchBooleanExpression; }
+    @Override
+    public void enterRule(ParseTreeListener listener) {
+      if ( listener instanceof EsqlBaseParserListener ) ((EsqlBaseParserListener)listener).enterMatchBooleanExpression(this);
+    }
+    @Override
+    public void exitRule(ParseTreeListener listener) {
+      if ( listener instanceof EsqlBaseParserListener ) ((EsqlBaseParserListener)listener).exitMatchBooleanExpression(this);
+    }
+    @Override
+    public <T> T accept(ParseTreeVisitor<? extends T> visitor) {
+      if ( visitor instanceof EsqlBaseParserVisitor ) return ((EsqlBaseParserVisitor<? extends T>)visitor).visitMatchBooleanExpression(this);
+      else return visitor.visitChildren(this);
+    }
+  }
+
+  public final MatchBooleanExpressionContext matchBooleanExpression() throws RecognitionException {
+    MatchBooleanExpressionContext _localctx = new MatchBooleanExpressionContext(_ctx, getState());
+    enterRule(_localctx, 14, RULE_matchBooleanExpression);
+    int _la;
+    try {
+      enterOuterAlt(_localctx, 1);
+      {
+      setState(239);
+      ((MatchBooleanExpressionContext)_localctx).fieldExp = qualifiedName();
+      setState(242);
+      _errHandler.sync(this);
+      _la = _input.LA(1);
+      if (_la==CAST_OP) {
+        {
+        setState(240);
+        match(CAST_OP);
+        setState(241);
+        ((MatchBooleanExpressionContext)_localctx).fieldType = dataType();
+        }
+      }
+
+      setState(244);
+      match(COLON);
+      setState(245);
+      ((MatchBooleanExpressionContext)_localctx).matchQuery = constant();
+      }
+    }
+    catch (RecognitionException re) {
+      _localctx.exception = re;
+      _errHandler.reportError(this, re);
+      _errHandler.recover(this, re);
+    }
+    finally {
+      exitRule();
+    }
+    return _localctx;
+  }
+
+  @SuppressWarnings("CheckReturnValue")
+  public static class ValueExpressionContext extends ParserRuleContext {
+    @SuppressWarnings("this-escape")
+    public ValueExpressionContext(ParserRuleContext parent, int invokingState) {
+      super(parent, invokingState);
+    }
+    @Override public int getRuleIndex() { return RULE_valueExpression; }
+   
+    @SuppressWarnings("this-escape")
+    public ValueExpressionContext() { }
+    public void copyFrom(ValueExpressionContext ctx) {
+      super.copyFrom(ctx);
+    }
+  }
+  @SuppressWarnings("CheckReturnValue")
+  public static class ValueExpressionDefaultContext extends ValueExpressionContext {
+    public OperatorExpressionContext operatorExpression() {
+      return getRuleContext(OperatorExpressionContext.class,0);
+    }
+    @SuppressWarnings("this-escape")
+    public ValueExpressionDefaultContext(ValueExpressionContext ctx) { copyFrom(ctx); }
+    @Override
+    public void enterRule(ParseTreeListener listener) {
+      if ( listener instanceof EsqlBaseParserListener ) ((EsqlBaseParserListener)listener).enterValueExpressionDefault(this);
+    }
+    @Override
+    public void exitRule(ParseTreeListener listener) {
+      if ( listener instanceof EsqlBaseParserListener ) ((EsqlBaseParserListener)listener).exitValueExpressionDefault(this);
+    }
+    @Override
+    public <T> T accept(ParseTreeVisitor<? extends T> visitor) {
+      if ( visitor instanceof EsqlBaseParserVisitor ) return ((EsqlBaseParserVisitor<? extends T>)visitor).visitValueExpressionDefault(this);
+      else return visitor.visitChildren(this);
+    }
+  }
+  @SuppressWarnings("CheckReturnValue")
+  public static class ComparisonContext extends ValueExpressionContext {
+    public OperatorExpressionContext left;
+    public OperatorExpressionContext right;
+    public ComparisonOperatorContext comparisonOperator() {
+      return getRuleContext(ComparisonOperatorContext.class,0);
+    }
+    public List<OperatorExpressionContext> operatorExpression() {
+      return getRuleContexts(OperatorExpressionContext.class);
+    }
+    public OperatorExpressionContext operatorExpression(int i) {
+      return getRuleContext(OperatorExpressionContext.class,i);
+    }
+    @SuppressWarnings("this-escape")
+    public ComparisonContext(ValueExpressionContext ctx) { copyFrom(ctx); }
+    @Override
+    public void enterRule(ParseTreeListener listener) {
+      if ( listener instanceof EsqlBaseParserListener ) ((EsqlBaseParserListener)listener).enterComparison(this);
+    }
+    @Override
+    public void exitRule(ParseTreeListener listener) {
+      if ( listener instanceof EsqlBaseParserListener ) ((EsqlBaseParserListener)listener).exitComparison(this);
+    }
+    @Override
+    public <T> T accept(ParseTreeVisitor<? extends T> visitor) {
+      if ( visitor instanceof EsqlBaseParserVisitor ) return ((EsqlBaseParserVisitor<? extends T>)visitor).visitComparison(this);
+      else return visitor.visitChildren(this);
+    }
+  }
+
+  public final ValueExpressionContext valueExpression() throws RecognitionException {
+    ValueExpressionContext _localctx = new ValueExpressionContext(_ctx, getState());
+    enterRule(_localctx, 16, RULE_valueExpression);
+    try {
+      setState(252);
+      _errHandler.sync(this);
+      switch ( getInterpreter().adaptivePredict(_input,13,_ctx) ) {
+      case 1:
+        _localctx = new ValueExpressionDefaultContext(_localctx);
+        enterOuterAlt(_localctx, 1);
+        {
+        setState(247);
+        operatorExpression(0);
+        }
+        break;
+      case 2:
+        _localctx = new ComparisonContext(_localctx);
+        enterOuterAlt(_localctx, 2);
+        {
+        setState(248);
+        ((ComparisonContext)_localctx).left = operatorExpression(0);
+        setState(249);
+        comparisonOperator();
+        setState(250);
+        ((ComparisonContext)_localctx).right = operatorExpression(0);
+        }
+        break;
+      }
+    }
+    catch (RecognitionException re) {
+      _localctx.exception = re;
+      _errHandler.reportError(this, re);
+      _errHandler.recover(this, re);
+    }
+    finally {
+      exitRule();
+    }
+    return _localctx;
+  }
+
+  @SuppressWarnings("CheckReturnValue")
+  public static class OperatorExpressionContext extends ParserRuleContext {
+    @SuppressWarnings("this-escape")
+    public OperatorExpressionContext(ParserRuleContext parent, int invokingState) {
+      super(parent, invokingState);
+    }
+    @Override public int getRuleIndex() { return RULE_operatorExpression; }
+   
+    @SuppressWarnings("this-escape")
+    public OperatorExpressionContext() { }
+    public void copyFrom(OperatorExpressionContext ctx) {
+      super.copyFrom(ctx);
+    }
+  }
+  @SuppressWarnings("CheckReturnValue")
+  public static class OperatorExpressionDefaultContext extends OperatorExpressionContext {
+    public PrimaryExpressionContext primaryExpression() {
+      return getRuleContext(PrimaryExpressionContext.class,0);
+    }
+    @SuppressWarnings("this-escape")
+    public OperatorExpressionDefaultContext(OperatorExpressionContext ctx) { copyFrom(ctx); }
+    @Override
+    public void enterRule(ParseTreeListener listener) {
+      if ( listener instanceof EsqlBaseParserListener ) ((EsqlBaseParserListener)listener).enterOperatorExpressionDefault(this);
+    }
+    @Override
+    public void exitRule(ParseTreeListener listener) {
+      if ( listener instanceof EsqlBaseParserListener ) ((EsqlBaseParserListener)listener).exitOperatorExpressionDefault(this);
+    }
+    @Override
+    public <T> T accept(ParseTreeVisitor<? extends T> visitor) {
+      if ( visitor instanceof EsqlBaseParserVisitor ) return ((EsqlBaseParserVisitor<? extends T>)visitor).visitOperatorExpressionDefault(this);
+      else return visitor.visitChildren(this);
+    }
+  }
+  @SuppressWarnings("CheckReturnValue")
+  public static class ArithmeticBinaryContext extends OperatorExpressionContext {
+    public OperatorExpressionContext left;
+    public Token operator;
+    public OperatorExpressionContext right;
+    public List<OperatorExpressionContext> operatorExpression() {
+      return getRuleContexts(OperatorExpressionContext.class);
+    }
+    public OperatorExpressionContext operatorExpression(int i) {
+      return getRuleContext(OperatorExpressionContext.class,i);
+    }
+    public TerminalNode ASTERISK() { return getToken(EsqlBaseParser.ASTERISK, 0); }
+    public TerminalNode SLASH() { return getToken(EsqlBaseParser.SLASH, 0); }
+    public TerminalNode PERCENT() { return getToken(EsqlBaseParser.PERCENT, 0); }
+    public TerminalNode PLUS() { return getToken(EsqlBaseParser.PLUS, 0); }
+    public TerminalNode MINUS() { return getToken(EsqlBaseParser.MINUS, 0); }
+    @SuppressWarnings("this-escape")
+    public ArithmeticBinaryContext(OperatorExpressionContext ctx) { copyFrom(ctx); }
+    @Override
+    public void enterRule(ParseTreeListener listener) {
+      if ( listener instanceof EsqlBaseParserListener ) ((EsqlBaseParserListener)listener).enterArithmeticBinary(this);
+    }
+    @Override
+    public void exitRule(ParseTreeListener listener) {
+      if ( listener instanceof EsqlBaseParserListener ) ((EsqlBaseParserListener)listener).exitArithmeticBinary(this);
+    }
+    @Override
+    public <T> T accept(ParseTreeVisitor<? extends T> visitor) {
+      if ( visitor instanceof EsqlBaseParserVisitor ) return ((EsqlBaseParserVisitor<? extends T>)visitor).visitArithmeticBinary(this);
+      else return visitor.visitChildren(this);
+    }
+  }
+  @SuppressWarnings("CheckReturnValue")
+  public static class ArithmeticUnaryContext extends OperatorExpressionContext {
+    public Token operator;
+    public OperatorExpressionContext operatorExpression() {
+      return getRuleContext(OperatorExpressionContext.class,0);
+    }
+    public TerminalNode MINUS() { return getToken(EsqlBaseParser.MINUS, 0); }
+    public TerminalNode PLUS() { return getToken(EsqlBaseParser.PLUS, 0); }
+    @SuppressWarnings("this-escape")
+    public ArithmeticUnaryContext(OperatorExpressionContext ctx) { copyFrom(ctx); }
+    @Override
+    public void enterRule(ParseTreeListener listener) {
+      if ( listener instanceof EsqlBaseParserListener ) ((EsqlBaseParserListener)listener).enterArithmeticUnary(this);
+    }
+    @Override
+    public void exitRule(ParseTreeListener listener) {
+      if ( listener instanceof EsqlBaseParserListener ) ((EsqlBaseParserListener)listener).exitArithmeticUnary(this);
+    }
+    @Override
+    public <T> T accept(ParseTreeVisitor<? extends T> visitor) {
+      if ( visitor instanceof EsqlBaseParserVisitor ) return ((EsqlBaseParserVisitor<? extends T>)visitor).visitArithmeticUnary(this);
+      else return visitor.visitChildren(this);
+    }
+  }
+
+  public final OperatorExpressionContext operatorExpression() throws RecognitionException {
+    return operatorExpression(0);
+  }
+
+  private OperatorExpressionContext operatorExpression(int _p) throws RecognitionException {
+    ParserRuleContext _parentctx = _ctx;
+    int _parentState = getState();
+    OperatorExpressionContext _localctx = new OperatorExpressionContext(_ctx, _parentState);
+    OperatorExpressionContext _prevctx = _localctx;
+    int _startState = 18;
+    enterRecursionRule(_localctx, 18, RULE_operatorExpression, _p);
+    int _la;
+    try {
+      int _alt;
+      enterOuterAlt(_localctx, 1);
+      {
+      setState(258);
+      _errHandler.sync(this);
+      switch ( getInterpreter().adaptivePredict(_input,14,_ctx) ) {
+      case 1:
+        {
+        _localctx = new OperatorExpressionDefaultContext(_localctx);
+        _ctx = _localctx;
+        _prevctx = _localctx;
+
+        setState(255);
+        primaryExpression(0);
+        }
+        break;
+      case 2:
+        {
+        _localctx = new ArithmeticUnaryContext(_localctx);
+        _ctx = _localctx;
+        _prevctx = _localctx;
+        setState(256);
+        ((ArithmeticUnaryContext)_localctx).operator = _input.LT(1);
+        _la = _input.LA(1);
+        if ( !(_la==PLUS || _la==MINUS) ) {
+          ((ArithmeticUnaryContext)_localctx).operator = (Token)_errHandler.recoverInline(this);
+        }
+        else {
+          if ( _input.LA(1)==Token.EOF ) matchedEOF = true;
+          _errHandler.reportMatch(this);
+          consume();
+        }
+        setState(257);
+        operatorExpression(3);
+        }
+        break;
+      }
+      _ctx.stop = _input.LT(-1);
+      setState(268);
+      _errHandler.sync(this);
+      _alt = getInterpreter().adaptivePredict(_input,16,_ctx);
+      while ( _alt!=2 && _alt!=org.antlr.v4.runtime.atn.ATN.INVALID_ALT_NUMBER ) {
+        if ( _alt==1 ) {
+          if ( _parseListeners!=null ) triggerExitRuleEvent();
+          _prevctx = _localctx;
+          {
+          setState(266);
+          _errHandler.sync(this);
+          switch ( getInterpreter().adaptivePredict(_input,15,_ctx) ) {
+          case 1:
             {
-                setState(134);
-                query(0);
-                setState(135);
-                match(EOF);
+            _localctx = new ArithmeticBinaryContext(new OperatorExpressionContext(_parentctx, _parentState));
+            ((ArithmeticBinaryContext)_localctx).left = _prevctx;
+            pushNewRecursionContext(_localctx, _startState, RULE_operatorExpression);
+            setState(260);
+            if (!(precpred(_ctx, 2))) throw new FailedPredicateException(this, "precpred(_ctx, 2)");
+            setState(261);
+            ((ArithmeticBinaryContext)_localctx).operator = _input.LT(1);
+            _la = _input.LA(1);
+            if ( !(((((_la - 67)) & ~0x3f) == 0 && ((1L << (_la - 67)) & 7L) != 0)) ) {
+              ((ArithmeticBinaryContext)_localctx).operator = (Token)_errHandler.recoverInline(this);
             }
-        } catch (RecognitionException re) {
-            _localctx.exception = re;
-            _errHandler.reportError(this, re);
-            _errHandler.recover(this, re);
-        } finally {
-            exitRule();
-        }
-        return _localctx;
-    }
-
-    @SuppressWarnings("CheckReturnValue")
-    public static class QueryContext extends ParserRuleContext {
-        @SuppressWarnings("this-escape")
-        public QueryContext(ParserRuleContext parent, int invokingState) {
-            super(parent, invokingState);
-        }
-
-        @Override
-        public int getRuleIndex() {
-            return RULE_query;
-        }
-
-        @SuppressWarnings("this-escape")
-        public QueryContext() {}
-
-        public void copyFrom(QueryContext ctx) {
-            super.copyFrom(ctx);
-        }
-    }
-
-    @SuppressWarnings("CheckReturnValue")
-    public static class CompositeQueryContext extends QueryContext {
-        public QueryContext query() {
-            return getRuleContext(QueryContext.class, 0);
-        }
-
-        public TerminalNode PIPE() {
-            return getToken(EsqlBaseParser.PIPE, 0);
-        }
-
-        public ProcessingCommandContext processingCommand() {
-            return getRuleContext(ProcessingCommandContext.class, 0);
-        }
-
-        @SuppressWarnings("this-escape")
-        public CompositeQueryContext(QueryContext ctx) {
-            copyFrom(ctx);
-        }
-
-        @Override
-        public void enterRule(ParseTreeListener listener) {
-            if (listener instanceof EsqlBaseParserListener) ((EsqlBaseParserListener) listener).enterCompositeQuery(this);
-        }
-
-        @Override
-        public void exitRule(ParseTreeListener listener) {
-            if (listener instanceof EsqlBaseParserListener) ((EsqlBaseParserListener) listener).exitCompositeQuery(this);
-        }
-
-        @Override
-        public <T> T accept(ParseTreeVisitor<? extends T> visitor) {
-            if (visitor instanceof EsqlBaseParserVisitor) return ((EsqlBaseParserVisitor<? extends T>) visitor).visitCompositeQuery(this);
-            else return visitor.visitChildren(this);
-        }
-    }
-
-    @SuppressWarnings("CheckReturnValue")
-    public static class SingleCommandQueryContext extends QueryContext {
-        public SourceCommandContext sourceCommand() {
-            return getRuleContext(SourceCommandContext.class, 0);
-        }
-
-        @SuppressWarnings("this-escape")
-        public SingleCommandQueryContext(QueryContext ctx) {
-            copyFrom(ctx);
-        }
-
-        @Override
-        public void enterRule(ParseTreeListener listener) {
-            if (listener instanceof EsqlBaseParserListener) ((EsqlBaseParserListener) listener).enterSingleCommandQuery(this);
-        }
-
-        @Override
-        public void exitRule(ParseTreeListener listener) {
-            if (listener instanceof EsqlBaseParserListener) ((EsqlBaseParserListener) listener).exitSingleCommandQuery(this);
-        }
-
-        @Override
-        public <T> T accept(ParseTreeVisitor<? extends T> visitor) {
-            if (visitor instanceof EsqlBaseParserVisitor) return ((EsqlBaseParserVisitor<? extends T>) visitor).visitSingleCommandQuery(
-                this
-            );
-            else return visitor.visitChildren(this);
-        }
-    }
-
-    public final QueryContext query() throws RecognitionException {
-        return query(0);
-    }
-
-    private QueryContext query(int _p) throws RecognitionException {
-        ParserRuleContext _parentctx = _ctx;
-        int _parentState = getState();
-        QueryContext _localctx = new QueryContext(_ctx, _parentState);
-        QueryContext _prevctx = _localctx;
-        int _startState = 2;
-        enterRecursionRule(_localctx, 2, RULE_query, _p);
-        try {
-            int _alt;
-            enterOuterAlt(_localctx, 1);
+            else {
+              if ( _input.LA(1)==Token.EOF ) matchedEOF = true;
+              _errHandler.reportMatch(this);
+              consume();
+            }
+            setState(262);
+            ((ArithmeticBinaryContext)_localctx).right = operatorExpression(3);
+            }
+            break;
+          case 2:
             {
-                {
-                    _localctx = new SingleCommandQueryContext(_localctx);
-                    _ctx = _localctx;
-                    _prevctx = _localctx;
-
-                    setState(138);
-                    sourceCommand();
-                }
-                _ctx.stop = _input.LT(-1);
-                setState(145);
-                _errHandler.sync(this);
-                _alt = getInterpreter().adaptivePredict(_input, 0, _ctx);
-                while (_alt != 2 && _alt != org.antlr.v4.runtime.atn.ATN.INVALID_ALT_NUMBER) {
-                    if (_alt == 1) {
-                        if (_parseListeners != null) triggerExitRuleEvent();
-                        _prevctx = _localctx;
-                        {
-                            {
-                                _localctx = new CompositeQueryContext(new QueryContext(_parentctx, _parentState));
-                                pushNewRecursionContext(_localctx, _startState, RULE_query);
-                                setState(140);
-                                if (!(precpred(_ctx, 1))) throw new FailedPredicateException(this, "precpred(_ctx, 1)");
-                                setState(141);
-                                match(PIPE);
-                                setState(142);
-                                processingCommand();
-                            }
-                        }
-                    }
-                    setState(147);
-                    _errHandler.sync(this);
-                    _alt = getInterpreter().adaptivePredict(_input, 0, _ctx);
-                }
+            _localctx = new ArithmeticBinaryContext(new OperatorExpressionContext(_parentctx, _parentState));
+            ((ArithmeticBinaryContext)_localctx).left = _prevctx;
+            pushNewRecursionContext(_localctx, _startState, RULE_operatorExpression);
+            setState(263);
+            if (!(precpred(_ctx, 1))) throw new FailedPredicateException(this, "precpred(_ctx, 1)");
+            setState(264);
+            ((ArithmeticBinaryContext)_localctx).operator = _input.LT(1);
+            _la = _input.LA(1);
+            if ( !(_la==PLUS || _la==MINUS) ) {
+              ((ArithmeticBinaryContext)_localctx).operator = (Token)_errHandler.recoverInline(this);
             }
-        } catch (RecognitionException re) {
-            _localctx.exception = re;
-            _errHandler.reportError(this, re);
-            _errHandler.recover(this, re);
-        } finally {
-            unrollRecursionContexts(_parentctx);
-        }
-        return _localctx;
-    }
-
-    @SuppressWarnings("CheckReturnValue")
-    public static class SourceCommandContext extends ParserRuleContext {
-        public ExplainCommandContext explainCommand() {
-            return getRuleContext(ExplainCommandContext.class, 0);
-        }
-
-        public FromCommandContext fromCommand() {
-            return getRuleContext(FromCommandContext.class, 0);
-        }
-
-        public RowCommandContext rowCommand() {
-            return getRuleContext(RowCommandContext.class, 0);
-        }
-
-        public ShowCommandContext showCommand() {
-            return getRuleContext(ShowCommandContext.class, 0);
-        }
-
-        public MetricsCommandContext metricsCommand() {
-            return getRuleContext(MetricsCommandContext.class, 0);
-        }
-
-        @SuppressWarnings("this-escape")
-        public SourceCommandContext(ParserRuleContext parent, int invokingState) {
-            super(parent, invokingState);
-        }
-
-        @Override
-        public int getRuleIndex() {
-            return RULE_sourceCommand;
-        }
-
-        @Override
-        public void enterRule(ParseTreeListener listener) {
-            if (listener instanceof EsqlBaseParserListener) ((EsqlBaseParserListener) listener).enterSourceCommand(this);
-        }
-
-        @Override
-        public void exitRule(ParseTreeListener listener) {
-            if (listener instanceof EsqlBaseParserListener) ((EsqlBaseParserListener) listener).exitSourceCommand(this);
-        }
-
-        @Override
-        public <T> T accept(ParseTreeVisitor<? extends T> visitor) {
-            if (visitor instanceof EsqlBaseParserVisitor) return ((EsqlBaseParserVisitor<? extends T>) visitor).visitSourceCommand(this);
-            else return visitor.visitChildren(this);
-        }
-    }
-
-    public final SourceCommandContext sourceCommand() throws RecognitionException {
-        SourceCommandContext _localctx = new SourceCommandContext(_ctx, getState());
-        enterRule(_localctx, 4, RULE_sourceCommand);
-        try {
-            setState(154);
-            _errHandler.sync(this);
-            switch (getInterpreter().adaptivePredict(_input, 1, _ctx)) {
-                case 1:
-                    enterOuterAlt(_localctx, 1); {
-                    setState(148);
-                    explainCommand();
-                }
-                    break;
-                case 2:
-                    enterOuterAlt(_localctx, 2); {
-                    setState(149);
-                    fromCommand();
-                }
-                    break;
-                case 3:
-                    enterOuterAlt(_localctx, 3); {
-                    setState(150);
-                    rowCommand();
-                }
-                    break;
-                case 4:
-                    enterOuterAlt(_localctx, 4); {
-                    setState(151);
-                    showCommand();
-                }
-                    break;
-                case 5:
-                    enterOuterAlt(_localctx, 5); {
-                    setState(152);
-                    if (!(this.isDevVersion())) throw new FailedPredicateException(this, "this.isDevVersion()");
-                    setState(153);
-                    metricsCommand();
-                }
-                    break;
+            else {
+              if ( _input.LA(1)==Token.EOF ) matchedEOF = true;
+              _errHandler.reportMatch(this);
+              consume();
             }
-        } catch (RecognitionException re) {
-            _localctx.exception = re;
-            _errHandler.reportError(this, re);
-            _errHandler.recover(this, re);
-        } finally {
-            exitRule();
-        }
-        return _localctx;
-    }
-
-    @SuppressWarnings("CheckReturnValue")
-    public static class ProcessingCommandContext extends ParserRuleContext {
-        public EvalCommandContext evalCommand() {
-            return getRuleContext(EvalCommandContext.class, 0);
-        }
-
-        public WhereCommandContext whereCommand() {
-            return getRuleContext(WhereCommandContext.class, 0);
-        }
-
-        public KeepCommandContext keepCommand() {
-            return getRuleContext(KeepCommandContext.class, 0);
-        }
-
-        public LimitCommandContext limitCommand() {
-            return getRuleContext(LimitCommandContext.class, 0);
-        }
-
-        public StatsCommandContext statsCommand() {
-            return getRuleContext(StatsCommandContext.class, 0);
-        }
-
-        public SortCommandContext sortCommand() {
-            return getRuleContext(SortCommandContext.class, 0);
-        }
-
-        public DropCommandContext dropCommand() {
-            return getRuleContext(DropCommandContext.class, 0);
-        }
-
-        public RenameCommandContext renameCommand() {
-            return getRuleContext(RenameCommandContext.class, 0);
-        }
-
-        public DissectCommandContext dissectCommand() {
-            return getRuleContext(DissectCommandContext.class, 0);
-        }
-
-        public GrokCommandContext grokCommand() {
-            return getRuleContext(GrokCommandContext.class, 0);
-        }
-
-        public EnrichCommandContext enrichCommand() {
-            return getRuleContext(EnrichCommandContext.class, 0);
-        }
-
-        public MvExpandCommandContext mvExpandCommand() {
-            return getRuleContext(MvExpandCommandContext.class, 0);
-        }
-
-        public InlinestatsCommandContext inlinestatsCommand() {
-            return getRuleContext(InlinestatsCommandContext.class, 0);
-        }
-
-        public LookupCommandContext lookupCommand() {
-            return getRuleContext(LookupCommandContext.class, 0);
-        }
-
-        public JoinCommandContext joinCommand() {
-            return getRuleContext(JoinCommandContext.class, 0);
-        }
-
-        public InsistCommandContext insistCommand() {
-            return getRuleContext(InsistCommandContext.class, 0);
-        }
-
-        @SuppressWarnings("this-escape")
-        public ProcessingCommandContext(ParserRuleContext parent, int invokingState) {
-            super(parent, invokingState);
-        }
-
-        @Override
-        public int getRuleIndex() {
-            return RULE_processingCommand;
-        }
-
-        @Override
-        public void enterRule(ParseTreeListener listener) {
-            if (listener instanceof EsqlBaseParserListener) ((EsqlBaseParserListener) listener).enterProcessingCommand(this);
-        }
-
-        @Override
-        public void exitRule(ParseTreeListener listener) {
-            if (listener instanceof EsqlBaseParserListener) ((EsqlBaseParserListener) listener).exitProcessingCommand(this);
-        }
-
-        @Override
-        public <T> T accept(ParseTreeVisitor<? extends T> visitor) {
-            if (visitor instanceof EsqlBaseParserVisitor) return ((EsqlBaseParserVisitor<? extends T>) visitor).visitProcessingCommand(
-                this
-            );
-            else return visitor.visitChildren(this);
-        }
-    }
-
-    public final ProcessingCommandContext processingCommand() throws RecognitionException {
-        ProcessingCommandContext _localctx = new ProcessingCommandContext(_ctx, getState());
-        enterRule(_localctx, 6, RULE_processingCommand);
-        try {
-            setState(176);
-            _errHandler.sync(this);
-            switch (getInterpreter().adaptivePredict(_input, 2, _ctx)) {
-                case 1:
-                    enterOuterAlt(_localctx, 1); {
-                    setState(156);
-                    evalCommand();
-                }
-                    break;
-                case 2:
-                    enterOuterAlt(_localctx, 2); {
-                    setState(157);
-                    whereCommand();
-                }
-                    break;
-                case 3:
-                    enterOuterAlt(_localctx, 3); {
-                    setState(158);
-                    keepCommand();
-                }
-                    break;
-                case 4:
-                    enterOuterAlt(_localctx, 4); {
-                    setState(159);
-                    limitCommand();
-                }
-                    break;
-                case 5:
-                    enterOuterAlt(_localctx, 5); {
-                    setState(160);
-                    statsCommand();
-                }
-                    break;
-                case 6:
-                    enterOuterAlt(_localctx, 6); {
-                    setState(161);
-                    sortCommand();
-                }
-                    break;
-                case 7:
-                    enterOuterAlt(_localctx, 7); {
-                    setState(162);
-                    dropCommand();
-                }
-                    break;
-                case 8:
-                    enterOuterAlt(_localctx, 8); {
-                    setState(163);
-                    renameCommand();
-                }
-                    break;
-                case 9:
-                    enterOuterAlt(_localctx, 9); {
-                    setState(164);
-                    dissectCommand();
-                }
-                    break;
-                case 10:
-                    enterOuterAlt(_localctx, 10); {
-                    setState(165);
-                    grokCommand();
-                }
-                    break;
-                case 11:
-                    enterOuterAlt(_localctx, 11); {
-                    setState(166);
-                    enrichCommand();
-                }
-                    break;
-                case 12:
-                    enterOuterAlt(_localctx, 12); {
-                    setState(167);
-                    mvExpandCommand();
-                }
-                    break;
-                case 13:
-                    enterOuterAlt(_localctx, 13); {
-                    setState(168);
-                    if (!(this.isDevVersion())) throw new FailedPredicateException(this, "this.isDevVersion()");
-                    setState(169);
-                    inlinestatsCommand();
-                }
-                    break;
-                case 14:
-                    enterOuterAlt(_localctx, 14); {
-                    setState(170);
-                    if (!(this.isDevVersion())) throw new FailedPredicateException(this, "this.isDevVersion()");
-                    setState(171);
-                    lookupCommand();
-                }
-                    break;
-                case 15:
-                    enterOuterAlt(_localctx, 15); {
-                    setState(172);
-                    if (!(this.isDevVersion())) throw new FailedPredicateException(this, "this.isDevVersion()");
-                    setState(173);
-                    joinCommand();
-                }
-                    break;
-                case 16:
-                    enterOuterAlt(_localctx, 16); {
-                    setState(174);
-                    if (!(this.isDevVersion())) throw new FailedPredicateException(this, "this.isDevVersion()");
-                    setState(175);
-                    insistCommand();
-                }
-                    break;
+            setState(265);
+            ((ArithmeticBinaryContext)_localctx).right = operatorExpression(2);
             }
-        } catch (RecognitionException re) {
-            _localctx.exception = re;
-            _errHandler.reportError(this, re);
-            _errHandler.recover(this, re);
-        } finally {
-            exitRule();
-        }
-        return _localctx;
-    }
-
-    @SuppressWarnings("CheckReturnValue")
-    public static class WhereCommandContext extends ParserRuleContext {
-        public TerminalNode WHERE() {
-            return getToken(EsqlBaseParser.WHERE, 0);
-        }
-
-        public BooleanExpressionContext booleanExpression() {
-            return getRuleContext(BooleanExpressionContext.class, 0);
-        }
-
-        @SuppressWarnings("this-escape")
-        public WhereCommandContext(ParserRuleContext parent, int invokingState) {
-            super(parent, invokingState);
-        }
-
-        @Override
-        public int getRuleIndex() {
-            return RULE_whereCommand;
-        }
-
-        @Override
-        public void enterRule(ParseTreeListener listener) {
-            if (listener instanceof EsqlBaseParserListener) ((EsqlBaseParserListener) listener).enterWhereCommand(this);
-        }
-
-        @Override
-        public void exitRule(ParseTreeListener listener) {
-            if (listener instanceof EsqlBaseParserListener) ((EsqlBaseParserListener) listener).exitWhereCommand(this);
-        }
-
-        @Override
-        public <T> T accept(ParseTreeVisitor<? extends T> visitor) {
-            if (visitor instanceof EsqlBaseParserVisitor) return ((EsqlBaseParserVisitor<? extends T>) visitor).visitWhereCommand(this);
-            else return visitor.visitChildren(this);
-        }
-    }
-
-    public final WhereCommandContext whereCommand() throws RecognitionException {
-        WhereCommandContext _localctx = new WhereCommandContext(_ctx, getState());
-        enterRule(_localctx, 8, RULE_whereCommand);
-        try {
-            enterOuterAlt(_localctx, 1);
+            break;
+          }
+          } 
+        }
+        setState(270);
+        _errHandler.sync(this);
+        _alt = getInterpreter().adaptivePredict(_input,16,_ctx);
+      }
+      }
+    }
+    catch (RecognitionException re) {
+      _localctx.exception = re;
+      _errHandler.reportError(this, re);
+      _errHandler.recover(this, re);
+    }
+    finally {
+      unrollRecursionContexts(_parentctx);
+    }
+    return _localctx;
+  }
+
+  @SuppressWarnings("CheckReturnValue")
+  public static class PrimaryExpressionContext extends ParserRuleContext {
+    @SuppressWarnings("this-escape")
+    public PrimaryExpressionContext(ParserRuleContext parent, int invokingState) {
+      super(parent, invokingState);
+    }
+    @Override public int getRuleIndex() { return RULE_primaryExpression; }
+   
+    @SuppressWarnings("this-escape")
+    public PrimaryExpressionContext() { }
+    public void copyFrom(PrimaryExpressionContext ctx) {
+      super.copyFrom(ctx);
+    }
+  }
+  @SuppressWarnings("CheckReturnValue")
+  public static class DereferenceContext extends PrimaryExpressionContext {
+    public QualifiedNameContext qualifiedName() {
+      return getRuleContext(QualifiedNameContext.class,0);
+    }
+    @SuppressWarnings("this-escape")
+    public DereferenceContext(PrimaryExpressionContext ctx) { copyFrom(ctx); }
+    @Override
+    public void enterRule(ParseTreeListener listener) {
+      if ( listener instanceof EsqlBaseParserListener ) ((EsqlBaseParserListener)listener).enterDereference(this);
+    }
+    @Override
+    public void exitRule(ParseTreeListener listener) {
+      if ( listener instanceof EsqlBaseParserListener ) ((EsqlBaseParserListener)listener).exitDereference(this);
+    }
+    @Override
+    public <T> T accept(ParseTreeVisitor<? extends T> visitor) {
+      if ( visitor instanceof EsqlBaseParserVisitor ) return ((EsqlBaseParserVisitor<? extends T>)visitor).visitDereference(this);
+      else return visitor.visitChildren(this);
+    }
+  }
+  @SuppressWarnings("CheckReturnValue")
+  public static class InlineCastContext extends PrimaryExpressionContext {
+    public PrimaryExpressionContext primaryExpression() {
+      return getRuleContext(PrimaryExpressionContext.class,0);
+    }
+    public TerminalNode CAST_OP() { return getToken(EsqlBaseParser.CAST_OP, 0); }
+    public DataTypeContext dataType() {
+      return getRuleContext(DataTypeContext.class,0);
+    }
+    @SuppressWarnings("this-escape")
+    public InlineCastContext(PrimaryExpressionContext ctx) { copyFrom(ctx); }
+    @Override
+    public void enterRule(ParseTreeListener listener) {
+      if ( listener instanceof EsqlBaseParserListener ) ((EsqlBaseParserListener)listener).enterInlineCast(this);
+    }
+    @Override
+    public void exitRule(ParseTreeListener listener) {
+      if ( listener instanceof EsqlBaseParserListener ) ((EsqlBaseParserListener)listener).exitInlineCast(this);
+    }
+    @Override
+    public <T> T accept(ParseTreeVisitor<? extends T> visitor) {
+      if ( visitor instanceof EsqlBaseParserVisitor ) return ((EsqlBaseParserVisitor<? extends T>)visitor).visitInlineCast(this);
+      else return visitor.visitChildren(this);
+    }
+  }
+  @SuppressWarnings("CheckReturnValue")
+  public static class ConstantDefaultContext extends PrimaryExpressionContext {
+    public ConstantContext constant() {
+      return getRuleContext(ConstantContext.class,0);
+    }
+    @SuppressWarnings("this-escape")
+    public ConstantDefaultContext(PrimaryExpressionContext ctx) { copyFrom(ctx); }
+    @Override
+    public void enterRule(ParseTreeListener listener) {
+      if ( listener instanceof EsqlBaseParserListener ) ((EsqlBaseParserListener)listener).enterConstantDefault(this);
+    }
+    @Override
+    public void exitRule(ParseTreeListener listener) {
+      if ( listener instanceof EsqlBaseParserListener ) ((EsqlBaseParserListener)listener).exitConstantDefault(this);
+    }
+    @Override
+    public <T> T accept(ParseTreeVisitor<? extends T> visitor) {
+      if ( visitor instanceof EsqlBaseParserVisitor ) return ((EsqlBaseParserVisitor<? extends T>)visitor).visitConstantDefault(this);
+      else return visitor.visitChildren(this);
+    }
+  }
+  @SuppressWarnings("CheckReturnValue")
+  public static class ParenthesizedExpressionContext extends PrimaryExpressionContext {
+    public TerminalNode LP() { return getToken(EsqlBaseParser.LP, 0); }
+    public BooleanExpressionContext booleanExpression() {
+      return getRuleContext(BooleanExpressionContext.class,0);
+    }
+    public TerminalNode RP() { return getToken(EsqlBaseParser.RP, 0); }
+    @SuppressWarnings("this-escape")
+    public ParenthesizedExpressionContext(PrimaryExpressionContext ctx) { copyFrom(ctx); }
+    @Override
+    public void enterRule(ParseTreeListener listener) {
+      if ( listener instanceof EsqlBaseParserListener ) ((EsqlBaseParserListener)listener).enterParenthesizedExpression(this);
+    }
+    @Override
+    public void exitRule(ParseTreeListener listener) {
+      if ( listener instanceof EsqlBaseParserListener ) ((EsqlBaseParserListener)listener).exitParenthesizedExpression(this);
+    }
+    @Override
+    public <T> T accept(ParseTreeVisitor<? extends T> visitor) {
+      if ( visitor instanceof EsqlBaseParserVisitor ) return ((EsqlBaseParserVisitor<? extends T>)visitor).visitParenthesizedExpression(this);
+      else return visitor.visitChildren(this);
+    }
+  }
+  @SuppressWarnings("CheckReturnValue")
+  public static class FunctionContext extends PrimaryExpressionContext {
+    public FunctionExpressionContext functionExpression() {
+      return getRuleContext(FunctionExpressionContext.class,0);
+    }
+    @SuppressWarnings("this-escape")
+    public FunctionContext(PrimaryExpressionContext ctx) { copyFrom(ctx); }
+    @Override
+    public void enterRule(ParseTreeListener listener) {
+      if ( listener instanceof EsqlBaseParserListener ) ((EsqlBaseParserListener)listener).enterFunction(this);
+    }
+    @Override
+    public void exitRule(ParseTreeListener listener) {
+      if ( listener instanceof EsqlBaseParserListener ) ((EsqlBaseParserListener)listener).exitFunction(this);
+    }
+    @Override
+    public <T> T accept(ParseTreeVisitor<? extends T> visitor) {
+      if ( visitor instanceof EsqlBaseParserVisitor ) return ((EsqlBaseParserVisitor<? extends T>)visitor).visitFunction(this);
+      else return visitor.visitChildren(this);
+    }
+  }
+
+  public final PrimaryExpressionContext primaryExpression() throws RecognitionException {
+    return primaryExpression(0);
+  }
+
+  private PrimaryExpressionContext primaryExpression(int _p) throws RecognitionException {
+    ParserRuleContext _parentctx = _ctx;
+    int _parentState = getState();
+    PrimaryExpressionContext _localctx = new PrimaryExpressionContext(_ctx, _parentState);
+    PrimaryExpressionContext _prevctx = _localctx;
+    int _startState = 20;
+    enterRecursionRule(_localctx, 20, RULE_primaryExpression, _p);
+    try {
+      int _alt;
+      enterOuterAlt(_localctx, 1);
+      {
+      setState(279);
+      _errHandler.sync(this);
+      switch ( getInterpreter().adaptivePredict(_input,17,_ctx) ) {
+      case 1:
+        {
+        _localctx = new ConstantDefaultContext(_localctx);
+        _ctx = _localctx;
+        _prevctx = _localctx;
+
+        setState(272);
+        constant();
+        }
+        break;
+      case 2:
+        {
+        _localctx = new DereferenceContext(_localctx);
+        _ctx = _localctx;
+        _prevctx = _localctx;
+        setState(273);
+        qualifiedName();
+        }
+        break;
+      case 3:
+        {
+        _localctx = new FunctionContext(_localctx);
+        _ctx = _localctx;
+        _prevctx = _localctx;
+        setState(274);
+        functionExpression();
+        }
+        break;
+      case 4:
+        {
+        _localctx = new ParenthesizedExpressionContext(_localctx);
+        _ctx = _localctx;
+        _prevctx = _localctx;
+        setState(275);
+        match(LP);
+        setState(276);
+        booleanExpression(0);
+        setState(277);
+        match(RP);
+        }
+        break;
+      }
+      _ctx.stop = _input.LT(-1);
+      setState(286);
+      _errHandler.sync(this);
+      _alt = getInterpreter().adaptivePredict(_input,18,_ctx);
+      while ( _alt!=2 && _alt!=org.antlr.v4.runtime.atn.ATN.INVALID_ALT_NUMBER ) {
+        if ( _alt==1 ) {
+          if ( _parseListeners!=null ) triggerExitRuleEvent();
+          _prevctx = _localctx;
+          {
+          {
+          _localctx = new InlineCastContext(new PrimaryExpressionContext(_parentctx, _parentState));
+          pushNewRecursionContext(_localctx, _startState, RULE_primaryExpression);
+          setState(281);
+          if (!(precpred(_ctx, 1))) throw new FailedPredicateException(this, "precpred(_ctx, 1)");
+          setState(282);
+          match(CAST_OP);
+          setState(283);
+          dataType();
+          }
+          } 
+        }
+        setState(288);
+        _errHandler.sync(this);
+        _alt = getInterpreter().adaptivePredict(_input,18,_ctx);
+      }
+      }
+    }
+    catch (RecognitionException re) {
+      _localctx.exception = re;
+      _errHandler.reportError(this, re);
+      _errHandler.recover(this, re);
+    }
+    finally {
+      unrollRecursionContexts(_parentctx);
+    }
+    return _localctx;
+  }
+
+  @SuppressWarnings("CheckReturnValue")
+  public static class FunctionExpressionContext extends ParserRuleContext {
+    public FunctionNameContext functionName() {
+      return getRuleContext(FunctionNameContext.class,0);
+    }
+    public TerminalNode LP() { return getToken(EsqlBaseParser.LP, 0); }
+    public TerminalNode RP() { return getToken(EsqlBaseParser.RP, 0); }
+    public TerminalNode ASTERISK() { return getToken(EsqlBaseParser.ASTERISK, 0); }
+    public List<BooleanExpressionContext> booleanExpression() {
+      return getRuleContexts(BooleanExpressionContext.class);
+    }
+    public BooleanExpressionContext booleanExpression(int i) {
+      return getRuleContext(BooleanExpressionContext.class,i);
+    }
+    public List<TerminalNode> COMMA() { return getTokens(EsqlBaseParser.COMMA); }
+    public TerminalNode COMMA(int i) {
+      return getToken(EsqlBaseParser.COMMA, i);
+    }
+    public MapExpressionContext mapExpression() {
+      return getRuleContext(MapExpressionContext.class,0);
+    }
+    @SuppressWarnings("this-escape")
+    public FunctionExpressionContext(ParserRuleContext parent, int invokingState) {
+      super(parent, invokingState);
+    }
+    @Override public int getRuleIndex() { return RULE_functionExpression; }
+    @Override
+    public void enterRule(ParseTreeListener listener) {
+      if ( listener instanceof EsqlBaseParserListener ) ((EsqlBaseParserListener)listener).enterFunctionExpression(this);
+    }
+    @Override
+    public void exitRule(ParseTreeListener listener) {
+      if ( listener instanceof EsqlBaseParserListener ) ((EsqlBaseParserListener)listener).exitFunctionExpression(this);
+    }
+    @Override
+    public <T> T accept(ParseTreeVisitor<? extends T> visitor) {
+      if ( visitor instanceof EsqlBaseParserVisitor ) return ((EsqlBaseParserVisitor<? extends T>)visitor).visitFunctionExpression(this);
+      else return visitor.visitChildren(this);
+    }
+  }
+
+  public final FunctionExpressionContext functionExpression() throws RecognitionException {
+    FunctionExpressionContext _localctx = new FunctionExpressionContext(_ctx, getState());
+    enterRule(_localctx, 22, RULE_functionExpression);
+    int _la;
+    try {
+      int _alt;
+      enterOuterAlt(_localctx, 1);
+      {
+      setState(289);
+      functionName();
+      setState(290);
+      match(LP);
+      setState(304);
+      _errHandler.sync(this);
+      switch ( getInterpreter().adaptivePredict(_input,21,_ctx) ) {
+      case 1:
+        {
+        setState(291);
+        match(ASTERISK);
+        }
+        break;
+      case 2:
+        {
+        {
+        setState(292);
+        booleanExpression(0);
+        setState(297);
+        _errHandler.sync(this);
+        _alt = getInterpreter().adaptivePredict(_input,19,_ctx);
+        while ( _alt!=2 && _alt!=org.antlr.v4.runtime.atn.ATN.INVALID_ALT_NUMBER ) {
+          if ( _alt==1 ) {
             {
-                setState(178);
-                match(WHERE);
-                setState(179);
-                booleanExpression(0);
+            {
+            setState(293);
+            match(COMMA);
+            setState(294);
+            booleanExpression(0);
             }
-        } catch (RecognitionException re) {
-            _localctx.exception = re;
-            _errHandler.reportError(this, re);
-            _errHandler.recover(this, re);
-        } finally {
-            exitRule();
-        }
-        return _localctx;
-    }
-
-    @SuppressWarnings("CheckReturnValue")
-    public static class BooleanExpressionContext extends ParserRuleContext {
-        @SuppressWarnings("this-escape")
-        public BooleanExpressionContext(ParserRuleContext parent, int invokingState) {
-            super(parent, invokingState);
-        }
-
-        @Override
-        public int getRuleIndex() {
-            return RULE_booleanExpression;
-        }
-
-        @SuppressWarnings("this-escape")
-        public BooleanExpressionContext() {}
-
-        public void copyFrom(BooleanExpressionContext ctx) {
-            super.copyFrom(ctx);
-        }
-    }
-
-    @SuppressWarnings("CheckReturnValue")
-    public static class MatchExpressionContext extends BooleanExpressionContext {
-        public MatchBooleanExpressionContext matchBooleanExpression() {
-            return getRuleContext(MatchBooleanExpressionContext.class, 0);
-        }
-
-        @SuppressWarnings("this-escape")
-        public MatchExpressionContext(BooleanExpressionContext ctx) {
-            copyFrom(ctx);
-        }
-
-        @Override
-        public void enterRule(ParseTreeListener listener) {
-            if (listener instanceof EsqlBaseParserListener) ((EsqlBaseParserListener) listener).enterMatchExpression(this);
-        }
-
-        @Override
-        public void exitRule(ParseTreeListener listener) {
-            if (listener instanceof EsqlBaseParserListener) ((EsqlBaseParserListener) listener).exitMatchExpression(this);
-        }
-
-        @Override
-        public <T> T accept(ParseTreeVisitor<? extends T> visitor) {
-            if (visitor instanceof EsqlBaseParserVisitor) return ((EsqlBaseParserVisitor<? extends T>) visitor).visitMatchExpression(this);
-            else return visitor.visitChildren(this);
-        }
-    }
-
-    @SuppressWarnings("CheckReturnValue")
-    public static class LogicalNotContext extends BooleanExpressionContext {
-        public TerminalNode NOT() {
-            return getToken(EsqlBaseParser.NOT, 0);
-        }
-
-        public BooleanExpressionContext booleanExpression() {
-            return getRuleContext(BooleanExpressionContext.class, 0);
-        }
-
-        @SuppressWarnings("this-escape")
-        public LogicalNotContext(BooleanExpressionContext ctx) {
-            copyFrom(ctx);
-        }
-
-        @Override
-        public void enterRule(ParseTreeListener listener) {
-            if (listener instanceof EsqlBaseParserListener) ((EsqlBaseParserListener) listener).enterLogicalNot(this);
-        }
-
-        @Override
-        public void exitRule(ParseTreeListener listener) {
-            if (listener instanceof EsqlBaseParserListener) ((EsqlBaseParserListener) listener).exitLogicalNot(this);
-        }
-
-        @Override
-        public <T> T accept(ParseTreeVisitor<? extends T> visitor) {
-            if (visitor instanceof EsqlBaseParserVisitor) return ((EsqlBaseParserVisitor<? extends T>) visitor).visitLogicalNot(this);
-            else return visitor.visitChildren(this);
-        }
-    }
-
-    @SuppressWarnings("CheckReturnValue")
-    public static class BooleanDefaultContext extends BooleanExpressionContext {
-        public ValueExpressionContext valueExpression() {
-            return getRuleContext(ValueExpressionContext.class, 0);
-        }
-
-        @SuppressWarnings("this-escape")
-        public BooleanDefaultContext(BooleanExpressionContext ctx) {
-            copyFrom(ctx);
-        }
-
-        @Override
-        public void enterRule(ParseTreeListener listener) {
-            if (listener instanceof EsqlBaseParserListener) ((EsqlBaseParserListener) listener).enterBooleanDefault(this);
-        }
-
-        @Override
-        public void exitRule(ParseTreeListener listener) {
-            if (listener instanceof EsqlBaseParserListener) ((EsqlBaseParserListener) listener).exitBooleanDefault(this);
-        }
-
-        @Override
-        public <T> T accept(ParseTreeVisitor<? extends T> visitor) {
-            if (visitor instanceof EsqlBaseParserVisitor) return ((EsqlBaseParserVisitor<? extends T>) visitor).visitBooleanDefault(this);
-            else return visitor.visitChildren(this);
-        }
-    }
-
-    @SuppressWarnings("CheckReturnValue")
-    public static class IsNullContext extends BooleanExpressionContext {
-        public ValueExpressionContext valueExpression() {
-            return getRuleContext(ValueExpressionContext.class, 0);
-        }
-
-        public TerminalNode IS() {
-            return getToken(EsqlBaseParser.IS, 0);
-        }
-
-        public TerminalNode NULL() {
-            return getToken(EsqlBaseParser.NULL, 0);
-        }
-
-        public TerminalNode NOT() {
-            return getToken(EsqlBaseParser.NOT, 0);
-        }
-
-        @SuppressWarnings("this-escape")
-        public IsNullContext(BooleanExpressionContext ctx) {
-            copyFrom(ctx);
-        }
-
-        @Override
-        public void enterRule(ParseTreeListener listener) {
-            if (listener instanceof EsqlBaseParserListener) ((EsqlBaseParserListener) listener).enterIsNull(this);
-        }
-
-        @Override
-        public void exitRule(ParseTreeListener listener) {
-            if (listener instanceof EsqlBaseParserListener) ((EsqlBaseParserListener) listener).exitIsNull(this);
-        }
-
-        @Override
-        public <T> T accept(ParseTreeVisitor<? extends T> visitor) {
-            if (visitor instanceof EsqlBaseParserVisitor) return ((EsqlBaseParserVisitor<? extends T>) visitor).visitIsNull(this);
-            else return visitor.visitChildren(this);
-        }
-    }
-
-    @SuppressWarnings("CheckReturnValue")
-    public static class RegexExpressionContext extends BooleanExpressionContext {
-        public RegexBooleanExpressionContext regexBooleanExpression() {
-            return getRuleContext(RegexBooleanExpressionContext.class, 0);
-        }
-
-        @SuppressWarnings("this-escape")
-        public RegexExpressionContext(BooleanExpressionContext ctx) {
-            copyFrom(ctx);
-        }
-
-        @Override
-        public void enterRule(ParseTreeListener listener) {
-            if (listener instanceof EsqlBaseParserListener) ((EsqlBaseParserListener) listener).enterRegexExpression(this);
-        }
-
-        @Override
-        public void exitRule(ParseTreeListener listener) {
-            if (listener instanceof EsqlBaseParserListener) ((EsqlBaseParserListener) listener).exitRegexExpression(this);
-        }
-
-        @Override
-        public <T> T accept(ParseTreeVisitor<? extends T> visitor) {
-            if (visitor instanceof EsqlBaseParserVisitor) return ((EsqlBaseParserVisitor<? extends T>) visitor).visitRegexExpression(this);
-            else return visitor.visitChildren(this);
-        }
-    }
-
-    @SuppressWarnings("CheckReturnValue")
-    public static class LogicalInContext extends BooleanExpressionContext {
-        public List<ValueExpressionContext> valueExpression() {
-            return getRuleContexts(ValueExpressionContext.class);
-        }
-
-        public ValueExpressionContext valueExpression(int i) {
-            return getRuleContext(ValueExpressionContext.class, i);
-        }
-
-        public TerminalNode IN() {
-            return getToken(EsqlBaseParser.IN, 0);
-        }
-
-        public TerminalNode LP() {
-            return getToken(EsqlBaseParser.LP, 0);
-        }
-
-        public TerminalNode RP() {
-            return getToken(EsqlBaseParser.RP, 0);
-        }
-
-        public TerminalNode NOT() {
-            return getToken(EsqlBaseParser.NOT, 0);
-        }
-
-        public List<TerminalNode> COMMA() {
-            return getTokens(EsqlBaseParser.COMMA);
-        }
-
-        public TerminalNode COMMA(int i) {
-            return getToken(EsqlBaseParser.COMMA, i);
-        }
-
-        @SuppressWarnings("this-escape")
-        public LogicalInContext(BooleanExpressionContext ctx) {
-            copyFrom(ctx);
-        }
-
-        @Override
-        public void enterRule(ParseTreeListener listener) {
-            if (listener instanceof EsqlBaseParserListener) ((EsqlBaseParserListener) listener).enterLogicalIn(this);
-        }
-
-        @Override
-        public void exitRule(ParseTreeListener listener) {
-            if (listener instanceof EsqlBaseParserListener) ((EsqlBaseParserListener) listener).exitLogicalIn(this);
-        }
-
-        @Override
-        public <T> T accept(ParseTreeVisitor<? extends T> visitor) {
-            if (visitor instanceof EsqlBaseParserVisitor) return ((EsqlBaseParserVisitor<? extends T>) visitor).visitLogicalIn(this);
-            else return visitor.visitChildren(this);
-        }
-    }
-
-    @SuppressWarnings("CheckReturnValue")
-    public static class LogicalBinaryContext extends BooleanExpressionContext {
-        public BooleanExpressionContext left;
-        public Token operator;
-        public BooleanExpressionContext right;
-
-        public List<BooleanExpressionContext> booleanExpression() {
-            return getRuleContexts(BooleanExpressionContext.class);
-        }
-
-        public BooleanExpressionContext booleanExpression(int i) {
-            return getRuleContext(BooleanExpressionContext.class, i);
-        }
-
-        public TerminalNode AND() {
-            return getToken(EsqlBaseParser.AND, 0);
-        }
-
-        public TerminalNode OR() {
-            return getToken(EsqlBaseParser.OR, 0);
-        }
-
-        @SuppressWarnings("this-escape")
-        public LogicalBinaryContext(BooleanExpressionContext ctx) {
-            copyFrom(ctx);
-        }
-
-        @Override
-        public void enterRule(ParseTreeListener listener) {
-            if (listener instanceof EsqlBaseParserListener) ((EsqlBaseParserListener) listener).enterLogicalBinary(this);
-        }
-
-        @Override
-        public void exitRule(ParseTreeListener listener) {
-            if (listener instanceof EsqlBaseParserListener) ((EsqlBaseParserListener) listener).exitLogicalBinary(this);
-        }
-
-        @Override
-        public <T> T accept(ParseTreeVisitor<? extends T> visitor) {
-            if (visitor instanceof EsqlBaseParserVisitor) return ((EsqlBaseParserVisitor<? extends T>) visitor).visitLogicalBinary(this);
-            else return visitor.visitChildren(this);
-        }
-    }
-
-    public final BooleanExpressionContext booleanExpression() throws RecognitionException {
-        return booleanExpression(0);
-    }
-
-    private BooleanExpressionContext booleanExpression(int _p) throws RecognitionException {
-        ParserRuleContext _parentctx = _ctx;
-        int _parentState = getState();
-        BooleanExpressionContext _localctx = new BooleanExpressionContext(_ctx, _parentState);
-        BooleanExpressionContext _prevctx = _localctx;
-        int _startState = 10;
-        enterRecursionRule(_localctx, 10, RULE_booleanExpression, _p);
-        int _la;
-        try {
-            int _alt;
-            enterOuterAlt(_localctx, 1);
+            } 
+          }
+          setState(299);
+          _errHandler.sync(this);
+          _alt = getInterpreter().adaptivePredict(_input,19,_ctx);
+        }
+        setState(302);
+        _errHandler.sync(this);
+        _la = _input.LA(1);
+        if (_la==COMMA) {
+          {
+          setState(300);
+          match(COMMA);
+          setState(301);
+          mapExpression();
+          }
+        }
+
+        }
+        }
+        break;
+      }
+      setState(306);
+      match(RP);
+      }
+    }
+    catch (RecognitionException re) {
+      _localctx.exception = re;
+      _errHandler.reportError(this, re);
+      _errHandler.recover(this, re);
+    }
+    finally {
+      exitRule();
+    }
+    return _localctx;
+  }
+
+  @SuppressWarnings("CheckReturnValue")
+  public static class FunctionNameContext extends ParserRuleContext {
+    public IdentifierOrParameterContext identifierOrParameter() {
+      return getRuleContext(IdentifierOrParameterContext.class,0);
+    }
+    @SuppressWarnings("this-escape")
+    public FunctionNameContext(ParserRuleContext parent, int invokingState) {
+      super(parent, invokingState);
+    }
+    @Override public int getRuleIndex() { return RULE_functionName; }
+    @Override
+    public void enterRule(ParseTreeListener listener) {
+      if ( listener instanceof EsqlBaseParserListener ) ((EsqlBaseParserListener)listener).enterFunctionName(this);
+    }
+    @Override
+    public void exitRule(ParseTreeListener listener) {
+      if ( listener instanceof EsqlBaseParserListener ) ((EsqlBaseParserListener)listener).exitFunctionName(this);
+    }
+    @Override
+    public <T> T accept(ParseTreeVisitor<? extends T> visitor) {
+      if ( visitor instanceof EsqlBaseParserVisitor ) return ((EsqlBaseParserVisitor<? extends T>)visitor).visitFunctionName(this);
+      else return visitor.visitChildren(this);
+    }
+  }
+
+  public final FunctionNameContext functionName() throws RecognitionException {
+    FunctionNameContext _localctx = new FunctionNameContext(_ctx, getState());
+    enterRule(_localctx, 24, RULE_functionName);
+    try {
+      enterOuterAlt(_localctx, 1);
+      {
+      setState(308);
+      identifierOrParameter();
+      }
+    }
+    catch (RecognitionException re) {
+      _localctx.exception = re;
+      _errHandler.reportError(this, re);
+      _errHandler.recover(this, re);
+    }
+    finally {
+      exitRule();
+    }
+    return _localctx;
+  }
+
+  @SuppressWarnings("CheckReturnValue")
+  public static class MapExpressionContext extends ParserRuleContext {
+    public TerminalNode LEFT_BRACES() { return getToken(EsqlBaseParser.LEFT_BRACES, 0); }
+    public List<EntryExpressionContext> entryExpression() {
+      return getRuleContexts(EntryExpressionContext.class);
+    }
+    public EntryExpressionContext entryExpression(int i) {
+      return getRuleContext(EntryExpressionContext.class,i);
+    }
+    public TerminalNode RIGHT_BRACES() { return getToken(EsqlBaseParser.RIGHT_BRACES, 0); }
+    public List<TerminalNode> COMMA() { return getTokens(EsqlBaseParser.COMMA); }
+    public TerminalNode COMMA(int i) {
+      return getToken(EsqlBaseParser.COMMA, i);
+    }
+    @SuppressWarnings("this-escape")
+    public MapExpressionContext(ParserRuleContext parent, int invokingState) {
+      super(parent, invokingState);
+    }
+    @Override public int getRuleIndex() { return RULE_mapExpression; }
+    @Override
+    public void enterRule(ParseTreeListener listener) {
+      if ( listener instanceof EsqlBaseParserListener ) ((EsqlBaseParserListener)listener).enterMapExpression(this);
+    }
+    @Override
+    public void exitRule(ParseTreeListener listener) {
+      if ( listener instanceof EsqlBaseParserListener ) ((EsqlBaseParserListener)listener).exitMapExpression(this);
+    }
+    @Override
+    public <T> T accept(ParseTreeVisitor<? extends T> visitor) {
+      if ( visitor instanceof EsqlBaseParserVisitor ) return ((EsqlBaseParserVisitor<? extends T>)visitor).visitMapExpression(this);
+      else return visitor.visitChildren(this);
+    }
+  }
+
+  public final MapExpressionContext mapExpression() throws RecognitionException {
+    MapExpressionContext _localctx = new MapExpressionContext(_ctx, getState());
+    enterRule(_localctx, 26, RULE_mapExpression);
+    int _la;
+    try {
+      enterOuterAlt(_localctx, 1);
+      {
+      setState(310);
+      if (!(this.isDevVersion())) throw new FailedPredicateException(this, "this.isDevVersion()");
+      setState(311);
+      match(LEFT_BRACES);
+      setState(312);
+      entryExpression();
+      setState(317);
+      _errHandler.sync(this);
+      _la = _input.LA(1);
+      while (_la==COMMA) {
+        {
+        {
+        setState(313);
+        match(COMMA);
+        setState(314);
+        entryExpression();
+        }
+        }
+        setState(319);
+        _errHandler.sync(this);
+        _la = _input.LA(1);
+      }
+      setState(320);
+      match(RIGHT_BRACES);
+      }
+    }
+    catch (RecognitionException re) {
+      _localctx.exception = re;
+      _errHandler.reportError(this, re);
+      _errHandler.recover(this, re);
+    }
+    finally {
+      exitRule();
+    }
+    return _localctx;
+  }
+
+  @SuppressWarnings("CheckReturnValue")
+  public static class EntryExpressionContext extends ParserRuleContext {
+    public StringContext key;
+    public ConstantContext value;
+    public TerminalNode COLON() { return getToken(EsqlBaseParser.COLON, 0); }
+    public StringContext string() {
+      return getRuleContext(StringContext.class,0);
+    }
+    public ConstantContext constant() {
+      return getRuleContext(ConstantContext.class,0);
+    }
+    @SuppressWarnings("this-escape")
+    public EntryExpressionContext(ParserRuleContext parent, int invokingState) {
+      super(parent, invokingState);
+    }
+    @Override public int getRuleIndex() { return RULE_entryExpression; }
+    @Override
+    public void enterRule(ParseTreeListener listener) {
+      if ( listener instanceof EsqlBaseParserListener ) ((EsqlBaseParserListener)listener).enterEntryExpression(this);
+    }
+    @Override
+    public void exitRule(ParseTreeListener listener) {
+      if ( listener instanceof EsqlBaseParserListener ) ((EsqlBaseParserListener)listener).exitEntryExpression(this);
+    }
+    @Override
+    public <T> T accept(ParseTreeVisitor<? extends T> visitor) {
+      if ( visitor instanceof EsqlBaseParserVisitor ) return ((EsqlBaseParserVisitor<? extends T>)visitor).visitEntryExpression(this);
+      else return visitor.visitChildren(this);
+    }
+  }
+
+  public final EntryExpressionContext entryExpression() throws RecognitionException {
+    EntryExpressionContext _localctx = new EntryExpressionContext(_ctx, getState());
+    enterRule(_localctx, 28, RULE_entryExpression);
+    try {
+      enterOuterAlt(_localctx, 1);
+      {
+      setState(322);
+      ((EntryExpressionContext)_localctx).key = string();
+      setState(323);
+      match(COLON);
+      setState(324);
+      ((EntryExpressionContext)_localctx).value = constant();
+      }
+    }
+    catch (RecognitionException re) {
+      _localctx.exception = re;
+      _errHandler.reportError(this, re);
+      _errHandler.recover(this, re);
+    }
+    finally {
+      exitRule();
+    }
+    return _localctx;
+  }
+
+  @SuppressWarnings("CheckReturnValue")
+  public static class DataTypeContext extends ParserRuleContext {
+    @SuppressWarnings("this-escape")
+    public DataTypeContext(ParserRuleContext parent, int invokingState) {
+      super(parent, invokingState);
+    }
+    @Override public int getRuleIndex() { return RULE_dataType; }
+   
+    @SuppressWarnings("this-escape")
+    public DataTypeContext() { }
+    public void copyFrom(DataTypeContext ctx) {
+      super.copyFrom(ctx);
+    }
+  }
+  @SuppressWarnings("CheckReturnValue")
+  public static class ToDataTypeContext extends DataTypeContext {
+    public IdentifierContext identifier() {
+      return getRuleContext(IdentifierContext.class,0);
+    }
+    @SuppressWarnings("this-escape")
+    public ToDataTypeContext(DataTypeContext ctx) { copyFrom(ctx); }
+    @Override
+    public void enterRule(ParseTreeListener listener) {
+      if ( listener instanceof EsqlBaseParserListener ) ((EsqlBaseParserListener)listener).enterToDataType(this);
+    }
+    @Override
+    public void exitRule(ParseTreeListener listener) {
+      if ( listener instanceof EsqlBaseParserListener ) ((EsqlBaseParserListener)listener).exitToDataType(this);
+    }
+    @Override
+    public <T> T accept(ParseTreeVisitor<? extends T> visitor) {
+      if ( visitor instanceof EsqlBaseParserVisitor ) return ((EsqlBaseParserVisitor<? extends T>)visitor).visitToDataType(this);
+      else return visitor.visitChildren(this);
+    }
+  }
+
+  public final DataTypeContext dataType() throws RecognitionException {
+    DataTypeContext _localctx = new DataTypeContext(_ctx, getState());
+    enterRule(_localctx, 30, RULE_dataType);
+    try {
+      _localctx = new ToDataTypeContext(_localctx);
+      enterOuterAlt(_localctx, 1);
+      {
+      setState(326);
+      identifier();
+      }
+    }
+    catch (RecognitionException re) {
+      _localctx.exception = re;
+      _errHandler.reportError(this, re);
+      _errHandler.recover(this, re);
+    }
+    finally {
+      exitRule();
+    }
+    return _localctx;
+  }
+
+  @SuppressWarnings("CheckReturnValue")
+  public static class RowCommandContext extends ParserRuleContext {
+    public TerminalNode ROW() { return getToken(EsqlBaseParser.ROW, 0); }
+    public FieldsContext fields() {
+      return getRuleContext(FieldsContext.class,0);
+    }
+    @SuppressWarnings("this-escape")
+    public RowCommandContext(ParserRuleContext parent, int invokingState) {
+      super(parent, invokingState);
+    }
+    @Override public int getRuleIndex() { return RULE_rowCommand; }
+    @Override
+    public void enterRule(ParseTreeListener listener) {
+      if ( listener instanceof EsqlBaseParserListener ) ((EsqlBaseParserListener)listener).enterRowCommand(this);
+    }
+    @Override
+    public void exitRule(ParseTreeListener listener) {
+      if ( listener instanceof EsqlBaseParserListener ) ((EsqlBaseParserListener)listener).exitRowCommand(this);
+    }
+    @Override
+    public <T> T accept(ParseTreeVisitor<? extends T> visitor) {
+      if ( visitor instanceof EsqlBaseParserVisitor ) return ((EsqlBaseParserVisitor<? extends T>)visitor).visitRowCommand(this);
+      else return visitor.visitChildren(this);
+    }
+  }
+
+  public final RowCommandContext rowCommand() throws RecognitionException {
+    RowCommandContext _localctx = new RowCommandContext(_ctx, getState());
+    enterRule(_localctx, 32, RULE_rowCommand);
+    try {
+      enterOuterAlt(_localctx, 1);
+      {
+      setState(328);
+      match(ROW);
+      setState(329);
+      fields();
+      }
+    }
+    catch (RecognitionException re) {
+      _localctx.exception = re;
+      _errHandler.reportError(this, re);
+      _errHandler.recover(this, re);
+    }
+    finally {
+      exitRule();
+    }
+    return _localctx;
+  }
+
+  @SuppressWarnings("CheckReturnValue")
+  public static class FieldsContext extends ParserRuleContext {
+    public List<FieldContext> field() {
+      return getRuleContexts(FieldContext.class);
+    }
+    public FieldContext field(int i) {
+      return getRuleContext(FieldContext.class,i);
+    }
+    public List<TerminalNode> COMMA() { return getTokens(EsqlBaseParser.COMMA); }
+    public TerminalNode COMMA(int i) {
+      return getToken(EsqlBaseParser.COMMA, i);
+    }
+    @SuppressWarnings("this-escape")
+    public FieldsContext(ParserRuleContext parent, int invokingState) {
+      super(parent, invokingState);
+    }
+    @Override public int getRuleIndex() { return RULE_fields; }
+    @Override
+    public void enterRule(ParseTreeListener listener) {
+      if ( listener instanceof EsqlBaseParserListener ) ((EsqlBaseParserListener)listener).enterFields(this);
+    }
+    @Override
+    public void exitRule(ParseTreeListener listener) {
+      if ( listener instanceof EsqlBaseParserListener ) ((EsqlBaseParserListener)listener).exitFields(this);
+    }
+    @Override
+    public <T> T accept(ParseTreeVisitor<? extends T> visitor) {
+      if ( visitor instanceof EsqlBaseParserVisitor ) return ((EsqlBaseParserVisitor<? extends T>)visitor).visitFields(this);
+      else return visitor.visitChildren(this);
+    }
+  }
+
+  public final FieldsContext fields() throws RecognitionException {
+    FieldsContext _localctx = new FieldsContext(_ctx, getState());
+    enterRule(_localctx, 34, RULE_fields);
+    try {
+      int _alt;
+      enterOuterAlt(_localctx, 1);
+      {
+      setState(331);
+      field();
+      setState(336);
+      _errHandler.sync(this);
+      _alt = getInterpreter().adaptivePredict(_input,23,_ctx);
+      while ( _alt!=2 && _alt!=org.antlr.v4.runtime.atn.ATN.INVALID_ALT_NUMBER ) {
+        if ( _alt==1 ) {
+          {
+          {
+          setState(332);
+          match(COMMA);
+          setState(333);
+          field();
+          }
+          } 
+        }
+        setState(338);
+        _errHandler.sync(this);
+        _alt = getInterpreter().adaptivePredict(_input,23,_ctx);
+      }
+      }
+    }
+    catch (RecognitionException re) {
+      _localctx.exception = re;
+      _errHandler.reportError(this, re);
+      _errHandler.recover(this, re);
+    }
+    finally {
+      exitRule();
+    }
+    return _localctx;
+  }
+
+  @SuppressWarnings("CheckReturnValue")
+  public static class FieldContext extends ParserRuleContext {
+    public BooleanExpressionContext booleanExpression() {
+      return getRuleContext(BooleanExpressionContext.class,0);
+    }
+    public QualifiedNameContext qualifiedName() {
+      return getRuleContext(QualifiedNameContext.class,0);
+    }
+    public TerminalNode ASSIGN() { return getToken(EsqlBaseParser.ASSIGN, 0); }
+    @SuppressWarnings("this-escape")
+    public FieldContext(ParserRuleContext parent, int invokingState) {
+      super(parent, invokingState);
+    }
+    @Override public int getRuleIndex() { return RULE_field; }
+    @Override
+    public void enterRule(ParseTreeListener listener) {
+      if ( listener instanceof EsqlBaseParserListener ) ((EsqlBaseParserListener)listener).enterField(this);
+    }
+    @Override
+    public void exitRule(ParseTreeListener listener) {
+      if ( listener instanceof EsqlBaseParserListener ) ((EsqlBaseParserListener)listener).exitField(this);
+    }
+    @Override
+    public <T> T accept(ParseTreeVisitor<? extends T> visitor) {
+      if ( visitor instanceof EsqlBaseParserVisitor ) return ((EsqlBaseParserVisitor<? extends T>)visitor).visitField(this);
+      else return visitor.visitChildren(this);
+    }
+  }
+
+  public final FieldContext field() throws RecognitionException {
+    FieldContext _localctx = new FieldContext(_ctx, getState());
+    enterRule(_localctx, 36, RULE_field);
+    try {
+      enterOuterAlt(_localctx, 1);
+      {
+      setState(342);
+      _errHandler.sync(this);
+      switch ( getInterpreter().adaptivePredict(_input,24,_ctx) ) {
+      case 1:
+        {
+        setState(339);
+        qualifiedName();
+        setState(340);
+        match(ASSIGN);
+        }
+        break;
+      }
+      setState(344);
+      booleanExpression(0);
+      }
+    }
+    catch (RecognitionException re) {
+      _localctx.exception = re;
+      _errHandler.reportError(this, re);
+      _errHandler.recover(this, re);
+    }
+    finally {
+      exitRule();
+    }
+    return _localctx;
+  }
+
+  @SuppressWarnings("CheckReturnValue")
+  public static class FromCommandContext extends ParserRuleContext {
+    public TerminalNode FROM() { return getToken(EsqlBaseParser.FROM, 0); }
+    public List<IndexPatternContext> indexPattern() {
+      return getRuleContexts(IndexPatternContext.class);
+    }
+    public IndexPatternContext indexPattern(int i) {
+      return getRuleContext(IndexPatternContext.class,i);
+    }
+    public List<TerminalNode> COMMA() { return getTokens(EsqlBaseParser.COMMA); }
+    public TerminalNode COMMA(int i) {
+      return getToken(EsqlBaseParser.COMMA, i);
+    }
+    public MetadataContext metadata() {
+      return getRuleContext(MetadataContext.class,0);
+    }
+    @SuppressWarnings("this-escape")
+    public FromCommandContext(ParserRuleContext parent, int invokingState) {
+      super(parent, invokingState);
+    }
+    @Override public int getRuleIndex() { return RULE_fromCommand; }
+    @Override
+    public void enterRule(ParseTreeListener listener) {
+      if ( listener instanceof EsqlBaseParserListener ) ((EsqlBaseParserListener)listener).enterFromCommand(this);
+    }
+    @Override
+    public void exitRule(ParseTreeListener listener) {
+      if ( listener instanceof EsqlBaseParserListener ) ((EsqlBaseParserListener)listener).exitFromCommand(this);
+    }
+    @Override
+    public <T> T accept(ParseTreeVisitor<? extends T> visitor) {
+      if ( visitor instanceof EsqlBaseParserVisitor ) return ((EsqlBaseParserVisitor<? extends T>)visitor).visitFromCommand(this);
+      else return visitor.visitChildren(this);
+    }
+  }
+
+  public final FromCommandContext fromCommand() throws RecognitionException {
+    FromCommandContext _localctx = new FromCommandContext(_ctx, getState());
+    enterRule(_localctx, 38, RULE_fromCommand);
+    try {
+      int _alt;
+      enterOuterAlt(_localctx, 1);
+      {
+      setState(346);
+      match(FROM);
+      setState(347);
+      indexPattern();
+      setState(352);
+      _errHandler.sync(this);
+      _alt = getInterpreter().adaptivePredict(_input,25,_ctx);
+      while ( _alt!=2 && _alt!=org.antlr.v4.runtime.atn.ATN.INVALID_ALT_NUMBER ) {
+        if ( _alt==1 ) {
+          {
+          {
+          setState(348);
+          match(COMMA);
+          setState(349);
+          indexPattern();
+          }
+          } 
+        }
+        setState(354);
+        _errHandler.sync(this);
+        _alt = getInterpreter().adaptivePredict(_input,25,_ctx);
+      }
+      setState(356);
+      _errHandler.sync(this);
+      switch ( getInterpreter().adaptivePredict(_input,26,_ctx) ) {
+      case 1:
+        {
+        setState(355);
+        metadata();
+        }
+        break;
+      }
+      }
+    }
+    catch (RecognitionException re) {
+      _localctx.exception = re;
+      _errHandler.reportError(this, re);
+      _errHandler.recover(this, re);
+    }
+    finally {
+      exitRule();
+    }
+    return _localctx;
+  }
+
+  @SuppressWarnings("CheckReturnValue")
+  public static class IndexPatternContext extends ParserRuleContext {
+    public IndexStringContext indexString() {
+      return getRuleContext(IndexStringContext.class,0);
+    }
+    public ClusterStringContext clusterString() {
+      return getRuleContext(ClusterStringContext.class,0);
+    }
+    public TerminalNode COLON() { return getToken(EsqlBaseParser.COLON, 0); }
+    @SuppressWarnings("this-escape")
+    public IndexPatternContext(ParserRuleContext parent, int invokingState) {
+      super(parent, invokingState);
+    }
+    @Override public int getRuleIndex() { return RULE_indexPattern; }
+    @Override
+    public void enterRule(ParseTreeListener listener) {
+      if ( listener instanceof EsqlBaseParserListener ) ((EsqlBaseParserListener)listener).enterIndexPattern(this);
+    }
+    @Override
+    public void exitRule(ParseTreeListener listener) {
+      if ( listener instanceof EsqlBaseParserListener ) ((EsqlBaseParserListener)listener).exitIndexPattern(this);
+    }
+    @Override
+    public <T> T accept(ParseTreeVisitor<? extends T> visitor) {
+      if ( visitor instanceof EsqlBaseParserVisitor ) return ((EsqlBaseParserVisitor<? extends T>)visitor).visitIndexPattern(this);
+      else return visitor.visitChildren(this);
+    }
+  }
+
+  public final IndexPatternContext indexPattern() throws RecognitionException {
+    IndexPatternContext _localctx = new IndexPatternContext(_ctx, getState());
+    enterRule(_localctx, 40, RULE_indexPattern);
+    try {
+      enterOuterAlt(_localctx, 1);
+      {
+      setState(361);
+      _errHandler.sync(this);
+      switch ( getInterpreter().adaptivePredict(_input,27,_ctx) ) {
+      case 1:
+        {
+        setState(358);
+        clusterString();
+        setState(359);
+        match(COLON);
+        }
+        break;
+      }
+      setState(363);
+      indexString();
+      }
+    }
+    catch (RecognitionException re) {
+      _localctx.exception = re;
+      _errHandler.reportError(this, re);
+      _errHandler.recover(this, re);
+    }
+    finally {
+      exitRule();
+    }
+    return _localctx;
+  }
+
+  @SuppressWarnings("CheckReturnValue")
+  public static class ClusterStringContext extends ParserRuleContext {
+    public TerminalNode UNQUOTED_SOURCE() { return getToken(EsqlBaseParser.UNQUOTED_SOURCE, 0); }
+    @SuppressWarnings("this-escape")
+    public ClusterStringContext(ParserRuleContext parent, int invokingState) {
+      super(parent, invokingState);
+    }
+    @Override public int getRuleIndex() { return RULE_clusterString; }
+    @Override
+    public void enterRule(ParseTreeListener listener) {
+      if ( listener instanceof EsqlBaseParserListener ) ((EsqlBaseParserListener)listener).enterClusterString(this);
+    }
+    @Override
+    public void exitRule(ParseTreeListener listener) {
+      if ( listener instanceof EsqlBaseParserListener ) ((EsqlBaseParserListener)listener).exitClusterString(this);
+    }
+    @Override
+    public <T> T accept(ParseTreeVisitor<? extends T> visitor) {
+      if ( visitor instanceof EsqlBaseParserVisitor ) return ((EsqlBaseParserVisitor<? extends T>)visitor).visitClusterString(this);
+      else return visitor.visitChildren(this);
+    }
+  }
+
+  public final ClusterStringContext clusterString() throws RecognitionException {
+    ClusterStringContext _localctx = new ClusterStringContext(_ctx, getState());
+    enterRule(_localctx, 42, RULE_clusterString);
+    try {
+      enterOuterAlt(_localctx, 1);
+      {
+      setState(365);
+      match(UNQUOTED_SOURCE);
+      }
+    }
+    catch (RecognitionException re) {
+      _localctx.exception = re;
+      _errHandler.reportError(this, re);
+      _errHandler.recover(this, re);
+    }
+    finally {
+      exitRule();
+    }
+    return _localctx;
+  }
+
+  @SuppressWarnings("CheckReturnValue")
+  public static class IndexStringContext extends ParserRuleContext {
+    public TerminalNode UNQUOTED_SOURCE() { return getToken(EsqlBaseParser.UNQUOTED_SOURCE, 0); }
+    public TerminalNode QUOTED_STRING() { return getToken(EsqlBaseParser.QUOTED_STRING, 0); }
+    @SuppressWarnings("this-escape")
+    public IndexStringContext(ParserRuleContext parent, int invokingState) {
+      super(parent, invokingState);
+    }
+    @Override public int getRuleIndex() { return RULE_indexString; }
+    @Override
+    public void enterRule(ParseTreeListener listener) {
+      if ( listener instanceof EsqlBaseParserListener ) ((EsqlBaseParserListener)listener).enterIndexString(this);
+    }
+    @Override
+    public void exitRule(ParseTreeListener listener) {
+      if ( listener instanceof EsqlBaseParserListener ) ((EsqlBaseParserListener)listener).exitIndexString(this);
+    }
+    @Override
+    public <T> T accept(ParseTreeVisitor<? extends T> visitor) {
+      if ( visitor instanceof EsqlBaseParserVisitor ) return ((EsqlBaseParserVisitor<? extends T>)visitor).visitIndexString(this);
+      else return visitor.visitChildren(this);
+    }
+  }
+
+  public final IndexStringContext indexString() throws RecognitionException {
+    IndexStringContext _localctx = new IndexStringContext(_ctx, getState());
+    enterRule(_localctx, 44, RULE_indexString);
+    int _la;
+    try {
+      enterOuterAlt(_localctx, 1);
+      {
+      setState(367);
+      _la = _input.LA(1);
+      if ( !(_la==QUOTED_STRING || _la==UNQUOTED_SOURCE) ) {
+      _errHandler.recoverInline(this);
+      }
+      else {
+        if ( _input.LA(1)==Token.EOF ) matchedEOF = true;
+        _errHandler.reportMatch(this);
+        consume();
+      }
+      }
+    }
+    catch (RecognitionException re) {
+      _localctx.exception = re;
+      _errHandler.reportError(this, re);
+      _errHandler.recover(this, re);
+    }
+    finally {
+      exitRule();
+    }
+    return _localctx;
+  }
+
+  @SuppressWarnings("CheckReturnValue")
+  public static class MetadataContext extends ParserRuleContext {
+    public TerminalNode METADATA() { return getToken(EsqlBaseParser.METADATA, 0); }
+    public List<TerminalNode> UNQUOTED_SOURCE() { return getTokens(EsqlBaseParser.UNQUOTED_SOURCE); }
+    public TerminalNode UNQUOTED_SOURCE(int i) {
+      return getToken(EsqlBaseParser.UNQUOTED_SOURCE, i);
+    }
+    public List<TerminalNode> COMMA() { return getTokens(EsqlBaseParser.COMMA); }
+    public TerminalNode COMMA(int i) {
+      return getToken(EsqlBaseParser.COMMA, i);
+    }
+    @SuppressWarnings("this-escape")
+    public MetadataContext(ParserRuleContext parent, int invokingState) {
+      super(parent, invokingState);
+    }
+    @Override public int getRuleIndex() { return RULE_metadata; }
+    @Override
+    public void enterRule(ParseTreeListener listener) {
+      if ( listener instanceof EsqlBaseParserListener ) ((EsqlBaseParserListener)listener).enterMetadata(this);
+    }
+    @Override
+    public void exitRule(ParseTreeListener listener) {
+      if ( listener instanceof EsqlBaseParserListener ) ((EsqlBaseParserListener)listener).exitMetadata(this);
+    }
+    @Override
+    public <T> T accept(ParseTreeVisitor<? extends T> visitor) {
+      if ( visitor instanceof EsqlBaseParserVisitor ) return ((EsqlBaseParserVisitor<? extends T>)visitor).visitMetadata(this);
+      else return visitor.visitChildren(this);
+    }
+  }
+
+  public final MetadataContext metadata() throws RecognitionException {
+    MetadataContext _localctx = new MetadataContext(_ctx, getState());
+    enterRule(_localctx, 46, RULE_metadata);
+    try {
+      int _alt;
+      enterOuterAlt(_localctx, 1);
+      {
+      setState(369);
+      match(METADATA);
+      setState(370);
+      match(UNQUOTED_SOURCE);
+      setState(375);
+      _errHandler.sync(this);
+      _alt = getInterpreter().adaptivePredict(_input,28,_ctx);
+      while ( _alt!=2 && _alt!=org.antlr.v4.runtime.atn.ATN.INVALID_ALT_NUMBER ) {
+        if ( _alt==1 ) {
+          {
+          {
+          setState(371);
+          match(COMMA);
+          setState(372);
+          match(UNQUOTED_SOURCE);
+          }
+          } 
+        }
+        setState(377);
+        _errHandler.sync(this);
+        _alt = getInterpreter().adaptivePredict(_input,28,_ctx);
+      }
+      }
+    }
+    catch (RecognitionException re) {
+      _localctx.exception = re;
+      _errHandler.reportError(this, re);
+      _errHandler.recover(this, re);
+    }
+    finally {
+      exitRule();
+    }
+    return _localctx;
+  }
+
+  @SuppressWarnings("CheckReturnValue")
+  public static class MetricsCommandContext extends ParserRuleContext {
+    public AggFieldsContext aggregates;
+    public FieldsContext grouping;
+    public TerminalNode DEV_METRICS() { return getToken(EsqlBaseParser.DEV_METRICS, 0); }
+    public List<IndexPatternContext> indexPattern() {
+      return getRuleContexts(IndexPatternContext.class);
+    }
+    public IndexPatternContext indexPattern(int i) {
+      return getRuleContext(IndexPatternContext.class,i);
+    }
+    public List<TerminalNode> COMMA() { return getTokens(EsqlBaseParser.COMMA); }
+    public TerminalNode COMMA(int i) {
+      return getToken(EsqlBaseParser.COMMA, i);
+    }
+    public TerminalNode BY() { return getToken(EsqlBaseParser.BY, 0); }
+    public AggFieldsContext aggFields() {
+      return getRuleContext(AggFieldsContext.class,0);
+    }
+    public FieldsContext fields() {
+      return getRuleContext(FieldsContext.class,0);
+    }
+    @SuppressWarnings("this-escape")
+    public MetricsCommandContext(ParserRuleContext parent, int invokingState) {
+      super(parent, invokingState);
+    }
+    @Override public int getRuleIndex() { return RULE_metricsCommand; }
+    @Override
+    public void enterRule(ParseTreeListener listener) {
+      if ( listener instanceof EsqlBaseParserListener ) ((EsqlBaseParserListener)listener).enterMetricsCommand(this);
+    }
+    @Override
+    public void exitRule(ParseTreeListener listener) {
+      if ( listener instanceof EsqlBaseParserListener ) ((EsqlBaseParserListener)listener).exitMetricsCommand(this);
+    }
+    @Override
+    public <T> T accept(ParseTreeVisitor<? extends T> visitor) {
+      if ( visitor instanceof EsqlBaseParserVisitor ) return ((EsqlBaseParserVisitor<? extends T>)visitor).visitMetricsCommand(this);
+      else return visitor.visitChildren(this);
+    }
+  }
+
+  public final MetricsCommandContext metricsCommand() throws RecognitionException {
+    MetricsCommandContext _localctx = new MetricsCommandContext(_ctx, getState());
+    enterRule(_localctx, 48, RULE_metricsCommand);
+    try {
+      int _alt;
+      enterOuterAlt(_localctx, 1);
+      {
+      setState(378);
+      match(DEV_METRICS);
+      setState(379);
+      indexPattern();
+      setState(384);
+      _errHandler.sync(this);
+      _alt = getInterpreter().adaptivePredict(_input,29,_ctx);
+      while ( _alt!=2 && _alt!=org.antlr.v4.runtime.atn.ATN.INVALID_ALT_NUMBER ) {
+        if ( _alt==1 ) {
+          {
+          {
+          setState(380);
+          match(COMMA);
+          setState(381);
+          indexPattern();
+          }
+          } 
+        }
+        setState(386);
+        _errHandler.sync(this);
+        _alt = getInterpreter().adaptivePredict(_input,29,_ctx);
+      }
+      setState(388);
+      _errHandler.sync(this);
+      switch ( getInterpreter().adaptivePredict(_input,30,_ctx) ) {
+      case 1:
+        {
+        setState(387);
+        ((MetricsCommandContext)_localctx).aggregates = aggFields();
+        }
+        break;
+      }
+      setState(392);
+      _errHandler.sync(this);
+      switch ( getInterpreter().adaptivePredict(_input,31,_ctx) ) {
+      case 1:
+        {
+        setState(390);
+        match(BY);
+        setState(391);
+        ((MetricsCommandContext)_localctx).grouping = fields();
+        }
+        break;
+      }
+      }
+    }
+    catch (RecognitionException re) {
+      _localctx.exception = re;
+      _errHandler.reportError(this, re);
+      _errHandler.recover(this, re);
+    }
+    finally {
+      exitRule();
+    }
+    return _localctx;
+  }
+
+  @SuppressWarnings("CheckReturnValue")
+  public static class EvalCommandContext extends ParserRuleContext {
+    public TerminalNode EVAL() { return getToken(EsqlBaseParser.EVAL, 0); }
+    public FieldsContext fields() {
+      return getRuleContext(FieldsContext.class,0);
+    }
+    @SuppressWarnings("this-escape")
+    public EvalCommandContext(ParserRuleContext parent, int invokingState) {
+      super(parent, invokingState);
+    }
+    @Override public int getRuleIndex() { return RULE_evalCommand; }
+    @Override
+    public void enterRule(ParseTreeListener listener) {
+      if ( listener instanceof EsqlBaseParserListener ) ((EsqlBaseParserListener)listener).enterEvalCommand(this);
+    }
+    @Override
+    public void exitRule(ParseTreeListener listener) {
+      if ( listener instanceof EsqlBaseParserListener ) ((EsqlBaseParserListener)listener).exitEvalCommand(this);
+    }
+    @Override
+    public <T> T accept(ParseTreeVisitor<? extends T> visitor) {
+      if ( visitor instanceof EsqlBaseParserVisitor ) return ((EsqlBaseParserVisitor<? extends T>)visitor).visitEvalCommand(this);
+      else return visitor.visitChildren(this);
+    }
+  }
+
+  public final EvalCommandContext evalCommand() throws RecognitionException {
+    EvalCommandContext _localctx = new EvalCommandContext(_ctx, getState());
+    enterRule(_localctx, 50, RULE_evalCommand);
+    try {
+      enterOuterAlt(_localctx, 1);
+      {
+      setState(394);
+      match(EVAL);
+      setState(395);
+      fields();
+      }
+    }
+    catch (RecognitionException re) {
+      _localctx.exception = re;
+      _errHandler.reportError(this, re);
+      _errHandler.recover(this, re);
+    }
+    finally {
+      exitRule();
+    }
+    return _localctx;
+  }
+
+  @SuppressWarnings("CheckReturnValue")
+  public static class StatsCommandContext extends ParserRuleContext {
+    public AggFieldsContext stats;
+    public FieldsContext grouping;
+    public TerminalNode STATS() { return getToken(EsqlBaseParser.STATS, 0); }
+    public TerminalNode BY() { return getToken(EsqlBaseParser.BY, 0); }
+    public AggFieldsContext aggFields() {
+      return getRuleContext(AggFieldsContext.class,0);
+    }
+    public FieldsContext fields() {
+      return getRuleContext(FieldsContext.class,0);
+    }
+    @SuppressWarnings("this-escape")
+    public StatsCommandContext(ParserRuleContext parent, int invokingState) {
+      super(parent, invokingState);
+    }
+    @Override public int getRuleIndex() { return RULE_statsCommand; }
+    @Override
+    public void enterRule(ParseTreeListener listener) {
+      if ( listener instanceof EsqlBaseParserListener ) ((EsqlBaseParserListener)listener).enterStatsCommand(this);
+    }
+    @Override
+    public void exitRule(ParseTreeListener listener) {
+      if ( listener instanceof EsqlBaseParserListener ) ((EsqlBaseParserListener)listener).exitStatsCommand(this);
+    }
+    @Override
+    public <T> T accept(ParseTreeVisitor<? extends T> visitor) {
+      if ( visitor instanceof EsqlBaseParserVisitor ) return ((EsqlBaseParserVisitor<? extends T>)visitor).visitStatsCommand(this);
+      else return visitor.visitChildren(this);
+    }
+  }
+
+  public final StatsCommandContext statsCommand() throws RecognitionException {
+    StatsCommandContext _localctx = new StatsCommandContext(_ctx, getState());
+    enterRule(_localctx, 52, RULE_statsCommand);
+    try {
+      enterOuterAlt(_localctx, 1);
+      {
+      setState(397);
+      match(STATS);
+      setState(399);
+      _errHandler.sync(this);
+      switch ( getInterpreter().adaptivePredict(_input,32,_ctx) ) {
+      case 1:
+        {
+        setState(398);
+        ((StatsCommandContext)_localctx).stats = aggFields();
+        }
+        break;
+      }
+      setState(403);
+      _errHandler.sync(this);
+      switch ( getInterpreter().adaptivePredict(_input,33,_ctx) ) {
+      case 1:
+        {
+        setState(401);
+        match(BY);
+        setState(402);
+        ((StatsCommandContext)_localctx).grouping = fields();
+        }
+        break;
+      }
+      }
+    }
+    catch (RecognitionException re) {
+      _localctx.exception = re;
+      _errHandler.reportError(this, re);
+      _errHandler.recover(this, re);
+    }
+    finally {
+      exitRule();
+    }
+    return _localctx;
+  }
+
+  @SuppressWarnings("CheckReturnValue")
+  public static class AggFieldsContext extends ParserRuleContext {
+    public List<AggFieldContext> aggField() {
+      return getRuleContexts(AggFieldContext.class);
+    }
+    public AggFieldContext aggField(int i) {
+      return getRuleContext(AggFieldContext.class,i);
+    }
+    public List<TerminalNode> COMMA() { return getTokens(EsqlBaseParser.COMMA); }
+    public TerminalNode COMMA(int i) {
+      return getToken(EsqlBaseParser.COMMA, i);
+    }
+    @SuppressWarnings("this-escape")
+    public AggFieldsContext(ParserRuleContext parent, int invokingState) {
+      super(parent, invokingState);
+    }
+    @Override public int getRuleIndex() { return RULE_aggFields; }
+    @Override
+    public void enterRule(ParseTreeListener listener) {
+      if ( listener instanceof EsqlBaseParserListener ) ((EsqlBaseParserListener)listener).enterAggFields(this);
+    }
+    @Override
+    public void exitRule(ParseTreeListener listener) {
+      if ( listener instanceof EsqlBaseParserListener ) ((EsqlBaseParserListener)listener).exitAggFields(this);
+    }
+    @Override
+    public <T> T accept(ParseTreeVisitor<? extends T> visitor) {
+      if ( visitor instanceof EsqlBaseParserVisitor ) return ((EsqlBaseParserVisitor<? extends T>)visitor).visitAggFields(this);
+      else return visitor.visitChildren(this);
+    }
+  }
+
+  public final AggFieldsContext aggFields() throws RecognitionException {
+    AggFieldsContext _localctx = new AggFieldsContext(_ctx, getState());
+    enterRule(_localctx, 54, RULE_aggFields);
+    try {
+      int _alt;
+      enterOuterAlt(_localctx, 1);
+      {
+      setState(405);
+      aggField();
+      setState(410);
+      _errHandler.sync(this);
+      _alt = getInterpreter().adaptivePredict(_input,34,_ctx);
+      while ( _alt!=2 && _alt!=org.antlr.v4.runtime.atn.ATN.INVALID_ALT_NUMBER ) {
+        if ( _alt==1 ) {
+          {
+          {
+          setState(406);
+          match(COMMA);
+          setState(407);
+          aggField();
+          }
+          } 
+        }
+        setState(412);
+        _errHandler.sync(this);
+        _alt = getInterpreter().adaptivePredict(_input,34,_ctx);
+      }
+      }
+    }
+    catch (RecognitionException re) {
+      _localctx.exception = re;
+      _errHandler.reportError(this, re);
+      _errHandler.recover(this, re);
+    }
+    finally {
+      exitRule();
+    }
+    return _localctx;
+  }
+
+  @SuppressWarnings("CheckReturnValue")
+  public static class AggFieldContext extends ParserRuleContext {
+    public FieldContext field() {
+      return getRuleContext(FieldContext.class,0);
+    }
+    public TerminalNode WHERE() { return getToken(EsqlBaseParser.WHERE, 0); }
+    public BooleanExpressionContext booleanExpression() {
+      return getRuleContext(BooleanExpressionContext.class,0);
+    }
+    @SuppressWarnings("this-escape")
+    public AggFieldContext(ParserRuleContext parent, int invokingState) {
+      super(parent, invokingState);
+    }
+    @Override public int getRuleIndex() { return RULE_aggField; }
+    @Override
+    public void enterRule(ParseTreeListener listener) {
+      if ( listener instanceof EsqlBaseParserListener ) ((EsqlBaseParserListener)listener).enterAggField(this);
+    }
+    @Override
+    public void exitRule(ParseTreeListener listener) {
+      if ( listener instanceof EsqlBaseParserListener ) ((EsqlBaseParserListener)listener).exitAggField(this);
+    }
+    @Override
+    public <T> T accept(ParseTreeVisitor<? extends T> visitor) {
+      if ( visitor instanceof EsqlBaseParserVisitor ) return ((EsqlBaseParserVisitor<? extends T>)visitor).visitAggField(this);
+      else return visitor.visitChildren(this);
+    }
+  }
+
+  public final AggFieldContext aggField() throws RecognitionException {
+    AggFieldContext _localctx = new AggFieldContext(_ctx, getState());
+    enterRule(_localctx, 56, RULE_aggField);
+    try {
+      enterOuterAlt(_localctx, 1);
+      {
+      setState(413);
+      field();
+      setState(416);
+      _errHandler.sync(this);
+      switch ( getInterpreter().adaptivePredict(_input,35,_ctx) ) {
+      case 1:
+        {
+        setState(414);
+        match(WHERE);
+        setState(415);
+        booleanExpression(0);
+        }
+        break;
+      }
+      }
+    }
+    catch (RecognitionException re) {
+      _localctx.exception = re;
+      _errHandler.reportError(this, re);
+      _errHandler.recover(this, re);
+    }
+    finally {
+      exitRule();
+    }
+    return _localctx;
+  }
+
+  @SuppressWarnings("CheckReturnValue")
+  public static class QualifiedNameContext extends ParserRuleContext {
+    public List<IdentifierOrParameterContext> identifierOrParameter() {
+      return getRuleContexts(IdentifierOrParameterContext.class);
+    }
+    public IdentifierOrParameterContext identifierOrParameter(int i) {
+      return getRuleContext(IdentifierOrParameterContext.class,i);
+    }
+    public List<TerminalNode> DOT() { return getTokens(EsqlBaseParser.DOT); }
+    public TerminalNode DOT(int i) {
+      return getToken(EsqlBaseParser.DOT, i);
+    }
+    @SuppressWarnings("this-escape")
+    public QualifiedNameContext(ParserRuleContext parent, int invokingState) {
+      super(parent, invokingState);
+    }
+    @Override public int getRuleIndex() { return RULE_qualifiedName; }
+    @Override
+    public void enterRule(ParseTreeListener listener) {
+      if ( listener instanceof EsqlBaseParserListener ) ((EsqlBaseParserListener)listener).enterQualifiedName(this);
+    }
+    @Override
+    public void exitRule(ParseTreeListener listener) {
+      if ( listener instanceof EsqlBaseParserListener ) ((EsqlBaseParserListener)listener).exitQualifiedName(this);
+    }
+    @Override
+    public <T> T accept(ParseTreeVisitor<? extends T> visitor) {
+      if ( visitor instanceof EsqlBaseParserVisitor ) return ((EsqlBaseParserVisitor<? extends T>)visitor).visitQualifiedName(this);
+      else return visitor.visitChildren(this);
+    }
+  }
+
+  public final QualifiedNameContext qualifiedName() throws RecognitionException {
+    QualifiedNameContext _localctx = new QualifiedNameContext(_ctx, getState());
+    enterRule(_localctx, 58, RULE_qualifiedName);
+    try {
+      int _alt;
+      enterOuterAlt(_localctx, 1);
+      {
+      setState(418);
+      identifierOrParameter();
+      setState(423);
+      _errHandler.sync(this);
+      _alt = getInterpreter().adaptivePredict(_input,36,_ctx);
+      while ( _alt!=2 && _alt!=org.antlr.v4.runtime.atn.ATN.INVALID_ALT_NUMBER ) {
+        if ( _alt==1 ) {
+          {
+          {
+          setState(419);
+          match(DOT);
+          setState(420);
+          identifierOrParameter();
+          }
+          } 
+        }
+        setState(425);
+        _errHandler.sync(this);
+        _alt = getInterpreter().adaptivePredict(_input,36,_ctx);
+      }
+      }
+    }
+    catch (RecognitionException re) {
+      _localctx.exception = re;
+      _errHandler.reportError(this, re);
+      _errHandler.recover(this, re);
+    }
+    finally {
+      exitRule();
+    }
+    return _localctx;
+  }
+
+  @SuppressWarnings("CheckReturnValue")
+  public static class QualifiedNamePatternContext extends ParserRuleContext {
+    public List<IdentifierPatternContext> identifierPattern() {
+      return getRuleContexts(IdentifierPatternContext.class);
+    }
+    public IdentifierPatternContext identifierPattern(int i) {
+      return getRuleContext(IdentifierPatternContext.class,i);
+    }
+    public List<TerminalNode> DOT() { return getTokens(EsqlBaseParser.DOT); }
+    public TerminalNode DOT(int i) {
+      return getToken(EsqlBaseParser.DOT, i);
+    }
+    @SuppressWarnings("this-escape")
+    public QualifiedNamePatternContext(ParserRuleContext parent, int invokingState) {
+      super(parent, invokingState);
+    }
+    @Override public int getRuleIndex() { return RULE_qualifiedNamePattern; }
+    @Override
+    public void enterRule(ParseTreeListener listener) {
+      if ( listener instanceof EsqlBaseParserListener ) ((EsqlBaseParserListener)listener).enterQualifiedNamePattern(this);
+    }
+    @Override
+    public void exitRule(ParseTreeListener listener) {
+      if ( listener instanceof EsqlBaseParserListener ) ((EsqlBaseParserListener)listener).exitQualifiedNamePattern(this);
+    }
+    @Override
+    public <T> T accept(ParseTreeVisitor<? extends T> visitor) {
+      if ( visitor instanceof EsqlBaseParserVisitor ) return ((EsqlBaseParserVisitor<? extends T>)visitor).visitQualifiedNamePattern(this);
+      else return visitor.visitChildren(this);
+    }
+  }
+
+  public final QualifiedNamePatternContext qualifiedNamePattern() throws RecognitionException {
+    QualifiedNamePatternContext _localctx = new QualifiedNamePatternContext(_ctx, getState());
+    enterRule(_localctx, 60, RULE_qualifiedNamePattern);
+    try {
+      int _alt;
+      enterOuterAlt(_localctx, 1);
+      {
+      setState(426);
+      identifierPattern();
+      setState(431);
+      _errHandler.sync(this);
+      _alt = getInterpreter().adaptivePredict(_input,37,_ctx);
+      while ( _alt!=2 && _alt!=org.antlr.v4.runtime.atn.ATN.INVALID_ALT_NUMBER ) {
+        if ( _alt==1 ) {
+          {
+          {
+          setState(427);
+          match(DOT);
+          setState(428);
+          identifierPattern();
+          }
+          } 
+        }
+        setState(433);
+        _errHandler.sync(this);
+        _alt = getInterpreter().adaptivePredict(_input,37,_ctx);
+      }
+      }
+    }
+    catch (RecognitionException re) {
+      _localctx.exception = re;
+      _errHandler.reportError(this, re);
+      _errHandler.recover(this, re);
+    }
+    finally {
+      exitRule();
+    }
+    return _localctx;
+  }
+
+  @SuppressWarnings("CheckReturnValue")
+  public static class QualifiedNamePatternsContext extends ParserRuleContext {
+    public List<QualifiedNamePatternContext> qualifiedNamePattern() {
+      return getRuleContexts(QualifiedNamePatternContext.class);
+    }
+    public QualifiedNamePatternContext qualifiedNamePattern(int i) {
+      return getRuleContext(QualifiedNamePatternContext.class,i);
+    }
+    public List<TerminalNode> COMMA() { return getTokens(EsqlBaseParser.COMMA); }
+    public TerminalNode COMMA(int i) {
+      return getToken(EsqlBaseParser.COMMA, i);
+    }
+    @SuppressWarnings("this-escape")
+    public QualifiedNamePatternsContext(ParserRuleContext parent, int invokingState) {
+      super(parent, invokingState);
+    }
+    @Override public int getRuleIndex() { return RULE_qualifiedNamePatterns; }
+    @Override
+    public void enterRule(ParseTreeListener listener) {
+      if ( listener instanceof EsqlBaseParserListener ) ((EsqlBaseParserListener)listener).enterQualifiedNamePatterns(this);
+    }
+    @Override
+    public void exitRule(ParseTreeListener listener) {
+      if ( listener instanceof EsqlBaseParserListener ) ((EsqlBaseParserListener)listener).exitQualifiedNamePatterns(this);
+    }
+    @Override
+    public <T> T accept(ParseTreeVisitor<? extends T> visitor) {
+      if ( visitor instanceof EsqlBaseParserVisitor ) return ((EsqlBaseParserVisitor<? extends T>)visitor).visitQualifiedNamePatterns(this);
+      else return visitor.visitChildren(this);
+    }
+  }
+
+  public final QualifiedNamePatternsContext qualifiedNamePatterns() throws RecognitionException {
+    QualifiedNamePatternsContext _localctx = new QualifiedNamePatternsContext(_ctx, getState());
+    enterRule(_localctx, 62, RULE_qualifiedNamePatterns);
+    try {
+      int _alt;
+      enterOuterAlt(_localctx, 1);
+      {
+      setState(434);
+      qualifiedNamePattern();
+      setState(439);
+      _errHandler.sync(this);
+      _alt = getInterpreter().adaptivePredict(_input,38,_ctx);
+      while ( _alt!=2 && _alt!=org.antlr.v4.runtime.atn.ATN.INVALID_ALT_NUMBER ) {
+        if ( _alt==1 ) {
+          {
+          {
+          setState(435);
+          match(COMMA);
+          setState(436);
+          qualifiedNamePattern();
+          }
+          } 
+        }
+        setState(441);
+        _errHandler.sync(this);
+        _alt = getInterpreter().adaptivePredict(_input,38,_ctx);
+      }
+      }
+    }
+    catch (RecognitionException re) {
+      _localctx.exception = re;
+      _errHandler.reportError(this, re);
+      _errHandler.recover(this, re);
+    }
+    finally {
+      exitRule();
+    }
+    return _localctx;
+  }
+
+  @SuppressWarnings("CheckReturnValue")
+  public static class IdentifierContext extends ParserRuleContext {
+    public TerminalNode UNQUOTED_IDENTIFIER() { return getToken(EsqlBaseParser.UNQUOTED_IDENTIFIER, 0); }
+    public TerminalNode QUOTED_IDENTIFIER() { return getToken(EsqlBaseParser.QUOTED_IDENTIFIER, 0); }
+    @SuppressWarnings("this-escape")
+    public IdentifierContext(ParserRuleContext parent, int invokingState) {
+      super(parent, invokingState);
+    }
+    @Override public int getRuleIndex() { return RULE_identifier; }
+    @Override
+    public void enterRule(ParseTreeListener listener) {
+      if ( listener instanceof EsqlBaseParserListener ) ((EsqlBaseParserListener)listener).enterIdentifier(this);
+    }
+    @Override
+    public void exitRule(ParseTreeListener listener) {
+      if ( listener instanceof EsqlBaseParserListener ) ((EsqlBaseParserListener)listener).exitIdentifier(this);
+    }
+    @Override
+    public <T> T accept(ParseTreeVisitor<? extends T> visitor) {
+      if ( visitor instanceof EsqlBaseParserVisitor ) return ((EsqlBaseParserVisitor<? extends T>)visitor).visitIdentifier(this);
+      else return visitor.visitChildren(this);
+    }
+  }
+
+  public final IdentifierContext identifier() throws RecognitionException {
+    IdentifierContext _localctx = new IdentifierContext(_ctx, getState());
+    enterRule(_localctx, 64, RULE_identifier);
+    int _la;
+    try {
+      enterOuterAlt(_localctx, 1);
+      {
+      setState(442);
+      _la = _input.LA(1);
+      if ( !(_la==UNQUOTED_IDENTIFIER || _la==QUOTED_IDENTIFIER) ) {
+      _errHandler.recoverInline(this);
+      }
+      else {
+        if ( _input.LA(1)==Token.EOF ) matchedEOF = true;
+        _errHandler.reportMatch(this);
+        consume();
+      }
+      }
+    }
+    catch (RecognitionException re) {
+      _localctx.exception = re;
+      _errHandler.reportError(this, re);
+      _errHandler.recover(this, re);
+    }
+    finally {
+      exitRule();
+    }
+    return _localctx;
+  }
+
+  @SuppressWarnings("CheckReturnValue")
+  public static class IdentifierPatternContext extends ParserRuleContext {
+    public TerminalNode ID_PATTERN() { return getToken(EsqlBaseParser.ID_PATTERN, 0); }
+    public ParameterContext parameter() {
+      return getRuleContext(ParameterContext.class,0);
+    }
+    @SuppressWarnings("this-escape")
+    public IdentifierPatternContext(ParserRuleContext parent, int invokingState) {
+      super(parent, invokingState);
+    }
+    @Override public int getRuleIndex() { return RULE_identifierPattern; }
+    @Override
+    public void enterRule(ParseTreeListener listener) {
+      if ( listener instanceof EsqlBaseParserListener ) ((EsqlBaseParserListener)listener).enterIdentifierPattern(this);
+    }
+    @Override
+    public void exitRule(ParseTreeListener listener) {
+      if ( listener instanceof EsqlBaseParserListener ) ((EsqlBaseParserListener)listener).exitIdentifierPattern(this);
+    }
+    @Override
+    public <T> T accept(ParseTreeVisitor<? extends T> visitor) {
+      if ( visitor instanceof EsqlBaseParserVisitor ) return ((EsqlBaseParserVisitor<? extends T>)visitor).visitIdentifierPattern(this);
+      else return visitor.visitChildren(this);
+    }
+  }
+
+  public final IdentifierPatternContext identifierPattern() throws RecognitionException {
+    IdentifierPatternContext _localctx = new IdentifierPatternContext(_ctx, getState());
+    enterRule(_localctx, 66, RULE_identifierPattern);
+    try {
+      setState(447);
+      _errHandler.sync(this);
+      switch ( getInterpreter().adaptivePredict(_input,39,_ctx) ) {
+      case 1:
+        enterOuterAlt(_localctx, 1);
+        {
+        setState(444);
+        match(ID_PATTERN);
+        }
+        break;
+      case 2:
+        enterOuterAlt(_localctx, 2);
+        {
+        setState(445);
+        if (!(this.isDevVersion())) throw new FailedPredicateException(this, "this.isDevVersion()");
+        setState(446);
+        parameter();
+        }
+        break;
+      }
+    }
+    catch (RecognitionException re) {
+      _localctx.exception = re;
+      _errHandler.reportError(this, re);
+      _errHandler.recover(this, re);
+    }
+    finally {
+      exitRule();
+    }
+    return _localctx;
+  }
+
+  @SuppressWarnings("CheckReturnValue")
+  public static class ConstantContext extends ParserRuleContext {
+    @SuppressWarnings("this-escape")
+    public ConstantContext(ParserRuleContext parent, int invokingState) {
+      super(parent, invokingState);
+    }
+    @Override public int getRuleIndex() { return RULE_constant; }
+   
+    @SuppressWarnings("this-escape")
+    public ConstantContext() { }
+    public void copyFrom(ConstantContext ctx) {
+      super.copyFrom(ctx);
+    }
+  }
+  @SuppressWarnings("CheckReturnValue")
+  public static class BooleanArrayLiteralContext extends ConstantContext {
+    public TerminalNode OPENING_BRACKET() { return getToken(EsqlBaseParser.OPENING_BRACKET, 0); }
+    public List<BooleanValueContext> booleanValue() {
+      return getRuleContexts(BooleanValueContext.class);
+    }
+    public BooleanValueContext booleanValue(int i) {
+      return getRuleContext(BooleanValueContext.class,i);
+    }
+    public TerminalNode CLOSING_BRACKET() { return getToken(EsqlBaseParser.CLOSING_BRACKET, 0); }
+    public List<TerminalNode> COMMA() { return getTokens(EsqlBaseParser.COMMA); }
+    public TerminalNode COMMA(int i) {
+      return getToken(EsqlBaseParser.COMMA, i);
+    }
+    @SuppressWarnings("this-escape")
+    public BooleanArrayLiteralContext(ConstantContext ctx) { copyFrom(ctx); }
+    @Override
+    public void enterRule(ParseTreeListener listener) {
+      if ( listener instanceof EsqlBaseParserListener ) ((EsqlBaseParserListener)listener).enterBooleanArrayLiteral(this);
+    }
+    @Override
+    public void exitRule(ParseTreeListener listener) {
+      if ( listener instanceof EsqlBaseParserListener ) ((EsqlBaseParserListener)listener).exitBooleanArrayLiteral(this);
+    }
+    @Override
+    public <T> T accept(ParseTreeVisitor<? extends T> visitor) {
+      if ( visitor instanceof EsqlBaseParserVisitor ) return ((EsqlBaseParserVisitor<? extends T>)visitor).visitBooleanArrayLiteral(this);
+      else return visitor.visitChildren(this);
+    }
+  }
+  @SuppressWarnings("CheckReturnValue")
+  public static class DecimalLiteralContext extends ConstantContext {
+    public DecimalValueContext decimalValue() {
+      return getRuleContext(DecimalValueContext.class,0);
+    }
+    @SuppressWarnings("this-escape")
+    public DecimalLiteralContext(ConstantContext ctx) { copyFrom(ctx); }
+    @Override
+    public void enterRule(ParseTreeListener listener) {
+      if ( listener instanceof EsqlBaseParserListener ) ((EsqlBaseParserListener)listener).enterDecimalLiteral(this);
+    }
+    @Override
+    public void exitRule(ParseTreeListener listener) {
+      if ( listener instanceof EsqlBaseParserListener ) ((EsqlBaseParserListener)listener).exitDecimalLiteral(this);
+    }
+    @Override
+    public <T> T accept(ParseTreeVisitor<? extends T> visitor) {
+      if ( visitor instanceof EsqlBaseParserVisitor ) return ((EsqlBaseParserVisitor<? extends T>)visitor).visitDecimalLiteral(this);
+      else return visitor.visitChildren(this);
+    }
+  }
+  @SuppressWarnings("CheckReturnValue")
+  public static class NullLiteralContext extends ConstantContext {
+    public TerminalNode NULL() { return getToken(EsqlBaseParser.NULL, 0); }
+    @SuppressWarnings("this-escape")
+    public NullLiteralContext(ConstantContext ctx) { copyFrom(ctx); }
+    @Override
+    public void enterRule(ParseTreeListener listener) {
+      if ( listener instanceof EsqlBaseParserListener ) ((EsqlBaseParserListener)listener).enterNullLiteral(this);
+    }
+    @Override
+    public void exitRule(ParseTreeListener listener) {
+      if ( listener instanceof EsqlBaseParserListener ) ((EsqlBaseParserListener)listener).exitNullLiteral(this);
+    }
+    @Override
+    public <T> T accept(ParseTreeVisitor<? extends T> visitor) {
+      if ( visitor instanceof EsqlBaseParserVisitor ) return ((EsqlBaseParserVisitor<? extends T>)visitor).visitNullLiteral(this);
+      else return visitor.visitChildren(this);
+    }
+  }
+  @SuppressWarnings("CheckReturnValue")
+  public static class QualifiedIntegerLiteralContext extends ConstantContext {
+    public IntegerValueContext integerValue() {
+      return getRuleContext(IntegerValueContext.class,0);
+    }
+    public TerminalNode UNQUOTED_IDENTIFIER() { return getToken(EsqlBaseParser.UNQUOTED_IDENTIFIER, 0); }
+    @SuppressWarnings("this-escape")
+    public QualifiedIntegerLiteralContext(ConstantContext ctx) { copyFrom(ctx); }
+    @Override
+    public void enterRule(ParseTreeListener listener) {
+      if ( listener instanceof EsqlBaseParserListener ) ((EsqlBaseParserListener)listener).enterQualifiedIntegerLiteral(this);
+    }
+    @Override
+    public void exitRule(ParseTreeListener listener) {
+      if ( listener instanceof EsqlBaseParserListener ) ((EsqlBaseParserListener)listener).exitQualifiedIntegerLiteral(this);
+    }
+    @Override
+    public <T> T accept(ParseTreeVisitor<? extends T> visitor) {
+      if ( visitor instanceof EsqlBaseParserVisitor ) return ((EsqlBaseParserVisitor<? extends T>)visitor).visitQualifiedIntegerLiteral(this);
+      else return visitor.visitChildren(this);
+    }
+  }
+  @SuppressWarnings("CheckReturnValue")
+  public static class StringArrayLiteralContext extends ConstantContext {
+    public TerminalNode OPENING_BRACKET() { return getToken(EsqlBaseParser.OPENING_BRACKET, 0); }
+    public List<StringContext> string() {
+      return getRuleContexts(StringContext.class);
+    }
+    public StringContext string(int i) {
+      return getRuleContext(StringContext.class,i);
+    }
+    public TerminalNode CLOSING_BRACKET() { return getToken(EsqlBaseParser.CLOSING_BRACKET, 0); }
+    public List<TerminalNode> COMMA() { return getTokens(EsqlBaseParser.COMMA); }
+    public TerminalNode COMMA(int i) {
+      return getToken(EsqlBaseParser.COMMA, i);
+    }
+    @SuppressWarnings("this-escape")
+    public StringArrayLiteralContext(ConstantContext ctx) { copyFrom(ctx); }
+    @Override
+    public void enterRule(ParseTreeListener listener) {
+      if ( listener instanceof EsqlBaseParserListener ) ((EsqlBaseParserListener)listener).enterStringArrayLiteral(this);
+    }
+    @Override
+    public void exitRule(ParseTreeListener listener) {
+      if ( listener instanceof EsqlBaseParserListener ) ((EsqlBaseParserListener)listener).exitStringArrayLiteral(this);
+    }
+    @Override
+    public <T> T accept(ParseTreeVisitor<? extends T> visitor) {
+      if ( visitor instanceof EsqlBaseParserVisitor ) return ((EsqlBaseParserVisitor<? extends T>)visitor).visitStringArrayLiteral(this);
+      else return visitor.visitChildren(this);
+    }
+  }
+  @SuppressWarnings("CheckReturnValue")
+  public static class InputParameterContext extends ConstantContext {
+    public ParameterContext parameter() {
+      return getRuleContext(ParameterContext.class,0);
+    }
+    @SuppressWarnings("this-escape")
+    public InputParameterContext(ConstantContext ctx) { copyFrom(ctx); }
+    @Override
+    public void enterRule(ParseTreeListener listener) {
+      if ( listener instanceof EsqlBaseParserListener ) ((EsqlBaseParserListener)listener).enterInputParameter(this);
+    }
+    @Override
+    public void exitRule(ParseTreeListener listener) {
+      if ( listener instanceof EsqlBaseParserListener ) ((EsqlBaseParserListener)listener).exitInputParameter(this);
+    }
+    @Override
+    public <T> T accept(ParseTreeVisitor<? extends T> visitor) {
+      if ( visitor instanceof EsqlBaseParserVisitor ) return ((EsqlBaseParserVisitor<? extends T>)visitor).visitInputParameter(this);
+      else return visitor.visitChildren(this);
+    }
+  }
+  @SuppressWarnings("CheckReturnValue")
+  public static class StringLiteralContext extends ConstantContext {
+    public StringContext string() {
+      return getRuleContext(StringContext.class,0);
+    }
+    @SuppressWarnings("this-escape")
+    public StringLiteralContext(ConstantContext ctx) { copyFrom(ctx); }
+    @Override
+    public void enterRule(ParseTreeListener listener) {
+      if ( listener instanceof EsqlBaseParserListener ) ((EsqlBaseParserListener)listener).enterStringLiteral(this);
+    }
+    @Override
+    public void exitRule(ParseTreeListener listener) {
+      if ( listener instanceof EsqlBaseParserListener ) ((EsqlBaseParserListener)listener).exitStringLiteral(this);
+    }
+    @Override
+    public <T> T accept(ParseTreeVisitor<? extends T> visitor) {
+      if ( visitor instanceof EsqlBaseParserVisitor ) return ((EsqlBaseParserVisitor<? extends T>)visitor).visitStringLiteral(this);
+      else return visitor.visitChildren(this);
+    }
+  }
+  @SuppressWarnings("CheckReturnValue")
+  public static class NumericArrayLiteralContext extends ConstantContext {
+    public TerminalNode OPENING_BRACKET() { return getToken(EsqlBaseParser.OPENING_BRACKET, 0); }
+    public List<NumericValueContext> numericValue() {
+      return getRuleContexts(NumericValueContext.class);
+    }
+    public NumericValueContext numericValue(int i) {
+      return getRuleContext(NumericValueContext.class,i);
+    }
+    public TerminalNode CLOSING_BRACKET() { return getToken(EsqlBaseParser.CLOSING_BRACKET, 0); }
+    public List<TerminalNode> COMMA() { return getTokens(EsqlBaseParser.COMMA); }
+    public TerminalNode COMMA(int i) {
+      return getToken(EsqlBaseParser.COMMA, i);
+    }
+    @SuppressWarnings("this-escape")
+    public NumericArrayLiteralContext(ConstantContext ctx) { copyFrom(ctx); }
+    @Override
+    public void enterRule(ParseTreeListener listener) {
+      if ( listener instanceof EsqlBaseParserListener ) ((EsqlBaseParserListener)listener).enterNumericArrayLiteral(this);
+    }
+    @Override
+    public void exitRule(ParseTreeListener listener) {
+      if ( listener instanceof EsqlBaseParserListener ) ((EsqlBaseParserListener)listener).exitNumericArrayLiteral(this);
+    }
+    @Override
+    public <T> T accept(ParseTreeVisitor<? extends T> visitor) {
+      if ( visitor instanceof EsqlBaseParserVisitor ) return ((EsqlBaseParserVisitor<? extends T>)visitor).visitNumericArrayLiteral(this);
+      else return visitor.visitChildren(this);
+    }
+  }
+  @SuppressWarnings("CheckReturnValue")
+  public static class IntegerLiteralContext extends ConstantContext {
+    public IntegerValueContext integerValue() {
+      return getRuleContext(IntegerValueContext.class,0);
+    }
+    @SuppressWarnings("this-escape")
+    public IntegerLiteralContext(ConstantContext ctx) { copyFrom(ctx); }
+    @Override
+    public void enterRule(ParseTreeListener listener) {
+      if ( listener instanceof EsqlBaseParserListener ) ((EsqlBaseParserListener)listener).enterIntegerLiteral(this);
+    }
+    @Override
+    public void exitRule(ParseTreeListener listener) {
+      if ( listener instanceof EsqlBaseParserListener ) ((EsqlBaseParserListener)listener).exitIntegerLiteral(this);
+    }
+    @Override
+    public <T> T accept(ParseTreeVisitor<? extends T> visitor) {
+      if ( visitor instanceof EsqlBaseParserVisitor ) return ((EsqlBaseParserVisitor<? extends T>)visitor).visitIntegerLiteral(this);
+      else return visitor.visitChildren(this);
+    }
+  }
+  @SuppressWarnings("CheckReturnValue")
+  public static class BooleanLiteralContext extends ConstantContext {
+    public BooleanValueContext booleanValue() {
+      return getRuleContext(BooleanValueContext.class,0);
+    }
+    @SuppressWarnings("this-escape")
+    public BooleanLiteralContext(ConstantContext ctx) { copyFrom(ctx); }
+    @Override
+    public void enterRule(ParseTreeListener listener) {
+      if ( listener instanceof EsqlBaseParserListener ) ((EsqlBaseParserListener)listener).enterBooleanLiteral(this);
+    }
+    @Override
+    public void exitRule(ParseTreeListener listener) {
+      if ( listener instanceof EsqlBaseParserListener ) ((EsqlBaseParserListener)listener).exitBooleanLiteral(this);
+    }
+    @Override
+    public <T> T accept(ParseTreeVisitor<? extends T> visitor) {
+      if ( visitor instanceof EsqlBaseParserVisitor ) return ((EsqlBaseParserVisitor<? extends T>)visitor).visitBooleanLiteral(this);
+      else return visitor.visitChildren(this);
+    }
+  }
+
+  public final ConstantContext constant() throws RecognitionException {
+    ConstantContext _localctx = new ConstantContext(_ctx, getState());
+    enterRule(_localctx, 68, RULE_constant);
+    int _la;
+    try {
+      setState(491);
+      _errHandler.sync(this);
+      switch ( getInterpreter().adaptivePredict(_input,43,_ctx) ) {
+      case 1:
+        _localctx = new NullLiteralContext(_localctx);
+        enterOuterAlt(_localctx, 1);
+        {
+        setState(449);
+        match(NULL);
+        }
+        break;
+      case 2:
+        _localctx = new QualifiedIntegerLiteralContext(_localctx);
+        enterOuterAlt(_localctx, 2);
+        {
+        setState(450);
+        integerValue();
+        setState(451);
+        match(UNQUOTED_IDENTIFIER);
+        }
+        break;
+      case 3:
+        _localctx = new DecimalLiteralContext(_localctx);
+        enterOuterAlt(_localctx, 3);
+        {
+        setState(453);
+        decimalValue();
+        }
+        break;
+      case 4:
+        _localctx = new IntegerLiteralContext(_localctx);
+        enterOuterAlt(_localctx, 4);
+        {
+        setState(454);
+        integerValue();
+        }
+        break;
+      case 5:
+        _localctx = new BooleanLiteralContext(_localctx);
+        enterOuterAlt(_localctx, 5);
+        {
+        setState(455);
+        booleanValue();
+        }
+        break;
+      case 6:
+        _localctx = new InputParameterContext(_localctx);
+        enterOuterAlt(_localctx, 6);
+        {
+        setState(456);
+        parameter();
+        }
+        break;
+      case 7:
+        _localctx = new StringLiteralContext(_localctx);
+        enterOuterAlt(_localctx, 7);
+        {
+        setState(457);
+        string();
+        }
+        break;
+      case 8:
+        _localctx = new NumericArrayLiteralContext(_localctx);
+        enterOuterAlt(_localctx, 8);
+        {
+        setState(458);
+        match(OPENING_BRACKET);
+        setState(459);
+        numericValue();
+        setState(464);
+        _errHandler.sync(this);
+        _la = _input.LA(1);
+        while (_la==COMMA) {
+          {
+          {
+          setState(460);
+          match(COMMA);
+          setState(461);
+          numericValue();
+          }
+          }
+          setState(466);
+          _errHandler.sync(this);
+          _la = _input.LA(1);
+        }
+        setState(467);
+        match(CLOSING_BRACKET);
+        }
+        break;
+      case 9:
+        _localctx = new BooleanArrayLiteralContext(_localctx);
+        enterOuterAlt(_localctx, 9);
+        {
+        setState(469);
+        match(OPENING_BRACKET);
+        setState(470);
+        booleanValue();
+        setState(475);
+        _errHandler.sync(this);
+        _la = _input.LA(1);
+        while (_la==COMMA) {
+          {
+          {
+          setState(471);
+          match(COMMA);
+          setState(472);
+          booleanValue();
+          }
+          }
+          setState(477);
+          _errHandler.sync(this);
+          _la = _input.LA(1);
+        }
+        setState(478);
+        match(CLOSING_BRACKET);
+        }
+        break;
+      case 10:
+        _localctx = new StringArrayLiteralContext(_localctx);
+        enterOuterAlt(_localctx, 10);
+        {
+        setState(480);
+        match(OPENING_BRACKET);
+        setState(481);
+        string();
+        setState(486);
+        _errHandler.sync(this);
+        _la = _input.LA(1);
+        while (_la==COMMA) {
+          {
+          {
+          setState(482);
+          match(COMMA);
+          setState(483);
+          string();
+          }
+          }
+          setState(488);
+          _errHandler.sync(this);
+          _la = _input.LA(1);
+        }
+        setState(489);
+        match(CLOSING_BRACKET);
+        }
+        break;
+      }
+    }
+    catch (RecognitionException re) {
+      _localctx.exception = re;
+      _errHandler.reportError(this, re);
+      _errHandler.recover(this, re);
+    }
+    finally {
+      exitRule();
+    }
+    return _localctx;
+  }
+
+  @SuppressWarnings("CheckReturnValue")
+  public static class ParameterContext extends ParserRuleContext {
+    @SuppressWarnings("this-escape")
+    public ParameterContext(ParserRuleContext parent, int invokingState) {
+      super(parent, invokingState);
+    }
+    @Override public int getRuleIndex() { return RULE_parameter; }
+   
+    @SuppressWarnings("this-escape")
+    public ParameterContext() { }
+    public void copyFrom(ParameterContext ctx) {
+      super.copyFrom(ctx);
+    }
+  }
+  @SuppressWarnings("CheckReturnValue")
+  public static class InputNamedOrPositionalParamContext extends ParameterContext {
+    public TerminalNode NAMED_OR_POSITIONAL_PARAM() { return getToken(EsqlBaseParser.NAMED_OR_POSITIONAL_PARAM, 0); }
+    @SuppressWarnings("this-escape")
+    public InputNamedOrPositionalParamContext(ParameterContext ctx) { copyFrom(ctx); }
+    @Override
+    public void enterRule(ParseTreeListener listener) {
+      if ( listener instanceof EsqlBaseParserListener ) ((EsqlBaseParserListener)listener).enterInputNamedOrPositionalParam(this);
+    }
+    @Override
+    public void exitRule(ParseTreeListener listener) {
+      if ( listener instanceof EsqlBaseParserListener ) ((EsqlBaseParserListener)listener).exitInputNamedOrPositionalParam(this);
+    }
+    @Override
+    public <T> T accept(ParseTreeVisitor<? extends T> visitor) {
+      if ( visitor instanceof EsqlBaseParserVisitor ) return ((EsqlBaseParserVisitor<? extends T>)visitor).visitInputNamedOrPositionalParam(this);
+      else return visitor.visitChildren(this);
+    }
+  }
+  @SuppressWarnings("CheckReturnValue")
+  public static class InputParamContext extends ParameterContext {
+    public TerminalNode PARAM() { return getToken(EsqlBaseParser.PARAM, 0); }
+    @SuppressWarnings("this-escape")
+    public InputParamContext(ParameterContext ctx) { copyFrom(ctx); }
+    @Override
+    public void enterRule(ParseTreeListener listener) {
+      if ( listener instanceof EsqlBaseParserListener ) ((EsqlBaseParserListener)listener).enterInputParam(this);
+    }
+    @Override
+    public void exitRule(ParseTreeListener listener) {
+      if ( listener instanceof EsqlBaseParserListener ) ((EsqlBaseParserListener)listener).exitInputParam(this);
+    }
+    @Override
+    public <T> T accept(ParseTreeVisitor<? extends T> visitor) {
+      if ( visitor instanceof EsqlBaseParserVisitor ) return ((EsqlBaseParserVisitor<? extends T>)visitor).visitInputParam(this);
+      else return visitor.visitChildren(this);
+    }
+  }
+
+  public final ParameterContext parameter() throws RecognitionException {
+    ParameterContext _localctx = new ParameterContext(_ctx, getState());
+    enterRule(_localctx, 70, RULE_parameter);
+    try {
+      setState(495);
+      _errHandler.sync(this);
+      switch (_input.LA(1)) {
+      case PARAM:
+        _localctx = new InputParamContext(_localctx);
+        enterOuterAlt(_localctx, 1);
+        {
+        setState(493);
+        match(PARAM);
+        }
+        break;
+      case NAMED_OR_POSITIONAL_PARAM:
+        _localctx = new InputNamedOrPositionalParamContext(_localctx);
+        enterOuterAlt(_localctx, 2);
+        {
+        setState(494);
+        match(NAMED_OR_POSITIONAL_PARAM);
+        }
+        break;
+      default:
+        throw new NoViableAltException(this);
+      }
+    }
+    catch (RecognitionException re) {
+      _localctx.exception = re;
+      _errHandler.reportError(this, re);
+      _errHandler.recover(this, re);
+    }
+    finally {
+      exitRule();
+    }
+    return _localctx;
+  }
+
+  @SuppressWarnings("CheckReturnValue")
+  public static class IdentifierOrParameterContext extends ParserRuleContext {
+    public IdentifierContext identifier() {
+      return getRuleContext(IdentifierContext.class,0);
+    }
+    public ParameterContext parameter() {
+      return getRuleContext(ParameterContext.class,0);
+    }
+    @SuppressWarnings("this-escape")
+    public IdentifierOrParameterContext(ParserRuleContext parent, int invokingState) {
+      super(parent, invokingState);
+    }
+    @Override public int getRuleIndex() { return RULE_identifierOrParameter; }
+    @Override
+    public void enterRule(ParseTreeListener listener) {
+      if ( listener instanceof EsqlBaseParserListener ) ((EsqlBaseParserListener)listener).enterIdentifierOrParameter(this);
+    }
+    @Override
+    public void exitRule(ParseTreeListener listener) {
+      if ( listener instanceof EsqlBaseParserListener ) ((EsqlBaseParserListener)listener).exitIdentifierOrParameter(this);
+    }
+    @Override
+    public <T> T accept(ParseTreeVisitor<? extends T> visitor) {
+      if ( visitor instanceof EsqlBaseParserVisitor ) return ((EsqlBaseParserVisitor<? extends T>)visitor).visitIdentifierOrParameter(this);
+      else return visitor.visitChildren(this);
+    }
+  }
+
+  public final IdentifierOrParameterContext identifierOrParameter() throws RecognitionException {
+    IdentifierOrParameterContext _localctx = new IdentifierOrParameterContext(_ctx, getState());
+    enterRule(_localctx, 72, RULE_identifierOrParameter);
+    try {
+      setState(500);
+      _errHandler.sync(this);
+      switch ( getInterpreter().adaptivePredict(_input,45,_ctx) ) {
+      case 1:
+        enterOuterAlt(_localctx, 1);
+        {
+        setState(497);
+        identifier();
+        }
+        break;
+      case 2:
+        enterOuterAlt(_localctx, 2);
+        {
+        setState(498);
+        if (!(this.isDevVersion())) throw new FailedPredicateException(this, "this.isDevVersion()");
+        setState(499);
+        parameter();
+        }
+        break;
+      }
+    }
+    catch (RecognitionException re) {
+      _localctx.exception = re;
+      _errHandler.reportError(this, re);
+      _errHandler.recover(this, re);
+    }
+    finally {
+      exitRule();
+    }
+    return _localctx;
+  }
+
+  @SuppressWarnings("CheckReturnValue")
+  public static class LimitCommandContext extends ParserRuleContext {
+    public TerminalNode LIMIT() { return getToken(EsqlBaseParser.LIMIT, 0); }
+    public TerminalNode INTEGER_LITERAL() { return getToken(EsqlBaseParser.INTEGER_LITERAL, 0); }
+    @SuppressWarnings("this-escape")
+    public LimitCommandContext(ParserRuleContext parent, int invokingState) {
+      super(parent, invokingState);
+    }
+    @Override public int getRuleIndex() { return RULE_limitCommand; }
+    @Override
+    public void enterRule(ParseTreeListener listener) {
+      if ( listener instanceof EsqlBaseParserListener ) ((EsqlBaseParserListener)listener).enterLimitCommand(this);
+    }
+    @Override
+    public void exitRule(ParseTreeListener listener) {
+      if ( listener instanceof EsqlBaseParserListener ) ((EsqlBaseParserListener)listener).exitLimitCommand(this);
+    }
+    @Override
+    public <T> T accept(ParseTreeVisitor<? extends T> visitor) {
+      if ( visitor instanceof EsqlBaseParserVisitor ) return ((EsqlBaseParserVisitor<? extends T>)visitor).visitLimitCommand(this);
+      else return visitor.visitChildren(this);
+    }
+  }
+
+  public final LimitCommandContext limitCommand() throws RecognitionException {
+    LimitCommandContext _localctx = new LimitCommandContext(_ctx, getState());
+    enterRule(_localctx, 74, RULE_limitCommand);
+    try {
+      enterOuterAlt(_localctx, 1);
+      {
+      setState(502);
+      match(LIMIT);
+      setState(503);
+      match(INTEGER_LITERAL);
+      }
+    }
+    catch (RecognitionException re) {
+      _localctx.exception = re;
+      _errHandler.reportError(this, re);
+      _errHandler.recover(this, re);
+    }
+    finally {
+      exitRule();
+    }
+    return _localctx;
+  }
+
+  @SuppressWarnings("CheckReturnValue")
+  public static class SortCommandContext extends ParserRuleContext {
+    public TerminalNode SORT() { return getToken(EsqlBaseParser.SORT, 0); }
+    public List<OrderExpressionContext> orderExpression() {
+      return getRuleContexts(OrderExpressionContext.class);
+    }
+    public OrderExpressionContext orderExpression(int i) {
+      return getRuleContext(OrderExpressionContext.class,i);
+    }
+    public List<TerminalNode> COMMA() { return getTokens(EsqlBaseParser.COMMA); }
+    public TerminalNode COMMA(int i) {
+      return getToken(EsqlBaseParser.COMMA, i);
+    }
+    @SuppressWarnings("this-escape")
+    public SortCommandContext(ParserRuleContext parent, int invokingState) {
+      super(parent, invokingState);
+    }
+    @Override public int getRuleIndex() { return RULE_sortCommand; }
+    @Override
+    public void enterRule(ParseTreeListener listener) {
+      if ( listener instanceof EsqlBaseParserListener ) ((EsqlBaseParserListener)listener).enterSortCommand(this);
+    }
+    @Override
+    public void exitRule(ParseTreeListener listener) {
+      if ( listener instanceof EsqlBaseParserListener ) ((EsqlBaseParserListener)listener).exitSortCommand(this);
+    }
+    @Override
+    public <T> T accept(ParseTreeVisitor<? extends T> visitor) {
+      if ( visitor instanceof EsqlBaseParserVisitor ) return ((EsqlBaseParserVisitor<? extends T>)visitor).visitSortCommand(this);
+      else return visitor.visitChildren(this);
+    }
+  }
+
+  public final SortCommandContext sortCommand() throws RecognitionException {
+    SortCommandContext _localctx = new SortCommandContext(_ctx, getState());
+    enterRule(_localctx, 76, RULE_sortCommand);
+    try {
+      int _alt;
+      enterOuterAlt(_localctx, 1);
+      {
+      setState(505);
+      match(SORT);
+      setState(506);
+      orderExpression();
+      setState(511);
+      _errHandler.sync(this);
+      _alt = getInterpreter().adaptivePredict(_input,46,_ctx);
+      while ( _alt!=2 && _alt!=org.antlr.v4.runtime.atn.ATN.INVALID_ALT_NUMBER ) {
+        if ( _alt==1 ) {
+          {
+          {
+          setState(507);
+          match(COMMA);
+          setState(508);
+          orderExpression();
+          }
+          } 
+        }
+        setState(513);
+        _errHandler.sync(this);
+        _alt = getInterpreter().adaptivePredict(_input,46,_ctx);
+      }
+      }
+    }
+    catch (RecognitionException re) {
+      _localctx.exception = re;
+      _errHandler.reportError(this, re);
+      _errHandler.recover(this, re);
+    }
+    finally {
+      exitRule();
+    }
+    return _localctx;
+  }
+
+  @SuppressWarnings("CheckReturnValue")
+  public static class OrderExpressionContext extends ParserRuleContext {
+    public Token ordering;
+    public Token nullOrdering;
+    public BooleanExpressionContext booleanExpression() {
+      return getRuleContext(BooleanExpressionContext.class,0);
+    }
+    public TerminalNode NULLS() { return getToken(EsqlBaseParser.NULLS, 0); }
+    public TerminalNode ASC() { return getToken(EsqlBaseParser.ASC, 0); }
+    public TerminalNode DESC() { return getToken(EsqlBaseParser.DESC, 0); }
+    public TerminalNode FIRST() { return getToken(EsqlBaseParser.FIRST, 0); }
+    public TerminalNode LAST() { return getToken(EsqlBaseParser.LAST, 0); }
+    @SuppressWarnings("this-escape")
+    public OrderExpressionContext(ParserRuleContext parent, int invokingState) {
+      super(parent, invokingState);
+    }
+    @Override public int getRuleIndex() { return RULE_orderExpression; }
+    @Override
+    public void enterRule(ParseTreeListener listener) {
+      if ( listener instanceof EsqlBaseParserListener ) ((EsqlBaseParserListener)listener).enterOrderExpression(this);
+    }
+    @Override
+    public void exitRule(ParseTreeListener listener) {
+      if ( listener instanceof EsqlBaseParserListener ) ((EsqlBaseParserListener)listener).exitOrderExpression(this);
+    }
+    @Override
+    public <T> T accept(ParseTreeVisitor<? extends T> visitor) {
+      if ( visitor instanceof EsqlBaseParserVisitor ) return ((EsqlBaseParserVisitor<? extends T>)visitor).visitOrderExpression(this);
+      else return visitor.visitChildren(this);
+    }
+  }
+
+  public final OrderExpressionContext orderExpression() throws RecognitionException {
+    OrderExpressionContext _localctx = new OrderExpressionContext(_ctx, getState());
+    enterRule(_localctx, 78, RULE_orderExpression);
+    int _la;
+    try {
+      enterOuterAlt(_localctx, 1);
+      {
+      setState(514);
+      booleanExpression(0);
+      setState(516);
+      _errHandler.sync(this);
+      switch ( getInterpreter().adaptivePredict(_input,47,_ctx) ) {
+      case 1:
+        {
+        setState(515);
+        ((OrderExpressionContext)_localctx).ordering = _input.LT(1);
+        _la = _input.LA(1);
+        if ( !(_la==ASC || _la==DESC) ) {
+          ((OrderExpressionContext)_localctx).ordering = (Token)_errHandler.recoverInline(this);
+        }
+        else {
+          if ( _input.LA(1)==Token.EOF ) matchedEOF = true;
+          _errHandler.reportMatch(this);
+          consume();
+        }
+        }
+        break;
+      }
+      setState(520);
+      _errHandler.sync(this);
+      switch ( getInterpreter().adaptivePredict(_input,48,_ctx) ) {
+      case 1:
+        {
+        setState(518);
+        match(NULLS);
+        setState(519);
+        ((OrderExpressionContext)_localctx).nullOrdering = _input.LT(1);
+        _la = _input.LA(1);
+        if ( !(_la==FIRST || _la==LAST) ) {
+          ((OrderExpressionContext)_localctx).nullOrdering = (Token)_errHandler.recoverInline(this);
+        }
+        else {
+          if ( _input.LA(1)==Token.EOF ) matchedEOF = true;
+          _errHandler.reportMatch(this);
+          consume();
+        }
+        }
+        break;
+      }
+      }
+    }
+    catch (RecognitionException re) {
+      _localctx.exception = re;
+      _errHandler.reportError(this, re);
+      _errHandler.recover(this, re);
+    }
+    finally {
+      exitRule();
+    }
+    return _localctx;
+  }
+
+  @SuppressWarnings("CheckReturnValue")
+  public static class KeepCommandContext extends ParserRuleContext {
+    public TerminalNode KEEP() { return getToken(EsqlBaseParser.KEEP, 0); }
+    public QualifiedNamePatternsContext qualifiedNamePatterns() {
+      return getRuleContext(QualifiedNamePatternsContext.class,0);
+    }
+    @SuppressWarnings("this-escape")
+    public KeepCommandContext(ParserRuleContext parent, int invokingState) {
+      super(parent, invokingState);
+    }
+    @Override public int getRuleIndex() { return RULE_keepCommand; }
+    @Override
+    public void enterRule(ParseTreeListener listener) {
+      if ( listener instanceof EsqlBaseParserListener ) ((EsqlBaseParserListener)listener).enterKeepCommand(this);
+    }
+    @Override
+    public void exitRule(ParseTreeListener listener) {
+      if ( listener instanceof EsqlBaseParserListener ) ((EsqlBaseParserListener)listener).exitKeepCommand(this);
+    }
+    @Override
+    public <T> T accept(ParseTreeVisitor<? extends T> visitor) {
+      if ( visitor instanceof EsqlBaseParserVisitor ) return ((EsqlBaseParserVisitor<? extends T>)visitor).visitKeepCommand(this);
+      else return visitor.visitChildren(this);
+    }
+  }
+
+  public final KeepCommandContext keepCommand() throws RecognitionException {
+    KeepCommandContext _localctx = new KeepCommandContext(_ctx, getState());
+    enterRule(_localctx, 80, RULE_keepCommand);
+    try {
+      enterOuterAlt(_localctx, 1);
+      {
+      setState(522);
+      match(KEEP);
+      setState(523);
+      qualifiedNamePatterns();
+      }
+    }
+    catch (RecognitionException re) {
+      _localctx.exception = re;
+      _errHandler.reportError(this, re);
+      _errHandler.recover(this, re);
+    }
+    finally {
+      exitRule();
+    }
+    return _localctx;
+  }
+
+  @SuppressWarnings("CheckReturnValue")
+  public static class DropCommandContext extends ParserRuleContext {
+    public TerminalNode DROP() { return getToken(EsqlBaseParser.DROP, 0); }
+    public QualifiedNamePatternsContext qualifiedNamePatterns() {
+      return getRuleContext(QualifiedNamePatternsContext.class,0);
+    }
+    @SuppressWarnings("this-escape")
+    public DropCommandContext(ParserRuleContext parent, int invokingState) {
+      super(parent, invokingState);
+    }
+    @Override public int getRuleIndex() { return RULE_dropCommand; }
+    @Override
+    public void enterRule(ParseTreeListener listener) {
+      if ( listener instanceof EsqlBaseParserListener ) ((EsqlBaseParserListener)listener).enterDropCommand(this);
+    }
+    @Override
+    public void exitRule(ParseTreeListener listener) {
+      if ( listener instanceof EsqlBaseParserListener ) ((EsqlBaseParserListener)listener).exitDropCommand(this);
+    }
+    @Override
+    public <T> T accept(ParseTreeVisitor<? extends T> visitor) {
+      if ( visitor instanceof EsqlBaseParserVisitor ) return ((EsqlBaseParserVisitor<? extends T>)visitor).visitDropCommand(this);
+      else return visitor.visitChildren(this);
+    }
+  }
+
+  public final DropCommandContext dropCommand() throws RecognitionException {
+    DropCommandContext _localctx = new DropCommandContext(_ctx, getState());
+    enterRule(_localctx, 82, RULE_dropCommand);
+    try {
+      enterOuterAlt(_localctx, 1);
+      {
+      setState(525);
+      match(DROP);
+      setState(526);
+      qualifiedNamePatterns();
+      }
+    }
+    catch (RecognitionException re) {
+      _localctx.exception = re;
+      _errHandler.reportError(this, re);
+      _errHandler.recover(this, re);
+    }
+    finally {
+      exitRule();
+    }
+    return _localctx;
+  }
+
+  @SuppressWarnings("CheckReturnValue")
+  public static class RenameCommandContext extends ParserRuleContext {
+    public TerminalNode RENAME() { return getToken(EsqlBaseParser.RENAME, 0); }
+    public List<RenameClauseContext> renameClause() {
+      return getRuleContexts(RenameClauseContext.class);
+    }
+    public RenameClauseContext renameClause(int i) {
+      return getRuleContext(RenameClauseContext.class,i);
+    }
+    public List<TerminalNode> COMMA() { return getTokens(EsqlBaseParser.COMMA); }
+    public TerminalNode COMMA(int i) {
+      return getToken(EsqlBaseParser.COMMA, i);
+    }
+    @SuppressWarnings("this-escape")
+    public RenameCommandContext(ParserRuleContext parent, int invokingState) {
+      super(parent, invokingState);
+    }
+    @Override public int getRuleIndex() { return RULE_renameCommand; }
+    @Override
+    public void enterRule(ParseTreeListener listener) {
+      if ( listener instanceof EsqlBaseParserListener ) ((EsqlBaseParserListener)listener).enterRenameCommand(this);
+    }
+    @Override
+    public void exitRule(ParseTreeListener listener) {
+      if ( listener instanceof EsqlBaseParserListener ) ((EsqlBaseParserListener)listener).exitRenameCommand(this);
+    }
+    @Override
+    public <T> T accept(ParseTreeVisitor<? extends T> visitor) {
+      if ( visitor instanceof EsqlBaseParserVisitor ) return ((EsqlBaseParserVisitor<? extends T>)visitor).visitRenameCommand(this);
+      else return visitor.visitChildren(this);
+    }
+  }
+
+  public final RenameCommandContext renameCommand() throws RecognitionException {
+    RenameCommandContext _localctx = new RenameCommandContext(_ctx, getState());
+    enterRule(_localctx, 84, RULE_renameCommand);
+    try {
+      int _alt;
+      enterOuterAlt(_localctx, 1);
+      {
+      setState(528);
+      match(RENAME);
+      setState(529);
+      renameClause();
+      setState(534);
+      _errHandler.sync(this);
+      _alt = getInterpreter().adaptivePredict(_input,49,_ctx);
+      while ( _alt!=2 && _alt!=org.antlr.v4.runtime.atn.ATN.INVALID_ALT_NUMBER ) {
+        if ( _alt==1 ) {
+          {
+          {
+          setState(530);
+          match(COMMA);
+          setState(531);
+          renameClause();
+          }
+          } 
+        }
+        setState(536);
+        _errHandler.sync(this);
+        _alt = getInterpreter().adaptivePredict(_input,49,_ctx);
+      }
+      }
+    }
+    catch (RecognitionException re) {
+      _localctx.exception = re;
+      _errHandler.reportError(this, re);
+      _errHandler.recover(this, re);
+    }
+    finally {
+      exitRule();
+    }
+    return _localctx;
+  }
+
+  @SuppressWarnings("CheckReturnValue")
+  public static class RenameClauseContext extends ParserRuleContext {
+    public QualifiedNamePatternContext oldName;
+    public QualifiedNamePatternContext newName;
+    public TerminalNode AS() { return getToken(EsqlBaseParser.AS, 0); }
+    public List<QualifiedNamePatternContext> qualifiedNamePattern() {
+      return getRuleContexts(QualifiedNamePatternContext.class);
+    }
+    public QualifiedNamePatternContext qualifiedNamePattern(int i) {
+      return getRuleContext(QualifiedNamePatternContext.class,i);
+    }
+    @SuppressWarnings("this-escape")
+    public RenameClauseContext(ParserRuleContext parent, int invokingState) {
+      super(parent, invokingState);
+    }
+    @Override public int getRuleIndex() { return RULE_renameClause; }
+    @Override
+    public void enterRule(ParseTreeListener listener) {
+      if ( listener instanceof EsqlBaseParserListener ) ((EsqlBaseParserListener)listener).enterRenameClause(this);
+    }
+    @Override
+    public void exitRule(ParseTreeListener listener) {
+      if ( listener instanceof EsqlBaseParserListener ) ((EsqlBaseParserListener)listener).exitRenameClause(this);
+    }
+    @Override
+    public <T> T accept(ParseTreeVisitor<? extends T> visitor) {
+      if ( visitor instanceof EsqlBaseParserVisitor ) return ((EsqlBaseParserVisitor<? extends T>)visitor).visitRenameClause(this);
+      else return visitor.visitChildren(this);
+    }
+  }
+
+  public final RenameClauseContext renameClause() throws RecognitionException {
+    RenameClauseContext _localctx = new RenameClauseContext(_ctx, getState());
+    enterRule(_localctx, 86, RULE_renameClause);
+    try {
+      enterOuterAlt(_localctx, 1);
+      {
+      setState(537);
+      ((RenameClauseContext)_localctx).oldName = qualifiedNamePattern();
+      setState(538);
+      match(AS);
+      setState(539);
+      ((RenameClauseContext)_localctx).newName = qualifiedNamePattern();
+      }
+    }
+    catch (RecognitionException re) {
+      _localctx.exception = re;
+      _errHandler.reportError(this, re);
+      _errHandler.recover(this, re);
+    }
+    finally {
+      exitRule();
+    }
+    return _localctx;
+  }
+
+  @SuppressWarnings("CheckReturnValue")
+  public static class DissectCommandContext extends ParserRuleContext {
+    public TerminalNode DISSECT() { return getToken(EsqlBaseParser.DISSECT, 0); }
+    public PrimaryExpressionContext primaryExpression() {
+      return getRuleContext(PrimaryExpressionContext.class,0);
+    }
+    public StringContext string() {
+      return getRuleContext(StringContext.class,0);
+    }
+    public CommandOptionsContext commandOptions() {
+      return getRuleContext(CommandOptionsContext.class,0);
+    }
+    @SuppressWarnings("this-escape")
+    public DissectCommandContext(ParserRuleContext parent, int invokingState) {
+      super(parent, invokingState);
+    }
+    @Override public int getRuleIndex() { return RULE_dissectCommand; }
+    @Override
+    public void enterRule(ParseTreeListener listener) {
+      if ( listener instanceof EsqlBaseParserListener ) ((EsqlBaseParserListener)listener).enterDissectCommand(this);
+    }
+    @Override
+    public void exitRule(ParseTreeListener listener) {
+      if ( listener instanceof EsqlBaseParserListener ) ((EsqlBaseParserListener)listener).exitDissectCommand(this);
+    }
+    @Override
+    public <T> T accept(ParseTreeVisitor<? extends T> visitor) {
+      if ( visitor instanceof EsqlBaseParserVisitor ) return ((EsqlBaseParserVisitor<? extends T>)visitor).visitDissectCommand(this);
+      else return visitor.visitChildren(this);
+    }
+  }
+
+  public final DissectCommandContext dissectCommand() throws RecognitionException {
+    DissectCommandContext _localctx = new DissectCommandContext(_ctx, getState());
+    enterRule(_localctx, 88, RULE_dissectCommand);
+    try {
+      enterOuterAlt(_localctx, 1);
+      {
+      setState(541);
+      match(DISSECT);
+      setState(542);
+      primaryExpression(0);
+      setState(543);
+      string();
+      setState(545);
+      _errHandler.sync(this);
+      switch ( getInterpreter().adaptivePredict(_input,50,_ctx) ) {
+      case 1:
+        {
+        setState(544);
+        commandOptions();
+        }
+        break;
+      }
+      }
+    }
+    catch (RecognitionException re) {
+      _localctx.exception = re;
+      _errHandler.reportError(this, re);
+      _errHandler.recover(this, re);
+    }
+    finally {
+      exitRule();
+    }
+    return _localctx;
+  }
+
+  @SuppressWarnings("CheckReturnValue")
+  public static class GrokCommandContext extends ParserRuleContext {
+    public TerminalNode GROK() { return getToken(EsqlBaseParser.GROK, 0); }
+    public PrimaryExpressionContext primaryExpression() {
+      return getRuleContext(PrimaryExpressionContext.class,0);
+    }
+    public StringContext string() {
+      return getRuleContext(StringContext.class,0);
+    }
+    @SuppressWarnings("this-escape")
+    public GrokCommandContext(ParserRuleContext parent, int invokingState) {
+      super(parent, invokingState);
+    }
+    @Override public int getRuleIndex() { return RULE_grokCommand; }
+    @Override
+    public void enterRule(ParseTreeListener listener) {
+      if ( listener instanceof EsqlBaseParserListener ) ((EsqlBaseParserListener)listener).enterGrokCommand(this);
+    }
+    @Override
+    public void exitRule(ParseTreeListener listener) {
+      if ( listener instanceof EsqlBaseParserListener ) ((EsqlBaseParserListener)listener).exitGrokCommand(this);
+    }
+    @Override
+    public <T> T accept(ParseTreeVisitor<? extends T> visitor) {
+      if ( visitor instanceof EsqlBaseParserVisitor ) return ((EsqlBaseParserVisitor<? extends T>)visitor).visitGrokCommand(this);
+      else return visitor.visitChildren(this);
+    }
+  }
+
+  public final GrokCommandContext grokCommand() throws RecognitionException {
+    GrokCommandContext _localctx = new GrokCommandContext(_ctx, getState());
+    enterRule(_localctx, 90, RULE_grokCommand);
+    try {
+      enterOuterAlt(_localctx, 1);
+      {
+      setState(547);
+      match(GROK);
+      setState(548);
+      primaryExpression(0);
+      setState(549);
+      string();
+      }
+    }
+    catch (RecognitionException re) {
+      _localctx.exception = re;
+      _errHandler.reportError(this, re);
+      _errHandler.recover(this, re);
+    }
+    finally {
+      exitRule();
+    }
+    return _localctx;
+  }
+
+  @SuppressWarnings("CheckReturnValue")
+  public static class MvExpandCommandContext extends ParserRuleContext {
+    public TerminalNode MV_EXPAND() { return getToken(EsqlBaseParser.MV_EXPAND, 0); }
+    public QualifiedNameContext qualifiedName() {
+      return getRuleContext(QualifiedNameContext.class,0);
+    }
+    @SuppressWarnings("this-escape")
+    public MvExpandCommandContext(ParserRuleContext parent, int invokingState) {
+      super(parent, invokingState);
+    }
+    @Override public int getRuleIndex() { return RULE_mvExpandCommand; }
+    @Override
+    public void enterRule(ParseTreeListener listener) {
+      if ( listener instanceof EsqlBaseParserListener ) ((EsqlBaseParserListener)listener).enterMvExpandCommand(this);
+    }
+    @Override
+    public void exitRule(ParseTreeListener listener) {
+      if ( listener instanceof EsqlBaseParserListener ) ((EsqlBaseParserListener)listener).exitMvExpandCommand(this);
+    }
+    @Override
+    public <T> T accept(ParseTreeVisitor<? extends T> visitor) {
+      if ( visitor instanceof EsqlBaseParserVisitor ) return ((EsqlBaseParserVisitor<? extends T>)visitor).visitMvExpandCommand(this);
+      else return visitor.visitChildren(this);
+    }
+  }
+
+  public final MvExpandCommandContext mvExpandCommand() throws RecognitionException {
+    MvExpandCommandContext _localctx = new MvExpandCommandContext(_ctx, getState());
+    enterRule(_localctx, 92, RULE_mvExpandCommand);
+    try {
+      enterOuterAlt(_localctx, 1);
+      {
+      setState(551);
+      match(MV_EXPAND);
+      setState(552);
+      qualifiedName();
+      }
+    }
+    catch (RecognitionException re) {
+      _localctx.exception = re;
+      _errHandler.reportError(this, re);
+      _errHandler.recover(this, re);
+    }
+    finally {
+      exitRule();
+    }
+    return _localctx;
+  }
+
+  @SuppressWarnings("CheckReturnValue")
+  public static class CommandOptionsContext extends ParserRuleContext {
+    public List<CommandOptionContext> commandOption() {
+      return getRuleContexts(CommandOptionContext.class);
+    }
+    public CommandOptionContext commandOption(int i) {
+      return getRuleContext(CommandOptionContext.class,i);
+    }
+    public List<TerminalNode> COMMA() { return getTokens(EsqlBaseParser.COMMA); }
+    public TerminalNode COMMA(int i) {
+      return getToken(EsqlBaseParser.COMMA, i);
+    }
+    @SuppressWarnings("this-escape")
+    public CommandOptionsContext(ParserRuleContext parent, int invokingState) {
+      super(parent, invokingState);
+    }
+    @Override public int getRuleIndex() { return RULE_commandOptions; }
+    @Override
+    public void enterRule(ParseTreeListener listener) {
+      if ( listener instanceof EsqlBaseParserListener ) ((EsqlBaseParserListener)listener).enterCommandOptions(this);
+    }
+    @Override
+    public void exitRule(ParseTreeListener listener) {
+      if ( listener instanceof EsqlBaseParserListener ) ((EsqlBaseParserListener)listener).exitCommandOptions(this);
+    }
+    @Override
+    public <T> T accept(ParseTreeVisitor<? extends T> visitor) {
+      if ( visitor instanceof EsqlBaseParserVisitor ) return ((EsqlBaseParserVisitor<? extends T>)visitor).visitCommandOptions(this);
+      else return visitor.visitChildren(this);
+    }
+  }
+
+  public final CommandOptionsContext commandOptions() throws RecognitionException {
+    CommandOptionsContext _localctx = new CommandOptionsContext(_ctx, getState());
+    enterRule(_localctx, 94, RULE_commandOptions);
+    try {
+      int _alt;
+      enterOuterAlt(_localctx, 1);
+      {
+      setState(554);
+      commandOption();
+      setState(559);
+      _errHandler.sync(this);
+      _alt = getInterpreter().adaptivePredict(_input,51,_ctx);
+      while ( _alt!=2 && _alt!=org.antlr.v4.runtime.atn.ATN.INVALID_ALT_NUMBER ) {
+        if ( _alt==1 ) {
+          {
+          {
+          setState(555);
+          match(COMMA);
+          setState(556);
+          commandOption();
+          }
+          } 
+        }
+        setState(561);
+        _errHandler.sync(this);
+        _alt = getInterpreter().adaptivePredict(_input,51,_ctx);
+      }
+      }
+    }
+    catch (RecognitionException re) {
+      _localctx.exception = re;
+      _errHandler.reportError(this, re);
+      _errHandler.recover(this, re);
+    }
+    finally {
+      exitRule();
+    }
+    return _localctx;
+  }
+
+  @SuppressWarnings("CheckReturnValue")
+  public static class CommandOptionContext extends ParserRuleContext {
+    public IdentifierContext identifier() {
+      return getRuleContext(IdentifierContext.class,0);
+    }
+    public TerminalNode ASSIGN() { return getToken(EsqlBaseParser.ASSIGN, 0); }
+    public ConstantContext constant() {
+      return getRuleContext(ConstantContext.class,0);
+    }
+    @SuppressWarnings("this-escape")
+    public CommandOptionContext(ParserRuleContext parent, int invokingState) {
+      super(parent, invokingState);
+    }
+    @Override public int getRuleIndex() { return RULE_commandOption; }
+    @Override
+    public void enterRule(ParseTreeListener listener) {
+      if ( listener instanceof EsqlBaseParserListener ) ((EsqlBaseParserListener)listener).enterCommandOption(this);
+    }
+    @Override
+    public void exitRule(ParseTreeListener listener) {
+      if ( listener instanceof EsqlBaseParserListener ) ((EsqlBaseParserListener)listener).exitCommandOption(this);
+    }
+    @Override
+    public <T> T accept(ParseTreeVisitor<? extends T> visitor) {
+      if ( visitor instanceof EsqlBaseParserVisitor ) return ((EsqlBaseParserVisitor<? extends T>)visitor).visitCommandOption(this);
+      else return visitor.visitChildren(this);
+    }
+  }
+
+  public final CommandOptionContext commandOption() throws RecognitionException {
+    CommandOptionContext _localctx = new CommandOptionContext(_ctx, getState());
+    enterRule(_localctx, 96, RULE_commandOption);
+    try {
+      enterOuterAlt(_localctx, 1);
+      {
+      setState(562);
+      identifier();
+      setState(563);
+      match(ASSIGN);
+      setState(564);
+      constant();
+      }
+    }
+    catch (RecognitionException re) {
+      _localctx.exception = re;
+      _errHandler.reportError(this, re);
+      _errHandler.recover(this, re);
+    }
+    finally {
+      exitRule();
+    }
+    return _localctx;
+  }
+
+  @SuppressWarnings("CheckReturnValue")
+  public static class BooleanValueContext extends ParserRuleContext {
+    public TerminalNode TRUE() { return getToken(EsqlBaseParser.TRUE, 0); }
+    public TerminalNode FALSE() { return getToken(EsqlBaseParser.FALSE, 0); }
+    @SuppressWarnings("this-escape")
+    public BooleanValueContext(ParserRuleContext parent, int invokingState) {
+      super(parent, invokingState);
+    }
+    @Override public int getRuleIndex() { return RULE_booleanValue; }
+    @Override
+    public void enterRule(ParseTreeListener listener) {
+      if ( listener instanceof EsqlBaseParserListener ) ((EsqlBaseParserListener)listener).enterBooleanValue(this);
+    }
+    @Override
+    public void exitRule(ParseTreeListener listener) {
+      if ( listener instanceof EsqlBaseParserListener ) ((EsqlBaseParserListener)listener).exitBooleanValue(this);
+    }
+    @Override
+    public <T> T accept(ParseTreeVisitor<? extends T> visitor) {
+      if ( visitor instanceof EsqlBaseParserVisitor ) return ((EsqlBaseParserVisitor<? extends T>)visitor).visitBooleanValue(this);
+      else return visitor.visitChildren(this);
+    }
+  }
+
+  public final BooleanValueContext booleanValue() throws RecognitionException {
+    BooleanValueContext _localctx = new BooleanValueContext(_ctx, getState());
+    enterRule(_localctx, 98, RULE_booleanValue);
+    int _la;
+    try {
+      enterOuterAlt(_localctx, 1);
+      {
+      setState(566);
+      _la = _input.LA(1);
+      if ( !(_la==FALSE || _la==TRUE) ) {
+      _errHandler.recoverInline(this);
+      }
+      else {
+        if ( _input.LA(1)==Token.EOF ) matchedEOF = true;
+        _errHandler.reportMatch(this);
+        consume();
+      }
+      }
+    }
+    catch (RecognitionException re) {
+      _localctx.exception = re;
+      _errHandler.reportError(this, re);
+      _errHandler.recover(this, re);
+    }
+    finally {
+      exitRule();
+    }
+    return _localctx;
+  }
+
+  @SuppressWarnings("CheckReturnValue")
+  public static class NumericValueContext extends ParserRuleContext {
+    public DecimalValueContext decimalValue() {
+      return getRuleContext(DecimalValueContext.class,0);
+    }
+    public IntegerValueContext integerValue() {
+      return getRuleContext(IntegerValueContext.class,0);
+    }
+    @SuppressWarnings("this-escape")
+    public NumericValueContext(ParserRuleContext parent, int invokingState) {
+      super(parent, invokingState);
+    }
+    @Override public int getRuleIndex() { return RULE_numericValue; }
+    @Override
+    public void enterRule(ParseTreeListener listener) {
+      if ( listener instanceof EsqlBaseParserListener ) ((EsqlBaseParserListener)listener).enterNumericValue(this);
+    }
+    @Override
+    public void exitRule(ParseTreeListener listener) {
+      if ( listener instanceof EsqlBaseParserListener ) ((EsqlBaseParserListener)listener).exitNumericValue(this);
+    }
+    @Override
+    public <T> T accept(ParseTreeVisitor<? extends T> visitor) {
+      if ( visitor instanceof EsqlBaseParserVisitor ) return ((EsqlBaseParserVisitor<? extends T>)visitor).visitNumericValue(this);
+      else return visitor.visitChildren(this);
+    }
+  }
+
+  public final NumericValueContext numericValue() throws RecognitionException {
+    NumericValueContext _localctx = new NumericValueContext(_ctx, getState());
+    enterRule(_localctx, 100, RULE_numericValue);
+    try {
+      setState(570);
+      _errHandler.sync(this);
+      switch ( getInterpreter().adaptivePredict(_input,52,_ctx) ) {
+      case 1:
+        enterOuterAlt(_localctx, 1);
+        {
+        setState(568);
+        decimalValue();
+        }
+        break;
+      case 2:
+        enterOuterAlt(_localctx, 2);
+        {
+        setState(569);
+        integerValue();
+        }
+        break;
+      }
+    }
+    catch (RecognitionException re) {
+      _localctx.exception = re;
+      _errHandler.reportError(this, re);
+      _errHandler.recover(this, re);
+    }
+    finally {
+      exitRule();
+    }
+    return _localctx;
+  }
+
+  @SuppressWarnings("CheckReturnValue")
+  public static class DecimalValueContext extends ParserRuleContext {
+    public TerminalNode DECIMAL_LITERAL() { return getToken(EsqlBaseParser.DECIMAL_LITERAL, 0); }
+    public TerminalNode PLUS() { return getToken(EsqlBaseParser.PLUS, 0); }
+    public TerminalNode MINUS() { return getToken(EsqlBaseParser.MINUS, 0); }
+    @SuppressWarnings("this-escape")
+    public DecimalValueContext(ParserRuleContext parent, int invokingState) {
+      super(parent, invokingState);
+    }
+    @Override public int getRuleIndex() { return RULE_decimalValue; }
+    @Override
+    public void enterRule(ParseTreeListener listener) {
+      if ( listener instanceof EsqlBaseParserListener ) ((EsqlBaseParserListener)listener).enterDecimalValue(this);
+    }
+    @Override
+    public void exitRule(ParseTreeListener listener) {
+      if ( listener instanceof EsqlBaseParserListener ) ((EsqlBaseParserListener)listener).exitDecimalValue(this);
+    }
+    @Override
+    public <T> T accept(ParseTreeVisitor<? extends T> visitor) {
+      if ( visitor instanceof EsqlBaseParserVisitor ) return ((EsqlBaseParserVisitor<? extends T>)visitor).visitDecimalValue(this);
+      else return visitor.visitChildren(this);
+    }
+  }
+
+  public final DecimalValueContext decimalValue() throws RecognitionException {
+    DecimalValueContext _localctx = new DecimalValueContext(_ctx, getState());
+    enterRule(_localctx, 102, RULE_decimalValue);
+    int _la;
+    try {
+      enterOuterAlt(_localctx, 1);
+      {
+      setState(573);
+      _errHandler.sync(this);
+      _la = _input.LA(1);
+      if (_la==PLUS || _la==MINUS) {
+        {
+        setState(572);
+        _la = _input.LA(1);
+        if ( !(_la==PLUS || _la==MINUS) ) {
+        _errHandler.recoverInline(this);
+        }
+        else {
+          if ( _input.LA(1)==Token.EOF ) matchedEOF = true;
+          _errHandler.reportMatch(this);
+          consume();
+        }
+        }
+      }
+
+      setState(575);
+      match(DECIMAL_LITERAL);
+      }
+    }
+    catch (RecognitionException re) {
+      _localctx.exception = re;
+      _errHandler.reportError(this, re);
+      _errHandler.recover(this, re);
+    }
+    finally {
+      exitRule();
+    }
+    return _localctx;
+  }
+
+  @SuppressWarnings("CheckReturnValue")
+  public static class IntegerValueContext extends ParserRuleContext {
+    public TerminalNode INTEGER_LITERAL() { return getToken(EsqlBaseParser.INTEGER_LITERAL, 0); }
+    public TerminalNode PLUS() { return getToken(EsqlBaseParser.PLUS, 0); }
+    public TerminalNode MINUS() { return getToken(EsqlBaseParser.MINUS, 0); }
+    @SuppressWarnings("this-escape")
+    public IntegerValueContext(ParserRuleContext parent, int invokingState) {
+      super(parent, invokingState);
+    }
+    @Override public int getRuleIndex() { return RULE_integerValue; }
+    @Override
+    public void enterRule(ParseTreeListener listener) {
+      if ( listener instanceof EsqlBaseParserListener ) ((EsqlBaseParserListener)listener).enterIntegerValue(this);
+    }
+    @Override
+    public void exitRule(ParseTreeListener listener) {
+      if ( listener instanceof EsqlBaseParserListener ) ((EsqlBaseParserListener)listener).exitIntegerValue(this);
+    }
+    @Override
+    public <T> T accept(ParseTreeVisitor<? extends T> visitor) {
+      if ( visitor instanceof EsqlBaseParserVisitor ) return ((EsqlBaseParserVisitor<? extends T>)visitor).visitIntegerValue(this);
+      else return visitor.visitChildren(this);
+    }
+  }
+
+  public final IntegerValueContext integerValue() throws RecognitionException {
+    IntegerValueContext _localctx = new IntegerValueContext(_ctx, getState());
+    enterRule(_localctx, 104, RULE_integerValue);
+    int _la;
+    try {
+      enterOuterAlt(_localctx, 1);
+      {
+      setState(578);
+      _errHandler.sync(this);
+      _la = _input.LA(1);
+      if (_la==PLUS || _la==MINUS) {
+        {
+        setState(577);
+        _la = _input.LA(1);
+        if ( !(_la==PLUS || _la==MINUS) ) {
+        _errHandler.recoverInline(this);
+        }
+        else {
+          if ( _input.LA(1)==Token.EOF ) matchedEOF = true;
+          _errHandler.reportMatch(this);
+          consume();
+        }
+        }
+      }
+
+      setState(580);
+      match(INTEGER_LITERAL);
+      }
+    }
+    catch (RecognitionException re) {
+      _localctx.exception = re;
+      _errHandler.reportError(this, re);
+      _errHandler.recover(this, re);
+    }
+    finally {
+      exitRule();
+    }
+    return _localctx;
+  }
+
+  @SuppressWarnings("CheckReturnValue")
+  public static class StringContext extends ParserRuleContext {
+    public TerminalNode QUOTED_STRING() { return getToken(EsqlBaseParser.QUOTED_STRING, 0); }
+    @SuppressWarnings("this-escape")
+    public StringContext(ParserRuleContext parent, int invokingState) {
+      super(parent, invokingState);
+    }
+    @Override public int getRuleIndex() { return RULE_string; }
+    @Override
+    public void enterRule(ParseTreeListener listener) {
+      if ( listener instanceof EsqlBaseParserListener ) ((EsqlBaseParserListener)listener).enterString(this);
+    }
+    @Override
+    public void exitRule(ParseTreeListener listener) {
+      if ( listener instanceof EsqlBaseParserListener ) ((EsqlBaseParserListener)listener).exitString(this);
+    }
+    @Override
+    public <T> T accept(ParseTreeVisitor<? extends T> visitor) {
+      if ( visitor instanceof EsqlBaseParserVisitor ) return ((EsqlBaseParserVisitor<? extends T>)visitor).visitString(this);
+      else return visitor.visitChildren(this);
+    }
+  }
+
+  public final StringContext string() throws RecognitionException {
+    StringContext _localctx = new StringContext(_ctx, getState());
+    enterRule(_localctx, 106, RULE_string);
+    try {
+      enterOuterAlt(_localctx, 1);
+      {
+      setState(582);
+      match(QUOTED_STRING);
+      }
+    }
+    catch (RecognitionException re) {
+      _localctx.exception = re;
+      _errHandler.reportError(this, re);
+      _errHandler.recover(this, re);
+    }
+    finally {
+      exitRule();
+    }
+    return _localctx;
+  }
+
+  @SuppressWarnings("CheckReturnValue")
+  public static class ComparisonOperatorContext extends ParserRuleContext {
+    public TerminalNode EQ() { return getToken(EsqlBaseParser.EQ, 0); }
+    public TerminalNode NEQ() { return getToken(EsqlBaseParser.NEQ, 0); }
+    public TerminalNode LT() { return getToken(EsqlBaseParser.LT, 0); }
+    public TerminalNode LTE() { return getToken(EsqlBaseParser.LTE, 0); }
+    public TerminalNode GT() { return getToken(EsqlBaseParser.GT, 0); }
+    public TerminalNode GTE() { return getToken(EsqlBaseParser.GTE, 0); }
+    @SuppressWarnings("this-escape")
+    public ComparisonOperatorContext(ParserRuleContext parent, int invokingState) {
+      super(parent, invokingState);
+    }
+    @Override public int getRuleIndex() { return RULE_comparisonOperator; }
+    @Override
+    public void enterRule(ParseTreeListener listener) {
+      if ( listener instanceof EsqlBaseParserListener ) ((EsqlBaseParserListener)listener).enterComparisonOperator(this);
+    }
+    @Override
+    public void exitRule(ParseTreeListener listener) {
+      if ( listener instanceof EsqlBaseParserListener ) ((EsqlBaseParserListener)listener).exitComparisonOperator(this);
+    }
+    @Override
+    public <T> T accept(ParseTreeVisitor<? extends T> visitor) {
+      if ( visitor instanceof EsqlBaseParserVisitor ) return ((EsqlBaseParserVisitor<? extends T>)visitor).visitComparisonOperator(this);
+      else return visitor.visitChildren(this);
+    }
+  }
+
+  public final ComparisonOperatorContext comparisonOperator() throws RecognitionException {
+    ComparisonOperatorContext _localctx = new ComparisonOperatorContext(_ctx, getState());
+    enterRule(_localctx, 108, RULE_comparisonOperator);
+    int _la;
+    try {
+      enterOuterAlt(_localctx, 1);
+      {
+      setState(584);
+      _la = _input.LA(1);
+      if ( !(((((_la - 58)) & ~0x3f) == 0 && ((1L << (_la - 58)) & 125L) != 0)) ) {
+      _errHandler.recoverInline(this);
+      }
+      else {
+        if ( _input.LA(1)==Token.EOF ) matchedEOF = true;
+        _errHandler.reportMatch(this);
+        consume();
+      }
+      }
+    }
+    catch (RecognitionException re) {
+      _localctx.exception = re;
+      _errHandler.reportError(this, re);
+      _errHandler.recover(this, re);
+    }
+    finally {
+      exitRule();
+    }
+    return _localctx;
+  }
+
+  @SuppressWarnings("CheckReturnValue")
+  public static class ExplainCommandContext extends ParserRuleContext {
+    public TerminalNode EXPLAIN() { return getToken(EsqlBaseParser.EXPLAIN, 0); }
+    public SubqueryExpressionContext subqueryExpression() {
+      return getRuleContext(SubqueryExpressionContext.class,0);
+    }
+    @SuppressWarnings("this-escape")
+    public ExplainCommandContext(ParserRuleContext parent, int invokingState) {
+      super(parent, invokingState);
+    }
+    @Override public int getRuleIndex() { return RULE_explainCommand; }
+    @Override
+    public void enterRule(ParseTreeListener listener) {
+      if ( listener instanceof EsqlBaseParserListener ) ((EsqlBaseParserListener)listener).enterExplainCommand(this);
+    }
+    @Override
+    public void exitRule(ParseTreeListener listener) {
+      if ( listener instanceof EsqlBaseParserListener ) ((EsqlBaseParserListener)listener).exitExplainCommand(this);
+    }
+    @Override
+    public <T> T accept(ParseTreeVisitor<? extends T> visitor) {
+      if ( visitor instanceof EsqlBaseParserVisitor ) return ((EsqlBaseParserVisitor<? extends T>)visitor).visitExplainCommand(this);
+      else return visitor.visitChildren(this);
+    }
+  }
+
+  public final ExplainCommandContext explainCommand() throws RecognitionException {
+    ExplainCommandContext _localctx = new ExplainCommandContext(_ctx, getState());
+    enterRule(_localctx, 110, RULE_explainCommand);
+    try {
+      enterOuterAlt(_localctx, 1);
+      {
+      setState(586);
+      match(EXPLAIN);
+      setState(587);
+      subqueryExpression();
+      }
+    }
+    catch (RecognitionException re) {
+      _localctx.exception = re;
+      _errHandler.reportError(this, re);
+      _errHandler.recover(this, re);
+    }
+    finally {
+      exitRule();
+    }
+    return _localctx;
+  }
+
+  @SuppressWarnings("CheckReturnValue")
+  public static class SubqueryExpressionContext extends ParserRuleContext {
+    public TerminalNode OPENING_BRACKET() { return getToken(EsqlBaseParser.OPENING_BRACKET, 0); }
+    public QueryContext query() {
+      return getRuleContext(QueryContext.class,0);
+    }
+    public TerminalNode CLOSING_BRACKET() { return getToken(EsqlBaseParser.CLOSING_BRACKET, 0); }
+    @SuppressWarnings("this-escape")
+    public SubqueryExpressionContext(ParserRuleContext parent, int invokingState) {
+      super(parent, invokingState);
+    }
+    @Override public int getRuleIndex() { return RULE_subqueryExpression; }
+    @Override
+    public void enterRule(ParseTreeListener listener) {
+      if ( listener instanceof EsqlBaseParserListener ) ((EsqlBaseParserListener)listener).enterSubqueryExpression(this);
+    }
+    @Override
+    public void exitRule(ParseTreeListener listener) {
+      if ( listener instanceof EsqlBaseParserListener ) ((EsqlBaseParserListener)listener).exitSubqueryExpression(this);
+    }
+    @Override
+    public <T> T accept(ParseTreeVisitor<? extends T> visitor) {
+      if ( visitor instanceof EsqlBaseParserVisitor ) return ((EsqlBaseParserVisitor<? extends T>)visitor).visitSubqueryExpression(this);
+      else return visitor.visitChildren(this);
+    }
+  }
+
+  public final SubqueryExpressionContext subqueryExpression() throws RecognitionException {
+    SubqueryExpressionContext _localctx = new SubqueryExpressionContext(_ctx, getState());
+    enterRule(_localctx, 112, RULE_subqueryExpression);
+    try {
+      enterOuterAlt(_localctx, 1);
+      {
+      setState(589);
+      match(OPENING_BRACKET);
+      setState(590);
+      query(0);
+      setState(591);
+      match(CLOSING_BRACKET);
+      }
+    }
+    catch (RecognitionException re) {
+      _localctx.exception = re;
+      _errHandler.reportError(this, re);
+      _errHandler.recover(this, re);
+    }
+    finally {
+      exitRule();
+    }
+    return _localctx;
+  }
+
+  @SuppressWarnings("CheckReturnValue")
+  public static class ShowCommandContext extends ParserRuleContext {
+    @SuppressWarnings("this-escape")
+    public ShowCommandContext(ParserRuleContext parent, int invokingState) {
+      super(parent, invokingState);
+    }
+    @Override public int getRuleIndex() { return RULE_showCommand; }
+   
+    @SuppressWarnings("this-escape")
+    public ShowCommandContext() { }
+    public void copyFrom(ShowCommandContext ctx) {
+      super.copyFrom(ctx);
+    }
+  }
+  @SuppressWarnings("CheckReturnValue")
+  public static class ShowInfoContext extends ShowCommandContext {
+    public TerminalNode SHOW() { return getToken(EsqlBaseParser.SHOW, 0); }
+    public TerminalNode INFO() { return getToken(EsqlBaseParser.INFO, 0); }
+    @SuppressWarnings("this-escape")
+    public ShowInfoContext(ShowCommandContext ctx) { copyFrom(ctx); }
+    @Override
+    public void enterRule(ParseTreeListener listener) {
+      if ( listener instanceof EsqlBaseParserListener ) ((EsqlBaseParserListener)listener).enterShowInfo(this);
+    }
+    @Override
+    public void exitRule(ParseTreeListener listener) {
+      if ( listener instanceof EsqlBaseParserListener ) ((EsqlBaseParserListener)listener).exitShowInfo(this);
+    }
+    @Override
+    public <T> T accept(ParseTreeVisitor<? extends T> visitor) {
+      if ( visitor instanceof EsqlBaseParserVisitor ) return ((EsqlBaseParserVisitor<? extends T>)visitor).visitShowInfo(this);
+      else return visitor.visitChildren(this);
+    }
+  }
+
+  public final ShowCommandContext showCommand() throws RecognitionException {
+    ShowCommandContext _localctx = new ShowCommandContext(_ctx, getState());
+    enterRule(_localctx, 114, RULE_showCommand);
+    try {
+      _localctx = new ShowInfoContext(_localctx);
+      enterOuterAlt(_localctx, 1);
+      {
+      setState(593);
+      match(SHOW);
+      setState(594);
+      match(INFO);
+      }
+    }
+    catch (RecognitionException re) {
+      _localctx.exception = re;
+      _errHandler.reportError(this, re);
+      _errHandler.recover(this, re);
+    }
+    finally {
+      exitRule();
+    }
+    return _localctx;
+  }
+
+  @SuppressWarnings("CheckReturnValue")
+  public static class EnrichCommandContext extends ParserRuleContext {
+    public Token policyName;
+    public QualifiedNamePatternContext matchField;
+    public TerminalNode ENRICH() { return getToken(EsqlBaseParser.ENRICH, 0); }
+    public TerminalNode ENRICH_POLICY_NAME() { return getToken(EsqlBaseParser.ENRICH_POLICY_NAME, 0); }
+    public TerminalNode ON() { return getToken(EsqlBaseParser.ON, 0); }
+    public TerminalNode WITH() { return getToken(EsqlBaseParser.WITH, 0); }
+    public List<EnrichWithClauseContext> enrichWithClause() {
+      return getRuleContexts(EnrichWithClauseContext.class);
+    }
+    public EnrichWithClauseContext enrichWithClause(int i) {
+      return getRuleContext(EnrichWithClauseContext.class,i);
+    }
+    public QualifiedNamePatternContext qualifiedNamePattern() {
+      return getRuleContext(QualifiedNamePatternContext.class,0);
+    }
+    public List<TerminalNode> COMMA() { return getTokens(EsqlBaseParser.COMMA); }
+    public TerminalNode COMMA(int i) {
+      return getToken(EsqlBaseParser.COMMA, i);
+    }
+    @SuppressWarnings("this-escape")
+    public EnrichCommandContext(ParserRuleContext parent, int invokingState) {
+      super(parent, invokingState);
+    }
+    @Override public int getRuleIndex() { return RULE_enrichCommand; }
+    @Override
+    public void enterRule(ParseTreeListener listener) {
+      if ( listener instanceof EsqlBaseParserListener ) ((EsqlBaseParserListener)listener).enterEnrichCommand(this);
+    }
+    @Override
+    public void exitRule(ParseTreeListener listener) {
+      if ( listener instanceof EsqlBaseParserListener ) ((EsqlBaseParserListener)listener).exitEnrichCommand(this);
+    }
+    @Override
+    public <T> T accept(ParseTreeVisitor<? extends T> visitor) {
+      if ( visitor instanceof EsqlBaseParserVisitor ) return ((EsqlBaseParserVisitor<? extends T>)visitor).visitEnrichCommand(this);
+      else return visitor.visitChildren(this);
+    }
+  }
+
+  public final EnrichCommandContext enrichCommand() throws RecognitionException {
+    EnrichCommandContext _localctx = new EnrichCommandContext(_ctx, getState());
+    enterRule(_localctx, 116, RULE_enrichCommand);
+    try {
+      int _alt;
+      enterOuterAlt(_localctx, 1);
+      {
+      setState(596);
+      match(ENRICH);
+      setState(597);
+      ((EnrichCommandContext)_localctx).policyName = match(ENRICH_POLICY_NAME);
+      setState(600);
+      _errHandler.sync(this);
+      switch ( getInterpreter().adaptivePredict(_input,55,_ctx) ) {
+      case 1:
+        {
+        setState(598);
+        match(ON);
+        setState(599);
+        ((EnrichCommandContext)_localctx).matchField = qualifiedNamePattern();
+        }
+        break;
+      }
+      setState(611);
+      _errHandler.sync(this);
+      switch ( getInterpreter().adaptivePredict(_input,57,_ctx) ) {
+      case 1:
+        {
+        setState(602);
+        match(WITH);
+        setState(603);
+        enrichWithClause();
+        setState(608);
+        _errHandler.sync(this);
+        _alt = getInterpreter().adaptivePredict(_input,56,_ctx);
+        while ( _alt!=2 && _alt!=org.antlr.v4.runtime.atn.ATN.INVALID_ALT_NUMBER ) {
+          if ( _alt==1 ) {
             {
-                setState(210);
-                _errHandler.sync(this);
-                switch (getInterpreter().adaptivePredict(_input, 6, _ctx)) {
-                    case 1: {
-                        _localctx = new LogicalNotContext(_localctx);
-                        _ctx = _localctx;
-                        _prevctx = _localctx;
-
-                        setState(182);
-                        match(NOT);
-                        setState(183);
-                        booleanExpression(8);
-                    }
-                        break;
-                    case 2: {
-                        _localctx = new BooleanDefaultContext(_localctx);
-                        _ctx = _localctx;
-                        _prevctx = _localctx;
-                        setState(184);
-                        valueExpression();
-                    }
-                        break;
-                    case 3: {
-                        _localctx = new RegexExpressionContext(_localctx);
-                        _ctx = _localctx;
-                        _prevctx = _localctx;
-                        setState(185);
-                        regexBooleanExpression();
-                    }
-                        break;
-                    case 4: {
-                        _localctx = new LogicalInContext(_localctx);
-                        _ctx = _localctx;
-                        _prevctx = _localctx;
-                        setState(186);
-                        valueExpression();
-                        setState(188);
-                        _errHandler.sync(this);
-                        _la = _input.LA(1);
-                        if (_la == NOT) {
-                            {
-                                setState(187);
-                                match(NOT);
-                            }
-                        }
-
-                        setState(190);
-                        match(IN);
-                        setState(191);
-                        match(LP);
-                        setState(192);
-                        valueExpression();
-                        setState(197);
-                        _errHandler.sync(this);
-                        _la = _input.LA(1);
-                        while (_la == COMMA) {
-                            {
-                                {
-                                    setState(193);
-                                    match(COMMA);
-                                    setState(194);
-                                    valueExpression();
-                                }
-                            }
-                            setState(199);
-                            _errHandler.sync(this);
-                            _la = _input.LA(1);
-                        }
-                        setState(200);
-                        match(RP);
-                    }
-                        break;
-                    case 5: {
-                        _localctx = new IsNullContext(_localctx);
-                        _ctx = _localctx;
-                        _prevctx = _localctx;
-                        setState(202);
-                        valueExpression();
-                        setState(203);
-                        match(IS);
-                        setState(205);
-                        _errHandler.sync(this);
-                        _la = _input.LA(1);
-                        if (_la == NOT) {
-                            {
-                                setState(204);
-                                match(NOT);
-                            }
-                        }
-
-                        setState(207);
-                        match(NULL);
-                    }
-                        break;
-                    case 6: {
-                        _localctx = new MatchExpressionContext(_localctx);
-                        _ctx = _localctx;
-                        _prevctx = _localctx;
-                        setState(209);
-                        matchBooleanExpression();
-                    }
-                        break;
-                }
-                _ctx.stop = _input.LT(-1);
-                setState(220);
-                _errHandler.sync(this);
-                _alt = getInterpreter().adaptivePredict(_input, 8, _ctx);
-                while (_alt != 2 && _alt != org.antlr.v4.runtime.atn.ATN.INVALID_ALT_NUMBER) {
-                    if (_alt == 1) {
-                        if (_parseListeners != null) triggerExitRuleEvent();
-                        _prevctx = _localctx;
-                        {
-                            setState(218);
-                            _errHandler.sync(this);
-                            switch (getInterpreter().adaptivePredict(_input, 7, _ctx)) {
-                                case 1: {
-                                    _localctx = new LogicalBinaryContext(new BooleanExpressionContext(_parentctx, _parentState));
-                                    ((LogicalBinaryContext) _localctx).left = _prevctx;
-                                    pushNewRecursionContext(_localctx, _startState, RULE_booleanExpression);
-                                    setState(212);
-                                    if (!(precpred(_ctx, 5))) throw new FailedPredicateException(this, "precpred(_ctx, 5)");
-                                    setState(213);
-                                    ((LogicalBinaryContext) _localctx).operator = match(AND);
-                                    setState(214);
-                                    ((LogicalBinaryContext) _localctx).right = booleanExpression(6);
-                                }
-                                    break;
-                                case 2: {
-                                    _localctx = new LogicalBinaryContext(new BooleanExpressionContext(_parentctx, _parentState));
-                                    ((LogicalBinaryContext) _localctx).left = _prevctx;
-                                    pushNewRecursionContext(_localctx, _startState, RULE_booleanExpression);
-                                    setState(215);
-                                    if (!(precpred(_ctx, 4))) throw new FailedPredicateException(this, "precpred(_ctx, 4)");
-                                    setState(216);
-                                    ((LogicalBinaryContext) _localctx).operator = match(OR);
-                                    setState(217);
-                                    ((LogicalBinaryContext) _localctx).right = booleanExpression(5);
-                                }
-                                    break;
-                            }
-                        }
-                    }
-                    setState(222);
-                    _errHandler.sync(this);
-                    _alt = getInterpreter().adaptivePredict(_input, 8, _ctx);
-                }
+            {
+            setState(604);
+            match(COMMA);
+            setState(605);
+            enrichWithClause();
             }
-        } catch (RecognitionException re) {
-            _localctx.exception = re;
-            _errHandler.reportError(this, re);
-            _errHandler.recover(this, re);
-        } finally {
-            unrollRecursionContexts(_parentctx);
-        }
-        return _localctx;
-    }
-
-    @SuppressWarnings("CheckReturnValue")
-    public static class RegexBooleanExpressionContext extends ParserRuleContext {
-        public Token kind;
-        public StringContext pattern;
-
-        public ValueExpressionContext valueExpression() {
-            return getRuleContext(ValueExpressionContext.class, 0);
-        }
-
-        public TerminalNode LIKE() {
-            return getToken(EsqlBaseParser.LIKE, 0);
-        }
-
-        public StringContext string() {
-            return getRuleContext(StringContext.class, 0);
-        }
-
-        public TerminalNode NOT() {
-            return getToken(EsqlBaseParser.NOT, 0);
-        }
-
-        public TerminalNode RLIKE() {
-            return getToken(EsqlBaseParser.RLIKE, 0);
-        }
-
-        @SuppressWarnings("this-escape")
-        public RegexBooleanExpressionContext(ParserRuleContext parent, int invokingState) {
-            super(parent, invokingState);
-        }
-
-        @Override
-        public int getRuleIndex() {
-            return RULE_regexBooleanExpression;
-        }
-
-        @Override
-        public void enterRule(ParseTreeListener listener) {
-            if (listener instanceof EsqlBaseParserListener) ((EsqlBaseParserListener) listener).enterRegexBooleanExpression(this);
-        }
-
-        @Override
-        public void exitRule(ParseTreeListener listener) {
-            if (listener instanceof EsqlBaseParserListener) ((EsqlBaseParserListener) listener).exitRegexBooleanExpression(this);
-        }
-
-        @Override
-        public <T> T accept(ParseTreeVisitor<? extends T> visitor) {
-            if (visitor instanceof EsqlBaseParserVisitor) return ((EsqlBaseParserVisitor<? extends T>) visitor).visitRegexBooleanExpression(
-                this
-            );
-            else return visitor.visitChildren(this);
-        }
-    }
-
-    public final RegexBooleanExpressionContext regexBooleanExpression() throws RecognitionException {
-        RegexBooleanExpressionContext _localctx = new RegexBooleanExpressionContext(_ctx, getState());
-        enterRule(_localctx, 12, RULE_regexBooleanExpression);
-        int _la;
-        try {
-            setState(237);
-            _errHandler.sync(this);
-            switch (getInterpreter().adaptivePredict(_input, 11, _ctx)) {
-                case 1:
-                    enterOuterAlt(_localctx, 1); {
-                    setState(223);
-                    valueExpression();
-                    setState(225);
-                    _errHandler.sync(this);
-                    _la = _input.LA(1);
-                    if (_la == NOT) {
-                        {
-                            setState(224);
-                            match(NOT);
-                        }
-                    }
-
-                    setState(227);
-                    ((RegexBooleanExpressionContext) _localctx).kind = match(LIKE);
-                    setState(228);
-                    ((RegexBooleanExpressionContext) _localctx).pattern = string();
-                }
-                    break;
-                case 2:
-                    enterOuterAlt(_localctx, 2); {
-                    setState(230);
-                    valueExpression();
-                    setState(232);
-                    _errHandler.sync(this);
-                    _la = _input.LA(1);
-                    if (_la == NOT) {
-                        {
-                            setState(231);
-                            match(NOT);
-                        }
-                    }
-
-                    setState(234);
-                    ((RegexBooleanExpressionContext) _localctx).kind = match(RLIKE);
-                    setState(235);
-                    ((RegexBooleanExpressionContext) _localctx).pattern = string();
-                }
-                    break;
-            }
-        } catch (RecognitionException re) {
-            _localctx.exception = re;
-            _errHandler.reportError(this, re);
-            _errHandler.recover(this, re);
-        } finally {
-            exitRule();
-        }
-        return _localctx;
-    }
-
-    @SuppressWarnings("CheckReturnValue")
-    public static class MatchBooleanExpressionContext extends ParserRuleContext {
-        public QualifiedNameContext fieldExp;
-        public DataTypeContext fieldType;
-        public ConstantContext matchQuery;
-
-        public TerminalNode COLON() {
-            return getToken(EsqlBaseParser.COLON, 0);
-        }
-
-        public QualifiedNameContext qualifiedName() {
-            return getRuleContext(QualifiedNameContext.class, 0);
-        }
-
-        public ConstantContext constant() {
-            return getRuleContext(ConstantContext.class, 0);
-        }
-
-        public TerminalNode CAST_OP() {
-            return getToken(EsqlBaseParser.CAST_OP, 0);
-        }
-
-        public DataTypeContext dataType() {
-            return getRuleContext(DataTypeContext.class, 0);
-        }
-
-        @SuppressWarnings("this-escape")
-        public MatchBooleanExpressionContext(ParserRuleContext parent, int invokingState) {
-            super(parent, invokingState);
-        }
-
-        @Override
-        public int getRuleIndex() {
-            return RULE_matchBooleanExpression;
-        }
-
-        @Override
-        public void enterRule(ParseTreeListener listener) {
-            if (listener instanceof EsqlBaseParserListener) ((EsqlBaseParserListener) listener).enterMatchBooleanExpression(this);
-        }
-
-        @Override
-        public void exitRule(ParseTreeListener listener) {
-            if (listener instanceof EsqlBaseParserListener) ((EsqlBaseParserListener) listener).exitMatchBooleanExpression(this);
-        }
-
-        @Override
-        public <T> T accept(ParseTreeVisitor<? extends T> visitor) {
-            if (visitor instanceof EsqlBaseParserVisitor) return ((EsqlBaseParserVisitor<? extends T>) visitor).visitMatchBooleanExpression(
-                this
-            );
-            else return visitor.visitChildren(this);
-        }
-    }
-
-    public final MatchBooleanExpressionContext matchBooleanExpression() throws RecognitionException {
-        MatchBooleanExpressionContext _localctx = new MatchBooleanExpressionContext(_ctx, getState());
-        enterRule(_localctx, 14, RULE_matchBooleanExpression);
-        int _la;
-        try {
-            enterOuterAlt(_localctx, 1);
-            {
-                setState(239);
-                ((MatchBooleanExpressionContext) _localctx).fieldExp = qualifiedName();
-                setState(242);
-                _errHandler.sync(this);
-                _la = _input.LA(1);
-                if (_la == CAST_OP) {
-                    {
-                        setState(240);
-                        match(CAST_OP);
-                        setState(241);
-                        ((MatchBooleanExpressionContext) _localctx).fieldType = dataType();
-                    }
-                }
-
-                setState(244);
-                match(COLON);
-                setState(245);
-                ((MatchBooleanExpressionContext) _localctx).matchQuery = constant();
-            }
-        } catch (RecognitionException re) {
-            _localctx.exception = re;
-            _errHandler.reportError(this, re);
-            _errHandler.recover(this, re);
-        } finally {
-            exitRule();
-        }
-        return _localctx;
-    }
-
-    @SuppressWarnings("CheckReturnValue")
-    public static class ValueExpressionContext extends ParserRuleContext {
-        @SuppressWarnings("this-escape")
-        public ValueExpressionContext(ParserRuleContext parent, int invokingState) {
-            super(parent, invokingState);
-        }
-
-        @Override
-        public int getRuleIndex() {
-            return RULE_valueExpression;
-        }
-
-        @SuppressWarnings("this-escape")
-        public ValueExpressionContext() {}
-
-        public void copyFrom(ValueExpressionContext ctx) {
-            super.copyFrom(ctx);
-        }
-    }
-
-    @SuppressWarnings("CheckReturnValue")
-    public static class ValueExpressionDefaultContext extends ValueExpressionContext {
-        public OperatorExpressionContext operatorExpression() {
-            return getRuleContext(OperatorExpressionContext.class, 0);
-        }
-
-        @SuppressWarnings("this-escape")
-        public ValueExpressionDefaultContext(ValueExpressionContext ctx) {
-            copyFrom(ctx);
-        }
-
-        @Override
-        public void enterRule(ParseTreeListener listener) {
-            if (listener instanceof EsqlBaseParserListener) ((EsqlBaseParserListener) listener).enterValueExpressionDefault(this);
-        }
-
-        @Override
-        public void exitRule(ParseTreeListener listener) {
-            if (listener instanceof EsqlBaseParserListener) ((EsqlBaseParserListener) listener).exitValueExpressionDefault(this);
-        }
-
-        @Override
-        public <T> T accept(ParseTreeVisitor<? extends T> visitor) {
-            if (visitor instanceof EsqlBaseParserVisitor) return ((EsqlBaseParserVisitor<? extends T>) visitor).visitValueExpressionDefault(
-                this
-            );
-            else return visitor.visitChildren(this);
-        }
-    }
-
-    @SuppressWarnings("CheckReturnValue")
-    public static class ComparisonContext extends ValueExpressionContext {
-        public OperatorExpressionContext left;
-        public OperatorExpressionContext right;
-
-        public ComparisonOperatorContext comparisonOperator() {
-            return getRuleContext(ComparisonOperatorContext.class, 0);
-        }
-
-        public List<OperatorExpressionContext> operatorExpression() {
-            return getRuleContexts(OperatorExpressionContext.class);
-        }
-
-        public OperatorExpressionContext operatorExpression(int i) {
-            return getRuleContext(OperatorExpressionContext.class, i);
-        }
-
-        @SuppressWarnings("this-escape")
-        public ComparisonContext(ValueExpressionContext ctx) {
-            copyFrom(ctx);
-        }
-
-        @Override
-        public void enterRule(ParseTreeListener listener) {
-            if (listener instanceof EsqlBaseParserListener) ((EsqlBaseParserListener) listener).enterComparison(this);
-        }
-
-        @Override
-        public void exitRule(ParseTreeListener listener) {
-            if (listener instanceof EsqlBaseParserListener) ((EsqlBaseParserListener) listener).exitComparison(this);
-        }
-
-        @Override
-        public <T> T accept(ParseTreeVisitor<? extends T> visitor) {
-            if (visitor instanceof EsqlBaseParserVisitor) return ((EsqlBaseParserVisitor<? extends T>) visitor).visitComparison(this);
-            else return visitor.visitChildren(this);
-        }
-    }
-
-    public final ValueExpressionContext valueExpression() throws RecognitionException {
-        ValueExpressionContext _localctx = new ValueExpressionContext(_ctx, getState());
-        enterRule(_localctx, 16, RULE_valueExpression);
-        try {
-            setState(252);
-            _errHandler.sync(this);
-            switch (getInterpreter().adaptivePredict(_input, 13, _ctx)) {
-                case 1:
-                    _localctx = new ValueExpressionDefaultContext(_localctx);
-                    enterOuterAlt(_localctx, 1); {
-                    setState(247);
-                    operatorExpression(0);
-                }
-                    break;
-                case 2:
-                    _localctx = new ComparisonContext(_localctx);
-                    enterOuterAlt(_localctx, 2); {
-                    setState(248);
-                    ((ComparisonContext) _localctx).left = operatorExpression(0);
-                    setState(249);
-                    comparisonOperator();
-                    setState(250);
-                    ((ComparisonContext) _localctx).right = operatorExpression(0);
-                }
-                    break;
-            }
-        } catch (RecognitionException re) {
-            _localctx.exception = re;
-            _errHandler.reportError(this, re);
-            _errHandler.recover(this, re);
-        } finally {
-            exitRule();
-        }
-        return _localctx;
-    }
-
-    @SuppressWarnings("CheckReturnValue")
-    public static class OperatorExpressionContext extends ParserRuleContext {
-        @SuppressWarnings("this-escape")
-        public OperatorExpressionContext(ParserRuleContext parent, int invokingState) {
-            super(parent, invokingState);
-        }
-
-        @Override
-        public int getRuleIndex() {
-            return RULE_operatorExpression;
-        }
-
-        @SuppressWarnings("this-escape")
-        public OperatorExpressionContext() {}
-
-        public void copyFrom(OperatorExpressionContext ctx) {
-            super.copyFrom(ctx);
-        }
-    }
-
-    @SuppressWarnings("CheckReturnValue")
-    public static class OperatorExpressionDefaultContext extends OperatorExpressionContext {
-        public PrimaryExpressionContext primaryExpression() {
-            return getRuleContext(PrimaryExpressionContext.class, 0);
-        }
-
-        @SuppressWarnings("this-escape")
-        public OperatorExpressionDefaultContext(OperatorExpressionContext ctx) {
-            copyFrom(ctx);
-        }
-
-        @Override
-        public void enterRule(ParseTreeListener listener) {
-            if (listener instanceof EsqlBaseParserListener) ((EsqlBaseParserListener) listener).enterOperatorExpressionDefault(this);
-        }
-
-        @Override
-        public void exitRule(ParseTreeListener listener) {
-            if (listener instanceof EsqlBaseParserListener) ((EsqlBaseParserListener) listener).exitOperatorExpressionDefault(this);
-        }
-
-        @Override
-        public <T> T accept(ParseTreeVisitor<? extends T> visitor) {
-            if (visitor instanceof EsqlBaseParserVisitor) return ((EsqlBaseParserVisitor<? extends T>) visitor)
-                .visitOperatorExpressionDefault(this);
-            else return visitor.visitChildren(this);
-        }
-    }
-
-    @SuppressWarnings("CheckReturnValue")
-    public static class ArithmeticBinaryContext extends OperatorExpressionContext {
-        public OperatorExpressionContext left;
-        public Token operator;
-        public OperatorExpressionContext right;
-
-        public List<OperatorExpressionContext> operatorExpression() {
-            return getRuleContexts(OperatorExpressionContext.class);
-        }
-
-        public OperatorExpressionContext operatorExpression(int i) {
-            return getRuleContext(OperatorExpressionContext.class, i);
-        }
-
-        public TerminalNode ASTERISK() {
-            return getToken(EsqlBaseParser.ASTERISK, 0);
-        }
-
-        public TerminalNode SLASH() {
-            return getToken(EsqlBaseParser.SLASH, 0);
-        }
-
-        public TerminalNode PERCENT() {
-            return getToken(EsqlBaseParser.PERCENT, 0);
-        }
-
-        public TerminalNode PLUS() {
-            return getToken(EsqlBaseParser.PLUS, 0);
-        }
-
-        public TerminalNode MINUS() {
-            return getToken(EsqlBaseParser.MINUS, 0);
-        }
-
-        @SuppressWarnings("this-escape")
-        public ArithmeticBinaryContext(OperatorExpressionContext ctx) {
-            copyFrom(ctx);
-        }
-
-        @Override
-        public void enterRule(ParseTreeListener listener) {
-            if (listener instanceof EsqlBaseParserListener) ((EsqlBaseParserListener) listener).enterArithmeticBinary(this);
-        }
-
-        @Override
-        public void exitRule(ParseTreeListener listener) {
-            if (listener instanceof EsqlBaseParserListener) ((EsqlBaseParserListener) listener).exitArithmeticBinary(this);
-        }
-
-        @Override
-        public <T> T accept(ParseTreeVisitor<? extends T> visitor) {
-            if (visitor instanceof EsqlBaseParserVisitor) return ((EsqlBaseParserVisitor<? extends T>) visitor).visitArithmeticBinary(this);
-            else return visitor.visitChildren(this);
-        }
-    }
-
-    @SuppressWarnings("CheckReturnValue")
-    public static class ArithmeticUnaryContext extends OperatorExpressionContext {
-        public Token operator;
-
-        public OperatorExpressionContext operatorExpression() {
-            return getRuleContext(OperatorExpressionContext.class, 0);
-        }
-
-        public TerminalNode MINUS() {
-            return getToken(EsqlBaseParser.MINUS, 0);
-        }
-
-        public TerminalNode PLUS() {
-            return getToken(EsqlBaseParser.PLUS, 0);
-        }
-
-        @SuppressWarnings("this-escape")
-        public ArithmeticUnaryContext(OperatorExpressionContext ctx) {
-            copyFrom(ctx);
-        }
-
-        @Override
-        public void enterRule(ParseTreeListener listener) {
-            if (listener instanceof EsqlBaseParserListener) ((EsqlBaseParserListener) listener).enterArithmeticUnary(this);
-        }
-
-        @Override
-        public void exitRule(ParseTreeListener listener) {
-            if (listener instanceof EsqlBaseParserListener) ((EsqlBaseParserListener) listener).exitArithmeticUnary(this);
-        }
-
-        @Override
-        public <T> T accept(ParseTreeVisitor<? extends T> visitor) {
-            if (visitor instanceof EsqlBaseParserVisitor) return ((EsqlBaseParserVisitor<? extends T>) visitor).visitArithmeticUnary(this);
-            else return visitor.visitChildren(this);
-        }
-    }
-
-    public final OperatorExpressionContext operatorExpression() throws RecognitionException {
-        return operatorExpression(0);
-    }
-
-    private OperatorExpressionContext operatorExpression(int _p) throws RecognitionException {
-        ParserRuleContext _parentctx = _ctx;
-        int _parentState = getState();
-        OperatorExpressionContext _localctx = new OperatorExpressionContext(_ctx, _parentState);
-        OperatorExpressionContext _prevctx = _localctx;
-        int _startState = 18;
-        enterRecursionRule(_localctx, 18, RULE_operatorExpression, _p);
-        int _la;
-        try {
-            int _alt;
-            enterOuterAlt(_localctx, 1);
-            {
-                setState(258);
-                _errHandler.sync(this);
-                switch (getInterpreter().adaptivePredict(_input, 14, _ctx)) {
-                    case 1: {
-                        _localctx = new OperatorExpressionDefaultContext(_localctx);
-                        _ctx = _localctx;
-                        _prevctx = _localctx;
-
-                        setState(255);
-                        primaryExpression(0);
-                    }
-                        break;
-                    case 2: {
-                        _localctx = new ArithmeticUnaryContext(_localctx);
-                        _ctx = _localctx;
-                        _prevctx = _localctx;
-                        setState(256);
-                        ((ArithmeticUnaryContext) _localctx).operator = _input.LT(1);
-                        _la = _input.LA(1);
-                        if (!(_la == PLUS || _la == MINUS)) {
-                            ((ArithmeticUnaryContext) _localctx).operator = (Token) _errHandler.recoverInline(this);
-                        } else {
-                            if (_input.LA(1) == Token.EOF) matchedEOF = true;
-                            _errHandler.reportMatch(this);
-                            consume();
-                        }
-                        setState(257);
-                        operatorExpression(3);
-                    }
-                        break;
-                }
-                _ctx.stop = _input.LT(-1);
-                setState(268);
-                _errHandler.sync(this);
-                _alt = getInterpreter().adaptivePredict(_input, 16, _ctx);
-                while (_alt != 2 && _alt != org.antlr.v4.runtime.atn.ATN.INVALID_ALT_NUMBER) {
-                    if (_alt == 1) {
-                        if (_parseListeners != null) triggerExitRuleEvent();
-                        _prevctx = _localctx;
-                        {
-                            setState(266);
-                            _errHandler.sync(this);
-                            switch (getInterpreter().adaptivePredict(_input, 15, _ctx)) {
-                                case 1: {
-                                    _localctx = new ArithmeticBinaryContext(new OperatorExpressionContext(_parentctx, _parentState));
-                                    ((ArithmeticBinaryContext) _localctx).left = _prevctx;
-                                    pushNewRecursionContext(_localctx, _startState, RULE_operatorExpression);
-                                    setState(260);
-                                    if (!(precpred(_ctx, 2))) throw new FailedPredicateException(this, "precpred(_ctx, 2)");
-                                    setState(261);
-                                    ((ArithmeticBinaryContext) _localctx).operator = _input.LT(1);
-                                    _la = _input.LA(1);
-                                    if (!(((((_la - 67)) & ~0x3f) == 0 && ((1L << (_la - 67)) & 7L) != 0))) {
-                                        ((ArithmeticBinaryContext) _localctx).operator = (Token) _errHandler.recoverInline(this);
-                                    } else {
-                                        if (_input.LA(1) == Token.EOF) matchedEOF = true;
-                                        _errHandler.reportMatch(this);
-                                        consume();
-                                    }
-                                    setState(262);
-                                    ((ArithmeticBinaryContext) _localctx).right = operatorExpression(3);
-                                }
-                                    break;
-                                case 2: {
-                                    _localctx = new ArithmeticBinaryContext(new OperatorExpressionContext(_parentctx, _parentState));
-                                    ((ArithmeticBinaryContext) _localctx).left = _prevctx;
-                                    pushNewRecursionContext(_localctx, _startState, RULE_operatorExpression);
-                                    setState(263);
-                                    if (!(precpred(_ctx, 1))) throw new FailedPredicateException(this, "precpred(_ctx, 1)");
-                                    setState(264);
-                                    ((ArithmeticBinaryContext) _localctx).operator = _input.LT(1);
-                                    _la = _input.LA(1);
-                                    if (!(_la == PLUS || _la == MINUS)) {
-                                        ((ArithmeticBinaryContext) _localctx).operator = (Token) _errHandler.recoverInline(this);
-                                    } else {
-                                        if (_input.LA(1) == Token.EOF) matchedEOF = true;
-                                        _errHandler.reportMatch(this);
-                                        consume();
-                                    }
-                                    setState(265);
-                                    ((ArithmeticBinaryContext) _localctx).right = operatorExpression(2);
-                                }
-                                    break;
-                            }
-                        }
-                    }
-                    setState(270);
-                    _errHandler.sync(this);
-                    _alt = getInterpreter().adaptivePredict(_input, 16, _ctx);
-                }
-            }
-        } catch (RecognitionException re) {
-            _localctx.exception = re;
-            _errHandler.reportError(this, re);
-            _errHandler.recover(this, re);
-        } finally {
-            unrollRecursionContexts(_parentctx);
-        }
-        return _localctx;
-    }
-
-    @SuppressWarnings("CheckReturnValue")
-    public static class PrimaryExpressionContext extends ParserRuleContext {
-        @SuppressWarnings("this-escape")
-        public PrimaryExpressionContext(ParserRuleContext parent, int invokingState) {
-            super(parent, invokingState);
-        }
-
-        @Override
-        public int getRuleIndex() {
-            return RULE_primaryExpression;
-        }
-
-        @SuppressWarnings("this-escape")
-        public PrimaryExpressionContext() {}
-
-        public void copyFrom(PrimaryExpressionContext ctx) {
-            super.copyFrom(ctx);
-        }
-    }
-
-    @SuppressWarnings("CheckReturnValue")
-    public static class DereferenceContext extends PrimaryExpressionContext {
-        public QualifiedNameContext qualifiedName() {
-            return getRuleContext(QualifiedNameContext.class, 0);
-        }
-
-        @SuppressWarnings("this-escape")
-        public DereferenceContext(PrimaryExpressionContext ctx) {
-            copyFrom(ctx);
-        }
-
-        @Override
-        public void enterRule(ParseTreeListener listener) {
-            if (listener instanceof EsqlBaseParserListener) ((EsqlBaseParserListener) listener).enterDereference(this);
-        }
-
-        @Override
-        public void exitRule(ParseTreeListener listener) {
-            if (listener instanceof EsqlBaseParserListener) ((EsqlBaseParserListener) listener).exitDereference(this);
-        }
-
-        @Override
-        public <T> T accept(ParseTreeVisitor<? extends T> visitor) {
-            if (visitor instanceof EsqlBaseParserVisitor) return ((EsqlBaseParserVisitor<? extends T>) visitor).visitDereference(this);
-            else return visitor.visitChildren(this);
-        }
-    }
-
-    @SuppressWarnings("CheckReturnValue")
-    public static class InlineCastContext extends PrimaryExpressionContext {
-        public PrimaryExpressionContext primaryExpression() {
-            return getRuleContext(PrimaryExpressionContext.class, 0);
-        }
-
-        public TerminalNode CAST_OP() {
-            return getToken(EsqlBaseParser.CAST_OP, 0);
-        }
-
-        public DataTypeContext dataType() {
-            return getRuleContext(DataTypeContext.class, 0);
-        }
-
-        @SuppressWarnings("this-escape")
-        public InlineCastContext(PrimaryExpressionContext ctx) {
-            copyFrom(ctx);
-        }
-
-        @Override
-        public void enterRule(ParseTreeListener listener) {
-            if (listener instanceof EsqlBaseParserListener) ((EsqlBaseParserListener) listener).enterInlineCast(this);
-        }
-
-        @Override
-        public void exitRule(ParseTreeListener listener) {
-            if (listener instanceof EsqlBaseParserListener) ((EsqlBaseParserListener) listener).exitInlineCast(this);
-        }
-
-        @Override
-        public <T> T accept(ParseTreeVisitor<? extends T> visitor) {
-            if (visitor instanceof EsqlBaseParserVisitor) return ((EsqlBaseParserVisitor<? extends T>) visitor).visitInlineCast(this);
-            else return visitor.visitChildren(this);
-        }
-    }
-
-    @SuppressWarnings("CheckReturnValue")
-    public static class ConstantDefaultContext extends PrimaryExpressionContext {
-        public ConstantContext constant() {
-            return getRuleContext(ConstantContext.class, 0);
-        }
-
-        @SuppressWarnings("this-escape")
-        public ConstantDefaultContext(PrimaryExpressionContext ctx) {
-            copyFrom(ctx);
-        }
-
-        @Override
-        public void enterRule(ParseTreeListener listener) {
-            if (listener instanceof EsqlBaseParserListener) ((EsqlBaseParserListener) listener).enterConstantDefault(this);
-        }
-
-        @Override
-        public void exitRule(ParseTreeListener listener) {
-            if (listener instanceof EsqlBaseParserListener) ((EsqlBaseParserListener) listener).exitConstantDefault(this);
-        }
-
-        @Override
-        public <T> T accept(ParseTreeVisitor<? extends T> visitor) {
-            if (visitor instanceof EsqlBaseParserVisitor) return ((EsqlBaseParserVisitor<? extends T>) visitor).visitConstantDefault(this);
-            else return visitor.visitChildren(this);
-        }
-    }
-
-    @SuppressWarnings("CheckReturnValue")
-    public static class ParenthesizedExpressionContext extends PrimaryExpressionContext {
-        public TerminalNode LP() {
-            return getToken(EsqlBaseParser.LP, 0);
-        }
-
-        public BooleanExpressionContext booleanExpression() {
-            return getRuleContext(BooleanExpressionContext.class, 0);
-        }
-
-        public TerminalNode RP() {
-            return getToken(EsqlBaseParser.RP, 0);
-        }
-
-        @SuppressWarnings("this-escape")
-        public ParenthesizedExpressionContext(PrimaryExpressionContext ctx) {
-            copyFrom(ctx);
-        }
-
-        @Override
-        public void enterRule(ParseTreeListener listener) {
-            if (listener instanceof EsqlBaseParserListener) ((EsqlBaseParserListener) listener).enterParenthesizedExpression(this);
-        }
-
-        @Override
-        public void exitRule(ParseTreeListener listener) {
-            if (listener instanceof EsqlBaseParserListener) ((EsqlBaseParserListener) listener).exitParenthesizedExpression(this);
-        }
-
-        @Override
-        public <T> T accept(ParseTreeVisitor<? extends T> visitor) {
-            if (visitor instanceof EsqlBaseParserVisitor) return ((EsqlBaseParserVisitor<? extends T>) visitor)
-                .visitParenthesizedExpression(this);
-            else return visitor.visitChildren(this);
-        }
-    }
-
-    @SuppressWarnings("CheckReturnValue")
-    public static class FunctionContext extends PrimaryExpressionContext {
-        public FunctionExpressionContext functionExpression() {
-            return getRuleContext(FunctionExpressionContext.class, 0);
-        }
-
-        @SuppressWarnings("this-escape")
-        public FunctionContext(PrimaryExpressionContext ctx) {
-            copyFrom(ctx);
-        }
-
-        @Override
-        public void enterRule(ParseTreeListener listener) {
-            if (listener instanceof EsqlBaseParserListener) ((EsqlBaseParserListener) listener).enterFunction(this);
-        }
-
-        @Override
-        public void exitRule(ParseTreeListener listener) {
-            if (listener instanceof EsqlBaseParserListener) ((EsqlBaseParserListener) listener).exitFunction(this);
-        }
-
-        @Override
-        public <T> T accept(ParseTreeVisitor<? extends T> visitor) {
-            if (visitor instanceof EsqlBaseParserVisitor) return ((EsqlBaseParserVisitor<? extends T>) visitor).visitFunction(this);
-            else return visitor.visitChildren(this);
-        }
-    }
-
-    public final PrimaryExpressionContext primaryExpression() throws RecognitionException {
-        return primaryExpression(0);
-    }
-
-    private PrimaryExpressionContext primaryExpression(int _p) throws RecognitionException {
-        ParserRuleContext _parentctx = _ctx;
-        int _parentState = getState();
-        PrimaryExpressionContext _localctx = new PrimaryExpressionContext(_ctx, _parentState);
-        PrimaryExpressionContext _prevctx = _localctx;
-        int _startState = 20;
-        enterRecursionRule(_localctx, 20, RULE_primaryExpression, _p);
-        try {
-            int _alt;
-            enterOuterAlt(_localctx, 1);
-            {
-                setState(279);
-                _errHandler.sync(this);
-                switch (getInterpreter().adaptivePredict(_input, 17, _ctx)) {
-                    case 1: {
-                        _localctx = new ConstantDefaultContext(_localctx);
-                        _ctx = _localctx;
-                        _prevctx = _localctx;
-
-                        setState(272);
-                        constant();
-                    }
-                        break;
-                    case 2: {
-                        _localctx = new DereferenceContext(_localctx);
-                        _ctx = _localctx;
-                        _prevctx = _localctx;
-                        setState(273);
-                        qualifiedName();
-                    }
-                        break;
-                    case 3: {
-                        _localctx = new FunctionContext(_localctx);
-                        _ctx = _localctx;
-                        _prevctx = _localctx;
-                        setState(274);
-                        functionExpression();
-                    }
-                        break;
-                    case 4: {
-                        _localctx = new ParenthesizedExpressionContext(_localctx);
-                        _ctx = _localctx;
-                        _prevctx = _localctx;
-                        setState(275);
-                        match(LP);
-                        setState(276);
-                        booleanExpression(0);
-                        setState(277);
-                        match(RP);
-                    }
-                        break;
-                }
-                _ctx.stop = _input.LT(-1);
-                setState(286);
-                _errHandler.sync(this);
-                _alt = getInterpreter().adaptivePredict(_input, 18, _ctx);
-                while (_alt != 2 && _alt != org.antlr.v4.runtime.atn.ATN.INVALID_ALT_NUMBER) {
-                    if (_alt == 1) {
-                        if (_parseListeners != null) triggerExitRuleEvent();
-                        _prevctx = _localctx;
-                        {
-                            {
-                                _localctx = new InlineCastContext(new PrimaryExpressionContext(_parentctx, _parentState));
-                                pushNewRecursionContext(_localctx, _startState, RULE_primaryExpression);
-                                setState(281);
-                                if (!(precpred(_ctx, 1))) throw new FailedPredicateException(this, "precpred(_ctx, 1)");
-                                setState(282);
-                                match(CAST_OP);
-                                setState(283);
-                                dataType();
-                            }
-                        }
-                    }
-                    setState(288);
-                    _errHandler.sync(this);
-                    _alt = getInterpreter().adaptivePredict(_input, 18, _ctx);
-                }
-            }
-        } catch (RecognitionException re) {
-            _localctx.exception = re;
-            _errHandler.reportError(this, re);
-            _errHandler.recover(this, re);
-        } finally {
-            unrollRecursionContexts(_parentctx);
-        }
-        return _localctx;
-    }
-
-    @SuppressWarnings("CheckReturnValue")
-    public static class FunctionExpressionContext extends ParserRuleContext {
-        public FunctionNameContext functionName() {
-            return getRuleContext(FunctionNameContext.class, 0);
-        }
-
-        public TerminalNode LP() {
-            return getToken(EsqlBaseParser.LP, 0);
-        }
-
-        public TerminalNode RP() {
-            return getToken(EsqlBaseParser.RP, 0);
-        }
-
-        public TerminalNode ASTERISK() {
-            return getToken(EsqlBaseParser.ASTERISK, 0);
-        }
-
-        public List<BooleanExpressionContext> booleanExpression() {
-            return getRuleContexts(BooleanExpressionContext.class);
-        }
-
-        public BooleanExpressionContext booleanExpression(int i) {
-            return getRuleContext(BooleanExpressionContext.class, i);
-        }
-
-        public List<TerminalNode> COMMA() {
-            return getTokens(EsqlBaseParser.COMMA);
-        }
-
-        public TerminalNode COMMA(int i) {
-            return getToken(EsqlBaseParser.COMMA, i);
-        }
-
-        public MapExpressionContext mapExpression() {
-            return getRuleContext(MapExpressionContext.class, 0);
-        }
-
-        @SuppressWarnings("this-escape")
-        public FunctionExpressionContext(ParserRuleContext parent, int invokingState) {
-            super(parent, invokingState);
-        }
-
-        @Override
-        public int getRuleIndex() {
-            return RULE_functionExpression;
-        }
-
-        @Override
-        public void enterRule(ParseTreeListener listener) {
-            if (listener instanceof EsqlBaseParserListener) ((EsqlBaseParserListener) listener).enterFunctionExpression(this);
-        }
-
-        @Override
-        public void exitRule(ParseTreeListener listener) {
-            if (listener instanceof EsqlBaseParserListener) ((EsqlBaseParserListener) listener).exitFunctionExpression(this);
-        }
-
-        @Override
-        public <T> T accept(ParseTreeVisitor<? extends T> visitor) {
-            if (visitor instanceof EsqlBaseParserVisitor) return ((EsqlBaseParserVisitor<? extends T>) visitor).visitFunctionExpression(
-                this
-            );
-            else return visitor.visitChildren(this);
-        }
-    }
-
-    public final FunctionExpressionContext functionExpression() throws RecognitionException {
-        FunctionExpressionContext _localctx = new FunctionExpressionContext(_ctx, getState());
-        enterRule(_localctx, 22, RULE_functionExpression);
-        int _la;
-        try {
-            int _alt;
-            enterOuterAlt(_localctx, 1);
-            {
-                setState(289);
-                functionName();
-                setState(290);
-                match(LP);
-                setState(304);
-                _errHandler.sync(this);
-                switch (getInterpreter().adaptivePredict(_input, 21, _ctx)) {
-                    case 1: {
-                        setState(291);
-                        match(ASTERISK);
-                    }
-                        break;
-                    case 2: {
-                        {
-                            setState(292);
-                            booleanExpression(0);
-                            setState(297);
-                            _errHandler.sync(this);
-                            _alt = getInterpreter().adaptivePredict(_input, 19, _ctx);
-                            while (_alt != 2 && _alt != org.antlr.v4.runtime.atn.ATN.INVALID_ALT_NUMBER) {
-                                if (_alt == 1) {
-                                    {
-                                        {
-                                            setState(293);
-                                            match(COMMA);
-                                            setState(294);
-                                            booleanExpression(0);
-                                        }
-                                    }
-                                }
-                                setState(299);
-                                _errHandler.sync(this);
-                                _alt = getInterpreter().adaptivePredict(_input, 19, _ctx);
-                            }
-                            setState(302);
-                            _errHandler.sync(this);
-                            _la = _input.LA(1);
-                            if (_la == COMMA) {
-                                {
-                                    setState(300);
-                                    match(COMMA);
-                                    setState(301);
-                                    mapExpression();
-                                }
-                            }
-
-                        }
-                    }
-                        break;
-                }
-                setState(306);
-                match(RP);
-            }
-        } catch (RecognitionException re) {
-            _localctx.exception = re;
-            _errHandler.reportError(this, re);
-            _errHandler.recover(this, re);
-        } finally {
-            exitRule();
-        }
-        return _localctx;
-    }
-
-    @SuppressWarnings("CheckReturnValue")
-    public static class FunctionNameContext extends ParserRuleContext {
-        public IdentifierOrParameterContext identifierOrParameter() {
-            return getRuleContext(IdentifierOrParameterContext.class, 0);
-        }
-
-        @SuppressWarnings("this-escape")
-        public FunctionNameContext(ParserRuleContext parent, int invokingState) {
-            super(parent, invokingState);
-        }
-
-        @Override
-        public int getRuleIndex() {
-            return RULE_functionName;
-        }
-
-        @Override
-        public void enterRule(ParseTreeListener listener) {
-            if (listener instanceof EsqlBaseParserListener) ((EsqlBaseParserListener) listener).enterFunctionName(this);
-        }
-
-        @Override
-        public void exitRule(ParseTreeListener listener) {
-            if (listener instanceof EsqlBaseParserListener) ((EsqlBaseParserListener) listener).exitFunctionName(this);
-        }
-
-        @Override
-        public <T> T accept(ParseTreeVisitor<? extends T> visitor) {
-            if (visitor instanceof EsqlBaseParserVisitor) return ((EsqlBaseParserVisitor<? extends T>) visitor).visitFunctionName(this);
-            else return visitor.visitChildren(this);
-        }
-    }
-
-    public final FunctionNameContext functionName() throws RecognitionException {
-        FunctionNameContext _localctx = new FunctionNameContext(_ctx, getState());
-        enterRule(_localctx, 24, RULE_functionName);
-        try {
-            enterOuterAlt(_localctx, 1);
-            {
-                setState(308);
-                identifierOrParameter();
-            }
-        } catch (RecognitionException re) {
-            _localctx.exception = re;
-            _errHandler.reportError(this, re);
-            _errHandler.recover(this, re);
-        } finally {
-            exitRule();
-        }
-        return _localctx;
-    }
-
-    @SuppressWarnings("CheckReturnValue")
-    public static class MapExpressionContext extends ParserRuleContext {
-        public TerminalNode LEFT_BRACES() {
-            return getToken(EsqlBaseParser.LEFT_BRACES, 0);
-        }
-
-        public List<EntryExpressionContext> entryExpression() {
-            return getRuleContexts(EntryExpressionContext.class);
-        }
-
-        public EntryExpressionContext entryExpression(int i) {
-            return getRuleContext(EntryExpressionContext.class, i);
-        }
-
-        public TerminalNode RIGHT_BRACES() {
-            return getToken(EsqlBaseParser.RIGHT_BRACES, 0);
-        }
-
-        public List<TerminalNode> COMMA() {
-            return getTokens(EsqlBaseParser.COMMA);
-        }
-
-        public TerminalNode COMMA(int i) {
-            return getToken(EsqlBaseParser.COMMA, i);
-        }
-
-        @SuppressWarnings("this-escape")
-        public MapExpressionContext(ParserRuleContext parent, int invokingState) {
-            super(parent, invokingState);
-        }
-
-        @Override
-        public int getRuleIndex() {
-            return RULE_mapExpression;
-        }
-
-        @Override
-        public void enterRule(ParseTreeListener listener) {
-            if (listener instanceof EsqlBaseParserListener) ((EsqlBaseParserListener) listener).enterMapExpression(this);
-        }
-
-        @Override
-        public void exitRule(ParseTreeListener listener) {
-            if (listener instanceof EsqlBaseParserListener) ((EsqlBaseParserListener) listener).exitMapExpression(this);
-        }
-
-        @Override
-        public <T> T accept(ParseTreeVisitor<? extends T> visitor) {
-            if (visitor instanceof EsqlBaseParserVisitor) return ((EsqlBaseParserVisitor<? extends T>) visitor).visitMapExpression(this);
-            else return visitor.visitChildren(this);
-        }
-    }
-
-    public final MapExpressionContext mapExpression() throws RecognitionException {
-        MapExpressionContext _localctx = new MapExpressionContext(_ctx, getState());
-        enterRule(_localctx, 26, RULE_mapExpression);
-        int _la;
-        try {
-            enterOuterAlt(_localctx, 1);
-            {
-                setState(310);
-                if (!(this.isDevVersion())) throw new FailedPredicateException(this, "this.isDevVersion()");
-                setState(311);
-                match(LEFT_BRACES);
-                setState(312);
-                entryExpression();
-                setState(317);
-                _errHandler.sync(this);
-                _la = _input.LA(1);
-                while (_la == COMMA) {
-                    {
-                        {
-                            setState(313);
-                            match(COMMA);
-                            setState(314);
-                            entryExpression();
-                        }
-                    }
-                    setState(319);
-                    _errHandler.sync(this);
-                    _la = _input.LA(1);
-                }
-                setState(320);
-                match(RIGHT_BRACES);
-            }
-        } catch (RecognitionException re) {
-            _localctx.exception = re;
-            _errHandler.reportError(this, re);
-            _errHandler.recover(this, re);
-        } finally {
-            exitRule();
-        }
-        return _localctx;
-    }
-
-    @SuppressWarnings("CheckReturnValue")
-    public static class EntryExpressionContext extends ParserRuleContext {
-        public StringContext key;
-        public ConstantContext value;
-
-        public TerminalNode COLON() {
-            return getToken(EsqlBaseParser.COLON, 0);
-        }
-
-        public StringContext string() {
-            return getRuleContext(StringContext.class, 0);
-        }
-
-        public ConstantContext constant() {
-            return getRuleContext(ConstantContext.class, 0);
-        }
-
-        @SuppressWarnings("this-escape")
-        public EntryExpressionContext(ParserRuleContext parent, int invokingState) {
-            super(parent, invokingState);
-        }
-
-        @Override
-        public int getRuleIndex() {
-            return RULE_entryExpression;
-        }
-
-        @Override
-        public void enterRule(ParseTreeListener listener) {
-            if (listener instanceof EsqlBaseParserListener) ((EsqlBaseParserListener) listener).enterEntryExpression(this);
-        }
-
-        @Override
-        public void exitRule(ParseTreeListener listener) {
-            if (listener instanceof EsqlBaseParserListener) ((EsqlBaseParserListener) listener).exitEntryExpression(this);
-        }
-
-        @Override
-        public <T> T accept(ParseTreeVisitor<? extends T> visitor) {
-            if (visitor instanceof EsqlBaseParserVisitor) return ((EsqlBaseParserVisitor<? extends T>) visitor).visitEntryExpression(this);
-            else return visitor.visitChildren(this);
-        }
-    }
-
-    public final EntryExpressionContext entryExpression() throws RecognitionException {
-        EntryExpressionContext _localctx = new EntryExpressionContext(_ctx, getState());
-        enterRule(_localctx, 28, RULE_entryExpression);
-        try {
-            enterOuterAlt(_localctx, 1);
-            {
-                setState(322);
-                ((EntryExpressionContext) _localctx).key = string();
-                setState(323);
-                match(COLON);
-                setState(324);
-                ((EntryExpressionContext) _localctx).value = constant();
-            }
-        } catch (RecognitionException re) {
-            _localctx.exception = re;
-            _errHandler.reportError(this, re);
-            _errHandler.recover(this, re);
-        } finally {
-            exitRule();
-        }
-        return _localctx;
-    }
-
-    @SuppressWarnings("CheckReturnValue")
-    public static class DataTypeContext extends ParserRuleContext {
-        @SuppressWarnings("this-escape")
-        public DataTypeContext(ParserRuleContext parent, int invokingState) {
-            super(parent, invokingState);
-        }
-
-        @Override
-        public int getRuleIndex() {
-            return RULE_dataType;
-        }
-
-        @SuppressWarnings("this-escape")
-        public DataTypeContext() {}
-
-        public void copyFrom(DataTypeContext ctx) {
-            super.copyFrom(ctx);
-        }
-    }
-
-    @SuppressWarnings("CheckReturnValue")
-    public static class ToDataTypeContext extends DataTypeContext {
-        public IdentifierContext identifier() {
-            return getRuleContext(IdentifierContext.class, 0);
-        }
-
-        @SuppressWarnings("this-escape")
-        public ToDataTypeContext(DataTypeContext ctx) {
-            copyFrom(ctx);
-        }
-
-        @Override
-        public void enterRule(ParseTreeListener listener) {
-            if (listener instanceof EsqlBaseParserListener) ((EsqlBaseParserListener) listener).enterToDataType(this);
-        }
-
-        @Override
-        public void exitRule(ParseTreeListener listener) {
-            if (listener instanceof EsqlBaseParserListener) ((EsqlBaseParserListener) listener).exitToDataType(this);
-        }
-
-        @Override
-        public <T> T accept(ParseTreeVisitor<? extends T> visitor) {
-            if (visitor instanceof EsqlBaseParserVisitor) return ((EsqlBaseParserVisitor<? extends T>) visitor).visitToDataType(this);
-            else return visitor.visitChildren(this);
-        }
-    }
-
-    public final DataTypeContext dataType() throws RecognitionException {
-        DataTypeContext _localctx = new DataTypeContext(_ctx, getState());
-        enterRule(_localctx, 30, RULE_dataType);
-        try {
-            _localctx = new ToDataTypeContext(_localctx);
-            enterOuterAlt(_localctx, 1);
-            {
-                setState(326);
-                identifier();
-            }
-        } catch (RecognitionException re) {
-            _localctx.exception = re;
-            _errHandler.reportError(this, re);
-            _errHandler.recover(this, re);
-        } finally {
-            exitRule();
-        }
-        return _localctx;
-    }
-
-    @SuppressWarnings("CheckReturnValue")
-    public static class RowCommandContext extends ParserRuleContext {
-        public TerminalNode ROW() {
-            return getToken(EsqlBaseParser.ROW, 0);
-        }
-
-        public FieldsContext fields() {
-            return getRuleContext(FieldsContext.class, 0);
-        }
-
-        @SuppressWarnings("this-escape")
-        public RowCommandContext(ParserRuleContext parent, int invokingState) {
-            super(parent, invokingState);
-        }
-
-        @Override
-        public int getRuleIndex() {
-            return RULE_rowCommand;
-        }
-
-        @Override
-        public void enterRule(ParseTreeListener listener) {
-            if (listener instanceof EsqlBaseParserListener) ((EsqlBaseParserListener) listener).enterRowCommand(this);
-        }
-
-        @Override
-        public void exitRule(ParseTreeListener listener) {
-            if (listener instanceof EsqlBaseParserListener) ((EsqlBaseParserListener) listener).exitRowCommand(this);
-        }
-
-        @Override
-        public <T> T accept(ParseTreeVisitor<? extends T> visitor) {
-            if (visitor instanceof EsqlBaseParserVisitor) return ((EsqlBaseParserVisitor<? extends T>) visitor).visitRowCommand(this);
-            else return visitor.visitChildren(this);
-        }
-    }
-
-    public final RowCommandContext rowCommand() throws RecognitionException {
-        RowCommandContext _localctx = new RowCommandContext(_ctx, getState());
-        enterRule(_localctx, 32, RULE_rowCommand);
-        try {
-            enterOuterAlt(_localctx, 1);
-            {
-                setState(328);
-                match(ROW);
-                setState(329);
-                fields();
-            }
-        } catch (RecognitionException re) {
-            _localctx.exception = re;
-            _errHandler.reportError(this, re);
-            _errHandler.recover(this, re);
-        } finally {
-            exitRule();
-        }
-        return _localctx;
-    }
-
-    @SuppressWarnings("CheckReturnValue")
-    public static class FieldsContext extends ParserRuleContext {
-        public List<FieldContext> field() {
-            return getRuleContexts(FieldContext.class);
-        }
-
-        public FieldContext field(int i) {
-            return getRuleContext(FieldContext.class, i);
-        }
-
-        public List<TerminalNode> COMMA() {
-            return getTokens(EsqlBaseParser.COMMA);
-        }
-
-        public TerminalNode COMMA(int i) {
-            return getToken(EsqlBaseParser.COMMA, i);
-        }
-
-        @SuppressWarnings("this-escape")
-        public FieldsContext(ParserRuleContext parent, int invokingState) {
-            super(parent, invokingState);
-        }
-
-        @Override
-        public int getRuleIndex() {
-            return RULE_fields;
-        }
-
-        @Override
-        public void enterRule(ParseTreeListener listener) {
-            if (listener instanceof EsqlBaseParserListener) ((EsqlBaseParserListener) listener).enterFields(this);
-        }
-
-        @Override
-        public void exitRule(ParseTreeListener listener) {
-            if (listener instanceof EsqlBaseParserListener) ((EsqlBaseParserListener) listener).exitFields(this);
-        }
-
-        @Override
-        public <T> T accept(ParseTreeVisitor<? extends T> visitor) {
-            if (visitor instanceof EsqlBaseParserVisitor) return ((EsqlBaseParserVisitor<? extends T>) visitor).visitFields(this);
-            else return visitor.visitChildren(this);
-        }
-    }
-
-    public final FieldsContext fields() throws RecognitionException {
-        FieldsContext _localctx = new FieldsContext(_ctx, getState());
-        enterRule(_localctx, 34, RULE_fields);
-        try {
-            int _alt;
-            enterOuterAlt(_localctx, 1);
-            {
-                setState(331);
-                field();
-                setState(336);
-                _errHandler.sync(this);
-                _alt = getInterpreter().adaptivePredict(_input, 23, _ctx);
-                while (_alt != 2 && _alt != org.antlr.v4.runtime.atn.ATN.INVALID_ALT_NUMBER) {
-                    if (_alt == 1) {
-                        {
-                            {
-                                setState(332);
-                                match(COMMA);
-                                setState(333);
-                                field();
-                            }
-                        }
-                    }
-                    setState(338);
-                    _errHandler.sync(this);
-                    _alt = getInterpreter().adaptivePredict(_input, 23, _ctx);
-                }
-            }
-        } catch (RecognitionException re) {
-            _localctx.exception = re;
-            _errHandler.reportError(this, re);
-            _errHandler.recover(this, re);
-        } finally {
-            exitRule();
-        }
-        return _localctx;
-    }
-
-    @SuppressWarnings("CheckReturnValue")
-    public static class FieldContext extends ParserRuleContext {
-        public BooleanExpressionContext booleanExpression() {
-            return getRuleContext(BooleanExpressionContext.class, 0);
-        }
-
-        public QualifiedNameContext qualifiedName() {
-            return getRuleContext(QualifiedNameContext.class, 0);
-        }
-
-        public TerminalNode ASSIGN() {
-            return getToken(EsqlBaseParser.ASSIGN, 0);
-        }
-
-        @SuppressWarnings("this-escape")
-        public FieldContext(ParserRuleContext parent, int invokingState) {
-            super(parent, invokingState);
-        }
-
-        @Override
-        public int getRuleIndex() {
-            return RULE_field;
-        }
-
-        @Override
-        public void enterRule(ParseTreeListener listener) {
-            if (listener instanceof EsqlBaseParserListener) ((EsqlBaseParserListener) listener).enterField(this);
-        }
-
-        @Override
-        public void exitRule(ParseTreeListener listener) {
-            if (listener instanceof EsqlBaseParserListener) ((EsqlBaseParserListener) listener).exitField(this);
-        }
-
-        @Override
-        public <T> T accept(ParseTreeVisitor<? extends T> visitor) {
-            if (visitor instanceof EsqlBaseParserVisitor) return ((EsqlBaseParserVisitor<? extends T>) visitor).visitField(this);
-            else return visitor.visitChildren(this);
-        }
-    }
-
-    public final FieldContext field() throws RecognitionException {
-        FieldContext _localctx = new FieldContext(_ctx, getState());
-        enterRule(_localctx, 36, RULE_field);
-        try {
-            enterOuterAlt(_localctx, 1);
-            {
-                setState(342);
-                _errHandler.sync(this);
-                switch (getInterpreter().adaptivePredict(_input, 24, _ctx)) {
-                    case 1: {
-                        setState(339);
-                        qualifiedName();
-                        setState(340);
-                        match(ASSIGN);
-                    }
-                        break;
-                }
-                setState(344);
-                booleanExpression(0);
-            }
-        } catch (RecognitionException re) {
-            _localctx.exception = re;
-            _errHandler.reportError(this, re);
-            _errHandler.recover(this, re);
-        } finally {
-            exitRule();
-        }
-        return _localctx;
-    }
-
-    @SuppressWarnings("CheckReturnValue")
-    public static class FromCommandContext extends ParserRuleContext {
-        public TerminalNode FROM() {
-            return getToken(EsqlBaseParser.FROM, 0);
-        }
-
-        public List<IndexPatternContext> indexPattern() {
-            return getRuleContexts(IndexPatternContext.class);
-        }
-
-        public IndexPatternContext indexPattern(int i) {
-            return getRuleContext(IndexPatternContext.class, i);
-        }
-
-        public List<TerminalNode> COMMA() {
-            return getTokens(EsqlBaseParser.COMMA);
-        }
-
-        public TerminalNode COMMA(int i) {
-            return getToken(EsqlBaseParser.COMMA, i);
-        }
-
-        public MetadataContext metadata() {
-            return getRuleContext(MetadataContext.class, 0);
-        }
-
-        @SuppressWarnings("this-escape")
-        public FromCommandContext(ParserRuleContext parent, int invokingState) {
-            super(parent, invokingState);
-        }
-
-        @Override
-        public int getRuleIndex() {
-            return RULE_fromCommand;
-        }
-
-        @Override
-        public void enterRule(ParseTreeListener listener) {
-            if (listener instanceof EsqlBaseParserListener) ((EsqlBaseParserListener) listener).enterFromCommand(this);
-        }
-
-        @Override
-        public void exitRule(ParseTreeListener listener) {
-            if (listener instanceof EsqlBaseParserListener) ((EsqlBaseParserListener) listener).exitFromCommand(this);
-        }
-
-        @Override
-        public <T> T accept(ParseTreeVisitor<? extends T> visitor) {
-            if (visitor instanceof EsqlBaseParserVisitor) return ((EsqlBaseParserVisitor<? extends T>) visitor).visitFromCommand(this);
-            else return visitor.visitChildren(this);
-        }
-    }
-
-    public final FromCommandContext fromCommand() throws RecognitionException {
-        FromCommandContext _localctx = new FromCommandContext(_ctx, getState());
-        enterRule(_localctx, 38, RULE_fromCommand);
-        try {
-            int _alt;
-            enterOuterAlt(_localctx, 1);
-            {
-                setState(346);
-                match(FROM);
-                setState(347);
-                indexPattern();
-                setState(352);
-                _errHandler.sync(this);
-                _alt = getInterpreter().adaptivePredict(_input, 25, _ctx);
-                while (_alt != 2 && _alt != org.antlr.v4.runtime.atn.ATN.INVALID_ALT_NUMBER) {
-                    if (_alt == 1) {
-                        {
-                            {
-                                setState(348);
-                                match(COMMA);
-                                setState(349);
-                                indexPattern();
-                            }
-                        }
-                    }
-                    setState(354);
-                    _errHandler.sync(this);
-                    _alt = getInterpreter().adaptivePredict(_input, 25, _ctx);
-                }
-                setState(356);
-                _errHandler.sync(this);
-                switch (getInterpreter().adaptivePredict(_input, 26, _ctx)) {
-                    case 1: {
-                        setState(355);
-                        metadata();
-                    }
-                        break;
-                }
-            }
-        } catch (RecognitionException re) {
-            _localctx.exception = re;
-            _errHandler.reportError(this, re);
-            _errHandler.recover(this, re);
-        } finally {
-            exitRule();
-        }
-        return _localctx;
-    }
-
-    @SuppressWarnings("CheckReturnValue")
-    public static class IndexPatternContext extends ParserRuleContext {
-        public IndexStringContext indexString() {
-            return getRuleContext(IndexStringContext.class, 0);
-        }
-
-        public ClusterStringContext clusterString() {
-            return getRuleContext(ClusterStringContext.class, 0);
-        }
-
-        public TerminalNode COLON() {
-            return getToken(EsqlBaseParser.COLON, 0);
-        }
-
-        @SuppressWarnings("this-escape")
-        public IndexPatternContext(ParserRuleContext parent, int invokingState) {
-            super(parent, invokingState);
-        }
-
-        @Override
-        public int getRuleIndex() {
-            return RULE_indexPattern;
-        }
-
-        @Override
-        public void enterRule(ParseTreeListener listener) {
-            if (listener instanceof EsqlBaseParserListener) ((EsqlBaseParserListener) listener).enterIndexPattern(this);
-        }
-
-        @Override
-        public void exitRule(ParseTreeListener listener) {
-            if (listener instanceof EsqlBaseParserListener) ((EsqlBaseParserListener) listener).exitIndexPattern(this);
-        }
-
-        @Override
-        public <T> T accept(ParseTreeVisitor<? extends T> visitor) {
-            if (visitor instanceof EsqlBaseParserVisitor) return ((EsqlBaseParserVisitor<? extends T>) visitor).visitIndexPattern(this);
-            else return visitor.visitChildren(this);
-        }
-    }
-
-    public final IndexPatternContext indexPattern() throws RecognitionException {
-        IndexPatternContext _localctx = new IndexPatternContext(_ctx, getState());
-        enterRule(_localctx, 40, RULE_indexPattern);
-        try {
-            enterOuterAlt(_localctx, 1);
-            {
-                setState(361);
-                _errHandler.sync(this);
-                switch (getInterpreter().adaptivePredict(_input, 27, _ctx)) {
-                    case 1: {
-                        setState(358);
-                        clusterString();
-                        setState(359);
-                        match(COLON);
-                    }
-                        break;
-                }
-                setState(363);
-                indexString();
-            }
-        } catch (RecognitionException re) {
-            _localctx.exception = re;
-            _errHandler.reportError(this, re);
-            _errHandler.recover(this, re);
-        } finally {
-            exitRule();
-        }
-        return _localctx;
-    }
-
-    @SuppressWarnings("CheckReturnValue")
-    public static class ClusterStringContext extends ParserRuleContext {
-        public TerminalNode UNQUOTED_SOURCE() {
-            return getToken(EsqlBaseParser.UNQUOTED_SOURCE, 0);
-        }
-
-        @SuppressWarnings("this-escape")
-        public ClusterStringContext(ParserRuleContext parent, int invokingState) {
-            super(parent, invokingState);
-        }
-
-        @Override
-        public int getRuleIndex() {
-            return RULE_clusterString;
-        }
-
-        @Override
-        public void enterRule(ParseTreeListener listener) {
-            if (listener instanceof EsqlBaseParserListener) ((EsqlBaseParserListener) listener).enterClusterString(this);
-        }
-
-        @Override
-        public void exitRule(ParseTreeListener listener) {
-            if (listener instanceof EsqlBaseParserListener) ((EsqlBaseParserListener) listener).exitClusterString(this);
-        }
-
-        @Override
-        public <T> T accept(ParseTreeVisitor<? extends T> visitor) {
-            if (visitor instanceof EsqlBaseParserVisitor) return ((EsqlBaseParserVisitor<? extends T>) visitor).visitClusterString(this);
-            else return visitor.visitChildren(this);
-        }
-    }
-
-    public final ClusterStringContext clusterString() throws RecognitionException {
-        ClusterStringContext _localctx = new ClusterStringContext(_ctx, getState());
-        enterRule(_localctx, 42, RULE_clusterString);
-        try {
-            enterOuterAlt(_localctx, 1);
-            {
-                setState(365);
-                match(UNQUOTED_SOURCE);
-            }
-        } catch (RecognitionException re) {
-            _localctx.exception = re;
-            _errHandler.reportError(this, re);
-            _errHandler.recover(this, re);
-        } finally {
-            exitRule();
-        }
-        return _localctx;
-    }
-
-    @SuppressWarnings("CheckReturnValue")
-    public static class IndexStringContext extends ParserRuleContext {
-        public TerminalNode UNQUOTED_SOURCE() {
-            return getToken(EsqlBaseParser.UNQUOTED_SOURCE, 0);
-        }
-
-        public TerminalNode QUOTED_STRING() {
-            return getToken(EsqlBaseParser.QUOTED_STRING, 0);
-        }
-
-        @SuppressWarnings("this-escape")
-        public IndexStringContext(ParserRuleContext parent, int invokingState) {
-            super(parent, invokingState);
-        }
-
-        @Override
-        public int getRuleIndex() {
-            return RULE_indexString;
-        }
-
-        @Override
-        public void enterRule(ParseTreeListener listener) {
-            if (listener instanceof EsqlBaseParserListener) ((EsqlBaseParserListener) listener).enterIndexString(this);
-        }
-
-        @Override
-        public void exitRule(ParseTreeListener listener) {
-            if (listener instanceof EsqlBaseParserListener) ((EsqlBaseParserListener) listener).exitIndexString(this);
-        }
-
-        @Override
-        public <T> T accept(ParseTreeVisitor<? extends T> visitor) {
-            if (visitor instanceof EsqlBaseParserVisitor) return ((EsqlBaseParserVisitor<? extends T>) visitor).visitIndexString(this);
-            else return visitor.visitChildren(this);
-        }
-    }
-
-    public final IndexStringContext indexString() throws RecognitionException {
-        IndexStringContext _localctx = new IndexStringContext(_ctx, getState());
-        enterRule(_localctx, 44, RULE_indexString);
-        int _la;
-        try {
-            enterOuterAlt(_localctx, 1);
-            {
-                setState(367);
-                _la = _input.LA(1);
-                if (!(_la == QUOTED_STRING || _la == UNQUOTED_SOURCE)) {
-                    _errHandler.recoverInline(this);
-                } else {
-                    if (_input.LA(1) == Token.EOF) matchedEOF = true;
-                    _errHandler.reportMatch(this);
-                    consume();
-                }
-            }
-        } catch (RecognitionException re) {
-            _localctx.exception = re;
-            _errHandler.reportError(this, re);
-            _errHandler.recover(this, re);
-        } finally {
-            exitRule();
-        }
-        return _localctx;
-    }
-
-    @SuppressWarnings("CheckReturnValue")
-    public static class MetadataContext extends ParserRuleContext {
-        public TerminalNode METADATA() {
-            return getToken(EsqlBaseParser.METADATA, 0);
-        }
-
-        public List<TerminalNode> UNQUOTED_SOURCE() {
-            return getTokens(EsqlBaseParser.UNQUOTED_SOURCE);
-        }
-
-        public TerminalNode UNQUOTED_SOURCE(int i) {
-            return getToken(EsqlBaseParser.UNQUOTED_SOURCE, i);
-        }
-
-        public List<TerminalNode> COMMA() {
-            return getTokens(EsqlBaseParser.COMMA);
-        }
-
-        public TerminalNode COMMA(int i) {
-            return getToken(EsqlBaseParser.COMMA, i);
-        }
-
-        @SuppressWarnings("this-escape")
-        public MetadataContext(ParserRuleContext parent, int invokingState) {
-            super(parent, invokingState);
-        }
-
-        @Override
-        public int getRuleIndex() {
-            return RULE_metadata;
-        }
-
-        @Override
-        public void enterRule(ParseTreeListener listener) {
-            if (listener instanceof EsqlBaseParserListener) ((EsqlBaseParserListener) listener).enterMetadata(this);
-        }
-
-        @Override
-        public void exitRule(ParseTreeListener listener) {
-            if (listener instanceof EsqlBaseParserListener) ((EsqlBaseParserListener) listener).exitMetadata(this);
-        }
-
-        @Override
-        public <T> T accept(ParseTreeVisitor<? extends T> visitor) {
-            if (visitor instanceof EsqlBaseParserVisitor) return ((EsqlBaseParserVisitor<? extends T>) visitor).visitMetadata(this);
-            else return visitor.visitChildren(this);
-        }
-    }
-
-    public final MetadataContext metadata() throws RecognitionException {
-        MetadataContext _localctx = new MetadataContext(_ctx, getState());
-        enterRule(_localctx, 46, RULE_metadata);
-        try {
-            int _alt;
-            enterOuterAlt(_localctx, 1);
-            {
-                setState(369);
-                match(METADATA);
-                setState(370);
-                match(UNQUOTED_SOURCE);
-                setState(375);
-                _errHandler.sync(this);
-                _alt = getInterpreter().adaptivePredict(_input, 28, _ctx);
-                while (_alt != 2 && _alt != org.antlr.v4.runtime.atn.ATN.INVALID_ALT_NUMBER) {
-                    if (_alt == 1) {
-                        {
-                            {
-                                setState(371);
-                                match(COMMA);
-                                setState(372);
-                                match(UNQUOTED_SOURCE);
-                            }
-                        }
-                    }
-                    setState(377);
-                    _errHandler.sync(this);
-                    _alt = getInterpreter().adaptivePredict(_input, 28, _ctx);
-                }
-            }
-        } catch (RecognitionException re) {
-            _localctx.exception = re;
-            _errHandler.reportError(this, re);
-            _errHandler.recover(this, re);
-        } finally {
-            exitRule();
-        }
-        return _localctx;
-    }
-
-    @SuppressWarnings("CheckReturnValue")
-    public static class MetricsCommandContext extends ParserRuleContext {
-        public AggFieldsContext aggregates;
-        public FieldsContext grouping;
-
-        public TerminalNode DEV_METRICS() {
-            return getToken(EsqlBaseParser.DEV_METRICS, 0);
-        }
-
-        public List<IndexPatternContext> indexPattern() {
-            return getRuleContexts(IndexPatternContext.class);
-        }
-
-        public IndexPatternContext indexPattern(int i) {
-            return getRuleContext(IndexPatternContext.class, i);
-        }
-
-        public List<TerminalNode> COMMA() {
-            return getTokens(EsqlBaseParser.COMMA);
-        }
-
-        public TerminalNode COMMA(int i) {
-            return getToken(EsqlBaseParser.COMMA, i);
-        }
-
-        public TerminalNode BY() {
-            return getToken(EsqlBaseParser.BY, 0);
-        }
-
-        public AggFieldsContext aggFields() {
-            return getRuleContext(AggFieldsContext.class, 0);
-        }
-
-        public FieldsContext fields() {
-            return getRuleContext(FieldsContext.class, 0);
-        }
-
-        @SuppressWarnings("this-escape")
-        public MetricsCommandContext(ParserRuleContext parent, int invokingState) {
-            super(parent, invokingState);
-        }
-
-        @Override
-        public int getRuleIndex() {
-            return RULE_metricsCommand;
-        }
-
-        @Override
-        public void enterRule(ParseTreeListener listener) {
-            if (listener instanceof EsqlBaseParserListener) ((EsqlBaseParserListener) listener).enterMetricsCommand(this);
-        }
-
-        @Override
-        public void exitRule(ParseTreeListener listener) {
-            if (listener instanceof EsqlBaseParserListener) ((EsqlBaseParserListener) listener).exitMetricsCommand(this);
-        }
-
-        @Override
-        public <T> T accept(ParseTreeVisitor<? extends T> visitor) {
-            if (visitor instanceof EsqlBaseParserVisitor) return ((EsqlBaseParserVisitor<? extends T>) visitor).visitMetricsCommand(this);
-            else return visitor.visitChildren(this);
-        }
-    }
-
-    public final MetricsCommandContext metricsCommand() throws RecognitionException {
-        MetricsCommandContext _localctx = new MetricsCommandContext(_ctx, getState());
-        enterRule(_localctx, 48, RULE_metricsCommand);
-        try {
-            int _alt;
-            enterOuterAlt(_localctx, 1);
-            {
-                setState(378);
-                match(DEV_METRICS);
-                setState(379);
-                indexPattern();
-                setState(384);
-                _errHandler.sync(this);
-                _alt = getInterpreter().adaptivePredict(_input, 29, _ctx);
-                while (_alt != 2 && _alt != org.antlr.v4.runtime.atn.ATN.INVALID_ALT_NUMBER) {
-                    if (_alt == 1) {
-                        {
-                            {
-                                setState(380);
-                                match(COMMA);
-                                setState(381);
-                                indexPattern();
-                            }
-                        }
-                    }
-                    setState(386);
-                    _errHandler.sync(this);
-                    _alt = getInterpreter().adaptivePredict(_input, 29, _ctx);
-                }
-                setState(388);
-                _errHandler.sync(this);
-                switch (getInterpreter().adaptivePredict(_input, 30, _ctx)) {
-                    case 1: {
-                        setState(387);
-                        ((MetricsCommandContext) _localctx).aggregates = aggFields();
-                    }
-                        break;
-                }
-                setState(392);
-                _errHandler.sync(this);
-                switch (getInterpreter().adaptivePredict(_input, 31, _ctx)) {
-                    case 1: {
-                        setState(390);
-                        match(BY);
-                        setState(391);
-                        ((MetricsCommandContext) _localctx).grouping = fields();
-                    }
-                        break;
-                }
-            }
-        } catch (RecognitionException re) {
-            _localctx.exception = re;
-            _errHandler.reportError(this, re);
-            _errHandler.recover(this, re);
-        } finally {
-            exitRule();
-        }
-        return _localctx;
-    }
-
-    @SuppressWarnings("CheckReturnValue")
-    public static class EvalCommandContext extends ParserRuleContext {
-        public TerminalNode EVAL() {
-            return getToken(EsqlBaseParser.EVAL, 0);
-        }
-
-        public FieldsContext fields() {
-            return getRuleContext(FieldsContext.class, 0);
-        }
-
-        @SuppressWarnings("this-escape")
-        public EvalCommandContext(ParserRuleContext parent, int invokingState) {
-            super(parent, invokingState);
-        }
-
-        @Override
-        public int getRuleIndex() {
-            return RULE_evalCommand;
-        }
-
-        @Override
-        public void enterRule(ParseTreeListener listener) {
-            if (listener instanceof EsqlBaseParserListener) ((EsqlBaseParserListener) listener).enterEvalCommand(this);
-        }
-
-        @Override
-        public void exitRule(ParseTreeListener listener) {
-            if (listener instanceof EsqlBaseParserListener) ((EsqlBaseParserListener) listener).exitEvalCommand(this);
-        }
-
-        @Override
-        public <T> T accept(ParseTreeVisitor<? extends T> visitor) {
-            if (visitor instanceof EsqlBaseParserVisitor) return ((EsqlBaseParserVisitor<? extends T>) visitor).visitEvalCommand(this);
-            else return visitor.visitChildren(this);
-        }
-    }
-
-    public final EvalCommandContext evalCommand() throws RecognitionException {
-        EvalCommandContext _localctx = new EvalCommandContext(_ctx, getState());
-        enterRule(_localctx, 50, RULE_evalCommand);
-        try {
-            enterOuterAlt(_localctx, 1);
-            {
-                setState(394);
-                match(EVAL);
-                setState(395);
-                fields();
-            }
-        } catch (RecognitionException re) {
-            _localctx.exception = re;
-            _errHandler.reportError(this, re);
-            _errHandler.recover(this, re);
-        } finally {
-            exitRule();
-        }
-        return _localctx;
-    }
-
-    @SuppressWarnings("CheckReturnValue")
-    public static class StatsCommandContext extends ParserRuleContext {
-        public AggFieldsContext stats;
-        public FieldsContext grouping;
-
-        public TerminalNode STATS() {
-            return getToken(EsqlBaseParser.STATS, 0);
-        }
-
-        public TerminalNode BY() {
-            return getToken(EsqlBaseParser.BY, 0);
-        }
-
-        public AggFieldsContext aggFields() {
-            return getRuleContext(AggFieldsContext.class, 0);
-        }
-
-        public FieldsContext fields() {
-            return getRuleContext(FieldsContext.class, 0);
-        }
-
-        @SuppressWarnings("this-escape")
-        public StatsCommandContext(ParserRuleContext parent, int invokingState) {
-            super(parent, invokingState);
-        }
-
-        @Override
-        public int getRuleIndex() {
-            return RULE_statsCommand;
-        }
-
-        @Override
-        public void enterRule(ParseTreeListener listener) {
-            if (listener instanceof EsqlBaseParserListener) ((EsqlBaseParserListener) listener).enterStatsCommand(this);
-        }
-
-        @Override
-        public void exitRule(ParseTreeListener listener) {
-            if (listener instanceof EsqlBaseParserListener) ((EsqlBaseParserListener) listener).exitStatsCommand(this);
-        }
-
-        @Override
-        public <T> T accept(ParseTreeVisitor<? extends T> visitor) {
-            if (visitor instanceof EsqlBaseParserVisitor) return ((EsqlBaseParserVisitor<? extends T>) visitor).visitStatsCommand(this);
-            else return visitor.visitChildren(this);
-        }
-    }
-
-    public final StatsCommandContext statsCommand() throws RecognitionException {
-        StatsCommandContext _localctx = new StatsCommandContext(_ctx, getState());
-        enterRule(_localctx, 52, RULE_statsCommand);
-        try {
-            enterOuterAlt(_localctx, 1);
-            {
-                setState(397);
-                match(STATS);
-                setState(399);
-                _errHandler.sync(this);
-                switch (getInterpreter().adaptivePredict(_input, 32, _ctx)) {
-                    case 1: {
-                        setState(398);
-                        ((StatsCommandContext) _localctx).stats = aggFields();
-                    }
-                        break;
-                }
-                setState(403);
-                _errHandler.sync(this);
-                switch (getInterpreter().adaptivePredict(_input, 33, _ctx)) {
-                    case 1: {
-                        setState(401);
-                        match(BY);
-                        setState(402);
-                        ((StatsCommandContext) _localctx).grouping = fields();
-                    }
-                        break;
-                }
-            }
-        } catch (RecognitionException re) {
-            _localctx.exception = re;
-            _errHandler.reportError(this, re);
-            _errHandler.recover(this, re);
-        } finally {
-            exitRule();
-        }
-        return _localctx;
-    }
-
-    @SuppressWarnings("CheckReturnValue")
-    public static class AggFieldsContext extends ParserRuleContext {
-        public List<AggFieldContext> aggField() {
-            return getRuleContexts(AggFieldContext.class);
-        }
-
-        public AggFieldContext aggField(int i) {
-            return getRuleContext(AggFieldContext.class, i);
-        }
-
-        public List<TerminalNode> COMMA() {
-            return getTokens(EsqlBaseParser.COMMA);
-        }
-
-        public TerminalNode COMMA(int i) {
-            return getToken(EsqlBaseParser.COMMA, i);
-        }
-
-        @SuppressWarnings("this-escape")
-        public AggFieldsContext(ParserRuleContext parent, int invokingState) {
-            super(parent, invokingState);
-        }
-
-        @Override
-        public int getRuleIndex() {
-            return RULE_aggFields;
-        }
-
-        @Override
-        public void enterRule(ParseTreeListener listener) {
-            if (listener instanceof EsqlBaseParserListener) ((EsqlBaseParserListener) listener).enterAggFields(this);
-        }
-
-        @Override
-        public void exitRule(ParseTreeListener listener) {
-            if (listener instanceof EsqlBaseParserListener) ((EsqlBaseParserListener) listener).exitAggFields(this);
-        }
-
-        @Override
-        public <T> T accept(ParseTreeVisitor<? extends T> visitor) {
-            if (visitor instanceof EsqlBaseParserVisitor) return ((EsqlBaseParserVisitor<? extends T>) visitor).visitAggFields(this);
-            else return visitor.visitChildren(this);
-        }
-    }
-
-    public final AggFieldsContext aggFields() throws RecognitionException {
-        AggFieldsContext _localctx = new AggFieldsContext(_ctx, getState());
-        enterRule(_localctx, 54, RULE_aggFields);
-        try {
-            int _alt;
-            enterOuterAlt(_localctx, 1);
-            {
-                setState(405);
-                aggField();
-                setState(410);
-                _errHandler.sync(this);
-                _alt = getInterpreter().adaptivePredict(_input, 34, _ctx);
-                while (_alt != 2 && _alt != org.antlr.v4.runtime.atn.ATN.INVALID_ALT_NUMBER) {
-                    if (_alt == 1) {
-                        {
-                            {
-                                setState(406);
-                                match(COMMA);
-                                setState(407);
-                                aggField();
-                            }
-                        }
-                    }
-                    setState(412);
-                    _errHandler.sync(this);
-                    _alt = getInterpreter().adaptivePredict(_input, 34, _ctx);
-                }
-            }
-        } catch (RecognitionException re) {
-            _localctx.exception = re;
-            _errHandler.reportError(this, re);
-            _errHandler.recover(this, re);
-        } finally {
-            exitRule();
-        }
-        return _localctx;
-    }
-
-    @SuppressWarnings("CheckReturnValue")
-    public static class AggFieldContext extends ParserRuleContext {
-        public FieldContext field() {
-            return getRuleContext(FieldContext.class, 0);
-        }
-
-        public TerminalNode WHERE() {
-            return getToken(EsqlBaseParser.WHERE, 0);
-        }
-
-        public BooleanExpressionContext booleanExpression() {
-            return getRuleContext(BooleanExpressionContext.class, 0);
-        }
-
-        @SuppressWarnings("this-escape")
-        public AggFieldContext(ParserRuleContext parent, int invokingState) {
-            super(parent, invokingState);
-        }
-
-        @Override
-        public int getRuleIndex() {
-            return RULE_aggField;
-        }
-
-        @Override
-        public void enterRule(ParseTreeListener listener) {
-            if (listener instanceof EsqlBaseParserListener) ((EsqlBaseParserListener) listener).enterAggField(this);
-        }
-
-        @Override
-        public void exitRule(ParseTreeListener listener) {
-            if (listener instanceof EsqlBaseParserListener) ((EsqlBaseParserListener) listener).exitAggField(this);
-        }
-
-        @Override
-        public <T> T accept(ParseTreeVisitor<? extends T> visitor) {
-            if (visitor instanceof EsqlBaseParserVisitor) return ((EsqlBaseParserVisitor<? extends T>) visitor).visitAggField(this);
-            else return visitor.visitChildren(this);
-        }
-    }
-
-    public final AggFieldContext aggField() throws RecognitionException {
-        AggFieldContext _localctx = new AggFieldContext(_ctx, getState());
-        enterRule(_localctx, 56, RULE_aggField);
-        try {
-            enterOuterAlt(_localctx, 1);
-            {
-                setState(413);
-                field();
-                setState(416);
-                _errHandler.sync(this);
-                switch (getInterpreter().adaptivePredict(_input, 35, _ctx)) {
-                    case 1: {
-                        setState(414);
-                        match(WHERE);
-                        setState(415);
-                        booleanExpression(0);
-                    }
-                        break;
-                }
-            }
-        } catch (RecognitionException re) {
-            _localctx.exception = re;
-            _errHandler.reportError(this, re);
-            _errHandler.recover(this, re);
-        } finally {
-            exitRule();
-        }
-        return _localctx;
-    }
-
-    @SuppressWarnings("CheckReturnValue")
-    public static class QualifiedNameContext extends ParserRuleContext {
-        public List<IdentifierOrParameterContext> identifierOrParameter() {
-            return getRuleContexts(IdentifierOrParameterContext.class);
-        }
-
-        public IdentifierOrParameterContext identifierOrParameter(int i) {
-            return getRuleContext(IdentifierOrParameterContext.class, i);
-        }
-
-        public List<TerminalNode> DOT() {
-            return getTokens(EsqlBaseParser.DOT);
-        }
-
-        public TerminalNode DOT(int i) {
-            return getToken(EsqlBaseParser.DOT, i);
-        }
-
-        @SuppressWarnings("this-escape")
-        public QualifiedNameContext(ParserRuleContext parent, int invokingState) {
-            super(parent, invokingState);
-        }
-
-        @Override
-        public int getRuleIndex() {
-            return RULE_qualifiedName;
-        }
-
-        @Override
-        public void enterRule(ParseTreeListener listener) {
-            if (listener instanceof EsqlBaseParserListener) ((EsqlBaseParserListener) listener).enterQualifiedName(this);
-        }
-
-        @Override
-        public void exitRule(ParseTreeListener listener) {
-            if (listener instanceof EsqlBaseParserListener) ((EsqlBaseParserListener) listener).exitQualifiedName(this);
-        }
-
-        @Override
-        public <T> T accept(ParseTreeVisitor<? extends T> visitor) {
-            if (visitor instanceof EsqlBaseParserVisitor) return ((EsqlBaseParserVisitor<? extends T>) visitor).visitQualifiedName(this);
-            else return visitor.visitChildren(this);
-        }
-    }
-
-    public final QualifiedNameContext qualifiedName() throws RecognitionException {
-        QualifiedNameContext _localctx = new QualifiedNameContext(_ctx, getState());
-        enterRule(_localctx, 58, RULE_qualifiedName);
-        try {
-            int _alt;
-            enterOuterAlt(_localctx, 1);
-            {
-                setState(418);
-                identifierOrParameter();
-                setState(423);
-                _errHandler.sync(this);
-                _alt = getInterpreter().adaptivePredict(_input, 36, _ctx);
-                while (_alt != 2 && _alt != org.antlr.v4.runtime.atn.ATN.INVALID_ALT_NUMBER) {
-                    if (_alt == 1) {
-                        {
-                            {
-                                setState(419);
-                                match(DOT);
-                                setState(420);
-                                identifierOrParameter();
-                            }
-                        }
-                    }
-                    setState(425);
-                    _errHandler.sync(this);
-                    _alt = getInterpreter().adaptivePredict(_input, 36, _ctx);
-                }
-            }
-        } catch (RecognitionException re) {
-            _localctx.exception = re;
-            _errHandler.reportError(this, re);
-            _errHandler.recover(this, re);
-        } finally {
-            exitRule();
-        }
-        return _localctx;
-    }
-
-    @SuppressWarnings("CheckReturnValue")
-    public static class QualifiedNamePatternContext extends ParserRuleContext {
-        public List<IdentifierPatternContext> identifierPattern() {
-            return getRuleContexts(IdentifierPatternContext.class);
-        }
-
-        public IdentifierPatternContext identifierPattern(int i) {
-            return getRuleContext(IdentifierPatternContext.class, i);
-        }
-
-        public List<TerminalNode> DOT() {
-            return getTokens(EsqlBaseParser.DOT);
-        }
-
-        public TerminalNode DOT(int i) {
-            return getToken(EsqlBaseParser.DOT, i);
-        }
-
-        @SuppressWarnings("this-escape")
-        public QualifiedNamePatternContext(ParserRuleContext parent, int invokingState) {
-            super(parent, invokingState);
-        }
-
-        @Override
-        public int getRuleIndex() {
-            return RULE_qualifiedNamePattern;
-        }
-
-        @Override
-        public void enterRule(ParseTreeListener listener) {
-            if (listener instanceof EsqlBaseParserListener) ((EsqlBaseParserListener) listener).enterQualifiedNamePattern(this);
-        }
-
-        @Override
-        public void exitRule(ParseTreeListener listener) {
-            if (listener instanceof EsqlBaseParserListener) ((EsqlBaseParserListener) listener).exitQualifiedNamePattern(this);
-        }
-
-        @Override
-        public <T> T accept(ParseTreeVisitor<? extends T> visitor) {
-            if (visitor instanceof EsqlBaseParserVisitor) return ((EsqlBaseParserVisitor<? extends T>) visitor).visitQualifiedNamePattern(
-                this
-            );
-            else return visitor.visitChildren(this);
-        }
-    }
-
-    public final QualifiedNamePatternContext qualifiedNamePattern() throws RecognitionException {
-        QualifiedNamePatternContext _localctx = new QualifiedNamePatternContext(_ctx, getState());
-        enterRule(_localctx, 60, RULE_qualifiedNamePattern);
-        try {
-            int _alt;
-            enterOuterAlt(_localctx, 1);
-            {
-                setState(426);
-                identifierPattern();
-                setState(431);
-                _errHandler.sync(this);
-                _alt = getInterpreter().adaptivePredict(_input, 37, _ctx);
-                while (_alt != 2 && _alt != org.antlr.v4.runtime.atn.ATN.INVALID_ALT_NUMBER) {
-                    if (_alt == 1) {
-                        {
-                            {
-                                setState(427);
-                                match(DOT);
-                                setState(428);
-                                identifierPattern();
-                            }
-                        }
-                    }
-                    setState(433);
-                    _errHandler.sync(this);
-                    _alt = getInterpreter().adaptivePredict(_input, 37, _ctx);
-                }
-            }
-        } catch (RecognitionException re) {
-            _localctx.exception = re;
-            _errHandler.reportError(this, re);
-            _errHandler.recover(this, re);
-        } finally {
-            exitRule();
-        }
-        return _localctx;
-    }
-
-    @SuppressWarnings("CheckReturnValue")
-    public static class QualifiedNamePatternsContext extends ParserRuleContext {
-        public List<QualifiedNamePatternContext> qualifiedNamePattern() {
-            return getRuleContexts(QualifiedNamePatternContext.class);
-        }
-
-        public QualifiedNamePatternContext qualifiedNamePattern(int i) {
-            return getRuleContext(QualifiedNamePatternContext.class, i);
-        }
-
-        public List<TerminalNode> COMMA() {
-            return getTokens(EsqlBaseParser.COMMA);
-        }
-
-        public TerminalNode COMMA(int i) {
-            return getToken(EsqlBaseParser.COMMA, i);
-        }
-
-        @SuppressWarnings("this-escape")
-        public QualifiedNamePatternsContext(ParserRuleContext parent, int invokingState) {
-            super(parent, invokingState);
-        }
-
-        @Override
-        public int getRuleIndex() {
-            return RULE_qualifiedNamePatterns;
-        }
-
-        @Override
-        public void enterRule(ParseTreeListener listener) {
-            if (listener instanceof EsqlBaseParserListener) ((EsqlBaseParserListener) listener).enterQualifiedNamePatterns(this);
-        }
-
-        @Override
-        public void exitRule(ParseTreeListener listener) {
-            if (listener instanceof EsqlBaseParserListener) ((EsqlBaseParserListener) listener).exitQualifiedNamePatterns(this);
-        }
-
-        @Override
-        public <T> T accept(ParseTreeVisitor<? extends T> visitor) {
-            if (visitor instanceof EsqlBaseParserVisitor) return ((EsqlBaseParserVisitor<? extends T>) visitor).visitQualifiedNamePatterns(
-                this
-            );
-            else return visitor.visitChildren(this);
-        }
-    }
-
-    public final QualifiedNamePatternsContext qualifiedNamePatterns() throws RecognitionException {
-        QualifiedNamePatternsContext _localctx = new QualifiedNamePatternsContext(_ctx, getState());
-        enterRule(_localctx, 62, RULE_qualifiedNamePatterns);
-        try {
-            int _alt;
-            enterOuterAlt(_localctx, 1);
-            {
-                setState(434);
-                qualifiedNamePattern();
-                setState(439);
-                _errHandler.sync(this);
-                _alt = getInterpreter().adaptivePredict(_input, 38, _ctx);
-                while (_alt != 2 && _alt != org.antlr.v4.runtime.atn.ATN.INVALID_ALT_NUMBER) {
-                    if (_alt == 1) {
-                        {
-                            {
-                                setState(435);
-                                match(COMMA);
-                                setState(436);
-                                qualifiedNamePattern();
-                            }
-                        }
-                    }
-                    setState(441);
-                    _errHandler.sync(this);
-                    _alt = getInterpreter().adaptivePredict(_input, 38, _ctx);
-                }
-            }
-        } catch (RecognitionException re) {
-            _localctx.exception = re;
-            _errHandler.reportError(this, re);
-            _errHandler.recover(this, re);
-        } finally {
-            exitRule();
-        }
-        return _localctx;
-    }
-
-    @SuppressWarnings("CheckReturnValue")
-    public static class IdentifierContext extends ParserRuleContext {
-        public TerminalNode UNQUOTED_IDENTIFIER() {
-            return getToken(EsqlBaseParser.UNQUOTED_IDENTIFIER, 0);
-        }
-
-        public TerminalNode QUOTED_IDENTIFIER() {
-            return getToken(EsqlBaseParser.QUOTED_IDENTIFIER, 0);
-        }
-
-        @SuppressWarnings("this-escape")
-        public IdentifierContext(ParserRuleContext parent, int invokingState) {
-            super(parent, invokingState);
-        }
-
-        @Override
-        public int getRuleIndex() {
-            return RULE_identifier;
-        }
-
-        @Override
-        public void enterRule(ParseTreeListener listener) {
-            if (listener instanceof EsqlBaseParserListener) ((EsqlBaseParserListener) listener).enterIdentifier(this);
-        }
-
-        @Override
-        public void exitRule(ParseTreeListener listener) {
-            if (listener instanceof EsqlBaseParserListener) ((EsqlBaseParserListener) listener).exitIdentifier(this);
-        }
-
-        @Override
-        public <T> T accept(ParseTreeVisitor<? extends T> visitor) {
-            if (visitor instanceof EsqlBaseParserVisitor) return ((EsqlBaseParserVisitor<? extends T>) visitor).visitIdentifier(this);
-            else return visitor.visitChildren(this);
-        }
-    }
-
-    public final IdentifierContext identifier() throws RecognitionException {
-        IdentifierContext _localctx = new IdentifierContext(_ctx, getState());
-        enterRule(_localctx, 64, RULE_identifier);
-        int _la;
-        try {
-            enterOuterAlt(_localctx, 1);
-            {
-                setState(442);
-                _la = _input.LA(1);
-                if (!(_la == UNQUOTED_IDENTIFIER || _la == QUOTED_IDENTIFIER)) {
-                    _errHandler.recoverInline(this);
-                } else {
-                    if (_input.LA(1) == Token.EOF) matchedEOF = true;
-                    _errHandler.reportMatch(this);
-                    consume();
-                }
-            }
-        } catch (RecognitionException re) {
-            _localctx.exception = re;
-            _errHandler.reportError(this, re);
-            _errHandler.recover(this, re);
-        } finally {
-            exitRule();
-        }
-        return _localctx;
-    }
-
-    @SuppressWarnings("CheckReturnValue")
-    public static class IdentifierPatternContext extends ParserRuleContext {
-        public TerminalNode ID_PATTERN() {
-            return getToken(EsqlBaseParser.ID_PATTERN, 0);
-        }
-
-        public ParameterContext parameter() {
-            return getRuleContext(ParameterContext.class, 0);
-        }
-
-        @SuppressWarnings("this-escape")
-        public IdentifierPatternContext(ParserRuleContext parent, int invokingState) {
-            super(parent, invokingState);
-        }
-
-        @Override
-        public int getRuleIndex() {
-            return RULE_identifierPattern;
-        }
-
-        @Override
-        public void enterRule(ParseTreeListener listener) {
-            if (listener instanceof EsqlBaseParserListener) ((EsqlBaseParserListener) listener).enterIdentifierPattern(this);
-        }
-
-        @Override
-        public void exitRule(ParseTreeListener listener) {
-            if (listener instanceof EsqlBaseParserListener) ((EsqlBaseParserListener) listener).exitIdentifierPattern(this);
-        }
-
-        @Override
-        public <T> T accept(ParseTreeVisitor<? extends T> visitor) {
-            if (visitor instanceof EsqlBaseParserVisitor) return ((EsqlBaseParserVisitor<? extends T>) visitor).visitIdentifierPattern(
-                this
-            );
-            else return visitor.visitChildren(this);
-        }
-    }
-
-    public final IdentifierPatternContext identifierPattern() throws RecognitionException {
-        IdentifierPatternContext _localctx = new IdentifierPatternContext(_ctx, getState());
-        enterRule(_localctx, 66, RULE_identifierPattern);
-        try {
-            setState(447);
-            _errHandler.sync(this);
-            switch (getInterpreter().adaptivePredict(_input, 39, _ctx)) {
-                case 1:
-                    enterOuterAlt(_localctx, 1); {
-                    setState(444);
-                    match(ID_PATTERN);
-                }
-                    break;
-                case 2:
-                    enterOuterAlt(_localctx, 2); {
-                    setState(445);
-                    if (!(this.isDevVersion())) throw new FailedPredicateException(this, "this.isDevVersion()");
-                    setState(446);
-                    parameter();
-                }
-                    break;
-            }
-        } catch (RecognitionException re) {
-            _localctx.exception = re;
-            _errHandler.reportError(this, re);
-            _errHandler.recover(this, re);
-        } finally {
-            exitRule();
-        }
-        return _localctx;
-    }
-
-    @SuppressWarnings("CheckReturnValue")
-    public static class ConstantContext extends ParserRuleContext {
-        @SuppressWarnings("this-escape")
-        public ConstantContext(ParserRuleContext parent, int invokingState) {
-            super(parent, invokingState);
-        }
-
-        @Override
-        public int getRuleIndex() {
-            return RULE_constant;
-        }
-
-        @SuppressWarnings("this-escape")
-        public ConstantContext() {}
-
-        public void copyFrom(ConstantContext ctx) {
-            super.copyFrom(ctx);
-        }
-    }
-
-    @SuppressWarnings("CheckReturnValue")
-    public static class BooleanArrayLiteralContext extends ConstantContext {
-        public TerminalNode OPENING_BRACKET() {
-            return getToken(EsqlBaseParser.OPENING_BRACKET, 0);
-        }
-
-        public List<BooleanValueContext> booleanValue() {
-            return getRuleContexts(BooleanValueContext.class);
-        }
-
-        public BooleanValueContext booleanValue(int i) {
-            return getRuleContext(BooleanValueContext.class, i);
-        }
-
-        public TerminalNode CLOSING_BRACKET() {
-            return getToken(EsqlBaseParser.CLOSING_BRACKET, 0);
-        }
-
-        public List<TerminalNode> COMMA() {
-            return getTokens(EsqlBaseParser.COMMA);
-        }
-
-        public TerminalNode COMMA(int i) {
-            return getToken(EsqlBaseParser.COMMA, i);
-        }
-
-        @SuppressWarnings("this-escape")
-        public BooleanArrayLiteralContext(ConstantContext ctx) {
-            copyFrom(ctx);
-        }
-
-        @Override
-        public void enterRule(ParseTreeListener listener) {
-            if (listener instanceof EsqlBaseParserListener) ((EsqlBaseParserListener) listener).enterBooleanArrayLiteral(this);
-        }
-
-        @Override
-        public void exitRule(ParseTreeListener listener) {
-            if (listener instanceof EsqlBaseParserListener) ((EsqlBaseParserListener) listener).exitBooleanArrayLiteral(this);
-        }
-
-        @Override
-        public <T> T accept(ParseTreeVisitor<? extends T> visitor) {
-            if (visitor instanceof EsqlBaseParserVisitor) return ((EsqlBaseParserVisitor<? extends T>) visitor).visitBooleanArrayLiteral(
-                this
-            );
-            else return visitor.visitChildren(this);
-        }
-    }
-
-    @SuppressWarnings("CheckReturnValue")
-    public static class DecimalLiteralContext extends ConstantContext {
-        public DecimalValueContext decimalValue() {
-            return getRuleContext(DecimalValueContext.class, 0);
-        }
-
-        @SuppressWarnings("this-escape")
-        public DecimalLiteralContext(ConstantContext ctx) {
-            copyFrom(ctx);
-        }
-
-        @Override
-        public void enterRule(ParseTreeListener listener) {
-            if (listener instanceof EsqlBaseParserListener) ((EsqlBaseParserListener) listener).enterDecimalLiteral(this);
-        }
-
-        @Override
-        public void exitRule(ParseTreeListener listener) {
-            if (listener instanceof EsqlBaseParserListener) ((EsqlBaseParserListener) listener).exitDecimalLiteral(this);
-        }
-
-        @Override
-        public <T> T accept(ParseTreeVisitor<? extends T> visitor) {
-            if (visitor instanceof EsqlBaseParserVisitor) return ((EsqlBaseParserVisitor<? extends T>) visitor).visitDecimalLiteral(this);
-            else return visitor.visitChildren(this);
-        }
-    }
-
-    @SuppressWarnings("CheckReturnValue")
-    public static class NullLiteralContext extends ConstantContext {
-        public TerminalNode NULL() {
-            return getToken(EsqlBaseParser.NULL, 0);
-        }
-
-        @SuppressWarnings("this-escape")
-        public NullLiteralContext(ConstantContext ctx) {
-            copyFrom(ctx);
-        }
-
-        @Override
-        public void enterRule(ParseTreeListener listener) {
-            if (listener instanceof EsqlBaseParserListener) ((EsqlBaseParserListener) listener).enterNullLiteral(this);
-        }
-
-        @Override
-        public void exitRule(ParseTreeListener listener) {
-            if (listener instanceof EsqlBaseParserListener) ((EsqlBaseParserListener) listener).exitNullLiteral(this);
-        }
-
-        @Override
-        public <T> T accept(ParseTreeVisitor<? extends T> visitor) {
-            if (visitor instanceof EsqlBaseParserVisitor) return ((EsqlBaseParserVisitor<? extends T>) visitor).visitNullLiteral(this);
-            else return visitor.visitChildren(this);
-        }
-    }
-
-    @SuppressWarnings("CheckReturnValue")
-    public static class QualifiedIntegerLiteralContext extends ConstantContext {
-        public IntegerValueContext integerValue() {
-            return getRuleContext(IntegerValueContext.class, 0);
-        }
-
-        public TerminalNode UNQUOTED_IDENTIFIER() {
-            return getToken(EsqlBaseParser.UNQUOTED_IDENTIFIER, 0);
-        }
-
-        @SuppressWarnings("this-escape")
-        public QualifiedIntegerLiteralContext(ConstantContext ctx) {
-            copyFrom(ctx);
-        }
-
-        @Override
-        public void enterRule(ParseTreeListener listener) {
-            if (listener instanceof EsqlBaseParserListener) ((EsqlBaseParserListener) listener).enterQualifiedIntegerLiteral(this);
-        }
-
-        @Override
-        public void exitRule(ParseTreeListener listener) {
-            if (listener instanceof EsqlBaseParserListener) ((EsqlBaseParserListener) listener).exitQualifiedIntegerLiteral(this);
-        }
-
-        @Override
-        public <T> T accept(ParseTreeVisitor<? extends T> visitor) {
-            if (visitor instanceof EsqlBaseParserVisitor) return ((EsqlBaseParserVisitor<? extends T>) visitor)
-                .visitQualifiedIntegerLiteral(this);
-            else return visitor.visitChildren(this);
-        }
-    }
-
-    @SuppressWarnings("CheckReturnValue")
-    public static class StringArrayLiteralContext extends ConstantContext {
-        public TerminalNode OPENING_BRACKET() {
-            return getToken(EsqlBaseParser.OPENING_BRACKET, 0);
-        }
-
-        public List<StringContext> string() {
-            return getRuleContexts(StringContext.class);
-        }
-
-        public StringContext string(int i) {
-            return getRuleContext(StringContext.class, i);
-        }
-
-        public TerminalNode CLOSING_BRACKET() {
-            return getToken(EsqlBaseParser.CLOSING_BRACKET, 0);
-        }
-
-        public List<TerminalNode> COMMA() {
-            return getTokens(EsqlBaseParser.COMMA);
-        }
-
-        public TerminalNode COMMA(int i) {
-            return getToken(EsqlBaseParser.COMMA, i);
-        }
-
-        @SuppressWarnings("this-escape")
-        public StringArrayLiteralContext(ConstantContext ctx) {
-            copyFrom(ctx);
-        }
-
-        @Override
-        public void enterRule(ParseTreeListener listener) {
-            if (listener instanceof EsqlBaseParserListener) ((EsqlBaseParserListener) listener).enterStringArrayLiteral(this);
-        }
-
-        @Override
-        public void exitRule(ParseTreeListener listener) {
-            if (listener instanceof EsqlBaseParserListener) ((EsqlBaseParserListener) listener).exitStringArrayLiteral(this);
-        }
-
-        @Override
-        public <T> T accept(ParseTreeVisitor<? extends T> visitor) {
-            if (visitor instanceof EsqlBaseParserVisitor) return ((EsqlBaseParserVisitor<? extends T>) visitor).visitStringArrayLiteral(
-                this
-            );
-            else return visitor.visitChildren(this);
-        }
-    }
-
-    @SuppressWarnings("CheckReturnValue")
-    public static class InputParameterContext extends ConstantContext {
-        public ParameterContext parameter() {
-            return getRuleContext(ParameterContext.class, 0);
-        }
-
-        @SuppressWarnings("this-escape")
-        public InputParameterContext(ConstantContext ctx) {
-            copyFrom(ctx);
-        }
-
-        @Override
-        public void enterRule(ParseTreeListener listener) {
-            if (listener instanceof EsqlBaseParserListener) ((EsqlBaseParserListener) listener).enterInputParameter(this);
-        }
-
-        @Override
-        public void exitRule(ParseTreeListener listener) {
-            if (listener instanceof EsqlBaseParserListener) ((EsqlBaseParserListener) listener).exitInputParameter(this);
-        }
-
-        @Override
-        public <T> T accept(ParseTreeVisitor<? extends T> visitor) {
-            if (visitor instanceof EsqlBaseParserVisitor) return ((EsqlBaseParserVisitor<? extends T>) visitor).visitInputParameter(this);
-            else return visitor.visitChildren(this);
-        }
-    }
-
-    @SuppressWarnings("CheckReturnValue")
-    public static class StringLiteralContext extends ConstantContext {
-        public StringContext string() {
-            return getRuleContext(StringContext.class, 0);
-        }
-
-        @SuppressWarnings("this-escape")
-        public StringLiteralContext(ConstantContext ctx) {
-            copyFrom(ctx);
-        }
-
-        @Override
-        public void enterRule(ParseTreeListener listener) {
-            if (listener instanceof EsqlBaseParserListener) ((EsqlBaseParserListener) listener).enterStringLiteral(this);
-        }
-
-        @Override
-        public void exitRule(ParseTreeListener listener) {
-            if (listener instanceof EsqlBaseParserListener) ((EsqlBaseParserListener) listener).exitStringLiteral(this);
-        }
-
-        @Override
-        public <T> T accept(ParseTreeVisitor<? extends T> visitor) {
-            if (visitor instanceof EsqlBaseParserVisitor) return ((EsqlBaseParserVisitor<? extends T>) visitor).visitStringLiteral(this);
-            else return visitor.visitChildren(this);
-        }
-    }
-
-    @SuppressWarnings("CheckReturnValue")
-    public static class NumericArrayLiteralContext extends ConstantContext {
-        public TerminalNode OPENING_BRACKET() {
-            return getToken(EsqlBaseParser.OPENING_BRACKET, 0);
-        }
-
-        public List<NumericValueContext> numericValue() {
-            return getRuleContexts(NumericValueContext.class);
-        }
-
-        public NumericValueContext numericValue(int i) {
-            return getRuleContext(NumericValueContext.class, i);
-        }
-
-        public TerminalNode CLOSING_BRACKET() {
-            return getToken(EsqlBaseParser.CLOSING_BRACKET, 0);
-        }
-
-        public List<TerminalNode> COMMA() {
-            return getTokens(EsqlBaseParser.COMMA);
-        }
-
-        public TerminalNode COMMA(int i) {
-            return getToken(EsqlBaseParser.COMMA, i);
-        }
-
-        @SuppressWarnings("this-escape")
-        public NumericArrayLiteralContext(ConstantContext ctx) {
-            copyFrom(ctx);
-        }
-
-        @Override
-        public void enterRule(ParseTreeListener listener) {
-            if (listener instanceof EsqlBaseParserListener) ((EsqlBaseParserListener) listener).enterNumericArrayLiteral(this);
-        }
-
-        @Override
-        public void exitRule(ParseTreeListener listener) {
-            if (listener instanceof EsqlBaseParserListener) ((EsqlBaseParserListener) listener).exitNumericArrayLiteral(this);
-        }
-
-        @Override
-        public <T> T accept(ParseTreeVisitor<? extends T> visitor) {
-            if (visitor instanceof EsqlBaseParserVisitor) return ((EsqlBaseParserVisitor<? extends T>) visitor).visitNumericArrayLiteral(
-                this
-            );
-            else return visitor.visitChildren(this);
-        }
-    }
-
-    @SuppressWarnings("CheckReturnValue")
-    public static class IntegerLiteralContext extends ConstantContext {
-        public IntegerValueContext integerValue() {
-            return getRuleContext(IntegerValueContext.class, 0);
-        }
-
-        @SuppressWarnings("this-escape")
-        public IntegerLiteralContext(ConstantContext ctx) {
-            copyFrom(ctx);
-        }
-
-        @Override
-        public void enterRule(ParseTreeListener listener) {
-            if (listener instanceof EsqlBaseParserListener) ((EsqlBaseParserListener) listener).enterIntegerLiteral(this);
-        }
-
-        @Override
-        public void exitRule(ParseTreeListener listener) {
-            if (listener instanceof EsqlBaseParserListener) ((EsqlBaseParserListener) listener).exitIntegerLiteral(this);
-        }
-
-        @Override
-        public <T> T accept(ParseTreeVisitor<? extends T> visitor) {
-            if (visitor instanceof EsqlBaseParserVisitor) return ((EsqlBaseParserVisitor<? extends T>) visitor).visitIntegerLiteral(this);
-            else return visitor.visitChildren(this);
-        }
-    }
-
-    @SuppressWarnings("CheckReturnValue")
-    public static class BooleanLiteralContext extends ConstantContext {
-        public BooleanValueContext booleanValue() {
-            return getRuleContext(BooleanValueContext.class, 0);
-        }
-
-        @SuppressWarnings("this-escape")
-        public BooleanLiteralContext(ConstantContext ctx) {
-            copyFrom(ctx);
-        }
-
-        @Override
-        public void enterRule(ParseTreeListener listener) {
-            if (listener instanceof EsqlBaseParserListener) ((EsqlBaseParserListener) listener).enterBooleanLiteral(this);
-        }
-
-        @Override
-        public void exitRule(ParseTreeListener listener) {
-            if (listener instanceof EsqlBaseParserListener) ((EsqlBaseParserListener) listener).exitBooleanLiteral(this);
-        }
-
-        @Override
-        public <T> T accept(ParseTreeVisitor<? extends T> visitor) {
-            if (visitor instanceof EsqlBaseParserVisitor) return ((EsqlBaseParserVisitor<? extends T>) visitor).visitBooleanLiteral(this);
-            else return visitor.visitChildren(this);
-        }
-    }
-
-    public final ConstantContext constant() throws RecognitionException {
-        ConstantContext _localctx = new ConstantContext(_ctx, getState());
-        enterRule(_localctx, 68, RULE_constant);
-        int _la;
-        try {
-            setState(491);
-            _errHandler.sync(this);
-            switch (getInterpreter().adaptivePredict(_input, 43, _ctx)) {
-                case 1:
-                    _localctx = new NullLiteralContext(_localctx);
-                    enterOuterAlt(_localctx, 1); {
-                    setState(449);
-                    match(NULL);
-                }
-                    break;
-                case 2:
-                    _localctx = new QualifiedIntegerLiteralContext(_localctx);
-                    enterOuterAlt(_localctx, 2); {
-                    setState(450);
-                    integerValue();
-                    setState(451);
-                    match(UNQUOTED_IDENTIFIER);
-                }
-                    break;
-                case 3:
-                    _localctx = new DecimalLiteralContext(_localctx);
-                    enterOuterAlt(_localctx, 3); {
-                    setState(453);
-                    decimalValue();
-                }
-                    break;
-                case 4:
-                    _localctx = new IntegerLiteralContext(_localctx);
-                    enterOuterAlt(_localctx, 4); {
-                    setState(454);
-                    integerValue();
-                }
-                    break;
-                case 5:
-                    _localctx = new BooleanLiteralContext(_localctx);
-                    enterOuterAlt(_localctx, 5); {
-                    setState(455);
-                    booleanValue();
-                }
-                    break;
-                case 6:
-                    _localctx = new InputParameterContext(_localctx);
-                    enterOuterAlt(_localctx, 6); {
-                    setState(456);
-                    parameter();
-                }
-                    break;
-                case 7:
-                    _localctx = new StringLiteralContext(_localctx);
-                    enterOuterAlt(_localctx, 7); {
-                    setState(457);
-                    string();
-                }
-                    break;
-                case 8:
-                    _localctx = new NumericArrayLiteralContext(_localctx);
-                    enterOuterAlt(_localctx, 8); {
-                    setState(458);
-                    match(OPENING_BRACKET);
-                    setState(459);
-                    numericValue();
-                    setState(464);
-                    _errHandler.sync(this);
-                    _la = _input.LA(1);
-                    while (_la == COMMA) {
-                        {
-                            {
-                                setState(460);
-                                match(COMMA);
-                                setState(461);
-                                numericValue();
-                            }
-                        }
-                        setState(466);
-                        _errHandler.sync(this);
-                        _la = _input.LA(1);
-                    }
-                    setState(467);
-                    match(CLOSING_BRACKET);
-                }
-                    break;
-                case 9:
-                    _localctx = new BooleanArrayLiteralContext(_localctx);
-                    enterOuterAlt(_localctx, 9); {
-                    setState(469);
-                    match(OPENING_BRACKET);
-                    setState(470);
-                    booleanValue();
-                    setState(475);
-                    _errHandler.sync(this);
-                    _la = _input.LA(1);
-                    while (_la == COMMA) {
-                        {
-                            {
-                                setState(471);
-                                match(COMMA);
-                                setState(472);
-                                booleanValue();
-                            }
-                        }
-                        setState(477);
-                        _errHandler.sync(this);
-                        _la = _input.LA(1);
-                    }
-                    setState(478);
-                    match(CLOSING_BRACKET);
-                }
-                    break;
-                case 10:
-                    _localctx = new StringArrayLiteralContext(_localctx);
-                    enterOuterAlt(_localctx, 10); {
-                    setState(480);
-                    match(OPENING_BRACKET);
-                    setState(481);
-                    string();
-                    setState(486);
-                    _errHandler.sync(this);
-                    _la = _input.LA(1);
-                    while (_la == COMMA) {
-                        {
-                            {
-                                setState(482);
-                                match(COMMA);
-                                setState(483);
-                                string();
-                            }
-                        }
-                        setState(488);
-                        _errHandler.sync(this);
-                        _la = _input.LA(1);
-                    }
-                    setState(489);
-                    match(CLOSING_BRACKET);
-                }
-                    break;
-            }
-        } catch (RecognitionException re) {
-            _localctx.exception = re;
-            _errHandler.reportError(this, re);
-            _errHandler.recover(this, re);
-        } finally {
-            exitRule();
-        }
-        return _localctx;
-    }
-
-    @SuppressWarnings("CheckReturnValue")
-    public static class ParameterContext extends ParserRuleContext {
-        @SuppressWarnings("this-escape")
-        public ParameterContext(ParserRuleContext parent, int invokingState) {
-            super(parent, invokingState);
-        }
-
-        @Override
-        public int getRuleIndex() {
-            return RULE_parameter;
-        }
-
-        @SuppressWarnings("this-escape")
-        public ParameterContext() {}
-
-        public void copyFrom(ParameterContext ctx) {
-            super.copyFrom(ctx);
-        }
-    }
-
-    @SuppressWarnings("CheckReturnValue")
-    public static class InputNamedOrPositionalParamContext extends ParameterContext {
-        public TerminalNode NAMED_OR_POSITIONAL_PARAM() {
-            return getToken(EsqlBaseParser.NAMED_OR_POSITIONAL_PARAM, 0);
-        }
-
-        @SuppressWarnings("this-escape")
-        public InputNamedOrPositionalParamContext(ParameterContext ctx) {
-            copyFrom(ctx);
-        }
-
-        @Override
-        public void enterRule(ParseTreeListener listener) {
-            if (listener instanceof EsqlBaseParserListener) ((EsqlBaseParserListener) listener).enterInputNamedOrPositionalParam(this);
-        }
-
-        @Override
-        public void exitRule(ParseTreeListener listener) {
-            if (listener instanceof EsqlBaseParserListener) ((EsqlBaseParserListener) listener).exitInputNamedOrPositionalParam(this);
-        }
-
-        @Override
-        public <T> T accept(ParseTreeVisitor<? extends T> visitor) {
-            if (visitor instanceof EsqlBaseParserVisitor) return ((EsqlBaseParserVisitor<? extends T>) visitor)
-                .visitInputNamedOrPositionalParam(this);
-            else return visitor.visitChildren(this);
-        }
-    }
-
-    @SuppressWarnings("CheckReturnValue")
-    public static class InputParamContext extends ParameterContext {
-        public TerminalNode PARAM() {
-            return getToken(EsqlBaseParser.PARAM, 0);
-        }
-
-        @SuppressWarnings("this-escape")
-        public InputParamContext(ParameterContext ctx) {
-            copyFrom(ctx);
-        }
-
-        @Override
-        public void enterRule(ParseTreeListener listener) {
-            if (listener instanceof EsqlBaseParserListener) ((EsqlBaseParserListener) listener).enterInputParam(this);
-        }
-
-        @Override
-        public void exitRule(ParseTreeListener listener) {
-            if (listener instanceof EsqlBaseParserListener) ((EsqlBaseParserListener) listener).exitInputParam(this);
-        }
-
-        @Override
-        public <T> T accept(ParseTreeVisitor<? extends T> visitor) {
-            if (visitor instanceof EsqlBaseParserVisitor) return ((EsqlBaseParserVisitor<? extends T>) visitor).visitInputParam(this);
-            else return visitor.visitChildren(this);
-        }
-    }
-
-    public final ParameterContext parameter() throws RecognitionException {
-        ParameterContext _localctx = new ParameterContext(_ctx, getState());
-        enterRule(_localctx, 70, RULE_parameter);
-        try {
-            setState(495);
-            _errHandler.sync(this);
-            switch (_input.LA(1)) {
-                case PARAM:
-                    _localctx = new InputParamContext(_localctx);
-                    enterOuterAlt(_localctx, 1); {
-                    setState(493);
-                    match(PARAM);
-                }
-                    break;
-                case NAMED_OR_POSITIONAL_PARAM:
-                    _localctx = new InputNamedOrPositionalParamContext(_localctx);
-                    enterOuterAlt(_localctx, 2); {
-                    setState(494);
-                    match(NAMED_OR_POSITIONAL_PARAM);
-                }
-                    break;
-                default:
-                    throw new NoViableAltException(this);
-            }
-        } catch (RecognitionException re) {
-            _localctx.exception = re;
-            _errHandler.reportError(this, re);
-            _errHandler.recover(this, re);
-        } finally {
-            exitRule();
-        }
-        return _localctx;
-    }
-
-    @SuppressWarnings("CheckReturnValue")
-    public static class IdentifierOrParameterContext extends ParserRuleContext {
-        public IdentifierContext identifier() {
-            return getRuleContext(IdentifierContext.class, 0);
-        }
-
-        public ParameterContext parameter() {
-            return getRuleContext(ParameterContext.class, 0);
-        }
-
-        @SuppressWarnings("this-escape")
-        public IdentifierOrParameterContext(ParserRuleContext parent, int invokingState) {
-            super(parent, invokingState);
-        }
-
-        @Override
-        public int getRuleIndex() {
-            return RULE_identifierOrParameter;
-        }
-
-        @Override
-        public void enterRule(ParseTreeListener listener) {
-            if (listener instanceof EsqlBaseParserListener) ((EsqlBaseParserListener) listener).enterIdentifierOrParameter(this);
-        }
-
-        @Override
-        public void exitRule(ParseTreeListener listener) {
-            if (listener instanceof EsqlBaseParserListener) ((EsqlBaseParserListener) listener).exitIdentifierOrParameter(this);
-        }
-
-        @Override
-        public <T> T accept(ParseTreeVisitor<? extends T> visitor) {
-            if (visitor instanceof EsqlBaseParserVisitor) return ((EsqlBaseParserVisitor<? extends T>) visitor).visitIdentifierOrParameter(
-                this
-            );
-            else return visitor.visitChildren(this);
-        }
-    }
-
-    public final IdentifierOrParameterContext identifierOrParameter() throws RecognitionException {
-        IdentifierOrParameterContext _localctx = new IdentifierOrParameterContext(_ctx, getState());
-        enterRule(_localctx, 72, RULE_identifierOrParameter);
-        try {
-            setState(500);
-            _errHandler.sync(this);
-            switch (getInterpreter().adaptivePredict(_input, 45, _ctx)) {
-                case 1:
-                    enterOuterAlt(_localctx, 1); {
-                    setState(497);
-                    identifier();
-                }
-                    break;
-                case 2:
-                    enterOuterAlt(_localctx, 2); {
-                    setState(498);
-                    if (!(this.isDevVersion())) throw new FailedPredicateException(this, "this.isDevVersion()");
-                    setState(499);
-                    parameter();
-                }
-                    break;
-            }
-        } catch (RecognitionException re) {
-            _localctx.exception = re;
-            _errHandler.reportError(this, re);
-            _errHandler.recover(this, re);
-        } finally {
-            exitRule();
-        }
-        return _localctx;
-    }
-
-    @SuppressWarnings("CheckReturnValue")
-    public static class LimitCommandContext extends ParserRuleContext {
-        public TerminalNode LIMIT() {
-            return getToken(EsqlBaseParser.LIMIT, 0);
-        }
-
-        public TerminalNode INTEGER_LITERAL() {
-            return getToken(EsqlBaseParser.INTEGER_LITERAL, 0);
-        }
-
-        @SuppressWarnings("this-escape")
-        public LimitCommandContext(ParserRuleContext parent, int invokingState) {
-            super(parent, invokingState);
-        }
-
-        @Override
-        public int getRuleIndex() {
-            return RULE_limitCommand;
-        }
-
-        @Override
-        public void enterRule(ParseTreeListener listener) {
-            if (listener instanceof EsqlBaseParserListener) ((EsqlBaseParserListener) listener).enterLimitCommand(this);
-        }
-
-        @Override
-        public void exitRule(ParseTreeListener listener) {
-            if (listener instanceof EsqlBaseParserListener) ((EsqlBaseParserListener) listener).exitLimitCommand(this);
-        }
-
-        @Override
-        public <T> T accept(ParseTreeVisitor<? extends T> visitor) {
-            if (visitor instanceof EsqlBaseParserVisitor) return ((EsqlBaseParserVisitor<? extends T>) visitor).visitLimitCommand(this);
-            else return visitor.visitChildren(this);
-        }
-    }
-
-    public final LimitCommandContext limitCommand() throws RecognitionException {
-        LimitCommandContext _localctx = new LimitCommandContext(_ctx, getState());
-        enterRule(_localctx, 74, RULE_limitCommand);
-        try {
-            enterOuterAlt(_localctx, 1);
-            {
-                setState(502);
-                match(LIMIT);
-                setState(503);
-                match(INTEGER_LITERAL);
-            }
-        } catch (RecognitionException re) {
-            _localctx.exception = re;
-            _errHandler.reportError(this, re);
-            _errHandler.recover(this, re);
-        } finally {
-            exitRule();
-        }
-        return _localctx;
-    }
-
-    @SuppressWarnings("CheckReturnValue")
-    public static class SortCommandContext extends ParserRuleContext {
-        public TerminalNode SORT() {
-            return getToken(EsqlBaseParser.SORT, 0);
-        }
-
-        public List<OrderExpressionContext> orderExpression() {
-            return getRuleContexts(OrderExpressionContext.class);
-        }
-
-        public OrderExpressionContext orderExpression(int i) {
-            return getRuleContext(OrderExpressionContext.class, i);
-        }
-
-        public List<TerminalNode> COMMA() {
-            return getTokens(EsqlBaseParser.COMMA);
-        }
-
-        public TerminalNode COMMA(int i) {
-            return getToken(EsqlBaseParser.COMMA, i);
-        }
-
-        @SuppressWarnings("this-escape")
-        public SortCommandContext(ParserRuleContext parent, int invokingState) {
-            super(parent, invokingState);
-        }
-
-        @Override
-        public int getRuleIndex() {
-            return RULE_sortCommand;
-        }
-
-        @Override
-        public void enterRule(ParseTreeListener listener) {
-            if (listener instanceof EsqlBaseParserListener) ((EsqlBaseParserListener) listener).enterSortCommand(this);
-        }
-
-        @Override
-        public void exitRule(ParseTreeListener listener) {
-            if (listener instanceof EsqlBaseParserListener) ((EsqlBaseParserListener) listener).exitSortCommand(this);
-        }
-
-        @Override
-        public <T> T accept(ParseTreeVisitor<? extends T> visitor) {
-            if (visitor instanceof EsqlBaseParserVisitor) return ((EsqlBaseParserVisitor<? extends T>) visitor).visitSortCommand(this);
-            else return visitor.visitChildren(this);
-        }
-    }
-
-    public final SortCommandContext sortCommand() throws RecognitionException {
-        SortCommandContext _localctx = new SortCommandContext(_ctx, getState());
-        enterRule(_localctx, 76, RULE_sortCommand);
-        try {
-            int _alt;
-            enterOuterAlt(_localctx, 1);
-            {
-                setState(505);
-                match(SORT);
-                setState(506);
-                orderExpression();
-                setState(511);
-                _errHandler.sync(this);
-                _alt = getInterpreter().adaptivePredict(_input, 46, _ctx);
-                while (_alt != 2 && _alt != org.antlr.v4.runtime.atn.ATN.INVALID_ALT_NUMBER) {
-                    if (_alt == 1) {
-                        {
-                            {
-                                setState(507);
-                                match(COMMA);
-                                setState(508);
-                                orderExpression();
-                            }
-                        }
-                    }
-                    setState(513);
-                    _errHandler.sync(this);
-                    _alt = getInterpreter().adaptivePredict(_input, 46, _ctx);
-                }
-            }
-        } catch (RecognitionException re) {
-            _localctx.exception = re;
-            _errHandler.reportError(this, re);
-            _errHandler.recover(this, re);
-        } finally {
-            exitRule();
-        }
-        return _localctx;
-    }
-
-    @SuppressWarnings("CheckReturnValue")
-    public static class OrderExpressionContext extends ParserRuleContext {
-        public Token ordering;
-        public Token nullOrdering;
-
-        public BooleanExpressionContext booleanExpression() {
-            return getRuleContext(BooleanExpressionContext.class, 0);
-        }
-
-        public TerminalNode NULLS() {
-            return getToken(EsqlBaseParser.NULLS, 0);
-        }
-
-        public TerminalNode ASC() {
-            return getToken(EsqlBaseParser.ASC, 0);
-        }
-
-        public TerminalNode DESC() {
-            return getToken(EsqlBaseParser.DESC, 0);
-        }
-
-        public TerminalNode FIRST() {
-            return getToken(EsqlBaseParser.FIRST, 0);
-        }
-
-        public TerminalNode LAST() {
-            return getToken(EsqlBaseParser.LAST, 0);
-        }
-
-        @SuppressWarnings("this-escape")
-        public OrderExpressionContext(ParserRuleContext parent, int invokingState) {
-            super(parent, invokingState);
-        }
-
-        @Override
-        public int getRuleIndex() {
-            return RULE_orderExpression;
-        }
-
-        @Override
-        public void enterRule(ParseTreeListener listener) {
-            if (listener instanceof EsqlBaseParserListener) ((EsqlBaseParserListener) listener).enterOrderExpression(this);
-        }
-
-        @Override
-        public void exitRule(ParseTreeListener listener) {
-            if (listener instanceof EsqlBaseParserListener) ((EsqlBaseParserListener) listener).exitOrderExpression(this);
-        }
-
-        @Override
-        public <T> T accept(ParseTreeVisitor<? extends T> visitor) {
-            if (visitor instanceof EsqlBaseParserVisitor) return ((EsqlBaseParserVisitor<? extends T>) visitor).visitOrderExpression(this);
-            else return visitor.visitChildren(this);
-        }
-    }
-
-    public final OrderExpressionContext orderExpression() throws RecognitionException {
-        OrderExpressionContext _localctx = new OrderExpressionContext(_ctx, getState());
-        enterRule(_localctx, 78, RULE_orderExpression);
-        int _la;
-        try {
-            enterOuterAlt(_localctx, 1);
-            {
-                setState(514);
-                booleanExpression(0);
-                setState(516);
-                _errHandler.sync(this);
-                switch (getInterpreter().adaptivePredict(_input, 47, _ctx)) {
-                    case 1: {
-                        setState(515);
-                        ((OrderExpressionContext) _localctx).ordering = _input.LT(1);
-                        _la = _input.LA(1);
-                        if (!(_la == ASC || _la == DESC)) {
-                            ((OrderExpressionContext) _localctx).ordering = (Token) _errHandler.recoverInline(this);
-                        } else {
-                            if (_input.LA(1) == Token.EOF) matchedEOF = true;
-                            _errHandler.reportMatch(this);
-                            consume();
-                        }
-                    }
-                        break;
-                }
-                setState(520);
-                _errHandler.sync(this);
-                switch (getInterpreter().adaptivePredict(_input, 48, _ctx)) {
-                    case 1: {
-                        setState(518);
-                        match(NULLS);
-                        setState(519);
-                        ((OrderExpressionContext) _localctx).nullOrdering = _input.LT(1);
-                        _la = _input.LA(1);
-                        if (!(_la == FIRST || _la == LAST)) {
-                            ((OrderExpressionContext) _localctx).nullOrdering = (Token) _errHandler.recoverInline(this);
-                        } else {
-                            if (_input.LA(1) == Token.EOF) matchedEOF = true;
-                            _errHandler.reportMatch(this);
-                            consume();
-                        }
-                    }
-                        break;
-                }
-            }
-        } catch (RecognitionException re) {
-            _localctx.exception = re;
-            _errHandler.reportError(this, re);
-            _errHandler.recover(this, re);
-        } finally {
-            exitRule();
-        }
-        return _localctx;
-    }
-
-    @SuppressWarnings("CheckReturnValue")
-    public static class KeepCommandContext extends ParserRuleContext {
-        public TerminalNode KEEP() {
-            return getToken(EsqlBaseParser.KEEP, 0);
-        }
-
-        public QualifiedNamePatternsContext qualifiedNamePatterns() {
-            return getRuleContext(QualifiedNamePatternsContext.class, 0);
-        }
-
-        @SuppressWarnings("this-escape")
-        public KeepCommandContext(ParserRuleContext parent, int invokingState) {
-            super(parent, invokingState);
-        }
-
-        @Override
-        public int getRuleIndex() {
-            return RULE_keepCommand;
-        }
-
-        @Override
-        public void enterRule(ParseTreeListener listener) {
-            if (listener instanceof EsqlBaseParserListener) ((EsqlBaseParserListener) listener).enterKeepCommand(this);
-        }
-
-        @Override
-        public void exitRule(ParseTreeListener listener) {
-            if (listener instanceof EsqlBaseParserListener) ((EsqlBaseParserListener) listener).exitKeepCommand(this);
-        }
-
-        @Override
-        public <T> T accept(ParseTreeVisitor<? extends T> visitor) {
-            if (visitor instanceof EsqlBaseParserVisitor) return ((EsqlBaseParserVisitor<? extends T>) visitor).visitKeepCommand(this);
-            else return visitor.visitChildren(this);
-        }
-    }
-
-    public final KeepCommandContext keepCommand() throws RecognitionException {
-        KeepCommandContext _localctx = new KeepCommandContext(_ctx, getState());
-        enterRule(_localctx, 80, RULE_keepCommand);
-        try {
-            enterOuterAlt(_localctx, 1);
-            {
-                setState(522);
-                match(KEEP);
-                setState(523);
-                qualifiedNamePatterns();
-            }
-        } catch (RecognitionException re) {
-            _localctx.exception = re;
-            _errHandler.reportError(this, re);
-            _errHandler.recover(this, re);
-        } finally {
-            exitRule();
-        }
-        return _localctx;
-    }
-
-    @SuppressWarnings("CheckReturnValue")
-    public static class DropCommandContext extends ParserRuleContext {
-        public TerminalNode DROP() {
-            return getToken(EsqlBaseParser.DROP, 0);
-        }
-
-        public QualifiedNamePatternsContext qualifiedNamePatterns() {
-            return getRuleContext(QualifiedNamePatternsContext.class, 0);
-        }
-
-        @SuppressWarnings("this-escape")
-        public DropCommandContext(ParserRuleContext parent, int invokingState) {
-            super(parent, invokingState);
-        }
-
-        @Override
-        public int getRuleIndex() {
-            return RULE_dropCommand;
-        }
-
-        @Override
-        public void enterRule(ParseTreeListener listener) {
-            if (listener instanceof EsqlBaseParserListener) ((EsqlBaseParserListener) listener).enterDropCommand(this);
-        }
-
-        @Override
-        public void exitRule(ParseTreeListener listener) {
-            if (listener instanceof EsqlBaseParserListener) ((EsqlBaseParserListener) listener).exitDropCommand(this);
-        }
-
-        @Override
-        public <T> T accept(ParseTreeVisitor<? extends T> visitor) {
-            if (visitor instanceof EsqlBaseParserVisitor) return ((EsqlBaseParserVisitor<? extends T>) visitor).visitDropCommand(this);
-            else return visitor.visitChildren(this);
-        }
-    }
-
-    public final DropCommandContext dropCommand() throws RecognitionException {
-        DropCommandContext _localctx = new DropCommandContext(_ctx, getState());
-        enterRule(_localctx, 82, RULE_dropCommand);
-        try {
-            enterOuterAlt(_localctx, 1);
-            {
-                setState(525);
-                match(DROP);
-                setState(526);
-                qualifiedNamePatterns();
-            }
-        } catch (RecognitionException re) {
-            _localctx.exception = re;
-            _errHandler.reportError(this, re);
-            _errHandler.recover(this, re);
-        } finally {
-            exitRule();
-        }
-        return _localctx;
-    }
-
-    @SuppressWarnings("CheckReturnValue")
-    public static class RenameCommandContext extends ParserRuleContext {
-        public TerminalNode RENAME() {
-            return getToken(EsqlBaseParser.RENAME, 0);
-        }
-
-        public List<RenameClauseContext> renameClause() {
-            return getRuleContexts(RenameClauseContext.class);
-        }
-
-        public RenameClauseContext renameClause(int i) {
-            return getRuleContext(RenameClauseContext.class, i);
-        }
-
-        public List<TerminalNode> COMMA() {
-            return getTokens(EsqlBaseParser.COMMA);
-        }
-
-        public TerminalNode COMMA(int i) {
-            return getToken(EsqlBaseParser.COMMA, i);
-        }
-
-        @SuppressWarnings("this-escape")
-        public RenameCommandContext(ParserRuleContext parent, int invokingState) {
-            super(parent, invokingState);
-        }
-
-        @Override
-        public int getRuleIndex() {
-            return RULE_renameCommand;
-        }
-
-        @Override
-        public void enterRule(ParseTreeListener listener) {
-            if (listener instanceof EsqlBaseParserListener) ((EsqlBaseParserListener) listener).enterRenameCommand(this);
-        }
-
-        @Override
-        public void exitRule(ParseTreeListener listener) {
-            if (listener instanceof EsqlBaseParserListener) ((EsqlBaseParserListener) listener).exitRenameCommand(this);
-        }
-
-        @Override
-        public <T> T accept(ParseTreeVisitor<? extends T> visitor) {
-            if (visitor instanceof EsqlBaseParserVisitor) return ((EsqlBaseParserVisitor<? extends T>) visitor).visitRenameCommand(this);
-            else return visitor.visitChildren(this);
-        }
-    }
-
-    public final RenameCommandContext renameCommand() throws RecognitionException {
-        RenameCommandContext _localctx = new RenameCommandContext(_ctx, getState());
-        enterRule(_localctx, 84, RULE_renameCommand);
-        try {
-            int _alt;
-            enterOuterAlt(_localctx, 1);
-            {
-                setState(528);
-                match(RENAME);
-                setState(529);
-                renameClause();
-                setState(534);
-                _errHandler.sync(this);
-                _alt = getInterpreter().adaptivePredict(_input, 49, _ctx);
-                while (_alt != 2 && _alt != org.antlr.v4.runtime.atn.ATN.INVALID_ALT_NUMBER) {
-                    if (_alt == 1) {
-                        {
-                            {
-                                setState(530);
-                                match(COMMA);
-                                setState(531);
-                                renameClause();
-                            }
-                        }
-                    }
-                    setState(536);
-                    _errHandler.sync(this);
-                    _alt = getInterpreter().adaptivePredict(_input, 49, _ctx);
-                }
-            }
-        } catch (RecognitionException re) {
-            _localctx.exception = re;
-            _errHandler.reportError(this, re);
-            _errHandler.recover(this, re);
-        } finally {
-            exitRule();
-        }
-        return _localctx;
-    }
-
-    @SuppressWarnings("CheckReturnValue")
-    public static class RenameClauseContext extends ParserRuleContext {
-        public QualifiedNamePatternContext oldName;
-        public QualifiedNamePatternContext newName;
-
-        public TerminalNode AS() {
-            return getToken(EsqlBaseParser.AS, 0);
-        }
-
-        public List<QualifiedNamePatternContext> qualifiedNamePattern() {
-            return getRuleContexts(QualifiedNamePatternContext.class);
-        }
-
-        public QualifiedNamePatternContext qualifiedNamePattern(int i) {
-            return getRuleContext(QualifiedNamePatternContext.class, i);
-        }
-
-        @SuppressWarnings("this-escape")
-        public RenameClauseContext(ParserRuleContext parent, int invokingState) {
-            super(parent, invokingState);
-        }
-
-        @Override
-        public int getRuleIndex() {
-            return RULE_renameClause;
-        }
-
-        @Override
-        public void enterRule(ParseTreeListener listener) {
-            if (listener instanceof EsqlBaseParserListener) ((EsqlBaseParserListener) listener).enterRenameClause(this);
-        }
-
-        @Override
-        public void exitRule(ParseTreeListener listener) {
-            if (listener instanceof EsqlBaseParserListener) ((EsqlBaseParserListener) listener).exitRenameClause(this);
-        }
-
-        @Override
-        public <T> T accept(ParseTreeVisitor<? extends T> visitor) {
-            if (visitor instanceof EsqlBaseParserVisitor) return ((EsqlBaseParserVisitor<? extends T>) visitor).visitRenameClause(this);
-            else return visitor.visitChildren(this);
-        }
-    }
-
-    public final RenameClauseContext renameClause() throws RecognitionException {
-        RenameClauseContext _localctx = new RenameClauseContext(_ctx, getState());
-        enterRule(_localctx, 86, RULE_renameClause);
-        try {
-            enterOuterAlt(_localctx, 1);
-            {
-                setState(537);
-                ((RenameClauseContext) _localctx).oldName = qualifiedNamePattern();
-                setState(538);
-                match(AS);
-                setState(539);
-                ((RenameClauseContext) _localctx).newName = qualifiedNamePattern();
-            }
-        } catch (RecognitionException re) {
-            _localctx.exception = re;
-            _errHandler.reportError(this, re);
-            _errHandler.recover(this, re);
-        } finally {
-            exitRule();
-        }
-        return _localctx;
-    }
-
-    @SuppressWarnings("CheckReturnValue")
-    public static class DissectCommandContext extends ParserRuleContext {
-        public TerminalNode DISSECT() {
-            return getToken(EsqlBaseParser.DISSECT, 0);
-        }
-
-        public PrimaryExpressionContext primaryExpression() {
-            return getRuleContext(PrimaryExpressionContext.class, 0);
-        }
-
-        public StringContext string() {
-            return getRuleContext(StringContext.class, 0);
-        }
-
-        public CommandOptionsContext commandOptions() {
-            return getRuleContext(CommandOptionsContext.class, 0);
-        }
-
-        @SuppressWarnings("this-escape")
-        public DissectCommandContext(ParserRuleContext parent, int invokingState) {
-            super(parent, invokingState);
-        }
-
-        @Override
-        public int getRuleIndex() {
-            return RULE_dissectCommand;
-        }
-
-        @Override
-        public void enterRule(ParseTreeListener listener) {
-            if (listener instanceof EsqlBaseParserListener) ((EsqlBaseParserListener) listener).enterDissectCommand(this);
-        }
-
-        @Override
-        public void exitRule(ParseTreeListener listener) {
-            if (listener instanceof EsqlBaseParserListener) ((EsqlBaseParserListener) listener).exitDissectCommand(this);
-        }
-
-        @Override
-        public <T> T accept(ParseTreeVisitor<? extends T> visitor) {
-            if (visitor instanceof EsqlBaseParserVisitor) return ((EsqlBaseParserVisitor<? extends T>) visitor).visitDissectCommand(this);
-            else return visitor.visitChildren(this);
-        }
-    }
-
-    public final DissectCommandContext dissectCommand() throws RecognitionException {
-        DissectCommandContext _localctx = new DissectCommandContext(_ctx, getState());
-        enterRule(_localctx, 88, RULE_dissectCommand);
-        try {
-            enterOuterAlt(_localctx, 1);
-            {
-                setState(541);
-                match(DISSECT);
-                setState(542);
-                primaryExpression(0);
-                setState(543);
-                string();
-                setState(545);
-                _errHandler.sync(this);
-                switch (getInterpreter().adaptivePredict(_input, 50, _ctx)) {
-                    case 1: {
-                        setState(544);
-                        commandOptions();
-                    }
-                        break;
-                }
-            }
-        } catch (RecognitionException re) {
-            _localctx.exception = re;
-            _errHandler.reportError(this, re);
-            _errHandler.recover(this, re);
-        } finally {
-            exitRule();
-        }
-        return _localctx;
-    }
-
-    @SuppressWarnings("CheckReturnValue")
-    public static class GrokCommandContext extends ParserRuleContext {
-        public TerminalNode GROK() {
-            return getToken(EsqlBaseParser.GROK, 0);
-        }
-
-        public PrimaryExpressionContext primaryExpression() {
-            return getRuleContext(PrimaryExpressionContext.class, 0);
-        }
-
-        public StringContext string() {
-            return getRuleContext(StringContext.class, 0);
-        }
-
-        @SuppressWarnings("this-escape")
-        public GrokCommandContext(ParserRuleContext parent, int invokingState) {
-            super(parent, invokingState);
-        }
-
-        @Override
-        public int getRuleIndex() {
-            return RULE_grokCommand;
-        }
-
-        @Override
-        public void enterRule(ParseTreeListener listener) {
-            if (listener instanceof EsqlBaseParserListener) ((EsqlBaseParserListener) listener).enterGrokCommand(this);
-        }
-
-        @Override
-        public void exitRule(ParseTreeListener listener) {
-            if (listener instanceof EsqlBaseParserListener) ((EsqlBaseParserListener) listener).exitGrokCommand(this);
-        }
-
-        @Override
-        public <T> T accept(ParseTreeVisitor<? extends T> visitor) {
-            if (visitor instanceof EsqlBaseParserVisitor) return ((EsqlBaseParserVisitor<? extends T>) visitor).visitGrokCommand(this);
-            else return visitor.visitChildren(this);
-        }
-    }
-
-    public final GrokCommandContext grokCommand() throws RecognitionException {
-        GrokCommandContext _localctx = new GrokCommandContext(_ctx, getState());
-        enterRule(_localctx, 90, RULE_grokCommand);
-        try {
-            enterOuterAlt(_localctx, 1);
-            {
-                setState(547);
-                match(GROK);
-                setState(548);
-                primaryExpression(0);
-                setState(549);
-                string();
-            }
-        } catch (RecognitionException re) {
-            _localctx.exception = re;
-            _errHandler.reportError(this, re);
-            _errHandler.recover(this, re);
-        } finally {
-            exitRule();
-        }
-        return _localctx;
-    }
-
-    @SuppressWarnings("CheckReturnValue")
-    public static class MvExpandCommandContext extends ParserRuleContext {
-        public TerminalNode MV_EXPAND() {
-            return getToken(EsqlBaseParser.MV_EXPAND, 0);
-        }
-
-        public QualifiedNameContext qualifiedName() {
-            return getRuleContext(QualifiedNameContext.class, 0);
-        }
-
-        @SuppressWarnings("this-escape")
-        public MvExpandCommandContext(ParserRuleContext parent, int invokingState) {
-            super(parent, invokingState);
-        }
-
-        @Override
-        public int getRuleIndex() {
-            return RULE_mvExpandCommand;
-        }
-
-        @Override
-        public void enterRule(ParseTreeListener listener) {
-            if (listener instanceof EsqlBaseParserListener) ((EsqlBaseParserListener) listener).enterMvExpandCommand(this);
-        }
-
-        @Override
-        public void exitRule(ParseTreeListener listener) {
-            if (listener instanceof EsqlBaseParserListener) ((EsqlBaseParserListener) listener).exitMvExpandCommand(this);
-        }
-
-        @Override
-        public <T> T accept(ParseTreeVisitor<? extends T> visitor) {
-            if (visitor instanceof EsqlBaseParserVisitor) return ((EsqlBaseParserVisitor<? extends T>) visitor).visitMvExpandCommand(this);
-            else return visitor.visitChildren(this);
-        }
-    }
-
-    public final MvExpandCommandContext mvExpandCommand() throws RecognitionException {
-        MvExpandCommandContext _localctx = new MvExpandCommandContext(_ctx, getState());
-        enterRule(_localctx, 92, RULE_mvExpandCommand);
-        try {
-            enterOuterAlt(_localctx, 1);
-            {
-                setState(551);
-                match(MV_EXPAND);
-                setState(552);
-                qualifiedName();
-            }
-        } catch (RecognitionException re) {
-            _localctx.exception = re;
-            _errHandler.reportError(this, re);
-            _errHandler.recover(this, re);
-        } finally {
-            exitRule();
-        }
-        return _localctx;
-    }
-
-    @SuppressWarnings("CheckReturnValue")
-    public static class CommandOptionsContext extends ParserRuleContext {
-        public List<CommandOptionContext> commandOption() {
-            return getRuleContexts(CommandOptionContext.class);
-        }
-
-        public CommandOptionContext commandOption(int i) {
-            return getRuleContext(CommandOptionContext.class, i);
-        }
-
-        public List<TerminalNode> COMMA() {
-            return getTokens(EsqlBaseParser.COMMA);
-        }
-
-        public TerminalNode COMMA(int i) {
-            return getToken(EsqlBaseParser.COMMA, i);
-        }
-
-        @SuppressWarnings("this-escape")
-        public CommandOptionsContext(ParserRuleContext parent, int invokingState) {
-            super(parent, invokingState);
-        }
-
-        @Override
-        public int getRuleIndex() {
-            return RULE_commandOptions;
-        }
-
-        @Override
-        public void enterRule(ParseTreeListener listener) {
-            if (listener instanceof EsqlBaseParserListener) ((EsqlBaseParserListener) listener).enterCommandOptions(this);
-        }
-
-        @Override
-        public void exitRule(ParseTreeListener listener) {
-            if (listener instanceof EsqlBaseParserListener) ((EsqlBaseParserListener) listener).exitCommandOptions(this);
-        }
-
-        @Override
-        public <T> T accept(ParseTreeVisitor<? extends T> visitor) {
-            if (visitor instanceof EsqlBaseParserVisitor) return ((EsqlBaseParserVisitor<? extends T>) visitor).visitCommandOptions(this);
-            else return visitor.visitChildren(this);
-        }
-    }
-
-    public final CommandOptionsContext commandOptions() throws RecognitionException {
-        CommandOptionsContext _localctx = new CommandOptionsContext(_ctx, getState());
-        enterRule(_localctx, 94, RULE_commandOptions);
-        try {
-            int _alt;
-            enterOuterAlt(_localctx, 1);
-            {
-                setState(554);
-                commandOption();
-                setState(559);
-                _errHandler.sync(this);
-                _alt = getInterpreter().adaptivePredict(_input, 51, _ctx);
-                while (_alt != 2 && _alt != org.antlr.v4.runtime.atn.ATN.INVALID_ALT_NUMBER) {
-                    if (_alt == 1) {
-                        {
-                            {
-                                setState(555);
-                                match(COMMA);
-                                setState(556);
-                                commandOption();
-                            }
-                        }
-                    }
-                    setState(561);
-                    _errHandler.sync(this);
-                    _alt = getInterpreter().adaptivePredict(_input, 51, _ctx);
-                }
-            }
-        } catch (RecognitionException re) {
-            _localctx.exception = re;
-            _errHandler.reportError(this, re);
-            _errHandler.recover(this, re);
-        } finally {
-            exitRule();
-        }
-        return _localctx;
-    }
-
-    @SuppressWarnings("CheckReturnValue")
-    public static class CommandOptionContext extends ParserRuleContext {
-        public IdentifierContext identifier() {
-            return getRuleContext(IdentifierContext.class, 0);
-        }
-
-        public TerminalNode ASSIGN() {
-            return getToken(EsqlBaseParser.ASSIGN, 0);
-        }
-
-        public ConstantContext constant() {
-            return getRuleContext(ConstantContext.class, 0);
-        }
-
-        @SuppressWarnings("this-escape")
-        public CommandOptionContext(ParserRuleContext parent, int invokingState) {
-            super(parent, invokingState);
-        }
-
-        @Override
-        public int getRuleIndex() {
-            return RULE_commandOption;
-        }
-
-        @Override
-        public void enterRule(ParseTreeListener listener) {
-            if (listener instanceof EsqlBaseParserListener) ((EsqlBaseParserListener) listener).enterCommandOption(this);
-        }
-
-        @Override
-        public void exitRule(ParseTreeListener listener) {
-            if (listener instanceof EsqlBaseParserListener) ((EsqlBaseParserListener) listener).exitCommandOption(this);
-        }
-
-        @Override
-        public <T> T accept(ParseTreeVisitor<? extends T> visitor) {
-            if (visitor instanceof EsqlBaseParserVisitor) return ((EsqlBaseParserVisitor<? extends T>) visitor).visitCommandOption(this);
-            else return visitor.visitChildren(this);
-        }
-    }
-
-    public final CommandOptionContext commandOption() throws RecognitionException {
-        CommandOptionContext _localctx = new CommandOptionContext(_ctx, getState());
-        enterRule(_localctx, 96, RULE_commandOption);
-        try {
-            enterOuterAlt(_localctx, 1);
-            {
-                setState(562);
-                identifier();
-                setState(563);
-                match(ASSIGN);
-                setState(564);
-                constant();
-            }
-        } catch (RecognitionException re) {
-            _localctx.exception = re;
-            _errHandler.reportError(this, re);
-            _errHandler.recover(this, re);
-        } finally {
-            exitRule();
-        }
-        return _localctx;
-    }
-
-    @SuppressWarnings("CheckReturnValue")
-    public static class BooleanValueContext extends ParserRuleContext {
-        public TerminalNode TRUE() {
-            return getToken(EsqlBaseParser.TRUE, 0);
-        }
-
-        public TerminalNode FALSE() {
-            return getToken(EsqlBaseParser.FALSE, 0);
-        }
-
-        @SuppressWarnings("this-escape")
-        public BooleanValueContext(ParserRuleContext parent, int invokingState) {
-            super(parent, invokingState);
-        }
-
-        @Override
-        public int getRuleIndex() {
-            return RULE_booleanValue;
-        }
-
-        @Override
-        public void enterRule(ParseTreeListener listener) {
-            if (listener instanceof EsqlBaseParserListener) ((EsqlBaseParserListener) listener).enterBooleanValue(this);
-        }
-
-        @Override
-        public void exitRule(ParseTreeListener listener) {
-            if (listener instanceof EsqlBaseParserListener) ((EsqlBaseParserListener) listener).exitBooleanValue(this);
-        }
-
-        @Override
-        public <T> T accept(ParseTreeVisitor<? extends T> visitor) {
-            if (visitor instanceof EsqlBaseParserVisitor) return ((EsqlBaseParserVisitor<? extends T>) visitor).visitBooleanValue(this);
-            else return visitor.visitChildren(this);
-        }
-    }
-
-    public final BooleanValueContext booleanValue() throws RecognitionException {
-        BooleanValueContext _localctx = new BooleanValueContext(_ctx, getState());
-        enterRule(_localctx, 98, RULE_booleanValue);
-        int _la;
-        try {
-            enterOuterAlt(_localctx, 1);
-            {
-                setState(566);
-                _la = _input.LA(1);
-                if (!(_la == FALSE || _la == TRUE)) {
-                    _errHandler.recoverInline(this);
-                } else {
-                    if (_input.LA(1) == Token.EOF) matchedEOF = true;
-                    _errHandler.reportMatch(this);
-                    consume();
-                }
-            }
-        } catch (RecognitionException re) {
-            _localctx.exception = re;
-            _errHandler.reportError(this, re);
-            _errHandler.recover(this, re);
-        } finally {
-            exitRule();
-        }
-        return _localctx;
-    }
-
-    @SuppressWarnings("CheckReturnValue")
-    public static class NumericValueContext extends ParserRuleContext {
-        public DecimalValueContext decimalValue() {
-            return getRuleContext(DecimalValueContext.class, 0);
-        }
-
-        public IntegerValueContext integerValue() {
-            return getRuleContext(IntegerValueContext.class, 0);
-        }
-
-        @SuppressWarnings("this-escape")
-        public NumericValueContext(ParserRuleContext parent, int invokingState) {
-            super(parent, invokingState);
-        }
-
-        @Override
-        public int getRuleIndex() {
-            return RULE_numericValue;
-        }
-
-        @Override
-        public void enterRule(ParseTreeListener listener) {
-            if (listener instanceof EsqlBaseParserListener) ((EsqlBaseParserListener) listener).enterNumericValue(this);
-        }
-
-        @Override
-        public void exitRule(ParseTreeListener listener) {
-            if (listener instanceof EsqlBaseParserListener) ((EsqlBaseParserListener) listener).exitNumericValue(this);
-        }
-
-        @Override
-        public <T> T accept(ParseTreeVisitor<? extends T> visitor) {
-            if (visitor instanceof EsqlBaseParserVisitor) return ((EsqlBaseParserVisitor<? extends T>) visitor).visitNumericValue(this);
-            else return visitor.visitChildren(this);
-        }
-    }
-
-    public final NumericValueContext numericValue() throws RecognitionException {
-        NumericValueContext _localctx = new NumericValueContext(_ctx, getState());
-        enterRule(_localctx, 100, RULE_numericValue);
-        try {
-            setState(570);
-            _errHandler.sync(this);
-            switch (getInterpreter().adaptivePredict(_input, 52, _ctx)) {
-                case 1:
-                    enterOuterAlt(_localctx, 1); {
-                    setState(568);
-                    decimalValue();
-                }
-                    break;
-                case 2:
-                    enterOuterAlt(_localctx, 2); {
-                    setState(569);
-                    integerValue();
-                }
-                    break;
-            }
-        } catch (RecognitionException re) {
-            _localctx.exception = re;
-            _errHandler.reportError(this, re);
-            _errHandler.recover(this, re);
-        } finally {
-            exitRule();
-        }
-        return _localctx;
-    }
-
-    @SuppressWarnings("CheckReturnValue")
-    public static class DecimalValueContext extends ParserRuleContext {
-        public TerminalNode DECIMAL_LITERAL() {
-            return getToken(EsqlBaseParser.DECIMAL_LITERAL, 0);
-        }
-
-        public TerminalNode PLUS() {
-            return getToken(EsqlBaseParser.PLUS, 0);
-        }
-
-        public TerminalNode MINUS() {
-            return getToken(EsqlBaseParser.MINUS, 0);
-        }
-
-        @SuppressWarnings("this-escape")
-        public DecimalValueContext(ParserRuleContext parent, int invokingState) {
-            super(parent, invokingState);
-        }
-
-        @Override
-        public int getRuleIndex() {
-            return RULE_decimalValue;
-        }
-
-        @Override
-        public void enterRule(ParseTreeListener listener) {
-            if (listener instanceof EsqlBaseParserListener) ((EsqlBaseParserListener) listener).enterDecimalValue(this);
-        }
-
-        @Override
-        public void exitRule(ParseTreeListener listener) {
-            if (listener instanceof EsqlBaseParserListener) ((EsqlBaseParserListener) listener).exitDecimalValue(this);
-        }
-
-        @Override
-        public <T> T accept(ParseTreeVisitor<? extends T> visitor) {
-            if (visitor instanceof EsqlBaseParserVisitor) return ((EsqlBaseParserVisitor<? extends T>) visitor).visitDecimalValue(this);
-            else return visitor.visitChildren(this);
-        }
-    }
-
-    public final DecimalValueContext decimalValue() throws RecognitionException {
-        DecimalValueContext _localctx = new DecimalValueContext(_ctx, getState());
-        enterRule(_localctx, 102, RULE_decimalValue);
-        int _la;
-        try {
-            enterOuterAlt(_localctx, 1);
-            {
-                setState(573);
-                _errHandler.sync(this);
-                _la = _input.LA(1);
-                if (_la == PLUS || _la == MINUS) {
-                    {
-                        setState(572);
-                        _la = _input.LA(1);
-                        if (!(_la == PLUS || _la == MINUS)) {
-                            _errHandler.recoverInline(this);
-                        } else {
-                            if (_input.LA(1) == Token.EOF) matchedEOF = true;
-                            _errHandler.reportMatch(this);
-                            consume();
-                        }
-                    }
-                }
-
-                setState(575);
-                match(DECIMAL_LITERAL);
-            }
-        } catch (RecognitionException re) {
-            _localctx.exception = re;
-            _errHandler.reportError(this, re);
-            _errHandler.recover(this, re);
-        } finally {
-            exitRule();
-        }
-        return _localctx;
-    }
-
-    @SuppressWarnings("CheckReturnValue")
-    public static class IntegerValueContext extends ParserRuleContext {
-        public TerminalNode INTEGER_LITERAL() {
-            return getToken(EsqlBaseParser.INTEGER_LITERAL, 0);
-        }
-
-        public TerminalNode PLUS() {
-            return getToken(EsqlBaseParser.PLUS, 0);
-        }
-
-        public TerminalNode MINUS() {
-            return getToken(EsqlBaseParser.MINUS, 0);
-        }
-
-        @SuppressWarnings("this-escape")
-        public IntegerValueContext(ParserRuleContext parent, int invokingState) {
-            super(parent, invokingState);
-        }
-
-        @Override
-        public int getRuleIndex() {
-            return RULE_integerValue;
-        }
-
-        @Override
-        public void enterRule(ParseTreeListener listener) {
-            if (listener instanceof EsqlBaseParserListener) ((EsqlBaseParserListener) listener).enterIntegerValue(this);
-        }
-
-        @Override
-        public void exitRule(ParseTreeListener listener) {
-            if (listener instanceof EsqlBaseParserListener) ((EsqlBaseParserListener) listener).exitIntegerValue(this);
-        }
-
-        @Override
-        public <T> T accept(ParseTreeVisitor<? extends T> visitor) {
-            if (visitor instanceof EsqlBaseParserVisitor) return ((EsqlBaseParserVisitor<? extends T>) visitor).visitIntegerValue(this);
-            else return visitor.visitChildren(this);
-        }
-    }
-
-    public final IntegerValueContext integerValue() throws RecognitionException {
-        IntegerValueContext _localctx = new IntegerValueContext(_ctx, getState());
-        enterRule(_localctx, 104, RULE_integerValue);
-        int _la;
-        try {
-            enterOuterAlt(_localctx, 1);
-            {
-                setState(578);
-                _errHandler.sync(this);
-                _la = _input.LA(1);
-                if (_la == PLUS || _la == MINUS) {
-                    {
-                        setState(577);
-                        _la = _input.LA(1);
-                        if (!(_la == PLUS || _la == MINUS)) {
-                            _errHandler.recoverInline(this);
-                        } else {
-                            if (_input.LA(1) == Token.EOF) matchedEOF = true;
-                            _errHandler.reportMatch(this);
-                            consume();
-                        }
-                    }
-                }
-
-                setState(580);
-                match(INTEGER_LITERAL);
-            }
-        } catch (RecognitionException re) {
-            _localctx.exception = re;
-            _errHandler.reportError(this, re);
-            _errHandler.recover(this, re);
-        } finally {
-            exitRule();
-        }
-        return _localctx;
-    }
-
-    @SuppressWarnings("CheckReturnValue")
-    public static class StringContext extends ParserRuleContext {
-        public TerminalNode QUOTED_STRING() {
-            return getToken(EsqlBaseParser.QUOTED_STRING, 0);
-        }
-
-        @SuppressWarnings("this-escape")
-        public StringContext(ParserRuleContext parent, int invokingState) {
-            super(parent, invokingState);
-        }
-
-        @Override
-        public int getRuleIndex() {
-            return RULE_string;
-        }
-
-        @Override
-        public void enterRule(ParseTreeListener listener) {
-            if (listener instanceof EsqlBaseParserListener) ((EsqlBaseParserListener) listener).enterString(this);
-        }
-
-        @Override
-        public void exitRule(ParseTreeListener listener) {
-            if (listener instanceof EsqlBaseParserListener) ((EsqlBaseParserListener) listener).exitString(this);
-        }
-
-        @Override
-        public <T> T accept(ParseTreeVisitor<? extends T> visitor) {
-            if (visitor instanceof EsqlBaseParserVisitor) return ((EsqlBaseParserVisitor<? extends T>) visitor).visitString(this);
-            else return visitor.visitChildren(this);
-        }
-    }
-
-    public final StringContext string() throws RecognitionException {
-        StringContext _localctx = new StringContext(_ctx, getState());
-        enterRule(_localctx, 106, RULE_string);
-        try {
-            enterOuterAlt(_localctx, 1);
-            {
-                setState(582);
-                match(QUOTED_STRING);
-            }
-        } catch (RecognitionException re) {
-            _localctx.exception = re;
-            _errHandler.reportError(this, re);
-            _errHandler.recover(this, re);
-        } finally {
-            exitRule();
-        }
-        return _localctx;
-    }
-
-    @SuppressWarnings("CheckReturnValue")
-    public static class ComparisonOperatorContext extends ParserRuleContext {
-        public TerminalNode EQ() {
-            return getToken(EsqlBaseParser.EQ, 0);
-        }
-
-        public TerminalNode NEQ() {
-            return getToken(EsqlBaseParser.NEQ, 0);
-        }
-
-        public TerminalNode LT() {
-            return getToken(EsqlBaseParser.LT, 0);
-        }
-
-        public TerminalNode LTE() {
-            return getToken(EsqlBaseParser.LTE, 0);
-        }
-
-        public TerminalNode GT() {
-            return getToken(EsqlBaseParser.GT, 0);
-        }
-
-        public TerminalNode GTE() {
-            return getToken(EsqlBaseParser.GTE, 0);
-        }
-
-        @SuppressWarnings("this-escape")
-        public ComparisonOperatorContext(ParserRuleContext parent, int invokingState) {
-            super(parent, invokingState);
-        }
-
-        @Override
-        public int getRuleIndex() {
-            return RULE_comparisonOperator;
-        }
-
-        @Override
-        public void enterRule(ParseTreeListener listener) {
-            if (listener instanceof EsqlBaseParserListener) ((EsqlBaseParserListener) listener).enterComparisonOperator(this);
-        }
-
-        @Override
-        public void exitRule(ParseTreeListener listener) {
-            if (listener instanceof EsqlBaseParserListener) ((EsqlBaseParserListener) listener).exitComparisonOperator(this);
-        }
-
-        @Override
-        public <T> T accept(ParseTreeVisitor<? extends T> visitor) {
-            if (visitor instanceof EsqlBaseParserVisitor) return ((EsqlBaseParserVisitor<? extends T>) visitor).visitComparisonOperator(
-                this
-            );
-            else return visitor.visitChildren(this);
-        }
-    }
-
-    public final ComparisonOperatorContext comparisonOperator() throws RecognitionException {
-        ComparisonOperatorContext _localctx = new ComparisonOperatorContext(_ctx, getState());
-        enterRule(_localctx, 108, RULE_comparisonOperator);
-        int _la;
-        try {
-            enterOuterAlt(_localctx, 1);
-            {
-                setState(584);
-                _la = _input.LA(1);
-                if (!(((((_la - 58)) & ~0x3f) == 0 && ((1L << (_la - 58)) & 125L) != 0))) {
-                    _errHandler.recoverInline(this);
-                } else {
-                    if (_input.LA(1) == Token.EOF) matchedEOF = true;
-                    _errHandler.reportMatch(this);
-                    consume();
-                }
-            }
-        } catch (RecognitionException re) {
-            _localctx.exception = re;
-            _errHandler.reportError(this, re);
-            _errHandler.recover(this, re);
-        } finally {
-            exitRule();
-        }
-        return _localctx;
-    }
-
-    @SuppressWarnings("CheckReturnValue")
-    public static class ExplainCommandContext extends ParserRuleContext {
-        public TerminalNode EXPLAIN() {
-            return getToken(EsqlBaseParser.EXPLAIN, 0);
-        }
-
-        public SubqueryExpressionContext subqueryExpression() {
-            return getRuleContext(SubqueryExpressionContext.class, 0);
-        }
-
-        @SuppressWarnings("this-escape")
-        public ExplainCommandContext(ParserRuleContext parent, int invokingState) {
-            super(parent, invokingState);
-        }
-
-        @Override
-        public int getRuleIndex() {
-            return RULE_explainCommand;
-        }
-
-        @Override
-        public void enterRule(ParseTreeListener listener) {
-            if (listener instanceof EsqlBaseParserListener) ((EsqlBaseParserListener) listener).enterExplainCommand(this);
-        }
-
-        @Override
-        public void exitRule(ParseTreeListener listener) {
-            if (listener instanceof EsqlBaseParserListener) ((EsqlBaseParserListener) listener).exitExplainCommand(this);
-        }
-
-        @Override
-        public <T> T accept(ParseTreeVisitor<? extends T> visitor) {
-            if (visitor instanceof EsqlBaseParserVisitor) return ((EsqlBaseParserVisitor<? extends T>) visitor).visitExplainCommand(this);
-            else return visitor.visitChildren(this);
-        }
-    }
-
-    public final ExplainCommandContext explainCommand() throws RecognitionException {
-        ExplainCommandContext _localctx = new ExplainCommandContext(_ctx, getState());
-        enterRule(_localctx, 110, RULE_explainCommand);
-        try {
-            enterOuterAlt(_localctx, 1);
-            {
-                setState(586);
-                match(EXPLAIN);
-                setState(587);
-                subqueryExpression();
-            }
-        } catch (RecognitionException re) {
-            _localctx.exception = re;
-            _errHandler.reportError(this, re);
-            _errHandler.recover(this, re);
-        } finally {
-            exitRule();
-        }
-        return _localctx;
-    }
-
-    @SuppressWarnings("CheckReturnValue")
-    public static class SubqueryExpressionContext extends ParserRuleContext {
-        public TerminalNode OPENING_BRACKET() {
-            return getToken(EsqlBaseParser.OPENING_BRACKET, 0);
-        }
-
-        public QueryContext query() {
-            return getRuleContext(QueryContext.class, 0);
-        }
-
-        public TerminalNode CLOSING_BRACKET() {
-            return getToken(EsqlBaseParser.CLOSING_BRACKET, 0);
-        }
-
-        @SuppressWarnings("this-escape")
-        public SubqueryExpressionContext(ParserRuleContext parent, int invokingState) {
-            super(parent, invokingState);
-        }
-
-        @Override
-        public int getRuleIndex() {
-            return RULE_subqueryExpression;
-        }
-
-        @Override
-        public void enterRule(ParseTreeListener listener) {
-            if (listener instanceof EsqlBaseParserListener) ((EsqlBaseParserListener) listener).enterSubqueryExpression(this);
-        }
-
-        @Override
-        public void exitRule(ParseTreeListener listener) {
-            if (listener instanceof EsqlBaseParserListener) ((EsqlBaseParserListener) listener).exitSubqueryExpression(this);
-        }
-
-        @Override
-        public <T> T accept(ParseTreeVisitor<? extends T> visitor) {
-            if (visitor instanceof EsqlBaseParserVisitor) return ((EsqlBaseParserVisitor<? extends T>) visitor).visitSubqueryExpression(
-                this
-            );
-            else return visitor.visitChildren(this);
-        }
-    }
-
-    public final SubqueryExpressionContext subqueryExpression() throws RecognitionException {
-        SubqueryExpressionContext _localctx = new SubqueryExpressionContext(_ctx, getState());
-        enterRule(_localctx, 112, RULE_subqueryExpression);
-        try {
-            enterOuterAlt(_localctx, 1);
-            {
-                setState(589);
-                match(OPENING_BRACKET);
-                setState(590);
-                query(0);
-                setState(591);
-                match(CLOSING_BRACKET);
-            }
-        } catch (RecognitionException re) {
-            _localctx.exception = re;
-            _errHandler.reportError(this, re);
-            _errHandler.recover(this, re);
-        } finally {
-            exitRule();
-        }
-        return _localctx;
-    }
-
-    @SuppressWarnings("CheckReturnValue")
-    public static class ShowCommandContext extends ParserRuleContext {
-        @SuppressWarnings("this-escape")
-        public ShowCommandContext(ParserRuleContext parent, int invokingState) {
-            super(parent, invokingState);
-        }
-
-        @Override
-        public int getRuleIndex() {
-            return RULE_showCommand;
-        }
-
-        @SuppressWarnings("this-escape")
-        public ShowCommandContext() {}
-
-        public void copyFrom(ShowCommandContext ctx) {
-            super.copyFrom(ctx);
-        }
-    }
-
-    @SuppressWarnings("CheckReturnValue")
-    public static class ShowInfoContext extends ShowCommandContext {
-        public TerminalNode SHOW() {
-            return getToken(EsqlBaseParser.SHOW, 0);
-        }
-
-        public TerminalNode INFO() {
-            return getToken(EsqlBaseParser.INFO, 0);
-        }
-
-        @SuppressWarnings("this-escape")
-        public ShowInfoContext(ShowCommandContext ctx) {
-            copyFrom(ctx);
-        }
-
-        @Override
-        public void enterRule(ParseTreeListener listener) {
-            if (listener instanceof EsqlBaseParserListener) ((EsqlBaseParserListener) listener).enterShowInfo(this);
-        }
-
-        @Override
-        public void exitRule(ParseTreeListener listener) {
-            if (listener instanceof EsqlBaseParserListener) ((EsqlBaseParserListener) listener).exitShowInfo(this);
-        }
-
-        @Override
-        public <T> T accept(ParseTreeVisitor<? extends T> visitor) {
-            if (visitor instanceof EsqlBaseParserVisitor) return ((EsqlBaseParserVisitor<? extends T>) visitor).visitShowInfo(this);
-            else return visitor.visitChildren(this);
-        }
-    }
-
-    public final ShowCommandContext showCommand() throws RecognitionException {
-        ShowCommandContext _localctx = new ShowCommandContext(_ctx, getState());
-        enterRule(_localctx, 114, RULE_showCommand);
-        try {
-            _localctx = new ShowInfoContext(_localctx);
-            enterOuterAlt(_localctx, 1);
-            {
-                setState(593);
-                match(SHOW);
-                setState(594);
-                match(INFO);
-            }
-        } catch (RecognitionException re) {
-            _localctx.exception = re;
-            _errHandler.reportError(this, re);
-            _errHandler.recover(this, re);
-        } finally {
-            exitRule();
-        }
-        return _localctx;
-    }
-
-    @SuppressWarnings("CheckReturnValue")
-    public static class EnrichCommandContext extends ParserRuleContext {
-        public Token policyName;
-        public QualifiedNamePatternContext matchField;
-
-        public TerminalNode ENRICH() {
-            return getToken(EsqlBaseParser.ENRICH, 0);
-        }
-
-        public TerminalNode ENRICH_POLICY_NAME() {
-            return getToken(EsqlBaseParser.ENRICH_POLICY_NAME, 0);
-        }
-
-        public TerminalNode ON() {
-            return getToken(EsqlBaseParser.ON, 0);
-        }
-
-        public TerminalNode WITH() {
-            return getToken(EsqlBaseParser.WITH, 0);
-        }
-
-        public List<EnrichWithClauseContext> enrichWithClause() {
-            return getRuleContexts(EnrichWithClauseContext.class);
-        }
-
-        public EnrichWithClauseContext enrichWithClause(int i) {
-            return getRuleContext(EnrichWithClauseContext.class, i);
-        }
-
-        public QualifiedNamePatternContext qualifiedNamePattern() {
-            return getRuleContext(QualifiedNamePatternContext.class, 0);
-        }
-
-        public List<TerminalNode> COMMA() {
-            return getTokens(EsqlBaseParser.COMMA);
-        }
-
-        public TerminalNode COMMA(int i) {
-            return getToken(EsqlBaseParser.COMMA, i);
-        }
-
-        @SuppressWarnings("this-escape")
-        public EnrichCommandContext(ParserRuleContext parent, int invokingState) {
-            super(parent, invokingState);
-        }
-
-        @Override
-        public int getRuleIndex() {
-            return RULE_enrichCommand;
-        }
-
-        @Override
-        public void enterRule(ParseTreeListener listener) {
-            if (listener instanceof EsqlBaseParserListener) ((EsqlBaseParserListener) listener).enterEnrichCommand(this);
-        }
-
-        @Override
-        public void exitRule(ParseTreeListener listener) {
-            if (listener instanceof EsqlBaseParserListener) ((EsqlBaseParserListener) listener).exitEnrichCommand(this);
-        }
-
-        @Override
-        public <T> T accept(ParseTreeVisitor<? extends T> visitor) {
-            if (visitor instanceof EsqlBaseParserVisitor) return ((EsqlBaseParserVisitor<? extends T>) visitor).visitEnrichCommand(this);
-            else return visitor.visitChildren(this);
-        }
-    }
-
-    public final EnrichCommandContext enrichCommand() throws RecognitionException {
-        EnrichCommandContext _localctx = new EnrichCommandContext(_ctx, getState());
-        enterRule(_localctx, 116, RULE_enrichCommand);
-        try {
-            int _alt;
-            enterOuterAlt(_localctx, 1);
-            {
-                setState(596);
-                match(ENRICH);
-                setState(597);
-                ((EnrichCommandContext) _localctx).policyName = match(ENRICH_POLICY_NAME);
-                setState(600);
-                _errHandler.sync(this);
-                switch (getInterpreter().adaptivePredict(_input, 55, _ctx)) {
-                    case 1: {
-                        setState(598);
-                        match(ON);
-                        setState(599);
-                        ((EnrichCommandContext) _localctx).matchField = qualifiedNamePattern();
-                    }
-                        break;
-                }
-                setState(611);
-                _errHandler.sync(this);
-                switch (getInterpreter().adaptivePredict(_input, 57, _ctx)) {
-                    case 1: {
-                        setState(602);
-                        match(WITH);
-                        setState(603);
-                        enrichWithClause();
-                        setState(608);
-                        _errHandler.sync(this);
-                        _alt = getInterpreter().adaptivePredict(_input, 56, _ctx);
-                        while (_alt != 2 && _alt != org.antlr.v4.runtime.atn.ATN.INVALID_ALT_NUMBER) {
-                            if (_alt == 1) {
-                                {
-                                    {
-                                        setState(604);
-                                        match(COMMA);
-                                        setState(605);
-                                        enrichWithClause();
-                                    }
-                                }
-                            }
-                            setState(610);
-                            _errHandler.sync(this);
-                            _alt = getInterpreter().adaptivePredict(_input, 56, _ctx);
-                        }
-                    }
-                        break;
-                }
-            }
-        } catch (RecognitionException re) {
-            _localctx.exception = re;
-            _errHandler.reportError(this, re);
-            _errHandler.recover(this, re);
-        } finally {
-            exitRule();
-        }
-        return _localctx;
-    }
-
-    @SuppressWarnings("CheckReturnValue")
-    public static class EnrichWithClauseContext extends ParserRuleContext {
-        public QualifiedNamePatternContext newName;
-        public QualifiedNamePatternContext enrichField;
-
-        public List<QualifiedNamePatternContext> qualifiedNamePattern() {
-            return getRuleContexts(QualifiedNamePatternContext.class);
-        }
-
-        public QualifiedNamePatternContext qualifiedNamePattern(int i) {
-            return getRuleContext(QualifiedNamePatternContext.class, i);
-        }
-
-        public TerminalNode ASSIGN() {
-            return getToken(EsqlBaseParser.ASSIGN, 0);
-        }
-
-        @SuppressWarnings("this-escape")
-        public EnrichWithClauseContext(ParserRuleContext parent, int invokingState) {
-            super(parent, invokingState);
-        }
-
-        @Override
-        public int getRuleIndex() {
-            return RULE_enrichWithClause;
-        }
-
-        @Override
-        public void enterRule(ParseTreeListener listener) {
-            if (listener instanceof EsqlBaseParserListener) ((EsqlBaseParserListener) listener).enterEnrichWithClause(this);
-        }
-
-        @Override
-        public void exitRule(ParseTreeListener listener) {
-            if (listener instanceof EsqlBaseParserListener) ((EsqlBaseParserListener) listener).exitEnrichWithClause(this);
-        }
-
-        @Override
-        public <T> T accept(ParseTreeVisitor<? extends T> visitor) {
-            if (visitor instanceof EsqlBaseParserVisitor) return ((EsqlBaseParserVisitor<? extends T>) visitor).visitEnrichWithClause(this);
-            else return visitor.visitChildren(this);
-        }
-    }
-
-    public final EnrichWithClauseContext enrichWithClause() throws RecognitionException {
-        EnrichWithClauseContext _localctx = new EnrichWithClauseContext(_ctx, getState());
-        enterRule(_localctx, 118, RULE_enrichWithClause);
-        try {
-            enterOuterAlt(_localctx, 1);
-            {
-                setState(616);
-                _errHandler.sync(this);
-                switch (getInterpreter().adaptivePredict(_input, 58, _ctx)) {
-                    case 1: {
-                        setState(613);
-                        ((EnrichWithClauseContext) _localctx).newName = qualifiedNamePattern();
-                        setState(614);
-                        match(ASSIGN);
-                    }
-                        break;
-                }
-                setState(618);
-                ((EnrichWithClauseContext) _localctx).enrichField = qualifiedNamePattern();
-            }
-        } catch (RecognitionException re) {
-            _localctx.exception = re;
-            _errHandler.reportError(this, re);
-            _errHandler.recover(this, re);
-        } finally {
-            exitRule();
-        }
-        return _localctx;
-    }
-
-    @SuppressWarnings("CheckReturnValue")
-    public static class LookupCommandContext extends ParserRuleContext {
-        public IndexPatternContext tableName;
-        public QualifiedNamePatternsContext matchFields;
-
-        public TerminalNode DEV_LOOKUP() {
-            return getToken(EsqlBaseParser.DEV_LOOKUP, 0);
-        }
-
-        public TerminalNode ON() {
-            return getToken(EsqlBaseParser.ON, 0);
-        }
-
-        public IndexPatternContext indexPattern() {
-            return getRuleContext(IndexPatternContext.class, 0);
-        }
-
-        public QualifiedNamePatternsContext qualifiedNamePatterns() {
-            return getRuleContext(QualifiedNamePatternsContext.class, 0);
-        }
-
-        @SuppressWarnings("this-escape")
-        public LookupCommandContext(ParserRuleContext parent, int invokingState) {
-            super(parent, invokingState);
-        }
-
-        @Override
-        public int getRuleIndex() {
-            return RULE_lookupCommand;
-        }
-
-        @Override
-        public void enterRule(ParseTreeListener listener) {
-            if (listener instanceof EsqlBaseParserListener) ((EsqlBaseParserListener) listener).enterLookupCommand(this);
-        }
-
-        @Override
-        public void exitRule(ParseTreeListener listener) {
-            if (listener instanceof EsqlBaseParserListener) ((EsqlBaseParserListener) listener).exitLookupCommand(this);
-        }
-
-        @Override
-        public <T> T accept(ParseTreeVisitor<? extends T> visitor) {
-            if (visitor instanceof EsqlBaseParserVisitor) return ((EsqlBaseParserVisitor<? extends T>) visitor).visitLookupCommand(this);
-            else return visitor.visitChildren(this);
-        }
-    }
-
-    public final LookupCommandContext lookupCommand() throws RecognitionException {
-        LookupCommandContext _localctx = new LookupCommandContext(_ctx, getState());
-        enterRule(_localctx, 120, RULE_lookupCommand);
-        try {
-            enterOuterAlt(_localctx, 1);
-            {
-                setState(620);
-                match(DEV_LOOKUP);
-                setState(621);
-                ((LookupCommandContext) _localctx).tableName = indexPattern();
-                setState(622);
-                match(ON);
-                setState(623);
-                ((LookupCommandContext) _localctx).matchFields = qualifiedNamePatterns();
-            }
-        } catch (RecognitionException re) {
-            _localctx.exception = re;
-            _errHandler.reportError(this, re);
-            _errHandler.recover(this, re);
-        } finally {
-            exitRule();
-        }
-        return _localctx;
-    }
-
-    @SuppressWarnings("CheckReturnValue")
-    public static class InlinestatsCommandContext extends ParserRuleContext {
-        public AggFieldsContext stats;
-        public FieldsContext grouping;
-
-        public TerminalNode DEV_INLINESTATS() {
-            return getToken(EsqlBaseParser.DEV_INLINESTATS, 0);
-        }
-
-        public AggFieldsContext aggFields() {
-            return getRuleContext(AggFieldsContext.class, 0);
-        }
-
-        public TerminalNode BY() {
-            return getToken(EsqlBaseParser.BY, 0);
-        }
-
-        public FieldsContext fields() {
-            return getRuleContext(FieldsContext.class, 0);
-        }
-
-        @SuppressWarnings("this-escape")
-        public InlinestatsCommandContext(ParserRuleContext parent, int invokingState) {
-            super(parent, invokingState);
-        }
-
-        @Override
-        public int getRuleIndex() {
-            return RULE_inlinestatsCommand;
-        }
-
-        @Override
-        public void enterRule(ParseTreeListener listener) {
-            if (listener instanceof EsqlBaseParserListener) ((EsqlBaseParserListener) listener).enterInlinestatsCommand(this);
-        }
-
-        @Override
-        public void exitRule(ParseTreeListener listener) {
-            if (listener instanceof EsqlBaseParserListener) ((EsqlBaseParserListener) listener).exitInlinestatsCommand(this);
-        }
-
-        @Override
-        public <T> T accept(ParseTreeVisitor<? extends T> visitor) {
-            if (visitor instanceof EsqlBaseParserVisitor) return ((EsqlBaseParserVisitor<? extends T>) visitor).visitInlinestatsCommand(
-                this
-            );
-            else return visitor.visitChildren(this);
-        }
-    }
-
-    public final InlinestatsCommandContext inlinestatsCommand() throws RecognitionException {
-        InlinestatsCommandContext _localctx = new InlinestatsCommandContext(_ctx, getState());
-        enterRule(_localctx, 122, RULE_inlinestatsCommand);
-        try {
-            enterOuterAlt(_localctx, 1);
-            {
-                setState(625);
-                match(DEV_INLINESTATS);
-                setState(626);
-                ((InlinestatsCommandContext) _localctx).stats = aggFields();
-                setState(629);
-                _errHandler.sync(this);
-                switch (getInterpreter().adaptivePredict(_input, 59, _ctx)) {
-                    case 1: {
-                        setState(627);
-                        match(BY);
-                        setState(628);
-                        ((InlinestatsCommandContext) _localctx).grouping = fields();
-                    }
-                        break;
-                }
-            }
-        } catch (RecognitionException re) {
-            _localctx.exception = re;
-            _errHandler.reportError(this, re);
-            _errHandler.recover(this, re);
-        } finally {
-            exitRule();
-        }
-        return _localctx;
-    }
-
-    @SuppressWarnings("CheckReturnValue")
-    public static class JoinCommandContext extends ParserRuleContext {
-        public Token type;
-
-        public TerminalNode DEV_JOIN() {
-            return getToken(EsqlBaseParser.DEV_JOIN, 0);
-        }
-
-        public JoinTargetContext joinTarget() {
-            return getRuleContext(JoinTargetContext.class, 0);
-        }
-
-        public JoinConditionContext joinCondition() {
-            return getRuleContext(JoinConditionContext.class, 0);
-        }
-
-        public TerminalNode DEV_JOIN_LOOKUP() {
-            return getToken(EsqlBaseParser.DEV_JOIN_LOOKUP, 0);
-        }
-
-        public TerminalNode DEV_JOIN_LEFT() {
-            return getToken(EsqlBaseParser.DEV_JOIN_LEFT, 0);
-        }
-
-        public TerminalNode DEV_JOIN_RIGHT() {
-            return getToken(EsqlBaseParser.DEV_JOIN_RIGHT, 0);
-        }
-
-        @SuppressWarnings("this-escape")
-        public JoinCommandContext(ParserRuleContext parent, int invokingState) {
-            super(parent, invokingState);
-        }
-
-        @Override
-        public int getRuleIndex() {
-            return RULE_joinCommand;
-        }
-
-        @Override
-        public void enterRule(ParseTreeListener listener) {
-            if (listener instanceof EsqlBaseParserListener) ((EsqlBaseParserListener) listener).enterJoinCommand(this);
-        }
-
-        @Override
-        public void exitRule(ParseTreeListener listener) {
-            if (listener instanceof EsqlBaseParserListener) ((EsqlBaseParserListener) listener).exitJoinCommand(this);
-        }
-
-        @Override
-        public <T> T accept(ParseTreeVisitor<? extends T> visitor) {
-            if (visitor instanceof EsqlBaseParserVisitor) return ((EsqlBaseParserVisitor<? extends T>) visitor).visitJoinCommand(this);
-            else return visitor.visitChildren(this);
-        }
-    }
-
-    public final JoinCommandContext joinCommand() throws RecognitionException {
-        JoinCommandContext _localctx = new JoinCommandContext(_ctx, getState());
-        enterRule(_localctx, 124, RULE_joinCommand);
-        int _la;
-        try {
-            enterOuterAlt(_localctx, 1);
-            {
-                setState(632);
-                _errHandler.sync(this);
-                _la = _input.LA(1);
-                if ((((_la) & ~0x3f) == 0 && ((1L << _la) & 58720256L) != 0)) {
-                    {
-                        setState(631);
-                        ((JoinCommandContext) _localctx).type = _input.LT(1);
-                        _la = _input.LA(1);
-                        if (!((((_la) & ~0x3f) == 0 && ((1L << _la) & 58720256L) != 0))) {
-                            ((JoinCommandContext) _localctx).type = (Token) _errHandler.recoverInline(this);
-                        } else {
-                            if (_input.LA(1) == Token.EOF) matchedEOF = true;
-                            _errHandler.reportMatch(this);
-                            consume();
-                        }
-                    }
-                }
-
-                setState(634);
-                match(DEV_JOIN);
-                setState(635);
-                joinTarget();
-                setState(636);
-                joinCondition();
-            }
-        } catch (RecognitionException re) {
-            _localctx.exception = re;
-            _errHandler.reportError(this, re);
-            _errHandler.recover(this, re);
-        } finally {
-            exitRule();
-        }
-        return _localctx;
-    }
-
-    @SuppressWarnings("CheckReturnValue")
-    public static class JoinTargetContext extends ParserRuleContext {
-        public IdentifierContext index;
-        public IdentifierContext alias;
-
-        public List<IdentifierContext> identifier() {
-            return getRuleContexts(IdentifierContext.class);
-        }
-
-        public IdentifierContext identifier(int i) {
-            return getRuleContext(IdentifierContext.class, i);
-        }
-
-        public TerminalNode AS() {
-            return getToken(EsqlBaseParser.AS, 0);
-        }
-
-        @SuppressWarnings("this-escape")
-        public JoinTargetContext(ParserRuleContext parent, int invokingState) {
-            super(parent, invokingState);
-        }
-
-        @Override
-        public int getRuleIndex() {
-            return RULE_joinTarget;
-        }
-
-        @Override
-        public void enterRule(ParseTreeListener listener) {
-            if (listener instanceof EsqlBaseParserListener) ((EsqlBaseParserListener) listener).enterJoinTarget(this);
-        }
-
-        @Override
-        public void exitRule(ParseTreeListener listener) {
-            if (listener instanceof EsqlBaseParserListener) ((EsqlBaseParserListener) listener).exitJoinTarget(this);
-        }
-
-        @Override
-        public <T> T accept(ParseTreeVisitor<? extends T> visitor) {
-            if (visitor instanceof EsqlBaseParserVisitor) return ((EsqlBaseParserVisitor<? extends T>) visitor).visitJoinTarget(this);
-            else return visitor.visitChildren(this);
-        }
-    }
-
-    public final JoinTargetContext joinTarget() throws RecognitionException {
-        JoinTargetContext _localctx = new JoinTargetContext(_ctx, getState());
-        enterRule(_localctx, 126, RULE_joinTarget);
-        int _la;
-        try {
-            enterOuterAlt(_localctx, 1);
-            {
-                setState(638);
-                ((JoinTargetContext) _localctx).index = identifier();
-                setState(641);
-                _errHandler.sync(this);
-                _la = _input.LA(1);
-                if (_la == AS) {
-                    {
-                        setState(639);
-                        match(AS);
-                        setState(640);
-                        ((JoinTargetContext) _localctx).alias = identifier();
-                    }
-                }
-
-            }
-        } catch (RecognitionException re) {
-            _localctx.exception = re;
-            _errHandler.reportError(this, re);
-            _errHandler.recover(this, re);
-        } finally {
-            exitRule();
-        }
-        return _localctx;
-    }
-
-    @SuppressWarnings("CheckReturnValue")
-    public static class JoinConditionContext extends ParserRuleContext {
-        public TerminalNode ON() {
-            return getToken(EsqlBaseParser.ON, 0);
-        }
-
-        public List<JoinPredicateContext> joinPredicate() {
-            return getRuleContexts(JoinPredicateContext.class);
-        }
-
-        public JoinPredicateContext joinPredicate(int i) {
-            return getRuleContext(JoinPredicateContext.class, i);
-        }
-
-        public List<TerminalNode> COMMA() {
-            return getTokens(EsqlBaseParser.COMMA);
-        }
-
-        public TerminalNode COMMA(int i) {
-            return getToken(EsqlBaseParser.COMMA, i);
-        }
-
-        @SuppressWarnings("this-escape")
-        public JoinConditionContext(ParserRuleContext parent, int invokingState) {
-            super(parent, invokingState);
-        }
-
-        @Override
-        public int getRuleIndex() {
-            return RULE_joinCondition;
-        }
-
-        @Override
-        public void enterRule(ParseTreeListener listener) {
-            if (listener instanceof EsqlBaseParserListener) ((EsqlBaseParserListener) listener).enterJoinCondition(this);
-        }
-
-        @Override
-        public void exitRule(ParseTreeListener listener) {
-            if (listener instanceof EsqlBaseParserListener) ((EsqlBaseParserListener) listener).exitJoinCondition(this);
-        }
-
-        @Override
-        public <T> T accept(ParseTreeVisitor<? extends T> visitor) {
-            if (visitor instanceof EsqlBaseParserVisitor) return ((EsqlBaseParserVisitor<? extends T>) visitor).visitJoinCondition(this);
-            else return visitor.visitChildren(this);
-        }
-    }
-
-    public final JoinConditionContext joinCondition() throws RecognitionException {
-        JoinConditionContext _localctx = new JoinConditionContext(_ctx, getState());
-        enterRule(_localctx, 128, RULE_joinCondition);
-        try {
-            int _alt;
-            enterOuterAlt(_localctx, 1);
-            {
-                setState(643);
-                match(ON);
-                setState(644);
-                joinPredicate();
-                setState(649);
-                _errHandler.sync(this);
-                _alt = getInterpreter().adaptivePredict(_input, 62, _ctx);
-                while (_alt != 2 && _alt != org.antlr.v4.runtime.atn.ATN.INVALID_ALT_NUMBER) {
-                    if (_alt == 1) {
-                        {
-                            {
-                                setState(645);
-                                match(COMMA);
-                                setState(646);
-                                joinPredicate();
-                            }
-                        }
-                    }
-                    setState(651);
-                    _errHandler.sync(this);
-                    _alt = getInterpreter().adaptivePredict(_input, 62, _ctx);
-                }
-            }
-        } catch (RecognitionException re) {
-            _localctx.exception = re;
-            _errHandler.reportError(this, re);
-            _errHandler.recover(this, re);
-        } finally {
-            exitRule();
-        }
-        return _localctx;
-    }
-
-    @SuppressWarnings("CheckReturnValue")
-    public static class JoinPredicateContext extends ParserRuleContext {
-        public ValueExpressionContext valueExpression() {
-            return getRuleContext(ValueExpressionContext.class, 0);
-        }
-
-        @SuppressWarnings("this-escape")
-        public JoinPredicateContext(ParserRuleContext parent, int invokingState) {
-            super(parent, invokingState);
-        }
-
-        @Override
-        public int getRuleIndex() {
-            return RULE_joinPredicate;
-        }
-
-        @Override
-        public void enterRule(ParseTreeListener listener) {
-            if (listener instanceof EsqlBaseParserListener) ((EsqlBaseParserListener) listener).enterJoinPredicate(this);
-        }
-
-        @Override
-        public void exitRule(ParseTreeListener listener) {
-            if (listener instanceof EsqlBaseParserListener) ((EsqlBaseParserListener) listener).exitJoinPredicate(this);
-        }
-
-        @Override
-        public <T> T accept(ParseTreeVisitor<? extends T> visitor) {
-            if (visitor instanceof EsqlBaseParserVisitor) return ((EsqlBaseParserVisitor<? extends T>) visitor).visitJoinPredicate(this);
-            else return visitor.visitChildren(this);
-        }
-    }
-<<<<<<< HEAD
-
-    public final JoinPredicateContext joinPredicate() throws RecognitionException {
-        JoinPredicateContext _localctx = new JoinPredicateContext(_ctx, getState());
-        enterRule(_localctx, 130, RULE_joinPredicate);
-        try {
-            enterOuterAlt(_localctx, 1);
-            {
-                setState(652);
-                valueExpression();
-            }
-        } catch (RecognitionException re) {
-            _localctx.exception = re;
-            _errHandler.reportError(this, re);
-            _errHandler.recover(this, re);
-        } finally {
-            exitRule();
-        }
-        return _localctx;
-=======
+            } 
+          }
+          setState(610);
+          _errHandler.sync(this);
+          _alt = getInterpreter().adaptivePredict(_input,56,_ctx);
+        }
+        }
+        break;
+      }
+      }
+    }
+    catch (RecognitionException re) {
+      _localctx.exception = re;
+      _errHandler.reportError(this, re);
+      _errHandler.recover(this, re);
+    }
+    finally {
+      exitRule();
+    }
+    return _localctx;
+  }
+
+  @SuppressWarnings("CheckReturnValue")
+  public static class EnrichWithClauseContext extends ParserRuleContext {
+    public QualifiedNamePatternContext newName;
+    public QualifiedNamePatternContext enrichField;
+    public List<QualifiedNamePatternContext> qualifiedNamePattern() {
+      return getRuleContexts(QualifiedNamePatternContext.class);
+    }
+    public QualifiedNamePatternContext qualifiedNamePattern(int i) {
+      return getRuleContext(QualifiedNamePatternContext.class,i);
+    }
+    public TerminalNode ASSIGN() { return getToken(EsqlBaseParser.ASSIGN, 0); }
+    @SuppressWarnings("this-escape")
+    public EnrichWithClauseContext(ParserRuleContext parent, int invokingState) {
+      super(parent, invokingState);
+    }
+    @Override public int getRuleIndex() { return RULE_enrichWithClause; }
+    @Override
+    public void enterRule(ParseTreeListener listener) {
+      if ( listener instanceof EsqlBaseParserListener ) ((EsqlBaseParserListener)listener).enterEnrichWithClause(this);
+    }
+    @Override
+    public void exitRule(ParseTreeListener listener) {
+      if ( listener instanceof EsqlBaseParserListener ) ((EsqlBaseParserListener)listener).exitEnrichWithClause(this);
+    }
+    @Override
+    public <T> T accept(ParseTreeVisitor<? extends T> visitor) {
+      if ( visitor instanceof EsqlBaseParserVisitor ) return ((EsqlBaseParserVisitor<? extends T>)visitor).visitEnrichWithClause(this);
+      else return visitor.visitChildren(this);
+    }
+  }
+
+  public final EnrichWithClauseContext enrichWithClause() throws RecognitionException {
+    EnrichWithClauseContext _localctx = new EnrichWithClauseContext(_ctx, getState());
+    enterRule(_localctx, 118, RULE_enrichWithClause);
+    try {
+      enterOuterAlt(_localctx, 1);
+      {
+      setState(616);
+      _errHandler.sync(this);
+      switch ( getInterpreter().adaptivePredict(_input,58,_ctx) ) {
+      case 1:
+        {
+        setState(613);
+        ((EnrichWithClauseContext)_localctx).newName = qualifiedNamePattern();
+        setState(614);
+        match(ASSIGN);
+        }
+        break;
+      }
+      setState(618);
+      ((EnrichWithClauseContext)_localctx).enrichField = qualifiedNamePattern();
+      }
+    }
+    catch (RecognitionException re) {
+      _localctx.exception = re;
+      _errHandler.reportError(this, re);
+      _errHandler.recover(this, re);
+    }
+    finally {
+      exitRule();
+    }
+    return _localctx;
+  }
+
+  @SuppressWarnings("CheckReturnValue")
+  public static class LookupCommandContext extends ParserRuleContext {
+    public IndexPatternContext tableName;
+    public QualifiedNamePatternsContext matchFields;
+    public TerminalNode DEV_LOOKUP() { return getToken(EsqlBaseParser.DEV_LOOKUP, 0); }
+    public TerminalNode ON() { return getToken(EsqlBaseParser.ON, 0); }
+    public IndexPatternContext indexPattern() {
+      return getRuleContext(IndexPatternContext.class,0);
+    }
+    public QualifiedNamePatternsContext qualifiedNamePatterns() {
+      return getRuleContext(QualifiedNamePatternsContext.class,0);
+    }
+    @SuppressWarnings("this-escape")
+    public LookupCommandContext(ParserRuleContext parent, int invokingState) {
+      super(parent, invokingState);
+    }
+    @Override public int getRuleIndex() { return RULE_lookupCommand; }
+    @Override
+    public void enterRule(ParseTreeListener listener) {
+      if ( listener instanceof EsqlBaseParserListener ) ((EsqlBaseParserListener)listener).enterLookupCommand(this);
+    }
+    @Override
+    public void exitRule(ParseTreeListener listener) {
+      if ( listener instanceof EsqlBaseParserListener ) ((EsqlBaseParserListener)listener).exitLookupCommand(this);
+    }
+    @Override
+    public <T> T accept(ParseTreeVisitor<? extends T> visitor) {
+      if ( visitor instanceof EsqlBaseParserVisitor ) return ((EsqlBaseParserVisitor<? extends T>)visitor).visitLookupCommand(this);
+      else return visitor.visitChildren(this);
+    }
+  }
+
+  public final LookupCommandContext lookupCommand() throws RecognitionException {
+    LookupCommandContext _localctx = new LookupCommandContext(_ctx, getState());
+    enterRule(_localctx, 120, RULE_lookupCommand);
+    try {
+      enterOuterAlt(_localctx, 1);
+      {
+      setState(620);
+      match(DEV_LOOKUP);
+      setState(621);
+      ((LookupCommandContext)_localctx).tableName = indexPattern();
+      setState(622);
+      match(ON);
+      setState(623);
+      ((LookupCommandContext)_localctx).matchFields = qualifiedNamePatterns();
+      }
+    }
+    catch (RecognitionException re) {
+      _localctx.exception = re;
+      _errHandler.reportError(this, re);
+      _errHandler.recover(this, re);
+    }
+    finally {
+      exitRule();
+    }
+    return _localctx;
+  }
+
+  @SuppressWarnings("CheckReturnValue")
+  public static class InlinestatsCommandContext extends ParserRuleContext {
+    public AggFieldsContext stats;
+    public FieldsContext grouping;
+    public TerminalNode DEV_INLINESTATS() { return getToken(EsqlBaseParser.DEV_INLINESTATS, 0); }
+    public AggFieldsContext aggFields() {
+      return getRuleContext(AggFieldsContext.class,0);
+    }
+    public TerminalNode BY() { return getToken(EsqlBaseParser.BY, 0); }
+    public FieldsContext fields() {
+      return getRuleContext(FieldsContext.class,0);
+    }
+    @SuppressWarnings("this-escape")
+    public InlinestatsCommandContext(ParserRuleContext parent, int invokingState) {
+      super(parent, invokingState);
+    }
+    @Override public int getRuleIndex() { return RULE_inlinestatsCommand; }
+    @Override
+    public void enterRule(ParseTreeListener listener) {
+      if ( listener instanceof EsqlBaseParserListener ) ((EsqlBaseParserListener)listener).enterInlinestatsCommand(this);
+    }
+    @Override
+    public void exitRule(ParseTreeListener listener) {
+      if ( listener instanceof EsqlBaseParserListener ) ((EsqlBaseParserListener)listener).exitInlinestatsCommand(this);
+    }
+    @Override
+    public <T> T accept(ParseTreeVisitor<? extends T> visitor) {
+      if ( visitor instanceof EsqlBaseParserVisitor ) return ((EsqlBaseParserVisitor<? extends T>)visitor).visitInlinestatsCommand(this);
+      else return visitor.visitChildren(this);
+    }
+  }
+
+  public final InlinestatsCommandContext inlinestatsCommand() throws RecognitionException {
+    InlinestatsCommandContext _localctx = new InlinestatsCommandContext(_ctx, getState());
+    enterRule(_localctx, 122, RULE_inlinestatsCommand);
+    try {
+      enterOuterAlt(_localctx, 1);
+      {
+      setState(625);
+      match(DEV_INLINESTATS);
+      setState(626);
+      ((InlinestatsCommandContext)_localctx).stats = aggFields();
+      setState(629);
+      _errHandler.sync(this);
+      switch ( getInterpreter().adaptivePredict(_input,59,_ctx) ) {
+      case 1:
+        {
+        setState(627);
+        match(BY);
+        setState(628);
+        ((InlinestatsCommandContext)_localctx).grouping = fields();
+        }
+        break;
+      }
+      }
+    }
+    catch (RecognitionException re) {
+      _localctx.exception = re;
+      _errHandler.reportError(this, re);
+      _errHandler.recover(this, re);
+    }
+    finally {
+      exitRule();
+    }
+    return _localctx;
+  }
+
+  @SuppressWarnings("CheckReturnValue")
+  public static class JoinCommandContext extends ParserRuleContext {
+    public Token type;
+    public TerminalNode DEV_JOIN() { return getToken(EsqlBaseParser.DEV_JOIN, 0); }
+    public JoinTargetContext joinTarget() {
+      return getRuleContext(JoinTargetContext.class,0);
+    }
+    public JoinConditionContext joinCondition() {
+      return getRuleContext(JoinConditionContext.class,0);
+    }
+    public TerminalNode DEV_JOIN_LOOKUP() { return getToken(EsqlBaseParser.DEV_JOIN_LOOKUP, 0); }
+    public TerminalNode DEV_JOIN_LEFT() { return getToken(EsqlBaseParser.DEV_JOIN_LEFT, 0); }
+    public TerminalNode DEV_JOIN_RIGHT() { return getToken(EsqlBaseParser.DEV_JOIN_RIGHT, 0); }
+    @SuppressWarnings("this-escape")
+    public JoinCommandContext(ParserRuleContext parent, int invokingState) {
+      super(parent, invokingState);
+    }
+    @Override public int getRuleIndex() { return RULE_joinCommand; }
+    @Override
+    public void enterRule(ParseTreeListener listener) {
+      if ( listener instanceof EsqlBaseParserListener ) ((EsqlBaseParserListener)listener).enterJoinCommand(this);
+    }
+    @Override
+    public void exitRule(ParseTreeListener listener) {
+      if ( listener instanceof EsqlBaseParserListener ) ((EsqlBaseParserListener)listener).exitJoinCommand(this);
+    }
     @Override
     public <T> T accept(ParseTreeVisitor<? extends T> visitor) {
       if ( visitor instanceof EsqlBaseParserVisitor ) return ((EsqlBaseParserVisitor<? extends T>)visitor).visitJoinCommand(this);
@@ -7063,15 +5513,15 @@
     try {
       enterOuterAlt(_localctx, 1);
       {
-      setState(628);
+      setState(632);
       _errHandler.sync(this);
       _la = _input.LA(1);
-      if ((((_la) & ~0x3f) == 0 && ((1L << _la) & 29360128L) != 0)) {
-        {
-        setState(627);
+      if ((((_la) & ~0x3f) == 0 && ((1L << _la) & 58720256L) != 0)) {
+        {
+        setState(631);
         ((JoinCommandContext)_localctx).type = _input.LT(1);
         _la = _input.LA(1);
-        if ( !((((_la) & ~0x3f) == 0 && ((1L << _la) & 29360128L) != 0)) ) {
+        if ( !((((_la) & ~0x3f) == 0 && ((1L << _la) & 58720256L) != 0)) ) {
           ((JoinCommandContext)_localctx).type = (Token)_errHandler.recoverInline(this);
         }
         else {
@@ -7082,11 +5532,11 @@
         }
       }
 
-      setState(630);
+      setState(634);
       match(DEV_JOIN);
-      setState(631);
+      setState(635);
       joinTarget();
-      setState(632);
+      setState(636);
       joinCondition();
       }
     }
@@ -7115,99 +5565,16 @@
     @SuppressWarnings("this-escape")
     public JoinTargetContext(ParserRuleContext parent, int invokingState) {
       super(parent, invokingState);
->>>>>>> 7dfede2f
-    }
-
-    @SuppressWarnings("CheckReturnValue")
-    public static class InsistCommandContext extends ParserRuleContext {
-        public TerminalNode DEV_INSIST() {
-            return getToken(EsqlBaseParser.DEV_INSIST, 0);
-        }
-
-        public IdentifierContext identifier() {
-            return getRuleContext(IdentifierContext.class, 0);
-        }
-
-        @SuppressWarnings("this-escape")
-        public InsistCommandContext(ParserRuleContext parent, int invokingState) {
-            super(parent, invokingState);
-        }
-
-        @Override
-        public int getRuleIndex() {
-            return RULE_insistCommand;
-        }
-
-        @Override
-        public void enterRule(ParseTreeListener listener) {
-            if (listener instanceof EsqlBaseParserListener) ((EsqlBaseParserListener) listener).enterInsistCommand(this);
-        }
-
-        @Override
-        public void exitRule(ParseTreeListener listener) {
-            if (listener instanceof EsqlBaseParserListener) ((EsqlBaseParserListener) listener).exitInsistCommand(this);
-        }
-
-        @Override
-        public <T> T accept(ParseTreeVisitor<? extends T> visitor) {
-            if (visitor instanceof EsqlBaseParserVisitor) return ((EsqlBaseParserVisitor<? extends T>) visitor).visitInsistCommand(this);
-            else return visitor.visitChildren(this);
-        }
-    }
-
-    public final InsistCommandContext insistCommand() throws RecognitionException {
-        InsistCommandContext _localctx = new InsistCommandContext(_ctx, getState());
-        enterRule(_localctx, 132, RULE_insistCommand);
-        try {
-            enterOuterAlt(_localctx, 1);
-            {
-                setState(654);
-                match(DEV_INSIST);
-                setState(655);
-                identifier();
-            }
-        } catch (RecognitionException re) {
-            _localctx.exception = re;
-            _errHandler.reportError(this, re);
-            _errHandler.recover(this, re);
-        } finally {
-            exitRule();
-        }
-        return _localctx;
-    }
-
-    public boolean sempred(RuleContext _localctx, int ruleIndex, int predIndex) {
-        switch (ruleIndex) {
-            case 1:
-                return query_sempred((QueryContext) _localctx, predIndex);
-            case 2:
-                return sourceCommand_sempred((SourceCommandContext) _localctx, predIndex);
-            case 3:
-                return processingCommand_sempred((ProcessingCommandContext) _localctx, predIndex);
-            case 5:
-                return booleanExpression_sempred((BooleanExpressionContext) _localctx, predIndex);
-            case 9:
-                return operatorExpression_sempred((OperatorExpressionContext) _localctx, predIndex);
-            case 10:
-                return primaryExpression_sempred((PrimaryExpressionContext) _localctx, predIndex);
-            case 13:
-                return mapExpression_sempred((MapExpressionContext) _localctx, predIndex);
-            case 33:
-                return identifierPattern_sempred((IdentifierPatternContext) _localctx, predIndex);
-            case 36:
-                return identifierOrParameter_sempred((IdentifierOrParameterContext) _localctx, predIndex);
-        }
-        return true;
-    }
-<<<<<<< HEAD
-
-    private boolean query_sempred(QueryContext _localctx, int predIndex) {
-        switch (predIndex) {
-            case 0:
-                return precpred(_ctx, 1);
-        }
-        return true;
-=======
+    }
+    @Override public int getRuleIndex() { return RULE_joinTarget; }
+    @Override
+    public void enterRule(ParseTreeListener listener) {
+      if ( listener instanceof EsqlBaseParserListener ) ((EsqlBaseParserListener)listener).enterJoinTarget(this);
+    }
+    @Override
+    public void exitRule(ParseTreeListener listener) {
+      if ( listener instanceof EsqlBaseParserListener ) ((EsqlBaseParserListener)listener).exitJoinTarget(this);
+    }
     @Override
     public <T> T accept(ParseTreeVisitor<? extends T> visitor) {
       if ( visitor instanceof EsqlBaseParserVisitor ) return ((EsqlBaseParserVisitor<? extends T>)visitor).visitJoinTarget(this);
@@ -7222,16 +5589,16 @@
     try {
       enterOuterAlt(_localctx, 1);
       {
-      setState(634);
+      setState(638);
       ((JoinTargetContext)_localctx).index = indexPattern();
-      setState(637);
+      setState(641);
       _errHandler.sync(this);
       _la = _input.LA(1);
       if (_la==AS) {
         {
-        setState(635);
+        setState(639);
         match(AS);
-        setState(636);
+        setState(640);
         ((JoinTargetContext)_localctx).alias = identifier();
         }
       }
@@ -7261,506 +5628,87 @@
     public List<TerminalNode> COMMA() { return getTokens(EsqlBaseParser.COMMA); }
     public TerminalNode COMMA(int i) {
       return getToken(EsqlBaseParser.COMMA, i);
->>>>>>> 7dfede2f
-    }
-
-    private boolean sourceCommand_sempred(SourceCommandContext _localctx, int predIndex) {
-        switch (predIndex) {
-            case 1:
-                return this.isDevVersion();
-        }
-        return true;
-    }
-
-    private boolean processingCommand_sempred(ProcessingCommandContext _localctx, int predIndex) {
-        switch (predIndex) {
-            case 2:
-                return this.isDevVersion();
-            case 3:
-                return this.isDevVersion();
-            case 4:
-                return this.isDevVersion();
-            case 5:
-                return this.isDevVersion();
-        }
-        return true;
-    }
-
-    private boolean booleanExpression_sempred(BooleanExpressionContext _localctx, int predIndex) {
-        switch (predIndex) {
-            case 6:
-                return precpred(_ctx, 5);
-            case 7:
-                return precpred(_ctx, 4);
-        }
-        return true;
-    }
-
-    private boolean operatorExpression_sempred(OperatorExpressionContext _localctx, int predIndex) {
-        switch (predIndex) {
-            case 8:
-                return precpred(_ctx, 2);
-            case 9:
-                return precpred(_ctx, 1);
-        }
-        return true;
-    }
-
-    private boolean primaryExpression_sempred(PrimaryExpressionContext _localctx, int predIndex) {
-        switch (predIndex) {
-            case 10:
-                return precpred(_ctx, 1);
-        }
-        return true;
-    }
-
-    private boolean mapExpression_sempred(MapExpressionContext _localctx, int predIndex) {
-        switch (predIndex) {
-            case 11:
-                return this.isDevVersion();
-        }
-        return true;
-    }
-
-    private boolean identifierPattern_sempred(IdentifierPatternContext _localctx, int predIndex) {
-        switch (predIndex) {
-            case 12:
-                return this.isDevVersion();
-        }
-        return true;
-    }
-
-    private boolean identifierOrParameter_sempred(IdentifierOrParameterContext _localctx, int predIndex) {
-        switch (predIndex) {
-            case 13:
-                return this.isDevVersion();
-        }
-        return true;
-    }
-
-    public static final String _serializedATN = "\u0004\u0001\u0084\u0292\u0002\u0000\u0007\u0000\u0002\u0001\u0007\u0001"
-        + "\u0002\u0002\u0007\u0002\u0002\u0003\u0007\u0003\u0002\u0004\u0007\u0004"
-        + "\u0002\u0005\u0007\u0005\u0002\u0006\u0007\u0006\u0002\u0007\u0007\u0007"
-        + "\u0002\b\u0007\b\u0002\t\u0007\t\u0002\n\u0007\n\u0002\u000b\u0007\u000b"
-        + "\u0002\f\u0007\f\u0002\r\u0007\r\u0002\u000e\u0007\u000e\u0002\u000f\u0007"
-        + "\u000f\u0002\u0010\u0007\u0010\u0002\u0011\u0007\u0011\u0002\u0012\u0007"
-        + "\u0012\u0002\u0013\u0007\u0013\u0002\u0014\u0007\u0014\u0002\u0015\u0007"
-        + "\u0015\u0002\u0016\u0007\u0016\u0002\u0017\u0007\u0017\u0002\u0018\u0007"
-        + "\u0018\u0002\u0019\u0007\u0019\u0002\u001a\u0007\u001a\u0002\u001b\u0007"
-        + "\u001b\u0002\u001c\u0007\u001c\u0002\u001d\u0007\u001d\u0002\u001e\u0007"
-        + "\u001e\u0002\u001f\u0007\u001f\u0002 \u0007 \u0002!\u0007!\u0002\"\u0007"
-        + "\"\u0002#\u0007#\u0002$\u0007$\u0002%\u0007%\u0002&\u0007&\u0002\'\u0007"
-        + "\'\u0002(\u0007(\u0002)\u0007)\u0002*\u0007*\u0002+\u0007+\u0002,\u0007"
-        + ",\u0002-\u0007-\u0002.\u0007.\u0002/\u0007/\u00020\u00070\u00021\u0007"
-        + "1\u00022\u00072\u00023\u00073\u00024\u00074\u00025\u00075\u00026\u0007"
-        + "6\u00027\u00077\u00028\u00078\u00029\u00079\u0002:\u0007:\u0002;\u0007"
-        + ";\u0002<\u0007<\u0002=\u0007=\u0002>\u0007>\u0002?\u0007?\u0002@\u0007"
-        + "@\u0002A\u0007A\u0002B\u0007B\u0001\u0000\u0001\u0000\u0001\u0000\u0001"
-        + "\u0001\u0001\u0001\u0001\u0001\u0001\u0001\u0001\u0001\u0001\u0001\u0005"
-        + "\u0001\u0090\b\u0001\n\u0001\f\u0001\u0093\t\u0001\u0001\u0002\u0001\u0002"
-        + "\u0001\u0002\u0001\u0002\u0001\u0002\u0001\u0002\u0003\u0002\u009b\b\u0002"
-        + "\u0001\u0003\u0001\u0003\u0001\u0003\u0001\u0003\u0001\u0003\u0001\u0003"
-        + "\u0001\u0003\u0001\u0003\u0001\u0003\u0001\u0003\u0001\u0003\u0001\u0003"
-        + "\u0001\u0003\u0001\u0003\u0001\u0003\u0001\u0003\u0001\u0003\u0001\u0003"
-        + "\u0001\u0003\u0001\u0003\u0003\u0003\u00b1\b\u0003\u0001\u0004\u0001\u0004"
-        + "\u0001\u0004\u0001\u0005\u0001\u0005\u0001\u0005\u0001\u0005\u0001\u0005"
-        + "\u0001\u0005\u0001\u0005\u0003\u0005\u00bd\b\u0005\u0001\u0005\u0001\u0005"
-        + "\u0001\u0005\u0001\u0005\u0001\u0005\u0005\u0005\u00c4\b\u0005\n\u0005"
-        + "\f\u0005\u00c7\t\u0005\u0001\u0005\u0001\u0005\u0001\u0005\u0001\u0005"
-        + "\u0001\u0005\u0003\u0005\u00ce\b\u0005\u0001\u0005\u0001\u0005\u0001\u0005"
-        + "\u0003\u0005\u00d3\b\u0005\u0001\u0005\u0001\u0005\u0001\u0005\u0001\u0005"
-        + "\u0001\u0005\u0001\u0005\u0005\u0005\u00db\b\u0005\n\u0005\f\u0005\u00de"
-        + "\t\u0005\u0001\u0006\u0001\u0006\u0003\u0006\u00e2\b\u0006\u0001\u0006"
-        + "\u0001\u0006\u0001\u0006\u0001\u0006\u0001\u0006\u0003\u0006\u00e9\b\u0006"
-        + "\u0001\u0006\u0001\u0006\u0001\u0006\u0003\u0006\u00ee\b\u0006\u0001\u0007"
-        + "\u0001\u0007\u0001\u0007\u0003\u0007\u00f3\b\u0007\u0001\u0007\u0001\u0007"
-        + "\u0001\u0007\u0001\b\u0001\b\u0001\b\u0001\b\u0001\b\u0003\b\u00fd\b\b"
-        + "\u0001\t\u0001\t\u0001\t\u0001\t\u0003\t\u0103\b\t\u0001\t\u0001\t\u0001"
-        + "\t\u0001\t\u0001\t\u0001\t\u0005\t\u010b\b\t\n\t\f\t\u010e\t\t\u0001\n"
-        + "\u0001\n\u0001\n\u0001\n\u0001\n\u0001\n\u0001\n\u0001\n\u0003\n\u0118"
-        + "\b\n\u0001\n\u0001\n\u0001\n\u0005\n\u011d\b\n\n\n\f\n\u0120\t\n\u0001"
-        + "\u000b\u0001\u000b\u0001\u000b\u0001\u000b\u0001\u000b\u0001\u000b\u0005"
-        + "\u000b\u0128\b\u000b\n\u000b\f\u000b\u012b\t\u000b\u0001\u000b\u0001\u000b"
-        + "\u0003\u000b\u012f\b\u000b\u0003\u000b\u0131\b\u000b\u0001\u000b\u0001"
-        + "\u000b\u0001\f\u0001\f\u0001\r\u0001\r\u0001\r\u0001\r\u0001\r\u0005\r"
-        + "\u013c\b\r\n\r\f\r\u013f\t\r\u0001\r\u0001\r\u0001\u000e\u0001\u000e\u0001"
-        + "\u000e\u0001\u000e\u0001\u000f\u0001\u000f\u0001\u0010\u0001\u0010\u0001"
-        + "\u0010\u0001\u0011\u0001\u0011\u0001\u0011\u0005\u0011\u014f\b\u0011\n"
-        + "\u0011\f\u0011\u0152\t\u0011\u0001\u0012\u0001\u0012\u0001\u0012\u0003"
-        + "\u0012\u0157\b\u0012\u0001\u0012\u0001\u0012\u0001\u0013\u0001\u0013\u0001"
-        + "\u0013\u0001\u0013\u0005\u0013\u015f\b\u0013\n\u0013\f\u0013\u0162\t\u0013"
-        + "\u0001\u0013\u0003\u0013\u0165\b\u0013\u0001\u0014\u0001\u0014\u0001\u0014"
-        + "\u0003\u0014\u016a\b\u0014\u0001\u0014\u0001\u0014\u0001\u0015\u0001\u0015"
-        + "\u0001\u0016\u0001\u0016\u0001\u0017\u0001\u0017\u0001\u0017\u0001\u0017"
-        + "\u0005\u0017\u0176\b\u0017\n\u0017\f\u0017\u0179\t\u0017\u0001\u0018\u0001"
-        + "\u0018\u0001\u0018\u0001\u0018\u0005\u0018\u017f\b\u0018\n\u0018\f\u0018"
-        + "\u0182\t\u0018\u0001\u0018\u0003\u0018\u0185\b\u0018\u0001\u0018\u0001"
-        + "\u0018\u0003\u0018\u0189\b\u0018\u0001\u0019\u0001\u0019\u0001\u0019\u0001"
-        + "\u001a\u0001\u001a\u0003\u001a\u0190\b\u001a\u0001\u001a\u0001\u001a\u0003"
-        + "\u001a\u0194\b\u001a\u0001\u001b\u0001\u001b\u0001\u001b\u0005\u001b\u0199"
-        + "\b\u001b\n\u001b\f\u001b\u019c\t\u001b\u0001\u001c\u0001\u001c\u0001\u001c"
-        + "\u0003\u001c\u01a1\b\u001c\u0001\u001d\u0001\u001d\u0001\u001d\u0005\u001d"
-        + "\u01a6\b\u001d\n\u001d\f\u001d\u01a9\t\u001d\u0001\u001e\u0001\u001e\u0001"
-        + "\u001e\u0005\u001e\u01ae\b\u001e\n\u001e\f\u001e\u01b1\t\u001e\u0001\u001f"
-        + "\u0001\u001f\u0001\u001f\u0005\u001f\u01b6\b\u001f\n\u001f\f\u001f\u01b9"
-        + "\t\u001f\u0001 \u0001 \u0001!\u0001!\u0001!\u0003!\u01c0\b!\u0001\"\u0001"
-        + "\"\u0001\"\u0001\"\u0001\"\u0001\"\u0001\"\u0001\"\u0001\"\u0001\"\u0001"
-        + "\"\u0001\"\u0001\"\u0005\"\u01cf\b\"\n\"\f\"\u01d2\t\"\u0001\"\u0001\""
-        + "\u0001\"\u0001\"\u0001\"\u0001\"\u0005\"\u01da\b\"\n\"\f\"\u01dd\t\"\u0001"
-        + "\"\u0001\"\u0001\"\u0001\"\u0001\"\u0001\"\u0005\"\u01e5\b\"\n\"\f\"\u01e8"
-        + "\t\"\u0001\"\u0001\"\u0003\"\u01ec\b\"\u0001#\u0001#\u0003#\u01f0\b#\u0001"
-        + "$\u0001$\u0001$\u0003$\u01f5\b$\u0001%\u0001%\u0001%\u0001&\u0001&\u0001"
-        + "&\u0001&\u0005&\u01fe\b&\n&\f&\u0201\t&\u0001\'\u0001\'\u0003\'\u0205"
-        + "\b\'\u0001\'\u0001\'\u0003\'\u0209\b\'\u0001(\u0001(\u0001(\u0001)\u0001"
-        + ")\u0001)\u0001*\u0001*\u0001*\u0001*\u0005*\u0215\b*\n*\f*\u0218\t*\u0001"
-        + "+\u0001+\u0001+\u0001+\u0001,\u0001,\u0001,\u0001,\u0003,\u0222\b,\u0001"
-        + "-\u0001-\u0001-\u0001-\u0001.\u0001.\u0001.\u0001/\u0001/\u0001/\u0005"
-        + "/\u022e\b/\n/\f/\u0231\t/\u00010\u00010\u00010\u00010\u00011\u00011\u0001"
-        + "2\u00012\u00032\u023b\b2\u00013\u00033\u023e\b3\u00013\u00013\u00014\u0003"
-        + "4\u0243\b4\u00014\u00014\u00015\u00015\u00016\u00016\u00017\u00017\u0001"
-        + "7\u00018\u00018\u00018\u00018\u00019\u00019\u00019\u0001:\u0001:\u0001"
-        + ":\u0001:\u0003:\u0259\b:\u0001:\u0001:\u0001:\u0001:\u0005:\u025f\b:\n"
-        + ":\f:\u0262\t:\u0003:\u0264\b:\u0001;\u0001;\u0001;\u0003;\u0269\b;\u0001"
-        + ";\u0001;\u0001<\u0001<\u0001<\u0001<\u0001<\u0001=\u0001=\u0001=\u0001"
-        + "=\u0003=\u0276\b=\u0001>\u0003>\u0279\b>\u0001>\u0001>\u0001>\u0001>\u0001"
-        + "?\u0001?\u0001?\u0003?\u0282\b?\u0001@\u0001@\u0001@\u0001@\u0005@\u0288"
-        + "\b@\n@\f@\u028b\t@\u0001A\u0001A\u0001B\u0001B\u0001B\u0001B\u0000\u0004"
-        + "\u0002\n\u0012\u0014C\u0000\u0002\u0004\u0006\b\n\f\u000e\u0010\u0012"
-        + "\u0014\u0016\u0018\u001a\u001c\u001e \"$&(*,.02468:<>@BDFHJLNPRTVXZ\\"
-        + "^`bdfhjlnprtvxz|~\u0080\u0082\u0084\u0000\t\u0001\u0000AB\u0001\u0000"
-        + "CE\u0002\u0000\u001f\u001fTT\u0001\u0000KL\u0002\u0000$$))\u0002\u0000"
-        + ",,//\u0002\u0000++99\u0002\u0000::<@\u0001\u0000\u0017\u0019\u02ad\u0000"
-        + "\u0086\u0001\u0000\u0000\u0000\u0002\u0089\u0001\u0000\u0000\u0000\u0004"
-        + "\u009a\u0001\u0000\u0000\u0000\u0006\u00b0\u0001\u0000\u0000\u0000\b\u00b2"
-        + "\u0001\u0000\u0000\u0000\n\u00d2\u0001\u0000\u0000\u0000\f\u00ed\u0001"
-        + "\u0000\u0000\u0000\u000e\u00ef\u0001\u0000\u0000\u0000\u0010\u00fc\u0001"
-        + "\u0000\u0000\u0000\u0012\u0102\u0001\u0000\u0000\u0000\u0014\u0117\u0001"
-        + "\u0000\u0000\u0000\u0016\u0121\u0001\u0000\u0000\u0000\u0018\u0134\u0001"
-        + "\u0000\u0000\u0000\u001a\u0136\u0001\u0000\u0000\u0000\u001c\u0142\u0001"
-        + "\u0000\u0000\u0000\u001e\u0146\u0001\u0000\u0000\u0000 \u0148\u0001\u0000"
-        + "\u0000\u0000\"\u014b\u0001\u0000\u0000\u0000$\u0156\u0001\u0000\u0000"
-        + "\u0000&\u015a\u0001\u0000\u0000\u0000(\u0169\u0001\u0000\u0000\u0000*"
-        + "\u016d\u0001\u0000\u0000\u0000,\u016f\u0001\u0000\u0000\u0000.\u0171\u0001"
-        + "\u0000\u0000\u00000\u017a\u0001\u0000\u0000\u00002\u018a\u0001\u0000\u0000"
-        + "\u00004\u018d\u0001\u0000\u0000\u00006\u0195\u0001\u0000\u0000\u00008"
-        + "\u019d\u0001\u0000\u0000\u0000:\u01a2\u0001\u0000\u0000\u0000<\u01aa\u0001"
-        + "\u0000\u0000\u0000>\u01b2\u0001\u0000\u0000\u0000@\u01ba\u0001\u0000\u0000"
-        + "\u0000B\u01bf\u0001\u0000\u0000\u0000D\u01eb\u0001\u0000\u0000\u0000F"
-        + "\u01ef\u0001\u0000\u0000\u0000H\u01f4\u0001\u0000\u0000\u0000J\u01f6\u0001"
-        + "\u0000\u0000\u0000L\u01f9\u0001\u0000\u0000\u0000N\u0202\u0001\u0000\u0000"
-        + "\u0000P\u020a\u0001\u0000\u0000\u0000R\u020d\u0001\u0000\u0000\u0000T"
-        + "\u0210\u0001\u0000\u0000\u0000V\u0219\u0001\u0000\u0000\u0000X\u021d\u0001"
-        + "\u0000\u0000\u0000Z\u0223\u0001\u0000\u0000\u0000\\\u0227\u0001\u0000"
-        + "\u0000\u0000^\u022a\u0001\u0000\u0000\u0000`\u0232\u0001\u0000\u0000\u0000"
-        + "b\u0236\u0001\u0000\u0000\u0000d\u023a\u0001\u0000\u0000\u0000f\u023d"
-        + "\u0001\u0000\u0000\u0000h\u0242\u0001\u0000\u0000\u0000j\u0246\u0001\u0000"
-        + "\u0000\u0000l\u0248\u0001\u0000\u0000\u0000n\u024a\u0001\u0000\u0000\u0000"
-        + "p\u024d\u0001\u0000\u0000\u0000r\u0251\u0001\u0000\u0000\u0000t\u0254"
-        + "\u0001\u0000\u0000\u0000v\u0268\u0001\u0000\u0000\u0000x\u026c\u0001\u0000"
-        + "\u0000\u0000z\u0271\u0001\u0000\u0000\u0000|\u0278\u0001\u0000\u0000\u0000"
-        + "~\u027e\u0001\u0000\u0000\u0000\u0080\u0283\u0001\u0000\u0000\u0000\u0082"
-        + "\u028c\u0001\u0000\u0000\u0000\u0084\u028e\u0001\u0000\u0000\u0000\u0086"
-        + "\u0087\u0003\u0002\u0001\u0000\u0087\u0088\u0005\u0000\u0000\u0001\u0088"
-        + "\u0001\u0001\u0000\u0000\u0000\u0089\u008a\u0006\u0001\uffff\uffff\u0000"
-        + "\u008a\u008b\u0003\u0004\u0002\u0000\u008b\u0091\u0001\u0000\u0000\u0000"
-        + "\u008c\u008d\n\u0001\u0000\u0000\u008d\u008e\u0005\u001e\u0000\u0000\u008e"
-        + "\u0090\u0003\u0006\u0003\u0000\u008f\u008c\u0001\u0000\u0000\u0000\u0090"
-        + "\u0093\u0001\u0000\u0000\u0000\u0091\u008f\u0001\u0000\u0000\u0000\u0091"
-        + "\u0092\u0001\u0000\u0000\u0000\u0092\u0003\u0001\u0000\u0000\u0000\u0093"
-        + "\u0091\u0001\u0000\u0000\u0000\u0094\u009b\u0003n7\u0000\u0095\u009b\u0003"
-        + "&\u0013\u0000\u0096\u009b\u0003 \u0010\u0000\u0097\u009b\u0003r9\u0000"
-        + "\u0098\u0099\u0004\u0002\u0001\u0000\u0099\u009b\u00030\u0018\u0000\u009a"
-        + "\u0094\u0001\u0000\u0000\u0000\u009a\u0095\u0001\u0000\u0000\u0000\u009a"
-        + "\u0096\u0001\u0000\u0000\u0000\u009a\u0097\u0001\u0000\u0000\u0000\u009a"
-        + "\u0098\u0001\u0000\u0000\u0000\u009b\u0005\u0001\u0000\u0000\u0000\u009c"
-        + "\u00b1\u00032\u0019\u0000\u009d\u00b1\u0003\b\u0004\u0000\u009e\u00b1"
-        + "\u0003P(\u0000\u009f\u00b1\u0003J%\u0000\u00a0\u00b1\u00034\u001a\u0000"
-        + "\u00a1\u00b1\u0003L&\u0000\u00a2\u00b1\u0003R)\u0000\u00a3\u00b1\u0003"
-        + "T*\u0000\u00a4\u00b1\u0003X,\u0000\u00a5\u00b1\u0003Z-\u0000\u00a6\u00b1"
-        + "\u0003t:\u0000\u00a7\u00b1\u0003\\.\u0000\u00a8\u00a9\u0004\u0003\u0002"
-        + "\u0000\u00a9\u00b1\u0003z=\u0000\u00aa\u00ab\u0004\u0003\u0003\u0000\u00ab"
-        + "\u00b1\u0003x<\u0000\u00ac\u00ad\u0004\u0003\u0004\u0000\u00ad\u00b1\u0003"
-        + "|>\u0000\u00ae\u00af\u0004\u0003\u0005\u0000\u00af\u00b1\u0003\u0084B"
-        + "\u0000\u00b0\u009c\u0001\u0000\u0000\u0000\u00b0\u009d\u0001\u0000\u0000"
-        + "\u0000\u00b0\u009e\u0001\u0000\u0000\u0000\u00b0\u009f\u0001\u0000\u0000"
-        + "\u0000\u00b0\u00a0\u0001\u0000\u0000\u0000\u00b0\u00a1\u0001\u0000\u0000"
-        + "\u0000\u00b0\u00a2\u0001\u0000\u0000\u0000\u00b0\u00a3\u0001\u0000\u0000"
-        + "\u0000\u00b0\u00a4\u0001\u0000\u0000\u0000\u00b0\u00a5\u0001\u0000\u0000"
-        + "\u0000\u00b0\u00a6\u0001\u0000\u0000\u0000\u00b0\u00a7\u0001\u0000\u0000"
-        + "\u0000\u00b0\u00a8\u0001\u0000\u0000\u0000\u00b0\u00aa\u0001\u0000\u0000"
-        + "\u0000\u00b0\u00ac\u0001\u0000\u0000\u0000\u00b0\u00ae\u0001\u0000\u0000"
-        + "\u0000\u00b1\u0007\u0001\u0000\u0000\u0000\u00b2\u00b3\u0005\u0010\u0000"
-        + "\u0000\u00b3\u00b4\u0003\n\u0005\u0000\u00b4\t\u0001\u0000\u0000\u0000"
-        + "\u00b5\u00b6\u0006\u0005\uffff\uffff\u0000\u00b6\u00b7\u00052\u0000\u0000"
-        + "\u00b7\u00d3\u0003\n\u0005\b\u00b8\u00d3\u0003\u0010\b\u0000\u00b9\u00d3"
-        + "\u0003\f\u0006\u0000\u00ba\u00bc\u0003\u0010\b\u0000\u00bb\u00bd\u0005"
-        + "2\u0000\u0000\u00bc\u00bb\u0001\u0000\u0000\u0000\u00bc\u00bd\u0001\u0000"
-        + "\u0000\u0000\u00bd\u00be\u0001\u0000\u0000\u0000\u00be\u00bf\u0005-\u0000"
-        + "\u0000\u00bf\u00c0\u00051\u0000\u0000\u00c0\u00c5\u0003\u0010\b\u0000"
-        + "\u00c1\u00c2\u0005(\u0000\u0000\u00c2\u00c4\u0003\u0010\b\u0000\u00c3"
-        + "\u00c1\u0001\u0000\u0000\u0000\u00c4\u00c7\u0001\u0000\u0000\u0000\u00c5"
-        + "\u00c3\u0001\u0000\u0000\u0000\u00c5\u00c6\u0001\u0000\u0000\u0000\u00c6"
-        + "\u00c8\u0001\u0000\u0000\u0000\u00c7\u00c5\u0001\u0000\u0000\u0000\u00c8"
-        + "\u00c9\u00058\u0000\u0000\u00c9\u00d3\u0001\u0000\u0000\u0000\u00ca\u00cb"
-        + "\u0003\u0010\b\u0000\u00cb\u00cd\u0005.\u0000\u0000\u00cc\u00ce\u0005"
-        + "2\u0000\u0000\u00cd\u00cc\u0001\u0000\u0000\u0000\u00cd\u00ce\u0001\u0000"
-        + "\u0000\u0000\u00ce\u00cf\u0001\u0000\u0000\u0000\u00cf\u00d0\u00053\u0000"
-        + "\u0000\u00d0\u00d3\u0001\u0000\u0000\u0000\u00d1\u00d3\u0003\u000e\u0007"
-        + "\u0000\u00d2\u00b5\u0001\u0000\u0000\u0000\u00d2\u00b8\u0001\u0000\u0000"
-        + "\u0000\u00d2\u00b9\u0001\u0000\u0000\u0000\u00d2\u00ba\u0001\u0000\u0000"
-        + "\u0000\u00d2\u00ca\u0001\u0000\u0000\u0000\u00d2\u00d1\u0001\u0000\u0000"
-        + "\u0000\u00d3\u00dc\u0001\u0000\u0000\u0000\u00d4\u00d5\n\u0005\u0000\u0000"
-        + "\u00d5\u00d6\u0005#\u0000\u0000\u00d6\u00db\u0003\n\u0005\u0006\u00d7"
-        + "\u00d8\n\u0004\u0000\u0000\u00d8\u00d9\u00055\u0000\u0000\u00d9\u00db"
-        + "\u0003\n\u0005\u0005\u00da\u00d4\u0001\u0000\u0000\u0000\u00da\u00d7\u0001"
-        + "\u0000\u0000\u0000\u00db\u00de\u0001\u0000\u0000\u0000\u00dc\u00da\u0001"
-        + "\u0000\u0000\u0000\u00dc\u00dd\u0001\u0000\u0000\u0000\u00dd\u000b\u0001"
-        + "\u0000\u0000\u0000\u00de\u00dc\u0001\u0000\u0000\u0000\u00df\u00e1\u0003"
-        + "\u0010\b\u0000\u00e0\u00e2\u00052\u0000\u0000\u00e1\u00e0\u0001\u0000"
-        + "\u0000\u0000\u00e1\u00e2\u0001\u0000\u0000\u0000\u00e2\u00e3\u0001\u0000"
-        + "\u0000\u0000\u00e3\u00e4\u00050\u0000\u0000\u00e4\u00e5\u0003j5\u0000"
-        + "\u00e5\u00ee\u0001\u0000\u0000\u0000\u00e6\u00e8\u0003\u0010\b\u0000\u00e7"
-        + "\u00e9\u00052\u0000\u0000\u00e8\u00e7\u0001\u0000\u0000\u0000\u00e8\u00e9"
-        + "\u0001\u0000\u0000\u0000\u00e9\u00ea\u0001\u0000\u0000\u0000\u00ea\u00eb"
-        + "\u00057\u0000\u0000\u00eb\u00ec\u0003j5\u0000\u00ec\u00ee\u0001\u0000"
-        + "\u0000\u0000\u00ed\u00df\u0001\u0000\u0000\u0000\u00ed\u00e6\u0001\u0000"
-        + "\u0000\u0000\u00ee\r\u0001\u0000\u0000\u0000\u00ef\u00f2\u0003:\u001d"
-        + "\u0000\u00f0\u00f1\u0005&\u0000\u0000\u00f1\u00f3\u0003\u001e\u000f\u0000"
-        + "\u00f2\u00f0\u0001\u0000\u0000\u0000\u00f2\u00f3\u0001\u0000\u0000\u0000"
-        + "\u00f3\u00f4\u0001\u0000\u0000\u0000\u00f4\u00f5\u0005\'\u0000\u0000\u00f5"
-        + "\u00f6\u0003D\"\u0000\u00f6\u000f\u0001\u0000\u0000\u0000\u00f7\u00fd"
-        + "\u0003\u0012\t\u0000\u00f8\u00f9\u0003\u0012\t\u0000\u00f9\u00fa\u0003"
-        + "l6\u0000\u00fa\u00fb\u0003\u0012\t\u0000\u00fb\u00fd\u0001\u0000\u0000"
-        + "\u0000\u00fc\u00f7\u0001\u0000\u0000\u0000\u00fc\u00f8\u0001\u0000\u0000"
-        + "\u0000\u00fd\u0011\u0001\u0000\u0000\u0000\u00fe\u00ff\u0006\t\uffff\uffff"
-        + "\u0000\u00ff\u0103\u0003\u0014\n\u0000\u0100\u0101\u0007\u0000\u0000\u0000"
-        + "\u0101\u0103\u0003\u0012\t\u0003\u0102\u00fe\u0001\u0000\u0000\u0000\u0102"
-        + "\u0100\u0001\u0000\u0000\u0000\u0103\u010c\u0001\u0000\u0000\u0000\u0104"
-        + "\u0105\n\u0002\u0000\u0000\u0105\u0106\u0007\u0001\u0000\u0000\u0106\u010b"
-        + "\u0003\u0012\t\u0003\u0107\u0108\n\u0001\u0000\u0000\u0108\u0109\u0007"
-        + "\u0000\u0000\u0000\u0109\u010b\u0003\u0012\t\u0002\u010a\u0104\u0001\u0000"
-        + "\u0000\u0000\u010a\u0107\u0001\u0000\u0000\u0000\u010b\u010e\u0001\u0000"
-        + "\u0000\u0000\u010c\u010a\u0001\u0000\u0000\u0000\u010c\u010d\u0001\u0000"
-        + "\u0000\u0000\u010d\u0013\u0001\u0000\u0000\u0000\u010e\u010c\u0001\u0000"
-        + "\u0000\u0000\u010f\u0110\u0006\n\uffff\uffff\u0000\u0110\u0118\u0003D"
-        + "\"\u0000\u0111\u0118\u0003:\u001d\u0000\u0112\u0118\u0003\u0016\u000b"
-        + "\u0000\u0113\u0114\u00051\u0000\u0000\u0114\u0115\u0003\n\u0005\u0000"
-        + "\u0115\u0116\u00058\u0000\u0000\u0116\u0118\u0001\u0000\u0000\u0000\u0117"
-        + "\u010f\u0001\u0000\u0000\u0000\u0117\u0111\u0001\u0000\u0000\u0000\u0117"
-        + "\u0112\u0001\u0000\u0000\u0000\u0117\u0113\u0001\u0000\u0000\u0000\u0118"
-        + "\u011e\u0001\u0000\u0000\u0000\u0119\u011a\n\u0001\u0000\u0000\u011a\u011b"
-        + "\u0005&\u0000\u0000\u011b\u011d\u0003\u001e\u000f\u0000\u011c\u0119\u0001"
-        + "\u0000\u0000\u0000\u011d\u0120\u0001\u0000\u0000\u0000\u011e\u011c\u0001"
-        + "\u0000\u0000\u0000\u011e\u011f\u0001\u0000\u0000\u0000\u011f\u0015\u0001"
-        + "\u0000\u0000\u0000\u0120\u011e\u0001\u0000\u0000\u0000\u0121\u0122\u0003"
-        + "\u0018\f\u0000\u0122\u0130\u00051\u0000\u0000\u0123\u0131\u0005C\u0000"
-        + "\u0000\u0124\u0129\u0003\n\u0005\u0000\u0125\u0126\u0005(\u0000\u0000"
-        + "\u0126\u0128\u0003\n\u0005\u0000\u0127\u0125\u0001\u0000\u0000\u0000\u0128"
-        + "\u012b\u0001\u0000\u0000\u0000\u0129\u0127\u0001\u0000\u0000\u0000\u0129"
-        + "\u012a\u0001\u0000\u0000\u0000\u012a\u012e\u0001\u0000\u0000\u0000\u012b"
-        + "\u0129\u0001\u0000\u0000\u0000\u012c\u012d\u0005(\u0000\u0000\u012d\u012f"
-        + "\u0003\u001a\r\u0000\u012e\u012c\u0001\u0000\u0000\u0000\u012e\u012f\u0001"
-        + "\u0000\u0000\u0000\u012f\u0131\u0001\u0000\u0000\u0000\u0130\u0123\u0001"
-        + "\u0000\u0000\u0000\u0130\u0124\u0001\u0000\u0000\u0000\u0130\u0131\u0001"
-        + "\u0000\u0000\u0000\u0131\u0132\u0001\u0000\u0000\u0000\u0132\u0133\u0005"
-        + "8\u0000\u0000\u0133\u0017\u0001\u0000\u0000\u0000\u0134\u0135\u0003H$"
-        + "\u0000\u0135\u0019\u0001\u0000\u0000\u0000\u0136\u0137\u0004\r\u000b\u0000"
-        + "\u0137\u0138\u0005F\u0000\u0000\u0138\u013d\u0003\u001c\u000e\u0000\u0139"
-        + "\u013a\u0005(\u0000\u0000\u013a\u013c\u0003\u001c\u000e\u0000\u013b\u0139"
-        + "\u0001\u0000\u0000\u0000\u013c\u013f\u0001\u0000\u0000\u0000\u013d\u013b"
-        + "\u0001\u0000\u0000\u0000\u013d\u013e\u0001\u0000\u0000\u0000\u013e\u0140"
-        + "\u0001\u0000\u0000\u0000\u013f\u013d\u0001\u0000\u0000\u0000\u0140\u0141"
-        + "\u0005G\u0000\u0000\u0141\u001b\u0001\u0000\u0000\u0000\u0142\u0143\u0003"
-        + "j5\u0000\u0143\u0144\u0005\'\u0000\u0000\u0144\u0145\u0003D\"\u0000\u0145"
-        + "\u001d\u0001\u0000\u0000\u0000\u0146\u0147\u0003@ \u0000\u0147\u001f\u0001"
-        + "\u0000\u0000\u0000\u0148\u0149\u0005\f\u0000\u0000\u0149\u014a\u0003\""
-        + "\u0011\u0000\u014a!\u0001\u0000\u0000\u0000\u014b\u0150\u0003$\u0012\u0000"
-        + "\u014c\u014d\u0005(\u0000\u0000\u014d\u014f\u0003$\u0012\u0000\u014e\u014c"
-        + "\u0001\u0000\u0000\u0000\u014f\u0152\u0001\u0000\u0000\u0000\u0150\u014e"
-        + "\u0001\u0000\u0000\u0000\u0150\u0151\u0001\u0000\u0000\u0000\u0151#\u0001"
-        + "\u0000\u0000\u0000\u0152\u0150\u0001\u0000\u0000\u0000\u0153\u0154\u0003"
-        + ":\u001d\u0000\u0154\u0155\u0005%\u0000\u0000\u0155\u0157\u0001\u0000\u0000"
-        + "\u0000\u0156\u0153\u0001\u0000\u0000\u0000\u0156\u0157\u0001\u0000\u0000"
-        + "\u0000\u0157\u0158\u0001\u0000\u0000\u0000\u0158\u0159\u0003\n\u0005\u0000"
-        + "\u0159%\u0001\u0000\u0000\u0000\u015a\u015b\u0005\u0006\u0000\u0000\u015b"
-        + "\u0160\u0003(\u0014\u0000\u015c\u015d\u0005(\u0000\u0000\u015d\u015f\u0003"
-        + "(\u0014\u0000\u015e\u015c\u0001\u0000\u0000\u0000\u015f\u0162\u0001\u0000"
-        + "\u0000\u0000\u0160\u015e\u0001\u0000\u0000\u0000\u0160\u0161\u0001\u0000"
-        + "\u0000\u0000\u0161\u0164\u0001\u0000\u0000\u0000\u0162\u0160\u0001\u0000"
-        + "\u0000\u0000\u0163\u0165\u0003.\u0017\u0000\u0164\u0163\u0001\u0000\u0000"
-        + "\u0000\u0164\u0165\u0001\u0000\u0000\u0000\u0165\'\u0001\u0000\u0000\u0000"
-        + "\u0166\u0167\u0003*\u0015\u0000\u0167\u0168\u0005\'\u0000\u0000\u0168"
-        + "\u016a\u0001\u0000\u0000\u0000\u0169\u0166\u0001\u0000\u0000\u0000\u0169"
-        + "\u016a\u0001\u0000\u0000\u0000\u016a\u016b\u0001\u0000\u0000\u0000\u016b"
-        + "\u016c\u0003,\u0016\u0000\u016c)\u0001\u0000\u0000\u0000\u016d\u016e\u0005"
-        + "T\u0000\u0000\u016e+\u0001\u0000\u0000\u0000\u016f\u0170\u0007\u0002\u0000"
-        + "\u0000\u0170-\u0001\u0000\u0000\u0000\u0171\u0172\u0005S\u0000\u0000\u0172"
-        + "\u0177\u0005T\u0000\u0000\u0173\u0174\u0005(\u0000\u0000\u0174\u0176\u0005"
-        + "T\u0000\u0000\u0175\u0173\u0001\u0000\u0000\u0000\u0176\u0179\u0001\u0000"
-        + "\u0000\u0000\u0177\u0175\u0001\u0000\u0000\u0000\u0177\u0178\u0001\u0000"
-        + "\u0000\u0000\u0178/\u0001\u0000\u0000\u0000\u0179\u0177\u0001\u0000\u0000"
-        + "\u0000\u017a\u017b\u0005\u0014\u0000\u0000\u017b\u0180\u0003(\u0014\u0000"
-        + "\u017c\u017d\u0005(\u0000\u0000\u017d\u017f\u0003(\u0014\u0000\u017e\u017c"
-        + "\u0001\u0000\u0000\u0000\u017f\u0182\u0001\u0000\u0000\u0000\u0180\u017e"
-        + "\u0001\u0000\u0000\u0000\u0180\u0181\u0001\u0000\u0000\u0000\u0181\u0184"
-        + "\u0001\u0000\u0000\u0000\u0182\u0180\u0001\u0000\u0000\u0000\u0183\u0185"
-        + "\u00036\u001b\u0000\u0184\u0183\u0001\u0000\u0000\u0000\u0184\u0185\u0001"
-        + "\u0000\u0000\u0000\u0185\u0188\u0001\u0000\u0000\u0000\u0186\u0187\u0005"
-        + "\"\u0000\u0000\u0187\u0189\u0003\"\u0011\u0000\u0188\u0186\u0001\u0000"
-        + "\u0000\u0000\u0188\u0189\u0001\u0000\u0000\u0000\u01891\u0001\u0000\u0000"
-        + "\u0000\u018a\u018b\u0005\u0004\u0000\u0000\u018b\u018c\u0003\"\u0011\u0000"
-        + "\u018c3\u0001\u0000\u0000\u0000\u018d\u018f\u0005\u000f\u0000\u0000\u018e"
-        + "\u0190\u00036\u001b\u0000\u018f\u018e\u0001\u0000\u0000\u0000\u018f\u0190"
-        + "\u0001\u0000\u0000\u0000\u0190\u0193\u0001\u0000\u0000\u0000\u0191\u0192"
-        + "\u0005\"\u0000\u0000\u0192\u0194\u0003\"\u0011\u0000\u0193\u0191\u0001"
-        + "\u0000\u0000\u0000\u0193\u0194\u0001\u0000\u0000\u0000\u01945\u0001\u0000"
-        + "\u0000\u0000\u0195\u019a\u00038\u001c\u0000\u0196\u0197\u0005(\u0000\u0000"
-        + "\u0197\u0199\u00038\u001c\u0000\u0198\u0196\u0001\u0000\u0000\u0000\u0199"
-        + "\u019c\u0001\u0000\u0000\u0000\u019a\u0198\u0001\u0000\u0000\u0000\u019a"
-        + "\u019b\u0001\u0000\u0000\u0000\u019b7\u0001\u0000\u0000\u0000\u019c\u019a"
-        + "\u0001\u0000\u0000\u0000\u019d\u01a0\u0003$\u0012\u0000\u019e\u019f\u0005"
-        + "\u0010\u0000\u0000\u019f\u01a1\u0003\n\u0005\u0000\u01a0\u019e\u0001\u0000"
-        + "\u0000\u0000\u01a0\u01a1\u0001\u0000\u0000\u0000\u01a19\u0001\u0000\u0000"
-        + "\u0000\u01a2\u01a7\u0003H$\u0000\u01a3\u01a4\u0005*\u0000\u0000\u01a4"
-        + "\u01a6\u0003H$\u0000\u01a5\u01a3\u0001\u0000\u0000\u0000\u01a6\u01a9\u0001"
-        + "\u0000\u0000\u0000\u01a7\u01a5\u0001\u0000\u0000\u0000\u01a7\u01a8\u0001"
-        + "\u0000\u0000\u0000\u01a8;\u0001\u0000\u0000\u0000\u01a9\u01a7\u0001\u0000"
-        + "\u0000\u0000\u01aa\u01af\u0003B!\u0000\u01ab\u01ac\u0005*\u0000\u0000"
-        + "\u01ac\u01ae\u0003B!\u0000\u01ad\u01ab\u0001\u0000\u0000\u0000\u01ae\u01b1"
-        + "\u0001\u0000\u0000\u0000\u01af\u01ad\u0001\u0000\u0000\u0000\u01af\u01b0"
-        + "\u0001\u0000\u0000\u0000\u01b0=\u0001\u0000\u0000\u0000\u01b1\u01af\u0001"
-        + "\u0000\u0000\u0000\u01b2\u01b7\u0003<\u001e\u0000\u01b3\u01b4\u0005(\u0000"
-        + "\u0000\u01b4\u01b6\u0003<\u001e\u0000\u01b5\u01b3\u0001\u0000\u0000\u0000"
-        + "\u01b6\u01b9\u0001\u0000\u0000\u0000\u01b7\u01b5\u0001\u0000\u0000\u0000"
-        + "\u01b7\u01b8\u0001\u0000\u0000\u0000\u01b8?\u0001\u0000\u0000\u0000\u01b9"
-        + "\u01b7\u0001\u0000\u0000\u0000\u01ba\u01bb\u0007\u0003\u0000\u0000\u01bb"
-        + "A\u0001\u0000\u0000\u0000\u01bc\u01c0\u0005X\u0000\u0000\u01bd\u01be\u0004"
-        + "!\f\u0000\u01be\u01c0\u0003F#\u0000\u01bf\u01bc\u0001\u0000\u0000\u0000"
-        + "\u01bf\u01bd\u0001\u0000\u0000\u0000\u01c0C\u0001\u0000\u0000\u0000\u01c1"
-        + "\u01ec\u00053\u0000\u0000\u01c2\u01c3\u0003h4\u0000\u01c3\u01c4\u0005"
-        + "K\u0000\u0000\u01c4\u01ec\u0001\u0000\u0000\u0000\u01c5\u01ec\u0003f3"
-        + "\u0000\u01c6\u01ec\u0003h4\u0000\u01c7\u01ec\u0003b1\u0000\u01c8\u01ec"
-        + "\u0003F#\u0000\u01c9\u01ec\u0003j5\u0000\u01ca\u01cb\u0005I\u0000\u0000"
-        + "\u01cb\u01d0\u0003d2\u0000\u01cc\u01cd\u0005(\u0000\u0000\u01cd\u01cf"
-        + "\u0003d2\u0000\u01ce\u01cc\u0001\u0000\u0000\u0000\u01cf\u01d2\u0001\u0000"
-        + "\u0000\u0000\u01d0\u01ce\u0001\u0000\u0000\u0000\u01d0\u01d1\u0001\u0000"
-        + "\u0000\u0000\u01d1\u01d3\u0001\u0000\u0000\u0000\u01d2\u01d0\u0001\u0000"
-        + "\u0000\u0000\u01d3\u01d4\u0005J\u0000\u0000\u01d4\u01ec\u0001\u0000\u0000"
-        + "\u0000\u01d5\u01d6\u0005I\u0000\u0000\u01d6\u01db\u0003b1\u0000\u01d7"
-        + "\u01d8\u0005(\u0000\u0000\u01d8\u01da\u0003b1\u0000\u01d9\u01d7\u0001"
-        + "\u0000\u0000\u0000\u01da\u01dd\u0001\u0000\u0000\u0000\u01db\u01d9\u0001"
-        + "\u0000\u0000\u0000\u01db\u01dc\u0001\u0000\u0000\u0000\u01dc\u01de\u0001"
-        + "\u0000\u0000\u0000\u01dd\u01db\u0001\u0000\u0000\u0000\u01de\u01df\u0005"
-        + "J\u0000\u0000\u01df\u01ec\u0001\u0000\u0000\u0000\u01e0\u01e1\u0005I\u0000"
-        + "\u0000\u01e1\u01e6\u0003j5\u0000\u01e2\u01e3\u0005(\u0000\u0000\u01e3"
-        + "\u01e5\u0003j5\u0000\u01e4\u01e2\u0001\u0000\u0000\u0000\u01e5\u01e8\u0001"
-        + "\u0000\u0000\u0000\u01e6\u01e4\u0001\u0000\u0000\u0000\u01e6\u01e7\u0001"
-        + "\u0000\u0000\u0000\u01e7\u01e9\u0001\u0000\u0000\u0000\u01e8\u01e6\u0001"
-        + "\u0000\u0000\u0000\u01e9\u01ea\u0005J\u0000\u0000\u01ea\u01ec\u0001\u0000"
-        + "\u0000\u0000\u01eb\u01c1\u0001\u0000\u0000\u0000\u01eb\u01c2\u0001\u0000"
-        + "\u0000\u0000\u01eb\u01c5\u0001\u0000\u0000\u0000\u01eb\u01c6\u0001\u0000"
-        + "\u0000\u0000\u01eb\u01c7\u0001\u0000\u0000\u0000\u01eb\u01c8\u0001\u0000"
-        + "\u0000\u0000\u01eb\u01c9\u0001\u0000\u0000\u0000\u01eb\u01ca\u0001\u0000"
-        + "\u0000\u0000\u01eb\u01d5\u0001\u0000\u0000\u0000\u01eb\u01e0\u0001\u0000"
-        + "\u0000\u0000\u01ecE\u0001\u0000\u0000\u0000\u01ed\u01f0\u00056\u0000\u0000"
-        + "\u01ee\u01f0\u0005H\u0000\u0000\u01ef\u01ed\u0001\u0000\u0000\u0000\u01ef"
-        + "\u01ee\u0001\u0000\u0000\u0000\u01f0G\u0001\u0000\u0000\u0000\u01f1\u01f5"
-        + "\u0003@ \u0000\u01f2\u01f3\u0004$\r\u0000\u01f3\u01f5\u0003F#\u0000\u01f4"
-        + "\u01f1\u0001\u0000\u0000\u0000\u01f4\u01f2\u0001\u0000\u0000\u0000\u01f5"
-        + "I\u0001\u0000\u0000\u0000\u01f6\u01f7\u0005\t\u0000\u0000\u01f7\u01f8"
-        + "\u0005 \u0000\u0000\u01f8K\u0001\u0000\u0000\u0000\u01f9\u01fa\u0005\u000e"
-        + "\u0000\u0000\u01fa\u01ff\u0003N\'\u0000\u01fb\u01fc\u0005(\u0000\u0000"
-        + "\u01fc\u01fe\u0003N\'\u0000\u01fd\u01fb\u0001\u0000\u0000\u0000\u01fe"
-        + "\u0201\u0001\u0000\u0000\u0000\u01ff\u01fd\u0001\u0000\u0000\u0000\u01ff"
-        + "\u0200\u0001\u0000\u0000\u0000\u0200M\u0001\u0000\u0000\u0000\u0201\u01ff"
-        + "\u0001\u0000\u0000\u0000\u0202\u0204\u0003\n\u0005\u0000\u0203\u0205\u0007"
-        + "\u0004\u0000\u0000\u0204\u0203\u0001\u0000\u0000\u0000\u0204\u0205\u0001"
-        + "\u0000\u0000\u0000\u0205\u0208\u0001\u0000\u0000\u0000\u0206\u0207\u0005"
-        + "4\u0000\u0000\u0207\u0209\u0007\u0005\u0000\u0000\u0208\u0206\u0001\u0000"
-        + "\u0000\u0000\u0208\u0209\u0001\u0000\u0000\u0000\u0209O\u0001\u0000\u0000"
-        + "\u0000\u020a\u020b\u0005\b\u0000\u0000\u020b\u020c\u0003>\u001f\u0000"
-        + "\u020cQ\u0001\u0000\u0000\u0000\u020d\u020e\u0005\u0002\u0000\u0000\u020e"
-        + "\u020f\u0003>\u001f\u0000\u020fS\u0001\u0000\u0000\u0000\u0210\u0211\u0005"
-        + "\u000b\u0000\u0000\u0211\u0216\u0003V+\u0000\u0212\u0213\u0005(\u0000"
-        + "\u0000\u0213\u0215\u0003V+\u0000\u0214\u0212\u0001\u0000\u0000\u0000\u0215"
-        + "\u0218\u0001\u0000\u0000\u0000\u0216\u0214\u0001\u0000\u0000\u0000\u0216"
-        + "\u0217\u0001\u0000\u0000\u0000\u0217U\u0001\u0000\u0000\u0000\u0218\u0216"
-        + "\u0001\u0000\u0000\u0000\u0219\u021a\u0003<\u001e\u0000\u021a\u021b\u0005"
-        + "\\\u0000\u0000\u021b\u021c\u0003<\u001e\u0000\u021cW\u0001\u0000\u0000"
-        + "\u0000\u021d\u021e\u0005\u0001\u0000\u0000\u021e\u021f\u0003\u0014\n\u0000"
-        + "\u021f\u0221\u0003j5\u0000\u0220\u0222\u0003^/\u0000\u0221\u0220\u0001"
-        + "\u0000\u0000\u0000\u0221\u0222\u0001\u0000\u0000\u0000\u0222Y\u0001\u0000"
-        + "\u0000\u0000\u0223\u0224\u0005\u0007\u0000\u0000\u0224\u0225\u0003\u0014"
-        + "\n\u0000\u0225\u0226\u0003j5\u0000\u0226[\u0001\u0000\u0000\u0000\u0227"
-        + "\u0228\u0005\n\u0000\u0000\u0228\u0229\u0003:\u001d\u0000\u0229]\u0001"
-        + "\u0000\u0000\u0000\u022a\u022f\u0003`0\u0000\u022b\u022c\u0005(\u0000"
-        + "\u0000\u022c\u022e\u0003`0\u0000\u022d\u022b\u0001\u0000\u0000\u0000\u022e"
-        + "\u0231\u0001\u0000\u0000\u0000\u022f\u022d\u0001\u0000\u0000\u0000\u022f"
-        + "\u0230\u0001\u0000\u0000\u0000\u0230_\u0001\u0000\u0000\u0000\u0231\u022f"
-        + "\u0001\u0000\u0000\u0000\u0232\u0233\u0003@ \u0000\u0233\u0234\u0005%"
-        + "\u0000\u0000\u0234\u0235\u0003D\"\u0000\u0235a\u0001\u0000\u0000\u0000"
-        + "\u0236\u0237\u0007\u0006\u0000\u0000\u0237c\u0001\u0000\u0000\u0000\u0238"
-        + "\u023b\u0003f3\u0000\u0239\u023b\u0003h4\u0000\u023a\u0238\u0001\u0000"
-        + "\u0000\u0000\u023a\u0239\u0001\u0000\u0000\u0000\u023be\u0001\u0000\u0000"
-        + "\u0000\u023c\u023e\u0007\u0000\u0000\u0000\u023d\u023c\u0001\u0000\u0000"
-        + "\u0000\u023d\u023e\u0001\u0000\u0000\u0000\u023e\u023f\u0001\u0000\u0000"
-        + "\u0000\u023f\u0240\u0005!\u0000\u0000\u0240g\u0001\u0000\u0000\u0000\u0241"
-        + "\u0243\u0007\u0000\u0000\u0000\u0242\u0241\u0001\u0000\u0000\u0000\u0242"
-        + "\u0243\u0001\u0000\u0000\u0000\u0243\u0244\u0001\u0000\u0000\u0000\u0244"
-        + "\u0245\u0005 \u0000\u0000\u0245i\u0001\u0000\u0000\u0000\u0246\u0247\u0005"
-        + "\u001f\u0000\u0000\u0247k\u0001\u0000\u0000\u0000\u0248\u0249\u0007\u0007"
-        + "\u0000\u0000\u0249m\u0001\u0000\u0000\u0000\u024a\u024b\u0005\u0005\u0000"
-        + "\u0000\u024b\u024c\u0003p8\u0000\u024co\u0001\u0000\u0000\u0000\u024d"
-        + "\u024e\u0005I\u0000\u0000\u024e\u024f\u0003\u0002\u0001\u0000\u024f\u0250"
-        + "\u0005J\u0000\u0000\u0250q\u0001\u0000\u0000\u0000\u0251\u0252\u0005\r"
-        + "\u0000\u0000\u0252\u0253\u0005l\u0000\u0000\u0253s\u0001\u0000\u0000\u0000"
-        + "\u0254\u0255\u0005\u0003\u0000\u0000\u0255\u0258\u0005b\u0000\u0000\u0256"
-        + "\u0257\u0005`\u0000\u0000\u0257\u0259\u0003<\u001e\u0000\u0258\u0256\u0001"
-        + "\u0000\u0000\u0000\u0258\u0259\u0001\u0000\u0000\u0000\u0259\u0263\u0001"
-        + "\u0000\u0000\u0000\u025a\u025b\u0005a\u0000\u0000\u025b\u0260\u0003v;"
-        + "\u0000\u025c\u025d\u0005(\u0000\u0000\u025d\u025f\u0003v;\u0000\u025e"
-        + "\u025c\u0001\u0000\u0000\u0000\u025f\u0262\u0001\u0000\u0000\u0000\u0260"
-        + "\u025e\u0001\u0000\u0000\u0000\u0260\u0261\u0001\u0000\u0000\u0000\u0261"
-        + "\u0264\u0001\u0000\u0000\u0000\u0262\u0260\u0001\u0000\u0000\u0000\u0263"
-        + "\u025a\u0001\u0000\u0000\u0000\u0263\u0264\u0001\u0000\u0000\u0000\u0264"
-        + "u\u0001\u0000\u0000\u0000\u0265\u0266\u0003<\u001e\u0000\u0266\u0267\u0005"
-        + "%\u0000\u0000\u0267\u0269\u0001\u0000\u0000\u0000\u0268\u0265\u0001\u0000"
-        + "\u0000\u0000\u0268\u0269\u0001\u0000\u0000\u0000\u0269\u026a\u0001\u0000"
-        + "\u0000\u0000\u026a\u026b\u0003<\u001e\u0000\u026bw\u0001\u0000\u0000\u0000"
-        + "\u026c\u026d\u0005\u0013\u0000\u0000\u026d\u026e\u0003(\u0014\u0000\u026e"
-        + "\u026f\u0005`\u0000\u0000\u026f\u0270\u0003>\u001f\u0000\u0270y\u0001"
-        + "\u0000\u0000\u0000\u0271\u0272\u0005\u0011\u0000\u0000\u0272\u0275\u0003"
-        + "6\u001b\u0000\u0273\u0274\u0005\"\u0000\u0000\u0274\u0276\u0003\"\u0011"
-        + "\u0000\u0275\u0273\u0001\u0000\u0000\u0000\u0275\u0276\u0001\u0000\u0000"
-        + "\u0000\u0276{\u0001\u0000\u0000\u0000\u0277\u0279\u0007\b\u0000\u0000"
-        + "\u0278\u0277\u0001\u0000\u0000\u0000\u0278\u0279\u0001\u0000\u0000\u0000"
-        + "\u0279\u027a\u0001\u0000\u0000\u0000\u027a\u027b\u0005\u0015\u0000\u0000"
-        + "\u027b\u027c\u0003~?\u0000\u027c\u027d\u0003\u0080@\u0000\u027d}\u0001"
-        + "\u0000\u0000\u0000\u027e\u0281\u0003@ \u0000\u027f\u0280\u0005\\\u0000"
-        + "\u0000\u0280\u0282\u0003@ \u0000\u0281\u027f\u0001\u0000\u0000\u0000\u0281"
-        + "\u0282\u0001\u0000\u0000\u0000\u0282\u007f\u0001\u0000\u0000\u0000\u0283"
-        + "\u0284\u0005`\u0000\u0000\u0284\u0289\u0003\u0082A\u0000\u0285\u0286\u0005"
-        + "(\u0000\u0000\u0286\u0288\u0003\u0082A\u0000\u0287\u0285\u0001\u0000\u0000"
-        + "\u0000\u0288\u028b\u0001\u0000\u0000\u0000\u0289\u0287\u0001\u0000\u0000"
-        + "\u0000\u0289\u028a\u0001\u0000\u0000\u0000\u028a\u0081\u0001\u0000\u0000"
-        + "\u0000\u028b\u0289\u0001\u0000\u0000\u0000\u028c\u028d\u0003\u0010\b\u0000"
-        + "\u028d\u0083\u0001\u0000\u0000\u0000\u028e\u028f\u0005\u0012\u0000\u0000"
-        + "\u028f\u0290\u0003@ \u0000\u0290\u0085\u0001\u0000\u0000\u0000?\u0091"
-        + "\u009a\u00b0\u00bc\u00c5\u00cd\u00d2\u00da\u00dc\u00e1\u00e8\u00ed\u00f2"
-        + "\u00fc\u0102\u010a\u010c\u0117\u011e\u0129\u012e\u0130\u013d\u0150\u0156"
-        + "\u0160\u0164\u0169\u0177\u0180\u0184\u0188\u018f\u0193\u019a\u01a0\u01a7"
-        + "\u01af\u01b7\u01bf\u01d0\u01db\u01e6\u01eb\u01ef\u01f4\u01ff\u0204\u0208"
-        + "\u0216\u0221\u022f\u023a\u023d\u0242\u0258\u0260\u0263\u0268\u0275\u0278"
-        + "\u0281\u0289";
-    public static final ATN _ATN = new ATNDeserializer().deserialize(_serializedATN.toCharArray());
-    static {
-        _decisionToDFA = new DFA[_ATN.getNumberOfDecisions()];
-        for (int i = 0; i < _ATN.getNumberOfDecisions(); i++) {
-            _decisionToDFA[i] = new DFA(_ATN.getDecisionState(i), i);
-        }
-    }
-<<<<<<< HEAD
-=======
+    }
+    @SuppressWarnings("this-escape")
+    public JoinConditionContext(ParserRuleContext parent, int invokingState) {
+      super(parent, invokingState);
+    }
+    @Override public int getRuleIndex() { return RULE_joinCondition; }
+    @Override
+    public void enterRule(ParseTreeListener listener) {
+      if ( listener instanceof EsqlBaseParserListener ) ((EsqlBaseParserListener)listener).enterJoinCondition(this);
+    }
+    @Override
+    public void exitRule(ParseTreeListener listener) {
+      if ( listener instanceof EsqlBaseParserListener ) ((EsqlBaseParserListener)listener).exitJoinCondition(this);
+    }
+    @Override
+    public <T> T accept(ParseTreeVisitor<? extends T> visitor) {
+      if ( visitor instanceof EsqlBaseParserVisitor ) return ((EsqlBaseParserVisitor<? extends T>)visitor).visitJoinCondition(this);
+      else return visitor.visitChildren(this);
+    }
+  }
+
+  public final JoinConditionContext joinCondition() throws RecognitionException {
+    JoinConditionContext _localctx = new JoinConditionContext(_ctx, getState());
+    enterRule(_localctx, 128, RULE_joinCondition);
+    try {
+      int _alt;
+      enterOuterAlt(_localctx, 1);
+      {
+      setState(643);
+      match(ON);
+      setState(644);
+      joinPredicate();
+      setState(649);
+      _errHandler.sync(this);
+      _alt = getInterpreter().adaptivePredict(_input,62,_ctx);
+      while ( _alt!=2 && _alt!=org.antlr.v4.runtime.atn.ATN.INVALID_ALT_NUMBER ) {
+        if ( _alt==1 ) {
+          {
+          {
+          setState(645);
+          match(COMMA);
+          setState(646);
+          joinPredicate();
+          }
+          } 
+        }
+        setState(651);
+        _errHandler.sync(this);
+        _alt = getInterpreter().adaptivePredict(_input,62,_ctx);
+      }
+      }
+    }
+    catch (RecognitionException re) {
+      _localctx.exception = re;
+      _errHandler.reportError(this, re);
+      _errHandler.recover(this, re);
+    }
+    finally {
+      exitRule();
+    }
+    return _localctx;
+  }
+
+  @SuppressWarnings("CheckReturnValue")
+  public static class JoinPredicateContext extends ParserRuleContext {
+    public ValueExpressionContext valueExpression() {
+      return getRuleContext(ValueExpressionContext.class,0);
+    }
+    @SuppressWarnings("this-escape")
+    public JoinPredicateContext(ParserRuleContext parent, int invokingState) {
+      super(parent, invokingState);
+    }
+    @Override public int getRuleIndex() { return RULE_joinPredicate; }
+    @Override
+    public void enterRule(ParseTreeListener listener) {
+      if ( listener instanceof EsqlBaseParserListener ) ((EsqlBaseParserListener)listener).enterJoinPredicate(this);
+    }
+    @Override
+    public void exitRule(ParseTreeListener listener) {
+      if ( listener instanceof EsqlBaseParserListener ) ((EsqlBaseParserListener)listener).exitJoinPredicate(this);
+    }
     @Override
     public <T> T accept(ParseTreeVisitor<? extends T> visitor) {
       if ( visitor instanceof EsqlBaseParserVisitor ) return ((EsqlBaseParserVisitor<? extends T>)visitor).visitJoinPredicate(this);
@@ -7774,8 +5722,57 @@
     try {
       enterOuterAlt(_localctx, 1);
       {
-      setState(648);
+      setState(652);
       valueExpression();
+      }
+    }
+    catch (RecognitionException re) {
+      _localctx.exception = re;
+      _errHandler.reportError(this, re);
+      _errHandler.recover(this, re);
+    }
+    finally {
+      exitRule();
+    }
+    return _localctx;
+  }
+
+  @SuppressWarnings("CheckReturnValue")
+  public static class InsistCommandContext extends ParserRuleContext {
+    public TerminalNode DEV_INSIST() { return getToken(EsqlBaseParser.DEV_INSIST, 0); }
+    public IdentifierContext identifier() {
+      return getRuleContext(IdentifierContext.class,0);
+    }
+    @SuppressWarnings("this-escape")
+    public InsistCommandContext(ParserRuleContext parent, int invokingState) {
+      super(parent, invokingState);
+    }
+    @Override public int getRuleIndex() { return RULE_insistCommand; }
+    @Override
+    public void enterRule(ParseTreeListener listener) {
+      if ( listener instanceof EsqlBaseParserListener ) ((EsqlBaseParserListener)listener).enterInsistCommand(this);
+    }
+    @Override
+    public void exitRule(ParseTreeListener listener) {
+      if ( listener instanceof EsqlBaseParserListener ) ((EsqlBaseParserListener)listener).exitInsistCommand(this);
+    }
+    @Override
+    public <T> T accept(ParseTreeVisitor<? extends T> visitor) {
+      if ( visitor instanceof EsqlBaseParserVisitor ) return ((EsqlBaseParserVisitor<? extends T>)visitor).visitInsistCommand(this);
+      else return visitor.visitChildren(this);
+    }
+  }
+
+  public final InsistCommandContext insistCommand() throws RecognitionException {
+    InsistCommandContext _localctx = new InsistCommandContext(_ctx, getState());
+    enterRule(_localctx, 132, RULE_insistCommand);
+    try {
+      enterOuterAlt(_localctx, 1);
+      {
+      setState(654);
+      match(DEV_INSIST);
+      setState(655);
+      identifier();
       }
     }
     catch (RecognitionException re) {
@@ -7834,58 +5831,60 @@
       return this.isDevVersion();
     case 4:
       return this.isDevVersion();
+    case 5:
+      return this.isDevVersion();
     }
     return true;
   }
   private boolean booleanExpression_sempred(BooleanExpressionContext _localctx, int predIndex) {
     switch (predIndex) {
-    case 5:
+    case 6:
       return precpred(_ctx, 5);
-    case 6:
+    case 7:
       return precpred(_ctx, 4);
     }
     return true;
   }
   private boolean operatorExpression_sempred(OperatorExpressionContext _localctx, int predIndex) {
     switch (predIndex) {
-    case 7:
+    case 8:
       return precpred(_ctx, 2);
-    case 8:
+    case 9:
       return precpred(_ctx, 1);
     }
     return true;
   }
   private boolean primaryExpression_sempred(PrimaryExpressionContext _localctx, int predIndex) {
     switch (predIndex) {
-    case 9:
+    case 10:
       return precpred(_ctx, 1);
     }
     return true;
   }
   private boolean mapExpression_sempred(MapExpressionContext _localctx, int predIndex) {
-    switch (predIndex) {
-    case 10:
-      return this.isDevVersion();
-    }
-    return true;
-  }
-  private boolean identifierPattern_sempred(IdentifierPatternContext _localctx, int predIndex) {
     switch (predIndex) {
     case 11:
       return this.isDevVersion();
     }
     return true;
   }
-  private boolean identifierOrParameter_sempred(IdentifierOrParameterContext _localctx, int predIndex) {
+  private boolean identifierPattern_sempred(IdentifierPatternContext _localctx, int predIndex) {
     switch (predIndex) {
     case 12:
       return this.isDevVersion();
     }
     return true;
   }
+  private boolean identifierOrParameter_sempred(IdentifierOrParameterContext _localctx, int predIndex) {
+    switch (predIndex) {
+    case 13:
+      return this.isDevVersion();
+    }
+    return true;
+  }
 
   public static final String _serializedATN =
-    "\u0004\u0001\u0082\u028b\u0002\u0000\u0007\u0000\u0002\u0001\u0007\u0001"+
+    "\u0004\u0001\u0084\u0292\u0002\u0000\u0007\u0000\u0002\u0001\u0007\u0001"+
     "\u0002\u0002\u0007\u0002\u0002\u0003\u0007\u0003\u0002\u0004\u0007\u0004"+
     "\u0002\u0005\u0007\u0005\u0002\u0006\u0007\u0006\u0002\u0007\u0007\u0007"+
     "\u0002\b\u0007\b\u0002\t\u0007\t\u0002\n\u0007\n\u0002\u000b\u0007\u000b"+
@@ -7902,400 +5901,403 @@
     "1\u00022\u00072\u00023\u00073\u00024\u00074\u00025\u00075\u00026\u0007"+
     "6\u00027\u00077\u00028\u00078\u00029\u00079\u0002:\u0007:\u0002;\u0007"+
     ";\u0002<\u0007<\u0002=\u0007=\u0002>\u0007>\u0002?\u0007?\u0002@\u0007"+
-    "@\u0002A\u0007A\u0001\u0000\u0001\u0000\u0001\u0000\u0001\u0001\u0001"+
-    "\u0001\u0001\u0001\u0001\u0001\u0001\u0001\u0001\u0001\u0005\u0001\u008e"+
-    "\b\u0001\n\u0001\f\u0001\u0091\t\u0001\u0001\u0002\u0001\u0002\u0001\u0002"+
-    "\u0001\u0002\u0001\u0002\u0001\u0002\u0003\u0002\u0099\b\u0002\u0001\u0003"+
+    "@\u0002A\u0007A\u0002B\u0007B\u0001\u0000\u0001\u0000\u0001\u0000\u0001"+
+    "\u0001\u0001\u0001\u0001\u0001\u0001\u0001\u0001\u0001\u0001\u0001\u0005"+
+    "\u0001\u0090\b\u0001\n\u0001\f\u0001\u0093\t\u0001\u0001\u0002\u0001\u0002"+
+    "\u0001\u0002\u0001\u0002\u0001\u0002\u0001\u0002\u0003\u0002\u009b\b\u0002"+
     "\u0001\u0003\u0001\u0003\u0001\u0003\u0001\u0003\u0001\u0003\u0001\u0003"+
     "\u0001\u0003\u0001\u0003\u0001\u0003\u0001\u0003\u0001\u0003\u0001\u0003"+
-    "\u0001\u0003\u0001\u0003\u0001\u0003\u0001\u0003\u0001\u0003\u0003\u0003"+
-    "\u00ad\b\u0003\u0001\u0004\u0001\u0004\u0001\u0004\u0001\u0005\u0001\u0005"+
-    "\u0001\u0005\u0001\u0005\u0001\u0005\u0001\u0005\u0001\u0005\u0003\u0005"+
-    "\u00b9\b\u0005\u0001\u0005\u0001\u0005\u0001\u0005\u0001\u0005\u0001\u0005"+
-    "\u0005\u0005\u00c0\b\u0005\n\u0005\f\u0005\u00c3\t\u0005\u0001\u0005\u0001"+
-    "\u0005\u0001\u0005\u0001\u0005\u0001\u0005\u0003\u0005\u00ca\b\u0005\u0001"+
-    "\u0005\u0001\u0005\u0001\u0005\u0003\u0005\u00cf\b\u0005\u0001\u0005\u0001"+
-    "\u0005\u0001\u0005\u0001\u0005\u0001\u0005\u0001\u0005\u0005\u0005\u00d7"+
-    "\b\u0005\n\u0005\f\u0005\u00da\t\u0005\u0001\u0006\u0001\u0006\u0003\u0006"+
-    "\u00de\b\u0006\u0001\u0006\u0001\u0006\u0001\u0006\u0001\u0006\u0001\u0006"+
-    "\u0003\u0006\u00e5\b\u0006\u0001\u0006\u0001\u0006\u0001\u0006\u0003\u0006"+
-    "\u00ea\b\u0006\u0001\u0007\u0001\u0007\u0001\u0007\u0003\u0007\u00ef\b"+
-    "\u0007\u0001\u0007\u0001\u0007\u0001\u0007\u0001\b\u0001\b\u0001\b\u0001"+
-    "\b\u0001\b\u0003\b\u00f9\b\b\u0001\t\u0001\t\u0001\t\u0001\t\u0003\t\u00ff"+
-    "\b\t\u0001\t\u0001\t\u0001\t\u0001\t\u0001\t\u0001\t\u0005\t\u0107\b\t"+
-    "\n\t\f\t\u010a\t\t\u0001\n\u0001\n\u0001\n\u0001\n\u0001\n\u0001\n\u0001"+
-    "\n\u0001\n\u0003\n\u0114\b\n\u0001\n\u0001\n\u0001\n\u0005\n\u0119\b\n"+
-    "\n\n\f\n\u011c\t\n\u0001\u000b\u0001\u000b\u0001\u000b\u0001\u000b\u0001"+
-    "\u000b\u0001\u000b\u0005\u000b\u0124\b\u000b\n\u000b\f\u000b\u0127\t\u000b"+
-    "\u0001\u000b\u0001\u000b\u0003\u000b\u012b\b\u000b\u0003\u000b\u012d\b"+
-    "\u000b\u0001\u000b\u0001\u000b\u0001\f\u0001\f\u0001\r\u0001\r\u0001\r"+
-    "\u0001\r\u0001\r\u0005\r\u0138\b\r\n\r\f\r\u013b\t\r\u0001\r\u0001\r\u0001"+
-    "\u000e\u0001\u000e\u0001\u000e\u0001\u000e\u0001\u000f\u0001\u000f\u0001"+
-    "\u0010\u0001\u0010\u0001\u0010\u0001\u0011\u0001\u0011\u0001\u0011\u0005"+
-    "\u0011\u014b\b\u0011\n\u0011\f\u0011\u014e\t\u0011\u0001\u0012\u0001\u0012"+
-    "\u0001\u0012\u0003\u0012\u0153\b\u0012\u0001\u0012\u0001\u0012\u0001\u0013"+
-    "\u0001\u0013\u0001\u0013\u0001\u0013\u0005\u0013\u015b\b\u0013\n\u0013"+
-    "\f\u0013\u015e\t\u0013\u0001\u0013\u0003\u0013\u0161\b\u0013\u0001\u0014"+
-    "\u0001\u0014\u0001\u0014\u0003\u0014\u0166\b\u0014\u0001\u0014\u0001\u0014"+
-    "\u0001\u0015\u0001\u0015\u0001\u0016\u0001\u0016\u0001\u0017\u0001\u0017"+
-    "\u0001\u0017\u0001\u0017\u0005\u0017\u0172\b\u0017\n\u0017\f\u0017\u0175"+
-    "\t\u0017\u0001\u0018\u0001\u0018\u0001\u0018\u0001\u0018\u0005\u0018\u017b"+
-    "\b\u0018\n\u0018\f\u0018\u017e\t\u0018\u0001\u0018\u0003\u0018\u0181\b"+
-    "\u0018\u0001\u0018\u0001\u0018\u0003\u0018\u0185\b\u0018\u0001\u0019\u0001"+
-    "\u0019\u0001\u0019\u0001\u001a\u0001\u001a\u0003\u001a\u018c\b\u001a\u0001"+
-    "\u001a\u0001\u001a\u0003\u001a\u0190\b\u001a\u0001\u001b\u0001\u001b\u0001"+
-    "\u001b\u0005\u001b\u0195\b\u001b\n\u001b\f\u001b\u0198\t\u001b\u0001\u001c"+
-    "\u0001\u001c\u0001\u001c\u0003\u001c\u019d\b\u001c\u0001\u001d\u0001\u001d"+
-    "\u0001\u001d\u0005\u001d\u01a2\b\u001d\n\u001d\f\u001d\u01a5\t\u001d\u0001"+
-    "\u001e\u0001\u001e\u0001\u001e\u0005\u001e\u01aa\b\u001e\n\u001e\f\u001e"+
-    "\u01ad\t\u001e\u0001\u001f\u0001\u001f\u0001\u001f\u0005\u001f\u01b2\b"+
-    "\u001f\n\u001f\f\u001f\u01b5\t\u001f\u0001 \u0001 \u0001!\u0001!\u0001"+
-    "!\u0003!\u01bc\b!\u0001\"\u0001\"\u0001\"\u0001\"\u0001\"\u0001\"\u0001"+
-    "\"\u0001\"\u0001\"\u0001\"\u0001\"\u0001\"\u0001\"\u0005\"\u01cb\b\"\n"+
-    "\"\f\"\u01ce\t\"\u0001\"\u0001\"\u0001\"\u0001\"\u0001\"\u0001\"\u0005"+
-    "\"\u01d6\b\"\n\"\f\"\u01d9\t\"\u0001\"\u0001\"\u0001\"\u0001\"\u0001\""+
-    "\u0001\"\u0005\"\u01e1\b\"\n\"\f\"\u01e4\t\"\u0001\"\u0001\"\u0003\"\u01e8"+
-    "\b\"\u0001#\u0001#\u0003#\u01ec\b#\u0001$\u0001$\u0001$\u0003$\u01f1\b"+
-    "$\u0001%\u0001%\u0001%\u0001&\u0001&\u0001&\u0001&\u0005&\u01fa\b&\n&"+
-    "\f&\u01fd\t&\u0001\'\u0001\'\u0003\'\u0201\b\'\u0001\'\u0001\'\u0003\'"+
-    "\u0205\b\'\u0001(\u0001(\u0001(\u0001)\u0001)\u0001)\u0001*\u0001*\u0001"+
-    "*\u0001*\u0005*\u0211\b*\n*\f*\u0214\t*\u0001+\u0001+\u0001+\u0001+\u0001"+
-    ",\u0001,\u0001,\u0001,\u0003,\u021e\b,\u0001-\u0001-\u0001-\u0001-\u0001"+
-    ".\u0001.\u0001.\u0001/\u0001/\u0001/\u0005/\u022a\b/\n/\f/\u022d\t/\u0001"+
-    "0\u00010\u00010\u00010\u00011\u00011\u00012\u00012\u00032\u0237\b2\u0001"+
-    "3\u00033\u023a\b3\u00013\u00013\u00014\u00034\u023f\b4\u00014\u00014\u0001"+
-    "5\u00015\u00016\u00016\u00017\u00017\u00017\u00018\u00018\u00018\u0001"+
-    "8\u00019\u00019\u00019\u0001:\u0001:\u0001:\u0001:\u0003:\u0255\b:\u0001"+
-    ":\u0001:\u0001:\u0001:\u0005:\u025b\b:\n:\f:\u025e\t:\u0003:\u0260\b:"+
-    "\u0001;\u0001;\u0001;\u0003;\u0265\b;\u0001;\u0001;\u0001<\u0001<\u0001"+
-    "<\u0001<\u0001<\u0001=\u0001=\u0001=\u0001=\u0003=\u0272\b=\u0001>\u0003"+
-    ">\u0275\b>\u0001>\u0001>\u0001>\u0001>\u0001?\u0001?\u0001?\u0003?\u027e"+
-    "\b?\u0001@\u0001@\u0001@\u0001@\u0005@\u0284\b@\n@\f@\u0287\t@\u0001A"+
-    "\u0001A\u0001A\u0000\u0004\u0002\n\u0012\u0014B\u0000\u0002\u0004\u0006"+
-    "\b\n\f\u000e\u0010\u0012\u0014\u0016\u0018\u001a\u001c\u001e \"$&(*,."+
-    "02468:<>@BDFHJLNPRTVXZ\\^`bdfhjlnprtvxz|~\u0080\u0082\u0000\t\u0001\u0000"+
-    "@A\u0001\u0000BD\u0002\u0000\u001e\u001eSS\u0001\u0000JK\u0002\u0000#"+
-    "#((\u0002\u0000++..\u0002\u0000**88\u0002\u000099;?\u0001\u0000\u0016"+
-    "\u0018\u02a6\u0000\u0084\u0001\u0000\u0000\u0000\u0002\u0087\u0001\u0000"+
-    "\u0000\u0000\u0004\u0098\u0001\u0000\u0000\u0000\u0006\u00ac\u0001\u0000"+
-    "\u0000\u0000\b\u00ae\u0001\u0000\u0000\u0000\n\u00ce\u0001\u0000\u0000"+
-    "\u0000\f\u00e9\u0001\u0000\u0000\u0000\u000e\u00eb\u0001\u0000\u0000\u0000"+
-    "\u0010\u00f8\u0001\u0000\u0000\u0000\u0012\u00fe\u0001\u0000\u0000\u0000"+
-    "\u0014\u0113\u0001\u0000\u0000\u0000\u0016\u011d\u0001\u0000\u0000\u0000"+
-    "\u0018\u0130\u0001\u0000\u0000\u0000\u001a\u0132\u0001\u0000\u0000\u0000"+
-    "\u001c\u013e\u0001\u0000\u0000\u0000\u001e\u0142\u0001\u0000\u0000\u0000"+
-    " \u0144\u0001\u0000\u0000\u0000\"\u0147\u0001\u0000\u0000\u0000$\u0152"+
-    "\u0001\u0000\u0000\u0000&\u0156\u0001\u0000\u0000\u0000(\u0165\u0001\u0000"+
-    "\u0000\u0000*\u0169\u0001\u0000\u0000\u0000,\u016b\u0001\u0000\u0000\u0000"+
-    ".\u016d\u0001\u0000\u0000\u00000\u0176\u0001\u0000\u0000\u00002\u0186"+
-    "\u0001\u0000\u0000\u00004\u0189\u0001\u0000\u0000\u00006\u0191\u0001\u0000"+
-    "\u0000\u00008\u0199\u0001\u0000\u0000\u0000:\u019e\u0001\u0000\u0000\u0000"+
-    "<\u01a6\u0001\u0000\u0000\u0000>\u01ae\u0001\u0000\u0000\u0000@\u01b6"+
-    "\u0001\u0000\u0000\u0000B\u01bb\u0001\u0000\u0000\u0000D\u01e7\u0001\u0000"+
-    "\u0000\u0000F\u01eb\u0001\u0000\u0000\u0000H\u01f0\u0001\u0000\u0000\u0000"+
-    "J\u01f2\u0001\u0000\u0000\u0000L\u01f5\u0001\u0000\u0000\u0000N\u01fe"+
-    "\u0001\u0000\u0000\u0000P\u0206\u0001\u0000\u0000\u0000R\u0209\u0001\u0000"+
-    "\u0000\u0000T\u020c\u0001\u0000\u0000\u0000V\u0215\u0001\u0000\u0000\u0000"+
-    "X\u0219\u0001\u0000\u0000\u0000Z\u021f\u0001\u0000\u0000\u0000\\\u0223"+
-    "\u0001\u0000\u0000\u0000^\u0226\u0001\u0000\u0000\u0000`\u022e\u0001\u0000"+
-    "\u0000\u0000b\u0232\u0001\u0000\u0000\u0000d\u0236\u0001\u0000\u0000\u0000"+
-    "f\u0239\u0001\u0000\u0000\u0000h\u023e\u0001\u0000\u0000\u0000j\u0242"+
-    "\u0001\u0000\u0000\u0000l\u0244\u0001\u0000\u0000\u0000n\u0246\u0001\u0000"+
-    "\u0000\u0000p\u0249\u0001\u0000\u0000\u0000r\u024d\u0001\u0000\u0000\u0000"+
-    "t\u0250\u0001\u0000\u0000\u0000v\u0264\u0001\u0000\u0000\u0000x\u0268"+
-    "\u0001\u0000\u0000\u0000z\u026d\u0001\u0000\u0000\u0000|\u0274\u0001\u0000"+
-    "\u0000\u0000~\u027a\u0001\u0000\u0000\u0000\u0080\u027f\u0001\u0000\u0000"+
-    "\u0000\u0082\u0288\u0001\u0000\u0000\u0000\u0084\u0085\u0003\u0002\u0001"+
-    "\u0000\u0085\u0086\u0005\u0000\u0000\u0001\u0086\u0001\u0001\u0000\u0000"+
-    "\u0000\u0087\u0088\u0006\u0001\uffff\uffff\u0000\u0088\u0089\u0003\u0004"+
-    "\u0002\u0000\u0089\u008f\u0001\u0000\u0000\u0000\u008a\u008b\n\u0001\u0000"+
-    "\u0000\u008b\u008c\u0005\u001d\u0000\u0000\u008c\u008e\u0003\u0006\u0003"+
-    "\u0000\u008d\u008a\u0001\u0000\u0000\u0000\u008e\u0091\u0001\u0000\u0000"+
-    "\u0000\u008f\u008d\u0001\u0000\u0000\u0000\u008f\u0090\u0001\u0000\u0000"+
-    "\u0000\u0090\u0003\u0001\u0000\u0000\u0000\u0091\u008f\u0001\u0000\u0000"+
-    "\u0000\u0092\u0099\u0003n7\u0000\u0093\u0099\u0003&\u0013\u0000\u0094"+
-    "\u0099\u0003 \u0010\u0000\u0095\u0099\u0003r9\u0000\u0096\u0097\u0004"+
-    "\u0002\u0001\u0000\u0097\u0099\u00030\u0018\u0000\u0098\u0092\u0001\u0000"+
-    "\u0000\u0000\u0098\u0093\u0001\u0000\u0000\u0000\u0098\u0094\u0001\u0000"+
-    "\u0000\u0000\u0098\u0095\u0001\u0000\u0000\u0000\u0098\u0096\u0001\u0000"+
-    "\u0000\u0000\u0099\u0005\u0001\u0000\u0000\u0000\u009a\u00ad\u00032\u0019"+
-    "\u0000\u009b\u00ad\u0003\b\u0004\u0000\u009c\u00ad\u0003P(\u0000\u009d"+
-    "\u00ad\u0003J%\u0000\u009e\u00ad\u00034\u001a\u0000\u009f\u00ad\u0003"+
-    "L&\u0000\u00a0\u00ad\u0003R)\u0000\u00a1\u00ad\u0003T*\u0000\u00a2\u00ad"+
-    "\u0003X,\u0000\u00a3\u00ad\u0003Z-\u0000\u00a4\u00ad\u0003t:\u0000\u00a5"+
-    "\u00ad\u0003\\.\u0000\u00a6\u00a7\u0004\u0003\u0002\u0000\u00a7\u00ad"+
-    "\u0003z=\u0000\u00a8\u00a9\u0004\u0003\u0003\u0000\u00a9\u00ad\u0003x"+
-    "<\u0000\u00aa\u00ab\u0004\u0003\u0004\u0000\u00ab\u00ad\u0003|>\u0000"+
-    "\u00ac\u009a\u0001\u0000\u0000\u0000\u00ac\u009b\u0001\u0000\u0000\u0000"+
-    "\u00ac\u009c\u0001\u0000\u0000\u0000\u00ac\u009d\u0001\u0000\u0000\u0000"+
-    "\u00ac\u009e\u0001\u0000\u0000\u0000\u00ac\u009f\u0001\u0000\u0000\u0000"+
-    "\u00ac\u00a0\u0001\u0000\u0000\u0000\u00ac\u00a1\u0001\u0000\u0000\u0000"+
-    "\u00ac\u00a2\u0001\u0000\u0000\u0000\u00ac\u00a3\u0001\u0000\u0000\u0000"+
-    "\u00ac\u00a4\u0001\u0000\u0000\u0000\u00ac\u00a5\u0001\u0000\u0000\u0000"+
-    "\u00ac\u00a6\u0001\u0000\u0000\u0000\u00ac\u00a8\u0001\u0000\u0000\u0000"+
-    "\u00ac\u00aa\u0001\u0000\u0000\u0000\u00ad\u0007\u0001\u0000\u0000\u0000"+
-    "\u00ae\u00af\u0005\u0010\u0000\u0000\u00af\u00b0\u0003\n\u0005\u0000\u00b0"+
-    "\t\u0001\u0000\u0000\u0000\u00b1\u00b2\u0006\u0005\uffff\uffff\u0000\u00b2"+
-    "\u00b3\u00051\u0000\u0000\u00b3\u00cf\u0003\n\u0005\b\u00b4\u00cf\u0003"+
-    "\u0010\b\u0000\u00b5\u00cf\u0003\f\u0006\u0000\u00b6\u00b8\u0003\u0010"+
-    "\b\u0000\u00b7\u00b9\u00051\u0000\u0000\u00b8\u00b7\u0001\u0000\u0000"+
-    "\u0000\u00b8\u00b9\u0001\u0000\u0000\u0000\u00b9\u00ba\u0001\u0000\u0000"+
-    "\u0000\u00ba\u00bb\u0005,\u0000\u0000\u00bb\u00bc\u00050\u0000\u0000\u00bc"+
-    "\u00c1\u0003\u0010\b\u0000\u00bd\u00be\u0005\'\u0000\u0000\u00be\u00c0"+
-    "\u0003\u0010\b\u0000\u00bf\u00bd\u0001\u0000\u0000\u0000\u00c0\u00c3\u0001"+
-    "\u0000\u0000\u0000\u00c1\u00bf\u0001\u0000\u0000\u0000\u00c1\u00c2\u0001"+
-    "\u0000\u0000\u0000\u00c2\u00c4\u0001\u0000\u0000\u0000\u00c3\u00c1\u0001"+
-    "\u0000\u0000\u0000\u00c4\u00c5\u00057\u0000\u0000\u00c5\u00cf\u0001\u0000"+
-    "\u0000\u0000\u00c6\u00c7\u0003\u0010\b\u0000\u00c7\u00c9\u0005-\u0000"+
-    "\u0000\u00c8\u00ca\u00051\u0000\u0000\u00c9\u00c8\u0001\u0000\u0000\u0000"+
-    "\u00c9\u00ca\u0001\u0000\u0000\u0000\u00ca\u00cb\u0001\u0000\u0000\u0000"+
-    "\u00cb\u00cc\u00052\u0000\u0000\u00cc\u00cf\u0001\u0000\u0000\u0000\u00cd"+
-    "\u00cf\u0003\u000e\u0007\u0000\u00ce\u00b1\u0001\u0000\u0000\u0000\u00ce"+
-    "\u00b4\u0001\u0000\u0000\u0000\u00ce\u00b5\u0001\u0000\u0000\u0000\u00ce"+
-    "\u00b6\u0001\u0000\u0000\u0000\u00ce\u00c6\u0001\u0000\u0000\u0000\u00ce"+
-    "\u00cd\u0001\u0000\u0000\u0000\u00cf\u00d8\u0001\u0000\u0000\u0000\u00d0"+
-    "\u00d1\n\u0005\u0000\u0000\u00d1\u00d2\u0005\"\u0000\u0000\u00d2\u00d7"+
-    "\u0003\n\u0005\u0006\u00d3\u00d4\n\u0004\u0000\u0000\u00d4\u00d5\u0005"+
-    "4\u0000\u0000\u00d5\u00d7\u0003\n\u0005\u0005\u00d6\u00d0\u0001\u0000"+
-    "\u0000\u0000\u00d6\u00d3\u0001\u0000\u0000\u0000\u00d7\u00da\u0001\u0000"+
-    "\u0000\u0000\u00d8\u00d6\u0001\u0000\u0000\u0000\u00d8\u00d9\u0001\u0000"+
-    "\u0000\u0000\u00d9\u000b\u0001\u0000\u0000\u0000\u00da\u00d8\u0001\u0000"+
-    "\u0000\u0000\u00db\u00dd\u0003\u0010\b\u0000\u00dc\u00de\u00051\u0000"+
-    "\u0000\u00dd\u00dc\u0001\u0000\u0000\u0000\u00dd\u00de\u0001\u0000\u0000"+
-    "\u0000\u00de\u00df\u0001\u0000\u0000\u0000\u00df\u00e0\u0005/\u0000\u0000"+
-    "\u00e0\u00e1\u0003j5\u0000\u00e1\u00ea\u0001\u0000\u0000\u0000\u00e2\u00e4"+
-    "\u0003\u0010\b\u0000\u00e3\u00e5\u00051\u0000\u0000\u00e4\u00e3\u0001"+
-    "\u0000\u0000\u0000\u00e4\u00e5\u0001\u0000\u0000\u0000\u00e5\u00e6\u0001"+
-    "\u0000\u0000\u0000\u00e6\u00e7\u00056\u0000\u0000\u00e7\u00e8\u0003j5"+
-    "\u0000\u00e8\u00ea\u0001\u0000\u0000\u0000\u00e9\u00db\u0001\u0000\u0000"+
-    "\u0000\u00e9\u00e2\u0001\u0000\u0000\u0000\u00ea\r\u0001\u0000\u0000\u0000"+
-    "\u00eb\u00ee\u0003:\u001d\u0000\u00ec\u00ed\u0005%\u0000\u0000\u00ed\u00ef"+
-    "\u0003\u001e\u000f\u0000\u00ee\u00ec\u0001\u0000\u0000\u0000\u00ee\u00ef"+
-    "\u0001\u0000\u0000\u0000\u00ef\u00f0\u0001\u0000\u0000\u0000\u00f0\u00f1"+
-    "\u0005&\u0000\u0000\u00f1\u00f2\u0003D\"\u0000\u00f2\u000f\u0001\u0000"+
-    "\u0000\u0000\u00f3\u00f9\u0003\u0012\t\u0000\u00f4\u00f5\u0003\u0012\t"+
-    "\u0000\u00f5\u00f6\u0003l6\u0000\u00f6\u00f7\u0003\u0012\t\u0000\u00f7"+
-    "\u00f9\u0001\u0000\u0000\u0000\u00f8\u00f3\u0001\u0000\u0000\u0000\u00f8"+
-    "\u00f4\u0001\u0000\u0000\u0000\u00f9\u0011\u0001\u0000\u0000\u0000\u00fa"+
-    "\u00fb\u0006\t\uffff\uffff\u0000\u00fb\u00ff\u0003\u0014\n\u0000\u00fc"+
-    "\u00fd\u0007\u0000\u0000\u0000\u00fd\u00ff\u0003\u0012\t\u0003\u00fe\u00fa"+
-    "\u0001\u0000\u0000\u0000\u00fe\u00fc\u0001\u0000\u0000\u0000\u00ff\u0108"+
-    "\u0001\u0000\u0000\u0000\u0100\u0101\n\u0002\u0000\u0000\u0101\u0102\u0007"+
-    "\u0001\u0000\u0000\u0102\u0107\u0003\u0012\t\u0003\u0103\u0104\n\u0001"+
-    "\u0000\u0000\u0104\u0105\u0007\u0000\u0000\u0000\u0105\u0107\u0003\u0012"+
-    "\t\u0002\u0106\u0100\u0001\u0000\u0000\u0000\u0106\u0103\u0001\u0000\u0000"+
-    "\u0000\u0107\u010a\u0001\u0000\u0000\u0000\u0108\u0106\u0001\u0000\u0000"+
-    "\u0000\u0108\u0109\u0001\u0000\u0000\u0000\u0109\u0013\u0001\u0000\u0000"+
-    "\u0000\u010a\u0108\u0001\u0000\u0000\u0000\u010b\u010c\u0006\n\uffff\uffff"+
-    "\u0000\u010c\u0114\u0003D\"\u0000\u010d\u0114\u0003:\u001d\u0000\u010e"+
-    "\u0114\u0003\u0016\u000b\u0000\u010f\u0110\u00050\u0000\u0000\u0110\u0111"+
-    "\u0003\n\u0005\u0000\u0111\u0112\u00057\u0000\u0000\u0112\u0114\u0001"+
-    "\u0000\u0000\u0000\u0113\u010b\u0001\u0000\u0000\u0000\u0113\u010d\u0001"+
-    "\u0000\u0000\u0000\u0113\u010e\u0001\u0000\u0000\u0000\u0113\u010f\u0001"+
-    "\u0000\u0000\u0000\u0114\u011a\u0001\u0000\u0000\u0000\u0115\u0116\n\u0001"+
-    "\u0000\u0000\u0116\u0117\u0005%\u0000\u0000\u0117\u0119\u0003\u001e\u000f"+
-    "\u0000\u0118\u0115\u0001\u0000\u0000\u0000\u0119\u011c\u0001\u0000\u0000"+
-    "\u0000\u011a\u0118\u0001\u0000\u0000\u0000\u011a\u011b\u0001\u0000\u0000"+
-    "\u0000\u011b\u0015\u0001\u0000\u0000\u0000\u011c\u011a\u0001\u0000\u0000"+
-    "\u0000\u011d\u011e\u0003\u0018\f\u0000\u011e\u012c\u00050\u0000\u0000"+
-    "\u011f\u012d\u0005B\u0000\u0000\u0120\u0125\u0003\n\u0005\u0000\u0121"+
-    "\u0122\u0005\'\u0000\u0000\u0122\u0124\u0003\n\u0005\u0000\u0123\u0121"+
-    "\u0001\u0000\u0000\u0000\u0124\u0127\u0001\u0000\u0000\u0000\u0125\u0123"+
-    "\u0001\u0000\u0000\u0000\u0125\u0126\u0001\u0000\u0000\u0000\u0126\u012a"+
-    "\u0001\u0000\u0000\u0000\u0127\u0125\u0001\u0000\u0000\u0000\u0128\u0129"+
-    "\u0005\'\u0000\u0000\u0129\u012b\u0003\u001a\r\u0000\u012a\u0128\u0001"+
-    "\u0000\u0000\u0000\u012a\u012b\u0001\u0000\u0000\u0000\u012b\u012d\u0001"+
-    "\u0000\u0000\u0000\u012c\u011f\u0001\u0000\u0000\u0000\u012c\u0120\u0001"+
-    "\u0000\u0000\u0000\u012c\u012d\u0001\u0000\u0000\u0000\u012d\u012e\u0001"+
-    "\u0000\u0000\u0000\u012e\u012f\u00057\u0000\u0000\u012f\u0017\u0001\u0000"+
-    "\u0000\u0000\u0130\u0131\u0003H$\u0000\u0131\u0019\u0001\u0000\u0000\u0000"+
-    "\u0132\u0133\u0004\r\n\u0000\u0133\u0134\u0005E\u0000\u0000\u0134\u0139"+
-    "\u0003\u001c\u000e\u0000\u0135\u0136\u0005\'\u0000\u0000\u0136\u0138\u0003"+
-    "\u001c\u000e\u0000\u0137\u0135\u0001\u0000\u0000\u0000\u0138\u013b\u0001"+
-    "\u0000\u0000\u0000\u0139\u0137\u0001\u0000\u0000\u0000\u0139\u013a\u0001"+
-    "\u0000\u0000\u0000\u013a\u013c\u0001\u0000\u0000\u0000\u013b\u0139\u0001"+
-    "\u0000\u0000\u0000\u013c\u013d\u0005F\u0000\u0000\u013d\u001b\u0001\u0000"+
-    "\u0000\u0000\u013e\u013f\u0003j5\u0000\u013f\u0140\u0005&\u0000\u0000"+
-    "\u0140\u0141\u0003D\"\u0000\u0141\u001d\u0001\u0000\u0000\u0000\u0142"+
-    "\u0143\u0003@ \u0000\u0143\u001f\u0001\u0000\u0000\u0000\u0144\u0145\u0005"+
-    "\f\u0000\u0000\u0145\u0146\u0003\"\u0011\u0000\u0146!\u0001\u0000\u0000"+
-    "\u0000\u0147\u014c\u0003$\u0012\u0000\u0148\u0149\u0005\'\u0000\u0000"+
-    "\u0149\u014b\u0003$\u0012\u0000\u014a\u0148\u0001\u0000\u0000\u0000\u014b"+
-    "\u014e\u0001\u0000\u0000\u0000\u014c\u014a\u0001\u0000\u0000\u0000\u014c"+
-    "\u014d\u0001\u0000\u0000\u0000\u014d#\u0001\u0000\u0000\u0000\u014e\u014c"+
-    "\u0001\u0000\u0000\u0000\u014f\u0150\u0003:\u001d\u0000\u0150\u0151\u0005"+
-    "$\u0000\u0000\u0151\u0153\u0001\u0000\u0000\u0000\u0152\u014f\u0001\u0000"+
-    "\u0000\u0000\u0152\u0153\u0001\u0000\u0000\u0000\u0153\u0154\u0001\u0000"+
-    "\u0000\u0000\u0154\u0155\u0003\n\u0005\u0000\u0155%\u0001\u0000\u0000"+
-    "\u0000\u0156\u0157\u0005\u0006\u0000\u0000\u0157\u015c\u0003(\u0014\u0000"+
-    "\u0158\u0159\u0005\'\u0000\u0000\u0159\u015b\u0003(\u0014\u0000\u015a"+
-    "\u0158\u0001\u0000\u0000\u0000\u015b\u015e\u0001\u0000\u0000\u0000\u015c"+
-    "\u015a\u0001\u0000\u0000\u0000\u015c\u015d\u0001\u0000\u0000\u0000\u015d"+
-    "\u0160\u0001\u0000\u0000\u0000\u015e\u015c\u0001\u0000\u0000\u0000\u015f"+
-    "\u0161\u0003.\u0017\u0000\u0160\u015f\u0001\u0000\u0000\u0000\u0160\u0161"+
-    "\u0001\u0000\u0000\u0000\u0161\'\u0001\u0000\u0000\u0000\u0162\u0163\u0003"+
-    "*\u0015\u0000\u0163\u0164\u0005&\u0000\u0000\u0164\u0166\u0001\u0000\u0000"+
-    "\u0000\u0165\u0162\u0001\u0000\u0000\u0000\u0165\u0166\u0001\u0000\u0000"+
-    "\u0000\u0166\u0167\u0001\u0000\u0000\u0000\u0167\u0168\u0003,\u0016\u0000"+
-    "\u0168)\u0001\u0000\u0000\u0000\u0169\u016a\u0005S\u0000\u0000\u016a+"+
-    "\u0001\u0000\u0000\u0000\u016b\u016c\u0007\u0002\u0000\u0000\u016c-\u0001"+
-    "\u0000\u0000\u0000\u016d\u016e\u0005R\u0000\u0000\u016e\u0173\u0005S\u0000"+
-    "\u0000\u016f\u0170\u0005\'\u0000\u0000\u0170\u0172\u0005S\u0000\u0000"+
-    "\u0171\u016f\u0001\u0000\u0000\u0000\u0172\u0175\u0001\u0000\u0000\u0000"+
-    "\u0173\u0171\u0001\u0000\u0000\u0000\u0173\u0174\u0001\u0000\u0000\u0000"+
-    "\u0174/\u0001\u0000\u0000\u0000\u0175\u0173\u0001\u0000\u0000\u0000\u0176"+
-    "\u0177\u0005\u0013\u0000\u0000\u0177\u017c\u0003(\u0014\u0000\u0178\u0179"+
-    "\u0005\'\u0000\u0000\u0179\u017b\u0003(\u0014\u0000\u017a\u0178\u0001"+
-    "\u0000\u0000\u0000\u017b\u017e\u0001\u0000\u0000\u0000\u017c\u017a\u0001"+
-    "\u0000\u0000\u0000\u017c\u017d\u0001\u0000\u0000\u0000\u017d\u0180\u0001"+
-    "\u0000\u0000\u0000\u017e\u017c\u0001\u0000\u0000\u0000\u017f\u0181\u0003"+
-    "6\u001b\u0000\u0180\u017f\u0001\u0000\u0000\u0000\u0180\u0181\u0001\u0000"+
-    "\u0000\u0000\u0181\u0184\u0001\u0000\u0000\u0000\u0182\u0183\u0005!\u0000"+
-    "\u0000\u0183\u0185\u0003\"\u0011\u0000\u0184\u0182\u0001\u0000\u0000\u0000"+
-    "\u0184\u0185\u0001\u0000\u0000\u0000\u01851\u0001\u0000\u0000\u0000\u0186"+
-    "\u0187\u0005\u0004\u0000\u0000\u0187\u0188\u0003\"\u0011\u0000\u01883"+
-    "\u0001\u0000\u0000\u0000\u0189\u018b\u0005\u000f\u0000\u0000\u018a\u018c"+
-    "\u00036\u001b\u0000\u018b\u018a\u0001\u0000\u0000\u0000\u018b\u018c\u0001"+
-    "\u0000\u0000\u0000\u018c\u018f\u0001\u0000\u0000\u0000\u018d\u018e\u0005"+
-    "!\u0000\u0000\u018e\u0190\u0003\"\u0011\u0000\u018f\u018d\u0001\u0000"+
-    "\u0000\u0000\u018f\u0190\u0001\u0000\u0000\u0000\u01905\u0001\u0000\u0000"+
-    "\u0000\u0191\u0196\u00038\u001c\u0000\u0192\u0193\u0005\'\u0000\u0000"+
-    "\u0193\u0195\u00038\u001c\u0000\u0194\u0192\u0001\u0000\u0000\u0000\u0195"+
-    "\u0198\u0001\u0000\u0000\u0000\u0196\u0194\u0001\u0000\u0000\u0000\u0196"+
-    "\u0197\u0001\u0000\u0000\u0000\u01977\u0001\u0000\u0000\u0000\u0198\u0196"+
-    "\u0001\u0000\u0000\u0000\u0199\u019c\u0003$\u0012\u0000\u019a\u019b\u0005"+
-    "\u0010\u0000\u0000\u019b\u019d\u0003\n\u0005\u0000\u019c\u019a\u0001\u0000"+
-    "\u0000\u0000\u019c\u019d\u0001\u0000\u0000\u0000\u019d9\u0001\u0000\u0000"+
-    "\u0000\u019e\u01a3\u0003H$\u0000\u019f\u01a0\u0005)\u0000\u0000\u01a0"+
-    "\u01a2\u0003H$\u0000\u01a1\u019f\u0001\u0000\u0000\u0000\u01a2\u01a5\u0001"+
-    "\u0000\u0000\u0000\u01a3\u01a1\u0001\u0000\u0000\u0000\u01a3\u01a4\u0001"+
-    "\u0000\u0000\u0000\u01a4;\u0001\u0000\u0000\u0000\u01a5\u01a3\u0001\u0000"+
-    "\u0000\u0000\u01a6\u01ab\u0003B!\u0000\u01a7\u01a8\u0005)\u0000\u0000"+
-    "\u01a8\u01aa\u0003B!\u0000\u01a9\u01a7\u0001\u0000\u0000\u0000\u01aa\u01ad"+
-    "\u0001\u0000\u0000\u0000\u01ab\u01a9\u0001\u0000\u0000\u0000\u01ab\u01ac"+
-    "\u0001\u0000\u0000\u0000\u01ac=\u0001\u0000\u0000\u0000\u01ad\u01ab\u0001"+
-    "\u0000\u0000\u0000\u01ae\u01b3\u0003<\u001e\u0000\u01af\u01b0\u0005\'"+
-    "\u0000\u0000\u01b0\u01b2\u0003<\u001e\u0000\u01b1\u01af\u0001\u0000\u0000"+
-    "\u0000\u01b2\u01b5\u0001\u0000\u0000\u0000\u01b3\u01b1\u0001\u0000\u0000"+
-    "\u0000\u01b3\u01b4\u0001\u0000\u0000\u0000\u01b4?\u0001\u0000\u0000\u0000"+
-    "\u01b5\u01b3\u0001\u0000\u0000\u0000\u01b6\u01b7\u0007\u0003\u0000\u0000"+
-    "\u01b7A\u0001\u0000\u0000\u0000\u01b8\u01bc\u0005W\u0000\u0000\u01b9\u01ba"+
-    "\u0004!\u000b\u0000\u01ba\u01bc\u0003F#\u0000\u01bb\u01b8\u0001\u0000"+
-    "\u0000\u0000\u01bb\u01b9\u0001\u0000\u0000\u0000\u01bcC\u0001\u0000\u0000"+
-    "\u0000\u01bd\u01e8\u00052\u0000\u0000\u01be\u01bf\u0003h4\u0000\u01bf"+
-    "\u01c0\u0005J\u0000\u0000\u01c0\u01e8\u0001\u0000\u0000\u0000\u01c1\u01e8"+
-    "\u0003f3\u0000\u01c2\u01e8\u0003h4\u0000\u01c3\u01e8\u0003b1\u0000\u01c4"+
-    "\u01e8\u0003F#\u0000\u01c5\u01e8\u0003j5\u0000\u01c6\u01c7\u0005H\u0000"+
-    "\u0000\u01c7\u01cc\u0003d2\u0000\u01c8\u01c9\u0005\'\u0000\u0000\u01c9"+
-    "\u01cb\u0003d2\u0000\u01ca\u01c8\u0001\u0000\u0000\u0000\u01cb\u01ce\u0001"+
-    "\u0000\u0000\u0000\u01cc\u01ca\u0001\u0000\u0000\u0000\u01cc\u01cd\u0001"+
-    "\u0000\u0000\u0000\u01cd\u01cf\u0001\u0000\u0000\u0000\u01ce\u01cc\u0001"+
-    "\u0000\u0000\u0000\u01cf\u01d0\u0005I\u0000\u0000\u01d0\u01e8\u0001\u0000"+
-    "\u0000\u0000\u01d1\u01d2\u0005H\u0000\u0000\u01d2\u01d7\u0003b1\u0000"+
-    "\u01d3\u01d4\u0005\'\u0000\u0000\u01d4\u01d6\u0003b1\u0000\u01d5\u01d3"+
-    "\u0001\u0000\u0000\u0000\u01d6\u01d9\u0001\u0000\u0000\u0000\u01d7\u01d5"+
-    "\u0001\u0000\u0000\u0000\u01d7\u01d8\u0001\u0000\u0000\u0000\u01d8\u01da"+
-    "\u0001\u0000\u0000\u0000\u01d9\u01d7\u0001\u0000\u0000\u0000\u01da\u01db"+
-    "\u0005I\u0000\u0000\u01db\u01e8\u0001\u0000\u0000\u0000\u01dc\u01dd\u0005"+
-    "H\u0000\u0000\u01dd\u01e2\u0003j5\u0000\u01de\u01df\u0005\'\u0000\u0000"+
-    "\u01df\u01e1\u0003j5\u0000\u01e0\u01de\u0001\u0000\u0000\u0000\u01e1\u01e4"+
-    "\u0001\u0000\u0000\u0000\u01e2\u01e0\u0001\u0000\u0000\u0000\u01e2\u01e3"+
-    "\u0001\u0000\u0000\u0000\u01e3\u01e5\u0001\u0000\u0000\u0000\u01e4\u01e2"+
-    "\u0001\u0000\u0000\u0000\u01e5\u01e6\u0005I\u0000\u0000\u01e6\u01e8\u0001"+
-    "\u0000\u0000\u0000\u01e7\u01bd\u0001\u0000\u0000\u0000\u01e7\u01be\u0001"+
-    "\u0000\u0000\u0000\u01e7\u01c1\u0001\u0000\u0000\u0000\u01e7\u01c2\u0001"+
-    "\u0000\u0000\u0000\u01e7\u01c3\u0001\u0000\u0000\u0000\u01e7\u01c4\u0001"+
-    "\u0000\u0000\u0000\u01e7\u01c5\u0001\u0000\u0000\u0000\u01e7\u01c6\u0001"+
-    "\u0000\u0000\u0000\u01e7\u01d1\u0001\u0000\u0000\u0000\u01e7\u01dc\u0001"+
-    "\u0000\u0000\u0000\u01e8E\u0001\u0000\u0000\u0000\u01e9\u01ec\u00055\u0000"+
-    "\u0000\u01ea\u01ec\u0005G\u0000\u0000\u01eb\u01e9\u0001\u0000\u0000\u0000"+
-    "\u01eb\u01ea\u0001\u0000\u0000\u0000\u01ecG\u0001\u0000\u0000\u0000\u01ed"+
-    "\u01f1\u0003@ \u0000\u01ee\u01ef\u0004$\f\u0000\u01ef\u01f1\u0003F#\u0000"+
-    "\u01f0\u01ed\u0001\u0000\u0000\u0000\u01f0\u01ee\u0001\u0000\u0000\u0000"+
-    "\u01f1I\u0001\u0000\u0000\u0000\u01f2\u01f3\u0005\t\u0000\u0000\u01f3"+
-    "\u01f4\u0005\u001f\u0000\u0000\u01f4K\u0001\u0000\u0000\u0000\u01f5\u01f6"+
-    "\u0005\u000e\u0000\u0000\u01f6\u01fb\u0003N\'\u0000\u01f7\u01f8\u0005"+
-    "\'\u0000\u0000\u01f8\u01fa\u0003N\'\u0000\u01f9\u01f7\u0001\u0000\u0000"+
-    "\u0000\u01fa\u01fd\u0001\u0000\u0000\u0000\u01fb\u01f9\u0001\u0000\u0000"+
-    "\u0000\u01fb\u01fc\u0001\u0000\u0000\u0000\u01fcM\u0001\u0000\u0000\u0000"+
-    "\u01fd\u01fb\u0001\u0000\u0000\u0000\u01fe\u0200\u0003\n\u0005\u0000\u01ff"+
-    "\u0201\u0007\u0004\u0000\u0000\u0200\u01ff\u0001\u0000\u0000\u0000\u0200"+
-    "\u0201\u0001\u0000\u0000\u0000\u0201\u0204\u0001\u0000\u0000\u0000\u0202"+
-    "\u0203\u00053\u0000\u0000\u0203\u0205\u0007\u0005\u0000\u0000\u0204\u0202"+
-    "\u0001\u0000\u0000\u0000\u0204\u0205\u0001\u0000\u0000\u0000\u0205O\u0001"+
-    "\u0000\u0000\u0000\u0206\u0207\u0005\b\u0000\u0000\u0207\u0208\u0003>"+
-    "\u001f\u0000\u0208Q\u0001\u0000\u0000\u0000\u0209\u020a\u0005\u0002\u0000"+
-    "\u0000\u020a\u020b\u0003>\u001f\u0000\u020bS\u0001\u0000\u0000\u0000\u020c"+
-    "\u020d\u0005\u000b\u0000\u0000\u020d\u0212\u0003V+\u0000\u020e\u020f\u0005"+
-    "\'\u0000\u0000\u020f\u0211\u0003V+\u0000\u0210\u020e\u0001\u0000\u0000"+
-    "\u0000\u0211\u0214\u0001\u0000\u0000\u0000\u0212\u0210\u0001\u0000\u0000"+
-    "\u0000\u0212\u0213\u0001\u0000\u0000\u0000\u0213U\u0001\u0000\u0000\u0000"+
-    "\u0214\u0212\u0001\u0000\u0000\u0000\u0215\u0216\u0003<\u001e\u0000\u0216"+
-    "\u0217\u0005[\u0000\u0000\u0217\u0218\u0003<\u001e\u0000\u0218W\u0001"+
-    "\u0000\u0000\u0000\u0219\u021a\u0005\u0001\u0000\u0000\u021a\u021b\u0003"+
-    "\u0014\n\u0000\u021b\u021d\u0003j5\u0000\u021c\u021e\u0003^/\u0000\u021d"+
-    "\u021c\u0001\u0000\u0000\u0000\u021d\u021e\u0001\u0000\u0000\u0000\u021e"+
-    "Y\u0001\u0000\u0000\u0000\u021f\u0220\u0005\u0007\u0000\u0000\u0220\u0221"+
-    "\u0003\u0014\n\u0000\u0221\u0222\u0003j5\u0000\u0222[\u0001\u0000\u0000"+
-    "\u0000\u0223\u0224\u0005\n\u0000\u0000\u0224\u0225\u0003:\u001d\u0000"+
-    "\u0225]\u0001\u0000\u0000\u0000\u0226\u022b\u0003`0\u0000\u0227\u0228"+
-    "\u0005\'\u0000\u0000\u0228\u022a\u0003`0\u0000\u0229\u0227\u0001\u0000"+
-    "\u0000\u0000\u022a\u022d\u0001\u0000\u0000\u0000\u022b\u0229\u0001\u0000"+
-    "\u0000\u0000\u022b\u022c\u0001\u0000\u0000\u0000\u022c_\u0001\u0000\u0000"+
-    "\u0000\u022d\u022b\u0001\u0000\u0000\u0000\u022e\u022f\u0003@ \u0000\u022f"+
-    "\u0230\u0005$\u0000\u0000\u0230\u0231\u0003D\"\u0000\u0231a\u0001\u0000"+
-    "\u0000\u0000\u0232\u0233\u0007\u0006\u0000\u0000\u0233c\u0001\u0000\u0000"+
-    "\u0000\u0234\u0237\u0003f3\u0000\u0235\u0237\u0003h4\u0000\u0236\u0234"+
-    "\u0001\u0000\u0000\u0000\u0236\u0235\u0001\u0000\u0000\u0000\u0237e\u0001"+
-    "\u0000\u0000\u0000\u0238\u023a\u0007\u0000\u0000\u0000\u0239\u0238\u0001"+
-    "\u0000\u0000\u0000\u0239\u023a\u0001\u0000\u0000\u0000\u023a\u023b\u0001"+
-    "\u0000\u0000\u0000\u023b\u023c\u0005 \u0000\u0000\u023cg\u0001\u0000\u0000"+
-    "\u0000\u023d\u023f\u0007\u0000\u0000\u0000\u023e\u023d\u0001\u0000\u0000"+
-    "\u0000\u023e\u023f\u0001\u0000\u0000\u0000\u023f\u0240\u0001\u0000\u0000"+
-    "\u0000\u0240\u0241\u0005\u001f\u0000\u0000\u0241i\u0001\u0000\u0000\u0000"+
-    "\u0242\u0243\u0005\u001e\u0000\u0000\u0243k\u0001\u0000\u0000\u0000\u0244"+
-    "\u0245\u0007\u0007\u0000\u0000\u0245m\u0001\u0000\u0000\u0000\u0246\u0247"+
-    "\u0005\u0005\u0000\u0000\u0247\u0248\u0003p8\u0000\u0248o\u0001\u0000"+
-    "\u0000\u0000\u0249\u024a\u0005H\u0000\u0000\u024a\u024b\u0003\u0002\u0001"+
-    "\u0000\u024b\u024c\u0005I\u0000\u0000\u024cq\u0001\u0000\u0000\u0000\u024d"+
-    "\u024e\u0005\r\u0000\u0000\u024e\u024f\u0005k\u0000\u0000\u024fs\u0001"+
-    "\u0000\u0000\u0000\u0250\u0251\u0005\u0003\u0000\u0000\u0251\u0254\u0005"+
-    "a\u0000\u0000\u0252\u0253\u0005_\u0000\u0000\u0253\u0255\u0003<\u001e"+
-    "\u0000\u0254\u0252\u0001\u0000\u0000\u0000\u0254\u0255\u0001\u0000\u0000"+
-    "\u0000\u0255\u025f\u0001\u0000\u0000\u0000\u0256\u0257\u0005`\u0000\u0000"+
-    "\u0257\u025c\u0003v;\u0000\u0258\u0259\u0005\'\u0000\u0000\u0259\u025b"+
-    "\u0003v;\u0000\u025a\u0258\u0001\u0000\u0000\u0000\u025b\u025e\u0001\u0000"+
-    "\u0000\u0000\u025c\u025a\u0001\u0000\u0000\u0000\u025c\u025d\u0001\u0000"+
-    "\u0000\u0000\u025d\u0260\u0001\u0000\u0000\u0000\u025e\u025c\u0001\u0000"+
-    "\u0000\u0000\u025f\u0256\u0001\u0000\u0000\u0000\u025f\u0260\u0001\u0000"+
-    "\u0000\u0000\u0260u\u0001\u0000\u0000\u0000\u0261\u0262\u0003<\u001e\u0000"+
-    "\u0262\u0263\u0005$\u0000\u0000\u0263\u0265\u0001\u0000\u0000\u0000\u0264"+
-    "\u0261\u0001\u0000\u0000\u0000\u0264\u0265\u0001\u0000\u0000\u0000\u0265"+
-    "\u0266\u0001\u0000\u0000\u0000\u0266\u0267\u0003<\u001e\u0000\u0267w\u0001"+
-    "\u0000\u0000\u0000\u0268\u0269\u0005\u0012\u0000\u0000\u0269\u026a\u0003"+
-    "(\u0014\u0000\u026a\u026b\u0005_\u0000\u0000\u026b\u026c\u0003>\u001f"+
-    "\u0000\u026cy\u0001\u0000\u0000\u0000\u026d\u026e\u0005\u0011\u0000\u0000"+
-    "\u026e\u0271\u00036\u001b\u0000\u026f\u0270\u0005!\u0000\u0000\u0270\u0272"+
-    "\u0003\"\u0011\u0000\u0271\u026f\u0001\u0000\u0000\u0000\u0271\u0272\u0001"+
-    "\u0000\u0000\u0000\u0272{\u0001\u0000\u0000\u0000\u0273\u0275\u0007\b"+
-    "\u0000\u0000\u0274\u0273\u0001\u0000\u0000\u0000\u0274\u0275\u0001\u0000"+
-    "\u0000\u0000\u0275\u0276\u0001\u0000\u0000\u0000\u0276\u0277\u0005\u0014"+
-    "\u0000\u0000\u0277\u0278\u0003~?\u0000\u0278\u0279\u0003\u0080@\u0000"+
-    "\u0279}\u0001\u0000\u0000\u0000\u027a\u027d\u0003(\u0014\u0000\u027b\u027c"+
-    "\u0005[\u0000\u0000\u027c\u027e\u0003@ \u0000\u027d\u027b\u0001\u0000"+
-    "\u0000\u0000\u027d\u027e\u0001\u0000\u0000\u0000\u027e\u007f\u0001\u0000"+
-    "\u0000\u0000\u027f\u0280\u0005_\u0000\u0000\u0280\u0285\u0003\u0082A\u0000"+
-    "\u0281\u0282\u0005\'\u0000\u0000\u0282\u0284\u0003\u0082A\u0000\u0283"+
-    "\u0281\u0001\u0000\u0000\u0000\u0284\u0287\u0001\u0000\u0000\u0000\u0285"+
-    "\u0283\u0001\u0000\u0000\u0000\u0285\u0286\u0001\u0000\u0000\u0000\u0286"+
-    "\u0081\u0001\u0000\u0000\u0000\u0287\u0285\u0001\u0000\u0000\u0000\u0288"+
-    "\u0289\u0003\u0010\b\u0000\u0289\u0083\u0001\u0000\u0000\u0000?\u008f"+
-    "\u0098\u00ac\u00b8\u00c1\u00c9\u00ce\u00d6\u00d8\u00dd\u00e4\u00e9\u00ee"+
-    "\u00f8\u00fe\u0106\u0108\u0113\u011a\u0125\u012a\u012c\u0139\u014c\u0152"+
-    "\u015c\u0160\u0165\u0173\u017c\u0180\u0184\u018b\u018f\u0196\u019c\u01a3"+
-    "\u01ab\u01b3\u01bb\u01cc\u01d7\u01e2\u01e7\u01eb\u01f0\u01fb\u0200\u0204"+
-    "\u0212\u021d\u022b\u0236\u0239\u023e\u0254\u025c\u025f\u0264\u0271\u0274"+
-    "\u027d\u0285";
+    "\u0001\u0003\u0001\u0003\u0001\u0003\u0001\u0003\u0001\u0003\u0001\u0003"+
+    "\u0001\u0003\u0001\u0003\u0003\u0003\u00b1\b\u0003\u0001\u0004\u0001\u0004"+
+    "\u0001\u0004\u0001\u0005\u0001\u0005\u0001\u0005\u0001\u0005\u0001\u0005"+
+    "\u0001\u0005\u0001\u0005\u0003\u0005\u00bd\b\u0005\u0001\u0005\u0001\u0005"+
+    "\u0001\u0005\u0001\u0005\u0001\u0005\u0005\u0005\u00c4\b\u0005\n\u0005"+
+    "\f\u0005\u00c7\t\u0005\u0001\u0005\u0001\u0005\u0001\u0005\u0001\u0005"+
+    "\u0001\u0005\u0003\u0005\u00ce\b\u0005\u0001\u0005\u0001\u0005\u0001\u0005"+
+    "\u0003\u0005\u00d3\b\u0005\u0001\u0005\u0001\u0005\u0001\u0005\u0001\u0005"+
+    "\u0001\u0005\u0001\u0005\u0005\u0005\u00db\b\u0005\n\u0005\f\u0005\u00de"+
+    "\t\u0005\u0001\u0006\u0001\u0006\u0003\u0006\u00e2\b\u0006\u0001\u0006"+
+    "\u0001\u0006\u0001\u0006\u0001\u0006\u0001\u0006\u0003\u0006\u00e9\b\u0006"+
+    "\u0001\u0006\u0001\u0006\u0001\u0006\u0003\u0006\u00ee\b\u0006\u0001\u0007"+
+    "\u0001\u0007\u0001\u0007\u0003\u0007\u00f3\b\u0007\u0001\u0007\u0001\u0007"+
+    "\u0001\u0007\u0001\b\u0001\b\u0001\b\u0001\b\u0001\b\u0003\b\u00fd\b\b"+
+    "\u0001\t\u0001\t\u0001\t\u0001\t\u0003\t\u0103\b\t\u0001\t\u0001\t\u0001"+
+    "\t\u0001\t\u0001\t\u0001\t\u0005\t\u010b\b\t\n\t\f\t\u010e\t\t\u0001\n"+
+    "\u0001\n\u0001\n\u0001\n\u0001\n\u0001\n\u0001\n\u0001\n\u0003\n\u0118"+
+    "\b\n\u0001\n\u0001\n\u0001\n\u0005\n\u011d\b\n\n\n\f\n\u0120\t\n\u0001"+
+    "\u000b\u0001\u000b\u0001\u000b\u0001\u000b\u0001\u000b\u0001\u000b\u0005"+
+    "\u000b\u0128\b\u000b\n\u000b\f\u000b\u012b\t\u000b\u0001\u000b\u0001\u000b"+
+    "\u0003\u000b\u012f\b\u000b\u0003\u000b\u0131\b\u000b\u0001\u000b\u0001"+
+    "\u000b\u0001\f\u0001\f\u0001\r\u0001\r\u0001\r\u0001\r\u0001\r\u0005\r"+
+    "\u013c\b\r\n\r\f\r\u013f\t\r\u0001\r\u0001\r\u0001\u000e\u0001\u000e\u0001"+
+    "\u000e\u0001\u000e\u0001\u000f\u0001\u000f\u0001\u0010\u0001\u0010\u0001"+
+    "\u0010\u0001\u0011\u0001\u0011\u0001\u0011\u0005\u0011\u014f\b\u0011\n"+
+    "\u0011\f\u0011\u0152\t\u0011\u0001\u0012\u0001\u0012\u0001\u0012\u0003"+
+    "\u0012\u0157\b\u0012\u0001\u0012\u0001\u0012\u0001\u0013\u0001\u0013\u0001"+
+    "\u0013\u0001\u0013\u0005\u0013\u015f\b\u0013\n\u0013\f\u0013\u0162\t\u0013"+
+    "\u0001\u0013\u0003\u0013\u0165\b\u0013\u0001\u0014\u0001\u0014\u0001\u0014"+
+    "\u0003\u0014\u016a\b\u0014\u0001\u0014\u0001\u0014\u0001\u0015\u0001\u0015"+
+    "\u0001\u0016\u0001\u0016\u0001\u0017\u0001\u0017\u0001\u0017\u0001\u0017"+
+    "\u0005\u0017\u0176\b\u0017\n\u0017\f\u0017\u0179\t\u0017\u0001\u0018\u0001"+
+    "\u0018\u0001\u0018\u0001\u0018\u0005\u0018\u017f\b\u0018\n\u0018\f\u0018"+
+    "\u0182\t\u0018\u0001\u0018\u0003\u0018\u0185\b\u0018\u0001\u0018\u0001"+
+    "\u0018\u0003\u0018\u0189\b\u0018\u0001\u0019\u0001\u0019\u0001\u0019\u0001"+
+    "\u001a\u0001\u001a\u0003\u001a\u0190\b\u001a\u0001\u001a\u0001\u001a\u0003"+
+    "\u001a\u0194\b\u001a\u0001\u001b\u0001\u001b\u0001\u001b\u0005\u001b\u0199"+
+    "\b\u001b\n\u001b\f\u001b\u019c\t\u001b\u0001\u001c\u0001\u001c\u0001\u001c"+
+    "\u0003\u001c\u01a1\b\u001c\u0001\u001d\u0001\u001d\u0001\u001d\u0005\u001d"+
+    "\u01a6\b\u001d\n\u001d\f\u001d\u01a9\t\u001d\u0001\u001e\u0001\u001e\u0001"+
+    "\u001e\u0005\u001e\u01ae\b\u001e\n\u001e\f\u001e\u01b1\t\u001e\u0001\u001f"+
+    "\u0001\u001f\u0001\u001f\u0005\u001f\u01b6\b\u001f\n\u001f\f\u001f\u01b9"+
+    "\t\u001f\u0001 \u0001 \u0001!\u0001!\u0001!\u0003!\u01c0\b!\u0001\"\u0001"+
+    "\"\u0001\"\u0001\"\u0001\"\u0001\"\u0001\"\u0001\"\u0001\"\u0001\"\u0001"+
+    "\"\u0001\"\u0001\"\u0005\"\u01cf\b\"\n\"\f\"\u01d2\t\"\u0001\"\u0001\""+
+    "\u0001\"\u0001\"\u0001\"\u0001\"\u0005\"\u01da\b\"\n\"\f\"\u01dd\t\"\u0001"+
+    "\"\u0001\"\u0001\"\u0001\"\u0001\"\u0001\"\u0005\"\u01e5\b\"\n\"\f\"\u01e8"+
+    "\t\"\u0001\"\u0001\"\u0003\"\u01ec\b\"\u0001#\u0001#\u0003#\u01f0\b#\u0001"+
+    "$\u0001$\u0001$\u0003$\u01f5\b$\u0001%\u0001%\u0001%\u0001&\u0001&\u0001"+
+    "&\u0001&\u0005&\u01fe\b&\n&\f&\u0201\t&\u0001\'\u0001\'\u0003\'\u0205"+
+    "\b\'\u0001\'\u0001\'\u0003\'\u0209\b\'\u0001(\u0001(\u0001(\u0001)\u0001"+
+    ")\u0001)\u0001*\u0001*\u0001*\u0001*\u0005*\u0215\b*\n*\f*\u0218\t*\u0001"+
+    "+\u0001+\u0001+\u0001+\u0001,\u0001,\u0001,\u0001,\u0003,\u0222\b,\u0001"+
+    "-\u0001-\u0001-\u0001-\u0001.\u0001.\u0001.\u0001/\u0001/\u0001/\u0005"+
+    "/\u022e\b/\n/\f/\u0231\t/\u00010\u00010\u00010\u00010\u00011\u00011\u0001"+
+    "2\u00012\u00032\u023b\b2\u00013\u00033\u023e\b3\u00013\u00013\u00014\u0003"+
+    "4\u0243\b4\u00014\u00014\u00015\u00015\u00016\u00016\u00017\u00017\u0001"+
+    "7\u00018\u00018\u00018\u00018\u00019\u00019\u00019\u0001:\u0001:\u0001"+
+    ":\u0001:\u0003:\u0259\b:\u0001:\u0001:\u0001:\u0001:\u0005:\u025f\b:\n"+
+    ":\f:\u0262\t:\u0003:\u0264\b:\u0001;\u0001;\u0001;\u0003;\u0269\b;\u0001"+
+    ";\u0001;\u0001<\u0001<\u0001<\u0001<\u0001<\u0001=\u0001=\u0001=\u0001"+
+    "=\u0003=\u0276\b=\u0001>\u0003>\u0279\b>\u0001>\u0001>\u0001>\u0001>\u0001"+
+    "?\u0001?\u0001?\u0003?\u0282\b?\u0001@\u0001@\u0001@\u0001@\u0005@\u0288"+
+    "\b@\n@\f@\u028b\t@\u0001A\u0001A\u0001B\u0001B\u0001B\u0001B\u0000\u0004"+
+    "\u0002\n\u0012\u0014C\u0000\u0002\u0004\u0006\b\n\f\u000e\u0010\u0012"+
+    "\u0014\u0016\u0018\u001a\u001c\u001e \"$&(*,.02468:<>@BDFHJLNPRTVXZ\\"+
+    "^`bdfhjlnprtvxz|~\u0080\u0082\u0084\u0000\t\u0001\u0000AB\u0001\u0000"+
+    "CE\u0002\u0000\u001f\u001fTT\u0001\u0000KL\u0002\u0000$$))\u0002\u0000"+
+    ",,//\u0002\u0000++99\u0002\u0000::<@\u0001\u0000\u0017\u0019\u02ad\u0000"+
+    "\u0086\u0001\u0000\u0000\u0000\u0002\u0089\u0001\u0000\u0000\u0000\u0004"+
+    "\u009a\u0001\u0000\u0000\u0000\u0006\u00b0\u0001\u0000\u0000\u0000\b\u00b2"+
+    "\u0001\u0000\u0000\u0000\n\u00d2\u0001\u0000\u0000\u0000\f\u00ed\u0001"+
+    "\u0000\u0000\u0000\u000e\u00ef\u0001\u0000\u0000\u0000\u0010\u00fc\u0001"+
+    "\u0000\u0000\u0000\u0012\u0102\u0001\u0000\u0000\u0000\u0014\u0117\u0001"+
+    "\u0000\u0000\u0000\u0016\u0121\u0001\u0000\u0000\u0000\u0018\u0134\u0001"+
+    "\u0000\u0000\u0000\u001a\u0136\u0001\u0000\u0000\u0000\u001c\u0142\u0001"+
+    "\u0000\u0000\u0000\u001e\u0146\u0001\u0000\u0000\u0000 \u0148\u0001\u0000"+
+    "\u0000\u0000\"\u014b\u0001\u0000\u0000\u0000$\u0156\u0001\u0000\u0000"+
+    "\u0000&\u015a\u0001\u0000\u0000\u0000(\u0169\u0001\u0000\u0000\u0000*"+
+    "\u016d\u0001\u0000\u0000\u0000,\u016f\u0001\u0000\u0000\u0000.\u0171\u0001"+
+    "\u0000\u0000\u00000\u017a\u0001\u0000\u0000\u00002\u018a\u0001\u0000\u0000"+
+    "\u00004\u018d\u0001\u0000\u0000\u00006\u0195\u0001\u0000\u0000\u00008"+
+    "\u019d\u0001\u0000\u0000\u0000:\u01a2\u0001\u0000\u0000\u0000<\u01aa\u0001"+
+    "\u0000\u0000\u0000>\u01b2\u0001\u0000\u0000\u0000@\u01ba\u0001\u0000\u0000"+
+    "\u0000B\u01bf\u0001\u0000\u0000\u0000D\u01eb\u0001\u0000\u0000\u0000F"+
+    "\u01ef\u0001\u0000\u0000\u0000H\u01f4\u0001\u0000\u0000\u0000J\u01f6\u0001"+
+    "\u0000\u0000\u0000L\u01f9\u0001\u0000\u0000\u0000N\u0202\u0001\u0000\u0000"+
+    "\u0000P\u020a\u0001\u0000\u0000\u0000R\u020d\u0001\u0000\u0000\u0000T"+
+    "\u0210\u0001\u0000\u0000\u0000V\u0219\u0001\u0000\u0000\u0000X\u021d\u0001"+
+    "\u0000\u0000\u0000Z\u0223\u0001\u0000\u0000\u0000\\\u0227\u0001\u0000"+
+    "\u0000\u0000^\u022a\u0001\u0000\u0000\u0000`\u0232\u0001\u0000\u0000\u0000"+
+    "b\u0236\u0001\u0000\u0000\u0000d\u023a\u0001\u0000\u0000\u0000f\u023d"+
+    "\u0001\u0000\u0000\u0000h\u0242\u0001\u0000\u0000\u0000j\u0246\u0001\u0000"+
+    "\u0000\u0000l\u0248\u0001\u0000\u0000\u0000n\u024a\u0001\u0000\u0000\u0000"+
+    "p\u024d\u0001\u0000\u0000\u0000r\u0251\u0001\u0000\u0000\u0000t\u0254"+
+    "\u0001\u0000\u0000\u0000v\u0268\u0001\u0000\u0000\u0000x\u026c\u0001\u0000"+
+    "\u0000\u0000z\u0271\u0001\u0000\u0000\u0000|\u0278\u0001\u0000\u0000\u0000"+
+    "~\u027e\u0001\u0000\u0000\u0000\u0080\u0283\u0001\u0000\u0000\u0000\u0082"+
+    "\u028c\u0001\u0000\u0000\u0000\u0084\u028e\u0001\u0000\u0000\u0000\u0086"+
+    "\u0087\u0003\u0002\u0001\u0000\u0087\u0088\u0005\u0000\u0000\u0001\u0088"+
+    "\u0001\u0001\u0000\u0000\u0000\u0089\u008a\u0006\u0001\uffff\uffff\u0000"+
+    "\u008a\u008b\u0003\u0004\u0002\u0000\u008b\u0091\u0001\u0000\u0000\u0000"+
+    "\u008c\u008d\n\u0001\u0000\u0000\u008d\u008e\u0005\u001e\u0000\u0000\u008e"+
+    "\u0090\u0003\u0006\u0003\u0000\u008f\u008c\u0001\u0000\u0000\u0000\u0090"+
+    "\u0093\u0001\u0000\u0000\u0000\u0091\u008f\u0001\u0000\u0000\u0000\u0091"+
+    "\u0092\u0001\u0000\u0000\u0000\u0092\u0003\u0001\u0000\u0000\u0000\u0093"+
+    "\u0091\u0001\u0000\u0000\u0000\u0094\u009b\u0003n7\u0000\u0095\u009b\u0003"+
+    "&\u0013\u0000\u0096\u009b\u0003 \u0010\u0000\u0097\u009b\u0003r9\u0000"+
+    "\u0098\u0099\u0004\u0002\u0001\u0000\u0099\u009b\u00030\u0018\u0000\u009a"+
+    "\u0094\u0001\u0000\u0000\u0000\u009a\u0095\u0001\u0000\u0000\u0000\u009a"+
+    "\u0096\u0001\u0000\u0000\u0000\u009a\u0097\u0001\u0000\u0000\u0000\u009a"+
+    "\u0098\u0001\u0000\u0000\u0000\u009b\u0005\u0001\u0000\u0000\u0000\u009c"+
+    "\u00b1\u00032\u0019\u0000\u009d\u00b1\u0003\b\u0004\u0000\u009e\u00b1"+
+    "\u0003P(\u0000\u009f\u00b1\u0003J%\u0000\u00a0\u00b1\u00034\u001a\u0000"+
+    "\u00a1\u00b1\u0003L&\u0000\u00a2\u00b1\u0003R)\u0000\u00a3\u00b1\u0003"+
+    "T*\u0000\u00a4\u00b1\u0003X,\u0000\u00a5\u00b1\u0003Z-\u0000\u00a6\u00b1"+
+    "\u0003t:\u0000\u00a7\u00b1\u0003\\.\u0000\u00a8\u00a9\u0004\u0003\u0002"+
+    "\u0000\u00a9\u00b1\u0003z=\u0000\u00aa\u00ab\u0004\u0003\u0003\u0000\u00ab"+
+    "\u00b1\u0003x<\u0000\u00ac\u00ad\u0004\u0003\u0004\u0000\u00ad\u00b1\u0003"+
+    "|>\u0000\u00ae\u00af\u0004\u0003\u0005\u0000\u00af\u00b1\u0003\u0084B"+
+    "\u0000\u00b0\u009c\u0001\u0000\u0000\u0000\u00b0\u009d\u0001\u0000\u0000"+
+    "\u0000\u00b0\u009e\u0001\u0000\u0000\u0000\u00b0\u009f\u0001\u0000\u0000"+
+    "\u0000\u00b0\u00a0\u0001\u0000\u0000\u0000\u00b0\u00a1\u0001\u0000\u0000"+
+    "\u0000\u00b0\u00a2\u0001\u0000\u0000\u0000\u00b0\u00a3\u0001\u0000\u0000"+
+    "\u0000\u00b0\u00a4\u0001\u0000\u0000\u0000\u00b0\u00a5\u0001\u0000\u0000"+
+    "\u0000\u00b0\u00a6\u0001\u0000\u0000\u0000\u00b0\u00a7\u0001\u0000\u0000"+
+    "\u0000\u00b0\u00a8\u0001\u0000\u0000\u0000\u00b0\u00aa\u0001\u0000\u0000"+
+    "\u0000\u00b0\u00ac\u0001\u0000\u0000\u0000\u00b0\u00ae\u0001\u0000\u0000"+
+    "\u0000\u00b1\u0007\u0001\u0000\u0000\u0000\u00b2\u00b3\u0005\u0010\u0000"+
+    "\u0000\u00b3\u00b4\u0003\n\u0005\u0000\u00b4\t\u0001\u0000\u0000\u0000"+
+    "\u00b5\u00b6\u0006\u0005\uffff\uffff\u0000\u00b6\u00b7\u00052\u0000\u0000"+
+    "\u00b7\u00d3\u0003\n\u0005\b\u00b8\u00d3\u0003\u0010\b\u0000\u00b9\u00d3"+
+    "\u0003\f\u0006\u0000\u00ba\u00bc\u0003\u0010\b\u0000\u00bb\u00bd\u0005"+
+    "2\u0000\u0000\u00bc\u00bb\u0001\u0000\u0000\u0000\u00bc\u00bd\u0001\u0000"+
+    "\u0000\u0000\u00bd\u00be\u0001\u0000\u0000\u0000\u00be\u00bf\u0005-\u0000"+
+    "\u0000\u00bf\u00c0\u00051\u0000\u0000\u00c0\u00c5\u0003\u0010\b\u0000"+
+    "\u00c1\u00c2\u0005(\u0000\u0000\u00c2\u00c4\u0003\u0010\b\u0000\u00c3"+
+    "\u00c1\u0001\u0000\u0000\u0000\u00c4\u00c7\u0001\u0000\u0000\u0000\u00c5"+
+    "\u00c3\u0001\u0000\u0000\u0000\u00c5\u00c6\u0001\u0000\u0000\u0000\u00c6"+
+    "\u00c8\u0001\u0000\u0000\u0000\u00c7\u00c5\u0001\u0000\u0000\u0000\u00c8"+
+    "\u00c9\u00058\u0000\u0000\u00c9\u00d3\u0001\u0000\u0000\u0000\u00ca\u00cb"+
+    "\u0003\u0010\b\u0000\u00cb\u00cd\u0005.\u0000\u0000\u00cc\u00ce\u0005"+
+    "2\u0000\u0000\u00cd\u00cc\u0001\u0000\u0000\u0000\u00cd\u00ce\u0001\u0000"+
+    "\u0000\u0000\u00ce\u00cf\u0001\u0000\u0000\u0000\u00cf\u00d0\u00053\u0000"+
+    "\u0000\u00d0\u00d3\u0001\u0000\u0000\u0000\u00d1\u00d3\u0003\u000e\u0007"+
+    "\u0000\u00d2\u00b5\u0001\u0000\u0000\u0000\u00d2\u00b8\u0001\u0000\u0000"+
+    "\u0000\u00d2\u00b9\u0001\u0000\u0000\u0000\u00d2\u00ba\u0001\u0000\u0000"+
+    "\u0000\u00d2\u00ca\u0001\u0000\u0000\u0000\u00d2\u00d1\u0001\u0000\u0000"+
+    "\u0000\u00d3\u00dc\u0001\u0000\u0000\u0000\u00d4\u00d5\n\u0005\u0000\u0000"+
+    "\u00d5\u00d6\u0005#\u0000\u0000\u00d6\u00db\u0003\n\u0005\u0006\u00d7"+
+    "\u00d8\n\u0004\u0000\u0000\u00d8\u00d9\u00055\u0000\u0000\u00d9\u00db"+
+    "\u0003\n\u0005\u0005\u00da\u00d4\u0001\u0000\u0000\u0000\u00da\u00d7\u0001"+
+    "\u0000\u0000\u0000\u00db\u00de\u0001\u0000\u0000\u0000\u00dc\u00da\u0001"+
+    "\u0000\u0000\u0000\u00dc\u00dd\u0001\u0000\u0000\u0000\u00dd\u000b\u0001"+
+    "\u0000\u0000\u0000\u00de\u00dc\u0001\u0000\u0000\u0000\u00df\u00e1\u0003"+
+    "\u0010\b\u0000\u00e0\u00e2\u00052\u0000\u0000\u00e1\u00e0\u0001\u0000"+
+    "\u0000\u0000\u00e1\u00e2\u0001\u0000\u0000\u0000\u00e2\u00e3\u0001\u0000"+
+    "\u0000\u0000\u00e3\u00e4\u00050\u0000\u0000\u00e4\u00e5\u0003j5\u0000"+
+    "\u00e5\u00ee\u0001\u0000\u0000\u0000\u00e6\u00e8\u0003\u0010\b\u0000\u00e7"+
+    "\u00e9\u00052\u0000\u0000\u00e8\u00e7\u0001\u0000\u0000\u0000\u00e8\u00e9"+
+    "\u0001\u0000\u0000\u0000\u00e9\u00ea\u0001\u0000\u0000\u0000\u00ea\u00eb"+
+    "\u00057\u0000\u0000\u00eb\u00ec\u0003j5\u0000\u00ec\u00ee\u0001\u0000"+
+    "\u0000\u0000\u00ed\u00df\u0001\u0000\u0000\u0000\u00ed\u00e6\u0001\u0000"+
+    "\u0000\u0000\u00ee\r\u0001\u0000\u0000\u0000\u00ef\u00f2\u0003:\u001d"+
+    "\u0000\u00f0\u00f1\u0005&\u0000\u0000\u00f1\u00f3\u0003\u001e\u000f\u0000"+
+    "\u00f2\u00f0\u0001\u0000\u0000\u0000\u00f2\u00f3\u0001\u0000\u0000\u0000"+
+    "\u00f3\u00f4\u0001\u0000\u0000\u0000\u00f4\u00f5\u0005\'\u0000\u0000\u00f5"+
+    "\u00f6\u0003D\"\u0000\u00f6\u000f\u0001\u0000\u0000\u0000\u00f7\u00fd"+
+    "\u0003\u0012\t\u0000\u00f8\u00f9\u0003\u0012\t\u0000\u00f9\u00fa\u0003"+
+    "l6\u0000\u00fa\u00fb\u0003\u0012\t\u0000\u00fb\u00fd\u0001\u0000\u0000"+
+    "\u0000\u00fc\u00f7\u0001\u0000\u0000\u0000\u00fc\u00f8\u0001\u0000\u0000"+
+    "\u0000\u00fd\u0011\u0001\u0000\u0000\u0000\u00fe\u00ff\u0006\t\uffff\uffff"+
+    "\u0000\u00ff\u0103\u0003\u0014\n\u0000\u0100\u0101\u0007\u0000\u0000\u0000"+
+    "\u0101\u0103\u0003\u0012\t\u0003\u0102\u00fe\u0001\u0000\u0000\u0000\u0102"+
+    "\u0100\u0001\u0000\u0000\u0000\u0103\u010c\u0001\u0000\u0000\u0000\u0104"+
+    "\u0105\n\u0002\u0000\u0000\u0105\u0106\u0007\u0001\u0000\u0000\u0106\u010b"+
+    "\u0003\u0012\t\u0003\u0107\u0108\n\u0001\u0000\u0000\u0108\u0109\u0007"+
+    "\u0000\u0000\u0000\u0109\u010b\u0003\u0012\t\u0002\u010a\u0104\u0001\u0000"+
+    "\u0000\u0000\u010a\u0107\u0001\u0000\u0000\u0000\u010b\u010e\u0001\u0000"+
+    "\u0000\u0000\u010c\u010a\u0001\u0000\u0000\u0000\u010c\u010d\u0001\u0000"+
+    "\u0000\u0000\u010d\u0013\u0001\u0000\u0000\u0000\u010e\u010c\u0001\u0000"+
+    "\u0000\u0000\u010f\u0110\u0006\n\uffff\uffff\u0000\u0110\u0118\u0003D"+
+    "\"\u0000\u0111\u0118\u0003:\u001d\u0000\u0112\u0118\u0003\u0016\u000b"+
+    "\u0000\u0113\u0114\u00051\u0000\u0000\u0114\u0115\u0003\n\u0005\u0000"+
+    "\u0115\u0116\u00058\u0000\u0000\u0116\u0118\u0001\u0000\u0000\u0000\u0117"+
+    "\u010f\u0001\u0000\u0000\u0000\u0117\u0111\u0001\u0000\u0000\u0000\u0117"+
+    "\u0112\u0001\u0000\u0000\u0000\u0117\u0113\u0001\u0000\u0000\u0000\u0118"+
+    "\u011e\u0001\u0000\u0000\u0000\u0119\u011a\n\u0001\u0000\u0000\u011a\u011b"+
+    "\u0005&\u0000\u0000\u011b\u011d\u0003\u001e\u000f\u0000\u011c\u0119\u0001"+
+    "\u0000\u0000\u0000\u011d\u0120\u0001\u0000\u0000\u0000\u011e\u011c\u0001"+
+    "\u0000\u0000\u0000\u011e\u011f\u0001\u0000\u0000\u0000\u011f\u0015\u0001"+
+    "\u0000\u0000\u0000\u0120\u011e\u0001\u0000\u0000\u0000\u0121\u0122\u0003"+
+    "\u0018\f\u0000\u0122\u0130\u00051\u0000\u0000\u0123\u0131\u0005C\u0000"+
+    "\u0000\u0124\u0129\u0003\n\u0005\u0000\u0125\u0126\u0005(\u0000\u0000"+
+    "\u0126\u0128\u0003\n\u0005\u0000\u0127\u0125\u0001\u0000\u0000\u0000\u0128"+
+    "\u012b\u0001\u0000\u0000\u0000\u0129\u0127\u0001\u0000\u0000\u0000\u0129"+
+    "\u012a\u0001\u0000\u0000\u0000\u012a\u012e\u0001\u0000\u0000\u0000\u012b"+
+    "\u0129\u0001\u0000\u0000\u0000\u012c\u012d\u0005(\u0000\u0000\u012d\u012f"+
+    "\u0003\u001a\r\u0000\u012e\u012c\u0001\u0000\u0000\u0000\u012e\u012f\u0001"+
+    "\u0000\u0000\u0000\u012f\u0131\u0001\u0000\u0000\u0000\u0130\u0123\u0001"+
+    "\u0000\u0000\u0000\u0130\u0124\u0001\u0000\u0000\u0000\u0130\u0131\u0001"+
+    "\u0000\u0000\u0000\u0131\u0132\u0001\u0000\u0000\u0000\u0132\u0133\u0005"+
+    "8\u0000\u0000\u0133\u0017\u0001\u0000\u0000\u0000\u0134\u0135\u0003H$"+
+    "\u0000\u0135\u0019\u0001\u0000\u0000\u0000\u0136\u0137\u0004\r\u000b\u0000"+
+    "\u0137\u0138\u0005F\u0000\u0000\u0138\u013d\u0003\u001c\u000e\u0000\u0139"+
+    "\u013a\u0005(\u0000\u0000\u013a\u013c\u0003\u001c\u000e\u0000\u013b\u0139"+
+    "\u0001\u0000\u0000\u0000\u013c\u013f\u0001\u0000\u0000\u0000\u013d\u013b"+
+    "\u0001\u0000\u0000\u0000\u013d\u013e\u0001\u0000\u0000\u0000\u013e\u0140"+
+    "\u0001\u0000\u0000\u0000\u013f\u013d\u0001\u0000\u0000\u0000\u0140\u0141"+
+    "\u0005G\u0000\u0000\u0141\u001b\u0001\u0000\u0000\u0000\u0142\u0143\u0003"+
+    "j5\u0000\u0143\u0144\u0005\'\u0000\u0000\u0144\u0145\u0003D\"\u0000\u0145"+
+    "\u001d\u0001\u0000\u0000\u0000\u0146\u0147\u0003@ \u0000\u0147\u001f\u0001"+
+    "\u0000\u0000\u0000\u0148\u0149\u0005\f\u0000\u0000\u0149\u014a\u0003\""+
+    "\u0011\u0000\u014a!\u0001\u0000\u0000\u0000\u014b\u0150\u0003$\u0012\u0000"+
+    "\u014c\u014d\u0005(\u0000\u0000\u014d\u014f\u0003$\u0012\u0000\u014e\u014c"+
+    "\u0001\u0000\u0000\u0000\u014f\u0152\u0001\u0000\u0000\u0000\u0150\u014e"+
+    "\u0001\u0000\u0000\u0000\u0150\u0151\u0001\u0000\u0000\u0000\u0151#\u0001"+
+    "\u0000\u0000\u0000\u0152\u0150\u0001\u0000\u0000\u0000\u0153\u0154\u0003"+
+    ":\u001d\u0000\u0154\u0155\u0005%\u0000\u0000\u0155\u0157\u0001\u0000\u0000"+
+    "\u0000\u0156\u0153\u0001\u0000\u0000\u0000\u0156\u0157\u0001\u0000\u0000"+
+    "\u0000\u0157\u0158\u0001\u0000\u0000\u0000\u0158\u0159\u0003\n\u0005\u0000"+
+    "\u0159%\u0001\u0000\u0000\u0000\u015a\u015b\u0005\u0006\u0000\u0000\u015b"+
+    "\u0160\u0003(\u0014\u0000\u015c\u015d\u0005(\u0000\u0000\u015d\u015f\u0003"+
+    "(\u0014\u0000\u015e\u015c\u0001\u0000\u0000\u0000\u015f\u0162\u0001\u0000"+
+    "\u0000\u0000\u0160\u015e\u0001\u0000\u0000\u0000\u0160\u0161\u0001\u0000"+
+    "\u0000\u0000\u0161\u0164\u0001\u0000\u0000\u0000\u0162\u0160\u0001\u0000"+
+    "\u0000\u0000\u0163\u0165\u0003.\u0017\u0000\u0164\u0163\u0001\u0000\u0000"+
+    "\u0000\u0164\u0165\u0001\u0000\u0000\u0000\u0165\'\u0001\u0000\u0000\u0000"+
+    "\u0166\u0167\u0003*\u0015\u0000\u0167\u0168\u0005\'\u0000\u0000\u0168"+
+    "\u016a\u0001\u0000\u0000\u0000\u0169\u0166\u0001\u0000\u0000\u0000\u0169"+
+    "\u016a\u0001\u0000\u0000\u0000\u016a\u016b\u0001\u0000\u0000\u0000\u016b"+
+    "\u016c\u0003,\u0016\u0000\u016c)\u0001\u0000\u0000\u0000\u016d\u016e\u0005"+
+    "T\u0000\u0000\u016e+\u0001\u0000\u0000\u0000\u016f\u0170\u0007\u0002\u0000"+
+    "\u0000\u0170-\u0001\u0000\u0000\u0000\u0171\u0172\u0005S\u0000\u0000\u0172"+
+    "\u0177\u0005T\u0000\u0000\u0173\u0174\u0005(\u0000\u0000\u0174\u0176\u0005"+
+    "T\u0000\u0000\u0175\u0173\u0001\u0000\u0000\u0000\u0176\u0179\u0001\u0000"+
+    "\u0000\u0000\u0177\u0175\u0001\u0000\u0000\u0000\u0177\u0178\u0001\u0000"+
+    "\u0000\u0000\u0178/\u0001\u0000\u0000\u0000\u0179\u0177\u0001\u0000\u0000"+
+    "\u0000\u017a\u017b\u0005\u0014\u0000\u0000\u017b\u0180\u0003(\u0014\u0000"+
+    "\u017c\u017d\u0005(\u0000\u0000\u017d\u017f\u0003(\u0014\u0000\u017e\u017c"+
+    "\u0001\u0000\u0000\u0000\u017f\u0182\u0001\u0000\u0000\u0000\u0180\u017e"+
+    "\u0001\u0000\u0000\u0000\u0180\u0181\u0001\u0000\u0000\u0000\u0181\u0184"+
+    "\u0001\u0000\u0000\u0000\u0182\u0180\u0001\u0000\u0000\u0000\u0183\u0185"+
+    "\u00036\u001b\u0000\u0184\u0183\u0001\u0000\u0000\u0000\u0184\u0185\u0001"+
+    "\u0000\u0000\u0000\u0185\u0188\u0001\u0000\u0000\u0000\u0186\u0187\u0005"+
+    "\"\u0000\u0000\u0187\u0189\u0003\"\u0011\u0000\u0188\u0186\u0001\u0000"+
+    "\u0000\u0000\u0188\u0189\u0001\u0000\u0000\u0000\u01891\u0001\u0000\u0000"+
+    "\u0000\u018a\u018b\u0005\u0004\u0000\u0000\u018b\u018c\u0003\"\u0011\u0000"+
+    "\u018c3\u0001\u0000\u0000\u0000\u018d\u018f\u0005\u000f\u0000\u0000\u018e"+
+    "\u0190\u00036\u001b\u0000\u018f\u018e\u0001\u0000\u0000\u0000\u018f\u0190"+
+    "\u0001\u0000\u0000\u0000\u0190\u0193\u0001\u0000\u0000\u0000\u0191\u0192"+
+    "\u0005\"\u0000\u0000\u0192\u0194\u0003\"\u0011\u0000\u0193\u0191\u0001"+
+    "\u0000\u0000\u0000\u0193\u0194\u0001\u0000\u0000\u0000\u01945\u0001\u0000"+
+    "\u0000\u0000\u0195\u019a\u00038\u001c\u0000\u0196\u0197\u0005(\u0000\u0000"+
+    "\u0197\u0199\u00038\u001c\u0000\u0198\u0196\u0001\u0000\u0000\u0000\u0199"+
+    "\u019c\u0001\u0000\u0000\u0000\u019a\u0198\u0001\u0000\u0000\u0000\u019a"+
+    "\u019b\u0001\u0000\u0000\u0000\u019b7\u0001\u0000\u0000\u0000\u019c\u019a"+
+    "\u0001\u0000\u0000\u0000\u019d\u01a0\u0003$\u0012\u0000\u019e\u019f\u0005"+
+    "\u0010\u0000\u0000\u019f\u01a1\u0003\n\u0005\u0000\u01a0\u019e\u0001\u0000"+
+    "\u0000\u0000\u01a0\u01a1\u0001\u0000\u0000\u0000\u01a19\u0001\u0000\u0000"+
+    "\u0000\u01a2\u01a7\u0003H$\u0000\u01a3\u01a4\u0005*\u0000\u0000\u01a4"+
+    "\u01a6\u0003H$\u0000\u01a5\u01a3\u0001\u0000\u0000\u0000\u01a6\u01a9\u0001"+
+    "\u0000\u0000\u0000\u01a7\u01a5\u0001\u0000\u0000\u0000\u01a7\u01a8\u0001"+
+    "\u0000\u0000\u0000\u01a8;\u0001\u0000\u0000\u0000\u01a9\u01a7\u0001\u0000"+
+    "\u0000\u0000\u01aa\u01af\u0003B!\u0000\u01ab\u01ac\u0005*\u0000\u0000"+
+    "\u01ac\u01ae\u0003B!\u0000\u01ad\u01ab\u0001\u0000\u0000\u0000\u01ae\u01b1"+
+    "\u0001\u0000\u0000\u0000\u01af\u01ad\u0001\u0000\u0000\u0000\u01af\u01b0"+
+    "\u0001\u0000\u0000\u0000\u01b0=\u0001\u0000\u0000\u0000\u01b1\u01af\u0001"+
+    "\u0000\u0000\u0000\u01b2\u01b7\u0003<\u001e\u0000\u01b3\u01b4\u0005(\u0000"+
+    "\u0000\u01b4\u01b6\u0003<\u001e\u0000\u01b5\u01b3\u0001\u0000\u0000\u0000"+
+    "\u01b6\u01b9\u0001\u0000\u0000\u0000\u01b7\u01b5\u0001\u0000\u0000\u0000"+
+    "\u01b7\u01b8\u0001\u0000\u0000\u0000\u01b8?\u0001\u0000\u0000\u0000\u01b9"+
+    "\u01b7\u0001\u0000\u0000\u0000\u01ba\u01bb\u0007\u0003\u0000\u0000\u01bb"+
+    "A\u0001\u0000\u0000\u0000\u01bc\u01c0\u0005X\u0000\u0000\u01bd\u01be\u0004"+
+    "!\f\u0000\u01be\u01c0\u0003F#\u0000\u01bf\u01bc\u0001\u0000\u0000\u0000"+
+    "\u01bf\u01bd\u0001\u0000\u0000\u0000\u01c0C\u0001\u0000\u0000\u0000\u01c1"+
+    "\u01ec\u00053\u0000\u0000\u01c2\u01c3\u0003h4\u0000\u01c3\u01c4\u0005"+
+    "K\u0000\u0000\u01c4\u01ec\u0001\u0000\u0000\u0000\u01c5\u01ec\u0003f3"+
+    "\u0000\u01c6\u01ec\u0003h4\u0000\u01c7\u01ec\u0003b1\u0000\u01c8\u01ec"+
+    "\u0003F#\u0000\u01c9\u01ec\u0003j5\u0000\u01ca\u01cb\u0005I\u0000\u0000"+
+    "\u01cb\u01d0\u0003d2\u0000\u01cc\u01cd\u0005(\u0000\u0000\u01cd\u01cf"+
+    "\u0003d2\u0000\u01ce\u01cc\u0001\u0000\u0000\u0000\u01cf\u01d2\u0001\u0000"+
+    "\u0000\u0000\u01d0\u01ce\u0001\u0000\u0000\u0000\u01d0\u01d1\u0001\u0000"+
+    "\u0000\u0000\u01d1\u01d3\u0001\u0000\u0000\u0000\u01d2\u01d0\u0001\u0000"+
+    "\u0000\u0000\u01d3\u01d4\u0005J\u0000\u0000\u01d4\u01ec\u0001\u0000\u0000"+
+    "\u0000\u01d5\u01d6\u0005I\u0000\u0000\u01d6\u01db\u0003b1\u0000\u01d7"+
+    "\u01d8\u0005(\u0000\u0000\u01d8\u01da\u0003b1\u0000\u01d9\u01d7\u0001"+
+    "\u0000\u0000\u0000\u01da\u01dd\u0001\u0000\u0000\u0000\u01db\u01d9\u0001"+
+    "\u0000\u0000\u0000\u01db\u01dc\u0001\u0000\u0000\u0000\u01dc\u01de\u0001"+
+    "\u0000\u0000\u0000\u01dd\u01db\u0001\u0000\u0000\u0000\u01de\u01df\u0005"+
+    "J\u0000\u0000\u01df\u01ec\u0001\u0000\u0000\u0000\u01e0\u01e1\u0005I\u0000"+
+    "\u0000\u01e1\u01e6\u0003j5\u0000\u01e2\u01e3\u0005(\u0000\u0000\u01e3"+
+    "\u01e5\u0003j5\u0000\u01e4\u01e2\u0001\u0000\u0000\u0000\u01e5\u01e8\u0001"+
+    "\u0000\u0000\u0000\u01e6\u01e4\u0001\u0000\u0000\u0000\u01e6\u01e7\u0001"+
+    "\u0000\u0000\u0000\u01e7\u01e9\u0001\u0000\u0000\u0000\u01e8\u01e6\u0001"+
+    "\u0000\u0000\u0000\u01e9\u01ea\u0005J\u0000\u0000\u01ea\u01ec\u0001\u0000"+
+    "\u0000\u0000\u01eb\u01c1\u0001\u0000\u0000\u0000\u01eb\u01c2\u0001\u0000"+
+    "\u0000\u0000\u01eb\u01c5\u0001\u0000\u0000\u0000\u01eb\u01c6\u0001\u0000"+
+    "\u0000\u0000\u01eb\u01c7\u0001\u0000\u0000\u0000\u01eb\u01c8\u0001\u0000"+
+    "\u0000\u0000\u01eb\u01c9\u0001\u0000\u0000\u0000\u01eb\u01ca\u0001\u0000"+
+    "\u0000\u0000\u01eb\u01d5\u0001\u0000\u0000\u0000\u01eb\u01e0\u0001\u0000"+
+    "\u0000\u0000\u01ecE\u0001\u0000\u0000\u0000\u01ed\u01f0\u00056\u0000\u0000"+
+    "\u01ee\u01f0\u0005H\u0000\u0000\u01ef\u01ed\u0001\u0000\u0000\u0000\u01ef"+
+    "\u01ee\u0001\u0000\u0000\u0000\u01f0G\u0001\u0000\u0000\u0000\u01f1\u01f5"+
+    "\u0003@ \u0000\u01f2\u01f3\u0004$\r\u0000\u01f3\u01f5\u0003F#\u0000\u01f4"+
+    "\u01f1\u0001\u0000\u0000\u0000\u01f4\u01f2\u0001\u0000\u0000\u0000\u01f5"+
+    "I\u0001\u0000\u0000\u0000\u01f6\u01f7\u0005\t\u0000\u0000\u01f7\u01f8"+
+    "\u0005 \u0000\u0000\u01f8K\u0001\u0000\u0000\u0000\u01f9\u01fa\u0005\u000e"+
+    "\u0000\u0000\u01fa\u01ff\u0003N\'\u0000\u01fb\u01fc\u0005(\u0000\u0000"+
+    "\u01fc\u01fe\u0003N\'\u0000\u01fd\u01fb\u0001\u0000\u0000\u0000\u01fe"+
+    "\u0201\u0001\u0000\u0000\u0000\u01ff\u01fd\u0001\u0000\u0000\u0000\u01ff"+
+    "\u0200\u0001\u0000\u0000\u0000\u0200M\u0001\u0000\u0000\u0000\u0201\u01ff"+
+    "\u0001\u0000\u0000\u0000\u0202\u0204\u0003\n\u0005\u0000\u0203\u0205\u0007"+
+    "\u0004\u0000\u0000\u0204\u0203\u0001\u0000\u0000\u0000\u0204\u0205\u0001"+
+    "\u0000\u0000\u0000\u0205\u0208\u0001\u0000\u0000\u0000\u0206\u0207\u0005"+
+    "4\u0000\u0000\u0207\u0209\u0007\u0005\u0000\u0000\u0208\u0206\u0001\u0000"+
+    "\u0000\u0000\u0208\u0209\u0001\u0000\u0000\u0000\u0209O\u0001\u0000\u0000"+
+    "\u0000\u020a\u020b\u0005\b\u0000\u0000\u020b\u020c\u0003>\u001f\u0000"+
+    "\u020cQ\u0001\u0000\u0000\u0000\u020d\u020e\u0005\u0002\u0000\u0000\u020e"+
+    "\u020f\u0003>\u001f\u0000\u020fS\u0001\u0000\u0000\u0000\u0210\u0211\u0005"+
+    "\u000b\u0000\u0000\u0211\u0216\u0003V+\u0000\u0212\u0213\u0005(\u0000"+
+    "\u0000\u0213\u0215\u0003V+\u0000\u0214\u0212\u0001\u0000\u0000\u0000\u0215"+
+    "\u0218\u0001\u0000\u0000\u0000\u0216\u0214\u0001\u0000\u0000\u0000\u0216"+
+    "\u0217\u0001\u0000\u0000\u0000\u0217U\u0001\u0000\u0000\u0000\u0218\u0216"+
+    "\u0001\u0000\u0000\u0000\u0219\u021a\u0003<\u001e\u0000\u021a\u021b\u0005"+
+    "\\\u0000\u0000\u021b\u021c\u0003<\u001e\u0000\u021cW\u0001\u0000\u0000"+
+    "\u0000\u021d\u021e\u0005\u0001\u0000\u0000\u021e\u021f\u0003\u0014\n\u0000"+
+    "\u021f\u0221\u0003j5\u0000\u0220\u0222\u0003^/\u0000\u0221\u0220\u0001"+
+    "\u0000\u0000\u0000\u0221\u0222\u0001\u0000\u0000\u0000\u0222Y\u0001\u0000"+
+    "\u0000\u0000\u0223\u0224\u0005\u0007\u0000\u0000\u0224\u0225\u0003\u0014"+
+    "\n\u0000\u0225\u0226\u0003j5\u0000\u0226[\u0001\u0000\u0000\u0000\u0227"+
+    "\u0228\u0005\n\u0000\u0000\u0228\u0229\u0003:\u001d\u0000\u0229]\u0001"+
+    "\u0000\u0000\u0000\u022a\u022f\u0003`0\u0000\u022b\u022c\u0005(\u0000"+
+    "\u0000\u022c\u022e\u0003`0\u0000\u022d\u022b\u0001\u0000\u0000\u0000\u022e"+
+    "\u0231\u0001\u0000\u0000\u0000\u022f\u022d\u0001\u0000\u0000\u0000\u022f"+
+    "\u0230\u0001\u0000\u0000\u0000\u0230_\u0001\u0000\u0000\u0000\u0231\u022f"+
+    "\u0001\u0000\u0000\u0000\u0232\u0233\u0003@ \u0000\u0233\u0234\u0005%"+
+    "\u0000\u0000\u0234\u0235\u0003D\"\u0000\u0235a\u0001\u0000\u0000\u0000"+
+    "\u0236\u0237\u0007\u0006\u0000\u0000\u0237c\u0001\u0000\u0000\u0000\u0238"+
+    "\u023b\u0003f3\u0000\u0239\u023b\u0003h4\u0000\u023a\u0238\u0001\u0000"+
+    "\u0000\u0000\u023a\u0239\u0001\u0000\u0000\u0000\u023be\u0001\u0000\u0000"+
+    "\u0000\u023c\u023e\u0007\u0000\u0000\u0000\u023d\u023c\u0001\u0000\u0000"+
+    "\u0000\u023d\u023e\u0001\u0000\u0000\u0000\u023e\u023f\u0001\u0000\u0000"+
+    "\u0000\u023f\u0240\u0005!\u0000\u0000\u0240g\u0001\u0000\u0000\u0000\u0241"+
+    "\u0243\u0007\u0000\u0000\u0000\u0242\u0241\u0001\u0000\u0000\u0000\u0242"+
+    "\u0243\u0001\u0000\u0000\u0000\u0243\u0244\u0001\u0000\u0000\u0000\u0244"+
+    "\u0245\u0005 \u0000\u0000\u0245i\u0001\u0000\u0000\u0000\u0246\u0247\u0005"+
+    "\u001f\u0000\u0000\u0247k\u0001\u0000\u0000\u0000\u0248\u0249\u0007\u0007"+
+    "\u0000\u0000\u0249m\u0001\u0000\u0000\u0000\u024a\u024b\u0005\u0005\u0000"+
+    "\u0000\u024b\u024c\u0003p8\u0000\u024co\u0001\u0000\u0000\u0000\u024d"+
+    "\u024e\u0005I\u0000\u0000\u024e\u024f\u0003\u0002\u0001\u0000\u024f\u0250"+
+    "\u0005J\u0000\u0000\u0250q\u0001\u0000\u0000\u0000\u0251\u0252\u0005\r"+
+    "\u0000\u0000\u0252\u0253\u0005l\u0000\u0000\u0253s\u0001\u0000\u0000\u0000"+
+    "\u0254\u0255\u0005\u0003\u0000\u0000\u0255\u0258\u0005b\u0000\u0000\u0256"+
+    "\u0257\u0005`\u0000\u0000\u0257\u0259\u0003<\u001e\u0000\u0258\u0256\u0001"+
+    "\u0000\u0000\u0000\u0258\u0259\u0001\u0000\u0000\u0000\u0259\u0263\u0001"+
+    "\u0000\u0000\u0000\u025a\u025b\u0005a\u0000\u0000\u025b\u0260\u0003v;"+
+    "\u0000\u025c\u025d\u0005(\u0000\u0000\u025d\u025f\u0003v;\u0000\u025e"+
+    "\u025c\u0001\u0000\u0000\u0000\u025f\u0262\u0001\u0000\u0000\u0000\u0260"+
+    "\u025e\u0001\u0000\u0000\u0000\u0260\u0261\u0001\u0000\u0000\u0000\u0261"+
+    "\u0264\u0001\u0000\u0000\u0000\u0262\u0260\u0001\u0000\u0000\u0000\u0263"+
+    "\u025a\u0001\u0000\u0000\u0000\u0263\u0264\u0001\u0000\u0000\u0000\u0264"+
+    "u\u0001\u0000\u0000\u0000\u0265\u0266\u0003<\u001e\u0000\u0266\u0267\u0005"+
+    "%\u0000\u0000\u0267\u0269\u0001\u0000\u0000\u0000\u0268\u0265\u0001\u0000"+
+    "\u0000\u0000\u0268\u0269\u0001\u0000\u0000\u0000\u0269\u026a\u0001\u0000"+
+    "\u0000\u0000\u026a\u026b\u0003<\u001e\u0000\u026bw\u0001\u0000\u0000\u0000"+
+    "\u026c\u026d\u0005\u0013\u0000\u0000\u026d\u026e\u0003(\u0014\u0000\u026e"+
+    "\u026f\u0005`\u0000\u0000\u026f\u0270\u0003>\u001f\u0000\u0270y\u0001"+
+    "\u0000\u0000\u0000\u0271\u0272\u0005\u0011\u0000\u0000\u0272\u0275\u0003"+
+    "6\u001b\u0000\u0273\u0274\u0005\"\u0000\u0000\u0274\u0276\u0003\"\u0011"+
+    "\u0000\u0275\u0273\u0001\u0000\u0000\u0000\u0275\u0276\u0001\u0000\u0000"+
+    "\u0000\u0276{\u0001\u0000\u0000\u0000\u0277\u0279\u0007\b\u0000\u0000"+
+    "\u0278\u0277\u0001\u0000\u0000\u0000\u0278\u0279\u0001\u0000\u0000\u0000"+
+    "\u0279\u027a\u0001\u0000\u0000\u0000\u027a\u027b\u0005\u0015\u0000\u0000"+
+    "\u027b\u027c\u0003~?\u0000\u027c\u027d\u0003\u0080@\u0000\u027d}\u0001"+
+    "\u0000\u0000\u0000\u027e\u0281\u0003(\u0014\u0000\u027f\u0280\u0005\\"+
+    "\u0000\u0000\u0280\u0282\u0003@ \u0000\u0281\u027f\u0001\u0000\u0000\u0000"+
+    "\u0281\u0282\u0001\u0000\u0000\u0000\u0282\u007f\u0001\u0000\u0000\u0000"+
+    "\u0283\u0284\u0005`\u0000\u0000\u0284\u0289\u0003\u0082A\u0000\u0285\u0286"+
+    "\u0005(\u0000\u0000\u0286\u0288\u0003\u0082A\u0000\u0287\u0285\u0001\u0000"+
+    "\u0000\u0000\u0288\u028b\u0001\u0000\u0000\u0000\u0289\u0287\u0001\u0000"+
+    "\u0000\u0000\u0289\u028a\u0001\u0000\u0000\u0000\u028a\u0081\u0001\u0000"+
+    "\u0000\u0000\u028b\u0289\u0001\u0000\u0000\u0000\u028c\u028d\u0003\u0010"+
+    "\b\u0000\u028d\u0083\u0001\u0000\u0000\u0000\u028e\u028f\u0005\u0012\u0000"+
+    "\u0000\u028f\u0290\u0003@ \u0000\u0290\u0085\u0001\u0000\u0000\u0000?"+
+    "\u0091\u009a\u00b0\u00bc\u00c5\u00cd\u00d2\u00da\u00dc\u00e1\u00e8\u00ed"+
+    "\u00f2\u00fc\u0102\u010a\u010c\u0117\u011e\u0129\u012e\u0130\u013d\u0150"+
+    "\u0156\u0160\u0164\u0169\u0177\u0180\u0184\u0188\u018f\u0193\u019a\u01a0"+
+    "\u01a7\u01af\u01b7\u01bf\u01d0\u01db\u01e6\u01eb\u01ef\u01f4\u01ff\u0204"+
+    "\u0208\u0216\u0221\u022f\u023a\u023d\u0242\u0258\u0260\u0263\u0268\u0275"+
+    "\u0278\u0281\u0289";
   public static final ATN _ATN =
     new ATNDeserializer().deserialize(_serializedATN.toCharArray());
   static {
@@ -8304,5 +6306,4 @@
       _decisionToDFA[i] = new DFA(_ATN.getDecisionState(i), i);
     }
   }
->>>>>>> 7dfede2f
 }
--- conflicted
+++ resolved
@@ -781,81 +781,49 @@
    *
    * <p>The default implementation does nothing.</p>
    */
-<<<<<<< HEAD
-  @Override public void enterInferenceCommandOptions(EsqlBaseParser.InferenceCommandOptionsContext ctx) { }
-=======
   @Override public void enterCompletionCommand(EsqlBaseParser.CompletionCommandContext ctx) { }
->>>>>>> 3854e38b
-  /**
-   * {@inheritDoc}
-   *
-   * <p>The default implementation does nothing.</p>
-   */
-<<<<<<< HEAD
-  @Override public void exitInferenceCommandOptions(EsqlBaseParser.InferenceCommandOptionsContext ctx) { }
-=======
+  /**
+   * {@inheritDoc}
+   *
+   * <p>The default implementation does nothing.</p>
+   */
   @Override public void exitCompletionCommand(EsqlBaseParser.CompletionCommandContext ctx) { }
->>>>>>> 3854e38b
-  /**
-   * {@inheritDoc}
-   *
-   * <p>The default implementation does nothing.</p>
-   */
-<<<<<<< HEAD
-  @Override public void enterInferenceCommandOption(EsqlBaseParser.InferenceCommandOptionContext ctx) { }
-=======
+  /**
+   * {@inheritDoc}
+   *
+   * <p>The default implementation does nothing.</p>
+   */
   @Override public void enterLookupCommand(EsqlBaseParser.LookupCommandContext ctx) { }
->>>>>>> 3854e38b
-  /**
-   * {@inheritDoc}
-   *
-   * <p>The default implementation does nothing.</p>
-   */
-<<<<<<< HEAD
-  @Override public void exitInferenceCommandOption(EsqlBaseParser.InferenceCommandOptionContext ctx) { }
-=======
+  /**
+   * {@inheritDoc}
+   *
+   * <p>The default implementation does nothing.</p>
+   */
   @Override public void exitLookupCommand(EsqlBaseParser.LookupCommandContext ctx) { }
->>>>>>> 3854e38b
-  /**
-   * {@inheritDoc}
-   *
-   * <p>The default implementation does nothing.</p>
-   */
-<<<<<<< HEAD
-  @Override public void enterInferenceCommandOptionValue(EsqlBaseParser.InferenceCommandOptionValueContext ctx) { }
-=======
+  /**
+   * {@inheritDoc}
+   *
+   * <p>The default implementation does nothing.</p>
+   */
   @Override public void enterInlinestatsCommand(EsqlBaseParser.InlinestatsCommandContext ctx) { }
->>>>>>> 3854e38b
-  /**
-   * {@inheritDoc}
-   *
-   * <p>The default implementation does nothing.</p>
-   */
-<<<<<<< HEAD
-  @Override public void exitInferenceCommandOptionValue(EsqlBaseParser.InferenceCommandOptionValueContext ctx) { }
-=======
+  /**
+   * {@inheritDoc}
+   *
+   * <p>The default implementation does nothing.</p>
+   */
   @Override public void exitInlinestatsCommand(EsqlBaseParser.InlinestatsCommandContext ctx) { }
->>>>>>> 3854e38b
-  /**
-   * {@inheritDoc}
-   *
-   * <p>The default implementation does nothing.</p>
-   */
-<<<<<<< HEAD
-  @Override public void enterRerankCommand(EsqlBaseParser.RerankCommandContext ctx) { }
-=======
+  /**
+   * {@inheritDoc}
+   *
+   * <p>The default implementation does nothing.</p>
+   */
   @Override public void enterInsistCommand(EsqlBaseParser.InsistCommandContext ctx) { }
->>>>>>> 3854e38b
-  /**
-   * {@inheritDoc}
-   *
-   * <p>The default implementation does nothing.</p>
-   */
-<<<<<<< HEAD
-  @Override public void exitRerankCommand(EsqlBaseParser.RerankCommandContext ctx) { }
-=======
+  /**
+   * {@inheritDoc}
+   *
+   * <p>The default implementation does nothing.</p>
+   */
   @Override public void exitInsistCommand(EsqlBaseParser.InsistCommandContext ctx) { }
->>>>>>> 3854e38b
   /**
    * {@inheritDoc}
    *
@@ -868,7 +836,6 @@
    * <p>The default implementation does nothing.</p>
    */
   @Override public void exitFuseCommand(EsqlBaseParser.FuseCommandContext ctx) { }
-<<<<<<< HEAD
   /**
    * {@inheritDoc}
    *
@@ -881,8 +848,6 @@
    * <p>The default implementation does nothing.</p>
    */
   @Override public void exitFuseMethod(EsqlBaseParser.FuseMethodContext ctx) { }
-=======
->>>>>>> 3854e38b
   /**
    * {@inheritDoc}
    *

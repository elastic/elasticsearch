// ANTLR GENERATED CODE: DO NOT EDIT
package org.elasticsearch.xpack.esql.parser;

/*
 * Copyright Elasticsearch B.V. and/or licensed to Elasticsearch B.V. under one
 * or more contributor license agreements. Licensed under the Elastic License
 * 2.0; you may not use this file except in compliance with the Elastic License
 * 2.0.
 */


import org.antlr.v4.runtime.ParserRuleContext;
import org.antlr.v4.runtime.tree.ErrorNode;
import org.antlr.v4.runtime.tree.TerminalNode;

/**
 * This class provides an empty implementation of {@link EsqlBaseParserListener},
 * which can be extended to create a listener which only needs to handle a subset
 * of the available methods.
 */
@SuppressWarnings("CheckReturnValue")
public class EsqlBaseParserBaseListener implements EsqlBaseParserListener {
  /**
   * {@inheritDoc}
   *
   * <p>The default implementation does nothing.</p>
   */
  @Override public void enterSingleStatement(EsqlBaseParser.SingleStatementContext ctx) { }
  /**
   * {@inheritDoc}
   *
   * <p>The default implementation does nothing.</p>
   */
  @Override public void exitSingleStatement(EsqlBaseParser.SingleStatementContext ctx) { }
  /**
   * {@inheritDoc}
   *
   * <p>The default implementation does nothing.</p>
   */
  @Override public void enterCompositeQuery(EsqlBaseParser.CompositeQueryContext ctx) { }
  /**
   * {@inheritDoc}
   *
   * <p>The default implementation does nothing.</p>
   */
  @Override public void exitCompositeQuery(EsqlBaseParser.CompositeQueryContext ctx) { }
  /**
   * {@inheritDoc}
   *
   * <p>The default implementation does nothing.</p>
   */
  @Override public void enterSingleCommandQuery(EsqlBaseParser.SingleCommandQueryContext ctx) { }
  /**
   * {@inheritDoc}
   *
   * <p>The default implementation does nothing.</p>
   */
  @Override public void exitSingleCommandQuery(EsqlBaseParser.SingleCommandQueryContext ctx) { }
  /**
   * {@inheritDoc}
   *
   * <p>The default implementation does nothing.</p>
   */
  @Override public void enterSourceCommand(EsqlBaseParser.SourceCommandContext ctx) { }
  /**
   * {@inheritDoc}
   *
   * <p>The default implementation does nothing.</p>
   */
  @Override public void exitSourceCommand(EsqlBaseParser.SourceCommandContext ctx) { }
  /**
   * {@inheritDoc}
   *
   * <p>The default implementation does nothing.</p>
   */
  @Override public void enterProcessingCommand(EsqlBaseParser.ProcessingCommandContext ctx) { }
  /**
   * {@inheritDoc}
   *
   * <p>The default implementation does nothing.</p>
   */
  @Override public void exitProcessingCommand(EsqlBaseParser.ProcessingCommandContext ctx) { }
  /**
   * {@inheritDoc}
   *
   * <p>The default implementation does nothing.</p>
   */
  @Override public void enterWhereCommand(EsqlBaseParser.WhereCommandContext ctx) { }
  /**
   * {@inheritDoc}
   *
   * <p>The default implementation does nothing.</p>
   */
  @Override public void exitWhereCommand(EsqlBaseParser.WhereCommandContext ctx) { }
  /**
   * {@inheritDoc}
   *
   * <p>The default implementation does nothing.</p>
   */
  @Override public void enterToDataType(EsqlBaseParser.ToDataTypeContext ctx) { }
  /**
   * {@inheritDoc}
   *
   * <p>The default implementation does nothing.</p>
   */
  @Override public void exitToDataType(EsqlBaseParser.ToDataTypeContext ctx) { }
  /**
   * {@inheritDoc}
   *
   * <p>The default implementation does nothing.</p>
   */
  @Override public void enterRowCommand(EsqlBaseParser.RowCommandContext ctx) { }
  /**
   * {@inheritDoc}
   *
   * <p>The default implementation does nothing.</p>
   */
  @Override public void exitRowCommand(EsqlBaseParser.RowCommandContext ctx) { }
  /**
   * {@inheritDoc}
   *
   * <p>The default implementation does nothing.</p>
   */
  @Override public void enterFields(EsqlBaseParser.FieldsContext ctx) { }
  /**
   * {@inheritDoc}
   *
   * <p>The default implementation does nothing.</p>
   */
  @Override public void exitFields(EsqlBaseParser.FieldsContext ctx) { }
  /**
   * {@inheritDoc}
   *
   * <p>The default implementation does nothing.</p>
   */
  @Override public void enterField(EsqlBaseParser.FieldContext ctx) { }
  /**
   * {@inheritDoc}
   *
   * <p>The default implementation does nothing.</p>
   */
  @Override public void exitField(EsqlBaseParser.FieldContext ctx) { }
  /**
   * {@inheritDoc}
   *
   * <p>The default implementation does nothing.</p>
   */
  @Override public void enterFromCommand(EsqlBaseParser.FromCommandContext ctx) { }
  /**
   * {@inheritDoc}
   *
   * <p>The default implementation does nothing.</p>
   */
  @Override public void exitFromCommand(EsqlBaseParser.FromCommandContext ctx) { }
  /**
   * {@inheritDoc}
   *
   * <p>The default implementation does nothing.</p>
   */
  @Override public void enterIndexPattern(EsqlBaseParser.IndexPatternContext ctx) { }
  /**
   * {@inheritDoc}
   *
   * <p>The default implementation does nothing.</p>
   */
  @Override public void exitIndexPattern(EsqlBaseParser.IndexPatternContext ctx) { }
  /**
   * {@inheritDoc}
   *
   * <p>The default implementation does nothing.</p>
   */
  @Override public void enterClusterString(EsqlBaseParser.ClusterStringContext ctx) { }
  /**
   * {@inheritDoc}
   *
   * <p>The default implementation does nothing.</p>
   */
  @Override public void exitClusterString(EsqlBaseParser.ClusterStringContext ctx) { }
  /**
   * {@inheritDoc}
   *
   * <p>The default implementation does nothing.</p>
   */
  @Override public void enterIndexString(EsqlBaseParser.IndexStringContext ctx) { }
  /**
   * {@inheritDoc}
   *
   * <p>The default implementation does nothing.</p>
   */
  @Override public void exitIndexString(EsqlBaseParser.IndexStringContext ctx) { }
  /**
   * {@inheritDoc}
   *
   * <p>The default implementation does nothing.</p>
   */
  @Override public void enterMetadata(EsqlBaseParser.MetadataContext ctx) { }
  /**
   * {@inheritDoc}
   *
   * <p>The default implementation does nothing.</p>
   */
  @Override public void exitMetadata(EsqlBaseParser.MetadataContext ctx) { }
  /**
   * {@inheritDoc}
   *
   * <p>The default implementation does nothing.</p>
   */
  @Override public void enterMetricsCommand(EsqlBaseParser.MetricsCommandContext ctx) { }
  /**
   * {@inheritDoc}
   *
   * <p>The default implementation does nothing.</p>
   */
  @Override public void exitMetricsCommand(EsqlBaseParser.MetricsCommandContext ctx) { }
  /**
   * {@inheritDoc}
   *
   * <p>The default implementation does nothing.</p>
   */
  @Override public void enterEvalCommand(EsqlBaseParser.EvalCommandContext ctx) { }
  /**
   * {@inheritDoc}
   *
   * <p>The default implementation does nothing.</p>
   */
  @Override public void exitEvalCommand(EsqlBaseParser.EvalCommandContext ctx) { }
  /**
   * {@inheritDoc}
   *
   * <p>The default implementation does nothing.</p>
   */
  @Override public void enterStatsCommand(EsqlBaseParser.StatsCommandContext ctx) { }
  /**
   * {@inheritDoc}
   *
   * <p>The default implementation does nothing.</p>
   */
  @Override public void exitStatsCommand(EsqlBaseParser.StatsCommandContext ctx) { }
  /**
   * {@inheritDoc}
   *
   * <p>The default implementation does nothing.</p>
   */
  @Override public void enterAggFields(EsqlBaseParser.AggFieldsContext ctx) { }
  /**
   * {@inheritDoc}
   *
   * <p>The default implementation does nothing.</p>
   */
  @Override public void exitAggFields(EsqlBaseParser.AggFieldsContext ctx) { }
  /**
   * {@inheritDoc}
   *
   * <p>The default implementation does nothing.</p>
   */
  @Override public void enterAggField(EsqlBaseParser.AggFieldContext ctx) { }
  /**
   * {@inheritDoc}
   *
   * <p>The default implementation does nothing.</p>
   */
  @Override public void exitAggField(EsqlBaseParser.AggFieldContext ctx) { }
  /**
   * {@inheritDoc}
   *
   * <p>The default implementation does nothing.</p>
   */
  @Override public void enterQualifiedName(EsqlBaseParser.QualifiedNameContext ctx) { }
  /**
   * {@inheritDoc}
   *
   * <p>The default implementation does nothing.</p>
   */
  @Override public void exitQualifiedName(EsqlBaseParser.QualifiedNameContext ctx) { }
  /**
   * {@inheritDoc}
   *
   * <p>The default implementation does nothing.</p>
   */
  @Override public void enterQualifiedNamePattern(EsqlBaseParser.QualifiedNamePatternContext ctx) { }
  /**
   * {@inheritDoc}
   *
   * <p>The default implementation does nothing.</p>
   */
  @Override public void exitQualifiedNamePattern(EsqlBaseParser.QualifiedNamePatternContext ctx) { }
  /**
   * {@inheritDoc}
   *
   * <p>The default implementation does nothing.</p>
   */
  @Override public void enterQualifiedNamePatterns(EsqlBaseParser.QualifiedNamePatternsContext ctx) { }
  /**
   * {@inheritDoc}
   *
   * <p>The default implementation does nothing.</p>
   */
  @Override public void exitQualifiedNamePatterns(EsqlBaseParser.QualifiedNamePatternsContext ctx) { }
  /**
   * {@inheritDoc}
   *
   * <p>The default implementation does nothing.</p>
   */
  @Override public void enterIdentifier(EsqlBaseParser.IdentifierContext ctx) { }
  /**
   * {@inheritDoc}
   *
   * <p>The default implementation does nothing.</p>
   */
  @Override public void exitIdentifier(EsqlBaseParser.IdentifierContext ctx) { }
  /**
   * {@inheritDoc}
   *
   * <p>The default implementation does nothing.</p>
   */
  @Override public void enterIdentifierPattern(EsqlBaseParser.IdentifierPatternContext ctx) { }
  /**
   * {@inheritDoc}
   *
   * <p>The default implementation does nothing.</p>
   */
  @Override public void exitIdentifierPattern(EsqlBaseParser.IdentifierPatternContext ctx) { }
  /**
   * {@inheritDoc}
   *
   * <p>The default implementation does nothing.</p>
   */
  @Override public void enterInputParam(EsqlBaseParser.InputParamContext ctx) { }
  /**
   * {@inheritDoc}
   *
   * <p>The default implementation does nothing.</p>
   */
  @Override public void exitInputParam(EsqlBaseParser.InputParamContext ctx) { }
  /**
   * {@inheritDoc}
   *
   * <p>The default implementation does nothing.</p>
   */
  @Override public void enterInputNamedOrPositionalParam(EsqlBaseParser.InputNamedOrPositionalParamContext ctx) { }
  /**
   * {@inheritDoc}
   *
   * <p>The default implementation does nothing.</p>
   */
  @Override public void exitInputNamedOrPositionalParam(EsqlBaseParser.InputNamedOrPositionalParamContext ctx) { }
  /**
   * {@inheritDoc}
   *
   * <p>The default implementation does nothing.</p>
   */
  @Override public void enterIdentifierOrParameter(EsqlBaseParser.IdentifierOrParameterContext ctx) { }
  /**
   * {@inheritDoc}
   *
   * <p>The default implementation does nothing.</p>
   */
  @Override public void exitIdentifierOrParameter(EsqlBaseParser.IdentifierOrParameterContext ctx) { }
  /**
   * {@inheritDoc}
   *
   * <p>The default implementation does nothing.</p>
   */
  @Override public void enterStringOrParameter(EsqlBaseParser.StringOrParameterContext ctx) { }
  /**
   * {@inheritDoc}
   *
   * <p>The default implementation does nothing.</p>
   */
  @Override public void exitStringOrParameter(EsqlBaseParser.StringOrParameterContext ctx) { }
  /**
   * {@inheritDoc}
   *
   * <p>The default implementation does nothing.</p>
   */
  @Override public void enterLimitCommand(EsqlBaseParser.LimitCommandContext ctx) { }
  /**
   * {@inheritDoc}
   *
   * <p>The default implementation does nothing.</p>
   */
  @Override public void exitLimitCommand(EsqlBaseParser.LimitCommandContext ctx) { }
  /**
   * {@inheritDoc}
   *
   * <p>The default implementation does nothing.</p>
   */
  @Override public void enterSortCommand(EsqlBaseParser.SortCommandContext ctx) { }
  /**
   * {@inheritDoc}
   *
   * <p>The default implementation does nothing.</p>
   */
  @Override public void exitSortCommand(EsqlBaseParser.SortCommandContext ctx) { }
  /**
   * {@inheritDoc}
   *
   * <p>The default implementation does nothing.</p>
   */
  @Override public void enterOrderExpression(EsqlBaseParser.OrderExpressionContext ctx) { }
  /**
   * {@inheritDoc}
   *
   * <p>The default implementation does nothing.</p>
   */
  @Override public void exitOrderExpression(EsqlBaseParser.OrderExpressionContext ctx) { }
  /**
   * {@inheritDoc}
   *
   * <p>The default implementation does nothing.</p>
   */
  @Override public void enterKeepCommand(EsqlBaseParser.KeepCommandContext ctx) { }
  /**
   * {@inheritDoc}
   *
   * <p>The default implementation does nothing.</p>
   */
  @Override public void exitKeepCommand(EsqlBaseParser.KeepCommandContext ctx) { }
  /**
   * {@inheritDoc}
   *
   * <p>The default implementation does nothing.</p>
   */
  @Override public void enterDropCommand(EsqlBaseParser.DropCommandContext ctx) { }
  /**
   * {@inheritDoc}
   *
   * <p>The default implementation does nothing.</p>
   */
  @Override public void exitDropCommand(EsqlBaseParser.DropCommandContext ctx) { }
  /**
   * {@inheritDoc}
   *
   * <p>The default implementation does nothing.</p>
   */
  @Override public void enterRenameCommand(EsqlBaseParser.RenameCommandContext ctx) { }
  /**
   * {@inheritDoc}
   *
   * <p>The default implementation does nothing.</p>
   */
  @Override public void exitRenameCommand(EsqlBaseParser.RenameCommandContext ctx) { }
  /**
   * {@inheritDoc}
   *
   * <p>The default implementation does nothing.</p>
   */
  @Override public void enterRenameClause(EsqlBaseParser.RenameClauseContext ctx) { }
  /**
   * {@inheritDoc}
   *
   * <p>The default implementation does nothing.</p>
   */
  @Override public void exitRenameClause(EsqlBaseParser.RenameClauseContext ctx) { }
  /**
   * {@inheritDoc}
   *
   * <p>The default implementation does nothing.</p>
   */
  @Override public void enterDissectCommand(EsqlBaseParser.DissectCommandContext ctx) { }
  /**
   * {@inheritDoc}
   *
   * <p>The default implementation does nothing.</p>
   */
  @Override public void exitDissectCommand(EsqlBaseParser.DissectCommandContext ctx) { }
  /**
   * {@inheritDoc}
   *
   * <p>The default implementation does nothing.</p>
   */
  @Override public void enterGrokCommand(EsqlBaseParser.GrokCommandContext ctx) { }
  /**
   * {@inheritDoc}
   *
   * <p>The default implementation does nothing.</p>
   */
  @Override public void exitGrokCommand(EsqlBaseParser.GrokCommandContext ctx) { }
  /**
   * {@inheritDoc}
   *
   * <p>The default implementation does nothing.</p>
   */
  @Override public void enterMvExpandCommand(EsqlBaseParser.MvExpandCommandContext ctx) { }
  /**
   * {@inheritDoc}
   *
   * <p>The default implementation does nothing.</p>
   */
  @Override public void exitMvExpandCommand(EsqlBaseParser.MvExpandCommandContext ctx) { }
  /**
   * {@inheritDoc}
   *
   * <p>The default implementation does nothing.</p>
   */
  @Override public void enterCommandOptions(EsqlBaseParser.CommandOptionsContext ctx) { }
  /**
   * {@inheritDoc}
   *
   * <p>The default implementation does nothing.</p>
   */
  @Override public void exitCommandOptions(EsqlBaseParser.CommandOptionsContext ctx) { }
  /**
   * {@inheritDoc}
   *
   * <p>The default implementation does nothing.</p>
   */
  @Override public void enterCommandOption(EsqlBaseParser.CommandOptionContext ctx) { }
  /**
   * {@inheritDoc}
   *
   * <p>The default implementation does nothing.</p>
   */
  @Override public void exitCommandOption(EsqlBaseParser.CommandOptionContext ctx) { }
  /**
   * {@inheritDoc}
   *
   * <p>The default implementation does nothing.</p>
   */
  @Override public void enterExplainCommand(EsqlBaseParser.ExplainCommandContext ctx) { }
  /**
   * {@inheritDoc}
   *
   * <p>The default implementation does nothing.</p>
   */
  @Override public void exitExplainCommand(EsqlBaseParser.ExplainCommandContext ctx) { }
  /**
   * {@inheritDoc}
   *
   * <p>The default implementation does nothing.</p>
   */
  @Override public void enterSubqueryExpression(EsqlBaseParser.SubqueryExpressionContext ctx) { }
  /**
   * {@inheritDoc}
   *
   * <p>The default implementation does nothing.</p>
   */
  @Override public void exitSubqueryExpression(EsqlBaseParser.SubqueryExpressionContext ctx) { }
  /**
   * {@inheritDoc}
   *
   * <p>The default implementation does nothing.</p>
   */
  @Override public void enterShowInfo(EsqlBaseParser.ShowInfoContext ctx) { }
  /**
   * {@inheritDoc}
   *
   * <p>The default implementation does nothing.</p>
   */
  @Override public void exitShowInfo(EsqlBaseParser.ShowInfoContext ctx) { }
  /**
   * {@inheritDoc}
   *
   * <p>The default implementation does nothing.</p>
   */
  @Override public void enterEnrichCommand(EsqlBaseParser.EnrichCommandContext ctx) { }
  /**
   * {@inheritDoc}
   *
   * <p>The default implementation does nothing.</p>
   */
  @Override public void exitEnrichCommand(EsqlBaseParser.EnrichCommandContext ctx) { }
  /**
   * {@inheritDoc}
   *
   * <p>The default implementation does nothing.</p>
   */
  @Override public void enterEnrichWithClause(EsqlBaseParser.EnrichWithClauseContext ctx) { }
  /**
   * {@inheritDoc}
   *
   * <p>The default implementation does nothing.</p>
   */
  @Override public void exitEnrichWithClause(EsqlBaseParser.EnrichWithClauseContext ctx) { }
  /**
   * {@inheritDoc}
   *
   * <p>The default implementation does nothing.</p>
   */
  @Override public void enterLookupCommand(EsqlBaseParser.LookupCommandContext ctx) { }
  /**
   * {@inheritDoc}
   *
   * <p>The default implementation does nothing.</p>
   */
  @Override public void exitLookupCommand(EsqlBaseParser.LookupCommandContext ctx) { }
  /**
   * {@inheritDoc}
   *
   * <p>The default implementation does nothing.</p>
   */
  @Override public void enterInlinestatsCommand(EsqlBaseParser.InlinestatsCommandContext ctx) { }
  /**
   * {@inheritDoc}
   *
   * <p>The default implementation does nothing.</p>
   */
  @Override public void exitInlinestatsCommand(EsqlBaseParser.InlinestatsCommandContext ctx) { }
  /**
   * {@inheritDoc}
   *
   * <p>The default implementation does nothing.</p>
   */
  @Override public void enterChangePointCommand(EsqlBaseParser.ChangePointCommandContext ctx) { }
  /**
   * {@inheritDoc}
   *
   * <p>The default implementation does nothing.</p>
   */
  @Override public void exitChangePointCommand(EsqlBaseParser.ChangePointCommandContext ctx) { }
  /**
   * {@inheritDoc}
   *
   * <p>The default implementation does nothing.</p>
   */
  @Override public void enterInsistCommand(EsqlBaseParser.InsistCommandContext ctx) { }
  /**
   * {@inheritDoc}
   *
   * <p>The default implementation does nothing.</p>
   */
  @Override public void exitInsistCommand(EsqlBaseParser.InsistCommandContext ctx) { }
  /**
   * {@inheritDoc}
   *
   * <p>The default implementation does nothing.</p>
   */
  @Override public void enterForkCommand(EsqlBaseParser.ForkCommandContext ctx) { }
  /**
   * {@inheritDoc}
   *
   * <p>The default implementation does nothing.</p>
   */
  @Override public void exitForkCommand(EsqlBaseParser.ForkCommandContext ctx) { }
  /**
   * {@inheritDoc}
   *
   * <p>The default implementation does nothing.</p>
   */
  @Override public void enterForkSubQueries(EsqlBaseParser.ForkSubQueriesContext ctx) { }
  /**
   * {@inheritDoc}
   *
   * <p>The default implementation does nothing.</p>
   */
  @Override public void exitForkSubQueries(EsqlBaseParser.ForkSubQueriesContext ctx) { }
  /**
   * {@inheritDoc}
   *
   * <p>The default implementation does nothing.</p>
   */
  @Override public void enterForkSubQuery(EsqlBaseParser.ForkSubQueryContext ctx) { }
  /**
   * {@inheritDoc}
   *
   * <p>The default implementation does nothing.</p>
   */
  @Override public void exitForkSubQuery(EsqlBaseParser.ForkSubQueryContext ctx) { }
  /**
   * {@inheritDoc}
   *
   * <p>The default implementation does nothing.</p>
   */
  @Override public void enterSingleForkSubQueryCommand(EsqlBaseParser.SingleForkSubQueryCommandContext ctx) { }
  /**
   * {@inheritDoc}
   *
   * <p>The default implementation does nothing.</p>
   */
  @Override public void exitSingleForkSubQueryCommand(EsqlBaseParser.SingleForkSubQueryCommandContext ctx) { }
  /**
   * {@inheritDoc}
   *
   * <p>The default implementation does nothing.</p>
   */
  @Override public void enterCompositeForkSubQuery(EsqlBaseParser.CompositeForkSubQueryContext ctx) { }
  /**
   * {@inheritDoc}
   *
   * <p>The default implementation does nothing.</p>
   */
  @Override public void exitCompositeForkSubQuery(EsqlBaseParser.CompositeForkSubQueryContext ctx) { }
  /**
   * {@inheritDoc}
   *
   * <p>The default implementation does nothing.</p>
   */
  @Override public void enterForkSubQueryProcessingCommand(EsqlBaseParser.ForkSubQueryProcessingCommandContext ctx) { }
  /**
   * {@inheritDoc}
   *
   * <p>The default implementation does nothing.</p>
   */
  @Override public void exitForkSubQueryProcessingCommand(EsqlBaseParser.ForkSubQueryProcessingCommandContext ctx) { }
  /**
   * {@inheritDoc}
   *
   * <p>The default implementation does nothing.</p>
   */
<<<<<<< HEAD
  @Override public void enterRerankCommand(EsqlBaseParser.RerankCommandContext ctx) { }
=======
  @Override public void enterRrfCommand(EsqlBaseParser.RrfCommandContext ctx) { }
>>>>>>> e11d89d7
  /**
   * {@inheritDoc}
   *
   * <p>The default implementation does nothing.</p>
   */
<<<<<<< HEAD
  @Override public void exitRerankCommand(EsqlBaseParser.RerankCommandContext ctx) { }
=======
  @Override public void exitRrfCommand(EsqlBaseParser.RrfCommandContext ctx) { }
>>>>>>> e11d89d7
  /**
   * {@inheritDoc}
   *
   * <p>The default implementation does nothing.</p>
   */
  @Override public void enterMatchExpression(EsqlBaseParser.MatchExpressionContext ctx) { }
  /**
   * {@inheritDoc}
   *
   * <p>The default implementation does nothing.</p>
   */
  @Override public void exitMatchExpression(EsqlBaseParser.MatchExpressionContext ctx) { }
  /**
   * {@inheritDoc}
   *
   * <p>The default implementation does nothing.</p>
   */
  @Override public void enterLogicalNot(EsqlBaseParser.LogicalNotContext ctx) { }
  /**
   * {@inheritDoc}
   *
   * <p>The default implementation does nothing.</p>
   */
  @Override public void exitLogicalNot(EsqlBaseParser.LogicalNotContext ctx) { }
  /**
   * {@inheritDoc}
   *
   * <p>The default implementation does nothing.</p>
   */
  @Override public void enterBooleanDefault(EsqlBaseParser.BooleanDefaultContext ctx) { }
  /**
   * {@inheritDoc}
   *
   * <p>The default implementation does nothing.</p>
   */
  @Override public void exitBooleanDefault(EsqlBaseParser.BooleanDefaultContext ctx) { }
  /**
   * {@inheritDoc}
   *
   * <p>The default implementation does nothing.</p>
   */
  @Override public void enterIsNull(EsqlBaseParser.IsNullContext ctx) { }
  /**
   * {@inheritDoc}
   *
   * <p>The default implementation does nothing.</p>
   */
  @Override public void exitIsNull(EsqlBaseParser.IsNullContext ctx) { }
  /**
   * {@inheritDoc}
   *
   * <p>The default implementation does nothing.</p>
   */
  @Override public void enterRegexExpression(EsqlBaseParser.RegexExpressionContext ctx) { }
  /**
   * {@inheritDoc}
   *
   * <p>The default implementation does nothing.</p>
   */
  @Override public void exitRegexExpression(EsqlBaseParser.RegexExpressionContext ctx) { }
  /**
   * {@inheritDoc}
   *
   * <p>The default implementation does nothing.</p>
   */
  @Override public void enterLogicalIn(EsqlBaseParser.LogicalInContext ctx) { }
  /**
   * {@inheritDoc}
   *
   * <p>The default implementation does nothing.</p>
   */
  @Override public void exitLogicalIn(EsqlBaseParser.LogicalInContext ctx) { }
  /**
   * {@inheritDoc}
   *
   * <p>The default implementation does nothing.</p>
   */
  @Override public void enterLogicalBinary(EsqlBaseParser.LogicalBinaryContext ctx) { }
  /**
   * {@inheritDoc}
   *
   * <p>The default implementation does nothing.</p>
   */
  @Override public void exitLogicalBinary(EsqlBaseParser.LogicalBinaryContext ctx) { }
  /**
   * {@inheritDoc}
   *
   * <p>The default implementation does nothing.</p>
   */
  @Override public void enterRegexBooleanExpression(EsqlBaseParser.RegexBooleanExpressionContext ctx) { }
  /**
   * {@inheritDoc}
   *
   * <p>The default implementation does nothing.</p>
   */
  @Override public void exitRegexBooleanExpression(EsqlBaseParser.RegexBooleanExpressionContext ctx) { }
  /**
   * {@inheritDoc}
   *
   * <p>The default implementation does nothing.</p>
   */
  @Override public void enterMatchBooleanExpression(EsqlBaseParser.MatchBooleanExpressionContext ctx) { }
  /**
   * {@inheritDoc}
   *
   * <p>The default implementation does nothing.</p>
   */
  @Override public void exitMatchBooleanExpression(EsqlBaseParser.MatchBooleanExpressionContext ctx) { }
  /**
   * {@inheritDoc}
   *
   * <p>The default implementation does nothing.</p>
   */
  @Override public void enterValueExpressionDefault(EsqlBaseParser.ValueExpressionDefaultContext ctx) { }
  /**
   * {@inheritDoc}
   *
   * <p>The default implementation does nothing.</p>
   */
  @Override public void exitValueExpressionDefault(EsqlBaseParser.ValueExpressionDefaultContext ctx) { }
  /**
   * {@inheritDoc}
   *
   * <p>The default implementation does nothing.</p>
   */
  @Override public void enterComparison(EsqlBaseParser.ComparisonContext ctx) { }
  /**
   * {@inheritDoc}
   *
   * <p>The default implementation does nothing.</p>
   */
  @Override public void exitComparison(EsqlBaseParser.ComparisonContext ctx) { }
  /**
   * {@inheritDoc}
   *
   * <p>The default implementation does nothing.</p>
   */
  @Override public void enterOperatorExpressionDefault(EsqlBaseParser.OperatorExpressionDefaultContext ctx) { }
  /**
   * {@inheritDoc}
   *
   * <p>The default implementation does nothing.</p>
   */
  @Override public void exitOperatorExpressionDefault(EsqlBaseParser.OperatorExpressionDefaultContext ctx) { }
  /**
   * {@inheritDoc}
   *
   * <p>The default implementation does nothing.</p>
   */
  @Override public void enterArithmeticBinary(EsqlBaseParser.ArithmeticBinaryContext ctx) { }
  /**
   * {@inheritDoc}
   *
   * <p>The default implementation does nothing.</p>
   */
  @Override public void exitArithmeticBinary(EsqlBaseParser.ArithmeticBinaryContext ctx) { }
  /**
   * {@inheritDoc}
   *
   * <p>The default implementation does nothing.</p>
   */
  @Override public void enterArithmeticUnary(EsqlBaseParser.ArithmeticUnaryContext ctx) { }
  /**
   * {@inheritDoc}
   *
   * <p>The default implementation does nothing.</p>
   */
  @Override public void exitArithmeticUnary(EsqlBaseParser.ArithmeticUnaryContext ctx) { }
  /**
   * {@inheritDoc}
   *
   * <p>The default implementation does nothing.</p>
   */
  @Override public void enterDereference(EsqlBaseParser.DereferenceContext ctx) { }
  /**
   * {@inheritDoc}
   *
   * <p>The default implementation does nothing.</p>
   */
  @Override public void exitDereference(EsqlBaseParser.DereferenceContext ctx) { }
  /**
   * {@inheritDoc}
   *
   * <p>The default implementation does nothing.</p>
   */
  @Override public void enterInlineCast(EsqlBaseParser.InlineCastContext ctx) { }
  /**
   * {@inheritDoc}
   *
   * <p>The default implementation does nothing.</p>
   */
  @Override public void exitInlineCast(EsqlBaseParser.InlineCastContext ctx) { }
  /**
   * {@inheritDoc}
   *
   * <p>The default implementation does nothing.</p>
   */
  @Override public void enterConstantDefault(EsqlBaseParser.ConstantDefaultContext ctx) { }
  /**
   * {@inheritDoc}
   *
   * <p>The default implementation does nothing.</p>
   */
  @Override public void exitConstantDefault(EsqlBaseParser.ConstantDefaultContext ctx) { }
  /**
   * {@inheritDoc}
   *
   * <p>The default implementation does nothing.</p>
   */
  @Override public void enterParenthesizedExpression(EsqlBaseParser.ParenthesizedExpressionContext ctx) { }
  /**
   * {@inheritDoc}
   *
   * <p>The default implementation does nothing.</p>
   */
  @Override public void exitParenthesizedExpression(EsqlBaseParser.ParenthesizedExpressionContext ctx) { }
  /**
   * {@inheritDoc}
   *
   * <p>The default implementation does nothing.</p>
   */
  @Override public void enterFunction(EsqlBaseParser.FunctionContext ctx) { }
  /**
   * {@inheritDoc}
   *
   * <p>The default implementation does nothing.</p>
   */
  @Override public void exitFunction(EsqlBaseParser.FunctionContext ctx) { }
  /**
   * {@inheritDoc}
   *
   * <p>The default implementation does nothing.</p>
   */
  @Override public void enterFunctionExpression(EsqlBaseParser.FunctionExpressionContext ctx) { }
  /**
   * {@inheritDoc}
   *
   * <p>The default implementation does nothing.</p>
   */
  @Override public void exitFunctionExpression(EsqlBaseParser.FunctionExpressionContext ctx) { }
  /**
   * {@inheritDoc}
   *
   * <p>The default implementation does nothing.</p>
   */
  @Override public void enterFunctionName(EsqlBaseParser.FunctionNameContext ctx) { }
  /**
   * {@inheritDoc}
   *
   * <p>The default implementation does nothing.</p>
   */
  @Override public void exitFunctionName(EsqlBaseParser.FunctionNameContext ctx) { }
  /**
   * {@inheritDoc}
   *
   * <p>The default implementation does nothing.</p>
   */
  @Override public void enterMapExpression(EsqlBaseParser.MapExpressionContext ctx) { }
  /**
   * {@inheritDoc}
   *
   * <p>The default implementation does nothing.</p>
   */
  @Override public void exitMapExpression(EsqlBaseParser.MapExpressionContext ctx) { }
  /**
   * {@inheritDoc}
   *
   * <p>The default implementation does nothing.</p>
   */
  @Override public void enterEntryExpression(EsqlBaseParser.EntryExpressionContext ctx) { }
  /**
   * {@inheritDoc}
   *
   * <p>The default implementation does nothing.</p>
   */
  @Override public void exitEntryExpression(EsqlBaseParser.EntryExpressionContext ctx) { }
  /**
   * {@inheritDoc}
   *
   * <p>The default implementation does nothing.</p>
   */
  @Override public void enterNullLiteral(EsqlBaseParser.NullLiteralContext ctx) { }
  /**
   * {@inheritDoc}
   *
   * <p>The default implementation does nothing.</p>
   */
  @Override public void exitNullLiteral(EsqlBaseParser.NullLiteralContext ctx) { }
  /**
   * {@inheritDoc}
   *
   * <p>The default implementation does nothing.</p>
   */
  @Override public void enterQualifiedIntegerLiteral(EsqlBaseParser.QualifiedIntegerLiteralContext ctx) { }
  /**
   * {@inheritDoc}
   *
   * <p>The default implementation does nothing.</p>
   */
  @Override public void exitQualifiedIntegerLiteral(EsqlBaseParser.QualifiedIntegerLiteralContext ctx) { }
  /**
   * {@inheritDoc}
   *
   * <p>The default implementation does nothing.</p>
   */
  @Override public void enterDecimalLiteral(EsqlBaseParser.DecimalLiteralContext ctx) { }
  /**
   * {@inheritDoc}
   *
   * <p>The default implementation does nothing.</p>
   */
  @Override public void exitDecimalLiteral(EsqlBaseParser.DecimalLiteralContext ctx) { }
  /**
   * {@inheritDoc}
   *
   * <p>The default implementation does nothing.</p>
   */
  @Override public void enterIntegerLiteral(EsqlBaseParser.IntegerLiteralContext ctx) { }
  /**
   * {@inheritDoc}
   *
   * <p>The default implementation does nothing.</p>
   */
  @Override public void exitIntegerLiteral(EsqlBaseParser.IntegerLiteralContext ctx) { }
  /**
   * {@inheritDoc}
   *
   * <p>The default implementation does nothing.</p>
   */
  @Override public void enterBooleanLiteral(EsqlBaseParser.BooleanLiteralContext ctx) { }
  /**
   * {@inheritDoc}
   *
   * <p>The default implementation does nothing.</p>
   */
  @Override public void exitBooleanLiteral(EsqlBaseParser.BooleanLiteralContext ctx) { }
  /**
   * {@inheritDoc}
   *
   * <p>The default implementation does nothing.</p>
   */
  @Override public void enterInputParameter(EsqlBaseParser.InputParameterContext ctx) { }
  /**
   * {@inheritDoc}
   *
   * <p>The default implementation does nothing.</p>
   */
  @Override public void exitInputParameter(EsqlBaseParser.InputParameterContext ctx) { }
  /**
   * {@inheritDoc}
   *
   * <p>The default implementation does nothing.</p>
   */
  @Override public void enterStringLiteral(EsqlBaseParser.StringLiteralContext ctx) { }
  /**
   * {@inheritDoc}
   *
   * <p>The default implementation does nothing.</p>
   */
  @Override public void exitStringLiteral(EsqlBaseParser.StringLiteralContext ctx) { }
  /**
   * {@inheritDoc}
   *
   * <p>The default implementation does nothing.</p>
   */
  @Override public void enterNumericArrayLiteral(EsqlBaseParser.NumericArrayLiteralContext ctx) { }
  /**
   * {@inheritDoc}
   *
   * <p>The default implementation does nothing.</p>
   */
  @Override public void exitNumericArrayLiteral(EsqlBaseParser.NumericArrayLiteralContext ctx) { }
  /**
   * {@inheritDoc}
   *
   * <p>The default implementation does nothing.</p>
   */
  @Override public void enterBooleanArrayLiteral(EsqlBaseParser.BooleanArrayLiteralContext ctx) { }
  /**
   * {@inheritDoc}
   *
   * <p>The default implementation does nothing.</p>
   */
  @Override public void exitBooleanArrayLiteral(EsqlBaseParser.BooleanArrayLiteralContext ctx) { }
  /**
   * {@inheritDoc}
   *
   * <p>The default implementation does nothing.</p>
   */
  @Override public void enterStringArrayLiteral(EsqlBaseParser.StringArrayLiteralContext ctx) { }
  /**
   * {@inheritDoc}
   *
   * <p>The default implementation does nothing.</p>
   */
  @Override public void exitStringArrayLiteral(EsqlBaseParser.StringArrayLiteralContext ctx) { }
  /**
   * {@inheritDoc}
   *
   * <p>The default implementation does nothing.</p>
   */
  @Override public void enterBooleanValue(EsqlBaseParser.BooleanValueContext ctx) { }
  /**
   * {@inheritDoc}
   *
   * <p>The default implementation does nothing.</p>
   */
  @Override public void exitBooleanValue(EsqlBaseParser.BooleanValueContext ctx) { }
  /**
   * {@inheritDoc}
   *
   * <p>The default implementation does nothing.</p>
   */
  @Override public void enterNumericValue(EsqlBaseParser.NumericValueContext ctx) { }
  /**
   * {@inheritDoc}
   *
   * <p>The default implementation does nothing.</p>
   */
  @Override public void exitNumericValue(EsqlBaseParser.NumericValueContext ctx) { }
  /**
   * {@inheritDoc}
   *
   * <p>The default implementation does nothing.</p>
   */
  @Override public void enterDecimalValue(EsqlBaseParser.DecimalValueContext ctx) { }
  /**
   * {@inheritDoc}
   *
   * <p>The default implementation does nothing.</p>
   */
  @Override public void exitDecimalValue(EsqlBaseParser.DecimalValueContext ctx) { }
  /**
   * {@inheritDoc}
   *
   * <p>The default implementation does nothing.</p>
   */
  @Override public void enterIntegerValue(EsqlBaseParser.IntegerValueContext ctx) { }
  /**
   * {@inheritDoc}
   *
   * <p>The default implementation does nothing.</p>
   */
  @Override public void exitIntegerValue(EsqlBaseParser.IntegerValueContext ctx) { }
  /**
   * {@inheritDoc}
   *
   * <p>The default implementation does nothing.</p>
   */
  @Override public void enterString(EsqlBaseParser.StringContext ctx) { }
  /**
   * {@inheritDoc}
   *
   * <p>The default implementation does nothing.</p>
   */
  @Override public void exitString(EsqlBaseParser.StringContext ctx) { }
  /**
   * {@inheritDoc}
   *
   * <p>The default implementation does nothing.</p>
   */
  @Override public void enterComparisonOperator(EsqlBaseParser.ComparisonOperatorContext ctx) { }
  /**
   * {@inheritDoc}
   *
   * <p>The default implementation does nothing.</p>
   */
  @Override public void exitComparisonOperator(EsqlBaseParser.ComparisonOperatorContext ctx) { }
  /**
   * {@inheritDoc}
   *
   * <p>The default implementation does nothing.</p>
   */
  @Override public void enterJoinCommand(EsqlBaseParser.JoinCommandContext ctx) { }
  /**
   * {@inheritDoc}
   *
   * <p>The default implementation does nothing.</p>
   */
  @Override public void exitJoinCommand(EsqlBaseParser.JoinCommandContext ctx) { }
  /**
   * {@inheritDoc}
   *
   * <p>The default implementation does nothing.</p>
   */
  @Override public void enterJoinTarget(EsqlBaseParser.JoinTargetContext ctx) { }
  /**
   * {@inheritDoc}
   *
   * <p>The default implementation does nothing.</p>
   */
  @Override public void exitJoinTarget(EsqlBaseParser.JoinTargetContext ctx) { }
  /**
   * {@inheritDoc}
   *
   * <p>The default implementation does nothing.</p>
   */
  @Override public void enterJoinCondition(EsqlBaseParser.JoinConditionContext ctx) { }
  /**
   * {@inheritDoc}
   *
   * <p>The default implementation does nothing.</p>
   */
  @Override public void exitJoinCondition(EsqlBaseParser.JoinConditionContext ctx) { }
  /**
   * {@inheritDoc}
   *
   * <p>The default implementation does nothing.</p>
   */
  @Override public void enterJoinPredicate(EsqlBaseParser.JoinPredicateContext ctx) { }
  /**
   * {@inheritDoc}
   *
   * <p>The default implementation does nothing.</p>
   */
  @Override public void exitJoinPredicate(EsqlBaseParser.JoinPredicateContext ctx) { }

  /**
   * {@inheritDoc}
   *
   * <p>The default implementation does nothing.</p>
   */
  @Override public void enterEveryRule(ParserRuleContext ctx) { }
  /**
   * {@inheritDoc}
   *
   * <p>The default implementation does nothing.</p>
   */
  @Override public void exitEveryRule(ParserRuleContext ctx) { }
  /**
   * {@inheritDoc}
   *
   * <p>The default implementation does nothing.</p>
   */
  @Override public void visitTerminal(TerminalNode node) { }
  /**
   * {@inheritDoc}
   *
   * <p>The default implementation does nothing.</p>
   */
  @Override public void visitErrorNode(ErrorNode node) { }
}<|MERGE_RESOLUTION|>--- conflicted
+++ resolved
@@ -697,21 +697,25 @@
    *
    * <p>The default implementation does nothing.</p>
    */
-<<<<<<< HEAD
+  @Override public void enterRrfCommand(EsqlBaseParser.RrfCommandContext ctx) { }
+  /**
+   * {@inheritDoc}
+   *
+   * <p>The default implementation does nothing.</p>
+   */
+  @Override public void exitRrfCommand(EsqlBaseParser.RrfCommandContext ctx) { }
+  /**
+   * {@inheritDoc}
+   *
+   * <p>The default implementation does nothing.</p>
+   */
   @Override public void enterRerankCommand(EsqlBaseParser.RerankCommandContext ctx) { }
-=======
-  @Override public void enterRrfCommand(EsqlBaseParser.RrfCommandContext ctx) { }
->>>>>>> e11d89d7
-  /**
-   * {@inheritDoc}
-   *
-   * <p>The default implementation does nothing.</p>
-   */
-<<<<<<< HEAD
+  /**
+   * {@inheritDoc}
+   *
+   * <p>The default implementation does nothing.</p>
+   */
   @Override public void exitRerankCommand(EsqlBaseParser.RerankCommandContext ctx) { }
-=======
-  @Override public void exitRrfCommand(EsqlBaseParser.RrfCommandContext ctx) { }
->>>>>>> e11d89d7
   /**
    * {@inheritDoc}
    *

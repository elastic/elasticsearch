--- conflicted
+++ resolved
@@ -181,7 +181,30 @@
    *
    * <p>The default implementation does nothing.</p>
    */
-<<<<<<< HEAD
+  @Override public void enterIndexPattern(EsqlBaseParser.IndexPatternContext ctx) { }
+  /**
+   * {@inheritDoc}
+   *
+   * <p>The default implementation does nothing.</p>
+   */
+  @Override public void exitIndexPattern(EsqlBaseParser.IndexPatternContext ctx) { }
+  /**
+   * {@inheritDoc}
+   *
+   * <p>The default implementation does nothing.</p>
+   */
+  @Override public void enterClusterString(EsqlBaseParser.ClusterStringContext ctx) { }
+  /**
+   * {@inheritDoc}
+   *
+   * <p>The default implementation does nothing.</p>
+   */
+  @Override public void exitClusterString(EsqlBaseParser.ClusterStringContext ctx) { }
+  /**
+   * {@inheritDoc}
+   *
+   * <p>The default implementation does nothing.</p>
+   */
   @Override public void enterSelectorString(EsqlBaseParser.SelectorStringContext ctx) { }
   /**
    * {@inheritDoc}
@@ -189,33 +212,6 @@
    * <p>The default implementation does nothing.</p>
    */
   @Override public void exitSelectorString(EsqlBaseParser.SelectorStringContext ctx) { }
-  /**
-   * {@inheritDoc}
-   *
-   * <p>The default implementation does nothing.</p>
-   */
-  @Override public void enterIndexString(EsqlBaseParser.IndexStringContext ctx) { }
-=======
-  @Override public void enterIndexPattern(EsqlBaseParser.IndexPatternContext ctx) { }
->>>>>>> 0930a756
-  /**
-   * {@inheritDoc}
-   *
-   * <p>The default implementation does nothing.</p>
-   */
-  @Override public void exitIndexPattern(EsqlBaseParser.IndexPatternContext ctx) { }
-  /**
-   * {@inheritDoc}
-   *
-   * <p>The default implementation does nothing.</p>
-   */
-  @Override public void enterClusterString(EsqlBaseParser.ClusterStringContext ctx) { }
-  /**
-   * {@inheritDoc}
-   *
-   * <p>The default implementation does nothing.</p>
-   */
-  @Override public void exitClusterString(EsqlBaseParser.ClusterStringContext ctx) { }
   /**
    * {@inheritDoc}
    *

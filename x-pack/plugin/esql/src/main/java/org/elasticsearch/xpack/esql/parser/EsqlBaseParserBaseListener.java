// ANTLR GENERATED CODE: DO NOT EDIT
package org.elasticsearch.xpack.esql.parser;

/*
 * Copyright Elasticsearch B.V. and/or licensed to Elasticsearch B.V. under one
 * or more contributor license agreements. Licensed under the Elastic License
 * 2.0; you may not use this file except in compliance with the Elastic License
 * 2.0.
 */


import org.antlr.v4.runtime.ParserRuleContext;
import org.antlr.v4.runtime.tree.ErrorNode;
import org.antlr.v4.runtime.tree.TerminalNode;

/**
 * This class provides an empty implementation of {@link EsqlBaseParserListener},
 * which can be extended to create a listener which only needs to handle a subset
 * of the available methods.
 */
@SuppressWarnings("CheckReturnValue")
public class EsqlBaseParserBaseListener implements EsqlBaseParserListener {
  /**
   * {@inheritDoc}
   *
   * <p>The default implementation does nothing.</p>
   */
  @Override public void enterSingleStatement(EsqlBaseParser.SingleStatementContext ctx) { }
  /**
   * {@inheritDoc}
   *
   * <p>The default implementation does nothing.</p>
   */
  @Override public void exitSingleStatement(EsqlBaseParser.SingleStatementContext ctx) { }
  /**
   * {@inheritDoc}
   *
   * <p>The default implementation does nothing.</p>
   */
  @Override public void enterCompositeQuery(EsqlBaseParser.CompositeQueryContext ctx) { }
  /**
   * {@inheritDoc}
   *
   * <p>The default implementation does nothing.</p>
   */
  @Override public void exitCompositeQuery(EsqlBaseParser.CompositeQueryContext ctx) { }
  /**
   * {@inheritDoc}
   *
   * <p>The default implementation does nothing.</p>
   */
  @Override public void enterSingleCommandQuery(EsqlBaseParser.SingleCommandQueryContext ctx) { }
  /**
   * {@inheritDoc}
   *
   * <p>The default implementation does nothing.</p>
   */
  @Override public void exitSingleCommandQuery(EsqlBaseParser.SingleCommandQueryContext ctx) { }
  /**
   * {@inheritDoc}
   *
   * <p>The default implementation does nothing.</p>
   */
  @Override public void enterSourceCommand(EsqlBaseParser.SourceCommandContext ctx) { }
  /**
   * {@inheritDoc}
   *
   * <p>The default implementation does nothing.</p>
   */
  @Override public void exitSourceCommand(EsqlBaseParser.SourceCommandContext ctx) { }
  /**
   * {@inheritDoc}
   *
   * <p>The default implementation does nothing.</p>
   */
  @Override public void enterProcessingCommand(EsqlBaseParser.ProcessingCommandContext ctx) { }
  /**
   * {@inheritDoc}
   *
   * <p>The default implementation does nothing.</p>
   */
  @Override public void exitProcessingCommand(EsqlBaseParser.ProcessingCommandContext ctx) { }
  /**
   * {@inheritDoc}
   *
   * <p>The default implementation does nothing.</p>
   */
  @Override public void enterWhereCommand(EsqlBaseParser.WhereCommandContext ctx) { }
  /**
   * {@inheritDoc}
   *
   * <p>The default implementation does nothing.</p>
   */
  @Override public void exitWhereCommand(EsqlBaseParser.WhereCommandContext ctx) { }
  /**
   * {@inheritDoc}
   *
   * <p>The default implementation does nothing.</p>
   */
  @Override public void enterToDataType(EsqlBaseParser.ToDataTypeContext ctx) { }
  /**
   * {@inheritDoc}
   *
   * <p>The default implementation does nothing.</p>
   */
  @Override public void exitToDataType(EsqlBaseParser.ToDataTypeContext ctx) { }
  /**
   * {@inheritDoc}
   *
   * <p>The default implementation does nothing.</p>
   */
  @Override public void enterRowCommand(EsqlBaseParser.RowCommandContext ctx) { }
  /**
   * {@inheritDoc}
   *
   * <p>The default implementation does nothing.</p>
   */
  @Override public void exitRowCommand(EsqlBaseParser.RowCommandContext ctx) { }
  /**
   * {@inheritDoc}
   *
   * <p>The default implementation does nothing.</p>
   */
  @Override public void enterFields(EsqlBaseParser.FieldsContext ctx) { }
  /**
   * {@inheritDoc}
   *
   * <p>The default implementation does nothing.</p>
   */
  @Override public void exitFields(EsqlBaseParser.FieldsContext ctx) { }
  /**
   * {@inheritDoc}
   *
   * <p>The default implementation does nothing.</p>
   */
  @Override public void enterField(EsqlBaseParser.FieldContext ctx) { }
  /**
   * {@inheritDoc}
   *
   * <p>The default implementation does nothing.</p>
   */
  @Override public void exitField(EsqlBaseParser.FieldContext ctx) { }
  /**
   * {@inheritDoc}
   *
   * <p>The default implementation does nothing.</p>
   */
  @Override public void enterFromCommand(EsqlBaseParser.FromCommandContext ctx) { }
  /**
   * {@inheritDoc}
   *
   * <p>The default implementation does nothing.</p>
   */
  @Override public void exitFromCommand(EsqlBaseParser.FromCommandContext ctx) { }
  /**
   * {@inheritDoc}
   *
   * <p>The default implementation does nothing.</p>
   */
  @Override public void enterIndexPattern(EsqlBaseParser.IndexPatternContext ctx) { }
  /**
   * {@inheritDoc}
   *
   * <p>The default implementation does nothing.</p>
   */
  @Override public void exitIndexPattern(EsqlBaseParser.IndexPatternContext ctx) { }
  /**
   * {@inheritDoc}
   *
   * <p>The default implementation does nothing.</p>
   */
  @Override public void enterClusterString(EsqlBaseParser.ClusterStringContext ctx) { }
  /**
   * {@inheritDoc}
   *
   * <p>The default implementation does nothing.</p>
   */
  @Override public void exitClusterString(EsqlBaseParser.ClusterStringContext ctx) { }
  /**
   * {@inheritDoc}
   *
   * <p>The default implementation does nothing.</p>
   */
  @Override public void enterIndexString(EsqlBaseParser.IndexStringContext ctx) { }
  /**
   * {@inheritDoc}
   *
   * <p>The default implementation does nothing.</p>
   */
  @Override public void exitIndexString(EsqlBaseParser.IndexStringContext ctx) { }
  /**
   * {@inheritDoc}
   *
   * <p>The default implementation does nothing.</p>
   */
  @Override public void enterMetadata(EsqlBaseParser.MetadataContext ctx) { }
  /**
   * {@inheritDoc}
   *
   * <p>The default implementation does nothing.</p>
   */
  @Override public void exitMetadata(EsqlBaseParser.MetadataContext ctx) { }
  /**
   * {@inheritDoc}
   *
   * <p>The default implementation does nothing.</p>
   */
  @Override public void enterMetricsCommand(EsqlBaseParser.MetricsCommandContext ctx) { }
  /**
   * {@inheritDoc}
   *
   * <p>The default implementation does nothing.</p>
   */
  @Override public void exitMetricsCommand(EsqlBaseParser.MetricsCommandContext ctx) { }
  /**
   * {@inheritDoc}
   *
   * <p>The default implementation does nothing.</p>
   */
  @Override public void enterEvalCommand(EsqlBaseParser.EvalCommandContext ctx) { }
  /**
   * {@inheritDoc}
   *
   * <p>The default implementation does nothing.</p>
   */
  @Override public void exitEvalCommand(EsqlBaseParser.EvalCommandContext ctx) { }
  /**
   * {@inheritDoc}
   *
   * <p>The default implementation does nothing.</p>
   */
  @Override public void enterStatsCommand(EsqlBaseParser.StatsCommandContext ctx) { }
  /**
   * {@inheritDoc}
   *
   * <p>The default implementation does nothing.</p>
   */
  @Override public void exitStatsCommand(EsqlBaseParser.StatsCommandContext ctx) { }
  /**
   * {@inheritDoc}
   *
   * <p>The default implementation does nothing.</p>
   */
  @Override public void enterAggFields(EsqlBaseParser.AggFieldsContext ctx) { }
  /**
   * {@inheritDoc}
   *
   * <p>The default implementation does nothing.</p>
   */
  @Override public void exitAggFields(EsqlBaseParser.AggFieldsContext ctx) { }
  /**
   * {@inheritDoc}
   *
   * <p>The default implementation does nothing.</p>
   */
  @Override public void enterAggField(EsqlBaseParser.AggFieldContext ctx) { }
  /**
   * {@inheritDoc}
   *
   * <p>The default implementation does nothing.</p>
   */
  @Override public void exitAggField(EsqlBaseParser.AggFieldContext ctx) { }
  /**
   * {@inheritDoc}
   *
   * <p>The default implementation does nothing.</p>
   */
  @Override public void enterQualifiedName(EsqlBaseParser.QualifiedNameContext ctx) { }
  /**
   * {@inheritDoc}
   *
   * <p>The default implementation does nothing.</p>
   */
  @Override public void exitQualifiedName(EsqlBaseParser.QualifiedNameContext ctx) { }
  /**
   * {@inheritDoc}
   *
   * <p>The default implementation does nothing.</p>
   */
  @Override public void enterQualifiedNamePattern(EsqlBaseParser.QualifiedNamePatternContext ctx) { }
  /**
   * {@inheritDoc}
   *
   * <p>The default implementation does nothing.</p>
   */
  @Override public void exitQualifiedNamePattern(EsqlBaseParser.QualifiedNamePatternContext ctx) { }
  /**
   * {@inheritDoc}
   *
   * <p>The default implementation does nothing.</p>
   */
  @Override public void enterQualifiedNamePatterns(EsqlBaseParser.QualifiedNamePatternsContext ctx) { }
  /**
   * {@inheritDoc}
   *
   * <p>The default implementation does nothing.</p>
   */
  @Override public void exitQualifiedNamePatterns(EsqlBaseParser.QualifiedNamePatternsContext ctx) { }
  /**
   * {@inheritDoc}
   *
   * <p>The default implementation does nothing.</p>
   */
  @Override public void enterIdentifier(EsqlBaseParser.IdentifierContext ctx) { }
  /**
   * {@inheritDoc}
   *
   * <p>The default implementation does nothing.</p>
   */
  @Override public void exitIdentifier(EsqlBaseParser.IdentifierContext ctx) { }
  /**
   * {@inheritDoc}
   *
   * <p>The default implementation does nothing.</p>
   */
  @Override public void enterIdentifierPattern(EsqlBaseParser.IdentifierPatternContext ctx) { }
  /**
   * {@inheritDoc}
   *
   * <p>The default implementation does nothing.</p>
   */
  @Override public void exitIdentifierPattern(EsqlBaseParser.IdentifierPatternContext ctx) { }
  /**
   * {@inheritDoc}
   *
   * <p>The default implementation does nothing.</p>
   */
  @Override public void enterInputParam(EsqlBaseParser.InputParamContext ctx) { }
  /**
   * {@inheritDoc}
   *
   * <p>The default implementation does nothing.</p>
   */
  @Override public void exitInputParam(EsqlBaseParser.InputParamContext ctx) { }
  /**
   * {@inheritDoc}
   *
   * <p>The default implementation does nothing.</p>
   */
  @Override public void enterInputNamedOrPositionalParam(EsqlBaseParser.InputNamedOrPositionalParamContext ctx) { }
  /**
   * {@inheritDoc}
   *
   * <p>The default implementation does nothing.</p>
   */
  @Override public void exitInputNamedOrPositionalParam(EsqlBaseParser.InputNamedOrPositionalParamContext ctx) { }
  /**
   * {@inheritDoc}
   *
   * <p>The default implementation does nothing.</p>
   */
  @Override public void enterIdentifierOrParameter(EsqlBaseParser.IdentifierOrParameterContext ctx) { }
  /**
   * {@inheritDoc}
   *
   * <p>The default implementation does nothing.</p>
   */
  @Override public void exitIdentifierOrParameter(EsqlBaseParser.IdentifierOrParameterContext ctx) { }
  /**
   * {@inheritDoc}
   *
   * <p>The default implementation does nothing.</p>
   */
  @Override public void enterLimitCommand(EsqlBaseParser.LimitCommandContext ctx) { }
  /**
   * {@inheritDoc}
   *
   * <p>The default implementation does nothing.</p>
   */
  @Override public void exitLimitCommand(EsqlBaseParser.LimitCommandContext ctx) { }
  /**
   * {@inheritDoc}
   *
   * <p>The default implementation does nothing.</p>
   */
  @Override public void enterSortCommand(EsqlBaseParser.SortCommandContext ctx) { }
  /**
   * {@inheritDoc}
   *
   * <p>The default implementation does nothing.</p>
   */
  @Override public void exitSortCommand(EsqlBaseParser.SortCommandContext ctx) { }
  /**
   * {@inheritDoc}
   *
   * <p>The default implementation does nothing.</p>
   */
  @Override public void enterOrderExpression(EsqlBaseParser.OrderExpressionContext ctx) { }
  /**
   * {@inheritDoc}
   *
   * <p>The default implementation does nothing.</p>
   */
  @Override public void exitOrderExpression(EsqlBaseParser.OrderExpressionContext ctx) { }
  /**
   * {@inheritDoc}
   *
   * <p>The default implementation does nothing.</p>
   */
  @Override public void enterKeepCommand(EsqlBaseParser.KeepCommandContext ctx) { }
  /**
   * {@inheritDoc}
   *
   * <p>The default implementation does nothing.</p>
   */
  @Override public void exitKeepCommand(EsqlBaseParser.KeepCommandContext ctx) { }
  /**
   * {@inheritDoc}
   *
   * <p>The default implementation does nothing.</p>
   */
  @Override public void enterDropCommand(EsqlBaseParser.DropCommandContext ctx) { }
  /**
   * {@inheritDoc}
   *
   * <p>The default implementation does nothing.</p>
   */
  @Override public void exitDropCommand(EsqlBaseParser.DropCommandContext ctx) { }
  /**
   * {@inheritDoc}
   *
   * <p>The default implementation does nothing.</p>
   */
  @Override public void enterRenameCommand(EsqlBaseParser.RenameCommandContext ctx) { }
  /**
   * {@inheritDoc}
   *
   * <p>The default implementation does nothing.</p>
   */
  @Override public void exitRenameCommand(EsqlBaseParser.RenameCommandContext ctx) { }
  /**
   * {@inheritDoc}
   *
   * <p>The default implementation does nothing.</p>
   */
  @Override public void enterRenameClause(EsqlBaseParser.RenameClauseContext ctx) { }
  /**
   * {@inheritDoc}
   *
   * <p>The default implementation does nothing.</p>
   */
  @Override public void exitRenameClause(EsqlBaseParser.RenameClauseContext ctx) { }
  /**
   * {@inheritDoc}
   *
   * <p>The default implementation does nothing.</p>
   */
  @Override public void enterDissectCommand(EsqlBaseParser.DissectCommandContext ctx) { }
  /**
   * {@inheritDoc}
   *
   * <p>The default implementation does nothing.</p>
   */
  @Override public void exitDissectCommand(EsqlBaseParser.DissectCommandContext ctx) { }
  /**
   * {@inheritDoc}
   *
   * <p>The default implementation does nothing.</p>
   */
<<<<<<< HEAD
  @Override public void enterSelectorString(EsqlBaseParser.SelectorStringContext ctx) { }
  /**
   * {@inheritDoc}
   *
   * <p>The default implementation does nothing.</p>
   */
  @Override public void exitSelectorString(EsqlBaseParser.SelectorStringContext ctx) { }
  /**
   * {@inheritDoc}
   *
   * <p>The default implementation does nothing.</p>
   */
  @Override public void enterIndexString(EsqlBaseParser.IndexStringContext ctx) { }
=======
  @Override public void enterGrokCommand(EsqlBaseParser.GrokCommandContext ctx) { }
>>>>>>> e5adc605
  /**
   * {@inheritDoc}
   *
   * <p>The default implementation does nothing.</p>
   */
  @Override public void exitGrokCommand(EsqlBaseParser.GrokCommandContext ctx) { }
  /**
   * {@inheritDoc}
   *
   * <p>The default implementation does nothing.</p>
   */
  @Override public void enterMvExpandCommand(EsqlBaseParser.MvExpandCommandContext ctx) { }
  /**
   * {@inheritDoc}
   *
   * <p>The default implementation does nothing.</p>
   */
  @Override public void exitMvExpandCommand(EsqlBaseParser.MvExpandCommandContext ctx) { }
  /**
   * {@inheritDoc}
   *
   * <p>The default implementation does nothing.</p>
   */
  @Override public void enterCommandOptions(EsqlBaseParser.CommandOptionsContext ctx) { }
  /**
   * {@inheritDoc}
   *
   * <p>The default implementation does nothing.</p>
   */
  @Override public void exitCommandOptions(EsqlBaseParser.CommandOptionsContext ctx) { }
  /**
   * {@inheritDoc}
   *
   * <p>The default implementation does nothing.</p>
   */
  @Override public void enterCommandOption(EsqlBaseParser.CommandOptionContext ctx) { }
  /**
   * {@inheritDoc}
   *
   * <p>The default implementation does nothing.</p>
   */
  @Override public void exitCommandOption(EsqlBaseParser.CommandOptionContext ctx) { }
  /**
   * {@inheritDoc}
   *
   * <p>The default implementation does nothing.</p>
   */
  @Override public void enterExplainCommand(EsqlBaseParser.ExplainCommandContext ctx) { }
  /**
   * {@inheritDoc}
   *
   * <p>The default implementation does nothing.</p>
   */
  @Override public void exitExplainCommand(EsqlBaseParser.ExplainCommandContext ctx) { }
  /**
   * {@inheritDoc}
   *
   * <p>The default implementation does nothing.</p>
   */
  @Override public void enterSubqueryExpression(EsqlBaseParser.SubqueryExpressionContext ctx) { }
  /**
   * {@inheritDoc}
   *
   * <p>The default implementation does nothing.</p>
   */
  @Override public void exitSubqueryExpression(EsqlBaseParser.SubqueryExpressionContext ctx) { }
  /**
   * {@inheritDoc}
   *
   * <p>The default implementation does nothing.</p>
   */
  @Override public void enterShowInfo(EsqlBaseParser.ShowInfoContext ctx) { }
  /**
   * {@inheritDoc}
   *
   * <p>The default implementation does nothing.</p>
   */
  @Override public void exitShowInfo(EsqlBaseParser.ShowInfoContext ctx) { }
  /**
   * {@inheritDoc}
   *
   * <p>The default implementation does nothing.</p>
   */
  @Override public void enterEnrichCommand(EsqlBaseParser.EnrichCommandContext ctx) { }
  /**
   * {@inheritDoc}
   *
   * <p>The default implementation does nothing.</p>
   */
  @Override public void exitEnrichCommand(EsqlBaseParser.EnrichCommandContext ctx) { }
  /**
   * {@inheritDoc}
   *
   * <p>The default implementation does nothing.</p>
   */
  @Override public void enterEnrichWithClause(EsqlBaseParser.EnrichWithClauseContext ctx) { }
  /**
   * {@inheritDoc}
   *
   * <p>The default implementation does nothing.</p>
   */
  @Override public void exitEnrichWithClause(EsqlBaseParser.EnrichWithClauseContext ctx) { }
  /**
   * {@inheritDoc}
   *
   * <p>The default implementation does nothing.</p>
   */
  @Override public void enterLookupCommand(EsqlBaseParser.LookupCommandContext ctx) { }
  /**
   * {@inheritDoc}
   *
   * <p>The default implementation does nothing.</p>
   */
  @Override public void exitLookupCommand(EsqlBaseParser.LookupCommandContext ctx) { }
  /**
   * {@inheritDoc}
   *
   * <p>The default implementation does nothing.</p>
   */
  @Override public void enterInlinestatsCommand(EsqlBaseParser.InlinestatsCommandContext ctx) { }
  /**
   * {@inheritDoc}
   *
   * <p>The default implementation does nothing.</p>
   */
  @Override public void exitInlinestatsCommand(EsqlBaseParser.InlinestatsCommandContext ctx) { }
  /**
   * {@inheritDoc}
   *
   * <p>The default implementation does nothing.</p>
   */
  @Override public void enterChangePointCommand(EsqlBaseParser.ChangePointCommandContext ctx) { }
  /**
   * {@inheritDoc}
   *
   * <p>The default implementation does nothing.</p>
   */
  @Override public void exitChangePointCommand(EsqlBaseParser.ChangePointCommandContext ctx) { }
  /**
   * {@inheritDoc}
   *
   * <p>The default implementation does nothing.</p>
   */
  @Override public void enterInsistCommand(EsqlBaseParser.InsistCommandContext ctx) { }
  /**
   * {@inheritDoc}
   *
   * <p>The default implementation does nothing.</p>
   */
  @Override public void exitInsistCommand(EsqlBaseParser.InsistCommandContext ctx) { }
  /**
   * {@inheritDoc}
   *
   * <p>The default implementation does nothing.</p>
   */
  @Override public void enterForkCommand(EsqlBaseParser.ForkCommandContext ctx) { }
  /**
   * {@inheritDoc}
   *
   * <p>The default implementation does nothing.</p>
   */
  @Override public void exitForkCommand(EsqlBaseParser.ForkCommandContext ctx) { }
  /**
   * {@inheritDoc}
   *
   * <p>The default implementation does nothing.</p>
   */
  @Override public void enterForkSubQueries(EsqlBaseParser.ForkSubQueriesContext ctx) { }
  /**
   * {@inheritDoc}
   *
   * <p>The default implementation does nothing.</p>
   */
  @Override public void exitForkSubQueries(EsqlBaseParser.ForkSubQueriesContext ctx) { }
  /**
   * {@inheritDoc}
   *
   * <p>The default implementation does nothing.</p>
   */
  @Override public void enterForkSubQuery(EsqlBaseParser.ForkSubQueryContext ctx) { }
  /**
   * {@inheritDoc}
   *
   * <p>The default implementation does nothing.</p>
   */
  @Override public void exitForkSubQuery(EsqlBaseParser.ForkSubQueryContext ctx) { }
  /**
   * {@inheritDoc}
   *
   * <p>The default implementation does nothing.</p>
   */
  @Override public void enterSingleForkSubQueryCommand(EsqlBaseParser.SingleForkSubQueryCommandContext ctx) { }
  /**
   * {@inheritDoc}
   *
   * <p>The default implementation does nothing.</p>
   */
  @Override public void exitSingleForkSubQueryCommand(EsqlBaseParser.SingleForkSubQueryCommandContext ctx) { }
  /**
   * {@inheritDoc}
   *
   * <p>The default implementation does nothing.</p>
   */
  @Override public void enterCompositeForkSubQuery(EsqlBaseParser.CompositeForkSubQueryContext ctx) { }
  /**
   * {@inheritDoc}
   *
   * <p>The default implementation does nothing.</p>
   */
  @Override public void exitCompositeForkSubQuery(EsqlBaseParser.CompositeForkSubQueryContext ctx) { }
  /**
   * {@inheritDoc}
   *
   * <p>The default implementation does nothing.</p>
   */
  @Override public void enterForkSubQueryProcessingCommand(EsqlBaseParser.ForkSubQueryProcessingCommandContext ctx) { }
  /**
   * {@inheritDoc}
   *
   * <p>The default implementation does nothing.</p>
   */
  @Override public void exitForkSubQueryProcessingCommand(EsqlBaseParser.ForkSubQueryProcessingCommandContext ctx) { }
  /**
   * {@inheritDoc}
   *
   * <p>The default implementation does nothing.</p>
   */
  @Override public void enterRrfCommand(EsqlBaseParser.RrfCommandContext ctx) { }
  /**
   * {@inheritDoc}
   *
   * <p>The default implementation does nothing.</p>
   */
  @Override public void exitRrfCommand(EsqlBaseParser.RrfCommandContext ctx) { }
  /**
   * {@inheritDoc}
   *
   * <p>The default implementation does nothing.</p>
   */
  @Override public void enterMatchExpression(EsqlBaseParser.MatchExpressionContext ctx) { }
  /**
   * {@inheritDoc}
   *
   * <p>The default implementation does nothing.</p>
   */
  @Override public void exitMatchExpression(EsqlBaseParser.MatchExpressionContext ctx) { }
  /**
   * {@inheritDoc}
   *
   * <p>The default implementation does nothing.</p>
   */
  @Override public void enterLogicalNot(EsqlBaseParser.LogicalNotContext ctx) { }
  /**
   * {@inheritDoc}
   *
   * <p>The default implementation does nothing.</p>
   */
  @Override public void exitLogicalNot(EsqlBaseParser.LogicalNotContext ctx) { }
  /**
   * {@inheritDoc}
   *
   * <p>The default implementation does nothing.</p>
   */
  @Override public void enterBooleanDefault(EsqlBaseParser.BooleanDefaultContext ctx) { }
  /**
   * {@inheritDoc}
   *
   * <p>The default implementation does nothing.</p>
   */
  @Override public void exitBooleanDefault(EsqlBaseParser.BooleanDefaultContext ctx) { }
  /**
   * {@inheritDoc}
   *
   * <p>The default implementation does nothing.</p>
   */
  @Override public void enterIsNull(EsqlBaseParser.IsNullContext ctx) { }
  /**
   * {@inheritDoc}
   *
   * <p>The default implementation does nothing.</p>
   */
  @Override public void exitIsNull(EsqlBaseParser.IsNullContext ctx) { }
  /**
   * {@inheritDoc}
   *
   * <p>The default implementation does nothing.</p>
   */
  @Override public void enterRegexExpression(EsqlBaseParser.RegexExpressionContext ctx) { }
  /**
   * {@inheritDoc}
   *
   * <p>The default implementation does nothing.</p>
   */
  @Override public void exitRegexExpression(EsqlBaseParser.RegexExpressionContext ctx) { }
  /**
   * {@inheritDoc}
   *
   * <p>The default implementation does nothing.</p>
   */
  @Override public void enterLogicalIn(EsqlBaseParser.LogicalInContext ctx) { }
  /**
   * {@inheritDoc}
   *
   * <p>The default implementation does nothing.</p>
   */
  @Override public void exitLogicalIn(EsqlBaseParser.LogicalInContext ctx) { }
  /**
   * {@inheritDoc}
   *
   * <p>The default implementation does nothing.</p>
   */
  @Override public void enterLogicalBinary(EsqlBaseParser.LogicalBinaryContext ctx) { }
  /**
   * {@inheritDoc}
   *
   * <p>The default implementation does nothing.</p>
   */
  @Override public void exitLogicalBinary(EsqlBaseParser.LogicalBinaryContext ctx) { }
  /**
   * {@inheritDoc}
   *
   * <p>The default implementation does nothing.</p>
   */
  @Override public void enterRegexBooleanExpression(EsqlBaseParser.RegexBooleanExpressionContext ctx) { }
  /**
   * {@inheritDoc}
   *
   * <p>The default implementation does nothing.</p>
   */
  @Override public void exitRegexBooleanExpression(EsqlBaseParser.RegexBooleanExpressionContext ctx) { }
  /**
   * {@inheritDoc}
   *
   * <p>The default implementation does nothing.</p>
   */
  @Override public void enterMatchBooleanExpression(EsqlBaseParser.MatchBooleanExpressionContext ctx) { }
  /**
   * {@inheritDoc}
   *
   * <p>The default implementation does nothing.</p>
   */
  @Override public void exitMatchBooleanExpression(EsqlBaseParser.MatchBooleanExpressionContext ctx) { }
  /**
   * {@inheritDoc}
   *
   * <p>The default implementation does nothing.</p>
   */
  @Override public void enterValueExpressionDefault(EsqlBaseParser.ValueExpressionDefaultContext ctx) { }
  /**
   * {@inheritDoc}
   *
   * <p>The default implementation does nothing.</p>
   */
  @Override public void exitValueExpressionDefault(EsqlBaseParser.ValueExpressionDefaultContext ctx) { }
  /**
   * {@inheritDoc}
   *
   * <p>The default implementation does nothing.</p>
   */
  @Override public void enterComparison(EsqlBaseParser.ComparisonContext ctx) { }
  /**
   * {@inheritDoc}
   *
   * <p>The default implementation does nothing.</p>
   */
  @Override public void exitComparison(EsqlBaseParser.ComparisonContext ctx) { }
  /**
   * {@inheritDoc}
   *
   * <p>The default implementation does nothing.</p>
   */
  @Override public void enterOperatorExpressionDefault(EsqlBaseParser.OperatorExpressionDefaultContext ctx) { }
  /**
   * {@inheritDoc}
   *
   * <p>The default implementation does nothing.</p>
   */
  @Override public void exitOperatorExpressionDefault(EsqlBaseParser.OperatorExpressionDefaultContext ctx) { }
  /**
   * {@inheritDoc}
   *
   * <p>The default implementation does nothing.</p>
   */
  @Override public void enterArithmeticBinary(EsqlBaseParser.ArithmeticBinaryContext ctx) { }
  /**
   * {@inheritDoc}
   *
   * <p>The default implementation does nothing.</p>
   */
  @Override public void exitArithmeticBinary(EsqlBaseParser.ArithmeticBinaryContext ctx) { }
  /**
   * {@inheritDoc}
   *
   * <p>The default implementation does nothing.</p>
   */
  @Override public void enterArithmeticUnary(EsqlBaseParser.ArithmeticUnaryContext ctx) { }
  /**
   * {@inheritDoc}
   *
   * <p>The default implementation does nothing.</p>
   */
  @Override public void exitArithmeticUnary(EsqlBaseParser.ArithmeticUnaryContext ctx) { }
  /**
   * {@inheritDoc}
   *
   * <p>The default implementation does nothing.</p>
   */
  @Override public void enterDereference(EsqlBaseParser.DereferenceContext ctx) { }
  /**
   * {@inheritDoc}
   *
   * <p>The default implementation does nothing.</p>
   */
  @Override public void exitDereference(EsqlBaseParser.DereferenceContext ctx) { }
  /**
   * {@inheritDoc}
   *
   * <p>The default implementation does nothing.</p>
   */
  @Override public void enterInlineCast(EsqlBaseParser.InlineCastContext ctx) { }
  /**
   * {@inheritDoc}
   *
   * <p>The default implementation does nothing.</p>
   */
  @Override public void exitInlineCast(EsqlBaseParser.InlineCastContext ctx) { }
  /**
   * {@inheritDoc}
   *
   * <p>The default implementation does nothing.</p>
   */
  @Override public void enterConstantDefault(EsqlBaseParser.ConstantDefaultContext ctx) { }
  /**
   * {@inheritDoc}
   *
   * <p>The default implementation does nothing.</p>
   */
  @Override public void exitConstantDefault(EsqlBaseParser.ConstantDefaultContext ctx) { }
  /**
   * {@inheritDoc}
   *
   * <p>The default implementation does nothing.</p>
   */
  @Override public void enterParenthesizedExpression(EsqlBaseParser.ParenthesizedExpressionContext ctx) { }
  /**
   * {@inheritDoc}
   *
   * <p>The default implementation does nothing.</p>
   */
  @Override public void exitParenthesizedExpression(EsqlBaseParser.ParenthesizedExpressionContext ctx) { }
  /**
   * {@inheritDoc}
   *
   * <p>The default implementation does nothing.</p>
   */
  @Override public void enterFunction(EsqlBaseParser.FunctionContext ctx) { }
  /**
   * {@inheritDoc}
   *
   * <p>The default implementation does nothing.</p>
   */
  @Override public void exitFunction(EsqlBaseParser.FunctionContext ctx) { }
  /**
   * {@inheritDoc}
   *
   * <p>The default implementation does nothing.</p>
   */
  @Override public void enterFunctionExpression(EsqlBaseParser.FunctionExpressionContext ctx) { }
  /**
   * {@inheritDoc}
   *
   * <p>The default implementation does nothing.</p>
   */
  @Override public void exitFunctionExpression(EsqlBaseParser.FunctionExpressionContext ctx) { }
  /**
   * {@inheritDoc}
   *
   * <p>The default implementation does nothing.</p>
   */
  @Override public void enterFunctionName(EsqlBaseParser.FunctionNameContext ctx) { }
  /**
   * {@inheritDoc}
   *
   * <p>The default implementation does nothing.</p>
   */
  @Override public void exitFunctionName(EsqlBaseParser.FunctionNameContext ctx) { }
  /**
   * {@inheritDoc}
   *
   * <p>The default implementation does nothing.</p>
   */
  @Override public void enterMapExpression(EsqlBaseParser.MapExpressionContext ctx) { }
  /**
   * {@inheritDoc}
   *
   * <p>The default implementation does nothing.</p>
   */
  @Override public void exitMapExpression(EsqlBaseParser.MapExpressionContext ctx) { }
  /**
   * {@inheritDoc}
   *
   * <p>The default implementation does nothing.</p>
   */
  @Override public void enterEntryExpression(EsqlBaseParser.EntryExpressionContext ctx) { }
  /**
   * {@inheritDoc}
   *
   * <p>The default implementation does nothing.</p>
   */
  @Override public void exitEntryExpression(EsqlBaseParser.EntryExpressionContext ctx) { }
  /**
   * {@inheritDoc}
   *
   * <p>The default implementation does nothing.</p>
   */
  @Override public void enterNullLiteral(EsqlBaseParser.NullLiteralContext ctx) { }
  /**
   * {@inheritDoc}
   *
   * <p>The default implementation does nothing.</p>
   */
  @Override public void exitNullLiteral(EsqlBaseParser.NullLiteralContext ctx) { }
  /**
   * {@inheritDoc}
   *
   * <p>The default implementation does nothing.</p>
   */
  @Override public void enterQualifiedIntegerLiteral(EsqlBaseParser.QualifiedIntegerLiteralContext ctx) { }
  /**
   * {@inheritDoc}
   *
   * <p>The default implementation does nothing.</p>
   */
  @Override public void exitQualifiedIntegerLiteral(EsqlBaseParser.QualifiedIntegerLiteralContext ctx) { }
  /**
   * {@inheritDoc}
   *
   * <p>The default implementation does nothing.</p>
   */
  @Override public void enterDecimalLiteral(EsqlBaseParser.DecimalLiteralContext ctx) { }
  /**
   * {@inheritDoc}
   *
   * <p>The default implementation does nothing.</p>
   */
  @Override public void exitDecimalLiteral(EsqlBaseParser.DecimalLiteralContext ctx) { }
  /**
   * {@inheritDoc}
   *
   * <p>The default implementation does nothing.</p>
   */
  @Override public void enterIntegerLiteral(EsqlBaseParser.IntegerLiteralContext ctx) { }
  /**
   * {@inheritDoc}
   *
   * <p>The default implementation does nothing.</p>
   */
  @Override public void exitIntegerLiteral(EsqlBaseParser.IntegerLiteralContext ctx) { }
  /**
   * {@inheritDoc}
   *
   * <p>The default implementation does nothing.</p>
   */
  @Override public void enterBooleanLiteral(EsqlBaseParser.BooleanLiteralContext ctx) { }
  /**
   * {@inheritDoc}
   *
   * <p>The default implementation does nothing.</p>
   */
  @Override public void exitBooleanLiteral(EsqlBaseParser.BooleanLiteralContext ctx) { }
  /**
   * {@inheritDoc}
   *
   * <p>The default implementation does nothing.</p>
   */
  @Override public void enterInputParameter(EsqlBaseParser.InputParameterContext ctx) { }
  /**
   * {@inheritDoc}
   *
   * <p>The default implementation does nothing.</p>
   */
  @Override public void exitInputParameter(EsqlBaseParser.InputParameterContext ctx) { }
  /**
   * {@inheritDoc}
   *
   * <p>The default implementation does nothing.</p>
   */
  @Override public void enterStringLiteral(EsqlBaseParser.StringLiteralContext ctx) { }
  /**
   * {@inheritDoc}
   *
   * <p>The default implementation does nothing.</p>
   */
  @Override public void exitStringLiteral(EsqlBaseParser.StringLiteralContext ctx) { }
  /**
   * {@inheritDoc}
   *
   * <p>The default implementation does nothing.</p>
   */
  @Override public void enterNumericArrayLiteral(EsqlBaseParser.NumericArrayLiteralContext ctx) { }
  /**
   * {@inheritDoc}
   *
   * <p>The default implementation does nothing.</p>
   */
  @Override public void exitNumericArrayLiteral(EsqlBaseParser.NumericArrayLiteralContext ctx) { }
  /**
   * {@inheritDoc}
   *
   * <p>The default implementation does nothing.</p>
   */
  @Override public void enterBooleanArrayLiteral(EsqlBaseParser.BooleanArrayLiteralContext ctx) { }
  /**
   * {@inheritDoc}
   *
   * <p>The default implementation does nothing.</p>
   */
  @Override public void exitBooleanArrayLiteral(EsqlBaseParser.BooleanArrayLiteralContext ctx) { }
  /**
   * {@inheritDoc}
   *
   * <p>The default implementation does nothing.</p>
   */
  @Override public void enterStringArrayLiteral(EsqlBaseParser.StringArrayLiteralContext ctx) { }
  /**
   * {@inheritDoc}
   *
   * <p>The default implementation does nothing.</p>
   */
  @Override public void exitStringArrayLiteral(EsqlBaseParser.StringArrayLiteralContext ctx) { }
  /**
   * {@inheritDoc}
   *
   * <p>The default implementation does nothing.</p>
   */
  @Override public void enterBooleanValue(EsqlBaseParser.BooleanValueContext ctx) { }
  /**
   * {@inheritDoc}
   *
   * <p>The default implementation does nothing.</p>
   */
  @Override public void exitBooleanValue(EsqlBaseParser.BooleanValueContext ctx) { }
  /**
   * {@inheritDoc}
   *
   * <p>The default implementation does nothing.</p>
   */
  @Override public void enterNumericValue(EsqlBaseParser.NumericValueContext ctx) { }
  /**
   * {@inheritDoc}
   *
   * <p>The default implementation does nothing.</p>
   */
  @Override public void exitNumericValue(EsqlBaseParser.NumericValueContext ctx) { }
  /**
   * {@inheritDoc}
   *
   * <p>The default implementation does nothing.</p>
   */
  @Override public void enterDecimalValue(EsqlBaseParser.DecimalValueContext ctx) { }
  /**
   * {@inheritDoc}
   *
   * <p>The default implementation does nothing.</p>
   */
  @Override public void exitDecimalValue(EsqlBaseParser.DecimalValueContext ctx) { }
  /**
   * {@inheritDoc}
   *
   * <p>The default implementation does nothing.</p>
   */
  @Override public void enterIntegerValue(EsqlBaseParser.IntegerValueContext ctx) { }
  /**
   * {@inheritDoc}
   *
   * <p>The default implementation does nothing.</p>
   */
  @Override public void exitIntegerValue(EsqlBaseParser.IntegerValueContext ctx) { }
  /**
   * {@inheritDoc}
   *
   * <p>The default implementation does nothing.</p>
   */
  @Override public void enterString(EsqlBaseParser.StringContext ctx) { }
  /**
   * {@inheritDoc}
   *
   * <p>The default implementation does nothing.</p>
   */
  @Override public void exitString(EsqlBaseParser.StringContext ctx) { }
  /**
   * {@inheritDoc}
   *
   * <p>The default implementation does nothing.</p>
   */
  @Override public void enterComparisonOperator(EsqlBaseParser.ComparisonOperatorContext ctx) { }
  /**
   * {@inheritDoc}
   *
   * <p>The default implementation does nothing.</p>
   */
  @Override public void exitComparisonOperator(EsqlBaseParser.ComparisonOperatorContext ctx) { }
  /**
   * {@inheritDoc}
   *
   * <p>The default implementation does nothing.</p>
   */
  @Override public void enterJoinCommand(EsqlBaseParser.JoinCommandContext ctx) { }
  /**
   * {@inheritDoc}
   *
   * <p>The default implementation does nothing.</p>
   */
  @Override public void exitJoinCommand(EsqlBaseParser.JoinCommandContext ctx) { }
  /**
   * {@inheritDoc}
   *
   * <p>The default implementation does nothing.</p>
   */
  @Override public void enterJoinTarget(EsqlBaseParser.JoinTargetContext ctx) { }
  /**
   * {@inheritDoc}
   *
   * <p>The default implementation does nothing.</p>
   */
  @Override public void exitJoinTarget(EsqlBaseParser.JoinTargetContext ctx) { }
  /**
   * {@inheritDoc}
   *
   * <p>The default implementation does nothing.</p>
   */
  @Override public void enterJoinCondition(EsqlBaseParser.JoinConditionContext ctx) { }
  /**
   * {@inheritDoc}
   *
   * <p>The default implementation does nothing.</p>
   */
  @Override public void exitJoinCondition(EsqlBaseParser.JoinConditionContext ctx) { }
  /**
   * {@inheritDoc}
   *
   * <p>The default implementation does nothing.</p>
   */
  @Override public void enterJoinPredicate(EsqlBaseParser.JoinPredicateContext ctx) { }
  /**
   * {@inheritDoc}
   *
   * <p>The default implementation does nothing.</p>
   */
  @Override public void exitJoinPredicate(EsqlBaseParser.JoinPredicateContext ctx) { }

  /**
   * {@inheritDoc}
   *
   * <p>The default implementation does nothing.</p>
   */
  @Override public void enterEveryRule(ParserRuleContext ctx) { }
  /**
   * {@inheritDoc}
   *
   * <p>The default implementation does nothing.</p>
   */
  @Override public void exitEveryRule(ParserRuleContext ctx) { }
  /**
   * {@inheritDoc}
   *
   * <p>The default implementation does nothing.</p>
   */
  @Override public void visitTerminal(TerminalNode node) { }
  /**
   * {@inheritDoc}
   *
   * <p>The default implementation does nothing.</p>
   */
  @Override public void visitErrorNode(ErrorNode node) { }
}<|MERGE_RESOLUTION|>--- conflicted
+++ resolved
@@ -457,23 +457,7 @@
    *
    * <p>The default implementation does nothing.</p>
    */
-<<<<<<< HEAD
-  @Override public void enterSelectorString(EsqlBaseParser.SelectorStringContext ctx) { }
-  /**
-   * {@inheritDoc}
-   *
-   * <p>The default implementation does nothing.</p>
-   */
-  @Override public void exitSelectorString(EsqlBaseParser.SelectorStringContext ctx) { }
-  /**
-   * {@inheritDoc}
-   *
-   * <p>The default implementation does nothing.</p>
-   */
-  @Override public void enterIndexString(EsqlBaseParser.IndexStringContext ctx) { }
-=======
   @Override public void enterGrokCommand(EsqlBaseParser.GrokCommandContext ctx) { }
->>>>>>> e5adc605
   /**
    * {@inheritDoc}
    *

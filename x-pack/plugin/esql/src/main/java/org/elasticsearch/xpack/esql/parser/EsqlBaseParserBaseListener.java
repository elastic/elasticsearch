--- conflicted
+++ resolved
@@ -1105,21 +1105,25 @@
    *
    * <p>The default implementation does nothing.</p>
    */
-<<<<<<< HEAD
+  @Override public void enterChangePointCommand(EsqlBaseParser.ChangePointCommandContext ctx) { }
+  /**
+   * {@inheritDoc}
+   *
+   * <p>The default implementation does nothing.</p>
+   */
+  @Override public void exitChangePointCommand(EsqlBaseParser.ChangePointCommandContext ctx) { }
+  /**
+   * {@inheritDoc}
+   *
+   * <p>The default implementation does nothing.</p>
+   */
   @Override public void enterInsistCommand(EsqlBaseParser.InsistCommandContext ctx) { }
-=======
-  @Override public void enterChangePointCommand(EsqlBaseParser.ChangePointCommandContext ctx) { }
->>>>>>> aaa5ce85
-  /**
-   * {@inheritDoc}
-   *
-   * <p>The default implementation does nothing.</p>
-   */
-<<<<<<< HEAD
+  /**
+   * {@inheritDoc}
+   *
+   * <p>The default implementation does nothing.</p>
+   */
   @Override public void exitInsistCommand(EsqlBaseParser.InsistCommandContext ctx) { }
-=======
-  @Override public void exitChangePointCommand(EsqlBaseParser.ChangePointCommandContext ctx) { }
->>>>>>> aaa5ce85
 
   /**
    * {@inheritDoc}

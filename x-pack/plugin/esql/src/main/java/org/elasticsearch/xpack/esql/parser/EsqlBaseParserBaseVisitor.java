--- conflicted
+++ resolved
@@ -117,25 +117,21 @@
    * <p>The default implementation returns the result of calling
    * {@link #visitChildren} on {@code ctx}.</p>
    */
-<<<<<<< HEAD
+  @Override public T visitIndexPattern(EsqlBaseParser.IndexPatternContext ctx) { return visitChildren(ctx); }
+  /**
+   * {@inheritDoc}
+   *
+   * <p>The default implementation returns the result of calling
+   * {@link #visitChildren} on {@code ctx}.</p>
+   */
+  @Override public T visitClusterString(EsqlBaseParser.ClusterStringContext ctx) { return visitChildren(ctx); }
+  /**
+   * {@inheritDoc}
+   *
+   * <p>The default implementation returns the result of calling
+   * {@link #visitChildren} on {@code ctx}.</p>
+   */
   @Override public T visitSelectorString(EsqlBaseParser.SelectorStringContext ctx) { return visitChildren(ctx); }
-  /**
-   * {@inheritDoc}
-   *
-   * <p>The default implementation returns the result of calling
-   * {@link #visitChildren} on {@code ctx}.</p>
-   */
-  @Override public T visitIndexString(EsqlBaseParser.IndexStringContext ctx) { return visitChildren(ctx); }
-=======
-  @Override public T visitIndexPattern(EsqlBaseParser.IndexPatternContext ctx) { return visitChildren(ctx); }
->>>>>>> 0930a756
-  /**
-   * {@inheritDoc}
-   *
-   * <p>The default implementation returns the result of calling
-   * {@link #visitChildren} on {@code ctx}.</p>
-   */
-  @Override public T visitClusterString(EsqlBaseParser.ClusterStringContext ctx) { return visitChildren(ctx); }
   /**
    * {@inheritDoc}
    *

--- conflicted
+++ resolved
@@ -216,23 +216,6 @@
    * {@link #visitChildren} on {@code ctx}.</p>
    */
   @Override public T visitMapExpression(EsqlBaseParser.MapExpressionContext ctx) { return visitChildren(ctx); }
-<<<<<<< HEAD
-  /**
-   * {@inheritDoc}
-   *
-   * <p>The default implementation returns the result of calling
-   * {@link #visitChildren} on {@code ctx}.</p>
-   */
-  @Override public T visitEntryExpression(EsqlBaseParser.EntryExpressionContext ctx) { return visitChildren(ctx); }
-  /**
-   * {@inheritDoc}
-   *
-   * <p>The default implementation returns the result of calling
-   * {@link #visitChildren} on {@code ctx}.</p>
-   */
-  @Override public T visitToDataType(EsqlBaseParser.ToDataTypeContext ctx) { return visitChildren(ctx); }
-=======
->>>>>>> cbb7c24a
   /**
    * {@inheritDoc}
    *

// ANTLR GENERATED CODE: DO NOT EDIT
package org.elasticsearch.xpack.esql.parser;

/*
 * Copyright Elasticsearch B.V. and/or licensed to Elasticsearch B.V. under one
 * or more contributor license agreements. Licensed under the Elastic License
 * 2.0; you may not use this file except in compliance with the Elastic License
 * 2.0.
 */

import org.antlr.v4.runtime.tree.AbstractParseTreeVisitor;

/**
 * This class provides an empty implementation of {@link EsqlBaseParserVisitor},
 * which can be extended to create a visitor which only needs to handle a subset
 * of the available methods.
 *
 * @param <T> The return type of the visit operation. Use {@link Void} for
 * operations with no return type.
 */
@SuppressWarnings("CheckReturnValue")
public class EsqlBaseParserBaseVisitor<T> extends AbstractParseTreeVisitor<T> implements EsqlBaseParserVisitor<T> {
  /**
   * {@inheritDoc}
   *
   * <p>The default implementation returns the result of calling
   * {@link #visitChildren} on {@code ctx}.</p>
   */
  @Override public T visitSingleStatement(EsqlBaseParser.SingleStatementContext ctx) { return visitChildren(ctx); }
  /**
   * {@inheritDoc}
   *
   * <p>The default implementation returns the result of calling
   * {@link #visitChildren} on {@code ctx}.</p>
   */
  @Override public T visitCompositeQuery(EsqlBaseParser.CompositeQueryContext ctx) { return visitChildren(ctx); }
  /**
   * {@inheritDoc}
   *
   * <p>The default implementation returns the result of calling
   * {@link #visitChildren} on {@code ctx}.</p>
   */
  @Override public T visitSingleCommandQuery(EsqlBaseParser.SingleCommandQueryContext ctx) { return visitChildren(ctx); }
  /**
   * {@inheritDoc}
   *
   * <p>The default implementation returns the result of calling
   * {@link #visitChildren} on {@code ctx}.</p>
   */
  @Override public T visitSourceCommand(EsqlBaseParser.SourceCommandContext ctx) { return visitChildren(ctx); }
  /**
   * {@inheritDoc}
   *
   * <p>The default implementation returns the result of calling
   * {@link #visitChildren} on {@code ctx}.</p>
   */
  @Override public T visitProcessingCommand(EsqlBaseParser.ProcessingCommandContext ctx) { return visitChildren(ctx); }
  /**
   * {@inheritDoc}
   *
   * <p>The default implementation returns the result of calling
   * {@link #visitChildren} on {@code ctx}.</p>
   */
  @Override public T visitWhereCommand(EsqlBaseParser.WhereCommandContext ctx) { return visitChildren(ctx); }
  /**
   * {@inheritDoc}
   *
   * <p>The default implementation returns the result of calling
   * {@link #visitChildren} on {@code ctx}.</p>
   */
  @Override public T visitToDataType(EsqlBaseParser.ToDataTypeContext ctx) { return visitChildren(ctx); }
  /**
   * {@inheritDoc}
   *
   * <p>The default implementation returns the result of calling
   * {@link #visitChildren} on {@code ctx}.</p>
   */
  @Override public T visitRowCommand(EsqlBaseParser.RowCommandContext ctx) { return visitChildren(ctx); }
  /**
   * {@inheritDoc}
   *
   * <p>The default implementation returns the result of calling
   * {@link #visitChildren} on {@code ctx}.</p>
   */
  @Override public T visitFields(EsqlBaseParser.FieldsContext ctx) { return visitChildren(ctx); }
  /**
   * {@inheritDoc}
   *
   * <p>The default implementation returns the result of calling
   * {@link #visitChildren} on {@code ctx}.</p>
   */
  @Override public T visitField(EsqlBaseParser.FieldContext ctx) { return visitChildren(ctx); }
  /**
   * {@inheritDoc}
   *
   * <p>The default implementation returns the result of calling
   * {@link #visitChildren} on {@code ctx}.</p>
   */
  @Override public T visitFromCommand(EsqlBaseParser.FromCommandContext ctx) { return visitChildren(ctx); }
  /**
   * {@inheritDoc}
   *
   * <p>The default implementation returns the result of calling
   * {@link #visitChildren} on {@code ctx}.</p>
   */
  @Override public T visitIndexPattern(EsqlBaseParser.IndexPatternContext ctx) { return visitChildren(ctx); }
  /**
   * {@inheritDoc}
   *
   * <p>The default implementation returns the result of calling
   * {@link #visitChildren} on {@code ctx}.</p>
   */
  @Override public T visitClusterString(EsqlBaseParser.ClusterStringContext ctx) { return visitChildren(ctx); }
  /**
   * {@inheritDoc}
   *
   * <p>The default implementation returns the result of calling
   * {@link #visitChildren} on {@code ctx}.</p>
   */
  @Override public T visitIndexString(EsqlBaseParser.IndexStringContext ctx) { return visitChildren(ctx); }
  /**
   * {@inheritDoc}
   *
   * <p>The default implementation returns the result of calling
   * {@link #visitChildren} on {@code ctx}.</p>
   */
  @Override public T visitMetadata(EsqlBaseParser.MetadataContext ctx) { return visitChildren(ctx); }
  /**
   * {@inheritDoc}
   *
   * <p>The default implementation returns the result of calling
   * {@link #visitChildren} on {@code ctx}.</p>
   */
  @Override public T visitMetricsCommand(EsqlBaseParser.MetricsCommandContext ctx) { return visitChildren(ctx); }
  /**
   * {@inheritDoc}
   *
   * <p>The default implementation returns the result of calling
   * {@link #visitChildren} on {@code ctx}.</p>
   */
  @Override public T visitEvalCommand(EsqlBaseParser.EvalCommandContext ctx) { return visitChildren(ctx); }
  /**
   * {@inheritDoc}
   *
   * <p>The default implementation returns the result of calling
   * {@link #visitChildren} on {@code ctx}.</p>
   */
  @Override public T visitStatsCommand(EsqlBaseParser.StatsCommandContext ctx) { return visitChildren(ctx); }
  /**
   * {@inheritDoc}
   *
   * <p>The default implementation returns the result of calling
   * {@link #visitChildren} on {@code ctx}.</p>
   */
  @Override public T visitAggFields(EsqlBaseParser.AggFieldsContext ctx) { return visitChildren(ctx); }
  /**
   * {@inheritDoc}
   *
   * <p>The default implementation returns the result of calling
   * {@link #visitChildren} on {@code ctx}.</p>
   */
  @Override public T visitAggField(EsqlBaseParser.AggFieldContext ctx) { return visitChildren(ctx); }
  /**
   * {@inheritDoc}
   *
   * <p>The default implementation returns the result of calling
   * {@link #visitChildren} on {@code ctx}.</p>
   */
  @Override public T visitQualifiedName(EsqlBaseParser.QualifiedNameContext ctx) { return visitChildren(ctx); }
  /**
   * {@inheritDoc}
   *
   * <p>The default implementation returns the result of calling
   * {@link #visitChildren} on {@code ctx}.</p>
   */
  @Override public T visitQualifiedNamePattern(EsqlBaseParser.QualifiedNamePatternContext ctx) { return visitChildren(ctx); }
  /**
   * {@inheritDoc}
   *
   * <p>The default implementation returns the result of calling
   * {@link #visitChildren} on {@code ctx}.</p>
   */
  @Override public T visitQualifiedNamePatterns(EsqlBaseParser.QualifiedNamePatternsContext ctx) { return visitChildren(ctx); }
  /**
   * {@inheritDoc}
   *
   * <p>The default implementation returns the result of calling
   * {@link #visitChildren} on {@code ctx}.</p>
   */
  @Override public T visitIdentifier(EsqlBaseParser.IdentifierContext ctx) { return visitChildren(ctx); }
  /**
   * {@inheritDoc}
   *
   * <p>The default implementation returns the result of calling
   * {@link #visitChildren} on {@code ctx}.</p>
   */
  @Override public T visitIdentifierPattern(EsqlBaseParser.IdentifierPatternContext ctx) { return visitChildren(ctx); }
  /**
   * {@inheritDoc}
   *
   * <p>The default implementation returns the result of calling
   * {@link #visitChildren} on {@code ctx}.</p>
   */
  @Override public T visitInputParam(EsqlBaseParser.InputParamContext ctx) { return visitChildren(ctx); }
  /**
   * {@inheritDoc}
   *
   * <p>The default implementation returns the result of calling
   * {@link #visitChildren} on {@code ctx}.</p>
   */
  @Override public T visitInputNamedOrPositionalParam(EsqlBaseParser.InputNamedOrPositionalParamContext ctx) { return visitChildren(ctx); }
  /**
   * {@inheritDoc}
   *
   * <p>The default implementation returns the result of calling
   * {@link #visitChildren} on {@code ctx}.</p>
   */
  @Override public T visitIdentifierOrParameter(EsqlBaseParser.IdentifierOrParameterContext ctx) { return visitChildren(ctx); }
  /**
   * {@inheritDoc}
   *
   * <p>The default implementation returns the result of calling
   * {@link #visitChildren} on {@code ctx}.</p>
   */
  @Override public T visitLimitCommand(EsqlBaseParser.LimitCommandContext ctx) { return visitChildren(ctx); }
  /**
   * {@inheritDoc}
   *
   * <p>The default implementation returns the result of calling
   * {@link #visitChildren} on {@code ctx}.</p>
   */
  @Override public T visitSortCommand(EsqlBaseParser.SortCommandContext ctx) { return visitChildren(ctx); }
  /**
   * {@inheritDoc}
   *
   * <p>The default implementation returns the result of calling
   * {@link #visitChildren} on {@code ctx}.</p>
   */
  @Override public T visitOrderExpression(EsqlBaseParser.OrderExpressionContext ctx) { return visitChildren(ctx); }
  /**
   * {@inheritDoc}
   *
   * <p>The default implementation returns the result of calling
   * {@link #visitChildren} on {@code ctx}.</p>
   */
  @Override public T visitKeepCommand(EsqlBaseParser.KeepCommandContext ctx) { return visitChildren(ctx); }
  /**
   * {@inheritDoc}
   *
   * <p>The default implementation returns the result of calling
   * {@link #visitChildren} on {@code ctx}.</p>
   */
  @Override public T visitDropCommand(EsqlBaseParser.DropCommandContext ctx) { return visitChildren(ctx); }
  /**
   * {@inheritDoc}
   *
   * <p>The default implementation returns the result of calling
   * {@link #visitChildren} on {@code ctx}.</p>
   */
  @Override public T visitRenameCommand(EsqlBaseParser.RenameCommandContext ctx) { return visitChildren(ctx); }
  /**
   * {@inheritDoc}
   *
   * <p>The default implementation returns the result of calling
   * {@link #visitChildren} on {@code ctx}.</p>
   */
  @Override public T visitRenameClause(EsqlBaseParser.RenameClauseContext ctx) { return visitChildren(ctx); }
  /**
   * {@inheritDoc}
   *
   * <p>The default implementation returns the result of calling
   * {@link #visitChildren} on {@code ctx}.</p>
   */
  @Override public T visitDissectCommand(EsqlBaseParser.DissectCommandContext ctx) { return visitChildren(ctx); }
  /**
   * {@inheritDoc}
   *
   * <p>The default implementation returns the result of calling
   * {@link #visitChildren} on {@code ctx}.</p>
   */
  @Override public T visitGrokCommand(EsqlBaseParser.GrokCommandContext ctx) { return visitChildren(ctx); }
  /**
   * {@inheritDoc}
   *
   * <p>The default implementation returns the result of calling
   * {@link #visitChildren} on {@code ctx}.</p>
   */
  @Override public T visitMvExpandCommand(EsqlBaseParser.MvExpandCommandContext ctx) { return visitChildren(ctx); }
  /**
   * {@inheritDoc}
   *
   * <p>The default implementation returns the result of calling
   * {@link #visitChildren} on {@code ctx}.</p>
   */
  @Override public T visitCommandOptions(EsqlBaseParser.CommandOptionsContext ctx) { return visitChildren(ctx); }
  /**
   * {@inheritDoc}
   *
   * <p>The default implementation returns the result of calling
   * {@link #visitChildren} on {@code ctx}.</p>
   */
  @Override public T visitCommandOption(EsqlBaseParser.CommandOptionContext ctx) { return visitChildren(ctx); }
  /**
   * {@inheritDoc}
   *
   * <p>The default implementation returns the result of calling
   * {@link #visitChildren} on {@code ctx}.</p>
   */
  @Override public T visitExplainCommand(EsqlBaseParser.ExplainCommandContext ctx) { return visitChildren(ctx); }
  /**
   * {@inheritDoc}
   *
   * <p>The default implementation returns the result of calling
   * {@link #visitChildren} on {@code ctx}.</p>
   */
  @Override public T visitSubqueryExpression(EsqlBaseParser.SubqueryExpressionContext ctx) { return visitChildren(ctx); }
  /**
   * {@inheritDoc}
   *
   * <p>The default implementation returns the result of calling
   * {@link #visitChildren} on {@code ctx}.</p>
   */
  @Override public T visitShowInfo(EsqlBaseParser.ShowInfoContext ctx) { return visitChildren(ctx); }
  /**
   * {@inheritDoc}
   *
   * <p>The default implementation returns the result of calling
   * {@link #visitChildren} on {@code ctx}.</p>
   */
  @Override public T visitEnrichCommand(EsqlBaseParser.EnrichCommandContext ctx) { return visitChildren(ctx); }
  /**
   * {@inheritDoc}
   *
   * <p>The default implementation returns the result of calling
   * {@link #visitChildren} on {@code ctx}.</p>
   */
  @Override public T visitEnrichWithClause(EsqlBaseParser.EnrichWithClauseContext ctx) { return visitChildren(ctx); }
  /**
   * {@inheritDoc}
   *
   * <p>The default implementation returns the result of calling
   * {@link #visitChildren} on {@code ctx}.</p>
   */
  @Override public T visitLookupCommand(EsqlBaseParser.LookupCommandContext ctx) { return visitChildren(ctx); }
  /**
   * {@inheritDoc}
   *
   * <p>The default implementation returns the result of calling
   * {@link #visitChildren} on {@code ctx}.</p>
   */
  @Override public T visitInlinestatsCommand(EsqlBaseParser.InlinestatsCommandContext ctx) { return visitChildren(ctx); }
  /**
   * {@inheritDoc}
   *
   * <p>The default implementation returns the result of calling
   * {@link #visitChildren} on {@code ctx}.</p>
   */
  @Override public T visitChangePointCommand(EsqlBaseParser.ChangePointCommandContext ctx) { return visitChildren(ctx); }
  /**
   * {@inheritDoc}
   *
   * <p>The default implementation returns the result of calling
   * {@link #visitChildren} on {@code ctx}.</p>
   */
  @Override public T visitInsistCommand(EsqlBaseParser.InsistCommandContext ctx) { return visitChildren(ctx); }
  /**
   * {@inheritDoc}
   *
   * <p>The default implementation returns the result of calling
   * {@link #visitChildren} on {@code ctx}.</p>
   */
  @Override public T visitForkCommand(EsqlBaseParser.ForkCommandContext ctx) { return visitChildren(ctx); }
  /**
   * {@inheritDoc}
   *
   * <p>The default implementation returns the result of calling
   * {@link #visitChildren} on {@code ctx}.</p>
   */
  @Override public T visitForkSubQueries(EsqlBaseParser.ForkSubQueriesContext ctx) { return visitChildren(ctx); }
  /**
   * {@inheritDoc}
   *
   * <p>The default implementation returns the result of calling
   * {@link #visitChildren} on {@code ctx}.</p>
   */
  @Override public T visitForkSubQuery(EsqlBaseParser.ForkSubQueryContext ctx) { return visitChildren(ctx); }
  /**
   * {@inheritDoc}
   *
   * <p>The default implementation returns the result of calling
   * {@link #visitChildren} on {@code ctx}.</p>
   */
  @Override public T visitSingleForkSubQueryCommand(EsqlBaseParser.SingleForkSubQueryCommandContext ctx) { return visitChildren(ctx); }
  /**
   * {@inheritDoc}
   *
   * <p>The default implementation returns the result of calling
   * {@link #visitChildren} on {@code ctx}.</p>
   */
  @Override public T visitCompositeForkSubQuery(EsqlBaseParser.CompositeForkSubQueryContext ctx) { return visitChildren(ctx); }
  /**
   * {@inheritDoc}
   *
   * <p>The default implementation returns the result of calling
   * {@link #visitChildren} on {@code ctx}.</p>
   */
  @Override public T visitForkSubQueryProcessingCommand(EsqlBaseParser.ForkSubQueryProcessingCommandContext ctx) { return visitChildren(ctx); }
  /**
   * {@inheritDoc}
   *
   * <p>The default implementation returns the result of calling
   * {@link #visitChildren} on {@code ctx}.</p>
   */
  @Override public T visitMatchExpression(EsqlBaseParser.MatchExpressionContext ctx) { return visitChildren(ctx); }
  /**
   * {@inheritDoc}
   *
   * <p>The default implementation returns the result of calling
   * {@link #visitChildren} on {@code ctx}.</p>
   */
  @Override public T visitLogicalNot(EsqlBaseParser.LogicalNotContext ctx) { return visitChildren(ctx); }
  /**
   * {@inheritDoc}
   *
   * <p>The default implementation returns the result of calling
   * {@link #visitChildren} on {@code ctx}.</p>
   */
  @Override public T visitBooleanDefault(EsqlBaseParser.BooleanDefaultContext ctx) { return visitChildren(ctx); }
  /**
   * {@inheritDoc}
   *
   * <p>The default implementation returns the result of calling
   * {@link #visitChildren} on {@code ctx}.</p>
   */
  @Override public T visitIsNull(EsqlBaseParser.IsNullContext ctx) { return visitChildren(ctx); }
  /**
   * {@inheritDoc}
   *
   * <p>The default implementation returns the result of calling
   * {@link #visitChildren} on {@code ctx}.</p>
   */
  @Override public T visitRegexExpression(EsqlBaseParser.RegexExpressionContext ctx) { return visitChildren(ctx); }
  /**
   * {@inheritDoc}
   *
   * <p>The default implementation returns the result of calling
   * {@link #visitChildren} on {@code ctx}.</p>
   */
  @Override public T visitLogicalIn(EsqlBaseParser.LogicalInContext ctx) { return visitChildren(ctx); }
  /**
   * {@inheritDoc}
   *
   * <p>The default implementation returns the result of calling
   * {@link #visitChildren} on {@code ctx}.</p>
   */
<<<<<<< HEAD
  @Override public T visitStringOrParameter(EsqlBaseParser.StringOrParameterContext ctx) { return visitChildren(ctx); }
  /**
   * {@inheritDoc}
   *
   * <p>The default implementation returns the result of calling
   * {@link #visitChildren} on {@code ctx}.</p>
   */
  @Override public T visitLimitCommand(EsqlBaseParser.LimitCommandContext ctx) { return visitChildren(ctx); }
=======
  @Override public T visitLogicalBinary(EsqlBaseParser.LogicalBinaryContext ctx) { return visitChildren(ctx); }
>>>>>>> 8baba585
  /**
   * {@inheritDoc}
   *
   * <p>The default implementation returns the result of calling
   * {@link #visitChildren} on {@code ctx}.</p>
   */
  @Override public T visitRegexBooleanExpression(EsqlBaseParser.RegexBooleanExpressionContext ctx) { return visitChildren(ctx); }
  /**
   * {@inheritDoc}
   *
   * <p>The default implementation returns the result of calling
   * {@link #visitChildren} on {@code ctx}.</p>
   */
  @Override public T visitMatchBooleanExpression(EsqlBaseParser.MatchBooleanExpressionContext ctx) { return visitChildren(ctx); }
  /**
   * {@inheritDoc}
   *
   * <p>The default implementation returns the result of calling
   * {@link #visitChildren} on {@code ctx}.</p>
   */
  @Override public T visitValueExpressionDefault(EsqlBaseParser.ValueExpressionDefaultContext ctx) { return visitChildren(ctx); }
  /**
   * {@inheritDoc}
   *
   * <p>The default implementation returns the result of calling
   * {@link #visitChildren} on {@code ctx}.</p>
   */
  @Override public T visitComparison(EsqlBaseParser.ComparisonContext ctx) { return visitChildren(ctx); }
  /**
   * {@inheritDoc}
   *
   * <p>The default implementation returns the result of calling
   * {@link #visitChildren} on {@code ctx}.</p>
   */
  @Override public T visitOperatorExpressionDefault(EsqlBaseParser.OperatorExpressionDefaultContext ctx) { return visitChildren(ctx); }
  /**
   * {@inheritDoc}
   *
   * <p>The default implementation returns the result of calling
   * {@link #visitChildren} on {@code ctx}.</p>
   */
  @Override public T visitArithmeticBinary(EsqlBaseParser.ArithmeticBinaryContext ctx) { return visitChildren(ctx); }
  /**
   * {@inheritDoc}
   *
   * <p>The default implementation returns the result of calling
   * {@link #visitChildren} on {@code ctx}.</p>
   */
  @Override public T visitArithmeticUnary(EsqlBaseParser.ArithmeticUnaryContext ctx) { return visitChildren(ctx); }
  /**
   * {@inheritDoc}
   *
   * <p>The default implementation returns the result of calling
   * {@link #visitChildren} on {@code ctx}.</p>
   */
  @Override public T visitDereference(EsqlBaseParser.DereferenceContext ctx) { return visitChildren(ctx); }
  /**
   * {@inheritDoc}
   *
   * <p>The default implementation returns the result of calling
   * {@link #visitChildren} on {@code ctx}.</p>
   */
  @Override public T visitInlineCast(EsqlBaseParser.InlineCastContext ctx) { return visitChildren(ctx); }
  /**
   * {@inheritDoc}
   *
   * <p>The default implementation returns the result of calling
   * {@link #visitChildren} on {@code ctx}.</p>
   */
  @Override public T visitConstantDefault(EsqlBaseParser.ConstantDefaultContext ctx) { return visitChildren(ctx); }
  /**
   * {@inheritDoc}
   *
   * <p>The default implementation returns the result of calling
   * {@link #visitChildren} on {@code ctx}.</p>
   */
  @Override public T visitParenthesizedExpression(EsqlBaseParser.ParenthesizedExpressionContext ctx) { return visitChildren(ctx); }
  /**
   * {@inheritDoc}
   *
   * <p>The default implementation returns the result of calling
   * {@link #visitChildren} on {@code ctx}.</p>
   */
  @Override public T visitFunction(EsqlBaseParser.FunctionContext ctx) { return visitChildren(ctx); }
  /**
   * {@inheritDoc}
   *
   * <p>The default implementation returns the result of calling
   * {@link #visitChildren} on {@code ctx}.</p>
   */
  @Override public T visitFunctionExpression(EsqlBaseParser.FunctionExpressionContext ctx) { return visitChildren(ctx); }
  /**
   * {@inheritDoc}
   *
   * <p>The default implementation returns the result of calling
   * {@link #visitChildren} on {@code ctx}.</p>
   */
  @Override public T visitFunctionName(EsqlBaseParser.FunctionNameContext ctx) { return visitChildren(ctx); }
  /**
   * {@inheritDoc}
   *
   * <p>The default implementation returns the result of calling
   * {@link #visitChildren} on {@code ctx}.</p>
   */
  @Override public T visitMapExpression(EsqlBaseParser.MapExpressionContext ctx) { return visitChildren(ctx); }
  /**
   * {@inheritDoc}
   *
   * <p>The default implementation returns the result of calling
   * {@link #visitChildren} on {@code ctx}.</p>
   */
  @Override public T visitEntryExpression(EsqlBaseParser.EntryExpressionContext ctx) { return visitChildren(ctx); }
  /**
   * {@inheritDoc}
   *
   * <p>The default implementation returns the result of calling
   * {@link #visitChildren} on {@code ctx}.</p>
   */
  @Override public T visitNullLiteral(EsqlBaseParser.NullLiteralContext ctx) { return visitChildren(ctx); }
  /**
   * {@inheritDoc}
   *
   * <p>The default implementation returns the result of calling
   * {@link #visitChildren} on {@code ctx}.</p>
   */
  @Override public T visitQualifiedIntegerLiteral(EsqlBaseParser.QualifiedIntegerLiteralContext ctx) { return visitChildren(ctx); }
  /**
   * {@inheritDoc}
   *
   * <p>The default implementation returns the result of calling
   * {@link #visitChildren} on {@code ctx}.</p>
   */
  @Override public T visitDecimalLiteral(EsqlBaseParser.DecimalLiteralContext ctx) { return visitChildren(ctx); }
  /**
   * {@inheritDoc}
   *
   * <p>The default implementation returns the result of calling
   * {@link #visitChildren} on {@code ctx}.</p>
   */
  @Override public T visitIntegerLiteral(EsqlBaseParser.IntegerLiteralContext ctx) { return visitChildren(ctx); }
  /**
   * {@inheritDoc}
   *
   * <p>The default implementation returns the result of calling
   * {@link #visitChildren} on {@code ctx}.</p>
   */
  @Override public T visitBooleanLiteral(EsqlBaseParser.BooleanLiteralContext ctx) { return visitChildren(ctx); }
  /**
   * {@inheritDoc}
   *
   * <p>The default implementation returns the result of calling
   * {@link #visitChildren} on {@code ctx}.</p>
   */
  @Override public T visitInputParameter(EsqlBaseParser.InputParameterContext ctx) { return visitChildren(ctx); }
  /**
   * {@inheritDoc}
   *
   * <p>The default implementation returns the result of calling
   * {@link #visitChildren} on {@code ctx}.</p>
   */
  @Override public T visitStringLiteral(EsqlBaseParser.StringLiteralContext ctx) { return visitChildren(ctx); }
  /**
   * {@inheritDoc}
   *
   * <p>The default implementation returns the result of calling
   * {@link #visitChildren} on {@code ctx}.</p>
   */
  @Override public T visitNumericArrayLiteral(EsqlBaseParser.NumericArrayLiteralContext ctx) { return visitChildren(ctx); }
  /**
   * {@inheritDoc}
   *
   * <p>The default implementation returns the result of calling
   * {@link #visitChildren} on {@code ctx}.</p>
   */
  @Override public T visitBooleanArrayLiteral(EsqlBaseParser.BooleanArrayLiteralContext ctx) { return visitChildren(ctx); }
  /**
   * {@inheritDoc}
   *
   * <p>The default implementation returns the result of calling
   * {@link #visitChildren} on {@code ctx}.</p>
   */
  @Override public T visitStringArrayLiteral(EsqlBaseParser.StringArrayLiteralContext ctx) { return visitChildren(ctx); }
  /**
   * {@inheritDoc}
   *
   * <p>The default implementation returns the result of calling
   * {@link #visitChildren} on {@code ctx}.</p>
   */
  @Override public T visitBooleanValue(EsqlBaseParser.BooleanValueContext ctx) { return visitChildren(ctx); }
  /**
   * {@inheritDoc}
   *
   * <p>The default implementation returns the result of calling
   * {@link #visitChildren} on {@code ctx}.</p>
   */
  @Override public T visitNumericValue(EsqlBaseParser.NumericValueContext ctx) { return visitChildren(ctx); }
  /**
   * {@inheritDoc}
   *
   * <p>The default implementation returns the result of calling
   * {@link #visitChildren} on {@code ctx}.</p>
   */
  @Override public T visitDecimalValue(EsqlBaseParser.DecimalValueContext ctx) { return visitChildren(ctx); }
  /**
   * {@inheritDoc}
   *
   * <p>The default implementation returns the result of calling
   * {@link #visitChildren} on {@code ctx}.</p>
   */
  @Override public T visitIntegerValue(EsqlBaseParser.IntegerValueContext ctx) { return visitChildren(ctx); }
  /**
   * {@inheritDoc}
   *
   * <p>The default implementation returns the result of calling
   * {@link #visitChildren} on {@code ctx}.</p>
   */
  @Override public T visitString(EsqlBaseParser.StringContext ctx) { return visitChildren(ctx); }
  /**
   * {@inheritDoc}
   *
   * <p>The default implementation returns the result of calling
   * {@link #visitChildren} on {@code ctx}.</p>
   */
  @Override public T visitComparisonOperator(EsqlBaseParser.ComparisonOperatorContext ctx) { return visitChildren(ctx); }
  /**
   * {@inheritDoc}
   *
   * <p>The default implementation returns the result of calling
   * {@link #visitChildren} on {@code ctx}.</p>
   */
  @Override public T visitJoinCommand(EsqlBaseParser.JoinCommandContext ctx) { return visitChildren(ctx); }
  /**
   * {@inheritDoc}
   *
   * <p>The default implementation returns the result of calling
   * {@link #visitChildren} on {@code ctx}.</p>
   */
  @Override public T visitJoinTarget(EsqlBaseParser.JoinTargetContext ctx) { return visitChildren(ctx); }
  /**
   * {@inheritDoc}
   *
   * <p>The default implementation returns the result of calling
   * {@link #visitChildren} on {@code ctx}.</p>
   */
  @Override public T visitJoinCondition(EsqlBaseParser.JoinConditionContext ctx) { return visitChildren(ctx); }
  /**
   * {@inheritDoc}
   *
   * <p>The default implementation returns the result of calling
   * {@link #visitChildren} on {@code ctx}.</p>
   */
<<<<<<< HEAD
  @Override public T visitForkSubQueryProcessingCommand(EsqlBaseParser.ForkSubQueryProcessingCommandContext ctx) { return visitChildren(ctx); }
  /**
   * {@inheritDoc}
   *
   * <p>The default implementation returns the result of calling
   * {@link #visitChildren} on {@code ctx}.</p>
   */
  @Override public T visitRerankCommand(EsqlBaseParser.RerankCommandContext ctx) { return visitChildren(ctx); }
=======
  @Override public T visitJoinPredicate(EsqlBaseParser.JoinPredicateContext ctx) { return visitChildren(ctx); }
>>>>>>> 8baba585
}<|MERGE_RESOLUTION|>--- conflicted
+++ resolved
@@ -222,6 +222,13 @@
    * <p>The default implementation returns the result of calling
    * {@link #visitChildren} on {@code ctx}.</p>
    */
+  @Override public T visitStringOrParameter(EsqlBaseParser.StringOrParameterContext ctx) { return visitChildren(ctx); }
+  /**
+   * {@inheritDoc}
+   *
+   * <p>The default implementation returns the result of calling
+   * {@link #visitChildren} on {@code ctx}.</p>
+   */
   @Override public T visitLimitCommand(EsqlBaseParser.LimitCommandContext ctx) { return visitChildren(ctx); }
   /**
    * {@inheritDoc}
@@ -411,6 +418,13 @@
    * <p>The default implementation returns the result of calling
    * {@link #visitChildren} on {@code ctx}.</p>
    */
+  @Override public T visitRerankCommand(EsqlBaseParser.RerankCommandContext ctx) { return visitChildren(ctx); }
+  /**
+   * {@inheritDoc}
+   *
+   * <p>The default implementation returns the result of calling
+   * {@link #visitChildren} on {@code ctx}.</p>
+   */
   @Override public T visitMatchExpression(EsqlBaseParser.MatchExpressionContext ctx) { return visitChildren(ctx); }
   /**
    * {@inheritDoc}
@@ -453,18 +467,7 @@
    * <p>The default implementation returns the result of calling
    * {@link #visitChildren} on {@code ctx}.</p>
    */
-<<<<<<< HEAD
-  @Override public T visitStringOrParameter(EsqlBaseParser.StringOrParameterContext ctx) { return visitChildren(ctx); }
-  /**
-   * {@inheritDoc}
-   *
-   * <p>The default implementation returns the result of calling
-   * {@link #visitChildren} on {@code ctx}.</p>
-   */
-  @Override public T visitLimitCommand(EsqlBaseParser.LimitCommandContext ctx) { return visitChildren(ctx); }
-=======
   @Override public T visitLogicalBinary(EsqlBaseParser.LogicalBinaryContext ctx) { return visitChildren(ctx); }
->>>>>>> 8baba585
   /**
    * {@inheritDoc}
    *
@@ -716,16 +719,5 @@
    * <p>The default implementation returns the result of calling
    * {@link #visitChildren} on {@code ctx}.</p>
    */
-<<<<<<< HEAD
-  @Override public T visitForkSubQueryProcessingCommand(EsqlBaseParser.ForkSubQueryProcessingCommandContext ctx) { return visitChildren(ctx); }
-  /**
-   * {@inheritDoc}
-   *
-   * <p>The default implementation returns the result of calling
-   * {@link #visitChildren} on {@code ctx}.</p>
-   */
-  @Override public T visitRerankCommand(EsqlBaseParser.RerankCommandContext ctx) { return visitChildren(ctx); }
-=======
   @Override public T visitJoinPredicate(EsqlBaseParser.JoinPredicateContext ctx) { return visitChildren(ctx); }
->>>>>>> 8baba585
 }
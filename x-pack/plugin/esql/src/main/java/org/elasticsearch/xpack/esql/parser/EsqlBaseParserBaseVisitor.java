--- conflicted
+++ resolved
@@ -523,9 +523,13 @@
    * <p>The default implementation returns the result of calling
    * {@link #visitChildren} on {@code ctx}.</p>
    */
-<<<<<<< HEAD
   @Override public T visitFuseMethod(EsqlBaseParser.FuseMethodContext ctx) { return visitChildren(ctx); }
-=======
+  /**
+   * {@inheritDoc}
+   *
+   * <p>The default implementation returns the result of calling
+   * {@link #visitChildren} on {@code ctx}.</p>
+   */
   @Override public T visitSetCommand(EsqlBaseParser.SetCommandContext ctx) { return visitChildren(ctx); }
   /**
    * {@inheritDoc}
@@ -534,7 +538,6 @@
    * {@link #visitChildren} on {@code ctx}.</p>
    */
   @Override public T visitSetField(EsqlBaseParser.SetFieldContext ctx) { return visitChildren(ctx); }
->>>>>>> 3e2af4e9
   /**
    * {@inheritDoc}
    *

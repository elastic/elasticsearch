// ANTLR GENERATED CODE: DO NOT EDIT
package org.elasticsearch.xpack.esql.parser;

/*
 * Copyright Elasticsearch B.V. and/or licensed to Elasticsearch B.V. under one
 * or more contributor license agreements. Licensed under the Elastic License
 * 2.0; you may not use this file except in compliance with the Elastic License
 * 2.0.
 */

import org.antlr.v4.runtime.tree.AbstractParseTreeVisitor;

/**
 * This class provides an empty implementation of {@link EsqlBaseParserVisitor},
 * which can be extended to create a visitor which only needs to handle a subset
 * of the available methods.
 *
 * @param <T> The return type of the visit operation. Use {@link Void} for
 * operations with no return type.
 */
@SuppressWarnings("CheckReturnValue")
public class EsqlBaseParserBaseVisitor<T> extends AbstractParseTreeVisitor<T> implements EsqlBaseParserVisitor<T> {
  /**
   * {@inheritDoc}
   *
   * <p>The default implementation returns the result of calling
   * {@link #visitChildren} on {@code ctx}.</p>
   */
  @Override public T visitSingleStatement(EsqlBaseParser.SingleStatementContext ctx) { return visitChildren(ctx); }
  /**
   * {@inheritDoc}
   *
   * <p>The default implementation returns the result of calling
   * {@link #visitChildren} on {@code ctx}.</p>
   */
  @Override public T visitCompositeQuery(EsqlBaseParser.CompositeQueryContext ctx) { return visitChildren(ctx); }
  /**
   * {@inheritDoc}
   *
   * <p>The default implementation returns the result of calling
   * {@link #visitChildren} on {@code ctx}.</p>
   */
  @Override public T visitSingleCommandQuery(EsqlBaseParser.SingleCommandQueryContext ctx) { return visitChildren(ctx); }
  /**
   * {@inheritDoc}
   *
   * <p>The default implementation returns the result of calling
   * {@link #visitChildren} on {@code ctx}.</p>
   */
  @Override public T visitSourceCommand(EsqlBaseParser.SourceCommandContext ctx) { return visitChildren(ctx); }
  /**
   * {@inheritDoc}
   *
   * <p>The default implementation returns the result of calling
   * {@link #visitChildren} on {@code ctx}.</p>
   */
  @Override public T visitProcessingCommand(EsqlBaseParser.ProcessingCommandContext ctx) { return visitChildren(ctx); }
  /**
   * {@inheritDoc}
   *
   * <p>The default implementation returns the result of calling
   * {@link #visitChildren} on {@code ctx}.</p>
   */
  @Override public T visitWhereCommand(EsqlBaseParser.WhereCommandContext ctx) { return visitChildren(ctx); }
  /**
   * {@inheritDoc}
   *
   * <p>The default implementation returns the result of calling
   * {@link #visitChildren} on {@code ctx}.</p>
   */
  @Override public T visitMatchExpression(EsqlBaseParser.MatchExpressionContext ctx) { return visitChildren(ctx); }
  /**
   * {@inheritDoc}
   *
   * <p>The default implementation returns the result of calling
   * {@link #visitChildren} on {@code ctx}.</p>
   */
  @Override public T visitLogicalNot(EsqlBaseParser.LogicalNotContext ctx) { return visitChildren(ctx); }
  /**
   * {@inheritDoc}
   *
   * <p>The default implementation returns the result of calling
   * {@link #visitChildren} on {@code ctx}.</p>
   */
  @Override public T visitBooleanDefault(EsqlBaseParser.BooleanDefaultContext ctx) { return visitChildren(ctx); }
  /**
   * {@inheritDoc}
   *
   * <p>The default implementation returns the result of calling
   * {@link #visitChildren} on {@code ctx}.</p>
   */
  @Override public T visitIsNull(EsqlBaseParser.IsNullContext ctx) { return visitChildren(ctx); }
  /**
   * {@inheritDoc}
   *
   * <p>The default implementation returns the result of calling
   * {@link #visitChildren} on {@code ctx}.</p>
   */
  @Override public T visitRegexExpression(EsqlBaseParser.RegexExpressionContext ctx) { return visitChildren(ctx); }
  /**
   * {@inheritDoc}
   *
   * <p>The default implementation returns the result of calling
   * {@link #visitChildren} on {@code ctx}.</p>
   */
  @Override public T visitLogicalIn(EsqlBaseParser.LogicalInContext ctx) { return visitChildren(ctx); }
  /**
   * {@inheritDoc}
   *
   * <p>The default implementation returns the result of calling
   * {@link #visitChildren} on {@code ctx}.</p>
   */
  @Override public T visitLogicalBinary(EsqlBaseParser.LogicalBinaryContext ctx) { return visitChildren(ctx); }
  /**
   * {@inheritDoc}
   *
   * <p>The default implementation returns the result of calling
   * {@link #visitChildren} on {@code ctx}.</p>
   */
  @Override public T visitRegexBooleanExpression(EsqlBaseParser.RegexBooleanExpressionContext ctx) { return visitChildren(ctx); }
  /**
   * {@inheritDoc}
   *
   * <p>The default implementation returns the result of calling
   * {@link #visitChildren} on {@code ctx}.</p>
   */
  @Override public T visitMatchBooleanExpression(EsqlBaseParser.MatchBooleanExpressionContext ctx) { return visitChildren(ctx); }
  /**
   * {@inheritDoc}
   *
   * <p>The default implementation returns the result of calling
   * {@link #visitChildren} on {@code ctx}.</p>
   */
  @Override public T visitValueExpressionDefault(EsqlBaseParser.ValueExpressionDefaultContext ctx) { return visitChildren(ctx); }
  /**
   * {@inheritDoc}
   *
   * <p>The default implementation returns the result of calling
   * {@link #visitChildren} on {@code ctx}.</p>
   */
  @Override public T visitComparison(EsqlBaseParser.ComparisonContext ctx) { return visitChildren(ctx); }
  /**
   * {@inheritDoc}
   *
   * <p>The default implementation returns the result of calling
   * {@link #visitChildren} on {@code ctx}.</p>
   */
  @Override public T visitOperatorExpressionDefault(EsqlBaseParser.OperatorExpressionDefaultContext ctx) { return visitChildren(ctx); }
  /**
   * {@inheritDoc}
   *
   * <p>The default implementation returns the result of calling
   * {@link #visitChildren} on {@code ctx}.</p>
   */
  @Override public T visitArithmeticBinary(EsqlBaseParser.ArithmeticBinaryContext ctx) { return visitChildren(ctx); }
  /**
   * {@inheritDoc}
   *
   * <p>The default implementation returns the result of calling
   * {@link #visitChildren} on {@code ctx}.</p>
   */
  @Override public T visitArithmeticUnary(EsqlBaseParser.ArithmeticUnaryContext ctx) { return visitChildren(ctx); }
  /**
   * {@inheritDoc}
   *
   * <p>The default implementation returns the result of calling
   * {@link #visitChildren} on {@code ctx}.</p>
   */
  @Override public T visitDereference(EsqlBaseParser.DereferenceContext ctx) { return visitChildren(ctx); }
  /**
   * {@inheritDoc}
   *
   * <p>The default implementation returns the result of calling
   * {@link #visitChildren} on {@code ctx}.</p>
   */
  @Override public T visitInlineCast(EsqlBaseParser.InlineCastContext ctx) { return visitChildren(ctx); }
  /**
   * {@inheritDoc}
   *
   * <p>The default implementation returns the result of calling
   * {@link #visitChildren} on {@code ctx}.</p>
   */
  @Override public T visitConstantDefault(EsqlBaseParser.ConstantDefaultContext ctx) { return visitChildren(ctx); }
  /**
   * {@inheritDoc}
   *
   * <p>The default implementation returns the result of calling
   * {@link #visitChildren} on {@code ctx}.</p>
   */
  @Override public T visitParenthesizedExpression(EsqlBaseParser.ParenthesizedExpressionContext ctx) { return visitChildren(ctx); }
  /**
   * {@inheritDoc}
   *
   * <p>The default implementation returns the result of calling
   * {@link #visitChildren} on {@code ctx}.</p>
   */
  @Override public T visitFunction(EsqlBaseParser.FunctionContext ctx) { return visitChildren(ctx); }
  /**
   * {@inheritDoc}
   *
   * <p>The default implementation returns the result of calling
   * {@link #visitChildren} on {@code ctx}.</p>
   */
  @Override public T visitFunctionExpression(EsqlBaseParser.FunctionExpressionContext ctx) { return visitChildren(ctx); }
  /**
   * {@inheritDoc}
   *
   * <p>The default implementation returns the result of calling
   * {@link #visitChildren} on {@code ctx}.</p>
   */
  @Override public T visitFunctionName(EsqlBaseParser.FunctionNameContext ctx) { return visitChildren(ctx); }
  /**
   * {@inheritDoc}
   *
   * <p>The default implementation returns the result of calling
   * {@link #visitChildren} on {@code ctx}.</p>
   */
  @Override public T visitMapExpression(EsqlBaseParser.MapExpressionContext ctx) { return visitChildren(ctx); }
  /**
   * {@inheritDoc}
   *
   * <p>The default implementation returns the result of calling
   * {@link #visitChildren} on {@code ctx}.</p>
   */
  @Override public T visitEntryExpression(EsqlBaseParser.EntryExpressionContext ctx) { return visitChildren(ctx); }
  /**
   * {@inheritDoc}
   *
   * <p>The default implementation returns the result of calling
   * {@link #visitChildren} on {@code ctx}.</p>
   */
  @Override public T visitToDataType(EsqlBaseParser.ToDataTypeContext ctx) { return visitChildren(ctx); }
  /**
   * {@inheritDoc}
   *
   * <p>The default implementation returns the result of calling
   * {@link #visitChildren} on {@code ctx}.</p>
   */
  @Override public T visitRowCommand(EsqlBaseParser.RowCommandContext ctx) { return visitChildren(ctx); }
  /**
   * {@inheritDoc}
   *
   * <p>The default implementation returns the result of calling
   * {@link #visitChildren} on {@code ctx}.</p>
   */
  @Override public T visitFields(EsqlBaseParser.FieldsContext ctx) { return visitChildren(ctx); }
  /**
   * {@inheritDoc}
   *
   * <p>The default implementation returns the result of calling
   * {@link #visitChildren} on {@code ctx}.</p>
   */
  @Override public T visitField(EsqlBaseParser.FieldContext ctx) { return visitChildren(ctx); }
  /**
   * {@inheritDoc}
   *
   * <p>The default implementation returns the result of calling
   * {@link #visitChildren} on {@code ctx}.</p>
   */
  @Override public T visitFromCommand(EsqlBaseParser.FromCommandContext ctx) { return visitChildren(ctx); }
  /**
   * {@inheritDoc}
   *
   * <p>The default implementation returns the result of calling
   * {@link #visitChildren} on {@code ctx}.</p>
   */
  @Override public T visitIndexPattern(EsqlBaseParser.IndexPatternContext ctx) { return visitChildren(ctx); }
  /**
   * {@inheritDoc}
   *
   * <p>The default implementation returns the result of calling
   * {@link #visitChildren} on {@code ctx}.</p>
   */
  @Override public T visitClusterString(EsqlBaseParser.ClusterStringContext ctx) { return visitChildren(ctx); }
  /**
   * {@inheritDoc}
   *
   * <p>The default implementation returns the result of calling
   * {@link #visitChildren} on {@code ctx}.</p>
   */
  @Override public T visitIndexString(EsqlBaseParser.IndexStringContext ctx) { return visitChildren(ctx); }
  /**
   * {@inheritDoc}
   *
   * <p>The default implementation returns the result of calling
   * {@link #visitChildren} on {@code ctx}.</p>
   */
  @Override public T visitMetadata(EsqlBaseParser.MetadataContext ctx) { return visitChildren(ctx); }
  /**
   * {@inheritDoc}
   *
   * <p>The default implementation returns the result of calling
   * {@link #visitChildren} on {@code ctx}.</p>
   */
  @Override public T visitMetricsCommand(EsqlBaseParser.MetricsCommandContext ctx) { return visitChildren(ctx); }
  /**
   * {@inheritDoc}
   *
   * <p>The default implementation returns the result of calling
   * {@link #visitChildren} on {@code ctx}.</p>
   */
  @Override public T visitEvalCommand(EsqlBaseParser.EvalCommandContext ctx) { return visitChildren(ctx); }
  /**
   * {@inheritDoc}
   *
   * <p>The default implementation returns the result of calling
   * {@link #visitChildren} on {@code ctx}.</p>
   */
  @Override public T visitStatsCommand(EsqlBaseParser.StatsCommandContext ctx) { return visitChildren(ctx); }
  /**
   * {@inheritDoc}
   *
   * <p>The default implementation returns the result of calling
   * {@link #visitChildren} on {@code ctx}.</p>
   */
  @Override public T visitAggFields(EsqlBaseParser.AggFieldsContext ctx) { return visitChildren(ctx); }
  /**
   * {@inheritDoc}
   *
   * <p>The default implementation returns the result of calling
   * {@link #visitChildren} on {@code ctx}.</p>
   */
  @Override public T visitAggField(EsqlBaseParser.AggFieldContext ctx) { return visitChildren(ctx); }
  /**
   * {@inheritDoc}
   *
   * <p>The default implementation returns the result of calling
   * {@link #visitChildren} on {@code ctx}.</p>
   */
  @Override public T visitQualifiedName(EsqlBaseParser.QualifiedNameContext ctx) { return visitChildren(ctx); }
  /**
   * {@inheritDoc}
   *
   * <p>The default implementation returns the result of calling
   * {@link #visitChildren} on {@code ctx}.</p>
   */
  @Override public T visitQualifiedNamePattern(EsqlBaseParser.QualifiedNamePatternContext ctx) { return visitChildren(ctx); }
  /**
   * {@inheritDoc}
   *
   * <p>The default implementation returns the result of calling
   * {@link #visitChildren} on {@code ctx}.</p>
   */
  @Override public T visitQualifiedNamePatterns(EsqlBaseParser.QualifiedNamePatternsContext ctx) { return visitChildren(ctx); }
  /**
   * {@inheritDoc}
   *
   * <p>The default implementation returns the result of calling
   * {@link #visitChildren} on {@code ctx}.</p>
   */
  @Override public T visitIdentifier(EsqlBaseParser.IdentifierContext ctx) { return visitChildren(ctx); }
  /**
   * {@inheritDoc}
   *
   * <p>The default implementation returns the result of calling
   * {@link #visitChildren} on {@code ctx}.</p>
   */
  @Override public T visitIdentifierPattern(EsqlBaseParser.IdentifierPatternContext ctx) { return visitChildren(ctx); }
  /**
   * {@inheritDoc}
   *
   * <p>The default implementation returns the result of calling
   * {@link #visitChildren} on {@code ctx}.</p>
   */
  @Override public T visitNullLiteral(EsqlBaseParser.NullLiteralContext ctx) { return visitChildren(ctx); }
  /**
   * {@inheritDoc}
   *
   * <p>The default implementation returns the result of calling
   * {@link #visitChildren} on {@code ctx}.</p>
   */
  @Override public T visitQualifiedIntegerLiteral(EsqlBaseParser.QualifiedIntegerLiteralContext ctx) { return visitChildren(ctx); }
  /**
   * {@inheritDoc}
   *
   * <p>The default implementation returns the result of calling
   * {@link #visitChildren} on {@code ctx}.</p>
   */
  @Override public T visitDecimalLiteral(EsqlBaseParser.DecimalLiteralContext ctx) { return visitChildren(ctx); }
  /**
   * {@inheritDoc}
   *
   * <p>The default implementation returns the result of calling
   * {@link #visitChildren} on {@code ctx}.</p>
   */
  @Override public T visitIntegerLiteral(EsqlBaseParser.IntegerLiteralContext ctx) { return visitChildren(ctx); }
  /**
   * {@inheritDoc}
   *
   * <p>The default implementation returns the result of calling
   * {@link #visitChildren} on {@code ctx}.</p>
   */
  @Override public T visitBooleanLiteral(EsqlBaseParser.BooleanLiteralContext ctx) { return visitChildren(ctx); }
  /**
   * {@inheritDoc}
   *
   * <p>The default implementation returns the result of calling
   * {@link #visitChildren} on {@code ctx}.</p>
   */
  @Override public T visitInputParameter(EsqlBaseParser.InputParameterContext ctx) { return visitChildren(ctx); }
  /**
   * {@inheritDoc}
   *
   * <p>The default implementation returns the result of calling
   * {@link #visitChildren} on {@code ctx}.</p>
   */
  @Override public T visitStringLiteral(EsqlBaseParser.StringLiteralContext ctx) { return visitChildren(ctx); }
  /**
   * {@inheritDoc}
   *
   * <p>The default implementation returns the result of calling
   * {@link #visitChildren} on {@code ctx}.</p>
   */
  @Override public T visitNumericArrayLiteral(EsqlBaseParser.NumericArrayLiteralContext ctx) { return visitChildren(ctx); }
  /**
   * {@inheritDoc}
   *
   * <p>The default implementation returns the result of calling
   * {@link #visitChildren} on {@code ctx}.</p>
   */
  @Override public T visitBooleanArrayLiteral(EsqlBaseParser.BooleanArrayLiteralContext ctx) { return visitChildren(ctx); }
  /**
   * {@inheritDoc}
   *
   * <p>The default implementation returns the result of calling
   * {@link #visitChildren} on {@code ctx}.</p>
   */
  @Override public T visitStringArrayLiteral(EsqlBaseParser.StringArrayLiteralContext ctx) { return visitChildren(ctx); }
  /**
   * {@inheritDoc}
   *
   * <p>The default implementation returns the result of calling
   * {@link #visitChildren} on {@code ctx}.</p>
   */
  @Override public T visitInputParam(EsqlBaseParser.InputParamContext ctx) { return visitChildren(ctx); }
  /**
   * {@inheritDoc}
   *
   * <p>The default implementation returns the result of calling
   * {@link #visitChildren} on {@code ctx}.</p>
   */
  @Override public T visitInputNamedOrPositionalParam(EsqlBaseParser.InputNamedOrPositionalParamContext ctx) { return visitChildren(ctx); }
  /**
   * {@inheritDoc}
   *
   * <p>The default implementation returns the result of calling
   * {@link #visitChildren} on {@code ctx}.</p>
   */
  @Override public T visitIdentifierOrParameter(EsqlBaseParser.IdentifierOrParameterContext ctx) { return visitChildren(ctx); }
  /**
   * {@inheritDoc}
   *
   * <p>The default implementation returns the result of calling
   * {@link #visitChildren} on {@code ctx}.</p>
   */
  @Override public T visitLimitCommand(EsqlBaseParser.LimitCommandContext ctx) { return visitChildren(ctx); }
  /**
   * {@inheritDoc}
   *
   * <p>The default implementation returns the result of calling
   * {@link #visitChildren} on {@code ctx}.</p>
   */
  @Override public T visitSortCommand(EsqlBaseParser.SortCommandContext ctx) { return visitChildren(ctx); }
  /**
   * {@inheritDoc}
   *
   * <p>The default implementation returns the result of calling
   * {@link #visitChildren} on {@code ctx}.</p>
   */
  @Override public T visitOrderExpression(EsqlBaseParser.OrderExpressionContext ctx) { return visitChildren(ctx); }
  /**
   * {@inheritDoc}
   *
   * <p>The default implementation returns the result of calling
   * {@link #visitChildren} on {@code ctx}.</p>
   */
  @Override public T visitKeepCommand(EsqlBaseParser.KeepCommandContext ctx) { return visitChildren(ctx); }
  /**
   * {@inheritDoc}
   *
   * <p>The default implementation returns the result of calling
   * {@link #visitChildren} on {@code ctx}.</p>
   */
  @Override public T visitDropCommand(EsqlBaseParser.DropCommandContext ctx) { return visitChildren(ctx); }
  /**
   * {@inheritDoc}
   *
   * <p>The default implementation returns the result of calling
   * {@link #visitChildren} on {@code ctx}.</p>
   */
  @Override public T visitRenameCommand(EsqlBaseParser.RenameCommandContext ctx) { return visitChildren(ctx); }
  /**
   * {@inheritDoc}
   *
   * <p>The default implementation returns the result of calling
   * {@link #visitChildren} on {@code ctx}.</p>
   */
  @Override public T visitRenameClause(EsqlBaseParser.RenameClauseContext ctx) { return visitChildren(ctx); }
  /**
   * {@inheritDoc}
   *
   * <p>The default implementation returns the result of calling
   * {@link #visitChildren} on {@code ctx}.</p>
   */
  @Override public T visitDissectCommand(EsqlBaseParser.DissectCommandContext ctx) { return visitChildren(ctx); }
  /**
   * {@inheritDoc}
   *
   * <p>The default implementation returns the result of calling
   * {@link #visitChildren} on {@code ctx}.</p>
   */
  @Override public T visitGrokCommand(EsqlBaseParser.GrokCommandContext ctx) { return visitChildren(ctx); }
  /**
   * {@inheritDoc}
   *
   * <p>The default implementation returns the result of calling
   * {@link #visitChildren} on {@code ctx}.</p>
   */
  @Override public T visitMvExpandCommand(EsqlBaseParser.MvExpandCommandContext ctx) { return visitChildren(ctx); }
  /**
   * {@inheritDoc}
   *
   * <p>The default implementation returns the result of calling
   * {@link #visitChildren} on {@code ctx}.</p>
   */
  @Override public T visitCommandOptions(EsqlBaseParser.CommandOptionsContext ctx) { return visitChildren(ctx); }
  /**
   * {@inheritDoc}
   *
   * <p>The default implementation returns the result of calling
   * {@link #visitChildren} on {@code ctx}.</p>
   */
  @Override public T visitCommandOption(EsqlBaseParser.CommandOptionContext ctx) { return visitChildren(ctx); }
  /**
   * {@inheritDoc}
   *
   * <p>The default implementation returns the result of calling
   * {@link #visitChildren} on {@code ctx}.</p>
   */
  @Override public T visitBooleanValue(EsqlBaseParser.BooleanValueContext ctx) { return visitChildren(ctx); }
  /**
   * {@inheritDoc}
   *
   * <p>The default implementation returns the result of calling
   * {@link #visitChildren} on {@code ctx}.</p>
   */
  @Override public T visitNumericValue(EsqlBaseParser.NumericValueContext ctx) { return visitChildren(ctx); }
  /**
   * {@inheritDoc}
   *
   * <p>The default implementation returns the result of calling
   * {@link #visitChildren} on {@code ctx}.</p>
   */
  @Override public T visitDecimalValue(EsqlBaseParser.DecimalValueContext ctx) { return visitChildren(ctx); }
  /**
   * {@inheritDoc}
   *
   * <p>The default implementation returns the result of calling
   * {@link #visitChildren} on {@code ctx}.</p>
   */
  @Override public T visitIntegerValue(EsqlBaseParser.IntegerValueContext ctx) { return visitChildren(ctx); }
  /**
   * {@inheritDoc}
   *
   * <p>The default implementation returns the result of calling
   * {@link #visitChildren} on {@code ctx}.</p>
   */
  @Override public T visitString(EsqlBaseParser.StringContext ctx) { return visitChildren(ctx); }
  /**
   * {@inheritDoc}
   *
   * <p>The default implementation returns the result of calling
   * {@link #visitChildren} on {@code ctx}.</p>
   */
  @Override public T visitComparisonOperator(EsqlBaseParser.ComparisonOperatorContext ctx) { return visitChildren(ctx); }
  /**
   * {@inheritDoc}
   *
   * <p>The default implementation returns the result of calling
   * {@link #visitChildren} on {@code ctx}.</p>
   */
  @Override public T visitExplainCommand(EsqlBaseParser.ExplainCommandContext ctx) { return visitChildren(ctx); }
  /**
   * {@inheritDoc}
   *
   * <p>The default implementation returns the result of calling
   * {@link #visitChildren} on {@code ctx}.</p>
   */
  @Override public T visitSubqueryExpression(EsqlBaseParser.SubqueryExpressionContext ctx) { return visitChildren(ctx); }
  /**
   * {@inheritDoc}
   *
   * <p>The default implementation returns the result of calling
   * {@link #visitChildren} on {@code ctx}.</p>
   */
  @Override public T visitShowInfo(EsqlBaseParser.ShowInfoContext ctx) { return visitChildren(ctx); }
  /**
   * {@inheritDoc}
   *
   * <p>The default implementation returns the result of calling
   * {@link #visitChildren} on {@code ctx}.</p>
   */
  @Override public T visitEnrichCommand(EsqlBaseParser.EnrichCommandContext ctx) { return visitChildren(ctx); }
  /**
   * {@inheritDoc}
   *
   * <p>The default implementation returns the result of calling
   * {@link #visitChildren} on {@code ctx}.</p>
   */
  @Override public T visitEnrichWithClause(EsqlBaseParser.EnrichWithClauseContext ctx) { return visitChildren(ctx); }
  /**
   * {@inheritDoc}
   *
   * <p>The default implementation returns the result of calling
   * {@link #visitChildren} on {@code ctx}.</p>
   */
  @Override public T visitLookupCommand(EsqlBaseParser.LookupCommandContext ctx) { return visitChildren(ctx); }
  /**
   * {@inheritDoc}
   *
   * <p>The default implementation returns the result of calling
   * {@link #visitChildren} on {@code ctx}.</p>
   */
  @Override public T visitInlinestatsCommand(EsqlBaseParser.InlinestatsCommandContext ctx) { return visitChildren(ctx); }
  /**
   * {@inheritDoc}
   *
   * <p>The default implementation returns the result of calling
   * {@link #visitChildren} on {@code ctx}.</p>
   */
  @Override public T visitJoinCommand(EsqlBaseParser.JoinCommandContext ctx) { return visitChildren(ctx); }
  /**
   * {@inheritDoc}
   *
   * <p>The default implementation returns the result of calling
   * {@link #visitChildren} on {@code ctx}.</p>
   */
  @Override public T visitJoinTarget(EsqlBaseParser.JoinTargetContext ctx) { return visitChildren(ctx); }
  /**
   * {@inheritDoc}
   *
   * <p>The default implementation returns the result of calling
   * {@link #visitChildren} on {@code ctx}.</p>
   */
  @Override public T visitJoinCondition(EsqlBaseParser.JoinConditionContext ctx) { return visitChildren(ctx); }
  /**
   * {@inheritDoc}
   *
   * <p>The default implementation returns the result of calling
   * {@link #visitChildren} on {@code ctx}.</p>
   */
  @Override public T visitJoinPredicate(EsqlBaseParser.JoinPredicateContext ctx) { return visitChildren(ctx); }
  /**
   * {@inheritDoc}
   *
   * <p>The default implementation returns the result of calling
   * {@link #visitChildren} on {@code ctx}.</p>
   */
<<<<<<< HEAD
  @Override public T visitInsistCommand(EsqlBaseParser.InsistCommandContext ctx) { return visitChildren(ctx); }
=======
  @Override public T visitChangePointCommand(EsqlBaseParser.ChangePointCommandContext ctx) { return visitChildren(ctx); }
>>>>>>> aaa5ce85
}<|MERGE_RESOLUTION|>--- conflicted
+++ resolved
@@ -656,9 +656,12 @@
    * <p>The default implementation returns the result of calling
    * {@link #visitChildren} on {@code ctx}.</p>
    */
-<<<<<<< HEAD
+  @Override public T visitChangePointCommand(EsqlBaseParser.ChangePointCommandContext ctx) { return visitChildren(ctx); }
+  /**
+   * {@inheritDoc}
+   *
+   * <p>The default implementation returns the result of calling
+   * {@link #visitChildren} on {@code ctx}.</p>
+   */
   @Override public T visitInsistCommand(EsqlBaseParser.InsistCommandContext ctx) { return visitChildren(ctx); }
-=======
-  @Override public T visitChangePointCommand(EsqlBaseParser.ChangePointCommandContext ctx) { return visitChildren(ctx); }
->>>>>>> aaa5ce85
 }
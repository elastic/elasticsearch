--- conflicted
+++ resolved
@@ -173,6 +173,13 @@
    * <p>The default implementation returns the result of calling
    * {@link #visitChildren} on {@code ctx}.</p>
    */
+  @Override public T visitUnqualifiedName(EsqlBaseParser.UnqualifiedNameContext ctx) { return visitChildren(ctx); }
+  /**
+   * {@inheritDoc}
+   *
+   * <p>The default implementation returns the result of calling
+   * {@link #visitChildren} on {@code ctx}.</p>
+   */
   @Override public T visitQualifiedNamePattern(EsqlBaseParser.QualifiedNamePatternContext ctx) { return visitChildren(ctx); }
   /**
    * {@inheritDoc}
@@ -180,6 +187,13 @@
    * <p>The default implementation returns the result of calling
    * {@link #visitChildren} on {@code ctx}.</p>
    */
+  @Override public T visitUnqualifiedNamePattern(EsqlBaseParser.UnqualifiedNamePatternContext ctx) { return visitChildren(ctx); }
+  /**
+   * {@inheritDoc}
+   *
+   * <p>The default implementation returns the result of calling
+   * {@link #visitChildren} on {@code ctx}.</p>
+   */
   @Override public T visitQualifiedNamePatterns(EsqlBaseParser.QualifiedNamePatternsContext ctx) { return visitChildren(ctx); }
   /**
    * {@inheritDoc}
@@ -334,36 +348,14 @@
    * <p>The default implementation returns the result of calling
    * {@link #visitChildren} on {@code ctx}.</p>
    */
-<<<<<<< HEAD
-  @Override public T visitUnqualifiedName(EsqlBaseParser.UnqualifiedNameContext ctx) { return visitChildren(ctx); }
-  /**
-   * {@inheritDoc}
-   *
-   * <p>The default implementation returns the result of calling
-   * {@link #visitChildren} on {@code ctx}.</p>
-   */
-  @Override public T visitQualifiedNamePattern(EsqlBaseParser.QualifiedNamePatternContext ctx) { return visitChildren(ctx); }
-=======
   @Override public T visitShowInfo(EsqlBaseParser.ShowInfoContext ctx) { return visitChildren(ctx); }
->>>>>>> 79507517
-  /**
-   * {@inheritDoc}
-   *
-   * <p>The default implementation returns the result of calling
-   * {@link #visitChildren} on {@code ctx}.</p>
-   */
-<<<<<<< HEAD
-  @Override public T visitUnqualifiedNamePattern(EsqlBaseParser.UnqualifiedNamePatternContext ctx) { return visitChildren(ctx); }
-  /**
-   * {@inheritDoc}
-   *
-   * <p>The default implementation returns the result of calling
-   * {@link #visitChildren} on {@code ctx}.</p>
-   */
-  @Override public T visitQualifiedNamePatterns(EsqlBaseParser.QualifiedNamePatternsContext ctx) { return visitChildren(ctx); }
-=======
+  /**
+   * {@inheritDoc}
+   *
+   * <p>The default implementation returns the result of calling
+   * {@link #visitChildren} on {@code ctx}.</p>
+   */
   @Override public T visitEnrichCommand(EsqlBaseParser.EnrichCommandContext ctx) { return visitChildren(ctx); }
->>>>>>> 79507517
   /**
    * {@inheritDoc}
    *
@@ -391,6 +383,34 @@
    * <p>The default implementation returns the result of calling
    * {@link #visitChildren} on {@code ctx}.</p>
    */
+  @Override public T visitJoinCommand(EsqlBaseParser.JoinCommandContext ctx) { return visitChildren(ctx); }
+  /**
+   * {@inheritDoc}
+   *
+   * <p>The default implementation returns the result of calling
+   * {@link #visitChildren} on {@code ctx}.</p>
+   */
+  @Override public T visitJoinTarget(EsqlBaseParser.JoinTargetContext ctx) { return visitChildren(ctx); }
+  /**
+   * {@inheritDoc}
+   *
+   * <p>The default implementation returns the result of calling
+   * {@link #visitChildren} on {@code ctx}.</p>
+   */
+  @Override public T visitJoinCondition(EsqlBaseParser.JoinConditionContext ctx) { return visitChildren(ctx); }
+  /**
+   * {@inheritDoc}
+   *
+   * <p>The default implementation returns the result of calling
+   * {@link #visitChildren} on {@code ctx}.</p>
+   */
+  @Override public T visitJoinPredicate(EsqlBaseParser.JoinPredicateContext ctx) { return visitChildren(ctx); }
+  /**
+   * {@inheritDoc}
+   *
+   * <p>The default implementation returns the result of calling
+   * {@link #visitChildren} on {@code ctx}.</p>
+   */
   @Override public T visitChangePointCommand(EsqlBaseParser.ChangePointCommandContext ctx) { return visitChildren(ctx); }
   /**
    * {@inheritDoc}
@@ -721,32 +741,4 @@
    * {@link #visitChildren} on {@code ctx}.</p>
    */
   @Override public T visitComparisonOperator(EsqlBaseParser.ComparisonOperatorContext ctx) { return visitChildren(ctx); }
-  /**
-   * {@inheritDoc}
-   *
-   * <p>The default implementation returns the result of calling
-   * {@link #visitChildren} on {@code ctx}.</p>
-   */
-  @Override public T visitJoinCommand(EsqlBaseParser.JoinCommandContext ctx) { return visitChildren(ctx); }
-  /**
-   * {@inheritDoc}
-   *
-   * <p>The default implementation returns the result of calling
-   * {@link #visitChildren} on {@code ctx}.</p>
-   */
-  @Override public T visitJoinTarget(EsqlBaseParser.JoinTargetContext ctx) { return visitChildren(ctx); }
-  /**
-   * {@inheritDoc}
-   *
-   * <p>The default implementation returns the result of calling
-   * {@link #visitChildren} on {@code ctx}.</p>
-   */
-  @Override public T visitJoinCondition(EsqlBaseParser.JoinConditionContext ctx) { return visitChildren(ctx); }
-  /**
-   * {@inheritDoc}
-   *
-   * <p>The default implementation returns the result of calling
-   * {@link #visitChildren} on {@code ctx}.</p>
-   */
-  @Override public T visitJoinPredicate(EsqlBaseParser.JoinPredicateContext ctx) { return visitChildren(ctx); }
 }
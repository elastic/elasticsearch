--- conflicted
+++ resolved
@@ -194,7 +194,349 @@
    * <p>The default implementation returns the result of calling
    * {@link #visitChildren} on {@code ctx}.</p>
    */
-<<<<<<< HEAD
+  @Override public T visitIdentifierPattern(EsqlBaseParser.IdentifierPatternContext ctx) { return visitChildren(ctx); }
+  /**
+   * {@inheritDoc}
+   *
+   * <p>The default implementation returns the result of calling
+   * {@link #visitChildren} on {@code ctx}.</p>
+   */
+  @Override public T visitInputParam(EsqlBaseParser.InputParamContext ctx) { return visitChildren(ctx); }
+  /**
+   * {@inheritDoc}
+   *
+   * <p>The default implementation returns the result of calling
+   * {@link #visitChildren} on {@code ctx}.</p>
+   */
+  @Override public T visitInputNamedOrPositionalParam(EsqlBaseParser.InputNamedOrPositionalParamContext ctx) { return visitChildren(ctx); }
+  /**
+   * {@inheritDoc}
+   *
+   * <p>The default implementation returns the result of calling
+   * {@link #visitChildren} on {@code ctx}.</p>
+   */
+  @Override public T visitIdentifierOrParameter(EsqlBaseParser.IdentifierOrParameterContext ctx) { return visitChildren(ctx); }
+  /**
+   * {@inheritDoc}
+   *
+   * <p>The default implementation returns the result of calling
+   * {@link #visitChildren} on {@code ctx}.</p>
+   */
+  @Override public T visitLimitCommand(EsqlBaseParser.LimitCommandContext ctx) { return visitChildren(ctx); }
+  /**
+   * {@inheritDoc}
+   *
+   * <p>The default implementation returns the result of calling
+   * {@link #visitChildren} on {@code ctx}.</p>
+   */
+  @Override public T visitSortCommand(EsqlBaseParser.SortCommandContext ctx) { return visitChildren(ctx); }
+  /**
+   * {@inheritDoc}
+   *
+   * <p>The default implementation returns the result of calling
+   * {@link #visitChildren} on {@code ctx}.</p>
+   */
+  @Override public T visitOrderExpression(EsqlBaseParser.OrderExpressionContext ctx) { return visitChildren(ctx); }
+  /**
+   * {@inheritDoc}
+   *
+   * <p>The default implementation returns the result of calling
+   * {@link #visitChildren} on {@code ctx}.</p>
+   */
+  @Override public T visitKeepCommand(EsqlBaseParser.KeepCommandContext ctx) { return visitChildren(ctx); }
+  /**
+   * {@inheritDoc}
+   *
+   * <p>The default implementation returns the result of calling
+   * {@link #visitChildren} on {@code ctx}.</p>
+   */
+  @Override public T visitDropCommand(EsqlBaseParser.DropCommandContext ctx) { return visitChildren(ctx); }
+  /**
+   * {@inheritDoc}
+   *
+   * <p>The default implementation returns the result of calling
+   * {@link #visitChildren} on {@code ctx}.</p>
+   */
+  @Override public T visitRenameCommand(EsqlBaseParser.RenameCommandContext ctx) { return visitChildren(ctx); }
+  /**
+   * {@inheritDoc}
+   *
+   * <p>The default implementation returns the result of calling
+   * {@link #visitChildren} on {@code ctx}.</p>
+   */
+  @Override public T visitRenameClause(EsqlBaseParser.RenameClauseContext ctx) { return visitChildren(ctx); }
+  /**
+   * {@inheritDoc}
+   *
+   * <p>The default implementation returns the result of calling
+   * {@link #visitChildren} on {@code ctx}.</p>
+   */
+  @Override public T visitDissectCommand(EsqlBaseParser.DissectCommandContext ctx) { return visitChildren(ctx); }
+  /**
+   * {@inheritDoc}
+   *
+   * <p>The default implementation returns the result of calling
+   * {@link #visitChildren} on {@code ctx}.</p>
+   */
+  @Override public T visitGrokCommand(EsqlBaseParser.GrokCommandContext ctx) { return visitChildren(ctx); }
+  /**
+   * {@inheritDoc}
+   *
+   * <p>The default implementation returns the result of calling
+   * {@link #visitChildren} on {@code ctx}.</p>
+   */
+  @Override public T visitMvExpandCommand(EsqlBaseParser.MvExpandCommandContext ctx) { return visitChildren(ctx); }
+  /**
+   * {@inheritDoc}
+   *
+   * <p>The default implementation returns the result of calling
+   * {@link #visitChildren} on {@code ctx}.</p>
+   */
+  @Override public T visitCommandOptions(EsqlBaseParser.CommandOptionsContext ctx) { return visitChildren(ctx); }
+  /**
+   * {@inheritDoc}
+   *
+   * <p>The default implementation returns the result of calling
+   * {@link #visitChildren} on {@code ctx}.</p>
+   */
+  @Override public T visitCommandOption(EsqlBaseParser.CommandOptionContext ctx) { return visitChildren(ctx); }
+  /**
+   * {@inheritDoc}
+   *
+   * <p>The default implementation returns the result of calling
+   * {@link #visitChildren} on {@code ctx}.</p>
+   */
+  @Override public T visitExplainCommand(EsqlBaseParser.ExplainCommandContext ctx) { return visitChildren(ctx); }
+  /**
+   * {@inheritDoc}
+   *
+   * <p>The default implementation returns the result of calling
+   * {@link #visitChildren} on {@code ctx}.</p>
+   */
+  @Override public T visitSubqueryExpression(EsqlBaseParser.SubqueryExpressionContext ctx) { return visitChildren(ctx); }
+  /**
+   * {@inheritDoc}
+   *
+   * <p>The default implementation returns the result of calling
+   * {@link #visitChildren} on {@code ctx}.</p>
+   */
+  @Override public T visitShowInfo(EsqlBaseParser.ShowInfoContext ctx) { return visitChildren(ctx); }
+  /**
+   * {@inheritDoc}
+   *
+   * <p>The default implementation returns the result of calling
+   * {@link #visitChildren} on {@code ctx}.</p>
+   */
+  @Override public T visitEnrichCommand(EsqlBaseParser.EnrichCommandContext ctx) { return visitChildren(ctx); }
+  /**
+   * {@inheritDoc}
+   *
+   * <p>The default implementation returns the result of calling
+   * {@link #visitChildren} on {@code ctx}.</p>
+   */
+  @Override public T visitEnrichWithClause(EsqlBaseParser.EnrichWithClauseContext ctx) { return visitChildren(ctx); }
+  /**
+   * {@inheritDoc}
+   *
+   * <p>The default implementation returns the result of calling
+   * {@link #visitChildren} on {@code ctx}.</p>
+   */
+  @Override public T visitLookupCommand(EsqlBaseParser.LookupCommandContext ctx) { return visitChildren(ctx); }
+  /**
+   * {@inheritDoc}
+   *
+   * <p>The default implementation returns the result of calling
+   * {@link #visitChildren} on {@code ctx}.</p>
+   */
+  @Override public T visitInlinestatsCommand(EsqlBaseParser.InlinestatsCommandContext ctx) { return visitChildren(ctx); }
+  /**
+   * {@inheritDoc}
+   *
+   * <p>The default implementation returns the result of calling
+   * {@link #visitChildren} on {@code ctx}.</p>
+   */
+  @Override public T visitChangePointCommand(EsqlBaseParser.ChangePointCommandContext ctx) { return visitChildren(ctx); }
+  /**
+   * {@inheritDoc}
+   *
+   * <p>The default implementation returns the result of calling
+   * {@link #visitChildren} on {@code ctx}.</p>
+   */
+  @Override public T visitInsistCommand(EsqlBaseParser.InsistCommandContext ctx) { return visitChildren(ctx); }
+  /**
+   * {@inheritDoc}
+   *
+   * <p>The default implementation returns the result of calling
+   * {@link #visitChildren} on {@code ctx}.</p>
+   */
+  @Override public T visitForkCommand(EsqlBaseParser.ForkCommandContext ctx) { return visitChildren(ctx); }
+  /**
+   * {@inheritDoc}
+   *
+   * <p>The default implementation returns the result of calling
+   * {@link #visitChildren} on {@code ctx}.</p>
+   */
+  @Override public T visitForkSubQueries(EsqlBaseParser.ForkSubQueriesContext ctx) { return visitChildren(ctx); }
+  /**
+   * {@inheritDoc}
+   *
+   * <p>The default implementation returns the result of calling
+   * {@link #visitChildren} on {@code ctx}.</p>
+   */
+  @Override public T visitForkSubQuery(EsqlBaseParser.ForkSubQueryContext ctx) { return visitChildren(ctx); }
+  /**
+   * {@inheritDoc}
+   *
+   * <p>The default implementation returns the result of calling
+   * {@link #visitChildren} on {@code ctx}.</p>
+   */
+  @Override public T visitSingleForkSubQueryCommand(EsqlBaseParser.SingleForkSubQueryCommandContext ctx) { return visitChildren(ctx); }
+  /**
+   * {@inheritDoc}
+   *
+   * <p>The default implementation returns the result of calling
+   * {@link #visitChildren} on {@code ctx}.</p>
+   */
+  @Override public T visitCompositeForkSubQuery(EsqlBaseParser.CompositeForkSubQueryContext ctx) { return visitChildren(ctx); }
+  /**
+   * {@inheritDoc}
+   *
+   * <p>The default implementation returns the result of calling
+   * {@link #visitChildren} on {@code ctx}.</p>
+   */
+  @Override public T visitForkSubQueryProcessingCommand(EsqlBaseParser.ForkSubQueryProcessingCommandContext ctx) { return visitChildren(ctx); }
+  /**
+   * {@inheritDoc}
+   *
+   * <p>The default implementation returns the result of calling
+   * {@link #visitChildren} on {@code ctx}.</p>
+   */
+  @Override public T visitMatchExpression(EsqlBaseParser.MatchExpressionContext ctx) { return visitChildren(ctx); }
+  /**
+   * {@inheritDoc}
+   *
+   * <p>The default implementation returns the result of calling
+   * {@link #visitChildren} on {@code ctx}.</p>
+   */
+  @Override public T visitLogicalNot(EsqlBaseParser.LogicalNotContext ctx) { return visitChildren(ctx); }
+  /**
+   * {@inheritDoc}
+   *
+   * <p>The default implementation returns the result of calling
+   * {@link #visitChildren} on {@code ctx}.</p>
+   */
+  @Override public T visitBooleanDefault(EsqlBaseParser.BooleanDefaultContext ctx) { return visitChildren(ctx); }
+  /**
+   * {@inheritDoc}
+   *
+   * <p>The default implementation returns the result of calling
+   * {@link #visitChildren} on {@code ctx}.</p>
+   */
+  @Override public T visitIsNull(EsqlBaseParser.IsNullContext ctx) { return visitChildren(ctx); }
+  /**
+   * {@inheritDoc}
+   *
+   * <p>The default implementation returns the result of calling
+   * {@link #visitChildren} on {@code ctx}.</p>
+   */
+  @Override public T visitRegexExpression(EsqlBaseParser.RegexExpressionContext ctx) { return visitChildren(ctx); }
+  /**
+   * {@inheritDoc}
+   *
+   * <p>The default implementation returns the result of calling
+   * {@link #visitChildren} on {@code ctx}.</p>
+   */
+  @Override public T visitLogicalIn(EsqlBaseParser.LogicalInContext ctx) { return visitChildren(ctx); }
+  /**
+   * {@inheritDoc}
+   *
+   * <p>The default implementation returns the result of calling
+   * {@link #visitChildren} on {@code ctx}.</p>
+   */
+  @Override public T visitLogicalBinary(EsqlBaseParser.LogicalBinaryContext ctx) { return visitChildren(ctx); }
+  /**
+   * {@inheritDoc}
+   *
+   * <p>The default implementation returns the result of calling
+   * {@link #visitChildren} on {@code ctx}.</p>
+   */
+  @Override public T visitRegexBooleanExpression(EsqlBaseParser.RegexBooleanExpressionContext ctx) { return visitChildren(ctx); }
+  /**
+   * {@inheritDoc}
+   *
+   * <p>The default implementation returns the result of calling
+   * {@link #visitChildren} on {@code ctx}.</p>
+   */
+  @Override public T visitMatchBooleanExpression(EsqlBaseParser.MatchBooleanExpressionContext ctx) { return visitChildren(ctx); }
+  /**
+   * {@inheritDoc}
+   *
+   * <p>The default implementation returns the result of calling
+   * {@link #visitChildren} on {@code ctx}.</p>
+   */
+  @Override public T visitValueExpressionDefault(EsqlBaseParser.ValueExpressionDefaultContext ctx) { return visitChildren(ctx); }
+  /**
+   * {@inheritDoc}
+   *
+   * <p>The default implementation returns the result of calling
+   * {@link #visitChildren} on {@code ctx}.</p>
+   */
+  @Override public T visitComparison(EsqlBaseParser.ComparisonContext ctx) { return visitChildren(ctx); }
+  /**
+   * {@inheritDoc}
+   *
+   * <p>The default implementation returns the result of calling
+   * {@link #visitChildren} on {@code ctx}.</p>
+   */
+  @Override public T visitOperatorExpressionDefault(EsqlBaseParser.OperatorExpressionDefaultContext ctx) { return visitChildren(ctx); }
+  /**
+   * {@inheritDoc}
+   *
+   * <p>The default implementation returns the result of calling
+   * {@link #visitChildren} on {@code ctx}.</p>
+   */
+  @Override public T visitArithmeticBinary(EsqlBaseParser.ArithmeticBinaryContext ctx) { return visitChildren(ctx); }
+  /**
+   * {@inheritDoc}
+   *
+   * <p>The default implementation returns the result of calling
+   * {@link #visitChildren} on {@code ctx}.</p>
+   */
+  @Override public T visitArithmeticUnary(EsqlBaseParser.ArithmeticUnaryContext ctx) { return visitChildren(ctx); }
+  /**
+   * {@inheritDoc}
+   *
+   * <p>The default implementation returns the result of calling
+   * {@link #visitChildren} on {@code ctx}.</p>
+   */
+  @Override public T visitDereference(EsqlBaseParser.DereferenceContext ctx) { return visitChildren(ctx); }
+  /**
+   * {@inheritDoc}
+   *
+   * <p>The default implementation returns the result of calling
+   * {@link #visitChildren} on {@code ctx}.</p>
+   */
+  @Override public T visitInlineCast(EsqlBaseParser.InlineCastContext ctx) { return visitChildren(ctx); }
+  /**
+   * {@inheritDoc}
+   *
+   * <p>The default implementation returns the result of calling
+   * {@link #visitChildren} on {@code ctx}.</p>
+   */
+  @Override public T visitConstantDefault(EsqlBaseParser.ConstantDefaultContext ctx) { return visitChildren(ctx); }
+  /**
+   * {@inheritDoc}
+   *
+   * <p>The default implementation returns the result of calling
+   * {@link #visitChildren} on {@code ctx}.</p>
+   */
+  @Override public T visitParenthesizedExpression(EsqlBaseParser.ParenthesizedExpressionContext ctx) { return visitChildren(ctx); }
+  /**
+   * {@inheritDoc}
+   *
+   * <p>The default implementation returns the result of calling
+   * {@link #visitChildren} on {@code ctx}.</p>
+   */
   @Override public T visitMethodInvocation(EsqlBaseParser.MethodInvocationContext ctx) { return visitChildren(ctx); }
   /**
    * {@inheritDoc}
@@ -203,370 +545,20 @@
    * {@link #visitChildren} on {@code ctx}.</p>
    */
   @Override public T visitFunction(EsqlBaseParser.FunctionContext ctx) { return visitChildren(ctx); }
-=======
-  @Override public T visitIdentifierPattern(EsqlBaseParser.IdentifierPatternContext ctx) { return visitChildren(ctx); }
->>>>>>> e8438490
-  /**
-   * {@inheritDoc}
-   *
-   * <p>The default implementation returns the result of calling
-   * {@link #visitChildren} on {@code ctx}.</p>
-   */
-  @Override public T visitInputParam(EsqlBaseParser.InputParamContext ctx) { return visitChildren(ctx); }
-  /**
-   * {@inheritDoc}
-   *
-   * <p>The default implementation returns the result of calling
-   * {@link #visitChildren} on {@code ctx}.</p>
-   */
-  @Override public T visitInputNamedOrPositionalParam(EsqlBaseParser.InputNamedOrPositionalParamContext ctx) { return visitChildren(ctx); }
-  /**
-   * {@inheritDoc}
-   *
-   * <p>The default implementation returns the result of calling
-   * {@link #visitChildren} on {@code ctx}.</p>
-   */
-  @Override public T visitIdentifierOrParameter(EsqlBaseParser.IdentifierOrParameterContext ctx) { return visitChildren(ctx); }
-  /**
-   * {@inheritDoc}
-   *
-   * <p>The default implementation returns the result of calling
-   * {@link #visitChildren} on {@code ctx}.</p>
-   */
-  @Override public T visitLimitCommand(EsqlBaseParser.LimitCommandContext ctx) { return visitChildren(ctx); }
-  /**
-   * {@inheritDoc}
-   *
-   * <p>The default implementation returns the result of calling
-   * {@link #visitChildren} on {@code ctx}.</p>
-   */
-<<<<<<< HEAD
+  /**
+   * {@inheritDoc}
+   *
+   * <p>The default implementation returns the result of calling
+   * {@link #visitChildren} on {@code ctx}.</p>
+   */
+  @Override public T visitFunctionExpression(EsqlBaseParser.FunctionExpressionContext ctx) { return visitChildren(ctx); }
+  /**
+   * {@inheritDoc}
+   *
+   * <p>The default implementation returns the result of calling
+   * {@link #visitChildren} on {@code ctx}.</p>
+   */
   @Override public T visitMethodExpression(EsqlBaseParser.MethodExpressionContext ctx) { return visitChildren(ctx); }
-  /**
-   * {@inheritDoc}
-   *
-   * <p>The default implementation returns the result of calling
-   * {@link #visitChildren} on {@code ctx}.</p>
-   */
-  @Override public T visitToDataType(EsqlBaseParser.ToDataTypeContext ctx) { return visitChildren(ctx); }
-=======
-  @Override public T visitSortCommand(EsqlBaseParser.SortCommandContext ctx) { return visitChildren(ctx); }
->>>>>>> e8438490
-  /**
-   * {@inheritDoc}
-   *
-   * <p>The default implementation returns the result of calling
-   * {@link #visitChildren} on {@code ctx}.</p>
-   */
-  @Override public T visitOrderExpression(EsqlBaseParser.OrderExpressionContext ctx) { return visitChildren(ctx); }
-  /**
-   * {@inheritDoc}
-   *
-   * <p>The default implementation returns the result of calling
-   * {@link #visitChildren} on {@code ctx}.</p>
-   */
-  @Override public T visitKeepCommand(EsqlBaseParser.KeepCommandContext ctx) { return visitChildren(ctx); }
-  /**
-   * {@inheritDoc}
-   *
-   * <p>The default implementation returns the result of calling
-   * {@link #visitChildren} on {@code ctx}.</p>
-   */
-  @Override public T visitDropCommand(EsqlBaseParser.DropCommandContext ctx) { return visitChildren(ctx); }
-  /**
-   * {@inheritDoc}
-   *
-   * <p>The default implementation returns the result of calling
-   * {@link #visitChildren} on {@code ctx}.</p>
-   */
-  @Override public T visitRenameCommand(EsqlBaseParser.RenameCommandContext ctx) { return visitChildren(ctx); }
-  /**
-   * {@inheritDoc}
-   *
-   * <p>The default implementation returns the result of calling
-   * {@link #visitChildren} on {@code ctx}.</p>
-   */
-  @Override public T visitRenameClause(EsqlBaseParser.RenameClauseContext ctx) { return visitChildren(ctx); }
-  /**
-   * {@inheritDoc}
-   *
-   * <p>The default implementation returns the result of calling
-   * {@link #visitChildren} on {@code ctx}.</p>
-   */
-  @Override public T visitDissectCommand(EsqlBaseParser.DissectCommandContext ctx) { return visitChildren(ctx); }
-  /**
-   * {@inheritDoc}
-   *
-   * <p>The default implementation returns the result of calling
-   * {@link #visitChildren} on {@code ctx}.</p>
-   */
-  @Override public T visitGrokCommand(EsqlBaseParser.GrokCommandContext ctx) { return visitChildren(ctx); }
-  /**
-   * {@inheritDoc}
-   *
-   * <p>The default implementation returns the result of calling
-   * {@link #visitChildren} on {@code ctx}.</p>
-   */
-  @Override public T visitMvExpandCommand(EsqlBaseParser.MvExpandCommandContext ctx) { return visitChildren(ctx); }
-  /**
-   * {@inheritDoc}
-   *
-   * <p>The default implementation returns the result of calling
-   * {@link #visitChildren} on {@code ctx}.</p>
-   */
-  @Override public T visitCommandOptions(EsqlBaseParser.CommandOptionsContext ctx) { return visitChildren(ctx); }
-  /**
-   * {@inheritDoc}
-   *
-   * <p>The default implementation returns the result of calling
-   * {@link #visitChildren} on {@code ctx}.</p>
-   */
-  @Override public T visitCommandOption(EsqlBaseParser.CommandOptionContext ctx) { return visitChildren(ctx); }
-  /**
-   * {@inheritDoc}
-   *
-   * <p>The default implementation returns the result of calling
-   * {@link #visitChildren} on {@code ctx}.</p>
-   */
-  @Override public T visitExplainCommand(EsqlBaseParser.ExplainCommandContext ctx) { return visitChildren(ctx); }
-  /**
-   * {@inheritDoc}
-   *
-   * <p>The default implementation returns the result of calling
-   * {@link #visitChildren} on {@code ctx}.</p>
-   */
-  @Override public T visitSubqueryExpression(EsqlBaseParser.SubqueryExpressionContext ctx) { return visitChildren(ctx); }
-  /**
-   * {@inheritDoc}
-   *
-   * <p>The default implementation returns the result of calling
-   * {@link #visitChildren} on {@code ctx}.</p>
-   */
-  @Override public T visitShowInfo(EsqlBaseParser.ShowInfoContext ctx) { return visitChildren(ctx); }
-  /**
-   * {@inheritDoc}
-   *
-   * <p>The default implementation returns the result of calling
-   * {@link #visitChildren} on {@code ctx}.</p>
-   */
-  @Override public T visitEnrichCommand(EsqlBaseParser.EnrichCommandContext ctx) { return visitChildren(ctx); }
-  /**
-   * {@inheritDoc}
-   *
-   * <p>The default implementation returns the result of calling
-   * {@link #visitChildren} on {@code ctx}.</p>
-   */
-  @Override public T visitEnrichWithClause(EsqlBaseParser.EnrichWithClauseContext ctx) { return visitChildren(ctx); }
-  /**
-   * {@inheritDoc}
-   *
-   * <p>The default implementation returns the result of calling
-   * {@link #visitChildren} on {@code ctx}.</p>
-   */
-  @Override public T visitLookupCommand(EsqlBaseParser.LookupCommandContext ctx) { return visitChildren(ctx); }
-  /**
-   * {@inheritDoc}
-   *
-   * <p>The default implementation returns the result of calling
-   * {@link #visitChildren} on {@code ctx}.</p>
-   */
-  @Override public T visitInlinestatsCommand(EsqlBaseParser.InlinestatsCommandContext ctx) { return visitChildren(ctx); }
-  /**
-   * {@inheritDoc}
-   *
-   * <p>The default implementation returns the result of calling
-   * {@link #visitChildren} on {@code ctx}.</p>
-   */
-  @Override public T visitChangePointCommand(EsqlBaseParser.ChangePointCommandContext ctx) { return visitChildren(ctx); }
-  /**
-   * {@inheritDoc}
-   *
-   * <p>The default implementation returns the result of calling
-   * {@link #visitChildren} on {@code ctx}.</p>
-   */
-  @Override public T visitInsistCommand(EsqlBaseParser.InsistCommandContext ctx) { return visitChildren(ctx); }
-  /**
-   * {@inheritDoc}
-   *
-   * <p>The default implementation returns the result of calling
-   * {@link #visitChildren} on {@code ctx}.</p>
-   */
-  @Override public T visitForkCommand(EsqlBaseParser.ForkCommandContext ctx) { return visitChildren(ctx); }
-  /**
-   * {@inheritDoc}
-   *
-   * <p>The default implementation returns the result of calling
-   * {@link #visitChildren} on {@code ctx}.</p>
-   */
-  @Override public T visitForkSubQueries(EsqlBaseParser.ForkSubQueriesContext ctx) { return visitChildren(ctx); }
-  /**
-   * {@inheritDoc}
-   *
-   * <p>The default implementation returns the result of calling
-   * {@link #visitChildren} on {@code ctx}.</p>
-   */
-  @Override public T visitForkSubQuery(EsqlBaseParser.ForkSubQueryContext ctx) { return visitChildren(ctx); }
-  /**
-   * {@inheritDoc}
-   *
-   * <p>The default implementation returns the result of calling
-   * {@link #visitChildren} on {@code ctx}.</p>
-   */
-  @Override public T visitSingleForkSubQueryCommand(EsqlBaseParser.SingleForkSubQueryCommandContext ctx) { return visitChildren(ctx); }
-  /**
-   * {@inheritDoc}
-   *
-   * <p>The default implementation returns the result of calling
-   * {@link #visitChildren} on {@code ctx}.</p>
-   */
-  @Override public T visitCompositeForkSubQuery(EsqlBaseParser.CompositeForkSubQueryContext ctx) { return visitChildren(ctx); }
-  /**
-   * {@inheritDoc}
-   *
-   * <p>The default implementation returns the result of calling
-   * {@link #visitChildren} on {@code ctx}.</p>
-   */
-  @Override public T visitForkSubQueryProcessingCommand(EsqlBaseParser.ForkSubQueryProcessingCommandContext ctx) { return visitChildren(ctx); }
-  /**
-   * {@inheritDoc}
-   *
-   * <p>The default implementation returns the result of calling
-   * {@link #visitChildren} on {@code ctx}.</p>
-   */
-  @Override public T visitMatchExpression(EsqlBaseParser.MatchExpressionContext ctx) { return visitChildren(ctx); }
-  /**
-   * {@inheritDoc}
-   *
-   * <p>The default implementation returns the result of calling
-   * {@link #visitChildren} on {@code ctx}.</p>
-   */
-  @Override public T visitLogicalNot(EsqlBaseParser.LogicalNotContext ctx) { return visitChildren(ctx); }
-  /**
-   * {@inheritDoc}
-   *
-   * <p>The default implementation returns the result of calling
-   * {@link #visitChildren} on {@code ctx}.</p>
-   */
-  @Override public T visitBooleanDefault(EsqlBaseParser.BooleanDefaultContext ctx) { return visitChildren(ctx); }
-  /**
-   * {@inheritDoc}
-   *
-   * <p>The default implementation returns the result of calling
-   * {@link #visitChildren} on {@code ctx}.</p>
-   */
-  @Override public T visitIsNull(EsqlBaseParser.IsNullContext ctx) { return visitChildren(ctx); }
-  /**
-   * {@inheritDoc}
-   *
-   * <p>The default implementation returns the result of calling
-   * {@link #visitChildren} on {@code ctx}.</p>
-   */
-  @Override public T visitRegexExpression(EsqlBaseParser.RegexExpressionContext ctx) { return visitChildren(ctx); }
-  /**
-   * {@inheritDoc}
-   *
-   * <p>The default implementation returns the result of calling
-   * {@link #visitChildren} on {@code ctx}.</p>
-   */
-  @Override public T visitLogicalIn(EsqlBaseParser.LogicalInContext ctx) { return visitChildren(ctx); }
-  /**
-   * {@inheritDoc}
-   *
-   * <p>The default implementation returns the result of calling
-   * {@link #visitChildren} on {@code ctx}.</p>
-   */
-  @Override public T visitLogicalBinary(EsqlBaseParser.LogicalBinaryContext ctx) { return visitChildren(ctx); }
-  /**
-   * {@inheritDoc}
-   *
-   * <p>The default implementation returns the result of calling
-   * {@link #visitChildren} on {@code ctx}.</p>
-   */
-  @Override public T visitRegexBooleanExpression(EsqlBaseParser.RegexBooleanExpressionContext ctx) { return visitChildren(ctx); }
-  /**
-   * {@inheritDoc}
-   *
-   * <p>The default implementation returns the result of calling
-   * {@link #visitChildren} on {@code ctx}.</p>
-   */
-  @Override public T visitMatchBooleanExpression(EsqlBaseParser.MatchBooleanExpressionContext ctx) { return visitChildren(ctx); }
-  /**
-   * {@inheritDoc}
-   *
-   * <p>The default implementation returns the result of calling
-   * {@link #visitChildren} on {@code ctx}.</p>
-   */
-  @Override public T visitValueExpressionDefault(EsqlBaseParser.ValueExpressionDefaultContext ctx) { return visitChildren(ctx); }
-  /**
-   * {@inheritDoc}
-   *
-   * <p>The default implementation returns the result of calling
-   * {@link #visitChildren} on {@code ctx}.</p>
-   */
-  @Override public T visitComparison(EsqlBaseParser.ComparisonContext ctx) { return visitChildren(ctx); }
-  /**
-   * {@inheritDoc}
-   *
-   * <p>The default implementation returns the result of calling
-   * {@link #visitChildren} on {@code ctx}.</p>
-   */
-  @Override public T visitOperatorExpressionDefault(EsqlBaseParser.OperatorExpressionDefaultContext ctx) { return visitChildren(ctx); }
-  /**
-   * {@inheritDoc}
-   *
-   * <p>The default implementation returns the result of calling
-   * {@link #visitChildren} on {@code ctx}.</p>
-   */
-  @Override public T visitArithmeticBinary(EsqlBaseParser.ArithmeticBinaryContext ctx) { return visitChildren(ctx); }
-  /**
-   * {@inheritDoc}
-   *
-   * <p>The default implementation returns the result of calling
-   * {@link #visitChildren} on {@code ctx}.</p>
-   */
-  @Override public T visitArithmeticUnary(EsqlBaseParser.ArithmeticUnaryContext ctx) { return visitChildren(ctx); }
-  /**
-   * {@inheritDoc}
-   *
-   * <p>The default implementation returns the result of calling
-   * {@link #visitChildren} on {@code ctx}.</p>
-   */
-  @Override public T visitDereference(EsqlBaseParser.DereferenceContext ctx) { return visitChildren(ctx); }
-  /**
-   * {@inheritDoc}
-   *
-   * <p>The default implementation returns the result of calling
-   * {@link #visitChildren} on {@code ctx}.</p>
-   */
-  @Override public T visitInlineCast(EsqlBaseParser.InlineCastContext ctx) { return visitChildren(ctx); }
-  /**
-   * {@inheritDoc}
-   *
-   * <p>The default implementation returns the result of calling
-   * {@link #visitChildren} on {@code ctx}.</p>
-   */
-  @Override public T visitConstantDefault(EsqlBaseParser.ConstantDefaultContext ctx) { return visitChildren(ctx); }
-  /**
-   * {@inheritDoc}
-   *
-   * <p>The default implementation returns the result of calling
-   * {@link #visitChildren} on {@code ctx}.</p>
-   */
-  @Override public T visitParenthesizedExpression(EsqlBaseParser.ParenthesizedExpressionContext ctx) { return visitChildren(ctx); }
-  /**
-   * {@inheritDoc}
-   *
-   * <p>The default implementation returns the result of calling
-   * {@link #visitChildren} on {@code ctx}.</p>
-   */
-  @Override public T visitFunction(EsqlBaseParser.FunctionContext ctx) { return visitChildren(ctx); }
-  /**
-   * {@inheritDoc}
-   *
-   * <p>The default implementation returns the result of calling
-   * {@link #visitChildren} on {@code ctx}.</p>
-   */
-  @Override public T visitFunctionExpression(EsqlBaseParser.FunctionExpressionContext ctx) { return visitChildren(ctx); }
   /**
    * {@inheritDoc}
    *

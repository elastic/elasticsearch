// ANTLR GENERATED CODE: DO NOT EDIT
package org.elasticsearch.xpack.esql.parser;

/*
 * Copyright Elasticsearch B.V. and/or licensed to Elasticsearch B.V. under one
 * or more contributor license agreements. Licensed under the Elastic License
 * 2.0; you may not use this file except in compliance with the Elastic License
 * 2.0.
 */

import org.antlr.v4.runtime.tree.ParseTreeListener;

/**
 * This interface defines a complete listener for a parse tree produced by
 * {@link EsqlBaseParser}.
 */
public interface EsqlBaseParserListener extends ParseTreeListener {
  /**
   * Enter a parse tree produced by {@link EsqlBaseParser#singleStatement}.
   * @param ctx the parse tree
   */
  void enterSingleStatement(EsqlBaseParser.SingleStatementContext ctx);
  /**
   * Exit a parse tree produced by {@link EsqlBaseParser#singleStatement}.
   * @param ctx the parse tree
   */
  void exitSingleStatement(EsqlBaseParser.SingleStatementContext ctx);
  /**
   * Enter a parse tree produced by the {@code compositeQuery}
   * labeled alternative in {@link EsqlBaseParser#query}.
   * @param ctx the parse tree
   */
  void enterCompositeQuery(EsqlBaseParser.CompositeQueryContext ctx);
  /**
   * Exit a parse tree produced by the {@code compositeQuery}
   * labeled alternative in {@link EsqlBaseParser#query}.
   * @param ctx the parse tree
   */
  void exitCompositeQuery(EsqlBaseParser.CompositeQueryContext ctx);
  /**
   * Enter a parse tree produced by the {@code singleCommandQuery}
   * labeled alternative in {@link EsqlBaseParser#query}.
   * @param ctx the parse tree
   */
  void enterSingleCommandQuery(EsqlBaseParser.SingleCommandQueryContext ctx);
  /**
   * Exit a parse tree produced by the {@code singleCommandQuery}
   * labeled alternative in {@link EsqlBaseParser#query}.
   * @param ctx the parse tree
   */
  void exitSingleCommandQuery(EsqlBaseParser.SingleCommandQueryContext ctx);
  /**
   * Enter a parse tree produced by {@link EsqlBaseParser#sourceCommand}.
   * @param ctx the parse tree
   */
  void enterSourceCommand(EsqlBaseParser.SourceCommandContext ctx);
  /**
   * Exit a parse tree produced by {@link EsqlBaseParser#sourceCommand}.
   * @param ctx the parse tree
   */
  void exitSourceCommand(EsqlBaseParser.SourceCommandContext ctx);
  /**
   * Enter a parse tree produced by {@link EsqlBaseParser#processingCommand}.
   * @param ctx the parse tree
   */
  void enterProcessingCommand(EsqlBaseParser.ProcessingCommandContext ctx);
  /**
   * Exit a parse tree produced by {@link EsqlBaseParser#processingCommand}.
   * @param ctx the parse tree
   */
  void exitProcessingCommand(EsqlBaseParser.ProcessingCommandContext ctx);
  /**
   * Enter a parse tree produced by {@link EsqlBaseParser#whereCommand}.
   * @param ctx the parse tree
   */
  void enterWhereCommand(EsqlBaseParser.WhereCommandContext ctx);
  /**
   * Exit a parse tree produced by {@link EsqlBaseParser#whereCommand}.
   * @param ctx the parse tree
   */
  void exitWhereCommand(EsqlBaseParser.WhereCommandContext ctx);
  /**
   * Enter a parse tree produced by the {@code toDataType}
   * labeled alternative in {@link EsqlBaseParser#dataType}.
   * @param ctx the parse tree
   */
  void enterToDataType(EsqlBaseParser.ToDataTypeContext ctx);
  /**
   * Exit a parse tree produced by the {@code toDataType}
   * labeled alternative in {@link EsqlBaseParser#dataType}.
   * @param ctx the parse tree
   */
  void exitToDataType(EsqlBaseParser.ToDataTypeContext ctx);
  /**
   * Enter a parse tree produced by {@link EsqlBaseParser#rowCommand}.
   * @param ctx the parse tree
   */
  void enterRowCommand(EsqlBaseParser.RowCommandContext ctx);
  /**
   * Exit a parse tree produced by {@link EsqlBaseParser#rowCommand}.
   * @param ctx the parse tree
   */
  void exitRowCommand(EsqlBaseParser.RowCommandContext ctx);
  /**
   * Enter a parse tree produced by {@link EsqlBaseParser#fields}.
   * @param ctx the parse tree
   */
  void enterFields(EsqlBaseParser.FieldsContext ctx);
  /**
   * Exit a parse tree produced by {@link EsqlBaseParser#fields}.
   * @param ctx the parse tree
   */
  void exitFields(EsqlBaseParser.FieldsContext ctx);
  /**
   * Enter a parse tree produced by {@link EsqlBaseParser#field}.
   * @param ctx the parse tree
   */
  void enterField(EsqlBaseParser.FieldContext ctx);
  /**
   * Exit a parse tree produced by {@link EsqlBaseParser#field}.
   * @param ctx the parse tree
   */
  void exitField(EsqlBaseParser.FieldContext ctx);
  /**
   * Enter a parse tree produced by {@link EsqlBaseParser#fromCommand}.
   * @param ctx the parse tree
   */
  void enterFromCommand(EsqlBaseParser.FromCommandContext ctx);
  /**
   * Exit a parse tree produced by {@link EsqlBaseParser#fromCommand}.
   * @param ctx the parse tree
   */
  void exitFromCommand(EsqlBaseParser.FromCommandContext ctx);
  /**
   * Enter a parse tree produced by {@link EsqlBaseParser#indexPattern}.
   * @param ctx the parse tree
   */
  void enterIndexPattern(EsqlBaseParser.IndexPatternContext ctx);
  /**
   * Exit a parse tree produced by {@link EsqlBaseParser#indexPattern}.
   * @param ctx the parse tree
   */
  void exitIndexPattern(EsqlBaseParser.IndexPatternContext ctx);
  /**
   * Enter a parse tree produced by {@link EsqlBaseParser#clusterString}.
   * @param ctx the parse tree
   */
  void enterClusterString(EsqlBaseParser.ClusterStringContext ctx);
  /**
   * Exit a parse tree produced by {@link EsqlBaseParser#clusterString}.
   * @param ctx the parse tree
   */
  void exitClusterString(EsqlBaseParser.ClusterStringContext ctx);
  /**
   * Enter a parse tree produced by {@link EsqlBaseParser#indexString}.
   * @param ctx the parse tree
   */
  void enterIndexString(EsqlBaseParser.IndexStringContext ctx);
  /**
   * Exit a parse tree produced by {@link EsqlBaseParser#indexString}.
   * @param ctx the parse tree
   */
  void exitIndexString(EsqlBaseParser.IndexStringContext ctx);
  /**
   * Enter a parse tree produced by {@link EsqlBaseParser#metadata}.
   * @param ctx the parse tree
   */
  void enterMetadata(EsqlBaseParser.MetadataContext ctx);
  /**
   * Exit a parse tree produced by {@link EsqlBaseParser#metadata}.
   * @param ctx the parse tree
   */
  void exitMetadata(EsqlBaseParser.MetadataContext ctx);
  /**
   * Enter a parse tree produced by {@link EsqlBaseParser#metricsCommand}.
   * @param ctx the parse tree
   */
  void enterMetricsCommand(EsqlBaseParser.MetricsCommandContext ctx);
  /**
   * Exit a parse tree produced by {@link EsqlBaseParser#metricsCommand}.
   * @param ctx the parse tree
   */
  void exitMetricsCommand(EsqlBaseParser.MetricsCommandContext ctx);
  /**
   * Enter a parse tree produced by {@link EsqlBaseParser#evalCommand}.
   * @param ctx the parse tree
   */
  void enterEvalCommand(EsqlBaseParser.EvalCommandContext ctx);
  /**
   * Exit a parse tree produced by {@link EsqlBaseParser#evalCommand}.
   * @param ctx the parse tree
   */
  void exitEvalCommand(EsqlBaseParser.EvalCommandContext ctx);
  /**
   * Enter a parse tree produced by {@link EsqlBaseParser#statsCommand}.
   * @param ctx the parse tree
   */
  void enterStatsCommand(EsqlBaseParser.StatsCommandContext ctx);
  /**
   * Exit a parse tree produced by {@link EsqlBaseParser#statsCommand}.
   * @param ctx the parse tree
   */
  void exitStatsCommand(EsqlBaseParser.StatsCommandContext ctx);
  /**
   * Enter a parse tree produced by {@link EsqlBaseParser#aggFields}.
   * @param ctx the parse tree
   */
  void enterAggFields(EsqlBaseParser.AggFieldsContext ctx);
  /**
   * Exit a parse tree produced by {@link EsqlBaseParser#aggFields}.
   * @param ctx the parse tree
   */
  void exitAggFields(EsqlBaseParser.AggFieldsContext ctx);
  /**
   * Enter a parse tree produced by {@link EsqlBaseParser#aggField}.
   * @param ctx the parse tree
   */
  void enterAggField(EsqlBaseParser.AggFieldContext ctx);
  /**
   * Exit a parse tree produced by {@link EsqlBaseParser#aggField}.
   * @param ctx the parse tree
   */
  void exitAggField(EsqlBaseParser.AggFieldContext ctx);
  /**
   * Enter a parse tree produced by {@link EsqlBaseParser#qualifiedName}.
   * @param ctx the parse tree
   */
  void enterQualifiedName(EsqlBaseParser.QualifiedNameContext ctx);
  /**
   * Exit a parse tree produced by {@link EsqlBaseParser#qualifiedName}.
   * @param ctx the parse tree
   */
  void exitQualifiedName(EsqlBaseParser.QualifiedNameContext ctx);
  /**
   * Enter a parse tree produced by {@link EsqlBaseParser#qualifiedNamePattern}.
   * @param ctx the parse tree
   */
  void enterQualifiedNamePattern(EsqlBaseParser.QualifiedNamePatternContext ctx);
  /**
   * Exit a parse tree produced by {@link EsqlBaseParser#qualifiedNamePattern}.
   * @param ctx the parse tree
   */
  void exitQualifiedNamePattern(EsqlBaseParser.QualifiedNamePatternContext ctx);
  /**
   * Enter a parse tree produced by {@link EsqlBaseParser#qualifiedNamePatterns}.
   * @param ctx the parse tree
   */
  void enterQualifiedNamePatterns(EsqlBaseParser.QualifiedNamePatternsContext ctx);
  /**
   * Exit a parse tree produced by {@link EsqlBaseParser#qualifiedNamePatterns}.
   * @param ctx the parse tree
   */
  void exitQualifiedNamePatterns(EsqlBaseParser.QualifiedNamePatternsContext ctx);
  /**
   * Enter a parse tree produced by {@link EsqlBaseParser#identifier}.
   * @param ctx the parse tree
   */
  void enterIdentifier(EsqlBaseParser.IdentifierContext ctx);
  /**
   * Exit a parse tree produced by {@link EsqlBaseParser#identifier}.
   * @param ctx the parse tree
   */
  void exitIdentifier(EsqlBaseParser.IdentifierContext ctx);
  /**
   * Enter a parse tree produced by {@link EsqlBaseParser#identifierPattern}.
   * @param ctx the parse tree
   */
  void enterIdentifierPattern(EsqlBaseParser.IdentifierPatternContext ctx);
  /**
   * Exit a parse tree produced by {@link EsqlBaseParser#identifierPattern}.
   * @param ctx the parse tree
   */
  void exitIdentifierPattern(EsqlBaseParser.IdentifierPatternContext ctx);
  /**
   * Enter a parse tree produced by the {@code inputParam}
   * labeled alternative in {@link EsqlBaseParser#parameter}.
   * @param ctx the parse tree
   */
  void enterInputParam(EsqlBaseParser.InputParamContext ctx);
  /**
   * Exit a parse tree produced by the {@code inputParam}
   * labeled alternative in {@link EsqlBaseParser#parameter}.
   * @param ctx the parse tree
   */
  void exitInputParam(EsqlBaseParser.InputParamContext ctx);
  /**
   * Enter a parse tree produced by the {@code inputNamedOrPositionalParam}
   * labeled alternative in {@link EsqlBaseParser#parameter}.
   * @param ctx the parse tree
   */
  void enterInputNamedOrPositionalParam(EsqlBaseParser.InputNamedOrPositionalParamContext ctx);
  /**
   * Exit a parse tree produced by the {@code inputNamedOrPositionalParam}
   * labeled alternative in {@link EsqlBaseParser#parameter}.
   * @param ctx the parse tree
   */
  void exitInputNamedOrPositionalParam(EsqlBaseParser.InputNamedOrPositionalParamContext ctx);
  /**
   * Enter a parse tree produced by {@link EsqlBaseParser#identifierOrParameter}.
   * @param ctx the parse tree
   */
  void enterIdentifierOrParameter(EsqlBaseParser.IdentifierOrParameterContext ctx);
  /**
   * Exit a parse tree produced by {@link EsqlBaseParser#identifierOrParameter}.
   * @param ctx the parse tree
   */
  void exitIdentifierOrParameter(EsqlBaseParser.IdentifierOrParameterContext ctx);
  /**
   * Enter a parse tree produced by {@link EsqlBaseParser#limitCommand}.
   * @param ctx the parse tree
   */
  void enterLimitCommand(EsqlBaseParser.LimitCommandContext ctx);
  /**
   * Exit a parse tree produced by {@link EsqlBaseParser#limitCommand}.
   * @param ctx the parse tree
   */
  void exitLimitCommand(EsqlBaseParser.LimitCommandContext ctx);
  /**
   * Enter a parse tree produced by {@link EsqlBaseParser#sortCommand}.
   * @param ctx the parse tree
   */
  void enterSortCommand(EsqlBaseParser.SortCommandContext ctx);
  /**
   * Exit a parse tree produced by {@link EsqlBaseParser#sortCommand}.
   * @param ctx the parse tree
   */
  void exitSortCommand(EsqlBaseParser.SortCommandContext ctx);
  /**
   * Enter a parse tree produced by {@link EsqlBaseParser#orderExpression}.
   * @param ctx the parse tree
   */
  void enterOrderExpression(EsqlBaseParser.OrderExpressionContext ctx);
  /**
   * Exit a parse tree produced by {@link EsqlBaseParser#orderExpression}.
   * @param ctx the parse tree
   */
  void exitOrderExpression(EsqlBaseParser.OrderExpressionContext ctx);
  /**
   * Enter a parse tree produced by {@link EsqlBaseParser#keepCommand}.
   * @param ctx the parse tree
   */
  void enterKeepCommand(EsqlBaseParser.KeepCommandContext ctx);
  /**
   * Exit a parse tree produced by {@link EsqlBaseParser#keepCommand}.
   * @param ctx the parse tree
   */
  void exitKeepCommand(EsqlBaseParser.KeepCommandContext ctx);
  /**
   * Enter a parse tree produced by {@link EsqlBaseParser#dropCommand}.
   * @param ctx the parse tree
   */
  void enterDropCommand(EsqlBaseParser.DropCommandContext ctx);
  /**
   * Exit a parse tree produced by {@link EsqlBaseParser#dropCommand}.
   * @param ctx the parse tree
   */
  void exitDropCommand(EsqlBaseParser.DropCommandContext ctx);
  /**
   * Enter a parse tree produced by {@link EsqlBaseParser#renameCommand}.
   * @param ctx the parse tree
   */
  void enterRenameCommand(EsqlBaseParser.RenameCommandContext ctx);
  /**
   * Exit a parse tree produced by {@link EsqlBaseParser#renameCommand}.
   * @param ctx the parse tree
   */
  void exitRenameCommand(EsqlBaseParser.RenameCommandContext ctx);
  /**
   * Enter a parse tree produced by {@link EsqlBaseParser#renameClause}.
   * @param ctx the parse tree
   */
  void enterRenameClause(EsqlBaseParser.RenameClauseContext ctx);
  /**
   * Exit a parse tree produced by {@link EsqlBaseParser#renameClause}.
   * @param ctx the parse tree
   */
  void exitRenameClause(EsqlBaseParser.RenameClauseContext ctx);
  /**
   * Enter a parse tree produced by {@link EsqlBaseParser#dissectCommand}.
   * @param ctx the parse tree
   */
  void enterDissectCommand(EsqlBaseParser.DissectCommandContext ctx);
  /**
   * Exit a parse tree produced by {@link EsqlBaseParser#dissectCommand}.
   * @param ctx the parse tree
   */
  void exitDissectCommand(EsqlBaseParser.DissectCommandContext ctx);
  /**
<<<<<<< HEAD
   * Enter a parse tree produced by {@link EsqlBaseParser#selectorString}.
   * @param ctx the parse tree
   */
  void enterSelectorString(EsqlBaseParser.SelectorStringContext ctx);
  /**
   * Exit a parse tree produced by {@link EsqlBaseParser#selectorString}.
   * @param ctx the parse tree
   */
  void exitSelectorString(EsqlBaseParser.SelectorStringContext ctx);
  /**
   * Enter a parse tree produced by {@link EsqlBaseParser#indexString}.
=======
   * Enter a parse tree produced by {@link EsqlBaseParser#grokCommand}.
>>>>>>> e5adc605
   * @param ctx the parse tree
   */
  void enterGrokCommand(EsqlBaseParser.GrokCommandContext ctx);
  /**
   * Exit a parse tree produced by {@link EsqlBaseParser#grokCommand}.
   * @param ctx the parse tree
   */
  void exitGrokCommand(EsqlBaseParser.GrokCommandContext ctx);
  /**
   * Enter a parse tree produced by {@link EsqlBaseParser#mvExpandCommand}.
   * @param ctx the parse tree
   */
  void enterMvExpandCommand(EsqlBaseParser.MvExpandCommandContext ctx);
  /**
   * Exit a parse tree produced by {@link EsqlBaseParser#mvExpandCommand}.
   * @param ctx the parse tree
   */
  void exitMvExpandCommand(EsqlBaseParser.MvExpandCommandContext ctx);
  /**
   * Enter a parse tree produced by {@link EsqlBaseParser#commandOptions}.
   * @param ctx the parse tree
   */
  void enterCommandOptions(EsqlBaseParser.CommandOptionsContext ctx);
  /**
   * Exit a parse tree produced by {@link EsqlBaseParser#commandOptions}.
   * @param ctx the parse tree
   */
  void exitCommandOptions(EsqlBaseParser.CommandOptionsContext ctx);
  /**
   * Enter a parse tree produced by {@link EsqlBaseParser#commandOption}.
   * @param ctx the parse tree
   */
  void enterCommandOption(EsqlBaseParser.CommandOptionContext ctx);
  /**
   * Exit a parse tree produced by {@link EsqlBaseParser#commandOption}.
   * @param ctx the parse tree
   */
  void exitCommandOption(EsqlBaseParser.CommandOptionContext ctx);
  /**
   * Enter a parse tree produced by {@link EsqlBaseParser#explainCommand}.
   * @param ctx the parse tree
   */
  void enterExplainCommand(EsqlBaseParser.ExplainCommandContext ctx);
  /**
   * Exit a parse tree produced by {@link EsqlBaseParser#explainCommand}.
   * @param ctx the parse tree
   */
  void exitExplainCommand(EsqlBaseParser.ExplainCommandContext ctx);
  /**
   * Enter a parse tree produced by {@link EsqlBaseParser#subqueryExpression}.
   * @param ctx the parse tree
   */
  void enterSubqueryExpression(EsqlBaseParser.SubqueryExpressionContext ctx);
  /**
   * Exit a parse tree produced by {@link EsqlBaseParser#subqueryExpression}.
   * @param ctx the parse tree
   */
  void exitSubqueryExpression(EsqlBaseParser.SubqueryExpressionContext ctx);
  /**
   * Enter a parse tree produced by the {@code showInfo}
   * labeled alternative in {@link EsqlBaseParser#showCommand}.
   * @param ctx the parse tree
   */
  void enterShowInfo(EsqlBaseParser.ShowInfoContext ctx);
  /**
   * Exit a parse tree produced by the {@code showInfo}
   * labeled alternative in {@link EsqlBaseParser#showCommand}.
   * @param ctx the parse tree
   */
  void exitShowInfo(EsqlBaseParser.ShowInfoContext ctx);
  /**
   * Enter a parse tree produced by {@link EsqlBaseParser#enrichCommand}.
   * @param ctx the parse tree
   */
  void enterEnrichCommand(EsqlBaseParser.EnrichCommandContext ctx);
  /**
   * Exit a parse tree produced by {@link EsqlBaseParser#enrichCommand}.
   * @param ctx the parse tree
   */
  void exitEnrichCommand(EsqlBaseParser.EnrichCommandContext ctx);
  /**
   * Enter a parse tree produced by {@link EsqlBaseParser#enrichWithClause}.
   * @param ctx the parse tree
   */
  void enterEnrichWithClause(EsqlBaseParser.EnrichWithClauseContext ctx);
  /**
   * Exit a parse tree produced by {@link EsqlBaseParser#enrichWithClause}.
   * @param ctx the parse tree
   */
  void exitEnrichWithClause(EsqlBaseParser.EnrichWithClauseContext ctx);
  /**
   * Enter a parse tree produced by {@link EsqlBaseParser#lookupCommand}.
   * @param ctx the parse tree
   */
  void enterLookupCommand(EsqlBaseParser.LookupCommandContext ctx);
  /**
   * Exit a parse tree produced by {@link EsqlBaseParser#lookupCommand}.
   * @param ctx the parse tree
   */
  void exitLookupCommand(EsqlBaseParser.LookupCommandContext ctx);
  /**
   * Enter a parse tree produced by {@link EsqlBaseParser#inlinestatsCommand}.
   * @param ctx the parse tree
   */
  void enterInlinestatsCommand(EsqlBaseParser.InlinestatsCommandContext ctx);
  /**
   * Exit a parse tree produced by {@link EsqlBaseParser#inlinestatsCommand}.
   * @param ctx the parse tree
   */
  void exitInlinestatsCommand(EsqlBaseParser.InlinestatsCommandContext ctx);
  /**
   * Enter a parse tree produced by {@link EsqlBaseParser#changePointCommand}.
   * @param ctx the parse tree
   */
  void enterChangePointCommand(EsqlBaseParser.ChangePointCommandContext ctx);
  /**
   * Exit a parse tree produced by {@link EsqlBaseParser#changePointCommand}.
   * @param ctx the parse tree
   */
  void exitChangePointCommand(EsqlBaseParser.ChangePointCommandContext ctx);
  /**
   * Enter a parse tree produced by {@link EsqlBaseParser#insistCommand}.
   * @param ctx the parse tree
   */
  void enterInsistCommand(EsqlBaseParser.InsistCommandContext ctx);
  /**
   * Exit a parse tree produced by {@link EsqlBaseParser#insistCommand}.
   * @param ctx the parse tree
   */
  void exitInsistCommand(EsqlBaseParser.InsistCommandContext ctx);
  /**
   * Enter a parse tree produced by {@link EsqlBaseParser#forkCommand}.
   * @param ctx the parse tree
   */
  void enterForkCommand(EsqlBaseParser.ForkCommandContext ctx);
  /**
   * Exit a parse tree produced by {@link EsqlBaseParser#forkCommand}.
   * @param ctx the parse tree
   */
  void exitForkCommand(EsqlBaseParser.ForkCommandContext ctx);
  /**
   * Enter a parse tree produced by {@link EsqlBaseParser#forkSubQueries}.
   * @param ctx the parse tree
   */
  void enterForkSubQueries(EsqlBaseParser.ForkSubQueriesContext ctx);
  /**
   * Exit a parse tree produced by {@link EsqlBaseParser#forkSubQueries}.
   * @param ctx the parse tree
   */
  void exitForkSubQueries(EsqlBaseParser.ForkSubQueriesContext ctx);
  /**
   * Enter a parse tree produced by {@link EsqlBaseParser#forkSubQuery}.
   * @param ctx the parse tree
   */
  void enterForkSubQuery(EsqlBaseParser.ForkSubQueryContext ctx);
  /**
   * Exit a parse tree produced by {@link EsqlBaseParser#forkSubQuery}.
   * @param ctx the parse tree
   */
  void exitForkSubQuery(EsqlBaseParser.ForkSubQueryContext ctx);
  /**
   * Enter a parse tree produced by the {@code singleForkSubQueryCommand}
   * labeled alternative in {@link EsqlBaseParser#forkSubQueryCommand}.
   * @param ctx the parse tree
   */
  void enterSingleForkSubQueryCommand(EsqlBaseParser.SingleForkSubQueryCommandContext ctx);
  /**
   * Exit a parse tree produced by the {@code singleForkSubQueryCommand}
   * labeled alternative in {@link EsqlBaseParser#forkSubQueryCommand}.
   * @param ctx the parse tree
   */
  void exitSingleForkSubQueryCommand(EsqlBaseParser.SingleForkSubQueryCommandContext ctx);
  /**
   * Enter a parse tree produced by the {@code compositeForkSubQuery}
   * labeled alternative in {@link EsqlBaseParser#forkSubQueryCommand}.
   * @param ctx the parse tree
   */
  void enterCompositeForkSubQuery(EsqlBaseParser.CompositeForkSubQueryContext ctx);
  /**
   * Exit a parse tree produced by the {@code compositeForkSubQuery}
   * labeled alternative in {@link EsqlBaseParser#forkSubQueryCommand}.
   * @param ctx the parse tree
   */
  void exitCompositeForkSubQuery(EsqlBaseParser.CompositeForkSubQueryContext ctx);
  /**
   * Enter a parse tree produced by {@link EsqlBaseParser#forkSubQueryProcessingCommand}.
   * @param ctx the parse tree
   */
  void enterForkSubQueryProcessingCommand(EsqlBaseParser.ForkSubQueryProcessingCommandContext ctx);
  /**
   * Exit a parse tree produced by {@link EsqlBaseParser#forkSubQueryProcessingCommand}.
   * @param ctx the parse tree
   */
  void exitForkSubQueryProcessingCommand(EsqlBaseParser.ForkSubQueryProcessingCommandContext ctx);
  /**
   * Enter a parse tree produced by {@link EsqlBaseParser#rrfCommand}.
   * @param ctx the parse tree
   */
  void enterRrfCommand(EsqlBaseParser.RrfCommandContext ctx);
  /**
   * Exit a parse tree produced by {@link EsqlBaseParser#rrfCommand}.
   * @param ctx the parse tree
   */
  void exitRrfCommand(EsqlBaseParser.RrfCommandContext ctx);
  /**
   * Enter a parse tree produced by the {@code matchExpression}
   * labeled alternative in {@link EsqlBaseParser#booleanExpression}.
   * @param ctx the parse tree
   */
  void enterMatchExpression(EsqlBaseParser.MatchExpressionContext ctx);
  /**
   * Exit a parse tree produced by the {@code matchExpression}
   * labeled alternative in {@link EsqlBaseParser#booleanExpression}.
   * @param ctx the parse tree
   */
  void exitMatchExpression(EsqlBaseParser.MatchExpressionContext ctx);
  /**
   * Enter a parse tree produced by the {@code logicalNot}
   * labeled alternative in {@link EsqlBaseParser#booleanExpression}.
   * @param ctx the parse tree
   */
  void enterLogicalNot(EsqlBaseParser.LogicalNotContext ctx);
  /**
   * Exit a parse tree produced by the {@code logicalNot}
   * labeled alternative in {@link EsqlBaseParser#booleanExpression}.
   * @param ctx the parse tree
   */
  void exitLogicalNot(EsqlBaseParser.LogicalNotContext ctx);
  /**
   * Enter a parse tree produced by the {@code booleanDefault}
   * labeled alternative in {@link EsqlBaseParser#booleanExpression}.
   * @param ctx the parse tree
   */
  void enterBooleanDefault(EsqlBaseParser.BooleanDefaultContext ctx);
  /**
   * Exit a parse tree produced by the {@code booleanDefault}
   * labeled alternative in {@link EsqlBaseParser#booleanExpression}.
   * @param ctx the parse tree
   */
  void exitBooleanDefault(EsqlBaseParser.BooleanDefaultContext ctx);
  /**
   * Enter a parse tree produced by the {@code isNull}
   * labeled alternative in {@link EsqlBaseParser#booleanExpression}.
   * @param ctx the parse tree
   */
  void enterIsNull(EsqlBaseParser.IsNullContext ctx);
  /**
   * Exit a parse tree produced by the {@code isNull}
   * labeled alternative in {@link EsqlBaseParser#booleanExpression}.
   * @param ctx the parse tree
   */
  void exitIsNull(EsqlBaseParser.IsNullContext ctx);
  /**
   * Enter a parse tree produced by the {@code regexExpression}
   * labeled alternative in {@link EsqlBaseParser#booleanExpression}.
   * @param ctx the parse tree
   */
  void enterRegexExpression(EsqlBaseParser.RegexExpressionContext ctx);
  /**
   * Exit a parse tree produced by the {@code regexExpression}
   * labeled alternative in {@link EsqlBaseParser#booleanExpression}.
   * @param ctx the parse tree
   */
  void exitRegexExpression(EsqlBaseParser.RegexExpressionContext ctx);
  /**
   * Enter a parse tree produced by the {@code logicalIn}
   * labeled alternative in {@link EsqlBaseParser#booleanExpression}.
   * @param ctx the parse tree
   */
  void enterLogicalIn(EsqlBaseParser.LogicalInContext ctx);
  /**
   * Exit a parse tree produced by the {@code logicalIn}
   * labeled alternative in {@link EsqlBaseParser#booleanExpression}.
   * @param ctx the parse tree
   */
  void exitLogicalIn(EsqlBaseParser.LogicalInContext ctx);
  /**
   * Enter a parse tree produced by the {@code logicalBinary}
   * labeled alternative in {@link EsqlBaseParser#booleanExpression}.
   * @param ctx the parse tree
   */
  void enterLogicalBinary(EsqlBaseParser.LogicalBinaryContext ctx);
  /**
   * Exit a parse tree produced by the {@code logicalBinary}
   * labeled alternative in {@link EsqlBaseParser#booleanExpression}.
   * @param ctx the parse tree
   */
  void exitLogicalBinary(EsqlBaseParser.LogicalBinaryContext ctx);
  /**
   * Enter a parse tree produced by {@link EsqlBaseParser#regexBooleanExpression}.
   * @param ctx the parse tree
   */
  void enterRegexBooleanExpression(EsqlBaseParser.RegexBooleanExpressionContext ctx);
  /**
   * Exit a parse tree produced by {@link EsqlBaseParser#regexBooleanExpression}.
   * @param ctx the parse tree
   */
  void exitRegexBooleanExpression(EsqlBaseParser.RegexBooleanExpressionContext ctx);
  /**
   * Enter a parse tree produced by {@link EsqlBaseParser#matchBooleanExpression}.
   * @param ctx the parse tree
   */
  void enterMatchBooleanExpression(EsqlBaseParser.MatchBooleanExpressionContext ctx);
  /**
   * Exit a parse tree produced by {@link EsqlBaseParser#matchBooleanExpression}.
   * @param ctx the parse tree
   */
  void exitMatchBooleanExpression(EsqlBaseParser.MatchBooleanExpressionContext ctx);
  /**
   * Enter a parse tree produced by the {@code valueExpressionDefault}
   * labeled alternative in {@link EsqlBaseParser#valueExpression}.
   * @param ctx the parse tree
   */
  void enterValueExpressionDefault(EsqlBaseParser.ValueExpressionDefaultContext ctx);
  /**
   * Exit a parse tree produced by the {@code valueExpressionDefault}
   * labeled alternative in {@link EsqlBaseParser#valueExpression}.
   * @param ctx the parse tree
   */
  void exitValueExpressionDefault(EsqlBaseParser.ValueExpressionDefaultContext ctx);
  /**
   * Enter a parse tree produced by the {@code comparison}
   * labeled alternative in {@link EsqlBaseParser#valueExpression}.
   * @param ctx the parse tree
   */
  void enterComparison(EsqlBaseParser.ComparisonContext ctx);
  /**
   * Exit a parse tree produced by the {@code comparison}
   * labeled alternative in {@link EsqlBaseParser#valueExpression}.
   * @param ctx the parse tree
   */
  void exitComparison(EsqlBaseParser.ComparisonContext ctx);
  /**
   * Enter a parse tree produced by the {@code operatorExpressionDefault}
   * labeled alternative in {@link EsqlBaseParser#operatorExpression}.
   * @param ctx the parse tree
   */
  void enterOperatorExpressionDefault(EsqlBaseParser.OperatorExpressionDefaultContext ctx);
  /**
   * Exit a parse tree produced by the {@code operatorExpressionDefault}
   * labeled alternative in {@link EsqlBaseParser#operatorExpression}.
   * @param ctx the parse tree
   */
  void exitOperatorExpressionDefault(EsqlBaseParser.OperatorExpressionDefaultContext ctx);
  /**
   * Enter a parse tree produced by the {@code arithmeticBinary}
   * labeled alternative in {@link EsqlBaseParser#operatorExpression}.
   * @param ctx the parse tree
   */
  void enterArithmeticBinary(EsqlBaseParser.ArithmeticBinaryContext ctx);
  /**
   * Exit a parse tree produced by the {@code arithmeticBinary}
   * labeled alternative in {@link EsqlBaseParser#operatorExpression}.
   * @param ctx the parse tree
   */
  void exitArithmeticBinary(EsqlBaseParser.ArithmeticBinaryContext ctx);
  /**
   * Enter a parse tree produced by the {@code arithmeticUnary}
   * labeled alternative in {@link EsqlBaseParser#operatorExpression}.
   * @param ctx the parse tree
   */
  void enterArithmeticUnary(EsqlBaseParser.ArithmeticUnaryContext ctx);
  /**
   * Exit a parse tree produced by the {@code arithmeticUnary}
   * labeled alternative in {@link EsqlBaseParser#operatorExpression}.
   * @param ctx the parse tree
   */
  void exitArithmeticUnary(EsqlBaseParser.ArithmeticUnaryContext ctx);
  /**
   * Enter a parse tree produced by the {@code dereference}
   * labeled alternative in {@link EsqlBaseParser#primaryExpression}.
   * @param ctx the parse tree
   */
  void enterDereference(EsqlBaseParser.DereferenceContext ctx);
  /**
   * Exit a parse tree produced by the {@code dereference}
   * labeled alternative in {@link EsqlBaseParser#primaryExpression}.
   * @param ctx the parse tree
   */
  void exitDereference(EsqlBaseParser.DereferenceContext ctx);
  /**
   * Enter a parse tree produced by the {@code inlineCast}
   * labeled alternative in {@link EsqlBaseParser#primaryExpression}.
   * @param ctx the parse tree
   */
  void enterInlineCast(EsqlBaseParser.InlineCastContext ctx);
  /**
   * Exit a parse tree produced by the {@code inlineCast}
   * labeled alternative in {@link EsqlBaseParser#primaryExpression}.
   * @param ctx the parse tree
   */
  void exitInlineCast(EsqlBaseParser.InlineCastContext ctx);
  /**
   * Enter a parse tree produced by the {@code constantDefault}
   * labeled alternative in {@link EsqlBaseParser#primaryExpression}.
   * @param ctx the parse tree
   */
  void enterConstantDefault(EsqlBaseParser.ConstantDefaultContext ctx);
  /**
   * Exit a parse tree produced by the {@code constantDefault}
   * labeled alternative in {@link EsqlBaseParser#primaryExpression}.
   * @param ctx the parse tree
   */
  void exitConstantDefault(EsqlBaseParser.ConstantDefaultContext ctx);
  /**
   * Enter a parse tree produced by the {@code parenthesizedExpression}
   * labeled alternative in {@link EsqlBaseParser#primaryExpression}.
   * @param ctx the parse tree
   */
  void enterParenthesizedExpression(EsqlBaseParser.ParenthesizedExpressionContext ctx);
  /**
   * Exit a parse tree produced by the {@code parenthesizedExpression}
   * labeled alternative in {@link EsqlBaseParser#primaryExpression}.
   * @param ctx the parse tree
   */
  void exitParenthesizedExpression(EsqlBaseParser.ParenthesizedExpressionContext ctx);
  /**
   * Enter a parse tree produced by the {@code function}
   * labeled alternative in {@link EsqlBaseParser#primaryExpression}.
   * @param ctx the parse tree
   */
  void enterFunction(EsqlBaseParser.FunctionContext ctx);
  /**
   * Exit a parse tree produced by the {@code function}
   * labeled alternative in {@link EsqlBaseParser#primaryExpression}.
   * @param ctx the parse tree
   */
  void exitFunction(EsqlBaseParser.FunctionContext ctx);
  /**
   * Enter a parse tree produced by {@link EsqlBaseParser#functionExpression}.
   * @param ctx the parse tree
   */
  void enterFunctionExpression(EsqlBaseParser.FunctionExpressionContext ctx);
  /**
   * Exit a parse tree produced by {@link EsqlBaseParser#functionExpression}.
   * @param ctx the parse tree
   */
  void exitFunctionExpression(EsqlBaseParser.FunctionExpressionContext ctx);
  /**
   * Enter a parse tree produced by {@link EsqlBaseParser#functionName}.
   * @param ctx the parse tree
   */
  void enterFunctionName(EsqlBaseParser.FunctionNameContext ctx);
  /**
   * Exit a parse tree produced by {@link EsqlBaseParser#functionName}.
   * @param ctx the parse tree
   */
  void exitFunctionName(EsqlBaseParser.FunctionNameContext ctx);
  /**
   * Enter a parse tree produced by {@link EsqlBaseParser#mapExpression}.
   * @param ctx the parse tree
   */
  void enterMapExpression(EsqlBaseParser.MapExpressionContext ctx);
  /**
   * Exit a parse tree produced by {@link EsqlBaseParser#mapExpression}.
   * @param ctx the parse tree
   */
  void exitMapExpression(EsqlBaseParser.MapExpressionContext ctx);
  /**
   * Enter a parse tree produced by {@link EsqlBaseParser#entryExpression}.
   * @param ctx the parse tree
   */
  void enterEntryExpression(EsqlBaseParser.EntryExpressionContext ctx);
  /**
   * Exit a parse tree produced by {@link EsqlBaseParser#entryExpression}.
   * @param ctx the parse tree
   */
  void exitEntryExpression(EsqlBaseParser.EntryExpressionContext ctx);
  /**
   * Enter a parse tree produced by the {@code nullLiteral}
   * labeled alternative in {@link EsqlBaseParser#constant}.
   * @param ctx the parse tree
   */
  void enterNullLiteral(EsqlBaseParser.NullLiteralContext ctx);
  /**
   * Exit a parse tree produced by the {@code nullLiteral}
   * labeled alternative in {@link EsqlBaseParser#constant}.
   * @param ctx the parse tree
   */
  void exitNullLiteral(EsqlBaseParser.NullLiteralContext ctx);
  /**
   * Enter a parse tree produced by the {@code qualifiedIntegerLiteral}
   * labeled alternative in {@link EsqlBaseParser#constant}.
   * @param ctx the parse tree
   */
  void enterQualifiedIntegerLiteral(EsqlBaseParser.QualifiedIntegerLiteralContext ctx);
  /**
   * Exit a parse tree produced by the {@code qualifiedIntegerLiteral}
   * labeled alternative in {@link EsqlBaseParser#constant}.
   * @param ctx the parse tree
   */
  void exitQualifiedIntegerLiteral(EsqlBaseParser.QualifiedIntegerLiteralContext ctx);
  /**
   * Enter a parse tree produced by the {@code decimalLiteral}
   * labeled alternative in {@link EsqlBaseParser#constant}.
   * @param ctx the parse tree
   */
  void enterDecimalLiteral(EsqlBaseParser.DecimalLiteralContext ctx);
  /**
   * Exit a parse tree produced by the {@code decimalLiteral}
   * labeled alternative in {@link EsqlBaseParser#constant}.
   * @param ctx the parse tree
   */
  void exitDecimalLiteral(EsqlBaseParser.DecimalLiteralContext ctx);
  /**
   * Enter a parse tree produced by the {@code integerLiteral}
   * labeled alternative in {@link EsqlBaseParser#constant}.
   * @param ctx the parse tree
   */
  void enterIntegerLiteral(EsqlBaseParser.IntegerLiteralContext ctx);
  /**
   * Exit a parse tree produced by the {@code integerLiteral}
   * labeled alternative in {@link EsqlBaseParser#constant}.
   * @param ctx the parse tree
   */
  void exitIntegerLiteral(EsqlBaseParser.IntegerLiteralContext ctx);
  /**
   * Enter a parse tree produced by the {@code booleanLiteral}
   * labeled alternative in {@link EsqlBaseParser#constant}.
   * @param ctx the parse tree
   */
  void enterBooleanLiteral(EsqlBaseParser.BooleanLiteralContext ctx);
  /**
   * Exit a parse tree produced by the {@code booleanLiteral}
   * labeled alternative in {@link EsqlBaseParser#constant}.
   * @param ctx the parse tree
   */
  void exitBooleanLiteral(EsqlBaseParser.BooleanLiteralContext ctx);
  /**
   * Enter a parse tree produced by the {@code inputParameter}
   * labeled alternative in {@link EsqlBaseParser#constant}.
   * @param ctx the parse tree
   */
  void enterInputParameter(EsqlBaseParser.InputParameterContext ctx);
  /**
   * Exit a parse tree produced by the {@code inputParameter}
   * labeled alternative in {@link EsqlBaseParser#constant}.
   * @param ctx the parse tree
   */
  void exitInputParameter(EsqlBaseParser.InputParameterContext ctx);
  /**
   * Enter a parse tree produced by the {@code stringLiteral}
   * labeled alternative in {@link EsqlBaseParser#constant}.
   * @param ctx the parse tree
   */
  void enterStringLiteral(EsqlBaseParser.StringLiteralContext ctx);
  /**
   * Exit a parse tree produced by the {@code stringLiteral}
   * labeled alternative in {@link EsqlBaseParser#constant}.
   * @param ctx the parse tree
   */
  void exitStringLiteral(EsqlBaseParser.StringLiteralContext ctx);
  /**
   * Enter a parse tree produced by the {@code numericArrayLiteral}
   * labeled alternative in {@link EsqlBaseParser#constant}.
   * @param ctx the parse tree
   */
  void enterNumericArrayLiteral(EsqlBaseParser.NumericArrayLiteralContext ctx);
  /**
   * Exit a parse tree produced by the {@code numericArrayLiteral}
   * labeled alternative in {@link EsqlBaseParser#constant}.
   * @param ctx the parse tree
   */
  void exitNumericArrayLiteral(EsqlBaseParser.NumericArrayLiteralContext ctx);
  /**
   * Enter a parse tree produced by the {@code booleanArrayLiteral}
   * labeled alternative in {@link EsqlBaseParser#constant}.
   * @param ctx the parse tree
   */
  void enterBooleanArrayLiteral(EsqlBaseParser.BooleanArrayLiteralContext ctx);
  /**
   * Exit a parse tree produced by the {@code booleanArrayLiteral}
   * labeled alternative in {@link EsqlBaseParser#constant}.
   * @param ctx the parse tree
   */
  void exitBooleanArrayLiteral(EsqlBaseParser.BooleanArrayLiteralContext ctx);
  /**
   * Enter a parse tree produced by the {@code stringArrayLiteral}
   * labeled alternative in {@link EsqlBaseParser#constant}.
   * @param ctx the parse tree
   */
  void enterStringArrayLiteral(EsqlBaseParser.StringArrayLiteralContext ctx);
  /**
   * Exit a parse tree produced by the {@code stringArrayLiteral}
   * labeled alternative in {@link EsqlBaseParser#constant}.
   * @param ctx the parse tree
   */
  void exitStringArrayLiteral(EsqlBaseParser.StringArrayLiteralContext ctx);
  /**
   * Enter a parse tree produced by {@link EsqlBaseParser#booleanValue}.
   * @param ctx the parse tree
   */
  void enterBooleanValue(EsqlBaseParser.BooleanValueContext ctx);
  /**
   * Exit a parse tree produced by {@link EsqlBaseParser#booleanValue}.
   * @param ctx the parse tree
   */
  void exitBooleanValue(EsqlBaseParser.BooleanValueContext ctx);
  /**
   * Enter a parse tree produced by {@link EsqlBaseParser#numericValue}.
   * @param ctx the parse tree
   */
  void enterNumericValue(EsqlBaseParser.NumericValueContext ctx);
  /**
   * Exit a parse tree produced by {@link EsqlBaseParser#numericValue}.
   * @param ctx the parse tree
   */
  void exitNumericValue(EsqlBaseParser.NumericValueContext ctx);
  /**
   * Enter a parse tree produced by {@link EsqlBaseParser#decimalValue}.
   * @param ctx the parse tree
   */
  void enterDecimalValue(EsqlBaseParser.DecimalValueContext ctx);
  /**
   * Exit a parse tree produced by {@link EsqlBaseParser#decimalValue}.
   * @param ctx the parse tree
   */
  void exitDecimalValue(EsqlBaseParser.DecimalValueContext ctx);
  /**
   * Enter a parse tree produced by {@link EsqlBaseParser#integerValue}.
   * @param ctx the parse tree
   */
  void enterIntegerValue(EsqlBaseParser.IntegerValueContext ctx);
  /**
   * Exit a parse tree produced by {@link EsqlBaseParser#integerValue}.
   * @param ctx the parse tree
   */
  void exitIntegerValue(EsqlBaseParser.IntegerValueContext ctx);
  /**
   * Enter a parse tree produced by {@link EsqlBaseParser#string}.
   * @param ctx the parse tree
   */
  void enterString(EsqlBaseParser.StringContext ctx);
  /**
   * Exit a parse tree produced by {@link EsqlBaseParser#string}.
   * @param ctx the parse tree
   */
  void exitString(EsqlBaseParser.StringContext ctx);
  /**
   * Enter a parse tree produced by {@link EsqlBaseParser#comparisonOperator}.
   * @param ctx the parse tree
   */
  void enterComparisonOperator(EsqlBaseParser.ComparisonOperatorContext ctx);
  /**
   * Exit a parse tree produced by {@link EsqlBaseParser#comparisonOperator}.
   * @param ctx the parse tree
   */
  void exitComparisonOperator(EsqlBaseParser.ComparisonOperatorContext ctx);
  /**
   * Enter a parse tree produced by {@link EsqlBaseParser#joinCommand}.
   * @param ctx the parse tree
   */
  void enterJoinCommand(EsqlBaseParser.JoinCommandContext ctx);
  /**
   * Exit a parse tree produced by {@link EsqlBaseParser#joinCommand}.
   * @param ctx the parse tree
   */
  void exitJoinCommand(EsqlBaseParser.JoinCommandContext ctx);
  /**
   * Enter a parse tree produced by {@link EsqlBaseParser#joinTarget}.
   * @param ctx the parse tree
   */
  void enterJoinTarget(EsqlBaseParser.JoinTargetContext ctx);
  /**
   * Exit a parse tree produced by {@link EsqlBaseParser#joinTarget}.
   * @param ctx the parse tree
   */
  void exitJoinTarget(EsqlBaseParser.JoinTargetContext ctx);
  /**
   * Enter a parse tree produced by {@link EsqlBaseParser#joinCondition}.
   * @param ctx the parse tree
   */
  void enterJoinCondition(EsqlBaseParser.JoinConditionContext ctx);
  /**
   * Exit a parse tree produced by {@link EsqlBaseParser#joinCondition}.
   * @param ctx the parse tree
   */
  void exitJoinCondition(EsqlBaseParser.JoinConditionContext ctx);
  /**
   * Enter a parse tree produced by {@link EsqlBaseParser#joinPredicate}.
   * @param ctx the parse tree
   */
  void enterJoinPredicate(EsqlBaseParser.JoinPredicateContext ctx);
  /**
   * Exit a parse tree produced by {@link EsqlBaseParser#joinPredicate}.
   * @param ctx the parse tree
   */
  void exitJoinPredicate(EsqlBaseParser.JoinPredicateContext ctx);
}<|MERGE_RESOLUTION|>--- conflicted
+++ resolved
@@ -386,21 +386,7 @@
    */
   void exitDissectCommand(EsqlBaseParser.DissectCommandContext ctx);
   /**
-<<<<<<< HEAD
-   * Enter a parse tree produced by {@link EsqlBaseParser#selectorString}.
-   * @param ctx the parse tree
-   */
-  void enterSelectorString(EsqlBaseParser.SelectorStringContext ctx);
-  /**
-   * Exit a parse tree produced by {@link EsqlBaseParser#selectorString}.
-   * @param ctx the parse tree
-   */
-  void exitSelectorString(EsqlBaseParser.SelectorStringContext ctx);
-  /**
-   * Enter a parse tree produced by {@link EsqlBaseParser#indexString}.
-=======
    * Enter a parse tree produced by {@link EsqlBaseParser#grokCommand}.
->>>>>>> e5adc605
    * @param ctx the parse tree
    */
   void enterGrokCommand(EsqlBaseParser.GrokCommandContext ctx);

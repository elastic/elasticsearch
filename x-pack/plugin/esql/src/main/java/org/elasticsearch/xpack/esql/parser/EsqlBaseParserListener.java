--- conflicted
+++ resolved
@@ -232,6 +232,16 @@
    */
   void exitQualifiedName(EsqlBaseParser.QualifiedNameContext ctx);
   /**
+   * Enter a parse tree produced by {@link EsqlBaseParser#unqualifiedName}.
+   * @param ctx the parse tree
+   */
+  void enterUnqualifiedName(EsqlBaseParser.UnqualifiedNameContext ctx);
+  /**
+   * Exit a parse tree produced by {@link EsqlBaseParser#unqualifiedName}.
+   * @param ctx the parse tree
+   */
+  void exitUnqualifiedName(EsqlBaseParser.UnqualifiedNameContext ctx);
+  /**
    * Enter a parse tree produced by {@link EsqlBaseParser#qualifiedNamePattern}.
    * @param ctx the parse tree
    */
@@ -241,6 +251,16 @@
    * @param ctx the parse tree
    */
   void exitQualifiedNamePattern(EsqlBaseParser.QualifiedNamePatternContext ctx);
+  /**
+   * Enter a parse tree produced by {@link EsqlBaseParser#unqualifiedNamePattern}.
+   * @param ctx the parse tree
+   */
+  void enterUnqualifiedNamePattern(EsqlBaseParser.UnqualifiedNamePatternContext ctx);
+  /**
+   * Exit a parse tree produced by {@link EsqlBaseParser#unqualifiedNamePattern}.
+   * @param ctx the parse tree
+   */
+  void exitUnqualifiedNamePattern(EsqlBaseParser.UnqualifiedNamePatternContext ctx);
   /**
    * Enter a parse tree produced by {@link EsqlBaseParser#qualifiedNamePatterns}.
    * @param ctx the parse tree
@@ -470,22 +490,8 @@
    */
   void exitSubqueryExpression(EsqlBaseParser.SubqueryExpressionContext ctx);
   /**
-<<<<<<< HEAD
-   * Enter a parse tree produced by {@link EsqlBaseParser#unqualifiedName}.
-   * @param ctx the parse tree
-   */
-  void enterUnqualifiedName(EsqlBaseParser.UnqualifiedNameContext ctx);
-  /**
-   * Exit a parse tree produced by {@link EsqlBaseParser#unqualifiedName}.
-   * @param ctx the parse tree
-   */
-  void exitUnqualifiedName(EsqlBaseParser.UnqualifiedNameContext ctx);
-  /**
-   * Enter a parse tree produced by {@link EsqlBaseParser#qualifiedNamePattern}.
-=======
    * Enter a parse tree produced by the {@code showInfo}
    * labeled alternative in {@link EsqlBaseParser#showCommand}.
->>>>>>> 79507517
    * @param ctx the parse tree
    */
   void enterShowInfo(EsqlBaseParser.ShowInfoContext ctx);
@@ -496,21 +502,7 @@
    */
   void exitShowInfo(EsqlBaseParser.ShowInfoContext ctx);
   /**
-<<<<<<< HEAD
-   * Enter a parse tree produced by {@link EsqlBaseParser#unqualifiedNamePattern}.
-   * @param ctx the parse tree
-   */
-  void enterUnqualifiedNamePattern(EsqlBaseParser.UnqualifiedNamePatternContext ctx);
-  /**
-   * Exit a parse tree produced by {@link EsqlBaseParser#unqualifiedNamePattern}.
-   * @param ctx the parse tree
-   */
-  void exitUnqualifiedNamePattern(EsqlBaseParser.UnqualifiedNamePatternContext ctx);
-  /**
-   * Enter a parse tree produced by {@link EsqlBaseParser#qualifiedNamePatterns}.
-=======
    * Enter a parse tree produced by {@link EsqlBaseParser#enrichCommand}.
->>>>>>> 79507517
    * @param ctx the parse tree
    */
   void enterEnrichCommand(EsqlBaseParser.EnrichCommandContext ctx);
@@ -549,6 +541,46 @@
    * @param ctx the parse tree
    */
   void exitInlinestatsCommand(EsqlBaseParser.InlinestatsCommandContext ctx);
+  /**
+   * Enter a parse tree produced by {@link EsqlBaseParser#joinCommand}.
+   * @param ctx the parse tree
+   */
+  void enterJoinCommand(EsqlBaseParser.JoinCommandContext ctx);
+  /**
+   * Exit a parse tree produced by {@link EsqlBaseParser#joinCommand}.
+   * @param ctx the parse tree
+   */
+  void exitJoinCommand(EsqlBaseParser.JoinCommandContext ctx);
+  /**
+   * Enter a parse tree produced by {@link EsqlBaseParser#joinTarget}.
+   * @param ctx the parse tree
+   */
+  void enterJoinTarget(EsqlBaseParser.JoinTargetContext ctx);
+  /**
+   * Exit a parse tree produced by {@link EsqlBaseParser#joinTarget}.
+   * @param ctx the parse tree
+   */
+  void exitJoinTarget(EsqlBaseParser.JoinTargetContext ctx);
+  /**
+   * Enter a parse tree produced by {@link EsqlBaseParser#joinCondition}.
+   * @param ctx the parse tree
+   */
+  void enterJoinCondition(EsqlBaseParser.JoinConditionContext ctx);
+  /**
+   * Exit a parse tree produced by {@link EsqlBaseParser#joinCondition}.
+   * @param ctx the parse tree
+   */
+  void exitJoinCondition(EsqlBaseParser.JoinConditionContext ctx);
+  /**
+   * Enter a parse tree produced by {@link EsqlBaseParser#joinPredicate}.
+   * @param ctx the parse tree
+   */
+  void enterJoinPredicate(EsqlBaseParser.JoinPredicateContext ctx);
+  /**
+   * Exit a parse tree produced by {@link EsqlBaseParser#joinPredicate}.
+   * @param ctx the parse tree
+   */
+  void exitJoinPredicate(EsqlBaseParser.JoinPredicateContext ctx);
   /**
    * Enter a parse tree produced by {@link EsqlBaseParser#changePointCommand}.
    * @param ctx the parse tree
@@ -1087,44 +1119,4 @@
    * @param ctx the parse tree
    */
   void exitComparisonOperator(EsqlBaseParser.ComparisonOperatorContext ctx);
-  /**
-   * Enter a parse tree produced by {@link EsqlBaseParser#joinCommand}.
-   * @param ctx the parse tree
-   */
-  void enterJoinCommand(EsqlBaseParser.JoinCommandContext ctx);
-  /**
-   * Exit a parse tree produced by {@link EsqlBaseParser#joinCommand}.
-   * @param ctx the parse tree
-   */
-  void exitJoinCommand(EsqlBaseParser.JoinCommandContext ctx);
-  /**
-   * Enter a parse tree produced by {@link EsqlBaseParser#joinTarget}.
-   * @param ctx the parse tree
-   */
-  void enterJoinTarget(EsqlBaseParser.JoinTargetContext ctx);
-  /**
-   * Exit a parse tree produced by {@link EsqlBaseParser#joinTarget}.
-   * @param ctx the parse tree
-   */
-  void exitJoinTarget(EsqlBaseParser.JoinTargetContext ctx);
-  /**
-   * Enter a parse tree produced by {@link EsqlBaseParser#joinCondition}.
-   * @param ctx the parse tree
-   */
-  void enterJoinCondition(EsqlBaseParser.JoinConditionContext ctx);
-  /**
-   * Exit a parse tree produced by {@link EsqlBaseParser#joinCondition}.
-   * @param ctx the parse tree
-   */
-  void exitJoinCondition(EsqlBaseParser.JoinConditionContext ctx);
-  /**
-   * Enter a parse tree produced by {@link EsqlBaseParser#joinPredicate}.
-   * @param ctx the parse tree
-   */
-  void enterJoinPredicate(EsqlBaseParser.JoinPredicateContext ctx);
-  /**
-   * Exit a parse tree produced by {@link EsqlBaseParser#joinPredicate}.
-   * @param ctx the parse tree
-   */
-  void exitJoinPredicate(EsqlBaseParser.JoinPredicateContext ctx);
 }
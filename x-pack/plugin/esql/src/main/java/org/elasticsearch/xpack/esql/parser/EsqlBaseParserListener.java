// ANTLR GENERATED CODE: DO NOT EDIT
package org.elasticsearch.xpack.esql.parser;

/*
 * Copyright Elasticsearch B.V. and/or licensed to Elasticsearch B.V. under one
 * or more contributor license agreements. Licensed under the Elastic License
 * 2.0; you may not use this file except in compliance with the Elastic License
 * 2.0.
 */

import org.antlr.v4.runtime.tree.ParseTreeListener;

/**
 * This interface defines a complete listener for a parse tree produced by
 * {@link EsqlBaseParser}.
 */
public interface EsqlBaseParserListener extends ParseTreeListener {
  /**
   * Enter a parse tree produced by {@link EsqlBaseParser#statements}.
   * @param ctx the parse tree
   */
  void enterStatements(EsqlBaseParser.StatementsContext ctx);
  /**
   * Exit a parse tree produced by {@link EsqlBaseParser#statements}.
   * @param ctx the parse tree
   */
  void exitStatements(EsqlBaseParser.StatementsContext ctx);
  /**
   * Enter a parse tree produced by {@link EsqlBaseParser#singleStatement}.
   * @param ctx the parse tree
   */
  void enterSingleStatement(EsqlBaseParser.SingleStatementContext ctx);
  /**
   * Exit a parse tree produced by {@link EsqlBaseParser#singleStatement}.
   * @param ctx the parse tree
   */
  void exitSingleStatement(EsqlBaseParser.SingleStatementContext ctx);
  /**
   * Enter a parse tree produced by the {@code compositeQuery}
   * labeled alternative in {@link EsqlBaseParser#query}.
   * @param ctx the parse tree
   */
  void enterCompositeQuery(EsqlBaseParser.CompositeQueryContext ctx);
  /**
   * Exit a parse tree produced by the {@code compositeQuery}
   * labeled alternative in {@link EsqlBaseParser#query}.
   * @param ctx the parse tree
   */
  void exitCompositeQuery(EsqlBaseParser.CompositeQueryContext ctx);
  /**
   * Enter a parse tree produced by the {@code singleCommandQuery}
   * labeled alternative in {@link EsqlBaseParser#query}.
   * @param ctx the parse tree
   */
  void enterSingleCommandQuery(EsqlBaseParser.SingleCommandQueryContext ctx);
  /**
   * Exit a parse tree produced by the {@code singleCommandQuery}
   * labeled alternative in {@link EsqlBaseParser#query}.
   * @param ctx the parse tree
   */
  void exitSingleCommandQuery(EsqlBaseParser.SingleCommandQueryContext ctx);
  /**
   * Enter a parse tree produced by {@link EsqlBaseParser#sourceCommand}.
   * @param ctx the parse tree
   */
  void enterSourceCommand(EsqlBaseParser.SourceCommandContext ctx);
  /**
   * Exit a parse tree produced by {@link EsqlBaseParser#sourceCommand}.
   * @param ctx the parse tree
   */
  void exitSourceCommand(EsqlBaseParser.SourceCommandContext ctx);
  /**
   * Enter a parse tree produced by {@link EsqlBaseParser#processingCommand}.
   * @param ctx the parse tree
   */
  void enterProcessingCommand(EsqlBaseParser.ProcessingCommandContext ctx);
  /**
   * Exit a parse tree produced by {@link EsqlBaseParser#processingCommand}.
   * @param ctx the parse tree
   */
  void exitProcessingCommand(EsqlBaseParser.ProcessingCommandContext ctx);
  /**
   * Enter a parse tree produced by {@link EsqlBaseParser#whereCommand}.
   * @param ctx the parse tree
   */
  void enterWhereCommand(EsqlBaseParser.WhereCommandContext ctx);
  /**
   * Exit a parse tree produced by {@link EsqlBaseParser#whereCommand}.
   * @param ctx the parse tree
   */
  void exitWhereCommand(EsqlBaseParser.WhereCommandContext ctx);
  /**
   * Enter a parse tree produced by the {@code toDataType}
   * labeled alternative in {@link EsqlBaseParser#dataType}.
   * @param ctx the parse tree
   */
  void enterToDataType(EsqlBaseParser.ToDataTypeContext ctx);
  /**
   * Exit a parse tree produced by the {@code toDataType}
   * labeled alternative in {@link EsqlBaseParser#dataType}.
   * @param ctx the parse tree
   */
  void exitToDataType(EsqlBaseParser.ToDataTypeContext ctx);
  /**
   * Enter a parse tree produced by {@link EsqlBaseParser#rowCommand}.
   * @param ctx the parse tree
   */
  void enterRowCommand(EsqlBaseParser.RowCommandContext ctx);
  /**
   * Exit a parse tree produced by {@link EsqlBaseParser#rowCommand}.
   * @param ctx the parse tree
   */
  void exitRowCommand(EsqlBaseParser.RowCommandContext ctx);
  /**
   * Enter a parse tree produced by {@link EsqlBaseParser#fields}.
   * @param ctx the parse tree
   */
  void enterFields(EsqlBaseParser.FieldsContext ctx);
  /**
   * Exit a parse tree produced by {@link EsqlBaseParser#fields}.
   * @param ctx the parse tree
   */
  void exitFields(EsqlBaseParser.FieldsContext ctx);
  /**
   * Enter a parse tree produced by {@link EsqlBaseParser#field}.
   * @param ctx the parse tree
   */
  void enterField(EsqlBaseParser.FieldContext ctx);
  /**
   * Exit a parse tree produced by {@link EsqlBaseParser#field}.
   * @param ctx the parse tree
   */
  void exitField(EsqlBaseParser.FieldContext ctx);
  /**
   * Enter a parse tree produced by {@link EsqlBaseParser#rerankFields}.
   * @param ctx the parse tree
   */
  void enterRerankFields(EsqlBaseParser.RerankFieldsContext ctx);
  /**
   * Exit a parse tree produced by {@link EsqlBaseParser#rerankFields}.
   * @param ctx the parse tree
   */
  void exitRerankFields(EsqlBaseParser.RerankFieldsContext ctx);
  /**
   * Enter a parse tree produced by {@link EsqlBaseParser#rerankField}.
   * @param ctx the parse tree
   */
  void enterRerankField(EsqlBaseParser.RerankFieldContext ctx);
  /**
   * Exit a parse tree produced by {@link EsqlBaseParser#rerankField}.
   * @param ctx the parse tree
   */
  void exitRerankField(EsqlBaseParser.RerankFieldContext ctx);
  /**
   * Enter a parse tree produced by {@link EsqlBaseParser#fromCommand}.
   * @param ctx the parse tree
   */
  void enterFromCommand(EsqlBaseParser.FromCommandContext ctx);
  /**
   * Exit a parse tree produced by {@link EsqlBaseParser#fromCommand}.
   * @param ctx the parse tree
   */
  void exitFromCommand(EsqlBaseParser.FromCommandContext ctx);
  /**
   * Enter a parse tree produced by {@link EsqlBaseParser#timeSeriesCommand}.
   * @param ctx the parse tree
   */
  void enterTimeSeriesCommand(EsqlBaseParser.TimeSeriesCommandContext ctx);
  /**
   * Exit a parse tree produced by {@link EsqlBaseParser#timeSeriesCommand}.
   * @param ctx the parse tree
   */
  void exitTimeSeriesCommand(EsqlBaseParser.TimeSeriesCommandContext ctx);
  /**
   * Enter a parse tree produced by {@link EsqlBaseParser#indexPatternAndMetadataFields}.
   * @param ctx the parse tree
   */
  void enterIndexPatternAndMetadataFields(EsqlBaseParser.IndexPatternAndMetadataFieldsContext ctx);
  /**
   * Exit a parse tree produced by {@link EsqlBaseParser#indexPatternAndMetadataFields}.
   * @param ctx the parse tree
   */
  void exitIndexPatternAndMetadataFields(EsqlBaseParser.IndexPatternAndMetadataFieldsContext ctx);
  /**
   * Enter a parse tree produced by {@link EsqlBaseParser#indexPattern}.
   * @param ctx the parse tree
   */
  void enterIndexPattern(EsqlBaseParser.IndexPatternContext ctx);
  /**
   * Exit a parse tree produced by {@link EsqlBaseParser#indexPattern}.
   * @param ctx the parse tree
   */
  void exitIndexPattern(EsqlBaseParser.IndexPatternContext ctx);
  /**
   * Enter a parse tree produced by {@link EsqlBaseParser#clusterString}.
   * @param ctx the parse tree
   */
  void enterClusterString(EsqlBaseParser.ClusterStringContext ctx);
  /**
   * Exit a parse tree produced by {@link EsqlBaseParser#clusterString}.
   * @param ctx the parse tree
   */
  void exitClusterString(EsqlBaseParser.ClusterStringContext ctx);
  /**
   * Enter a parse tree produced by {@link EsqlBaseParser#selectorString}.
   * @param ctx the parse tree
   */
  void enterSelectorString(EsqlBaseParser.SelectorStringContext ctx);
  /**
   * Exit a parse tree produced by {@link EsqlBaseParser#selectorString}.
   * @param ctx the parse tree
   */
  void exitSelectorString(EsqlBaseParser.SelectorStringContext ctx);
  /**
   * Enter a parse tree produced by {@link EsqlBaseParser#unquotedIndexString}.
   * @param ctx the parse tree
   */
  void enterUnquotedIndexString(EsqlBaseParser.UnquotedIndexStringContext ctx);
  /**
   * Exit a parse tree produced by {@link EsqlBaseParser#unquotedIndexString}.
   * @param ctx the parse tree
   */
  void exitUnquotedIndexString(EsqlBaseParser.UnquotedIndexStringContext ctx);
  /**
   * Enter a parse tree produced by {@link EsqlBaseParser#indexString}.
   * @param ctx the parse tree
   */
  void enterIndexString(EsqlBaseParser.IndexStringContext ctx);
  /**
   * Exit a parse tree produced by {@link EsqlBaseParser#indexString}.
   * @param ctx the parse tree
   */
  void exitIndexString(EsqlBaseParser.IndexStringContext ctx);
  /**
   * Enter a parse tree produced by {@link EsqlBaseParser#metadata}.
   * @param ctx the parse tree
   */
  void enterMetadata(EsqlBaseParser.MetadataContext ctx);
  /**
   * Exit a parse tree produced by {@link EsqlBaseParser#metadata}.
   * @param ctx the parse tree
   */
  void exitMetadata(EsqlBaseParser.MetadataContext ctx);
  /**
   * Enter a parse tree produced by {@link EsqlBaseParser#evalCommand}.
   * @param ctx the parse tree
   */
  void enterEvalCommand(EsqlBaseParser.EvalCommandContext ctx);
  /**
   * Exit a parse tree produced by {@link EsqlBaseParser#evalCommand}.
   * @param ctx the parse tree
   */
  void exitEvalCommand(EsqlBaseParser.EvalCommandContext ctx);
  /**
   * Enter a parse tree produced by {@link EsqlBaseParser#statsCommand}.
   * @param ctx the parse tree
   */
  void enterStatsCommand(EsqlBaseParser.StatsCommandContext ctx);
  /**
   * Exit a parse tree produced by {@link EsqlBaseParser#statsCommand}.
   * @param ctx the parse tree
   */
  void exitStatsCommand(EsqlBaseParser.StatsCommandContext ctx);
  /**
   * Enter a parse tree produced by {@link EsqlBaseParser#aggFields}.
   * @param ctx the parse tree
   */
  void enterAggFields(EsqlBaseParser.AggFieldsContext ctx);
  /**
   * Exit a parse tree produced by {@link EsqlBaseParser#aggFields}.
   * @param ctx the parse tree
   */
  void exitAggFields(EsqlBaseParser.AggFieldsContext ctx);
  /**
   * Enter a parse tree produced by {@link EsqlBaseParser#aggField}.
   * @param ctx the parse tree
   */
  void enterAggField(EsqlBaseParser.AggFieldContext ctx);
  /**
   * Exit a parse tree produced by {@link EsqlBaseParser#aggField}.
   * @param ctx the parse tree
   */
  void exitAggField(EsqlBaseParser.AggFieldContext ctx);
  /**
   * Enter a parse tree produced by {@link EsqlBaseParser#qualifiedName}.
   * @param ctx the parse tree
   */
  void enterQualifiedName(EsqlBaseParser.QualifiedNameContext ctx);
  /**
   * Exit a parse tree produced by {@link EsqlBaseParser#qualifiedName}.
   * @param ctx the parse tree
   */
  void exitQualifiedName(EsqlBaseParser.QualifiedNameContext ctx);
  /**
   * Enter a parse tree produced by {@link EsqlBaseParser#fieldName}.
   * @param ctx the parse tree
   */
  void enterFieldName(EsqlBaseParser.FieldNameContext ctx);
  /**
   * Exit a parse tree produced by {@link EsqlBaseParser#fieldName}.
   * @param ctx the parse tree
   */
  void exitFieldName(EsqlBaseParser.FieldNameContext ctx);
  /**
   * Enter a parse tree produced by {@link EsqlBaseParser#qualifiedNamePattern}.
   * @param ctx the parse tree
   */
  void enterQualifiedNamePattern(EsqlBaseParser.QualifiedNamePatternContext ctx);
  /**
   * Exit a parse tree produced by {@link EsqlBaseParser#qualifiedNamePattern}.
   * @param ctx the parse tree
   */
  void exitQualifiedNamePattern(EsqlBaseParser.QualifiedNamePatternContext ctx);
  /**
   * Enter a parse tree produced by {@link EsqlBaseParser#fieldNamePattern}.
   * @param ctx the parse tree
   */
  void enterFieldNamePattern(EsqlBaseParser.FieldNamePatternContext ctx);
  /**
   * Exit a parse tree produced by {@link EsqlBaseParser#fieldNamePattern}.
   * @param ctx the parse tree
   */
  void exitFieldNamePattern(EsqlBaseParser.FieldNamePatternContext ctx);
  /**
   * Enter a parse tree produced by {@link EsqlBaseParser#qualifiedNamePatterns}.
   * @param ctx the parse tree
   */
  void enterQualifiedNamePatterns(EsqlBaseParser.QualifiedNamePatternsContext ctx);
  /**
   * Exit a parse tree produced by {@link EsqlBaseParser#qualifiedNamePatterns}.
   * @param ctx the parse tree
   */
  void exitQualifiedNamePatterns(EsqlBaseParser.QualifiedNamePatternsContext ctx);
  /**
   * Enter a parse tree produced by {@link EsqlBaseParser#identifier}.
   * @param ctx the parse tree
   */
  void enterIdentifier(EsqlBaseParser.IdentifierContext ctx);
  /**
   * Exit a parse tree produced by {@link EsqlBaseParser#identifier}.
   * @param ctx the parse tree
   */
  void exitIdentifier(EsqlBaseParser.IdentifierContext ctx);
  /**
   * Enter a parse tree produced by {@link EsqlBaseParser#identifierPattern}.
   * @param ctx the parse tree
   */
  void enterIdentifierPattern(EsqlBaseParser.IdentifierPatternContext ctx);
  /**
   * Exit a parse tree produced by {@link EsqlBaseParser#identifierPattern}.
   * @param ctx the parse tree
   */
  void exitIdentifierPattern(EsqlBaseParser.IdentifierPatternContext ctx);
  /**
   * Enter a parse tree produced by the {@code inputParam}
   * labeled alternative in {@link EsqlBaseParser#parameter}.
   * @param ctx the parse tree
   */
  void enterInputParam(EsqlBaseParser.InputParamContext ctx);
  /**
   * Exit a parse tree produced by the {@code inputParam}
   * labeled alternative in {@link EsqlBaseParser#parameter}.
   * @param ctx the parse tree
   */
  void exitInputParam(EsqlBaseParser.InputParamContext ctx);
  /**
   * Enter a parse tree produced by the {@code inputNamedOrPositionalParam}
   * labeled alternative in {@link EsqlBaseParser#parameter}.
   * @param ctx the parse tree
   */
  void enterInputNamedOrPositionalParam(EsqlBaseParser.InputNamedOrPositionalParamContext ctx);
  /**
   * Exit a parse tree produced by the {@code inputNamedOrPositionalParam}
   * labeled alternative in {@link EsqlBaseParser#parameter}.
   * @param ctx the parse tree
   */
  void exitInputNamedOrPositionalParam(EsqlBaseParser.InputNamedOrPositionalParamContext ctx);
  /**
   * Enter a parse tree produced by the {@code inputDoubleParams}
   * labeled alternative in {@link EsqlBaseParser#doubleParameter}.
   * @param ctx the parse tree
   */
  void enterInputDoubleParams(EsqlBaseParser.InputDoubleParamsContext ctx);
  /**
   * Exit a parse tree produced by the {@code inputDoubleParams}
   * labeled alternative in {@link EsqlBaseParser#doubleParameter}.
   * @param ctx the parse tree
   */
  void exitInputDoubleParams(EsqlBaseParser.InputDoubleParamsContext ctx);
  /**
   * Enter a parse tree produced by the {@code inputNamedOrPositionalDoubleParams}
   * labeled alternative in {@link EsqlBaseParser#doubleParameter}.
   * @param ctx the parse tree
   */
  void enterInputNamedOrPositionalDoubleParams(EsqlBaseParser.InputNamedOrPositionalDoubleParamsContext ctx);
  /**
   * Exit a parse tree produced by the {@code inputNamedOrPositionalDoubleParams}
   * labeled alternative in {@link EsqlBaseParser#doubleParameter}.
   * @param ctx the parse tree
   */
  void exitInputNamedOrPositionalDoubleParams(EsqlBaseParser.InputNamedOrPositionalDoubleParamsContext ctx);
  /**
   * Enter a parse tree produced by {@link EsqlBaseParser#identifierOrParameter}.
   * @param ctx the parse tree
   */
  void enterIdentifierOrParameter(EsqlBaseParser.IdentifierOrParameterContext ctx);
  /**
   * Exit a parse tree produced by {@link EsqlBaseParser#identifierOrParameter}.
   * @param ctx the parse tree
   */
  void exitIdentifierOrParameter(EsqlBaseParser.IdentifierOrParameterContext ctx);
  /**
   * Enter a parse tree produced by {@link EsqlBaseParser#limitCommand}.
   * @param ctx the parse tree
   */
  void enterLimitCommand(EsqlBaseParser.LimitCommandContext ctx);
  /**
   * Exit a parse tree produced by {@link EsqlBaseParser#limitCommand}.
   * @param ctx the parse tree
   */
  void exitLimitCommand(EsqlBaseParser.LimitCommandContext ctx);
  /**
   * Enter a parse tree produced by {@link EsqlBaseParser#sortCommand}.
   * @param ctx the parse tree
   */
  void enterSortCommand(EsqlBaseParser.SortCommandContext ctx);
  /**
   * Exit a parse tree produced by {@link EsqlBaseParser#sortCommand}.
   * @param ctx the parse tree
   */
  void exitSortCommand(EsqlBaseParser.SortCommandContext ctx);
  /**
   * Enter a parse tree produced by {@link EsqlBaseParser#orderExpression}.
   * @param ctx the parse tree
   */
  void enterOrderExpression(EsqlBaseParser.OrderExpressionContext ctx);
  /**
   * Exit a parse tree produced by {@link EsqlBaseParser#orderExpression}.
   * @param ctx the parse tree
   */
  void exitOrderExpression(EsqlBaseParser.OrderExpressionContext ctx);
  /**
   * Enter a parse tree produced by {@link EsqlBaseParser#keepCommand}.
   * @param ctx the parse tree
   */
  void enterKeepCommand(EsqlBaseParser.KeepCommandContext ctx);
  /**
   * Exit a parse tree produced by {@link EsqlBaseParser#keepCommand}.
   * @param ctx the parse tree
   */
  void exitKeepCommand(EsqlBaseParser.KeepCommandContext ctx);
  /**
   * Enter a parse tree produced by {@link EsqlBaseParser#dropCommand}.
   * @param ctx the parse tree
   */
  void enterDropCommand(EsqlBaseParser.DropCommandContext ctx);
  /**
   * Exit a parse tree produced by {@link EsqlBaseParser#dropCommand}.
   * @param ctx the parse tree
   */
  void exitDropCommand(EsqlBaseParser.DropCommandContext ctx);
  /**
   * Enter a parse tree produced by {@link EsqlBaseParser#renameCommand}.
   * @param ctx the parse tree
   */
  void enterRenameCommand(EsqlBaseParser.RenameCommandContext ctx);
  /**
   * Exit a parse tree produced by {@link EsqlBaseParser#renameCommand}.
   * @param ctx the parse tree
   */
  void exitRenameCommand(EsqlBaseParser.RenameCommandContext ctx);
  /**
   * Enter a parse tree produced by {@link EsqlBaseParser#renameClause}.
   * @param ctx the parse tree
   */
  void enterRenameClause(EsqlBaseParser.RenameClauseContext ctx);
  /**
   * Exit a parse tree produced by {@link EsqlBaseParser#renameClause}.
   * @param ctx the parse tree
   */
  void exitRenameClause(EsqlBaseParser.RenameClauseContext ctx);
  /**
   * Enter a parse tree produced by {@link EsqlBaseParser#dissectCommand}.
   * @param ctx the parse tree
   */
  void enterDissectCommand(EsqlBaseParser.DissectCommandContext ctx);
  /**
   * Exit a parse tree produced by {@link EsqlBaseParser#dissectCommand}.
   * @param ctx the parse tree
   */
  void exitDissectCommand(EsqlBaseParser.DissectCommandContext ctx);
  /**
   * Enter a parse tree produced by {@link EsqlBaseParser#dissectCommandOptions}.
   * @param ctx the parse tree
   */
  void enterDissectCommandOptions(EsqlBaseParser.DissectCommandOptionsContext ctx);
  /**
   * Exit a parse tree produced by {@link EsqlBaseParser#dissectCommandOptions}.
   * @param ctx the parse tree
   */
  void exitDissectCommandOptions(EsqlBaseParser.DissectCommandOptionsContext ctx);
  /**
   * Enter a parse tree produced by {@link EsqlBaseParser#dissectCommandOption}.
   * @param ctx the parse tree
   */
  void enterDissectCommandOption(EsqlBaseParser.DissectCommandOptionContext ctx);
  /**
   * Exit a parse tree produced by {@link EsqlBaseParser#dissectCommandOption}.
   * @param ctx the parse tree
   */
  void exitDissectCommandOption(EsqlBaseParser.DissectCommandOptionContext ctx);
  /**
   * Enter a parse tree produced by {@link EsqlBaseParser#commandNamedParameters}.
   * @param ctx the parse tree
   */
  void enterCommandNamedParameters(EsqlBaseParser.CommandNamedParametersContext ctx);
  /**
   * Exit a parse tree produced by {@link EsqlBaseParser#commandNamedParameters}.
   * @param ctx the parse tree
   */
  void exitCommandNamedParameters(EsqlBaseParser.CommandNamedParametersContext ctx);
  /**
   * Enter a parse tree produced by {@link EsqlBaseParser#grokCommand}.
   * @param ctx the parse tree
   */
  void enterGrokCommand(EsqlBaseParser.GrokCommandContext ctx);
  /**
   * Exit a parse tree produced by {@link EsqlBaseParser#grokCommand}.
   * @param ctx the parse tree
   */
  void exitGrokCommand(EsqlBaseParser.GrokCommandContext ctx);
  /**
   * Enter a parse tree produced by {@link EsqlBaseParser#mvExpandCommand}.
   * @param ctx the parse tree
   */
  void enterMvExpandCommand(EsqlBaseParser.MvExpandCommandContext ctx);
  /**
   * Exit a parse tree produced by {@link EsqlBaseParser#mvExpandCommand}.
   * @param ctx the parse tree
   */
  void exitMvExpandCommand(EsqlBaseParser.MvExpandCommandContext ctx);
  /**
   * Enter a parse tree produced by {@link EsqlBaseParser#explainCommand}.
   * @param ctx the parse tree
   */
  void enterExplainCommand(EsqlBaseParser.ExplainCommandContext ctx);
  /**
   * Exit a parse tree produced by {@link EsqlBaseParser#explainCommand}.
   * @param ctx the parse tree
   */
  void exitExplainCommand(EsqlBaseParser.ExplainCommandContext ctx);
  /**
   * Enter a parse tree produced by {@link EsqlBaseParser#subqueryExpression}.
   * @param ctx the parse tree
   */
  void enterSubqueryExpression(EsqlBaseParser.SubqueryExpressionContext ctx);
  /**
   * Exit a parse tree produced by {@link EsqlBaseParser#subqueryExpression}.
   * @param ctx the parse tree
   */
  void exitSubqueryExpression(EsqlBaseParser.SubqueryExpressionContext ctx);
  /**
   * Enter a parse tree produced by the {@code showInfo}
   * labeled alternative in {@link EsqlBaseParser#showCommand}.
   * @param ctx the parse tree
   */
  void enterShowInfo(EsqlBaseParser.ShowInfoContext ctx);
  /**
   * Exit a parse tree produced by the {@code showInfo}
   * labeled alternative in {@link EsqlBaseParser#showCommand}.
   * @param ctx the parse tree
   */
  void exitShowInfo(EsqlBaseParser.ShowInfoContext ctx);
  /**
   * Enter a parse tree produced by {@link EsqlBaseParser#enrichCommand}.
   * @param ctx the parse tree
   */
  void enterEnrichCommand(EsqlBaseParser.EnrichCommandContext ctx);
  /**
   * Exit a parse tree produced by {@link EsqlBaseParser#enrichCommand}.
   * @param ctx the parse tree
   */
  void exitEnrichCommand(EsqlBaseParser.EnrichCommandContext ctx);
  /**
   * Enter a parse tree produced by {@link EsqlBaseParser#enrichPolicyName}.
   * @param ctx the parse tree
   */
  void enterEnrichPolicyName(EsqlBaseParser.EnrichPolicyNameContext ctx);
  /**
   * Exit a parse tree produced by {@link EsqlBaseParser#enrichPolicyName}.
   * @param ctx the parse tree
   */
  void exitEnrichPolicyName(EsqlBaseParser.EnrichPolicyNameContext ctx);
  /**
   * Enter a parse tree produced by {@link EsqlBaseParser#enrichWithClause}.
   * @param ctx the parse tree
   */
  void enterEnrichWithClause(EsqlBaseParser.EnrichWithClauseContext ctx);
  /**
   * Exit a parse tree produced by {@link EsqlBaseParser#enrichWithClause}.
   * @param ctx the parse tree
   */
  void exitEnrichWithClause(EsqlBaseParser.EnrichWithClauseContext ctx);
  /**
   * Enter a parse tree produced by {@link EsqlBaseParser#sampleCommand}.
   * @param ctx the parse tree
   */
  void enterSampleCommand(EsqlBaseParser.SampleCommandContext ctx);
  /**
   * Exit a parse tree produced by {@link EsqlBaseParser#sampleCommand}.
   * @param ctx the parse tree
   */
  void exitSampleCommand(EsqlBaseParser.SampleCommandContext ctx);
  /**
   * Enter a parse tree produced by {@link EsqlBaseParser#changePointCommand}.
   * @param ctx the parse tree
   */
  void enterChangePointCommand(EsqlBaseParser.ChangePointCommandContext ctx);
  /**
   * Exit a parse tree produced by {@link EsqlBaseParser#changePointCommand}.
   * @param ctx the parse tree
   */
  void exitChangePointCommand(EsqlBaseParser.ChangePointCommandContext ctx);
  /**
   * Enter a parse tree produced by {@link EsqlBaseParser#forkCommand}.
   * @param ctx the parse tree
   */
  void enterForkCommand(EsqlBaseParser.ForkCommandContext ctx);
  /**
   * Exit a parse tree produced by {@link EsqlBaseParser#forkCommand}.
   * @param ctx the parse tree
   */
  void exitForkCommand(EsqlBaseParser.ForkCommandContext ctx);
  /**
   * Enter a parse tree produced by {@link EsqlBaseParser#forkSubQueries}.
   * @param ctx the parse tree
   */
  void enterForkSubQueries(EsqlBaseParser.ForkSubQueriesContext ctx);
  /**
   * Exit a parse tree produced by {@link EsqlBaseParser#forkSubQueries}.
   * @param ctx the parse tree
   */
  void exitForkSubQueries(EsqlBaseParser.ForkSubQueriesContext ctx);
  /**
   * Enter a parse tree produced by {@link EsqlBaseParser#forkSubQuery}.
   * @param ctx the parse tree
   */
  void enterForkSubQuery(EsqlBaseParser.ForkSubQueryContext ctx);
  /**
   * Exit a parse tree produced by {@link EsqlBaseParser#forkSubQuery}.
   * @param ctx the parse tree
   */
  void exitForkSubQuery(EsqlBaseParser.ForkSubQueryContext ctx);
  /**
   * Enter a parse tree produced by the {@code singleForkSubQueryCommand}
   * labeled alternative in {@link EsqlBaseParser#forkSubQueryCommand}.
   * @param ctx the parse tree
   */
  void enterSingleForkSubQueryCommand(EsqlBaseParser.SingleForkSubQueryCommandContext ctx);
  /**
   * Exit a parse tree produced by the {@code singleForkSubQueryCommand}
   * labeled alternative in {@link EsqlBaseParser#forkSubQueryCommand}.
   * @param ctx the parse tree
   */
  void exitSingleForkSubQueryCommand(EsqlBaseParser.SingleForkSubQueryCommandContext ctx);
  /**
   * Enter a parse tree produced by the {@code compositeForkSubQuery}
   * labeled alternative in {@link EsqlBaseParser#forkSubQueryCommand}.
   * @param ctx the parse tree
   */
  void enterCompositeForkSubQuery(EsqlBaseParser.CompositeForkSubQueryContext ctx);
  /**
   * Exit a parse tree produced by the {@code compositeForkSubQuery}
   * labeled alternative in {@link EsqlBaseParser#forkSubQueryCommand}.
   * @param ctx the parse tree
   */
  void exitCompositeForkSubQuery(EsqlBaseParser.CompositeForkSubQueryContext ctx);
  /**
   * Enter a parse tree produced by {@link EsqlBaseParser#forkSubQueryProcessingCommand}.
   * @param ctx the parse tree
   */
  void enterForkSubQueryProcessingCommand(EsqlBaseParser.ForkSubQueryProcessingCommandContext ctx);
  /**
   * Exit a parse tree produced by {@link EsqlBaseParser#forkSubQueryProcessingCommand}.
   * @param ctx the parse tree
   */
  void exitForkSubQueryProcessingCommand(EsqlBaseParser.ForkSubQueryProcessingCommandContext ctx);
  /**
   * Enter a parse tree produced by {@link EsqlBaseParser#rerankCommand}.
   * @param ctx the parse tree
   */
  void enterRerankCommand(EsqlBaseParser.RerankCommandContext ctx);
  /**
   * Exit a parse tree produced by {@link EsqlBaseParser#rerankCommand}.
   * @param ctx the parse tree
   */
  void exitRerankCommand(EsqlBaseParser.RerankCommandContext ctx);
  /**
   * Enter a parse tree produced by {@link EsqlBaseParser#completionCommand}.
   * @param ctx the parse tree
   */
  void enterCompletionCommand(EsqlBaseParser.CompletionCommandContext ctx);
  /**
   * Exit a parse tree produced by {@link EsqlBaseParser#completionCommand}.
   * @param ctx the parse tree
   */
  void exitCompletionCommand(EsqlBaseParser.CompletionCommandContext ctx);
  /**
   * Enter a parse tree produced by {@link EsqlBaseParser#lookupCommand}.
   * @param ctx the parse tree
   */
  void enterLookupCommand(EsqlBaseParser.LookupCommandContext ctx);
  /**
   * Exit a parse tree produced by {@link EsqlBaseParser#lookupCommand}.
   * @param ctx the parse tree
   */
  void exitLookupCommand(EsqlBaseParser.LookupCommandContext ctx);
  /**
   * Enter a parse tree produced by {@link EsqlBaseParser#inlinestatsCommand}.
   * @param ctx the parse tree
   */
  void enterInlinestatsCommand(EsqlBaseParser.InlinestatsCommandContext ctx);
  /**
   * Exit a parse tree produced by {@link EsqlBaseParser#inlinestatsCommand}.
   * @param ctx the parse tree
   */
  void exitInlinestatsCommand(EsqlBaseParser.InlinestatsCommandContext ctx);
  /**
   * Enter a parse tree produced by {@link EsqlBaseParser#insistCommand}.
   * @param ctx the parse tree
   */
  void enterInsistCommand(EsqlBaseParser.InsistCommandContext ctx);
  /**
   * Exit a parse tree produced by {@link EsqlBaseParser#insistCommand}.
   * @param ctx the parse tree
   */
  void exitInsistCommand(EsqlBaseParser.InsistCommandContext ctx);
  /**
   * Enter a parse tree produced by {@link EsqlBaseParser#fuseCommand}.
   * @param ctx the parse tree
   */
  void enterFuseCommand(EsqlBaseParser.FuseCommandContext ctx);
  /**
   * Exit a parse tree produced by {@link EsqlBaseParser#fuseCommand}.
   * @param ctx the parse tree
   */
  void exitFuseCommand(EsqlBaseParser.FuseCommandContext ctx);
  /**
<<<<<<< HEAD
   * Enter a parse tree produced by {@link EsqlBaseParser#fuseMethod}.
   * @param ctx the parse tree
   */
  void enterFuseMethod(EsqlBaseParser.FuseMethodContext ctx);
  /**
   * Exit a parse tree produced by {@link EsqlBaseParser#fuseMethod}.
   * @param ctx the parse tree
   */
  void exitFuseMethod(EsqlBaseParser.FuseMethodContext ctx);
=======
   * Enter a parse tree produced by {@link EsqlBaseParser#setCommand}.
   * @param ctx the parse tree
   */
  void enterSetCommand(EsqlBaseParser.SetCommandContext ctx);
  /**
   * Exit a parse tree produced by {@link EsqlBaseParser#setCommand}.
   * @param ctx the parse tree
   */
  void exitSetCommand(EsqlBaseParser.SetCommandContext ctx);
  /**
   * Enter a parse tree produced by {@link EsqlBaseParser#setField}.
   * @param ctx the parse tree
   */
  void enterSetField(EsqlBaseParser.SetFieldContext ctx);
  /**
   * Exit a parse tree produced by {@link EsqlBaseParser#setField}.
   * @param ctx the parse tree
   */
  void exitSetField(EsqlBaseParser.SetFieldContext ctx);
>>>>>>> 3e2af4e9
  /**
   * Enter a parse tree produced by the {@code matchExpression}
   * labeled alternative in {@link EsqlBaseParser#booleanExpression}.
   * @param ctx the parse tree
   */
  void enterMatchExpression(EsqlBaseParser.MatchExpressionContext ctx);
  /**
   * Exit a parse tree produced by the {@code matchExpression}
   * labeled alternative in {@link EsqlBaseParser#booleanExpression}.
   * @param ctx the parse tree
   */
  void exitMatchExpression(EsqlBaseParser.MatchExpressionContext ctx);
  /**
   * Enter a parse tree produced by the {@code logicalNot}
   * labeled alternative in {@link EsqlBaseParser#booleanExpression}.
   * @param ctx the parse tree
   */
  void enterLogicalNot(EsqlBaseParser.LogicalNotContext ctx);
  /**
   * Exit a parse tree produced by the {@code logicalNot}
   * labeled alternative in {@link EsqlBaseParser#booleanExpression}.
   * @param ctx the parse tree
   */
  void exitLogicalNot(EsqlBaseParser.LogicalNotContext ctx);
  /**
   * Enter a parse tree produced by the {@code booleanDefault}
   * labeled alternative in {@link EsqlBaseParser#booleanExpression}.
   * @param ctx the parse tree
   */
  void enterBooleanDefault(EsqlBaseParser.BooleanDefaultContext ctx);
  /**
   * Exit a parse tree produced by the {@code booleanDefault}
   * labeled alternative in {@link EsqlBaseParser#booleanExpression}.
   * @param ctx the parse tree
   */
  void exitBooleanDefault(EsqlBaseParser.BooleanDefaultContext ctx);
  /**
   * Enter a parse tree produced by the {@code isNull}
   * labeled alternative in {@link EsqlBaseParser#booleanExpression}.
   * @param ctx the parse tree
   */
  void enterIsNull(EsqlBaseParser.IsNullContext ctx);
  /**
   * Exit a parse tree produced by the {@code isNull}
   * labeled alternative in {@link EsqlBaseParser#booleanExpression}.
   * @param ctx the parse tree
   */
  void exitIsNull(EsqlBaseParser.IsNullContext ctx);
  /**
   * Enter a parse tree produced by the {@code regexExpression}
   * labeled alternative in {@link EsqlBaseParser#booleanExpression}.
   * @param ctx the parse tree
   */
  void enterRegexExpression(EsqlBaseParser.RegexExpressionContext ctx);
  /**
   * Exit a parse tree produced by the {@code regexExpression}
   * labeled alternative in {@link EsqlBaseParser#booleanExpression}.
   * @param ctx the parse tree
   */
  void exitRegexExpression(EsqlBaseParser.RegexExpressionContext ctx);
  /**
   * Enter a parse tree produced by the {@code logicalIn}
   * labeled alternative in {@link EsqlBaseParser#booleanExpression}.
   * @param ctx the parse tree
   */
  void enterLogicalIn(EsqlBaseParser.LogicalInContext ctx);
  /**
   * Exit a parse tree produced by the {@code logicalIn}
   * labeled alternative in {@link EsqlBaseParser#booleanExpression}.
   * @param ctx the parse tree
   */
  void exitLogicalIn(EsqlBaseParser.LogicalInContext ctx);
  /**
   * Enter a parse tree produced by the {@code logicalBinary}
   * labeled alternative in {@link EsqlBaseParser#booleanExpression}.
   * @param ctx the parse tree
   */
  void enterLogicalBinary(EsqlBaseParser.LogicalBinaryContext ctx);
  /**
   * Exit a parse tree produced by the {@code logicalBinary}
   * labeled alternative in {@link EsqlBaseParser#booleanExpression}.
   * @param ctx the parse tree
   */
  void exitLogicalBinary(EsqlBaseParser.LogicalBinaryContext ctx);
  /**
   * Enter a parse tree produced by the {@code likeExpression}
   * labeled alternative in {@link EsqlBaseParser#regexBooleanExpression}.
   * @param ctx the parse tree
   */
  void enterLikeExpression(EsqlBaseParser.LikeExpressionContext ctx);
  /**
   * Exit a parse tree produced by the {@code likeExpression}
   * labeled alternative in {@link EsqlBaseParser#regexBooleanExpression}.
   * @param ctx the parse tree
   */
  void exitLikeExpression(EsqlBaseParser.LikeExpressionContext ctx);
  /**
   * Enter a parse tree produced by the {@code rlikeExpression}
   * labeled alternative in {@link EsqlBaseParser#regexBooleanExpression}.
   * @param ctx the parse tree
   */
  void enterRlikeExpression(EsqlBaseParser.RlikeExpressionContext ctx);
  /**
   * Exit a parse tree produced by the {@code rlikeExpression}
   * labeled alternative in {@link EsqlBaseParser#regexBooleanExpression}.
   * @param ctx the parse tree
   */
  void exitRlikeExpression(EsqlBaseParser.RlikeExpressionContext ctx);
  /**
   * Enter a parse tree produced by the {@code likeListExpression}
   * labeled alternative in {@link EsqlBaseParser#regexBooleanExpression}.
   * @param ctx the parse tree
   */
  void enterLikeListExpression(EsqlBaseParser.LikeListExpressionContext ctx);
  /**
   * Exit a parse tree produced by the {@code likeListExpression}
   * labeled alternative in {@link EsqlBaseParser#regexBooleanExpression}.
   * @param ctx the parse tree
   */
  void exitLikeListExpression(EsqlBaseParser.LikeListExpressionContext ctx);
  /**
   * Enter a parse tree produced by the {@code rlikeListExpression}
   * labeled alternative in {@link EsqlBaseParser#regexBooleanExpression}.
   * @param ctx the parse tree
   */
  void enterRlikeListExpression(EsqlBaseParser.RlikeListExpressionContext ctx);
  /**
   * Exit a parse tree produced by the {@code rlikeListExpression}
   * labeled alternative in {@link EsqlBaseParser#regexBooleanExpression}.
   * @param ctx the parse tree
   */
  void exitRlikeListExpression(EsqlBaseParser.RlikeListExpressionContext ctx);
  /**
   * Enter a parse tree produced by {@link EsqlBaseParser#matchBooleanExpression}.
   * @param ctx the parse tree
   */
  void enterMatchBooleanExpression(EsqlBaseParser.MatchBooleanExpressionContext ctx);
  /**
   * Exit a parse tree produced by {@link EsqlBaseParser#matchBooleanExpression}.
   * @param ctx the parse tree
   */
  void exitMatchBooleanExpression(EsqlBaseParser.MatchBooleanExpressionContext ctx);
  /**
   * Enter a parse tree produced by the {@code valueExpressionDefault}
   * labeled alternative in {@link EsqlBaseParser#valueExpression}.
   * @param ctx the parse tree
   */
  void enterValueExpressionDefault(EsqlBaseParser.ValueExpressionDefaultContext ctx);
  /**
   * Exit a parse tree produced by the {@code valueExpressionDefault}
   * labeled alternative in {@link EsqlBaseParser#valueExpression}.
   * @param ctx the parse tree
   */
  void exitValueExpressionDefault(EsqlBaseParser.ValueExpressionDefaultContext ctx);
  /**
   * Enter a parse tree produced by the {@code comparison}
   * labeled alternative in {@link EsqlBaseParser#valueExpression}.
   * @param ctx the parse tree
   */
  void enterComparison(EsqlBaseParser.ComparisonContext ctx);
  /**
   * Exit a parse tree produced by the {@code comparison}
   * labeled alternative in {@link EsqlBaseParser#valueExpression}.
   * @param ctx the parse tree
   */
  void exitComparison(EsqlBaseParser.ComparisonContext ctx);
  /**
   * Enter a parse tree produced by the {@code operatorExpressionDefault}
   * labeled alternative in {@link EsqlBaseParser#operatorExpression}.
   * @param ctx the parse tree
   */
  void enterOperatorExpressionDefault(EsqlBaseParser.OperatorExpressionDefaultContext ctx);
  /**
   * Exit a parse tree produced by the {@code operatorExpressionDefault}
   * labeled alternative in {@link EsqlBaseParser#operatorExpression}.
   * @param ctx the parse tree
   */
  void exitOperatorExpressionDefault(EsqlBaseParser.OperatorExpressionDefaultContext ctx);
  /**
   * Enter a parse tree produced by the {@code arithmeticBinary}
   * labeled alternative in {@link EsqlBaseParser#operatorExpression}.
   * @param ctx the parse tree
   */
  void enterArithmeticBinary(EsqlBaseParser.ArithmeticBinaryContext ctx);
  /**
   * Exit a parse tree produced by the {@code arithmeticBinary}
   * labeled alternative in {@link EsqlBaseParser#operatorExpression}.
   * @param ctx the parse tree
   */
  void exitArithmeticBinary(EsqlBaseParser.ArithmeticBinaryContext ctx);
  /**
   * Enter a parse tree produced by the {@code arithmeticUnary}
   * labeled alternative in {@link EsqlBaseParser#operatorExpression}.
   * @param ctx the parse tree
   */
  void enterArithmeticUnary(EsqlBaseParser.ArithmeticUnaryContext ctx);
  /**
   * Exit a parse tree produced by the {@code arithmeticUnary}
   * labeled alternative in {@link EsqlBaseParser#operatorExpression}.
   * @param ctx the parse tree
   */
  void exitArithmeticUnary(EsqlBaseParser.ArithmeticUnaryContext ctx);
  /**
   * Enter a parse tree produced by the {@code dereference}
   * labeled alternative in {@link EsqlBaseParser#primaryExpression}.
   * @param ctx the parse tree
   */
  void enterDereference(EsqlBaseParser.DereferenceContext ctx);
  /**
   * Exit a parse tree produced by the {@code dereference}
   * labeled alternative in {@link EsqlBaseParser#primaryExpression}.
   * @param ctx the parse tree
   */
  void exitDereference(EsqlBaseParser.DereferenceContext ctx);
  /**
   * Enter a parse tree produced by the {@code inlineCast}
   * labeled alternative in {@link EsqlBaseParser#primaryExpression}.
   * @param ctx the parse tree
   */
  void enterInlineCast(EsqlBaseParser.InlineCastContext ctx);
  /**
   * Exit a parse tree produced by the {@code inlineCast}
   * labeled alternative in {@link EsqlBaseParser#primaryExpression}.
   * @param ctx the parse tree
   */
  void exitInlineCast(EsqlBaseParser.InlineCastContext ctx);
  /**
   * Enter a parse tree produced by the {@code constantDefault}
   * labeled alternative in {@link EsqlBaseParser#primaryExpression}.
   * @param ctx the parse tree
   */
  void enterConstantDefault(EsqlBaseParser.ConstantDefaultContext ctx);
  /**
   * Exit a parse tree produced by the {@code constantDefault}
   * labeled alternative in {@link EsqlBaseParser#primaryExpression}.
   * @param ctx the parse tree
   */
  void exitConstantDefault(EsqlBaseParser.ConstantDefaultContext ctx);
  /**
   * Enter a parse tree produced by the {@code parenthesizedExpression}
   * labeled alternative in {@link EsqlBaseParser#primaryExpression}.
   * @param ctx the parse tree
   */
  void enterParenthesizedExpression(EsqlBaseParser.ParenthesizedExpressionContext ctx);
  /**
   * Exit a parse tree produced by the {@code parenthesizedExpression}
   * labeled alternative in {@link EsqlBaseParser#primaryExpression}.
   * @param ctx the parse tree
   */
  void exitParenthesizedExpression(EsqlBaseParser.ParenthesizedExpressionContext ctx);
  /**
   * Enter a parse tree produced by the {@code function}
   * labeled alternative in {@link EsqlBaseParser#primaryExpression}.
   * @param ctx the parse tree
   */
  void enterFunction(EsqlBaseParser.FunctionContext ctx);
  /**
   * Exit a parse tree produced by the {@code function}
   * labeled alternative in {@link EsqlBaseParser#primaryExpression}.
   * @param ctx the parse tree
   */
  void exitFunction(EsqlBaseParser.FunctionContext ctx);
  /**
   * Enter a parse tree produced by {@link EsqlBaseParser#functionExpression}.
   * @param ctx the parse tree
   */
  void enterFunctionExpression(EsqlBaseParser.FunctionExpressionContext ctx);
  /**
   * Exit a parse tree produced by {@link EsqlBaseParser#functionExpression}.
   * @param ctx the parse tree
   */
  void exitFunctionExpression(EsqlBaseParser.FunctionExpressionContext ctx);
  /**
   * Enter a parse tree produced by {@link EsqlBaseParser#functionName}.
   * @param ctx the parse tree
   */
  void enterFunctionName(EsqlBaseParser.FunctionNameContext ctx);
  /**
   * Exit a parse tree produced by {@link EsqlBaseParser#functionName}.
   * @param ctx the parse tree
   */
  void exitFunctionName(EsqlBaseParser.FunctionNameContext ctx);
  /**
   * Enter a parse tree produced by {@link EsqlBaseParser#mapExpression}.
   * @param ctx the parse tree
   */
  void enterMapExpression(EsqlBaseParser.MapExpressionContext ctx);
  /**
   * Exit a parse tree produced by {@link EsqlBaseParser#mapExpression}.
   * @param ctx the parse tree
   */
  void exitMapExpression(EsqlBaseParser.MapExpressionContext ctx);
  /**
   * Enter a parse tree produced by {@link EsqlBaseParser#entryExpression}.
   * @param ctx the parse tree
   */
  void enterEntryExpression(EsqlBaseParser.EntryExpressionContext ctx);
  /**
   * Exit a parse tree produced by {@link EsqlBaseParser#entryExpression}.
   * @param ctx the parse tree
   */
  void exitEntryExpression(EsqlBaseParser.EntryExpressionContext ctx);
  /**
   * Enter a parse tree produced by {@link EsqlBaseParser#mapValue}.
   * @param ctx the parse tree
   */
  void enterMapValue(EsqlBaseParser.MapValueContext ctx);
  /**
   * Exit a parse tree produced by {@link EsqlBaseParser#mapValue}.
   * @param ctx the parse tree
   */
  void exitMapValue(EsqlBaseParser.MapValueContext ctx);
  /**
   * Enter a parse tree produced by the {@code nullLiteral}
   * labeled alternative in {@link EsqlBaseParser#constant}.
   * @param ctx the parse tree
   */
  void enterNullLiteral(EsqlBaseParser.NullLiteralContext ctx);
  /**
   * Exit a parse tree produced by the {@code nullLiteral}
   * labeled alternative in {@link EsqlBaseParser#constant}.
   * @param ctx the parse tree
   */
  void exitNullLiteral(EsqlBaseParser.NullLiteralContext ctx);
  /**
   * Enter a parse tree produced by the {@code qualifiedIntegerLiteral}
   * labeled alternative in {@link EsqlBaseParser#constant}.
   * @param ctx the parse tree
   */
  void enterQualifiedIntegerLiteral(EsqlBaseParser.QualifiedIntegerLiteralContext ctx);
  /**
   * Exit a parse tree produced by the {@code qualifiedIntegerLiteral}
   * labeled alternative in {@link EsqlBaseParser#constant}.
   * @param ctx the parse tree
   */
  void exitQualifiedIntegerLiteral(EsqlBaseParser.QualifiedIntegerLiteralContext ctx);
  /**
   * Enter a parse tree produced by the {@code decimalLiteral}
   * labeled alternative in {@link EsqlBaseParser#constant}.
   * @param ctx the parse tree
   */
  void enterDecimalLiteral(EsqlBaseParser.DecimalLiteralContext ctx);
  /**
   * Exit a parse tree produced by the {@code decimalLiteral}
   * labeled alternative in {@link EsqlBaseParser#constant}.
   * @param ctx the parse tree
   */
  void exitDecimalLiteral(EsqlBaseParser.DecimalLiteralContext ctx);
  /**
   * Enter a parse tree produced by the {@code integerLiteral}
   * labeled alternative in {@link EsqlBaseParser#constant}.
   * @param ctx the parse tree
   */
  void enterIntegerLiteral(EsqlBaseParser.IntegerLiteralContext ctx);
  /**
   * Exit a parse tree produced by the {@code integerLiteral}
   * labeled alternative in {@link EsqlBaseParser#constant}.
   * @param ctx the parse tree
   */
  void exitIntegerLiteral(EsqlBaseParser.IntegerLiteralContext ctx);
  /**
   * Enter a parse tree produced by the {@code booleanLiteral}
   * labeled alternative in {@link EsqlBaseParser#constant}.
   * @param ctx the parse tree
   */
  void enterBooleanLiteral(EsqlBaseParser.BooleanLiteralContext ctx);
  /**
   * Exit a parse tree produced by the {@code booleanLiteral}
   * labeled alternative in {@link EsqlBaseParser#constant}.
   * @param ctx the parse tree
   */
  void exitBooleanLiteral(EsqlBaseParser.BooleanLiteralContext ctx);
  /**
   * Enter a parse tree produced by the {@code inputParameter}
   * labeled alternative in {@link EsqlBaseParser#constant}.
   * @param ctx the parse tree
   */
  void enterInputParameter(EsqlBaseParser.InputParameterContext ctx);
  /**
   * Exit a parse tree produced by the {@code inputParameter}
   * labeled alternative in {@link EsqlBaseParser#constant}.
   * @param ctx the parse tree
   */
  void exitInputParameter(EsqlBaseParser.InputParameterContext ctx);
  /**
   * Enter a parse tree produced by the {@code stringLiteral}
   * labeled alternative in {@link EsqlBaseParser#constant}.
   * @param ctx the parse tree
   */
  void enterStringLiteral(EsqlBaseParser.StringLiteralContext ctx);
  /**
   * Exit a parse tree produced by the {@code stringLiteral}
   * labeled alternative in {@link EsqlBaseParser#constant}.
   * @param ctx the parse tree
   */
  void exitStringLiteral(EsqlBaseParser.StringLiteralContext ctx);
  /**
   * Enter a parse tree produced by the {@code numericArrayLiteral}
   * labeled alternative in {@link EsqlBaseParser#constant}.
   * @param ctx the parse tree
   */
  void enterNumericArrayLiteral(EsqlBaseParser.NumericArrayLiteralContext ctx);
  /**
   * Exit a parse tree produced by the {@code numericArrayLiteral}
   * labeled alternative in {@link EsqlBaseParser#constant}.
   * @param ctx the parse tree
   */
  void exitNumericArrayLiteral(EsqlBaseParser.NumericArrayLiteralContext ctx);
  /**
   * Enter a parse tree produced by the {@code booleanArrayLiteral}
   * labeled alternative in {@link EsqlBaseParser#constant}.
   * @param ctx the parse tree
   */
  void enterBooleanArrayLiteral(EsqlBaseParser.BooleanArrayLiteralContext ctx);
  /**
   * Exit a parse tree produced by the {@code booleanArrayLiteral}
   * labeled alternative in {@link EsqlBaseParser#constant}.
   * @param ctx the parse tree
   */
  void exitBooleanArrayLiteral(EsqlBaseParser.BooleanArrayLiteralContext ctx);
  /**
   * Enter a parse tree produced by the {@code stringArrayLiteral}
   * labeled alternative in {@link EsqlBaseParser#constant}.
   * @param ctx the parse tree
   */
  void enterStringArrayLiteral(EsqlBaseParser.StringArrayLiteralContext ctx);
  /**
   * Exit a parse tree produced by the {@code stringArrayLiteral}
   * labeled alternative in {@link EsqlBaseParser#constant}.
   * @param ctx the parse tree
   */
  void exitStringArrayLiteral(EsqlBaseParser.StringArrayLiteralContext ctx);
  /**
   * Enter a parse tree produced by {@link EsqlBaseParser#booleanValue}.
   * @param ctx the parse tree
   */
  void enterBooleanValue(EsqlBaseParser.BooleanValueContext ctx);
  /**
   * Exit a parse tree produced by {@link EsqlBaseParser#booleanValue}.
   * @param ctx the parse tree
   */
  void exitBooleanValue(EsqlBaseParser.BooleanValueContext ctx);
  /**
   * Enter a parse tree produced by {@link EsqlBaseParser#numericValue}.
   * @param ctx the parse tree
   */
  void enterNumericValue(EsqlBaseParser.NumericValueContext ctx);
  /**
   * Exit a parse tree produced by {@link EsqlBaseParser#numericValue}.
   * @param ctx the parse tree
   */
  void exitNumericValue(EsqlBaseParser.NumericValueContext ctx);
  /**
   * Enter a parse tree produced by {@link EsqlBaseParser#decimalValue}.
   * @param ctx the parse tree
   */
  void enterDecimalValue(EsqlBaseParser.DecimalValueContext ctx);
  /**
   * Exit a parse tree produced by {@link EsqlBaseParser#decimalValue}.
   * @param ctx the parse tree
   */
  void exitDecimalValue(EsqlBaseParser.DecimalValueContext ctx);
  /**
   * Enter a parse tree produced by {@link EsqlBaseParser#integerValue}.
   * @param ctx the parse tree
   */
  void enterIntegerValue(EsqlBaseParser.IntegerValueContext ctx);
  /**
   * Exit a parse tree produced by {@link EsqlBaseParser#integerValue}.
   * @param ctx the parse tree
   */
  void exitIntegerValue(EsqlBaseParser.IntegerValueContext ctx);
  /**
   * Enter a parse tree produced by {@link EsqlBaseParser#string}.
   * @param ctx the parse tree
   */
  void enterString(EsqlBaseParser.StringContext ctx);
  /**
   * Exit a parse tree produced by {@link EsqlBaseParser#string}.
   * @param ctx the parse tree
   */
  void exitString(EsqlBaseParser.StringContext ctx);
  /**
   * Enter a parse tree produced by {@link EsqlBaseParser#comparisonOperator}.
   * @param ctx the parse tree
   */
  void enterComparisonOperator(EsqlBaseParser.ComparisonOperatorContext ctx);
  /**
   * Exit a parse tree produced by {@link EsqlBaseParser#comparisonOperator}.
   * @param ctx the parse tree
   */
  void exitComparisonOperator(EsqlBaseParser.ComparisonOperatorContext ctx);
  /**
   * Enter a parse tree produced by {@link EsqlBaseParser#joinCommand}.
   * @param ctx the parse tree
   */
  void enterJoinCommand(EsqlBaseParser.JoinCommandContext ctx);
  /**
   * Exit a parse tree produced by {@link EsqlBaseParser#joinCommand}.
   * @param ctx the parse tree
   */
  void exitJoinCommand(EsqlBaseParser.JoinCommandContext ctx);
  /**
   * Enter a parse tree produced by {@link EsqlBaseParser#joinTarget}.
   * @param ctx the parse tree
   */
  void enterJoinTarget(EsqlBaseParser.JoinTargetContext ctx);
  /**
   * Exit a parse tree produced by {@link EsqlBaseParser#joinTarget}.
   * @param ctx the parse tree
   */
  void exitJoinTarget(EsqlBaseParser.JoinTargetContext ctx);
  /**
   * Enter a parse tree produced by {@link EsqlBaseParser#joinCondition}.
   * @param ctx the parse tree
   */
  void enterJoinCondition(EsqlBaseParser.JoinConditionContext ctx);
  /**
   * Exit a parse tree produced by {@link EsqlBaseParser#joinCondition}.
   * @param ctx the parse tree
   */
  void exitJoinCondition(EsqlBaseParser.JoinConditionContext ctx);
  /**
   * Enter a parse tree produced by {@link EsqlBaseParser#joinPredicate}.
   * @param ctx the parse tree
   */
  void enterJoinPredicate(EsqlBaseParser.JoinPredicateContext ctx);
  /**
   * Exit a parse tree produced by {@link EsqlBaseParser#joinPredicate}.
   * @param ctx the parse tree
   */
  void exitJoinPredicate(EsqlBaseParser.JoinPredicateContext ctx);
}<|MERGE_RESOLUTION|>--- conflicted
+++ resolved
@@ -746,7 +746,6 @@
    */
   void exitFuseCommand(EsqlBaseParser.FuseCommandContext ctx);
   /**
-<<<<<<< HEAD
    * Enter a parse tree produced by {@link EsqlBaseParser#fuseMethod}.
    * @param ctx the parse tree
    */
@@ -756,7 +755,7 @@
    * @param ctx the parse tree
    */
   void exitFuseMethod(EsqlBaseParser.FuseMethodContext ctx);
-=======
+  /**
    * Enter a parse tree produced by {@link EsqlBaseParser#setCommand}.
    * @param ctx the parse tree
    */
@@ -776,7 +775,6 @@
    * @param ctx the parse tree
    */
   void exitSetField(EsqlBaseParser.SetFieldContext ctx);
->>>>>>> 3e2af4e9
   /**
    * Enter a parse tree produced by the {@code matchExpression}
    * labeled alternative in {@link EsqlBaseParser#booleanExpression}.

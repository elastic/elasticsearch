--- conflicted
+++ resolved
@@ -592,7 +592,16 @@
    */
   void exitForkSubQueryProcessingCommand(EsqlBaseParser.ForkSubQueryProcessingCommandContext ctx);
   /**
-<<<<<<< HEAD
+   * Enter a parse tree produced by {@link EsqlBaseParser#rrfCommand}.
+   * @param ctx the parse tree
+   */
+  void enterRrfCommand(EsqlBaseParser.RrfCommandContext ctx);
+  /**
+   * Exit a parse tree produced by {@link EsqlBaseParser#rrfCommand}.
+   * @param ctx the parse tree
+   */
+  void exitRrfCommand(EsqlBaseParser.RrfCommandContext ctx);
+  /**
    * Enter a parse tree produced by {@link EsqlBaseParser#rerankCommand}.
    * @param ctx the parse tree
    */
@@ -602,17 +611,6 @@
    * @param ctx the parse tree
    */
   void exitRerankCommand(EsqlBaseParser.RerankCommandContext ctx);
-=======
-   * Enter a parse tree produced by {@link EsqlBaseParser#rrfCommand}.
-   * @param ctx the parse tree
-   */
-  void enterRrfCommand(EsqlBaseParser.RrfCommandContext ctx);
-  /**
-   * Exit a parse tree produced by {@link EsqlBaseParser#rrfCommand}.
-   * @param ctx the parse tree
-   */
-  void exitRrfCommand(EsqlBaseParser.RrfCommandContext ctx);
->>>>>>> e11d89d7
   /**
    * Enter a parse tree produced by the {@code matchExpression}
    * labeled alternative in {@link EsqlBaseParser#booleanExpression}.

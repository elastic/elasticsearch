// ANTLR GENERATED CODE: DO NOT EDIT
package org.elasticsearch.xpack.esql.parser;

/*
 * Copyright Elasticsearch B.V. and/or licensed to Elasticsearch B.V. under one
 * or more contributor license agreements. Licensed under the Elastic License
 * 2.0; you may not use this file except in compliance with the Elastic License
 * 2.0.
 */

import org.antlr.v4.runtime.tree.ParseTreeListener;

/**
 * This interface defines a complete listener for a parse tree produced by
 * {@link EsqlBaseParser}.
 */
public interface EsqlBaseParserListener extends ParseTreeListener {
  /**
   * Enter a parse tree produced by {@link EsqlBaseParser#singleStatement}.
   * @param ctx the parse tree
   */
  void enterSingleStatement(EsqlBaseParser.SingleStatementContext ctx);
  /**
   * Exit a parse tree produced by {@link EsqlBaseParser#singleStatement}.
   * @param ctx the parse tree
   */
  void exitSingleStatement(EsqlBaseParser.SingleStatementContext ctx);
  /**
   * Enter a parse tree produced by the {@code compositeQuery}
   * labeled alternative in {@link EsqlBaseParser#query}.
   * @param ctx the parse tree
   */
  void enterCompositeQuery(EsqlBaseParser.CompositeQueryContext ctx);
  /**
   * Exit a parse tree produced by the {@code compositeQuery}
   * labeled alternative in {@link EsqlBaseParser#query}.
   * @param ctx the parse tree
   */
  void exitCompositeQuery(EsqlBaseParser.CompositeQueryContext ctx);
  /**
   * Enter a parse tree produced by the {@code singleCommandQuery}
   * labeled alternative in {@link EsqlBaseParser#query}.
   * @param ctx the parse tree
   */
  void enterSingleCommandQuery(EsqlBaseParser.SingleCommandQueryContext ctx);
  /**
   * Exit a parse tree produced by the {@code singleCommandQuery}
   * labeled alternative in {@link EsqlBaseParser#query}.
   * @param ctx the parse tree
   */
  void exitSingleCommandQuery(EsqlBaseParser.SingleCommandQueryContext ctx);
  /**
   * Enter a parse tree produced by {@link EsqlBaseParser#sourceCommand}.
   * @param ctx the parse tree
   */
  void enterSourceCommand(EsqlBaseParser.SourceCommandContext ctx);
  /**
   * Exit a parse tree produced by {@link EsqlBaseParser#sourceCommand}.
   * @param ctx the parse tree
   */
  void exitSourceCommand(EsqlBaseParser.SourceCommandContext ctx);
  /**
   * Enter a parse tree produced by {@link EsqlBaseParser#processingCommand}.
   * @param ctx the parse tree
   */
  void enterProcessingCommand(EsqlBaseParser.ProcessingCommandContext ctx);
  /**
   * Exit a parse tree produced by {@link EsqlBaseParser#processingCommand}.
   * @param ctx the parse tree
   */
  void exitProcessingCommand(EsqlBaseParser.ProcessingCommandContext ctx);
  /**
   * Enter a parse tree produced by {@link EsqlBaseParser#whereCommand}.
   * @param ctx the parse tree
   */
  void enterWhereCommand(EsqlBaseParser.WhereCommandContext ctx);
  /**
   * Exit a parse tree produced by {@link EsqlBaseParser#whereCommand}.
   * @param ctx the parse tree
   */
  void exitWhereCommand(EsqlBaseParser.WhereCommandContext ctx);
  /**
   * Enter a parse tree produced by the {@code toDataType}
   * labeled alternative in {@link EsqlBaseParser#dataType}.
   * @param ctx the parse tree
   */
  void enterToDataType(EsqlBaseParser.ToDataTypeContext ctx);
  /**
   * Exit a parse tree produced by the {@code toDataType}
   * labeled alternative in {@link EsqlBaseParser#dataType}.
   * @param ctx the parse tree
   */
  void exitToDataType(EsqlBaseParser.ToDataTypeContext ctx);
  /**
   * Enter a parse tree produced by {@link EsqlBaseParser#rowCommand}.
   * @param ctx the parse tree
   */
  void enterRowCommand(EsqlBaseParser.RowCommandContext ctx);
  /**
   * Exit a parse tree produced by {@link EsqlBaseParser#rowCommand}.
   * @param ctx the parse tree
   */
  void exitRowCommand(EsqlBaseParser.RowCommandContext ctx);
  /**
   * Enter a parse tree produced by {@link EsqlBaseParser#fields}.
   * @param ctx the parse tree
   */
  void enterFields(EsqlBaseParser.FieldsContext ctx);
  /**
   * Exit a parse tree produced by {@link EsqlBaseParser#fields}.
   * @param ctx the parse tree
   */
  void exitFields(EsqlBaseParser.FieldsContext ctx);
  /**
   * Enter a parse tree produced by {@link EsqlBaseParser#field}.
   * @param ctx the parse tree
   */
  void enterField(EsqlBaseParser.FieldContext ctx);
  /**
   * Exit a parse tree produced by {@link EsqlBaseParser#field}.
   * @param ctx the parse tree
   */
  void exitField(EsqlBaseParser.FieldContext ctx);
  /**
   * Enter a parse tree produced by {@link EsqlBaseParser#fromCommand}.
   * @param ctx the parse tree
   */
  void enterFromCommand(EsqlBaseParser.FromCommandContext ctx);
  /**
   * Exit a parse tree produced by {@link EsqlBaseParser#fromCommand}.
   * @param ctx the parse tree
   */
  void exitFromCommand(EsqlBaseParser.FromCommandContext ctx);
  /**
   * Enter a parse tree produced by {@link EsqlBaseParser#indexPattern}.
   * @param ctx the parse tree
   */
  void enterIndexPattern(EsqlBaseParser.IndexPatternContext ctx);
  /**
   * Exit a parse tree produced by {@link EsqlBaseParser#indexPattern}.
   * @param ctx the parse tree
   */
  void exitIndexPattern(EsqlBaseParser.IndexPatternContext ctx);
  /**
   * Enter a parse tree produced by {@link EsqlBaseParser#clusterString}.
   * @param ctx the parse tree
   */
  void enterClusterString(EsqlBaseParser.ClusterStringContext ctx);
  /**
   * Exit a parse tree produced by {@link EsqlBaseParser#clusterString}.
   * @param ctx the parse tree
   */
  void exitClusterString(EsqlBaseParser.ClusterStringContext ctx);
  /**
   * Enter a parse tree produced by {@link EsqlBaseParser#indexString}.
   * @param ctx the parse tree
   */
  void enterIndexString(EsqlBaseParser.IndexStringContext ctx);
  /**
   * Exit a parse tree produced by {@link EsqlBaseParser#indexString}.
   * @param ctx the parse tree
   */
  void exitIndexString(EsqlBaseParser.IndexStringContext ctx);
  /**
   * Enter a parse tree produced by {@link EsqlBaseParser#metadata}.
   * @param ctx the parse tree
   */
  void enterMetadata(EsqlBaseParser.MetadataContext ctx);
  /**
   * Exit a parse tree produced by {@link EsqlBaseParser#metadata}.
   * @param ctx the parse tree
   */
  void exitMetadata(EsqlBaseParser.MetadataContext ctx);
  /**
   * Enter a parse tree produced by {@link EsqlBaseParser#metricsCommand}.
   * @param ctx the parse tree
   */
  void enterMetricsCommand(EsqlBaseParser.MetricsCommandContext ctx);
  /**
   * Exit a parse tree produced by {@link EsqlBaseParser#metricsCommand}.
   * @param ctx the parse tree
   */
  void exitMetricsCommand(EsqlBaseParser.MetricsCommandContext ctx);
  /**
   * Enter a parse tree produced by {@link EsqlBaseParser#evalCommand}.
   * @param ctx the parse tree
   */
  void enterEvalCommand(EsqlBaseParser.EvalCommandContext ctx);
  /**
   * Exit a parse tree produced by {@link EsqlBaseParser#evalCommand}.
   * @param ctx the parse tree
   */
  void exitEvalCommand(EsqlBaseParser.EvalCommandContext ctx);
  /**
   * Enter a parse tree produced by {@link EsqlBaseParser#statsCommand}.
   * @param ctx the parse tree
   */
  void enterStatsCommand(EsqlBaseParser.StatsCommandContext ctx);
  /**
   * Exit a parse tree produced by {@link EsqlBaseParser#statsCommand}.
   * @param ctx the parse tree
   */
  void exitStatsCommand(EsqlBaseParser.StatsCommandContext ctx);
  /**
   * Enter a parse tree produced by {@link EsqlBaseParser#aggFields}.
   * @param ctx the parse tree
   */
  void enterAggFields(EsqlBaseParser.AggFieldsContext ctx);
  /**
   * Exit a parse tree produced by {@link EsqlBaseParser#aggFields}.
   * @param ctx the parse tree
   */
  void exitAggFields(EsqlBaseParser.AggFieldsContext ctx);
  /**
   * Enter a parse tree produced by {@link EsqlBaseParser#aggField}.
   * @param ctx the parse tree
   */
  void enterAggField(EsqlBaseParser.AggFieldContext ctx);
  /**
   * Exit a parse tree produced by {@link EsqlBaseParser#aggField}.
   * @param ctx the parse tree
   */
  void exitAggField(EsqlBaseParser.AggFieldContext ctx);
  /**
   * Enter a parse tree produced by {@link EsqlBaseParser#qualifiedName}.
   * @param ctx the parse tree
   */
  void enterQualifiedName(EsqlBaseParser.QualifiedNameContext ctx);
  /**
   * Exit a parse tree produced by {@link EsqlBaseParser#qualifiedName}.
   * @param ctx the parse tree
   */
  void exitQualifiedName(EsqlBaseParser.QualifiedNameContext ctx);
  /**
   * Enter a parse tree produced by {@link EsqlBaseParser#qualifiedNamePattern}.
   * @param ctx the parse tree
   */
  void enterQualifiedNamePattern(EsqlBaseParser.QualifiedNamePatternContext ctx);
  /**
   * Exit a parse tree produced by {@link EsqlBaseParser#qualifiedNamePattern}.
   * @param ctx the parse tree
   */
  void exitQualifiedNamePattern(EsqlBaseParser.QualifiedNamePatternContext ctx);
  /**
   * Enter a parse tree produced by {@link EsqlBaseParser#qualifiedNamePatterns}.
   * @param ctx the parse tree
   */
  void enterQualifiedNamePatterns(EsqlBaseParser.QualifiedNamePatternsContext ctx);
  /**
   * Exit a parse tree produced by {@link EsqlBaseParser#qualifiedNamePatterns}.
   * @param ctx the parse tree
   */
  void exitQualifiedNamePatterns(EsqlBaseParser.QualifiedNamePatternsContext ctx);
  /**
   * Enter a parse tree produced by {@link EsqlBaseParser#identifier}.
   * @param ctx the parse tree
   */
  void enterIdentifier(EsqlBaseParser.IdentifierContext ctx);
  /**
   * Exit a parse tree produced by {@link EsqlBaseParser#identifier}.
   * @param ctx the parse tree
   */
  void exitIdentifier(EsqlBaseParser.IdentifierContext ctx);
  /**
<<<<<<< HEAD
   * Enter a parse tree produced by the {@code methodInvocation}
   * labeled alternative in {@link EsqlBaseParser#primaryExpression}.
   * @param ctx the parse tree
   */
  void enterMethodInvocation(EsqlBaseParser.MethodInvocationContext ctx);
  /**
   * Exit a parse tree produced by the {@code methodInvocation}
   * labeled alternative in {@link EsqlBaseParser#primaryExpression}.
   * @param ctx the parse tree
   */
  void exitMethodInvocation(EsqlBaseParser.MethodInvocationContext ctx);
  /**
   * Enter a parse tree produced by the {@code function}
   * labeled alternative in {@link EsqlBaseParser#primaryExpression}.
=======
   * Enter a parse tree produced by {@link EsqlBaseParser#identifierPattern}.
>>>>>>> e8438490
   * @param ctx the parse tree
   */
  void enterIdentifierPattern(EsqlBaseParser.IdentifierPatternContext ctx);
  /**
   * Exit a parse tree produced by {@link EsqlBaseParser#identifierPattern}.
   * @param ctx the parse tree
   */
  void exitIdentifierPattern(EsqlBaseParser.IdentifierPatternContext ctx);
  /**
   * Enter a parse tree produced by the {@code inputParam}
   * labeled alternative in {@link EsqlBaseParser#parameter}.
   * @param ctx the parse tree
   */
  void enterInputParam(EsqlBaseParser.InputParamContext ctx);
  /**
   * Exit a parse tree produced by the {@code inputParam}
   * labeled alternative in {@link EsqlBaseParser#parameter}.
   * @param ctx the parse tree
   */
  void exitInputParam(EsqlBaseParser.InputParamContext ctx);
  /**
   * Enter a parse tree produced by the {@code inputNamedOrPositionalParam}
   * labeled alternative in {@link EsqlBaseParser#parameter}.
   * @param ctx the parse tree
   */
  void enterInputNamedOrPositionalParam(EsqlBaseParser.InputNamedOrPositionalParamContext ctx);
  /**
   * Exit a parse tree produced by the {@code inputNamedOrPositionalParam}
   * labeled alternative in {@link EsqlBaseParser#parameter}.
   * @param ctx the parse tree
   */
  void exitInputNamedOrPositionalParam(EsqlBaseParser.InputNamedOrPositionalParamContext ctx);
  /**
   * Enter a parse tree produced by {@link EsqlBaseParser#identifierOrParameter}.
   * @param ctx the parse tree
   */
  void enterIdentifierOrParameter(EsqlBaseParser.IdentifierOrParameterContext ctx);
  /**
   * Exit a parse tree produced by {@link EsqlBaseParser#identifierOrParameter}.
   * @param ctx the parse tree
   */
  void exitIdentifierOrParameter(EsqlBaseParser.IdentifierOrParameterContext ctx);
  /**
   * Enter a parse tree produced by {@link EsqlBaseParser#limitCommand}.
   * @param ctx the parse tree
   */
  void enterLimitCommand(EsqlBaseParser.LimitCommandContext ctx);
  /**
   * Exit a parse tree produced by {@link EsqlBaseParser#limitCommand}.
   * @param ctx the parse tree
   */
  void exitLimitCommand(EsqlBaseParser.LimitCommandContext ctx);
  /**
<<<<<<< HEAD
   * Enter a parse tree produced by {@link EsqlBaseParser#methodExpression}.
   * @param ctx the parse tree
   */
  void enterMethodExpression(EsqlBaseParser.MethodExpressionContext ctx);
  /**
   * Exit a parse tree produced by {@link EsqlBaseParser#methodExpression}.
   * @param ctx the parse tree
   */
  void exitMethodExpression(EsqlBaseParser.MethodExpressionContext ctx);
  /**
   * Enter a parse tree produced by the {@code toDataType}
   * labeled alternative in {@link EsqlBaseParser#dataType}.
=======
   * Enter a parse tree produced by {@link EsqlBaseParser#sortCommand}.
>>>>>>> e8438490
   * @param ctx the parse tree
   */
  void enterSortCommand(EsqlBaseParser.SortCommandContext ctx);
  /**
   * Exit a parse tree produced by {@link EsqlBaseParser#sortCommand}.
   * @param ctx the parse tree
   */
  void exitSortCommand(EsqlBaseParser.SortCommandContext ctx);
  /**
   * Enter a parse tree produced by {@link EsqlBaseParser#orderExpression}.
   * @param ctx the parse tree
   */
  void enterOrderExpression(EsqlBaseParser.OrderExpressionContext ctx);
  /**
   * Exit a parse tree produced by {@link EsqlBaseParser#orderExpression}.
   * @param ctx the parse tree
   */
  void exitOrderExpression(EsqlBaseParser.OrderExpressionContext ctx);
  /**
   * Enter a parse tree produced by {@link EsqlBaseParser#keepCommand}.
   * @param ctx the parse tree
   */
  void enterKeepCommand(EsqlBaseParser.KeepCommandContext ctx);
  /**
   * Exit a parse tree produced by {@link EsqlBaseParser#keepCommand}.
   * @param ctx the parse tree
   */
  void exitKeepCommand(EsqlBaseParser.KeepCommandContext ctx);
  /**
   * Enter a parse tree produced by {@link EsqlBaseParser#dropCommand}.
   * @param ctx the parse tree
   */
  void enterDropCommand(EsqlBaseParser.DropCommandContext ctx);
  /**
   * Exit a parse tree produced by {@link EsqlBaseParser#dropCommand}.
   * @param ctx the parse tree
   */
  void exitDropCommand(EsqlBaseParser.DropCommandContext ctx);
  /**
   * Enter a parse tree produced by {@link EsqlBaseParser#renameCommand}.
   * @param ctx the parse tree
   */
  void enterRenameCommand(EsqlBaseParser.RenameCommandContext ctx);
  /**
   * Exit a parse tree produced by {@link EsqlBaseParser#renameCommand}.
   * @param ctx the parse tree
   */
  void exitRenameCommand(EsqlBaseParser.RenameCommandContext ctx);
  /**
   * Enter a parse tree produced by {@link EsqlBaseParser#renameClause}.
   * @param ctx the parse tree
   */
  void enterRenameClause(EsqlBaseParser.RenameClauseContext ctx);
  /**
   * Exit a parse tree produced by {@link EsqlBaseParser#renameClause}.
   * @param ctx the parse tree
   */
  void exitRenameClause(EsqlBaseParser.RenameClauseContext ctx);
  /**
   * Enter a parse tree produced by {@link EsqlBaseParser#dissectCommand}.
   * @param ctx the parse tree
   */
  void enterDissectCommand(EsqlBaseParser.DissectCommandContext ctx);
  /**
   * Exit a parse tree produced by {@link EsqlBaseParser#dissectCommand}.
   * @param ctx the parse tree
   */
  void exitDissectCommand(EsqlBaseParser.DissectCommandContext ctx);
  /**
   * Enter a parse tree produced by {@link EsqlBaseParser#grokCommand}.
   * @param ctx the parse tree
   */
  void enterGrokCommand(EsqlBaseParser.GrokCommandContext ctx);
  /**
   * Exit a parse tree produced by {@link EsqlBaseParser#grokCommand}.
   * @param ctx the parse tree
   */
  void exitGrokCommand(EsqlBaseParser.GrokCommandContext ctx);
  /**
   * Enter a parse tree produced by {@link EsqlBaseParser#mvExpandCommand}.
   * @param ctx the parse tree
   */
  void enterMvExpandCommand(EsqlBaseParser.MvExpandCommandContext ctx);
  /**
   * Exit a parse tree produced by {@link EsqlBaseParser#mvExpandCommand}.
   * @param ctx the parse tree
   */
  void exitMvExpandCommand(EsqlBaseParser.MvExpandCommandContext ctx);
  /**
   * Enter a parse tree produced by {@link EsqlBaseParser#commandOptions}.
   * @param ctx the parse tree
   */
  void enterCommandOptions(EsqlBaseParser.CommandOptionsContext ctx);
  /**
   * Exit a parse tree produced by {@link EsqlBaseParser#commandOptions}.
   * @param ctx the parse tree
   */
  void exitCommandOptions(EsqlBaseParser.CommandOptionsContext ctx);
  /**
   * Enter a parse tree produced by {@link EsqlBaseParser#commandOption}.
   * @param ctx the parse tree
   */
  void enterCommandOption(EsqlBaseParser.CommandOptionContext ctx);
  /**
   * Exit a parse tree produced by {@link EsqlBaseParser#commandOption}.
   * @param ctx the parse tree
   */
  void exitCommandOption(EsqlBaseParser.CommandOptionContext ctx);
  /**
   * Enter a parse tree produced by {@link EsqlBaseParser#explainCommand}.
   * @param ctx the parse tree
   */
  void enterExplainCommand(EsqlBaseParser.ExplainCommandContext ctx);
  /**
   * Exit a parse tree produced by {@link EsqlBaseParser#explainCommand}.
   * @param ctx the parse tree
   */
  void exitExplainCommand(EsqlBaseParser.ExplainCommandContext ctx);
  /**
   * Enter a parse tree produced by {@link EsqlBaseParser#subqueryExpression}.
   * @param ctx the parse tree
   */
  void enterSubqueryExpression(EsqlBaseParser.SubqueryExpressionContext ctx);
  /**
   * Exit a parse tree produced by {@link EsqlBaseParser#subqueryExpression}.
   * @param ctx the parse tree
   */
  void exitSubqueryExpression(EsqlBaseParser.SubqueryExpressionContext ctx);
  /**
   * Enter a parse tree produced by the {@code showInfo}
   * labeled alternative in {@link EsqlBaseParser#showCommand}.
   * @param ctx the parse tree
   */
  void enterShowInfo(EsqlBaseParser.ShowInfoContext ctx);
  /**
   * Exit a parse tree produced by the {@code showInfo}
   * labeled alternative in {@link EsqlBaseParser#showCommand}.
   * @param ctx the parse tree
   */
  void exitShowInfo(EsqlBaseParser.ShowInfoContext ctx);
  /**
   * Enter a parse tree produced by {@link EsqlBaseParser#enrichCommand}.
   * @param ctx the parse tree
   */
  void enterEnrichCommand(EsqlBaseParser.EnrichCommandContext ctx);
  /**
   * Exit a parse tree produced by {@link EsqlBaseParser#enrichCommand}.
   * @param ctx the parse tree
   */
  void exitEnrichCommand(EsqlBaseParser.EnrichCommandContext ctx);
  /**
   * Enter a parse tree produced by {@link EsqlBaseParser#enrichWithClause}.
   * @param ctx the parse tree
   */
  void enterEnrichWithClause(EsqlBaseParser.EnrichWithClauseContext ctx);
  /**
   * Exit a parse tree produced by {@link EsqlBaseParser#enrichWithClause}.
   * @param ctx the parse tree
   */
  void exitEnrichWithClause(EsqlBaseParser.EnrichWithClauseContext ctx);
  /**
   * Enter a parse tree produced by {@link EsqlBaseParser#lookupCommand}.
   * @param ctx the parse tree
   */
  void enterLookupCommand(EsqlBaseParser.LookupCommandContext ctx);
  /**
   * Exit a parse tree produced by {@link EsqlBaseParser#lookupCommand}.
   * @param ctx the parse tree
   */
  void exitLookupCommand(EsqlBaseParser.LookupCommandContext ctx);
  /**
   * Enter a parse tree produced by {@link EsqlBaseParser#inlinestatsCommand}.
   * @param ctx the parse tree
   */
  void enterInlinestatsCommand(EsqlBaseParser.InlinestatsCommandContext ctx);
  /**
   * Exit a parse tree produced by {@link EsqlBaseParser#inlinestatsCommand}.
   * @param ctx the parse tree
   */
  void exitInlinestatsCommand(EsqlBaseParser.InlinestatsCommandContext ctx);
  /**
   * Enter a parse tree produced by {@link EsqlBaseParser#changePointCommand}.
   * @param ctx the parse tree
   */
  void enterChangePointCommand(EsqlBaseParser.ChangePointCommandContext ctx);
  /**
   * Exit a parse tree produced by {@link EsqlBaseParser#changePointCommand}.
   * @param ctx the parse tree
   */
  void exitChangePointCommand(EsqlBaseParser.ChangePointCommandContext ctx);
  /**
   * Enter a parse tree produced by {@link EsqlBaseParser#insistCommand}.
   * @param ctx the parse tree
   */
  void enterInsistCommand(EsqlBaseParser.InsistCommandContext ctx);
  /**
   * Exit a parse tree produced by {@link EsqlBaseParser#insistCommand}.
   * @param ctx the parse tree
   */
  void exitInsistCommand(EsqlBaseParser.InsistCommandContext ctx);
  /**
   * Enter a parse tree produced by {@link EsqlBaseParser#forkCommand}.
   * @param ctx the parse tree
   */
  void enterForkCommand(EsqlBaseParser.ForkCommandContext ctx);
  /**
   * Exit a parse tree produced by {@link EsqlBaseParser#forkCommand}.
   * @param ctx the parse tree
   */
  void exitForkCommand(EsqlBaseParser.ForkCommandContext ctx);
  /**
   * Enter a parse tree produced by {@link EsqlBaseParser#forkSubQueries}.
   * @param ctx the parse tree
   */
  void enterForkSubQueries(EsqlBaseParser.ForkSubQueriesContext ctx);
  /**
   * Exit a parse tree produced by {@link EsqlBaseParser#forkSubQueries}.
   * @param ctx the parse tree
   */
  void exitForkSubQueries(EsqlBaseParser.ForkSubQueriesContext ctx);
  /**
   * Enter a parse tree produced by {@link EsqlBaseParser#forkSubQuery}.
   * @param ctx the parse tree
   */
  void enterForkSubQuery(EsqlBaseParser.ForkSubQueryContext ctx);
  /**
   * Exit a parse tree produced by {@link EsqlBaseParser#forkSubQuery}.
   * @param ctx the parse tree
   */
  void exitForkSubQuery(EsqlBaseParser.ForkSubQueryContext ctx);
  /**
   * Enter a parse tree produced by the {@code singleForkSubQueryCommand}
   * labeled alternative in {@link EsqlBaseParser#forkSubQueryCommand}.
   * @param ctx the parse tree
   */
  void enterSingleForkSubQueryCommand(EsqlBaseParser.SingleForkSubQueryCommandContext ctx);
  /**
   * Exit a parse tree produced by the {@code singleForkSubQueryCommand}
   * labeled alternative in {@link EsqlBaseParser#forkSubQueryCommand}.
   * @param ctx the parse tree
   */
  void exitSingleForkSubQueryCommand(EsqlBaseParser.SingleForkSubQueryCommandContext ctx);
  /**
   * Enter a parse tree produced by the {@code compositeForkSubQuery}
   * labeled alternative in {@link EsqlBaseParser#forkSubQueryCommand}.
   * @param ctx the parse tree
   */
  void enterCompositeForkSubQuery(EsqlBaseParser.CompositeForkSubQueryContext ctx);
  /**
   * Exit a parse tree produced by the {@code compositeForkSubQuery}
   * labeled alternative in {@link EsqlBaseParser#forkSubQueryCommand}.
   * @param ctx the parse tree
   */
  void exitCompositeForkSubQuery(EsqlBaseParser.CompositeForkSubQueryContext ctx);
  /**
   * Enter a parse tree produced by {@link EsqlBaseParser#forkSubQueryProcessingCommand}.
   * @param ctx the parse tree
   */
  void enterForkSubQueryProcessingCommand(EsqlBaseParser.ForkSubQueryProcessingCommandContext ctx);
  /**
   * Exit a parse tree produced by {@link EsqlBaseParser#forkSubQueryProcessingCommand}.
   * @param ctx the parse tree
   */
  void exitForkSubQueryProcessingCommand(EsqlBaseParser.ForkSubQueryProcessingCommandContext ctx);
  /**
   * Enter a parse tree produced by the {@code matchExpression}
   * labeled alternative in {@link EsqlBaseParser#booleanExpression}.
   * @param ctx the parse tree
   */
  void enterMatchExpression(EsqlBaseParser.MatchExpressionContext ctx);
  /**
   * Exit a parse tree produced by the {@code matchExpression}
   * labeled alternative in {@link EsqlBaseParser#booleanExpression}.
   * @param ctx the parse tree
   */
  void exitMatchExpression(EsqlBaseParser.MatchExpressionContext ctx);
  /**
   * Enter a parse tree produced by the {@code logicalNot}
   * labeled alternative in {@link EsqlBaseParser#booleanExpression}.
   * @param ctx the parse tree
   */
  void enterLogicalNot(EsqlBaseParser.LogicalNotContext ctx);
  /**
   * Exit a parse tree produced by the {@code logicalNot}
   * labeled alternative in {@link EsqlBaseParser#booleanExpression}.
   * @param ctx the parse tree
   */
  void exitLogicalNot(EsqlBaseParser.LogicalNotContext ctx);
  /**
   * Enter a parse tree produced by the {@code booleanDefault}
   * labeled alternative in {@link EsqlBaseParser#booleanExpression}.
   * @param ctx the parse tree
   */
  void enterBooleanDefault(EsqlBaseParser.BooleanDefaultContext ctx);
  /**
   * Exit a parse tree produced by the {@code booleanDefault}
   * labeled alternative in {@link EsqlBaseParser#booleanExpression}.
   * @param ctx the parse tree
   */
  void exitBooleanDefault(EsqlBaseParser.BooleanDefaultContext ctx);
  /**
   * Enter a parse tree produced by the {@code isNull}
   * labeled alternative in {@link EsqlBaseParser#booleanExpression}.
   * @param ctx the parse tree
   */
  void enterIsNull(EsqlBaseParser.IsNullContext ctx);
  /**
   * Exit a parse tree produced by the {@code isNull}
   * labeled alternative in {@link EsqlBaseParser#booleanExpression}.
   * @param ctx the parse tree
   */
  void exitIsNull(EsqlBaseParser.IsNullContext ctx);
  /**
   * Enter a parse tree produced by the {@code regexExpression}
   * labeled alternative in {@link EsqlBaseParser#booleanExpression}.
   * @param ctx the parse tree
   */
  void enterRegexExpression(EsqlBaseParser.RegexExpressionContext ctx);
  /**
   * Exit a parse tree produced by the {@code regexExpression}
   * labeled alternative in {@link EsqlBaseParser#booleanExpression}.
   * @param ctx the parse tree
   */
  void exitRegexExpression(EsqlBaseParser.RegexExpressionContext ctx);
  /**
   * Enter a parse tree produced by the {@code logicalIn}
   * labeled alternative in {@link EsqlBaseParser#booleanExpression}.
   * @param ctx the parse tree
   */
  void enterLogicalIn(EsqlBaseParser.LogicalInContext ctx);
  /**
   * Exit a parse tree produced by the {@code logicalIn}
   * labeled alternative in {@link EsqlBaseParser#booleanExpression}.
   * @param ctx the parse tree
   */
  void exitLogicalIn(EsqlBaseParser.LogicalInContext ctx);
  /**
   * Enter a parse tree produced by the {@code logicalBinary}
   * labeled alternative in {@link EsqlBaseParser#booleanExpression}.
   * @param ctx the parse tree
   */
  void enterLogicalBinary(EsqlBaseParser.LogicalBinaryContext ctx);
  /**
   * Exit a parse tree produced by the {@code logicalBinary}
   * labeled alternative in {@link EsqlBaseParser#booleanExpression}.
   * @param ctx the parse tree
   */
  void exitLogicalBinary(EsqlBaseParser.LogicalBinaryContext ctx);
  /**
   * Enter a parse tree produced by {@link EsqlBaseParser#regexBooleanExpression}.
   * @param ctx the parse tree
   */
  void enterRegexBooleanExpression(EsqlBaseParser.RegexBooleanExpressionContext ctx);
  /**
   * Exit a parse tree produced by {@link EsqlBaseParser#regexBooleanExpression}.
   * @param ctx the parse tree
   */
  void exitRegexBooleanExpression(EsqlBaseParser.RegexBooleanExpressionContext ctx);
  /**
   * Enter a parse tree produced by {@link EsqlBaseParser#matchBooleanExpression}.
   * @param ctx the parse tree
   */
  void enterMatchBooleanExpression(EsqlBaseParser.MatchBooleanExpressionContext ctx);
  /**
   * Exit a parse tree produced by {@link EsqlBaseParser#matchBooleanExpression}.
   * @param ctx the parse tree
   */
  void exitMatchBooleanExpression(EsqlBaseParser.MatchBooleanExpressionContext ctx);
  /**
   * Enter a parse tree produced by the {@code valueExpressionDefault}
   * labeled alternative in {@link EsqlBaseParser#valueExpression}.
   * @param ctx the parse tree
   */
  void enterValueExpressionDefault(EsqlBaseParser.ValueExpressionDefaultContext ctx);
  /**
   * Exit a parse tree produced by the {@code valueExpressionDefault}
   * labeled alternative in {@link EsqlBaseParser#valueExpression}.
   * @param ctx the parse tree
   */
  void exitValueExpressionDefault(EsqlBaseParser.ValueExpressionDefaultContext ctx);
  /**
   * Enter a parse tree produced by the {@code comparison}
   * labeled alternative in {@link EsqlBaseParser#valueExpression}.
   * @param ctx the parse tree
   */
  void enterComparison(EsqlBaseParser.ComparisonContext ctx);
  /**
   * Exit a parse tree produced by the {@code comparison}
   * labeled alternative in {@link EsqlBaseParser#valueExpression}.
   * @param ctx the parse tree
   */
  void exitComparison(EsqlBaseParser.ComparisonContext ctx);
  /**
   * Enter a parse tree produced by the {@code operatorExpressionDefault}
   * labeled alternative in {@link EsqlBaseParser#operatorExpression}.
   * @param ctx the parse tree
   */
  void enterOperatorExpressionDefault(EsqlBaseParser.OperatorExpressionDefaultContext ctx);
  /**
   * Exit a parse tree produced by the {@code operatorExpressionDefault}
   * labeled alternative in {@link EsqlBaseParser#operatorExpression}.
   * @param ctx the parse tree
   */
  void exitOperatorExpressionDefault(EsqlBaseParser.OperatorExpressionDefaultContext ctx);
  /**
   * Enter a parse tree produced by the {@code arithmeticBinary}
   * labeled alternative in {@link EsqlBaseParser#operatorExpression}.
   * @param ctx the parse tree
   */
  void enterArithmeticBinary(EsqlBaseParser.ArithmeticBinaryContext ctx);
  /**
   * Exit a parse tree produced by the {@code arithmeticBinary}
   * labeled alternative in {@link EsqlBaseParser#operatorExpression}.
   * @param ctx the parse tree
   */
  void exitArithmeticBinary(EsqlBaseParser.ArithmeticBinaryContext ctx);
  /**
   * Enter a parse tree produced by the {@code arithmeticUnary}
   * labeled alternative in {@link EsqlBaseParser#operatorExpression}.
   * @param ctx the parse tree
   */
  void enterArithmeticUnary(EsqlBaseParser.ArithmeticUnaryContext ctx);
  /**
   * Exit a parse tree produced by the {@code arithmeticUnary}
   * labeled alternative in {@link EsqlBaseParser#operatorExpression}.
   * @param ctx the parse tree
   */
  void exitArithmeticUnary(EsqlBaseParser.ArithmeticUnaryContext ctx);
  /**
   * Enter a parse tree produced by the {@code dereference}
   * labeled alternative in {@link EsqlBaseParser#primaryExpression}.
   * @param ctx the parse tree
   */
  void enterDereference(EsqlBaseParser.DereferenceContext ctx);
  /**
   * Exit a parse tree produced by the {@code dereference}
   * labeled alternative in {@link EsqlBaseParser#primaryExpression}.
   * @param ctx the parse tree
   */
  void exitDereference(EsqlBaseParser.DereferenceContext ctx);
  /**
   * Enter a parse tree produced by the {@code inlineCast}
   * labeled alternative in {@link EsqlBaseParser#primaryExpression}.
   * @param ctx the parse tree
   */
  void enterInlineCast(EsqlBaseParser.InlineCastContext ctx);
  /**
   * Exit a parse tree produced by the {@code inlineCast}
   * labeled alternative in {@link EsqlBaseParser#primaryExpression}.
   * @param ctx the parse tree
   */
  void exitInlineCast(EsqlBaseParser.InlineCastContext ctx);
  /**
   * Enter a parse tree produced by the {@code constantDefault}
   * labeled alternative in {@link EsqlBaseParser#primaryExpression}.
   * @param ctx the parse tree
   */
  void enterConstantDefault(EsqlBaseParser.ConstantDefaultContext ctx);
  /**
   * Exit a parse tree produced by the {@code constantDefault}
   * labeled alternative in {@link EsqlBaseParser#primaryExpression}.
   * @param ctx the parse tree
   */
  void exitConstantDefault(EsqlBaseParser.ConstantDefaultContext ctx);
  /**
   * Enter a parse tree produced by the {@code parenthesizedExpression}
   * labeled alternative in {@link EsqlBaseParser#primaryExpression}.
   * @param ctx the parse tree
   */
  void enterParenthesizedExpression(EsqlBaseParser.ParenthesizedExpressionContext ctx);
  /**
   * Exit a parse tree produced by the {@code parenthesizedExpression}
   * labeled alternative in {@link EsqlBaseParser#primaryExpression}.
   * @param ctx the parse tree
   */
  void exitParenthesizedExpression(EsqlBaseParser.ParenthesizedExpressionContext ctx);
  /**
   * Enter a parse tree produced by the {@code function}
   * labeled alternative in {@link EsqlBaseParser#primaryExpression}.
   * @param ctx the parse tree
   */
  void enterFunction(EsqlBaseParser.FunctionContext ctx);
  /**
   * Exit a parse tree produced by the {@code function}
   * labeled alternative in {@link EsqlBaseParser#primaryExpression}.
   * @param ctx the parse tree
   */
  void exitFunction(EsqlBaseParser.FunctionContext ctx);
  /**
   * Enter a parse tree produced by {@link EsqlBaseParser#functionExpression}.
   * @param ctx the parse tree
   */
  void enterFunctionExpression(EsqlBaseParser.FunctionExpressionContext ctx);
  /**
   * Exit a parse tree produced by {@link EsqlBaseParser#functionExpression}.
   * @param ctx the parse tree
   */
  void exitFunctionExpression(EsqlBaseParser.FunctionExpressionContext ctx);
  /**
   * Enter a parse tree produced by {@link EsqlBaseParser#functionName}.
   * @param ctx the parse tree
   */
  void enterFunctionName(EsqlBaseParser.FunctionNameContext ctx);
  /**
   * Exit a parse tree produced by {@link EsqlBaseParser#functionName}.
   * @param ctx the parse tree
   */
  void exitFunctionName(EsqlBaseParser.FunctionNameContext ctx);
  /**
   * Enter a parse tree produced by {@link EsqlBaseParser#mapExpression}.
   * @param ctx the parse tree
   */
  void enterMapExpression(EsqlBaseParser.MapExpressionContext ctx);
  /**
   * Exit a parse tree produced by {@link EsqlBaseParser#mapExpression}.
   * @param ctx the parse tree
   */
  void exitMapExpression(EsqlBaseParser.MapExpressionContext ctx);
  /**
   * Enter a parse tree produced by {@link EsqlBaseParser#entryExpression}.
   * @param ctx the parse tree
   */
  void enterEntryExpression(EsqlBaseParser.EntryExpressionContext ctx);
  /**
   * Exit a parse tree produced by {@link EsqlBaseParser#entryExpression}.
   * @param ctx the parse tree
   */
  void exitEntryExpression(EsqlBaseParser.EntryExpressionContext ctx);
  /**
   * Enter a parse tree produced by the {@code nullLiteral}
   * labeled alternative in {@link EsqlBaseParser#constant}.
   * @param ctx the parse tree
   */
  void enterNullLiteral(EsqlBaseParser.NullLiteralContext ctx);
  /**
   * Exit a parse tree produced by the {@code nullLiteral}
   * labeled alternative in {@link EsqlBaseParser#constant}.
   * @param ctx the parse tree
   */
  void exitNullLiteral(EsqlBaseParser.NullLiteralContext ctx);
  /**
   * Enter a parse tree produced by the {@code qualifiedIntegerLiteral}
   * labeled alternative in {@link EsqlBaseParser#constant}.
   * @param ctx the parse tree
   */
  void enterQualifiedIntegerLiteral(EsqlBaseParser.QualifiedIntegerLiteralContext ctx);
  /**
   * Exit a parse tree produced by the {@code qualifiedIntegerLiteral}
   * labeled alternative in {@link EsqlBaseParser#constant}.
   * @param ctx the parse tree
   */
  void exitQualifiedIntegerLiteral(EsqlBaseParser.QualifiedIntegerLiteralContext ctx);
  /**
   * Enter a parse tree produced by the {@code decimalLiteral}
   * labeled alternative in {@link EsqlBaseParser#constant}.
   * @param ctx the parse tree
   */
  void enterDecimalLiteral(EsqlBaseParser.DecimalLiteralContext ctx);
  /**
   * Exit a parse tree produced by the {@code decimalLiteral}
   * labeled alternative in {@link EsqlBaseParser#constant}.
   * @param ctx the parse tree
   */
  void exitDecimalLiteral(EsqlBaseParser.DecimalLiteralContext ctx);
  /**
   * Enter a parse tree produced by the {@code integerLiteral}
   * labeled alternative in {@link EsqlBaseParser#constant}.
   * @param ctx the parse tree
   */
  void enterIntegerLiteral(EsqlBaseParser.IntegerLiteralContext ctx);
  /**
   * Exit a parse tree produced by the {@code integerLiteral}
   * labeled alternative in {@link EsqlBaseParser#constant}.
   * @param ctx the parse tree
   */
  void exitIntegerLiteral(EsqlBaseParser.IntegerLiteralContext ctx);
  /**
   * Enter a parse tree produced by the {@code booleanLiteral}
   * labeled alternative in {@link EsqlBaseParser#constant}.
   * @param ctx the parse tree
   */
  void enterBooleanLiteral(EsqlBaseParser.BooleanLiteralContext ctx);
  /**
   * Exit a parse tree produced by the {@code booleanLiteral}
   * labeled alternative in {@link EsqlBaseParser#constant}.
   * @param ctx the parse tree
   */
  void exitBooleanLiteral(EsqlBaseParser.BooleanLiteralContext ctx);
  /**
   * Enter a parse tree produced by the {@code inputParameter}
   * labeled alternative in {@link EsqlBaseParser#constant}.
   * @param ctx the parse tree
   */
  void enterInputParameter(EsqlBaseParser.InputParameterContext ctx);
  /**
   * Exit a parse tree produced by the {@code inputParameter}
   * labeled alternative in {@link EsqlBaseParser#constant}.
   * @param ctx the parse tree
   */
  void exitInputParameter(EsqlBaseParser.InputParameterContext ctx);
  /**
   * Enter a parse tree produced by the {@code stringLiteral}
   * labeled alternative in {@link EsqlBaseParser#constant}.
   * @param ctx the parse tree
   */
  void enterStringLiteral(EsqlBaseParser.StringLiteralContext ctx);
  /**
   * Exit a parse tree produced by the {@code stringLiteral}
   * labeled alternative in {@link EsqlBaseParser#constant}.
   * @param ctx the parse tree
   */
  void exitStringLiteral(EsqlBaseParser.StringLiteralContext ctx);
  /**
   * Enter a parse tree produced by the {@code numericArrayLiteral}
   * labeled alternative in {@link EsqlBaseParser#constant}.
   * @param ctx the parse tree
   */
  void enterNumericArrayLiteral(EsqlBaseParser.NumericArrayLiteralContext ctx);
  /**
   * Exit a parse tree produced by the {@code numericArrayLiteral}
   * labeled alternative in {@link EsqlBaseParser#constant}.
   * @param ctx the parse tree
   */
  void exitNumericArrayLiteral(EsqlBaseParser.NumericArrayLiteralContext ctx);
  /**
   * Enter a parse tree produced by the {@code booleanArrayLiteral}
   * labeled alternative in {@link EsqlBaseParser#constant}.
   * @param ctx the parse tree
   */
  void enterBooleanArrayLiteral(EsqlBaseParser.BooleanArrayLiteralContext ctx);
  /**
   * Exit a parse tree produced by the {@code booleanArrayLiteral}
   * labeled alternative in {@link EsqlBaseParser#constant}.
   * @param ctx the parse tree
   */
  void exitBooleanArrayLiteral(EsqlBaseParser.BooleanArrayLiteralContext ctx);
  /**
   * Enter a parse tree produced by the {@code stringArrayLiteral}
   * labeled alternative in {@link EsqlBaseParser#constant}.
   * @param ctx the parse tree
   */
  void enterStringArrayLiteral(EsqlBaseParser.StringArrayLiteralContext ctx);
  /**
   * Exit a parse tree produced by the {@code stringArrayLiteral}
   * labeled alternative in {@link EsqlBaseParser#constant}.
   * @param ctx the parse tree
   */
  void exitStringArrayLiteral(EsqlBaseParser.StringArrayLiteralContext ctx);
  /**
   * Enter a parse tree produced by {@link EsqlBaseParser#booleanValue}.
   * @param ctx the parse tree
   */
  void enterBooleanValue(EsqlBaseParser.BooleanValueContext ctx);
  /**
   * Exit a parse tree produced by {@link EsqlBaseParser#booleanValue}.
   * @param ctx the parse tree
   */
  void exitBooleanValue(EsqlBaseParser.BooleanValueContext ctx);
  /**
   * Enter a parse tree produced by {@link EsqlBaseParser#numericValue}.
   * @param ctx the parse tree
   */
  void enterNumericValue(EsqlBaseParser.NumericValueContext ctx);
  /**
   * Exit a parse tree produced by {@link EsqlBaseParser#numericValue}.
   * @param ctx the parse tree
   */
  void exitNumericValue(EsqlBaseParser.NumericValueContext ctx);
  /**
   * Enter a parse tree produced by {@link EsqlBaseParser#decimalValue}.
   * @param ctx the parse tree
   */
  void enterDecimalValue(EsqlBaseParser.DecimalValueContext ctx);
  /**
   * Exit a parse tree produced by {@link EsqlBaseParser#decimalValue}.
   * @param ctx the parse tree
   */
  void exitDecimalValue(EsqlBaseParser.DecimalValueContext ctx);
  /**
   * Enter a parse tree produced by {@link EsqlBaseParser#integerValue}.
   * @param ctx the parse tree
   */
  void enterIntegerValue(EsqlBaseParser.IntegerValueContext ctx);
  /**
   * Exit a parse tree produced by {@link EsqlBaseParser#integerValue}.
   * @param ctx the parse tree
   */
  void exitIntegerValue(EsqlBaseParser.IntegerValueContext ctx);
  /**
   * Enter a parse tree produced by {@link EsqlBaseParser#string}.
   * @param ctx the parse tree
   */
  void enterString(EsqlBaseParser.StringContext ctx);
  /**
   * Exit a parse tree produced by {@link EsqlBaseParser#string}.
   * @param ctx the parse tree
   */
  void exitString(EsqlBaseParser.StringContext ctx);
  /**
   * Enter a parse tree produced by {@link EsqlBaseParser#comparisonOperator}.
   * @param ctx the parse tree
   */
  void enterComparisonOperator(EsqlBaseParser.ComparisonOperatorContext ctx);
  /**
   * Exit a parse tree produced by {@link EsqlBaseParser#comparisonOperator}.
   * @param ctx the parse tree
   */
  void exitComparisonOperator(EsqlBaseParser.ComparisonOperatorContext ctx);
  /**
   * Enter a parse tree produced by {@link EsqlBaseParser#joinCommand}.
   * @param ctx the parse tree
   */
  void enterJoinCommand(EsqlBaseParser.JoinCommandContext ctx);
  /**
   * Exit a parse tree produced by {@link EsqlBaseParser#joinCommand}.
   * @param ctx the parse tree
   */
  void exitJoinCommand(EsqlBaseParser.JoinCommandContext ctx);
  /**
   * Enter a parse tree produced by {@link EsqlBaseParser#joinTarget}.
   * @param ctx the parse tree
   */
  void enterJoinTarget(EsqlBaseParser.JoinTargetContext ctx);
  /**
   * Exit a parse tree produced by {@link EsqlBaseParser#joinTarget}.
   * @param ctx the parse tree
   */
  void exitJoinTarget(EsqlBaseParser.JoinTargetContext ctx);
  /**
   * Enter a parse tree produced by {@link EsqlBaseParser#joinCondition}.
   * @param ctx the parse tree
   */
  void enterJoinCondition(EsqlBaseParser.JoinConditionContext ctx);
  /**
   * Exit a parse tree produced by {@link EsqlBaseParser#joinCondition}.
   * @param ctx the parse tree
   */
  void exitJoinCondition(EsqlBaseParser.JoinConditionContext ctx);
  /**
   * Enter a parse tree produced by {@link EsqlBaseParser#joinPredicate}.
   * @param ctx the parse tree
   */
  void enterJoinPredicate(EsqlBaseParser.JoinPredicateContext ctx);
  /**
   * Exit a parse tree produced by {@link EsqlBaseParser#joinPredicate}.
   * @param ctx the parse tree
   */
  void exitJoinPredicate(EsqlBaseParser.JoinPredicateContext ctx);
}<|MERGE_RESOLUTION|>--- conflicted
+++ resolved
@@ -262,24 +262,7 @@
    */
   void exitIdentifier(EsqlBaseParser.IdentifierContext ctx);
   /**
-<<<<<<< HEAD
-   * Enter a parse tree produced by the {@code methodInvocation}
-   * labeled alternative in {@link EsqlBaseParser#primaryExpression}.
-   * @param ctx the parse tree
-   */
-  void enterMethodInvocation(EsqlBaseParser.MethodInvocationContext ctx);
-  /**
-   * Exit a parse tree produced by the {@code methodInvocation}
-   * labeled alternative in {@link EsqlBaseParser#primaryExpression}.
-   * @param ctx the parse tree
-   */
-  void exitMethodInvocation(EsqlBaseParser.MethodInvocationContext ctx);
-  /**
-   * Enter a parse tree produced by the {@code function}
-   * labeled alternative in {@link EsqlBaseParser#primaryExpression}.
-=======
    * Enter a parse tree produced by {@link EsqlBaseParser#identifierPattern}.
->>>>>>> e8438490
    * @param ctx the parse tree
    */
   void enterIdentifierPattern(EsqlBaseParser.IdentifierPatternContext ctx);
@@ -333,22 +316,7 @@
    */
   void exitLimitCommand(EsqlBaseParser.LimitCommandContext ctx);
   /**
-<<<<<<< HEAD
-   * Enter a parse tree produced by {@link EsqlBaseParser#methodExpression}.
-   * @param ctx the parse tree
-   */
-  void enterMethodExpression(EsqlBaseParser.MethodExpressionContext ctx);
-  /**
-   * Exit a parse tree produced by {@link EsqlBaseParser#methodExpression}.
-   * @param ctx the parse tree
-   */
-  void exitMethodExpression(EsqlBaseParser.MethodExpressionContext ctx);
-  /**
-   * Enter a parse tree produced by the {@code toDataType}
-   * labeled alternative in {@link EsqlBaseParser#dataType}.
-=======
    * Enter a parse tree produced by {@link EsqlBaseParser#sortCommand}.
->>>>>>> e8438490
    * @param ctx the parse tree
    */
   void enterSortCommand(EsqlBaseParser.SortCommandContext ctx);
@@ -826,6 +794,18 @@
    */
   void exitParenthesizedExpression(EsqlBaseParser.ParenthesizedExpressionContext ctx);
   /**
+   * Enter a parse tree produced by the {@code methodInvocation}
+   * labeled alternative in {@link EsqlBaseParser#primaryExpression}.
+   * @param ctx the parse tree
+   */
+  void enterMethodInvocation(EsqlBaseParser.MethodInvocationContext ctx);
+  /**
+   * Exit a parse tree produced by the {@code methodInvocation}
+   * labeled alternative in {@link EsqlBaseParser#primaryExpression}.
+   * @param ctx the parse tree
+   */
+  void exitMethodInvocation(EsqlBaseParser.MethodInvocationContext ctx);
+  /**
    * Enter a parse tree produced by the {@code function}
    * labeled alternative in {@link EsqlBaseParser#primaryExpression}.
    * @param ctx the parse tree
@@ -847,6 +827,16 @@
    * @param ctx the parse tree
    */
   void exitFunctionExpression(EsqlBaseParser.FunctionExpressionContext ctx);
+  /**
+   * Enter a parse tree produced by {@link EsqlBaseParser#methodExpression}.
+   * @param ctx the parse tree
+   */
+  void enterMethodExpression(EsqlBaseParser.MethodExpressionContext ctx);
+  /**
+   * Exit a parse tree produced by {@link EsqlBaseParser#methodExpression}.
+   * @param ctx the parse tree
+   */
+  void exitMethodExpression(EsqlBaseParser.MethodExpressionContext ctx);
   /**
    * Enter a parse tree produced by {@link EsqlBaseParser#functionName}.
    * @param ctx the parse tree

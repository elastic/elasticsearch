--- conflicted
+++ resolved
@@ -306,6 +306,16 @@
    */
   void exitIdentifierOrParameter(EsqlBaseParser.IdentifierOrParameterContext ctx);
   /**
+   * Enter a parse tree produced by {@link EsqlBaseParser#stringOrParameter}.
+   * @param ctx the parse tree
+   */
+  void enterStringOrParameter(EsqlBaseParser.StringOrParameterContext ctx);
+  /**
+   * Exit a parse tree produced by {@link EsqlBaseParser#stringOrParameter}.
+   * @param ctx the parse tree
+   */
+  void exitStringOrParameter(EsqlBaseParser.StringOrParameterContext ctx);
+  /**
    * Enter a parse tree produced by {@link EsqlBaseParser#limitCommand}.
    * @param ctx the parse tree
    */
@@ -582,6 +592,16 @@
    */
   void exitForkSubQueryProcessingCommand(EsqlBaseParser.ForkSubQueryProcessingCommandContext ctx);
   /**
+   * Enter a parse tree produced by {@link EsqlBaseParser#rerankCommand}.
+   * @param ctx the parse tree
+   */
+  void enterRerankCommand(EsqlBaseParser.RerankCommandContext ctx);
+  /**
+   * Exit a parse tree produced by {@link EsqlBaseParser#rerankCommand}.
+   * @param ctx the parse tree
+   */
+  void exitRerankCommand(EsqlBaseParser.RerankCommandContext ctx);
+  /**
    * Enter a parse tree produced by the {@code matchExpression}
    * labeled alternative in {@link EsqlBaseParser#booleanExpression}.
    * @param ctx the parse tree
@@ -654,22 +674,8 @@
    */
   void exitLogicalIn(EsqlBaseParser.LogicalInContext ctx);
   /**
-<<<<<<< HEAD
-   * Enter a parse tree produced by {@link EsqlBaseParser#stringOrParameter}.
-   * @param ctx the parse tree
-   */
-  void enterStringOrParameter(EsqlBaseParser.StringOrParameterContext ctx);
-  /**
-   * Exit a parse tree produced by {@link EsqlBaseParser#stringOrParameter}.
-   * @param ctx the parse tree
-   */
-  void exitStringOrParameter(EsqlBaseParser.StringOrParameterContext ctx);
-  /**
-   * Enter a parse tree produced by {@link EsqlBaseParser#limitCommand}.
-=======
    * Enter a parse tree produced by the {@code logicalBinary}
    * labeled alternative in {@link EsqlBaseParser#booleanExpression}.
->>>>>>> 8baba585
    * @param ctx the parse tree
    */
   void enterLogicalBinary(EsqlBaseParser.LogicalBinaryContext ctx);
@@ -1078,19 +1084,5 @@
    * Exit a parse tree produced by {@link EsqlBaseParser#joinPredicate}.
    * @param ctx the parse tree
    */
-<<<<<<< HEAD
-  void exitForkSubQueryProcessingCommand(EsqlBaseParser.ForkSubQueryProcessingCommandContext ctx);
-  /**
-   * Enter a parse tree produced by {@link EsqlBaseParser#rerankCommand}.
-   * @param ctx the parse tree
-   */
-  void enterRerankCommand(EsqlBaseParser.RerankCommandContext ctx);
-  /**
-   * Exit a parse tree produced by {@link EsqlBaseParser#rerankCommand}.
-   * @param ctx the parse tree
-   */
-  void exitRerankCommand(EsqlBaseParser.RerankCommandContext ctx);
-=======
   void exitJoinPredicate(EsqlBaseParser.JoinPredicateContext ctx);
->>>>>>> 8baba585
 }
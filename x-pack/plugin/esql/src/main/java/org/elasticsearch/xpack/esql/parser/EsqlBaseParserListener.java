--- conflicted
+++ resolved
@@ -992,7 +992,16 @@
    */
   void exitChangePointCommand(EsqlBaseParser.ChangePointCommandContext ctx);
   /**
-<<<<<<< HEAD
+   * Enter a parse tree produced by {@link EsqlBaseParser#insistCommand}.
+   * @param ctx the parse tree
+   */
+  void enterInsistCommand(EsqlBaseParser.InsistCommandContext ctx);
+  /**
+   * Exit a parse tree produced by {@link EsqlBaseParser#insistCommand}.
+   * @param ctx the parse tree
+   */
+  void exitInsistCommand(EsqlBaseParser.InsistCommandContext ctx);
+  /**
    * Enter a parse tree produced by {@link EsqlBaseParser#forkCommand}.
    * @param ctx the parse tree
    */
@@ -1056,15 +1065,4 @@
    * @param ctx the parse tree
    */
   void exitForkSubQueryProcessingCommand(EsqlBaseParser.ForkSubQueryProcessingCommandContext ctx);
-=======
-   * Enter a parse tree produced by {@link EsqlBaseParser#insistCommand}.
-   * @param ctx the parse tree
-   */
-  void enterInsistCommand(EsqlBaseParser.InsistCommandContext ctx);
-  /**
-   * Exit a parse tree produced by {@link EsqlBaseParser#insistCommand}.
-   * @param ctx the parse tree
-   */
-  void exitInsistCommand(EsqlBaseParser.InsistCommandContext ctx);
->>>>>>> 2ae80c79
 }
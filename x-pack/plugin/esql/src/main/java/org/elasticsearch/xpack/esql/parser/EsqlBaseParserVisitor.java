// ANTLR GENERATED CODE: DO NOT EDIT
package org.elasticsearch.xpack.esql.parser;

/*
 * Copyright Elasticsearch B.V. and/or licensed to Elasticsearch B.V. under one
 * or more contributor license agreements. Licensed under the Elastic License
 * 2.0; you may not use this file except in compliance with the Elastic License
 * 2.0.
 */

import org.antlr.v4.runtime.tree.ParseTreeVisitor;

/**
 * This interface defines a complete generic visitor for a parse tree produced
 * by {@link EsqlBaseParser}.
 *
 * @param <T> The return type of the visit operation. Use {@link Void} for
 * operations with no return type.
 */
public interface EsqlBaseParserVisitor<T> extends ParseTreeVisitor<T> {
  /**
   * Visit a parse tree produced by {@link EsqlBaseParser#singleStatement}.
   * @param ctx the parse tree
   * @return the visitor result
   */
  T visitSingleStatement(EsqlBaseParser.SingleStatementContext ctx);
  /**
   * Visit a parse tree produced by the {@code compositeQuery}
   * labeled alternative in {@link EsqlBaseParser#query}.
   * @param ctx the parse tree
   * @return the visitor result
   */
  T visitCompositeQuery(EsqlBaseParser.CompositeQueryContext ctx);
  /**
   * Visit a parse tree produced by the {@code singleCommandQuery}
   * labeled alternative in {@link EsqlBaseParser#query}.
   * @param ctx the parse tree
   * @return the visitor result
   */
  T visitSingleCommandQuery(EsqlBaseParser.SingleCommandQueryContext ctx);
  /**
   * Visit a parse tree produced by {@link EsqlBaseParser#sourceCommand}.
   * @param ctx the parse tree
   * @return the visitor result
   */
  T visitSourceCommand(EsqlBaseParser.SourceCommandContext ctx);
  /**
   * Visit a parse tree produced by {@link EsqlBaseParser#processingCommand}.
   * @param ctx the parse tree
   * @return the visitor result
   */
  T visitProcessingCommand(EsqlBaseParser.ProcessingCommandContext ctx);
  /**
   * Visit a parse tree produced by {@link EsqlBaseParser#whereCommand}.
   * @param ctx the parse tree
   * @return the visitor result
   */
  T visitWhereCommand(EsqlBaseParser.WhereCommandContext ctx);
  /**
   * Visit a parse tree produced by the {@code toDataType}
   * labeled alternative in {@link EsqlBaseParser#dataType}.
   * @param ctx the parse tree
   * @return the visitor result
   */
  T visitToDataType(EsqlBaseParser.ToDataTypeContext ctx);
  /**
   * Visit a parse tree produced by {@link EsqlBaseParser#rowCommand}.
   * @param ctx the parse tree
   * @return the visitor result
   */
  T visitRowCommand(EsqlBaseParser.RowCommandContext ctx);
  /**
   * Visit a parse tree produced by {@link EsqlBaseParser#fields}.
   * @param ctx the parse tree
   * @return the visitor result
   */
  T visitFields(EsqlBaseParser.FieldsContext ctx);
  /**
   * Visit a parse tree produced by {@link EsqlBaseParser#field}.
   * @param ctx the parse tree
   * @return the visitor result
   */
  T visitField(EsqlBaseParser.FieldContext ctx);
  /**
   * Visit a parse tree produced by {@link EsqlBaseParser#fromCommand}.
   * @param ctx the parse tree
   * @return the visitor result
   */
  T visitFromCommand(EsqlBaseParser.FromCommandContext ctx);
  /**
   * Visit a parse tree produced by {@link EsqlBaseParser#indexPattern}.
   * @param ctx the parse tree
   * @return the visitor result
   */
  T visitIndexPattern(EsqlBaseParser.IndexPatternContext ctx);
  /**
   * Visit a parse tree produced by {@link EsqlBaseParser#clusterString}.
   * @param ctx the parse tree
   * @return the visitor result
   */
  T visitClusterString(EsqlBaseParser.ClusterStringContext ctx);
  /**
   * Visit a parse tree produced by {@link EsqlBaseParser#indexString}.
   * @param ctx the parse tree
   * @return the visitor result
   */
  T visitIndexString(EsqlBaseParser.IndexStringContext ctx);
  /**
   * Visit a parse tree produced by {@link EsqlBaseParser#metadata}.
   * @param ctx the parse tree
   * @return the visitor result
   */
  T visitMetadata(EsqlBaseParser.MetadataContext ctx);
  /**
   * Visit a parse tree produced by {@link EsqlBaseParser#metricsCommand}.
   * @param ctx the parse tree
   * @return the visitor result
   */
  T visitMetricsCommand(EsqlBaseParser.MetricsCommandContext ctx);
  /**
   * Visit a parse tree produced by {@link EsqlBaseParser#evalCommand}.
   * @param ctx the parse tree
   * @return the visitor result
   */
  T visitEvalCommand(EsqlBaseParser.EvalCommandContext ctx);
  /**
   * Visit a parse tree produced by {@link EsqlBaseParser#statsCommand}.
   * @param ctx the parse tree
   * @return the visitor result
   */
  T visitStatsCommand(EsqlBaseParser.StatsCommandContext ctx);
  /**
   * Visit a parse tree produced by {@link EsqlBaseParser#aggFields}.
   * @param ctx the parse tree
   * @return the visitor result
   */
  T visitAggFields(EsqlBaseParser.AggFieldsContext ctx);
  /**
   * Visit a parse tree produced by {@link EsqlBaseParser#aggField}.
   * @param ctx the parse tree
   * @return the visitor result
   */
  T visitAggField(EsqlBaseParser.AggFieldContext ctx);
  /**
   * Visit a parse tree produced by {@link EsqlBaseParser#qualifiedName}.
   * @param ctx the parse tree
   * @return the visitor result
   */
  T visitQualifiedName(EsqlBaseParser.QualifiedNameContext ctx);
  /**
   * Visit a parse tree produced by {@link EsqlBaseParser#qualifiedNamePattern}.
   * @param ctx the parse tree
   * @return the visitor result
   */
  T visitQualifiedNamePattern(EsqlBaseParser.QualifiedNamePatternContext ctx);
  /**
   * Visit a parse tree produced by {@link EsqlBaseParser#qualifiedNamePatterns}.
   * @param ctx the parse tree
   * @return the visitor result
   */
  T visitQualifiedNamePatterns(EsqlBaseParser.QualifiedNamePatternsContext ctx);
  /**
   * Visit a parse tree produced by {@link EsqlBaseParser#identifier}.
   * @param ctx the parse tree
   * @return the visitor result
   */
  T visitIdentifier(EsqlBaseParser.IdentifierContext ctx);
  /**
   * Visit a parse tree produced by {@link EsqlBaseParser#identifierPattern}.
   * @param ctx the parse tree
   * @return the visitor result
   */
  T visitIdentifierPattern(EsqlBaseParser.IdentifierPatternContext ctx);
  /**
   * Visit a parse tree produced by the {@code inputParam}
   * labeled alternative in {@link EsqlBaseParser#parameter}.
   * @param ctx the parse tree
   * @return the visitor result
   */
  T visitInputParam(EsqlBaseParser.InputParamContext ctx);
  /**
   * Visit a parse tree produced by the {@code inputNamedOrPositionalParam}
   * labeled alternative in {@link EsqlBaseParser#parameter}.
   * @param ctx the parse tree
   * @return the visitor result
   */
  T visitInputNamedOrPositionalParam(EsqlBaseParser.InputNamedOrPositionalParamContext ctx);
  /**
   * Visit a parse tree produced by {@link EsqlBaseParser#identifierOrParameter}.
   * @param ctx the parse tree
   * @return the visitor result
   */
  T visitIdentifierOrParameter(EsqlBaseParser.IdentifierOrParameterContext ctx);
  /**
   * Visit a parse tree produced by {@link EsqlBaseParser#stringOrParameter}.
   * @param ctx the parse tree
   * @return the visitor result
   */
  T visitStringOrParameter(EsqlBaseParser.StringOrParameterContext ctx);
  /**
   * Visit a parse tree produced by {@link EsqlBaseParser#limitCommand}.
   * @param ctx the parse tree
   * @return the visitor result
   */
  T visitLimitCommand(EsqlBaseParser.LimitCommandContext ctx);
  /**
   * Visit a parse tree produced by {@link EsqlBaseParser#sortCommand}.
   * @param ctx the parse tree
   * @return the visitor result
   */
  T visitSortCommand(EsqlBaseParser.SortCommandContext ctx);
  /**
   * Visit a parse tree produced by {@link EsqlBaseParser#orderExpression}.
   * @param ctx the parse tree
   * @return the visitor result
   */
  T visitOrderExpression(EsqlBaseParser.OrderExpressionContext ctx);
  /**
   * Visit a parse tree produced by {@link EsqlBaseParser#keepCommand}.
   * @param ctx the parse tree
   * @return the visitor result
   */
  T visitKeepCommand(EsqlBaseParser.KeepCommandContext ctx);
  /**
   * Visit a parse tree produced by {@link EsqlBaseParser#dropCommand}.
   * @param ctx the parse tree
   * @return the visitor result
   */
  T visitDropCommand(EsqlBaseParser.DropCommandContext ctx);
  /**
   * Visit a parse tree produced by {@link EsqlBaseParser#renameCommand}.
   * @param ctx the parse tree
   * @return the visitor result
   */
  T visitRenameCommand(EsqlBaseParser.RenameCommandContext ctx);
  /**
   * Visit a parse tree produced by {@link EsqlBaseParser#renameClause}.
   * @param ctx the parse tree
   * @return the visitor result
   */
  T visitRenameClause(EsqlBaseParser.RenameClauseContext ctx);
  /**
   * Visit a parse tree produced by {@link EsqlBaseParser#dissectCommand}.
   * @param ctx the parse tree
   * @return the visitor result
   */
  T visitDissectCommand(EsqlBaseParser.DissectCommandContext ctx);
  /**
   * Visit a parse tree produced by {@link EsqlBaseParser#grokCommand}.
   * @param ctx the parse tree
   * @return the visitor result
   */
  T visitGrokCommand(EsqlBaseParser.GrokCommandContext ctx);
  /**
   * Visit a parse tree produced by {@link EsqlBaseParser#mvExpandCommand}.
   * @param ctx the parse tree
   * @return the visitor result
   */
  T visitMvExpandCommand(EsqlBaseParser.MvExpandCommandContext ctx);
  /**
   * Visit a parse tree produced by {@link EsqlBaseParser#commandOptions}.
   * @param ctx the parse tree
   * @return the visitor result
   */
  T visitCommandOptions(EsqlBaseParser.CommandOptionsContext ctx);
  /**
   * Visit a parse tree produced by {@link EsqlBaseParser#commandOption}.
   * @param ctx the parse tree
   * @return the visitor result
   */
  T visitCommandOption(EsqlBaseParser.CommandOptionContext ctx);
  /**
   * Visit a parse tree produced by {@link EsqlBaseParser#explainCommand}.
   * @param ctx the parse tree
   * @return the visitor result
   */
  T visitExplainCommand(EsqlBaseParser.ExplainCommandContext ctx);
  /**
   * Visit a parse tree produced by {@link EsqlBaseParser#subqueryExpression}.
   * @param ctx the parse tree
   * @return the visitor result
   */
  T visitSubqueryExpression(EsqlBaseParser.SubqueryExpressionContext ctx);
  /**
   * Visit a parse tree produced by the {@code showInfo}
   * labeled alternative in {@link EsqlBaseParser#showCommand}.
   * @param ctx the parse tree
   * @return the visitor result
   */
  T visitShowInfo(EsqlBaseParser.ShowInfoContext ctx);
  /**
   * Visit a parse tree produced by {@link EsqlBaseParser#enrichCommand}.
   * @param ctx the parse tree
   * @return the visitor result
   */
  T visitEnrichCommand(EsqlBaseParser.EnrichCommandContext ctx);
  /**
   * Visit a parse tree produced by {@link EsqlBaseParser#enrichWithClause}.
   * @param ctx the parse tree
   * @return the visitor result
   */
  T visitEnrichWithClause(EsqlBaseParser.EnrichWithClauseContext ctx);
  /**
   * Visit a parse tree produced by {@link EsqlBaseParser#lookupCommand}.
   * @param ctx the parse tree
   * @return the visitor result
   */
  T visitLookupCommand(EsqlBaseParser.LookupCommandContext ctx);
  /**
   * Visit a parse tree produced by {@link EsqlBaseParser#inlinestatsCommand}.
   * @param ctx the parse tree
   * @return the visitor result
   */
  T visitInlinestatsCommand(EsqlBaseParser.InlinestatsCommandContext ctx);
  /**
   * Visit a parse tree produced by {@link EsqlBaseParser#changePointCommand}.
   * @param ctx the parse tree
   * @return the visitor result
   */
  T visitChangePointCommand(EsqlBaseParser.ChangePointCommandContext ctx);
  /**
   * Visit a parse tree produced by {@link EsqlBaseParser#insistCommand}.
   * @param ctx the parse tree
   * @return the visitor result
   */
  T visitInsistCommand(EsqlBaseParser.InsistCommandContext ctx);
  /**
   * Visit a parse tree produced by {@link EsqlBaseParser#forkCommand}.
   * @param ctx the parse tree
   * @return the visitor result
   */
  T visitForkCommand(EsqlBaseParser.ForkCommandContext ctx);
  /**
   * Visit a parse tree produced by {@link EsqlBaseParser#forkSubQueries}.
   * @param ctx the parse tree
   * @return the visitor result
   */
  T visitForkSubQueries(EsqlBaseParser.ForkSubQueriesContext ctx);
  /**
   * Visit a parse tree produced by {@link EsqlBaseParser#forkSubQuery}.
   * @param ctx the parse tree
   * @return the visitor result
   */
  T visitForkSubQuery(EsqlBaseParser.ForkSubQueryContext ctx);
  /**
   * Visit a parse tree produced by the {@code singleForkSubQueryCommand}
   * labeled alternative in {@link EsqlBaseParser#forkSubQueryCommand}.
   * @param ctx the parse tree
   * @return the visitor result
   */
  T visitSingleForkSubQueryCommand(EsqlBaseParser.SingleForkSubQueryCommandContext ctx);
  /**
   * Visit a parse tree produced by the {@code compositeForkSubQuery}
   * labeled alternative in {@link EsqlBaseParser#forkSubQueryCommand}.
   * @param ctx the parse tree
   * @return the visitor result
   */
  T visitCompositeForkSubQuery(EsqlBaseParser.CompositeForkSubQueryContext ctx);
  /**
   * Visit a parse tree produced by {@link EsqlBaseParser#forkSubQueryProcessingCommand}.
   * @param ctx the parse tree
   * @return the visitor result
   */
  T visitForkSubQueryProcessingCommand(EsqlBaseParser.ForkSubQueryProcessingCommandContext ctx);
  /**
<<<<<<< HEAD
   * Visit a parse tree produced by {@link EsqlBaseParser#rerankCommand}.
   * @param ctx the parse tree
   * @return the visitor result
   */
  T visitRerankCommand(EsqlBaseParser.RerankCommandContext ctx);
=======
   * Visit a parse tree produced by {@link EsqlBaseParser#rrfCommand}.
   * @param ctx the parse tree
   * @return the visitor result
   */
  T visitRrfCommand(EsqlBaseParser.RrfCommandContext ctx);
>>>>>>> e11d89d7
  /**
   * Visit a parse tree produced by the {@code matchExpression}
   * labeled alternative in {@link EsqlBaseParser#booleanExpression}.
   * @param ctx the parse tree
   * @return the visitor result
   */
  T visitMatchExpression(EsqlBaseParser.MatchExpressionContext ctx);
  /**
   * Visit a parse tree produced by the {@code logicalNot}
   * labeled alternative in {@link EsqlBaseParser#booleanExpression}.
   * @param ctx the parse tree
   * @return the visitor result
   */
  T visitLogicalNot(EsqlBaseParser.LogicalNotContext ctx);
  /**
   * Visit a parse tree produced by the {@code booleanDefault}
   * labeled alternative in {@link EsqlBaseParser#booleanExpression}.
   * @param ctx the parse tree
   * @return the visitor result
   */
  T visitBooleanDefault(EsqlBaseParser.BooleanDefaultContext ctx);
  /**
   * Visit a parse tree produced by the {@code isNull}
   * labeled alternative in {@link EsqlBaseParser#booleanExpression}.
   * @param ctx the parse tree
   * @return the visitor result
   */
  T visitIsNull(EsqlBaseParser.IsNullContext ctx);
  /**
   * Visit a parse tree produced by the {@code regexExpression}
   * labeled alternative in {@link EsqlBaseParser#booleanExpression}.
   * @param ctx the parse tree
   * @return the visitor result
   */
  T visitRegexExpression(EsqlBaseParser.RegexExpressionContext ctx);
  /**
   * Visit a parse tree produced by the {@code logicalIn}
   * labeled alternative in {@link EsqlBaseParser#booleanExpression}.
   * @param ctx the parse tree
   * @return the visitor result
   */
  T visitLogicalIn(EsqlBaseParser.LogicalInContext ctx);
  /**
   * Visit a parse tree produced by the {@code logicalBinary}
   * labeled alternative in {@link EsqlBaseParser#booleanExpression}.
   * @param ctx the parse tree
   * @return the visitor result
   */
  T visitLogicalBinary(EsqlBaseParser.LogicalBinaryContext ctx);
  /**
   * Visit a parse tree produced by {@link EsqlBaseParser#regexBooleanExpression}.
   * @param ctx the parse tree
   * @return the visitor result
   */
  T visitRegexBooleanExpression(EsqlBaseParser.RegexBooleanExpressionContext ctx);
  /**
   * Visit a parse tree produced by {@link EsqlBaseParser#matchBooleanExpression}.
   * @param ctx the parse tree
   * @return the visitor result
   */
  T visitMatchBooleanExpression(EsqlBaseParser.MatchBooleanExpressionContext ctx);
  /**
   * Visit a parse tree produced by the {@code valueExpressionDefault}
   * labeled alternative in {@link EsqlBaseParser#valueExpression}.
   * @param ctx the parse tree
   * @return the visitor result
   */
  T visitValueExpressionDefault(EsqlBaseParser.ValueExpressionDefaultContext ctx);
  /**
   * Visit a parse tree produced by the {@code comparison}
   * labeled alternative in {@link EsqlBaseParser#valueExpression}.
   * @param ctx the parse tree
   * @return the visitor result
   */
  T visitComparison(EsqlBaseParser.ComparisonContext ctx);
  /**
   * Visit a parse tree produced by the {@code operatorExpressionDefault}
   * labeled alternative in {@link EsqlBaseParser#operatorExpression}.
   * @param ctx the parse tree
   * @return the visitor result
   */
  T visitOperatorExpressionDefault(EsqlBaseParser.OperatorExpressionDefaultContext ctx);
  /**
   * Visit a parse tree produced by the {@code arithmeticBinary}
   * labeled alternative in {@link EsqlBaseParser#operatorExpression}.
   * @param ctx the parse tree
   * @return the visitor result
   */
  T visitArithmeticBinary(EsqlBaseParser.ArithmeticBinaryContext ctx);
  /**
   * Visit a parse tree produced by the {@code arithmeticUnary}
   * labeled alternative in {@link EsqlBaseParser#operatorExpression}.
   * @param ctx the parse tree
   * @return the visitor result
   */
  T visitArithmeticUnary(EsqlBaseParser.ArithmeticUnaryContext ctx);
  /**
   * Visit a parse tree produced by the {@code dereference}
   * labeled alternative in {@link EsqlBaseParser#primaryExpression}.
   * @param ctx the parse tree
   * @return the visitor result
   */
  T visitDereference(EsqlBaseParser.DereferenceContext ctx);
  /**
   * Visit a parse tree produced by the {@code inlineCast}
   * labeled alternative in {@link EsqlBaseParser#primaryExpression}.
   * @param ctx the parse tree
   * @return the visitor result
   */
  T visitInlineCast(EsqlBaseParser.InlineCastContext ctx);
  /**
   * Visit a parse tree produced by the {@code constantDefault}
   * labeled alternative in {@link EsqlBaseParser#primaryExpression}.
   * @param ctx the parse tree
   * @return the visitor result
   */
  T visitConstantDefault(EsqlBaseParser.ConstantDefaultContext ctx);
  /**
   * Visit a parse tree produced by the {@code parenthesizedExpression}
   * labeled alternative in {@link EsqlBaseParser#primaryExpression}.
   * @param ctx the parse tree
   * @return the visitor result
   */
  T visitParenthesizedExpression(EsqlBaseParser.ParenthesizedExpressionContext ctx);
  /**
   * Visit a parse tree produced by the {@code function}
   * labeled alternative in {@link EsqlBaseParser#primaryExpression}.
   * @param ctx the parse tree
   * @return the visitor result
   */
  T visitFunction(EsqlBaseParser.FunctionContext ctx);
  /**
   * Visit a parse tree produced by {@link EsqlBaseParser#functionExpression}.
   * @param ctx the parse tree
   * @return the visitor result
   */
  T visitFunctionExpression(EsqlBaseParser.FunctionExpressionContext ctx);
  /**
   * Visit a parse tree produced by {@link EsqlBaseParser#functionName}.
   * @param ctx the parse tree
   * @return the visitor result
   */
  T visitFunctionName(EsqlBaseParser.FunctionNameContext ctx);
  /**
   * Visit a parse tree produced by {@link EsqlBaseParser#mapExpression}.
   * @param ctx the parse tree
   * @return the visitor result
   */
  T visitMapExpression(EsqlBaseParser.MapExpressionContext ctx);
  /**
   * Visit a parse tree produced by {@link EsqlBaseParser#entryExpression}.
   * @param ctx the parse tree
   * @return the visitor result
   */
  T visitEntryExpression(EsqlBaseParser.EntryExpressionContext ctx);
  /**
   * Visit a parse tree produced by the {@code nullLiteral}
   * labeled alternative in {@link EsqlBaseParser#constant}.
   * @param ctx the parse tree
   * @return the visitor result
   */
  T visitNullLiteral(EsqlBaseParser.NullLiteralContext ctx);
  /**
   * Visit a parse tree produced by the {@code qualifiedIntegerLiteral}
   * labeled alternative in {@link EsqlBaseParser#constant}.
   * @param ctx the parse tree
   * @return the visitor result
   */
  T visitQualifiedIntegerLiteral(EsqlBaseParser.QualifiedIntegerLiteralContext ctx);
  /**
   * Visit a parse tree produced by the {@code decimalLiteral}
   * labeled alternative in {@link EsqlBaseParser#constant}.
   * @param ctx the parse tree
   * @return the visitor result
   */
  T visitDecimalLiteral(EsqlBaseParser.DecimalLiteralContext ctx);
  /**
   * Visit a parse tree produced by the {@code integerLiteral}
   * labeled alternative in {@link EsqlBaseParser#constant}.
   * @param ctx the parse tree
   * @return the visitor result
   */
  T visitIntegerLiteral(EsqlBaseParser.IntegerLiteralContext ctx);
  /**
   * Visit a parse tree produced by the {@code booleanLiteral}
   * labeled alternative in {@link EsqlBaseParser#constant}.
   * @param ctx the parse tree
   * @return the visitor result
   */
  T visitBooleanLiteral(EsqlBaseParser.BooleanLiteralContext ctx);
  /**
   * Visit a parse tree produced by the {@code inputParameter}
   * labeled alternative in {@link EsqlBaseParser#constant}.
   * @param ctx the parse tree
   * @return the visitor result
   */
  T visitInputParameter(EsqlBaseParser.InputParameterContext ctx);
  /**
   * Visit a parse tree produced by the {@code stringLiteral}
   * labeled alternative in {@link EsqlBaseParser#constant}.
   * @param ctx the parse tree
   * @return the visitor result
   */
  T visitStringLiteral(EsqlBaseParser.StringLiteralContext ctx);
  /**
   * Visit a parse tree produced by the {@code numericArrayLiteral}
   * labeled alternative in {@link EsqlBaseParser#constant}.
   * @param ctx the parse tree
   * @return the visitor result
   */
  T visitNumericArrayLiteral(EsqlBaseParser.NumericArrayLiteralContext ctx);
  /**
   * Visit a parse tree produced by the {@code booleanArrayLiteral}
   * labeled alternative in {@link EsqlBaseParser#constant}.
   * @param ctx the parse tree
   * @return the visitor result
   */
  T visitBooleanArrayLiteral(EsqlBaseParser.BooleanArrayLiteralContext ctx);
  /**
   * Visit a parse tree produced by the {@code stringArrayLiteral}
   * labeled alternative in {@link EsqlBaseParser#constant}.
   * @param ctx the parse tree
   * @return the visitor result
   */
  T visitStringArrayLiteral(EsqlBaseParser.StringArrayLiteralContext ctx);
  /**
   * Visit a parse tree produced by {@link EsqlBaseParser#booleanValue}.
   * @param ctx the parse tree
   * @return the visitor result
   */
  T visitBooleanValue(EsqlBaseParser.BooleanValueContext ctx);
  /**
   * Visit a parse tree produced by {@link EsqlBaseParser#numericValue}.
   * @param ctx the parse tree
   * @return the visitor result
   */
  T visitNumericValue(EsqlBaseParser.NumericValueContext ctx);
  /**
   * Visit a parse tree produced by {@link EsqlBaseParser#decimalValue}.
   * @param ctx the parse tree
   * @return the visitor result
   */
  T visitDecimalValue(EsqlBaseParser.DecimalValueContext ctx);
  /**
   * Visit a parse tree produced by {@link EsqlBaseParser#integerValue}.
   * @param ctx the parse tree
   * @return the visitor result
   */
  T visitIntegerValue(EsqlBaseParser.IntegerValueContext ctx);
  /**
   * Visit a parse tree produced by {@link EsqlBaseParser#string}.
   * @param ctx the parse tree
   * @return the visitor result
   */
  T visitString(EsqlBaseParser.StringContext ctx);
  /**
   * Visit a parse tree produced by {@link EsqlBaseParser#comparisonOperator}.
   * @param ctx the parse tree
   * @return the visitor result
   */
  T visitComparisonOperator(EsqlBaseParser.ComparisonOperatorContext ctx);
  /**
   * Visit a parse tree produced by {@link EsqlBaseParser#joinCommand}.
   * @param ctx the parse tree
   * @return the visitor result
   */
  T visitJoinCommand(EsqlBaseParser.JoinCommandContext ctx);
  /**
   * Visit a parse tree produced by {@link EsqlBaseParser#joinTarget}.
   * @param ctx the parse tree
   * @return the visitor result
   */
  T visitJoinTarget(EsqlBaseParser.JoinTargetContext ctx);
  /**
   * Visit a parse tree produced by {@link EsqlBaseParser#joinCondition}.
   * @param ctx the parse tree
   * @return the visitor result
   */
  T visitJoinCondition(EsqlBaseParser.JoinConditionContext ctx);
  /**
   * Visit a parse tree produced by {@link EsqlBaseParser#joinPredicate}.
   * @param ctx the parse tree
   * @return the visitor result
   */
  T visitJoinPredicate(EsqlBaseParser.JoinPredicateContext ctx);
}<|MERGE_RESOLUTION|>--- conflicted
+++ resolved
@@ -363,19 +363,17 @@
    */
   T visitForkSubQueryProcessingCommand(EsqlBaseParser.ForkSubQueryProcessingCommandContext ctx);
   /**
-<<<<<<< HEAD
+   * Visit a parse tree produced by {@link EsqlBaseParser#rrfCommand}.
+   * @param ctx the parse tree
+   * @return the visitor result
+   */
+  T visitRrfCommand(EsqlBaseParser.RrfCommandContext ctx);
+  /**
    * Visit a parse tree produced by {@link EsqlBaseParser#rerankCommand}.
    * @param ctx the parse tree
    * @return the visitor result
    */
   T visitRerankCommand(EsqlBaseParser.RerankCommandContext ctx);
-=======
-   * Visit a parse tree produced by {@link EsqlBaseParser#rrfCommand}.
-   * @param ctx the parse tree
-   * @return the visitor result
-   */
-  T visitRrfCommand(EsqlBaseParser.RrfCommandContext ctx);
->>>>>>> e11d89d7
   /**
    * Visit a parse tree produced by the {@code matchExpression}
    * labeled alternative in {@link EsqlBaseParser#booleanExpression}.

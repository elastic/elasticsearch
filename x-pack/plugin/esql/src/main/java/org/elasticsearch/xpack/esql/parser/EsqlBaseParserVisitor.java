--- conflicted
+++ resolved
@@ -148,11 +148,23 @@
    */
   T visitQualifiedName(EsqlBaseParser.QualifiedNameContext ctx);
   /**
+   * Visit a parse tree produced by {@link EsqlBaseParser#unqualifiedName}.
+   * @param ctx the parse tree
+   * @return the visitor result
+   */
+  T visitUnqualifiedName(EsqlBaseParser.UnqualifiedNameContext ctx);
+  /**
    * Visit a parse tree produced by {@link EsqlBaseParser#qualifiedNamePattern}.
    * @param ctx the parse tree
    * @return the visitor result
    */
   T visitQualifiedNamePattern(EsqlBaseParser.QualifiedNamePatternContext ctx);
+  /**
+   * Visit a parse tree produced by {@link EsqlBaseParser#unqualifiedNamePattern}.
+   * @param ctx the parse tree
+   * @return the visitor result
+   */
+  T visitUnqualifiedNamePattern(EsqlBaseParser.UnqualifiedNamePatternContext ctx);
   /**
    * Visit a parse tree produced by {@link EsqlBaseParser#qualifiedNamePatterns}.
    * @param ctx the parse tree
@@ -290,34 +302,14 @@
    */
   T visitSubqueryExpression(EsqlBaseParser.SubqueryExpressionContext ctx);
   /**
-<<<<<<< HEAD
-   * Visit a parse tree produced by {@link EsqlBaseParser#unqualifiedName}.
-   * @param ctx the parse tree
-   * @return the visitor result
-   */
-  T visitUnqualifiedName(EsqlBaseParser.UnqualifiedNameContext ctx);
-  /**
-   * Visit a parse tree produced by {@link EsqlBaseParser#qualifiedNamePattern}.
-=======
    * Visit a parse tree produced by the {@code showInfo}
    * labeled alternative in {@link EsqlBaseParser#showCommand}.
->>>>>>> 79507517
    * @param ctx the parse tree
    * @return the visitor result
    */
   T visitShowInfo(EsqlBaseParser.ShowInfoContext ctx);
   /**
-<<<<<<< HEAD
-   * Visit a parse tree produced by {@link EsqlBaseParser#unqualifiedNamePattern}.
-   * @param ctx the parse tree
-   * @return the visitor result
-   */
-  T visitUnqualifiedNamePattern(EsqlBaseParser.UnqualifiedNamePatternContext ctx);
-  /**
-   * Visit a parse tree produced by {@link EsqlBaseParser#qualifiedNamePatterns}.
-=======
    * Visit a parse tree produced by {@link EsqlBaseParser#enrichCommand}.
->>>>>>> 79507517
    * @param ctx the parse tree
    * @return the visitor result
    */
@@ -340,6 +332,30 @@
    * @return the visitor result
    */
   T visitInlinestatsCommand(EsqlBaseParser.InlinestatsCommandContext ctx);
+  /**
+   * Visit a parse tree produced by {@link EsqlBaseParser#joinCommand}.
+   * @param ctx the parse tree
+   * @return the visitor result
+   */
+  T visitJoinCommand(EsqlBaseParser.JoinCommandContext ctx);
+  /**
+   * Visit a parse tree produced by {@link EsqlBaseParser#joinTarget}.
+   * @param ctx the parse tree
+   * @return the visitor result
+   */
+  T visitJoinTarget(EsqlBaseParser.JoinTargetContext ctx);
+  /**
+   * Visit a parse tree produced by {@link EsqlBaseParser#joinCondition}.
+   * @param ctx the parse tree
+   * @return the visitor result
+   */
+  T visitJoinCondition(EsqlBaseParser.JoinConditionContext ctx);
+  /**
+   * Visit a parse tree produced by {@link EsqlBaseParser#joinPredicate}.
+   * @param ctx the parse tree
+   * @return the visitor result
+   */
+  T visitJoinPredicate(EsqlBaseParser.JoinPredicateContext ctx);
   /**
    * Visit a parse tree produced by {@link EsqlBaseParser#changePointCommand}.
    * @param ctx the parse tree
@@ -657,28 +673,4 @@
    * @return the visitor result
    */
   T visitComparisonOperator(EsqlBaseParser.ComparisonOperatorContext ctx);
-  /**
-   * Visit a parse tree produced by {@link EsqlBaseParser#joinCommand}.
-   * @param ctx the parse tree
-   * @return the visitor result
-   */
-  T visitJoinCommand(EsqlBaseParser.JoinCommandContext ctx);
-  /**
-   * Visit a parse tree produced by {@link EsqlBaseParser#joinTarget}.
-   * @param ctx the parse tree
-   * @return the visitor result
-   */
-  T visitJoinTarget(EsqlBaseParser.JoinTargetContext ctx);
-  /**
-   * Visit a parse tree produced by {@link EsqlBaseParser#joinCondition}.
-   * @param ctx the parse tree
-   * @return the visitor result
-   */
-  T visitJoinCondition(EsqlBaseParser.JoinConditionContext ctx);
-  /**
-   * Visit a parse tree produced by {@link EsqlBaseParser#joinPredicate}.
-   * @param ctx the parse tree
-   * @return the visitor result
-   */
-  T visitJoinPredicate(EsqlBaseParser.JoinPredicateContext ctx);
 }
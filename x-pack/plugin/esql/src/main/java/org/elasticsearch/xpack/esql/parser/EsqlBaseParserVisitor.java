--- conflicted
+++ resolved
@@ -166,7 +166,321 @@
    */
   T visitIdentifier(EsqlBaseParser.IdentifierContext ctx);
   /**
-<<<<<<< HEAD
+   * Visit a parse tree produced by {@link EsqlBaseParser#identifierPattern}.
+   * @param ctx the parse tree
+   * @return the visitor result
+   */
+  T visitIdentifierPattern(EsqlBaseParser.IdentifierPatternContext ctx);
+  /**
+   * Visit a parse tree produced by the {@code inputParam}
+   * labeled alternative in {@link EsqlBaseParser#parameter}.
+   * @param ctx the parse tree
+   * @return the visitor result
+   */
+  T visitInputParam(EsqlBaseParser.InputParamContext ctx);
+  /**
+   * Visit a parse tree produced by the {@code inputNamedOrPositionalParam}
+   * labeled alternative in {@link EsqlBaseParser#parameter}.
+   * @param ctx the parse tree
+   * @return the visitor result
+   */
+  T visitInputNamedOrPositionalParam(EsqlBaseParser.InputNamedOrPositionalParamContext ctx);
+  /**
+   * Visit a parse tree produced by {@link EsqlBaseParser#identifierOrParameter}.
+   * @param ctx the parse tree
+   * @return the visitor result
+   */
+  T visitIdentifierOrParameter(EsqlBaseParser.IdentifierOrParameterContext ctx);
+  /**
+   * Visit a parse tree produced by {@link EsqlBaseParser#limitCommand}.
+   * @param ctx the parse tree
+   * @return the visitor result
+   */
+  T visitLimitCommand(EsqlBaseParser.LimitCommandContext ctx);
+  /**
+   * Visit a parse tree produced by {@link EsqlBaseParser#sortCommand}.
+   * @param ctx the parse tree
+   * @return the visitor result
+   */
+  T visitSortCommand(EsqlBaseParser.SortCommandContext ctx);
+  /**
+   * Visit a parse tree produced by {@link EsqlBaseParser#orderExpression}.
+   * @param ctx the parse tree
+   * @return the visitor result
+   */
+  T visitOrderExpression(EsqlBaseParser.OrderExpressionContext ctx);
+  /**
+   * Visit a parse tree produced by {@link EsqlBaseParser#keepCommand}.
+   * @param ctx the parse tree
+   * @return the visitor result
+   */
+  T visitKeepCommand(EsqlBaseParser.KeepCommandContext ctx);
+  /**
+   * Visit a parse tree produced by {@link EsqlBaseParser#dropCommand}.
+   * @param ctx the parse tree
+   * @return the visitor result
+   */
+  T visitDropCommand(EsqlBaseParser.DropCommandContext ctx);
+  /**
+   * Visit a parse tree produced by {@link EsqlBaseParser#renameCommand}.
+   * @param ctx the parse tree
+   * @return the visitor result
+   */
+  T visitRenameCommand(EsqlBaseParser.RenameCommandContext ctx);
+  /**
+   * Visit a parse tree produced by {@link EsqlBaseParser#renameClause}.
+   * @param ctx the parse tree
+   * @return the visitor result
+   */
+  T visitRenameClause(EsqlBaseParser.RenameClauseContext ctx);
+  /**
+   * Visit a parse tree produced by {@link EsqlBaseParser#dissectCommand}.
+   * @param ctx the parse tree
+   * @return the visitor result
+   */
+  T visitDissectCommand(EsqlBaseParser.DissectCommandContext ctx);
+  /**
+   * Visit a parse tree produced by {@link EsqlBaseParser#grokCommand}.
+   * @param ctx the parse tree
+   * @return the visitor result
+   */
+  T visitGrokCommand(EsqlBaseParser.GrokCommandContext ctx);
+  /**
+   * Visit a parse tree produced by {@link EsqlBaseParser#mvExpandCommand}.
+   * @param ctx the parse tree
+   * @return the visitor result
+   */
+  T visitMvExpandCommand(EsqlBaseParser.MvExpandCommandContext ctx);
+  /**
+   * Visit a parse tree produced by {@link EsqlBaseParser#commandOptions}.
+   * @param ctx the parse tree
+   * @return the visitor result
+   */
+  T visitCommandOptions(EsqlBaseParser.CommandOptionsContext ctx);
+  /**
+   * Visit a parse tree produced by {@link EsqlBaseParser#commandOption}.
+   * @param ctx the parse tree
+   * @return the visitor result
+   */
+  T visitCommandOption(EsqlBaseParser.CommandOptionContext ctx);
+  /**
+   * Visit a parse tree produced by {@link EsqlBaseParser#explainCommand}.
+   * @param ctx the parse tree
+   * @return the visitor result
+   */
+  T visitExplainCommand(EsqlBaseParser.ExplainCommandContext ctx);
+  /**
+   * Visit a parse tree produced by {@link EsqlBaseParser#subqueryExpression}.
+   * @param ctx the parse tree
+   * @return the visitor result
+   */
+  T visitSubqueryExpression(EsqlBaseParser.SubqueryExpressionContext ctx);
+  /**
+   * Visit a parse tree produced by the {@code showInfo}
+   * labeled alternative in {@link EsqlBaseParser#showCommand}.
+   * @param ctx the parse tree
+   * @return the visitor result
+   */
+  T visitShowInfo(EsqlBaseParser.ShowInfoContext ctx);
+  /**
+   * Visit a parse tree produced by {@link EsqlBaseParser#enrichCommand}.
+   * @param ctx the parse tree
+   * @return the visitor result
+   */
+  T visitEnrichCommand(EsqlBaseParser.EnrichCommandContext ctx);
+  /**
+   * Visit a parse tree produced by {@link EsqlBaseParser#enrichWithClause}.
+   * @param ctx the parse tree
+   * @return the visitor result
+   */
+  T visitEnrichWithClause(EsqlBaseParser.EnrichWithClauseContext ctx);
+  /**
+   * Visit a parse tree produced by {@link EsqlBaseParser#lookupCommand}.
+   * @param ctx the parse tree
+   * @return the visitor result
+   */
+  T visitLookupCommand(EsqlBaseParser.LookupCommandContext ctx);
+  /**
+   * Visit a parse tree produced by {@link EsqlBaseParser#inlinestatsCommand}.
+   * @param ctx the parse tree
+   * @return the visitor result
+   */
+  T visitInlinestatsCommand(EsqlBaseParser.InlinestatsCommandContext ctx);
+  /**
+   * Visit a parse tree produced by {@link EsqlBaseParser#changePointCommand}.
+   * @param ctx the parse tree
+   * @return the visitor result
+   */
+  T visitChangePointCommand(EsqlBaseParser.ChangePointCommandContext ctx);
+  /**
+   * Visit a parse tree produced by {@link EsqlBaseParser#insistCommand}.
+   * @param ctx the parse tree
+   * @return the visitor result
+   */
+  T visitInsistCommand(EsqlBaseParser.InsistCommandContext ctx);
+  /**
+   * Visit a parse tree produced by {@link EsqlBaseParser#forkCommand}.
+   * @param ctx the parse tree
+   * @return the visitor result
+   */
+  T visitForkCommand(EsqlBaseParser.ForkCommandContext ctx);
+  /**
+   * Visit a parse tree produced by {@link EsqlBaseParser#forkSubQueries}.
+   * @param ctx the parse tree
+   * @return the visitor result
+   */
+  T visitForkSubQueries(EsqlBaseParser.ForkSubQueriesContext ctx);
+  /**
+   * Visit a parse tree produced by {@link EsqlBaseParser#forkSubQuery}.
+   * @param ctx the parse tree
+   * @return the visitor result
+   */
+  T visitForkSubQuery(EsqlBaseParser.ForkSubQueryContext ctx);
+  /**
+   * Visit a parse tree produced by the {@code singleForkSubQueryCommand}
+   * labeled alternative in {@link EsqlBaseParser#forkSubQueryCommand}.
+   * @param ctx the parse tree
+   * @return the visitor result
+   */
+  T visitSingleForkSubQueryCommand(EsqlBaseParser.SingleForkSubQueryCommandContext ctx);
+  /**
+   * Visit a parse tree produced by the {@code compositeForkSubQuery}
+   * labeled alternative in {@link EsqlBaseParser#forkSubQueryCommand}.
+   * @param ctx the parse tree
+   * @return the visitor result
+   */
+  T visitCompositeForkSubQuery(EsqlBaseParser.CompositeForkSubQueryContext ctx);
+  /**
+   * Visit a parse tree produced by {@link EsqlBaseParser#forkSubQueryProcessingCommand}.
+   * @param ctx the parse tree
+   * @return the visitor result
+   */
+  T visitForkSubQueryProcessingCommand(EsqlBaseParser.ForkSubQueryProcessingCommandContext ctx);
+  /**
+   * Visit a parse tree produced by the {@code matchExpression}
+   * labeled alternative in {@link EsqlBaseParser#booleanExpression}.
+   * @param ctx the parse tree
+   * @return the visitor result
+   */
+  T visitMatchExpression(EsqlBaseParser.MatchExpressionContext ctx);
+  /**
+   * Visit a parse tree produced by the {@code logicalNot}
+   * labeled alternative in {@link EsqlBaseParser#booleanExpression}.
+   * @param ctx the parse tree
+   * @return the visitor result
+   */
+  T visitLogicalNot(EsqlBaseParser.LogicalNotContext ctx);
+  /**
+   * Visit a parse tree produced by the {@code booleanDefault}
+   * labeled alternative in {@link EsqlBaseParser#booleanExpression}.
+   * @param ctx the parse tree
+   * @return the visitor result
+   */
+  T visitBooleanDefault(EsqlBaseParser.BooleanDefaultContext ctx);
+  /**
+   * Visit a parse tree produced by the {@code isNull}
+   * labeled alternative in {@link EsqlBaseParser#booleanExpression}.
+   * @param ctx the parse tree
+   * @return the visitor result
+   */
+  T visitIsNull(EsqlBaseParser.IsNullContext ctx);
+  /**
+   * Visit a parse tree produced by the {@code regexExpression}
+   * labeled alternative in {@link EsqlBaseParser#booleanExpression}.
+   * @param ctx the parse tree
+   * @return the visitor result
+   */
+  T visitRegexExpression(EsqlBaseParser.RegexExpressionContext ctx);
+  /**
+   * Visit a parse tree produced by the {@code logicalIn}
+   * labeled alternative in {@link EsqlBaseParser#booleanExpression}.
+   * @param ctx the parse tree
+   * @return the visitor result
+   */
+  T visitLogicalIn(EsqlBaseParser.LogicalInContext ctx);
+  /**
+   * Visit a parse tree produced by the {@code logicalBinary}
+   * labeled alternative in {@link EsqlBaseParser#booleanExpression}.
+   * @param ctx the parse tree
+   * @return the visitor result
+   */
+  T visitLogicalBinary(EsqlBaseParser.LogicalBinaryContext ctx);
+  /**
+   * Visit a parse tree produced by {@link EsqlBaseParser#regexBooleanExpression}.
+   * @param ctx the parse tree
+   * @return the visitor result
+   */
+  T visitRegexBooleanExpression(EsqlBaseParser.RegexBooleanExpressionContext ctx);
+  /**
+   * Visit a parse tree produced by {@link EsqlBaseParser#matchBooleanExpression}.
+   * @param ctx the parse tree
+   * @return the visitor result
+   */
+  T visitMatchBooleanExpression(EsqlBaseParser.MatchBooleanExpressionContext ctx);
+  /**
+   * Visit a parse tree produced by the {@code valueExpressionDefault}
+   * labeled alternative in {@link EsqlBaseParser#valueExpression}.
+   * @param ctx the parse tree
+   * @return the visitor result
+   */
+  T visitValueExpressionDefault(EsqlBaseParser.ValueExpressionDefaultContext ctx);
+  /**
+   * Visit a parse tree produced by the {@code comparison}
+   * labeled alternative in {@link EsqlBaseParser#valueExpression}.
+   * @param ctx the parse tree
+   * @return the visitor result
+   */
+  T visitComparison(EsqlBaseParser.ComparisonContext ctx);
+  /**
+   * Visit a parse tree produced by the {@code operatorExpressionDefault}
+   * labeled alternative in {@link EsqlBaseParser#operatorExpression}.
+   * @param ctx the parse tree
+   * @return the visitor result
+   */
+  T visitOperatorExpressionDefault(EsqlBaseParser.OperatorExpressionDefaultContext ctx);
+  /**
+   * Visit a parse tree produced by the {@code arithmeticBinary}
+   * labeled alternative in {@link EsqlBaseParser#operatorExpression}.
+   * @param ctx the parse tree
+   * @return the visitor result
+   */
+  T visitArithmeticBinary(EsqlBaseParser.ArithmeticBinaryContext ctx);
+  /**
+   * Visit a parse tree produced by the {@code arithmeticUnary}
+   * labeled alternative in {@link EsqlBaseParser#operatorExpression}.
+   * @param ctx the parse tree
+   * @return the visitor result
+   */
+  T visitArithmeticUnary(EsqlBaseParser.ArithmeticUnaryContext ctx);
+  /**
+   * Visit a parse tree produced by the {@code dereference}
+   * labeled alternative in {@link EsqlBaseParser#primaryExpression}.
+   * @param ctx the parse tree
+   * @return the visitor result
+   */
+  T visitDereference(EsqlBaseParser.DereferenceContext ctx);
+  /**
+   * Visit a parse tree produced by the {@code inlineCast}
+   * labeled alternative in {@link EsqlBaseParser#primaryExpression}.
+   * @param ctx the parse tree
+   * @return the visitor result
+   */
+  T visitInlineCast(EsqlBaseParser.InlineCastContext ctx);
+  /**
+   * Visit a parse tree produced by the {@code constantDefault}
+   * labeled alternative in {@link EsqlBaseParser#primaryExpression}.
+   * @param ctx the parse tree
+   * @return the visitor result
+   */
+  T visitConstantDefault(EsqlBaseParser.ConstantDefaultContext ctx);
+  /**
+   * Visit a parse tree produced by the {@code parenthesizedExpression}
+   * labeled alternative in {@link EsqlBaseParser#primaryExpression}.
+   * @param ctx the parse tree
+   * @return the visitor result
+   */
+  T visitParenthesizedExpression(EsqlBaseParser.ParenthesizedExpressionContext ctx);
+  /**
    * Visit a parse tree produced by the {@code methodInvocation}
    * labeled alternative in {@link EsqlBaseParser#primaryExpression}.
    * @param ctx the parse tree
@@ -176,346 +490,22 @@
   /**
    * Visit a parse tree produced by the {@code function}
    * labeled alternative in {@link EsqlBaseParser#primaryExpression}.
-=======
-   * Visit a parse tree produced by {@link EsqlBaseParser#identifierPattern}.
->>>>>>> e8438490
-   * @param ctx the parse tree
-   * @return the visitor result
-   */
-  T visitIdentifierPattern(EsqlBaseParser.IdentifierPatternContext ctx);
-  /**
-   * Visit a parse tree produced by the {@code inputParam}
-   * labeled alternative in {@link EsqlBaseParser#parameter}.
-   * @param ctx the parse tree
-   * @return the visitor result
-   */
-  T visitInputParam(EsqlBaseParser.InputParamContext ctx);
-  /**
-   * Visit a parse tree produced by the {@code inputNamedOrPositionalParam}
-   * labeled alternative in {@link EsqlBaseParser#parameter}.
-   * @param ctx the parse tree
-   * @return the visitor result
-   */
-  T visitInputNamedOrPositionalParam(EsqlBaseParser.InputNamedOrPositionalParamContext ctx);
-  /**
-   * Visit a parse tree produced by {@link EsqlBaseParser#identifierOrParameter}.
-   * @param ctx the parse tree
-   * @return the visitor result
-   */
-  T visitIdentifierOrParameter(EsqlBaseParser.IdentifierOrParameterContext ctx);
-  /**
-   * Visit a parse tree produced by {@link EsqlBaseParser#limitCommand}.
-   * @param ctx the parse tree
-   * @return the visitor result
-   */
-  T visitLimitCommand(EsqlBaseParser.LimitCommandContext ctx);
-  /**
-<<<<<<< HEAD
+   * @param ctx the parse tree
+   * @return the visitor result
+   */
+  T visitFunction(EsqlBaseParser.FunctionContext ctx);
+  /**
+   * Visit a parse tree produced by {@link EsqlBaseParser#functionExpression}.
+   * @param ctx the parse tree
+   * @return the visitor result
+   */
+  T visitFunctionExpression(EsqlBaseParser.FunctionExpressionContext ctx);
+  /**
    * Visit a parse tree produced by {@link EsqlBaseParser#methodExpression}.
    * @param ctx the parse tree
    * @return the visitor result
    */
   T visitMethodExpression(EsqlBaseParser.MethodExpressionContext ctx);
-  /**
-   * Visit a parse tree produced by the {@code toDataType}
-   * labeled alternative in {@link EsqlBaseParser#dataType}.
-=======
-   * Visit a parse tree produced by {@link EsqlBaseParser#sortCommand}.
->>>>>>> e8438490
-   * @param ctx the parse tree
-   * @return the visitor result
-   */
-  T visitSortCommand(EsqlBaseParser.SortCommandContext ctx);
-  /**
-   * Visit a parse tree produced by {@link EsqlBaseParser#orderExpression}.
-   * @param ctx the parse tree
-   * @return the visitor result
-   */
-  T visitOrderExpression(EsqlBaseParser.OrderExpressionContext ctx);
-  /**
-   * Visit a parse tree produced by {@link EsqlBaseParser#keepCommand}.
-   * @param ctx the parse tree
-   * @return the visitor result
-   */
-  T visitKeepCommand(EsqlBaseParser.KeepCommandContext ctx);
-  /**
-   * Visit a parse tree produced by {@link EsqlBaseParser#dropCommand}.
-   * @param ctx the parse tree
-   * @return the visitor result
-   */
-  T visitDropCommand(EsqlBaseParser.DropCommandContext ctx);
-  /**
-   * Visit a parse tree produced by {@link EsqlBaseParser#renameCommand}.
-   * @param ctx the parse tree
-   * @return the visitor result
-   */
-  T visitRenameCommand(EsqlBaseParser.RenameCommandContext ctx);
-  /**
-   * Visit a parse tree produced by {@link EsqlBaseParser#renameClause}.
-   * @param ctx the parse tree
-   * @return the visitor result
-   */
-  T visitRenameClause(EsqlBaseParser.RenameClauseContext ctx);
-  /**
-   * Visit a parse tree produced by {@link EsqlBaseParser#dissectCommand}.
-   * @param ctx the parse tree
-   * @return the visitor result
-   */
-  T visitDissectCommand(EsqlBaseParser.DissectCommandContext ctx);
-  /**
-   * Visit a parse tree produced by {@link EsqlBaseParser#grokCommand}.
-   * @param ctx the parse tree
-   * @return the visitor result
-   */
-  T visitGrokCommand(EsqlBaseParser.GrokCommandContext ctx);
-  /**
-   * Visit a parse tree produced by {@link EsqlBaseParser#mvExpandCommand}.
-   * @param ctx the parse tree
-   * @return the visitor result
-   */
-  T visitMvExpandCommand(EsqlBaseParser.MvExpandCommandContext ctx);
-  /**
-   * Visit a parse tree produced by {@link EsqlBaseParser#commandOptions}.
-   * @param ctx the parse tree
-   * @return the visitor result
-   */
-  T visitCommandOptions(EsqlBaseParser.CommandOptionsContext ctx);
-  /**
-   * Visit a parse tree produced by {@link EsqlBaseParser#commandOption}.
-   * @param ctx the parse tree
-   * @return the visitor result
-   */
-  T visitCommandOption(EsqlBaseParser.CommandOptionContext ctx);
-  /**
-   * Visit a parse tree produced by {@link EsqlBaseParser#explainCommand}.
-   * @param ctx the parse tree
-   * @return the visitor result
-   */
-  T visitExplainCommand(EsqlBaseParser.ExplainCommandContext ctx);
-  /**
-   * Visit a parse tree produced by {@link EsqlBaseParser#subqueryExpression}.
-   * @param ctx the parse tree
-   * @return the visitor result
-   */
-  T visitSubqueryExpression(EsqlBaseParser.SubqueryExpressionContext ctx);
-  /**
-   * Visit a parse tree produced by the {@code showInfo}
-   * labeled alternative in {@link EsqlBaseParser#showCommand}.
-   * @param ctx the parse tree
-   * @return the visitor result
-   */
-  T visitShowInfo(EsqlBaseParser.ShowInfoContext ctx);
-  /**
-   * Visit a parse tree produced by {@link EsqlBaseParser#enrichCommand}.
-   * @param ctx the parse tree
-   * @return the visitor result
-   */
-  T visitEnrichCommand(EsqlBaseParser.EnrichCommandContext ctx);
-  /**
-   * Visit a parse tree produced by {@link EsqlBaseParser#enrichWithClause}.
-   * @param ctx the parse tree
-   * @return the visitor result
-   */
-  T visitEnrichWithClause(EsqlBaseParser.EnrichWithClauseContext ctx);
-  /**
-   * Visit a parse tree produced by {@link EsqlBaseParser#lookupCommand}.
-   * @param ctx the parse tree
-   * @return the visitor result
-   */
-  T visitLookupCommand(EsqlBaseParser.LookupCommandContext ctx);
-  /**
-   * Visit a parse tree produced by {@link EsqlBaseParser#inlinestatsCommand}.
-   * @param ctx the parse tree
-   * @return the visitor result
-   */
-  T visitInlinestatsCommand(EsqlBaseParser.InlinestatsCommandContext ctx);
-  /**
-   * Visit a parse tree produced by {@link EsqlBaseParser#changePointCommand}.
-   * @param ctx the parse tree
-   * @return the visitor result
-   */
-  T visitChangePointCommand(EsqlBaseParser.ChangePointCommandContext ctx);
-  /**
-   * Visit a parse tree produced by {@link EsqlBaseParser#insistCommand}.
-   * @param ctx the parse tree
-   * @return the visitor result
-   */
-  T visitInsistCommand(EsqlBaseParser.InsistCommandContext ctx);
-  /**
-   * Visit a parse tree produced by {@link EsqlBaseParser#forkCommand}.
-   * @param ctx the parse tree
-   * @return the visitor result
-   */
-  T visitForkCommand(EsqlBaseParser.ForkCommandContext ctx);
-  /**
-   * Visit a parse tree produced by {@link EsqlBaseParser#forkSubQueries}.
-   * @param ctx the parse tree
-   * @return the visitor result
-   */
-  T visitForkSubQueries(EsqlBaseParser.ForkSubQueriesContext ctx);
-  /**
-   * Visit a parse tree produced by {@link EsqlBaseParser#forkSubQuery}.
-   * @param ctx the parse tree
-   * @return the visitor result
-   */
-  T visitForkSubQuery(EsqlBaseParser.ForkSubQueryContext ctx);
-  /**
-   * Visit a parse tree produced by the {@code singleForkSubQueryCommand}
-   * labeled alternative in {@link EsqlBaseParser#forkSubQueryCommand}.
-   * @param ctx the parse tree
-   * @return the visitor result
-   */
-  T visitSingleForkSubQueryCommand(EsqlBaseParser.SingleForkSubQueryCommandContext ctx);
-  /**
-   * Visit a parse tree produced by the {@code compositeForkSubQuery}
-   * labeled alternative in {@link EsqlBaseParser#forkSubQueryCommand}.
-   * @param ctx the parse tree
-   * @return the visitor result
-   */
-  T visitCompositeForkSubQuery(EsqlBaseParser.CompositeForkSubQueryContext ctx);
-  /**
-   * Visit a parse tree produced by {@link EsqlBaseParser#forkSubQueryProcessingCommand}.
-   * @param ctx the parse tree
-   * @return the visitor result
-   */
-  T visitForkSubQueryProcessingCommand(EsqlBaseParser.ForkSubQueryProcessingCommandContext ctx);
-  /**
-   * Visit a parse tree produced by the {@code matchExpression}
-   * labeled alternative in {@link EsqlBaseParser#booleanExpression}.
-   * @param ctx the parse tree
-   * @return the visitor result
-   */
-  T visitMatchExpression(EsqlBaseParser.MatchExpressionContext ctx);
-  /**
-   * Visit a parse tree produced by the {@code logicalNot}
-   * labeled alternative in {@link EsqlBaseParser#booleanExpression}.
-   * @param ctx the parse tree
-   * @return the visitor result
-   */
-  T visitLogicalNot(EsqlBaseParser.LogicalNotContext ctx);
-  /**
-   * Visit a parse tree produced by the {@code booleanDefault}
-   * labeled alternative in {@link EsqlBaseParser#booleanExpression}.
-   * @param ctx the parse tree
-   * @return the visitor result
-   */
-  T visitBooleanDefault(EsqlBaseParser.BooleanDefaultContext ctx);
-  /**
-   * Visit a parse tree produced by the {@code isNull}
-   * labeled alternative in {@link EsqlBaseParser#booleanExpression}.
-   * @param ctx the parse tree
-   * @return the visitor result
-   */
-  T visitIsNull(EsqlBaseParser.IsNullContext ctx);
-  /**
-   * Visit a parse tree produced by the {@code regexExpression}
-   * labeled alternative in {@link EsqlBaseParser#booleanExpression}.
-   * @param ctx the parse tree
-   * @return the visitor result
-   */
-  T visitRegexExpression(EsqlBaseParser.RegexExpressionContext ctx);
-  /**
-   * Visit a parse tree produced by the {@code logicalIn}
-   * labeled alternative in {@link EsqlBaseParser#booleanExpression}.
-   * @param ctx the parse tree
-   * @return the visitor result
-   */
-  T visitLogicalIn(EsqlBaseParser.LogicalInContext ctx);
-  /**
-   * Visit a parse tree produced by the {@code logicalBinary}
-   * labeled alternative in {@link EsqlBaseParser#booleanExpression}.
-   * @param ctx the parse tree
-   * @return the visitor result
-   */
-  T visitLogicalBinary(EsqlBaseParser.LogicalBinaryContext ctx);
-  /**
-   * Visit a parse tree produced by {@link EsqlBaseParser#regexBooleanExpression}.
-   * @param ctx the parse tree
-   * @return the visitor result
-   */
-  T visitRegexBooleanExpression(EsqlBaseParser.RegexBooleanExpressionContext ctx);
-  /**
-   * Visit a parse tree produced by {@link EsqlBaseParser#matchBooleanExpression}.
-   * @param ctx the parse tree
-   * @return the visitor result
-   */
-  T visitMatchBooleanExpression(EsqlBaseParser.MatchBooleanExpressionContext ctx);
-  /**
-   * Visit a parse tree produced by the {@code valueExpressionDefault}
-   * labeled alternative in {@link EsqlBaseParser#valueExpression}.
-   * @param ctx the parse tree
-   * @return the visitor result
-   */
-  T visitValueExpressionDefault(EsqlBaseParser.ValueExpressionDefaultContext ctx);
-  /**
-   * Visit a parse tree produced by the {@code comparison}
-   * labeled alternative in {@link EsqlBaseParser#valueExpression}.
-   * @param ctx the parse tree
-   * @return the visitor result
-   */
-  T visitComparison(EsqlBaseParser.ComparisonContext ctx);
-  /**
-   * Visit a parse tree produced by the {@code operatorExpressionDefault}
-   * labeled alternative in {@link EsqlBaseParser#operatorExpression}.
-   * @param ctx the parse tree
-   * @return the visitor result
-   */
-  T visitOperatorExpressionDefault(EsqlBaseParser.OperatorExpressionDefaultContext ctx);
-  /**
-   * Visit a parse tree produced by the {@code arithmeticBinary}
-   * labeled alternative in {@link EsqlBaseParser#operatorExpression}.
-   * @param ctx the parse tree
-   * @return the visitor result
-   */
-  T visitArithmeticBinary(EsqlBaseParser.ArithmeticBinaryContext ctx);
-  /**
-   * Visit a parse tree produced by the {@code arithmeticUnary}
-   * labeled alternative in {@link EsqlBaseParser#operatorExpression}.
-   * @param ctx the parse tree
-   * @return the visitor result
-   */
-  T visitArithmeticUnary(EsqlBaseParser.ArithmeticUnaryContext ctx);
-  /**
-   * Visit a parse tree produced by the {@code dereference}
-   * labeled alternative in {@link EsqlBaseParser#primaryExpression}.
-   * @param ctx the parse tree
-   * @return the visitor result
-   */
-  T visitDereference(EsqlBaseParser.DereferenceContext ctx);
-  /**
-   * Visit a parse tree produced by the {@code inlineCast}
-   * labeled alternative in {@link EsqlBaseParser#primaryExpression}.
-   * @param ctx the parse tree
-   * @return the visitor result
-   */
-  T visitInlineCast(EsqlBaseParser.InlineCastContext ctx);
-  /**
-   * Visit a parse tree produced by the {@code constantDefault}
-   * labeled alternative in {@link EsqlBaseParser#primaryExpression}.
-   * @param ctx the parse tree
-   * @return the visitor result
-   */
-  T visitConstantDefault(EsqlBaseParser.ConstantDefaultContext ctx);
-  /**
-   * Visit a parse tree produced by the {@code parenthesizedExpression}
-   * labeled alternative in {@link EsqlBaseParser#primaryExpression}.
-   * @param ctx the parse tree
-   * @return the visitor result
-   */
-  T visitParenthesizedExpression(EsqlBaseParser.ParenthesizedExpressionContext ctx);
-  /**
-   * Visit a parse tree produced by the {@code function}
-   * labeled alternative in {@link EsqlBaseParser#primaryExpression}.
-   * @param ctx the parse tree
-   * @return the visitor result
-   */
-  T visitFunction(EsqlBaseParser.FunctionContext ctx);
-  /**
-   * Visit a parse tree produced by {@link EsqlBaseParser#functionExpression}.
-   * @param ctx the parse tree
-   * @return the visitor result
-   */
-  T visitFunctionExpression(EsqlBaseParser.FunctionExpressionContext ctx);
   /**
    * Visit a parse tree produced by {@link EsqlBaseParser#functionName}.
    * @param ctx the parse tree

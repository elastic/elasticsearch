// ANTLR GENERATED CODE: DO NOT EDIT
package org.elasticsearch.xpack.esql.parser;

/*
 * Copyright Elasticsearch B.V. and/or licensed to Elasticsearch B.V. under one
 * or more contributor license agreements. Licensed under the Elastic License
 * 2.0; you may not use this file except in compliance with the Elastic License
 * 2.0.
 */

import org.antlr.v4.runtime.tree.ParseTreeVisitor;

/**
 * This interface defines a complete generic visitor for a parse tree produced
 * by {@link EsqlBaseParser}.
 *
 * @param <T> The return type of the visit operation. Use {@link Void} for
 * operations with no return type.
 */
public interface EsqlBaseParserVisitor<T> extends ParseTreeVisitor<T> {
  /**
   * Visit a parse tree produced by {@link EsqlBaseParser#singleStatement}.
   * @param ctx the parse tree
   * @return the visitor result
   */
  T visitSingleStatement(EsqlBaseParser.SingleStatementContext ctx);
  /**
   * Visit a parse tree produced by the {@code compositeQuery}
   * labeled alternative in {@link EsqlBaseParser#query}.
   * @param ctx the parse tree
   * @return the visitor result
   */
  T visitCompositeQuery(EsqlBaseParser.CompositeQueryContext ctx);
  /**
   * Visit a parse tree produced by the {@code singleCommandQuery}
   * labeled alternative in {@link EsqlBaseParser#query}.
   * @param ctx the parse tree
   * @return the visitor result
   */
  T visitSingleCommandQuery(EsqlBaseParser.SingleCommandQueryContext ctx);
  /**
   * Visit a parse tree produced by {@link EsqlBaseParser#sourceCommand}.
   * @param ctx the parse tree
   * @return the visitor result
   */
  T visitSourceCommand(EsqlBaseParser.SourceCommandContext ctx);
  /**
   * Visit a parse tree produced by {@link EsqlBaseParser#processingCommand}.
   * @param ctx the parse tree
   * @return the visitor result
   */
  T visitProcessingCommand(EsqlBaseParser.ProcessingCommandContext ctx);
  /**
   * Visit a parse tree produced by {@link EsqlBaseParser#whereCommand}.
   * @param ctx the parse tree
   * @return the visitor result
   */
  T visitWhereCommand(EsqlBaseParser.WhereCommandContext ctx);
  /**
   * Visit a parse tree produced by the {@code toDataType}
   * labeled alternative in {@link EsqlBaseParser#dataType}.
   * @param ctx the parse tree
   * @return the visitor result
   */
  T visitToDataType(EsqlBaseParser.ToDataTypeContext ctx);
  /**
   * Visit a parse tree produced by {@link EsqlBaseParser#rowCommand}.
   * @param ctx the parse tree
   * @return the visitor result
   */
  T visitRowCommand(EsqlBaseParser.RowCommandContext ctx);
  /**
   * Visit a parse tree produced by {@link EsqlBaseParser#fields}.
   * @param ctx the parse tree
   * @return the visitor result
   */
  T visitFields(EsqlBaseParser.FieldsContext ctx);
  /**
   * Visit a parse tree produced by {@link EsqlBaseParser#field}.
   * @param ctx the parse tree
   * @return the visitor result
   */
  T visitField(EsqlBaseParser.FieldContext ctx);
  /**
   * Visit a parse tree produced by {@link EsqlBaseParser#fromCommand}.
   * @param ctx the parse tree
   * @return the visitor result
   */
  T visitFromCommand(EsqlBaseParser.FromCommandContext ctx);
  /**
   * Visit a parse tree produced by {@link EsqlBaseParser#indexPattern}.
   * @param ctx the parse tree
   * @return the visitor result
   */
  T visitIndexPattern(EsqlBaseParser.IndexPatternContext ctx);
  /**
   * Visit a parse tree produced by {@link EsqlBaseParser#clusterString}.
   * @param ctx the parse tree
   * @return the visitor result
   */
  T visitClusterString(EsqlBaseParser.ClusterStringContext ctx);
  /**
   * Visit a parse tree produced by {@link EsqlBaseParser#indexString}.
   * @param ctx the parse tree
   * @return the visitor result
   */
  T visitIndexString(EsqlBaseParser.IndexStringContext ctx);
  /**
   * Visit a parse tree produced by {@link EsqlBaseParser#metadata}.
   * @param ctx the parse tree
   * @return the visitor result
   */
  T visitMetadata(EsqlBaseParser.MetadataContext ctx);
  /**
   * Visit a parse tree produced by {@link EsqlBaseParser#metricsCommand}.
   * @param ctx the parse tree
   * @return the visitor result
   */
  T visitMetricsCommand(EsqlBaseParser.MetricsCommandContext ctx);
  /**
   * Visit a parse tree produced by {@link EsqlBaseParser#evalCommand}.
   * @param ctx the parse tree
   * @return the visitor result
   */
  T visitEvalCommand(EsqlBaseParser.EvalCommandContext ctx);
  /**
   * Visit a parse tree produced by {@link EsqlBaseParser#statsCommand}.
   * @param ctx the parse tree
   * @return the visitor result
   */
  T visitStatsCommand(EsqlBaseParser.StatsCommandContext ctx);
  /**
   * Visit a parse tree produced by {@link EsqlBaseParser#aggFields}.
   * @param ctx the parse tree
   * @return the visitor result
   */
  T visitAggFields(EsqlBaseParser.AggFieldsContext ctx);
  /**
   * Visit a parse tree produced by {@link EsqlBaseParser#aggField}.
   * @param ctx the parse tree
   * @return the visitor result
   */
  T visitAggField(EsqlBaseParser.AggFieldContext ctx);
  /**
   * Visit a parse tree produced by {@link EsqlBaseParser#qualifiedName}.
   * @param ctx the parse tree
   * @return the visitor result
   */
  T visitQualifiedName(EsqlBaseParser.QualifiedNameContext ctx);
  /**
   * Visit a parse tree produced by {@link EsqlBaseParser#qualifiedNamePattern}.
   * @param ctx the parse tree
   * @return the visitor result
   */
  T visitQualifiedNamePattern(EsqlBaseParser.QualifiedNamePatternContext ctx);
  /**
   * Visit a parse tree produced by {@link EsqlBaseParser#qualifiedNamePatterns}.
   * @param ctx the parse tree
   * @return the visitor result
   */
  T visitQualifiedNamePatterns(EsqlBaseParser.QualifiedNamePatternsContext ctx);
  /**
   * Visit a parse tree produced by {@link EsqlBaseParser#identifier}.
   * @param ctx the parse tree
   * @return the visitor result
   */
  T visitIdentifier(EsqlBaseParser.IdentifierContext ctx);
  /**
   * Visit a parse tree produced by {@link EsqlBaseParser#identifierPattern}.
   * @param ctx the parse tree
   * @return the visitor result
   */
  T visitIdentifierPattern(EsqlBaseParser.IdentifierPatternContext ctx);
  /**
   * Visit a parse tree produced by the {@code inputParam}
   * labeled alternative in {@link EsqlBaseParser#parameter}.
   * @param ctx the parse tree
   * @return the visitor result
   */
  T visitInputParam(EsqlBaseParser.InputParamContext ctx);
  /**
   * Visit a parse tree produced by the {@code inputNamedOrPositionalParam}
   * labeled alternative in {@link EsqlBaseParser#parameter}.
   * @param ctx the parse tree
   * @return the visitor result
   */
  T visitInputNamedOrPositionalParam(EsqlBaseParser.InputNamedOrPositionalParamContext ctx);
  /**
   * Visit a parse tree produced by {@link EsqlBaseParser#identifierOrParameter}.
   * @param ctx the parse tree
   * @return the visitor result
   */
  T visitIdentifierOrParameter(EsqlBaseParser.IdentifierOrParameterContext ctx);
  /**
   * Visit a parse tree produced by {@link EsqlBaseParser#limitCommand}.
   * @param ctx the parse tree
   * @return the visitor result
   */
  T visitLimitCommand(EsqlBaseParser.LimitCommandContext ctx);
  /**
   * Visit a parse tree produced by {@link EsqlBaseParser#sortCommand}.
   * @param ctx the parse tree
   * @return the visitor result
   */
  T visitSortCommand(EsqlBaseParser.SortCommandContext ctx);
  /**
   * Visit a parse tree produced by {@link EsqlBaseParser#orderExpression}.
   * @param ctx the parse tree
   * @return the visitor result
   */
  T visitOrderExpression(EsqlBaseParser.OrderExpressionContext ctx);
  /**
   * Visit a parse tree produced by {@link EsqlBaseParser#keepCommand}.
   * @param ctx the parse tree
   * @return the visitor result
   */
  T visitKeepCommand(EsqlBaseParser.KeepCommandContext ctx);
  /**
   * Visit a parse tree produced by {@link EsqlBaseParser#dropCommand}.
   * @param ctx the parse tree
   * @return the visitor result
   */
  T visitDropCommand(EsqlBaseParser.DropCommandContext ctx);
  /**
   * Visit a parse tree produced by {@link EsqlBaseParser#renameCommand}.
   * @param ctx the parse tree
   * @return the visitor result
   */
  T visitRenameCommand(EsqlBaseParser.RenameCommandContext ctx);
  /**
   * Visit a parse tree produced by {@link EsqlBaseParser#renameClause}.
   * @param ctx the parse tree
   * @return the visitor result
   */
  T visitRenameClause(EsqlBaseParser.RenameClauseContext ctx);
  /**
   * Visit a parse tree produced by {@link EsqlBaseParser#dissectCommand}.
   * @param ctx the parse tree
   * @return the visitor result
   */
  T visitDissectCommand(EsqlBaseParser.DissectCommandContext ctx);
  /**
<<<<<<< HEAD
   * Visit a parse tree produced by {@link EsqlBaseParser#selectorString}.
   * @param ctx the parse tree
   * @return the visitor result
   */
  T visitSelectorString(EsqlBaseParser.SelectorStringContext ctx);
  /**
   * Visit a parse tree produced by {@link EsqlBaseParser#indexString}.
=======
   * Visit a parse tree produced by {@link EsqlBaseParser#grokCommand}.
>>>>>>> e5adc605
   * @param ctx the parse tree
   * @return the visitor result
   */
  T visitGrokCommand(EsqlBaseParser.GrokCommandContext ctx);
  /**
   * Visit a parse tree produced by {@link EsqlBaseParser#mvExpandCommand}.
   * @param ctx the parse tree
   * @return the visitor result
   */
  T visitMvExpandCommand(EsqlBaseParser.MvExpandCommandContext ctx);
  /**
   * Visit a parse tree produced by {@link EsqlBaseParser#commandOptions}.
   * @param ctx the parse tree
   * @return the visitor result
   */
  T visitCommandOptions(EsqlBaseParser.CommandOptionsContext ctx);
  /**
   * Visit a parse tree produced by {@link EsqlBaseParser#commandOption}.
   * @param ctx the parse tree
   * @return the visitor result
   */
  T visitCommandOption(EsqlBaseParser.CommandOptionContext ctx);
  /**
   * Visit a parse tree produced by {@link EsqlBaseParser#explainCommand}.
   * @param ctx the parse tree
   * @return the visitor result
   */
  T visitExplainCommand(EsqlBaseParser.ExplainCommandContext ctx);
  /**
   * Visit a parse tree produced by {@link EsqlBaseParser#subqueryExpression}.
   * @param ctx the parse tree
   * @return the visitor result
   */
  T visitSubqueryExpression(EsqlBaseParser.SubqueryExpressionContext ctx);
  /**
   * Visit a parse tree produced by the {@code showInfo}
   * labeled alternative in {@link EsqlBaseParser#showCommand}.
   * @param ctx the parse tree
   * @return the visitor result
   */
  T visitShowInfo(EsqlBaseParser.ShowInfoContext ctx);
  /**
   * Visit a parse tree produced by {@link EsqlBaseParser#enrichCommand}.
   * @param ctx the parse tree
   * @return the visitor result
   */
  T visitEnrichCommand(EsqlBaseParser.EnrichCommandContext ctx);
  /**
   * Visit a parse tree produced by {@link EsqlBaseParser#enrichWithClause}.
   * @param ctx the parse tree
   * @return the visitor result
   */
  T visitEnrichWithClause(EsqlBaseParser.EnrichWithClauseContext ctx);
  /**
   * Visit a parse tree produced by {@link EsqlBaseParser#lookupCommand}.
   * @param ctx the parse tree
   * @return the visitor result
   */
  T visitLookupCommand(EsqlBaseParser.LookupCommandContext ctx);
  /**
   * Visit a parse tree produced by {@link EsqlBaseParser#inlinestatsCommand}.
   * @param ctx the parse tree
   * @return the visitor result
   */
  T visitInlinestatsCommand(EsqlBaseParser.InlinestatsCommandContext ctx);
  /**
   * Visit a parse tree produced by {@link EsqlBaseParser#changePointCommand}.
   * @param ctx the parse tree
   * @return the visitor result
   */
  T visitChangePointCommand(EsqlBaseParser.ChangePointCommandContext ctx);
  /**
   * Visit a parse tree produced by {@link EsqlBaseParser#insistCommand}.
   * @param ctx the parse tree
   * @return the visitor result
   */
  T visitInsistCommand(EsqlBaseParser.InsistCommandContext ctx);
  /**
   * Visit a parse tree produced by {@link EsqlBaseParser#forkCommand}.
   * @param ctx the parse tree
   * @return the visitor result
   */
  T visitForkCommand(EsqlBaseParser.ForkCommandContext ctx);
  /**
   * Visit a parse tree produced by {@link EsqlBaseParser#forkSubQueries}.
   * @param ctx the parse tree
   * @return the visitor result
   */
  T visitForkSubQueries(EsqlBaseParser.ForkSubQueriesContext ctx);
  /**
   * Visit a parse tree produced by {@link EsqlBaseParser#forkSubQuery}.
   * @param ctx the parse tree
   * @return the visitor result
   */
  T visitForkSubQuery(EsqlBaseParser.ForkSubQueryContext ctx);
  /**
   * Visit a parse tree produced by the {@code singleForkSubQueryCommand}
   * labeled alternative in {@link EsqlBaseParser#forkSubQueryCommand}.
   * @param ctx the parse tree
   * @return the visitor result
   */
  T visitSingleForkSubQueryCommand(EsqlBaseParser.SingleForkSubQueryCommandContext ctx);
  /**
   * Visit a parse tree produced by the {@code compositeForkSubQuery}
   * labeled alternative in {@link EsqlBaseParser#forkSubQueryCommand}.
   * @param ctx the parse tree
   * @return the visitor result
   */
  T visitCompositeForkSubQuery(EsqlBaseParser.CompositeForkSubQueryContext ctx);
  /**
   * Visit a parse tree produced by {@link EsqlBaseParser#forkSubQueryProcessingCommand}.
   * @param ctx the parse tree
   * @return the visitor result
   */
  T visitForkSubQueryProcessingCommand(EsqlBaseParser.ForkSubQueryProcessingCommandContext ctx);
  /**
   * Visit a parse tree produced by {@link EsqlBaseParser#rrfCommand}.
   * @param ctx the parse tree
   * @return the visitor result
   */
  T visitRrfCommand(EsqlBaseParser.RrfCommandContext ctx);
  /**
   * Visit a parse tree produced by the {@code matchExpression}
   * labeled alternative in {@link EsqlBaseParser#booleanExpression}.
   * @param ctx the parse tree
   * @return the visitor result
   */
  T visitMatchExpression(EsqlBaseParser.MatchExpressionContext ctx);
  /**
   * Visit a parse tree produced by the {@code logicalNot}
   * labeled alternative in {@link EsqlBaseParser#booleanExpression}.
   * @param ctx the parse tree
   * @return the visitor result
   */
  T visitLogicalNot(EsqlBaseParser.LogicalNotContext ctx);
  /**
   * Visit a parse tree produced by the {@code booleanDefault}
   * labeled alternative in {@link EsqlBaseParser#booleanExpression}.
   * @param ctx the parse tree
   * @return the visitor result
   */
  T visitBooleanDefault(EsqlBaseParser.BooleanDefaultContext ctx);
  /**
   * Visit a parse tree produced by the {@code isNull}
   * labeled alternative in {@link EsqlBaseParser#booleanExpression}.
   * @param ctx the parse tree
   * @return the visitor result
   */
  T visitIsNull(EsqlBaseParser.IsNullContext ctx);
  /**
   * Visit a parse tree produced by the {@code regexExpression}
   * labeled alternative in {@link EsqlBaseParser#booleanExpression}.
   * @param ctx the parse tree
   * @return the visitor result
   */
  T visitRegexExpression(EsqlBaseParser.RegexExpressionContext ctx);
  /**
   * Visit a parse tree produced by the {@code logicalIn}
   * labeled alternative in {@link EsqlBaseParser#booleanExpression}.
   * @param ctx the parse tree
   * @return the visitor result
   */
  T visitLogicalIn(EsqlBaseParser.LogicalInContext ctx);
  /**
   * Visit a parse tree produced by the {@code logicalBinary}
   * labeled alternative in {@link EsqlBaseParser#booleanExpression}.
   * @param ctx the parse tree
   * @return the visitor result
   */
  T visitLogicalBinary(EsqlBaseParser.LogicalBinaryContext ctx);
  /**
   * Visit a parse tree produced by {@link EsqlBaseParser#regexBooleanExpression}.
   * @param ctx the parse tree
   * @return the visitor result
   */
  T visitRegexBooleanExpression(EsqlBaseParser.RegexBooleanExpressionContext ctx);
  /**
   * Visit a parse tree produced by {@link EsqlBaseParser#matchBooleanExpression}.
   * @param ctx the parse tree
   * @return the visitor result
   */
  T visitMatchBooleanExpression(EsqlBaseParser.MatchBooleanExpressionContext ctx);
  /**
   * Visit a parse tree produced by the {@code valueExpressionDefault}
   * labeled alternative in {@link EsqlBaseParser#valueExpression}.
   * @param ctx the parse tree
   * @return the visitor result
   */
  T visitValueExpressionDefault(EsqlBaseParser.ValueExpressionDefaultContext ctx);
  /**
   * Visit a parse tree produced by the {@code comparison}
   * labeled alternative in {@link EsqlBaseParser#valueExpression}.
   * @param ctx the parse tree
   * @return the visitor result
   */
  T visitComparison(EsqlBaseParser.ComparisonContext ctx);
  /**
   * Visit a parse tree produced by the {@code operatorExpressionDefault}
   * labeled alternative in {@link EsqlBaseParser#operatorExpression}.
   * @param ctx the parse tree
   * @return the visitor result
   */
  T visitOperatorExpressionDefault(EsqlBaseParser.OperatorExpressionDefaultContext ctx);
  /**
   * Visit a parse tree produced by the {@code arithmeticBinary}
   * labeled alternative in {@link EsqlBaseParser#operatorExpression}.
   * @param ctx the parse tree
   * @return the visitor result
   */
  T visitArithmeticBinary(EsqlBaseParser.ArithmeticBinaryContext ctx);
  /**
   * Visit a parse tree produced by the {@code arithmeticUnary}
   * labeled alternative in {@link EsqlBaseParser#operatorExpression}.
   * @param ctx the parse tree
   * @return the visitor result
   */
  T visitArithmeticUnary(EsqlBaseParser.ArithmeticUnaryContext ctx);
  /**
   * Visit a parse tree produced by the {@code dereference}
   * labeled alternative in {@link EsqlBaseParser#primaryExpression}.
   * @param ctx the parse tree
   * @return the visitor result
   */
  T visitDereference(EsqlBaseParser.DereferenceContext ctx);
  /**
   * Visit a parse tree produced by the {@code inlineCast}
   * labeled alternative in {@link EsqlBaseParser#primaryExpression}.
   * @param ctx the parse tree
   * @return the visitor result
   */
  T visitInlineCast(EsqlBaseParser.InlineCastContext ctx);
  /**
   * Visit a parse tree produced by the {@code constantDefault}
   * labeled alternative in {@link EsqlBaseParser#primaryExpression}.
   * @param ctx the parse tree
   * @return the visitor result
   */
  T visitConstantDefault(EsqlBaseParser.ConstantDefaultContext ctx);
  /**
   * Visit a parse tree produced by the {@code parenthesizedExpression}
   * labeled alternative in {@link EsqlBaseParser#primaryExpression}.
   * @param ctx the parse tree
   * @return the visitor result
   */
  T visitParenthesizedExpression(EsqlBaseParser.ParenthesizedExpressionContext ctx);
  /**
   * Visit a parse tree produced by the {@code function}
   * labeled alternative in {@link EsqlBaseParser#primaryExpression}.
   * @param ctx the parse tree
   * @return the visitor result
   */
  T visitFunction(EsqlBaseParser.FunctionContext ctx);
  /**
   * Visit a parse tree produced by {@link EsqlBaseParser#functionExpression}.
   * @param ctx the parse tree
   * @return the visitor result
   */
  T visitFunctionExpression(EsqlBaseParser.FunctionExpressionContext ctx);
  /**
   * Visit a parse tree produced by {@link EsqlBaseParser#functionName}.
   * @param ctx the parse tree
   * @return the visitor result
   */
  T visitFunctionName(EsqlBaseParser.FunctionNameContext ctx);
  /**
   * Visit a parse tree produced by {@link EsqlBaseParser#mapExpression}.
   * @param ctx the parse tree
   * @return the visitor result
   */
  T visitMapExpression(EsqlBaseParser.MapExpressionContext ctx);
  /**
   * Visit a parse tree produced by {@link EsqlBaseParser#entryExpression}.
   * @param ctx the parse tree
   * @return the visitor result
   */
  T visitEntryExpression(EsqlBaseParser.EntryExpressionContext ctx);
  /**
   * Visit a parse tree produced by the {@code nullLiteral}
   * labeled alternative in {@link EsqlBaseParser#constant}.
   * @param ctx the parse tree
   * @return the visitor result
   */
  T visitNullLiteral(EsqlBaseParser.NullLiteralContext ctx);
  /**
   * Visit a parse tree produced by the {@code qualifiedIntegerLiteral}
   * labeled alternative in {@link EsqlBaseParser#constant}.
   * @param ctx the parse tree
   * @return the visitor result
   */
  T visitQualifiedIntegerLiteral(EsqlBaseParser.QualifiedIntegerLiteralContext ctx);
  /**
   * Visit a parse tree produced by the {@code decimalLiteral}
   * labeled alternative in {@link EsqlBaseParser#constant}.
   * @param ctx the parse tree
   * @return the visitor result
   */
  T visitDecimalLiteral(EsqlBaseParser.DecimalLiteralContext ctx);
  /**
   * Visit a parse tree produced by the {@code integerLiteral}
   * labeled alternative in {@link EsqlBaseParser#constant}.
   * @param ctx the parse tree
   * @return the visitor result
   */
  T visitIntegerLiteral(EsqlBaseParser.IntegerLiteralContext ctx);
  /**
   * Visit a parse tree produced by the {@code booleanLiteral}
   * labeled alternative in {@link EsqlBaseParser#constant}.
   * @param ctx the parse tree
   * @return the visitor result
   */
  T visitBooleanLiteral(EsqlBaseParser.BooleanLiteralContext ctx);
  /**
   * Visit a parse tree produced by the {@code inputParameter}
   * labeled alternative in {@link EsqlBaseParser#constant}.
   * @param ctx the parse tree
   * @return the visitor result
   */
  T visitInputParameter(EsqlBaseParser.InputParameterContext ctx);
  /**
   * Visit a parse tree produced by the {@code stringLiteral}
   * labeled alternative in {@link EsqlBaseParser#constant}.
   * @param ctx the parse tree
   * @return the visitor result
   */
  T visitStringLiteral(EsqlBaseParser.StringLiteralContext ctx);
  /**
   * Visit a parse tree produced by the {@code numericArrayLiteral}
   * labeled alternative in {@link EsqlBaseParser#constant}.
   * @param ctx the parse tree
   * @return the visitor result
   */
  T visitNumericArrayLiteral(EsqlBaseParser.NumericArrayLiteralContext ctx);
  /**
   * Visit a parse tree produced by the {@code booleanArrayLiteral}
   * labeled alternative in {@link EsqlBaseParser#constant}.
   * @param ctx the parse tree
   * @return the visitor result
   */
  T visitBooleanArrayLiteral(EsqlBaseParser.BooleanArrayLiteralContext ctx);
  /**
   * Visit a parse tree produced by the {@code stringArrayLiteral}
   * labeled alternative in {@link EsqlBaseParser#constant}.
   * @param ctx the parse tree
   * @return the visitor result
   */
  T visitStringArrayLiteral(EsqlBaseParser.StringArrayLiteralContext ctx);
  /**
   * Visit a parse tree produced by {@link EsqlBaseParser#booleanValue}.
   * @param ctx the parse tree
   * @return the visitor result
   */
  T visitBooleanValue(EsqlBaseParser.BooleanValueContext ctx);
  /**
   * Visit a parse tree produced by {@link EsqlBaseParser#numericValue}.
   * @param ctx the parse tree
   * @return the visitor result
   */
  T visitNumericValue(EsqlBaseParser.NumericValueContext ctx);
  /**
   * Visit a parse tree produced by {@link EsqlBaseParser#decimalValue}.
   * @param ctx the parse tree
   * @return the visitor result
   */
  T visitDecimalValue(EsqlBaseParser.DecimalValueContext ctx);
  /**
   * Visit a parse tree produced by {@link EsqlBaseParser#integerValue}.
   * @param ctx the parse tree
   * @return the visitor result
   */
  T visitIntegerValue(EsqlBaseParser.IntegerValueContext ctx);
  /**
   * Visit a parse tree produced by {@link EsqlBaseParser#string}.
   * @param ctx the parse tree
   * @return the visitor result
   */
  T visitString(EsqlBaseParser.StringContext ctx);
  /**
   * Visit a parse tree produced by {@link EsqlBaseParser#comparisonOperator}.
   * @param ctx the parse tree
   * @return the visitor result
   */
  T visitComparisonOperator(EsqlBaseParser.ComparisonOperatorContext ctx);
  /**
   * Visit a parse tree produced by {@link EsqlBaseParser#joinCommand}.
   * @param ctx the parse tree
   * @return the visitor result
   */
  T visitJoinCommand(EsqlBaseParser.JoinCommandContext ctx);
  /**
   * Visit a parse tree produced by {@link EsqlBaseParser#joinTarget}.
   * @param ctx the parse tree
   * @return the visitor result
   */
  T visitJoinTarget(EsqlBaseParser.JoinTargetContext ctx);
  /**
   * Visit a parse tree produced by {@link EsqlBaseParser#joinCondition}.
   * @param ctx the parse tree
   * @return the visitor result
   */
  T visitJoinCondition(EsqlBaseParser.JoinConditionContext ctx);
  /**
   * Visit a parse tree produced by {@link EsqlBaseParser#joinPredicate}.
   * @param ctx the parse tree
   * @return the visitor result
   */
  T visitJoinPredicate(EsqlBaseParser.JoinPredicateContext ctx);
}<|MERGE_RESOLUTION|>--- conflicted
+++ resolved
@@ -240,17 +240,7 @@
    */
   T visitDissectCommand(EsqlBaseParser.DissectCommandContext ctx);
   /**
-<<<<<<< HEAD
-   * Visit a parse tree produced by {@link EsqlBaseParser#selectorString}.
-   * @param ctx the parse tree
-   * @return the visitor result
-   */
-  T visitSelectorString(EsqlBaseParser.SelectorStringContext ctx);
-  /**
-   * Visit a parse tree produced by {@link EsqlBaseParser#indexString}.
-=======
    * Visit a parse tree produced by {@link EsqlBaseParser#grokCommand}.
->>>>>>> e5adc605
    * @param ctx the parse tree
    * @return the visitor result
    */

// ANTLR GENERATED CODE: DO NOT EDIT
package org.elasticsearch.xpack.esql.parser;

/*
 * Copyright Elasticsearch B.V. and/or licensed to Elasticsearch B.V. under one
 * or more contributor license agreements. Licensed under the Elastic License
 * 2.0; you may not use this file except in compliance with the Elastic License
 * 2.0.
 */

import org.antlr.v4.runtime.tree.ParseTreeVisitor;

/**
 * This interface defines a complete generic visitor for a parse tree produced
 * by {@link EsqlBaseParser}.
 *
 * @param <T> The return type of the visit operation. Use {@link Void} for
 * operations with no return type.
 */
public interface EsqlBaseParserVisitor<T> extends ParseTreeVisitor<T> {
  /**
   * Visit a parse tree produced by {@link EsqlBaseParser#singleStatement}.
   * @param ctx the parse tree
   * @return the visitor result
   */
  T visitSingleStatement(EsqlBaseParser.SingleStatementContext ctx);
  /**
   * Visit a parse tree produced by the {@code compositeQuery}
   * labeled alternative in {@link EsqlBaseParser#query}.
   * @param ctx the parse tree
   * @return the visitor result
   */
  T visitCompositeQuery(EsqlBaseParser.CompositeQueryContext ctx);
  /**
   * Visit a parse tree produced by the {@code singleCommandQuery}
   * labeled alternative in {@link EsqlBaseParser#query}.
   * @param ctx the parse tree
   * @return the visitor result
   */
  T visitSingleCommandQuery(EsqlBaseParser.SingleCommandQueryContext ctx);
  /**
   * Visit a parse tree produced by {@link EsqlBaseParser#sourceCommand}.
   * @param ctx the parse tree
   * @return the visitor result
   */
  T visitSourceCommand(EsqlBaseParser.SourceCommandContext ctx);
  /**
   * Visit a parse tree produced by {@link EsqlBaseParser#processingCommand}.
   * @param ctx the parse tree
   * @return the visitor result
   */
  T visitProcessingCommand(EsqlBaseParser.ProcessingCommandContext ctx);
  /**
   * Visit a parse tree produced by {@link EsqlBaseParser#whereCommand}.
   * @param ctx the parse tree
   * @return the visitor result
   */
  T visitWhereCommand(EsqlBaseParser.WhereCommandContext ctx);
  /**
   * Visit a parse tree produced by the {@code matchExpression}
   * labeled alternative in {@link EsqlBaseParser#booleanExpression}.
   * @param ctx the parse tree
   * @return the visitor result
   */
  T visitMatchExpression(EsqlBaseParser.MatchExpressionContext ctx);
  /**
   * Visit a parse tree produced by the {@code logicalNot}
   * labeled alternative in {@link EsqlBaseParser#booleanExpression}.
   * @param ctx the parse tree
   * @return the visitor result
   */
  T visitLogicalNot(EsqlBaseParser.LogicalNotContext ctx);
  /**
   * Visit a parse tree produced by the {@code booleanDefault}
   * labeled alternative in {@link EsqlBaseParser#booleanExpression}.
   * @param ctx the parse tree
   * @return the visitor result
   */
  T visitBooleanDefault(EsqlBaseParser.BooleanDefaultContext ctx);
  /**
   * Visit a parse tree produced by the {@code isNull}
   * labeled alternative in {@link EsqlBaseParser#booleanExpression}.
   * @param ctx the parse tree
   * @return the visitor result
   */
  T visitIsNull(EsqlBaseParser.IsNullContext ctx);
  /**
   * Visit a parse tree produced by the {@code regexExpression}
   * labeled alternative in {@link EsqlBaseParser#booleanExpression}.
   * @param ctx the parse tree
   * @return the visitor result
   */
  T visitRegexExpression(EsqlBaseParser.RegexExpressionContext ctx);
  /**
   * Visit a parse tree produced by the {@code logicalIn}
   * labeled alternative in {@link EsqlBaseParser#booleanExpression}.
   * @param ctx the parse tree
   * @return the visitor result
   */
  T visitLogicalIn(EsqlBaseParser.LogicalInContext ctx);
  /**
   * Visit a parse tree produced by the {@code logicalBinary}
   * labeled alternative in {@link EsqlBaseParser#booleanExpression}.
   * @param ctx the parse tree
   * @return the visitor result
   */
  T visitLogicalBinary(EsqlBaseParser.LogicalBinaryContext ctx);
  /**
   * Visit a parse tree produced by {@link EsqlBaseParser#regexBooleanExpression}.
   * @param ctx the parse tree
   * @return the visitor result
   */
  T visitRegexBooleanExpression(EsqlBaseParser.RegexBooleanExpressionContext ctx);
  /**
   * Visit a parse tree produced by {@link EsqlBaseParser#matchBooleanExpression}.
   * @param ctx the parse tree
   * @return the visitor result
   */
  T visitMatchBooleanExpression(EsqlBaseParser.MatchBooleanExpressionContext ctx);
  /**
   * Visit a parse tree produced by the {@code valueExpressionDefault}
   * labeled alternative in {@link EsqlBaseParser#valueExpression}.
   * @param ctx the parse tree
   * @return the visitor result
   */
  T visitValueExpressionDefault(EsqlBaseParser.ValueExpressionDefaultContext ctx);
  /**
   * Visit a parse tree produced by the {@code comparison}
   * labeled alternative in {@link EsqlBaseParser#valueExpression}.
   * @param ctx the parse tree
   * @return the visitor result
   */
  T visitComparison(EsqlBaseParser.ComparisonContext ctx);
  /**
   * Visit a parse tree produced by the {@code operatorExpressionDefault}
   * labeled alternative in {@link EsqlBaseParser#operatorExpression}.
   * @param ctx the parse tree
   * @return the visitor result
   */
  T visitOperatorExpressionDefault(EsqlBaseParser.OperatorExpressionDefaultContext ctx);
  /**
   * Visit a parse tree produced by the {@code arithmeticBinary}
   * labeled alternative in {@link EsqlBaseParser#operatorExpression}.
   * @param ctx the parse tree
   * @return the visitor result
   */
  T visitArithmeticBinary(EsqlBaseParser.ArithmeticBinaryContext ctx);
  /**
   * Visit a parse tree produced by the {@code arithmeticUnary}
   * labeled alternative in {@link EsqlBaseParser#operatorExpression}.
   * @param ctx the parse tree
   * @return the visitor result
   */
  T visitArithmeticUnary(EsqlBaseParser.ArithmeticUnaryContext ctx);
  /**
   * Visit a parse tree produced by the {@code dereference}
   * labeled alternative in {@link EsqlBaseParser#primaryExpression}.
   * @param ctx the parse tree
   * @return the visitor result
   */
  T visitDereference(EsqlBaseParser.DereferenceContext ctx);
  /**
   * Visit a parse tree produced by the {@code inlineCast}
   * labeled alternative in {@link EsqlBaseParser#primaryExpression}.
   * @param ctx the parse tree
   * @return the visitor result
   */
  T visitInlineCast(EsqlBaseParser.InlineCastContext ctx);
  /**
   * Visit a parse tree produced by the {@code constantDefault}
   * labeled alternative in {@link EsqlBaseParser#primaryExpression}.
   * @param ctx the parse tree
   * @return the visitor result
   */
  T visitConstantDefault(EsqlBaseParser.ConstantDefaultContext ctx);
  /**
   * Visit a parse tree produced by the {@code parenthesizedExpression}
   * labeled alternative in {@link EsqlBaseParser#primaryExpression}.
   * @param ctx the parse tree
   * @return the visitor result
   */
  T visitParenthesizedExpression(EsqlBaseParser.ParenthesizedExpressionContext ctx);
  /**
   * Visit a parse tree produced by the {@code function}
   * labeled alternative in {@link EsqlBaseParser#primaryExpression}.
   * @param ctx the parse tree
   * @return the visitor result
   */
  T visitFunction(EsqlBaseParser.FunctionContext ctx);
  /**
   * Visit a parse tree produced by {@link EsqlBaseParser#functionExpression}.
   * @param ctx the parse tree
   * @return the visitor result
   */
  T visitFunctionExpression(EsqlBaseParser.FunctionExpressionContext ctx);
  /**
   * Visit a parse tree produced by {@link EsqlBaseParser#functionName}.
   * @param ctx the parse tree
   * @return the visitor result
   */
  T visitFunctionName(EsqlBaseParser.FunctionNameContext ctx);
  /**
   * Visit a parse tree produced by {@link EsqlBaseParser#mapExpression}.
   * @param ctx the parse tree
   * @return the visitor result
   */
  T visitMapExpression(EsqlBaseParser.MapExpressionContext ctx);
  /**
   * Visit a parse tree produced by {@link EsqlBaseParser#entryExpression}.
   * @param ctx the parse tree
   * @return the visitor result
   */
  T visitEntryExpression(EsqlBaseParser.EntryExpressionContext ctx);
  /**
   * Visit a parse tree produced by the {@code toDataType}
   * labeled alternative in {@link EsqlBaseParser#dataType}.
   * @param ctx the parse tree
   * @return the visitor result
   */
  T visitToDataType(EsqlBaseParser.ToDataTypeContext ctx);
  /**
   * Visit a parse tree produced by {@link EsqlBaseParser#rowCommand}.
   * @param ctx the parse tree
   * @return the visitor result
   */
  T visitRowCommand(EsqlBaseParser.RowCommandContext ctx);
  /**
   * Visit a parse tree produced by {@link EsqlBaseParser#fields}.
   * @param ctx the parse tree
   * @return the visitor result
   */
  T visitFields(EsqlBaseParser.FieldsContext ctx);
  /**
   * Visit a parse tree produced by {@link EsqlBaseParser#field}.
   * @param ctx the parse tree
   * @return the visitor result
   */
  T visitField(EsqlBaseParser.FieldContext ctx);
  /**
   * Visit a parse tree produced by {@link EsqlBaseParser#fromCommand}.
   * @param ctx the parse tree
   * @return the visitor result
   */
  T visitFromCommand(EsqlBaseParser.FromCommandContext ctx);
  /**
   * Visit a parse tree produced by {@link EsqlBaseParser#indexPattern}.
   * @param ctx the parse tree
   * @return the visitor result
   */
  T visitIndexPattern(EsqlBaseParser.IndexPatternContext ctx);
  /**
   * Visit a parse tree produced by {@link EsqlBaseParser#clusterString}.
   * @param ctx the parse tree
   * @return the visitor result
   */
  T visitClusterString(EsqlBaseParser.ClusterStringContext ctx);
  /**
   * Visit a parse tree produced by {@link EsqlBaseParser#indexString}.
   * @param ctx the parse tree
   * @return the visitor result
   */
  T visitIndexString(EsqlBaseParser.IndexStringContext ctx);
  /**
   * Visit a parse tree produced by {@link EsqlBaseParser#metadata}.
   * @param ctx the parse tree
   * @return the visitor result
   */
  T visitMetadata(EsqlBaseParser.MetadataContext ctx);
  /**
   * Visit a parse tree produced by {@link EsqlBaseParser#metricsCommand}.
   * @param ctx the parse tree
   * @return the visitor result
   */
  T visitMetricsCommand(EsqlBaseParser.MetricsCommandContext ctx);
  /**
   * Visit a parse tree produced by {@link EsqlBaseParser#evalCommand}.
   * @param ctx the parse tree
   * @return the visitor result
   */
  T visitEvalCommand(EsqlBaseParser.EvalCommandContext ctx);
  /**
   * Visit a parse tree produced by {@link EsqlBaseParser#statsCommand}.
   * @param ctx the parse tree
   * @return the visitor result
   */
  T visitStatsCommand(EsqlBaseParser.StatsCommandContext ctx);
  /**
   * Visit a parse tree produced by {@link EsqlBaseParser#aggFields}.
   * @param ctx the parse tree
   * @return the visitor result
   */
  T visitAggFields(EsqlBaseParser.AggFieldsContext ctx);
  /**
   * Visit a parse tree produced by {@link EsqlBaseParser#aggField}.
   * @param ctx the parse tree
   * @return the visitor result
   */
  T visitAggField(EsqlBaseParser.AggFieldContext ctx);
  /**
   * Visit a parse tree produced by {@link EsqlBaseParser#qualifiedName}.
   * @param ctx the parse tree
   * @return the visitor result
   */
  T visitQualifiedName(EsqlBaseParser.QualifiedNameContext ctx);
  /**
   * Visit a parse tree produced by {@link EsqlBaseParser#qualifiedNamePattern}.
   * @param ctx the parse tree
   * @return the visitor result
   */
  T visitQualifiedNamePattern(EsqlBaseParser.QualifiedNamePatternContext ctx);
  /**
   * Visit a parse tree produced by {@link EsqlBaseParser#qualifiedNamePatterns}.
   * @param ctx the parse tree
   * @return the visitor result
   */
  T visitQualifiedNamePatterns(EsqlBaseParser.QualifiedNamePatternsContext ctx);
  /**
   * Visit a parse tree produced by {@link EsqlBaseParser#identifier}.
   * @param ctx the parse tree
   * @return the visitor result
   */
  T visitIdentifier(EsqlBaseParser.IdentifierContext ctx);
  /**
   * Visit a parse tree produced by {@link EsqlBaseParser#identifierPattern}.
   * @param ctx the parse tree
   * @return the visitor result
   */
  T visitIdentifierPattern(EsqlBaseParser.IdentifierPatternContext ctx);
  /**
   * Visit a parse tree produced by the {@code nullLiteral}
   * labeled alternative in {@link EsqlBaseParser#constant}.
   * @param ctx the parse tree
   * @return the visitor result
   */
  T visitNullLiteral(EsqlBaseParser.NullLiteralContext ctx);
  /**
   * Visit a parse tree produced by the {@code qualifiedIntegerLiteral}
   * labeled alternative in {@link EsqlBaseParser#constant}.
   * @param ctx the parse tree
   * @return the visitor result
   */
  T visitQualifiedIntegerLiteral(EsqlBaseParser.QualifiedIntegerLiteralContext ctx);
  /**
   * Visit a parse tree produced by the {@code decimalLiteral}
   * labeled alternative in {@link EsqlBaseParser#constant}.
   * @param ctx the parse tree
   * @return the visitor result
   */
  T visitDecimalLiteral(EsqlBaseParser.DecimalLiteralContext ctx);
  /**
   * Visit a parse tree produced by the {@code integerLiteral}
   * labeled alternative in {@link EsqlBaseParser#constant}.
   * @param ctx the parse tree
   * @return the visitor result
   */
  T visitIntegerLiteral(EsqlBaseParser.IntegerLiteralContext ctx);
  /**
   * Visit a parse tree produced by the {@code booleanLiteral}
   * labeled alternative in {@link EsqlBaseParser#constant}.
   * @param ctx the parse tree
   * @return the visitor result
   */
  T visitBooleanLiteral(EsqlBaseParser.BooleanLiteralContext ctx);
  /**
   * Visit a parse tree produced by the {@code inputParameter}
   * labeled alternative in {@link EsqlBaseParser#constant}.
   * @param ctx the parse tree
   * @return the visitor result
   */
  T visitInputParameter(EsqlBaseParser.InputParameterContext ctx);
  /**
   * Visit a parse tree produced by the {@code stringLiteral}
   * labeled alternative in {@link EsqlBaseParser#constant}.
   * @param ctx the parse tree
   * @return the visitor result
   */
  T visitStringLiteral(EsqlBaseParser.StringLiteralContext ctx);
  /**
   * Visit a parse tree produced by the {@code numericArrayLiteral}
   * labeled alternative in {@link EsqlBaseParser#constant}.
   * @param ctx the parse tree
   * @return the visitor result
   */
  T visitNumericArrayLiteral(EsqlBaseParser.NumericArrayLiteralContext ctx);
  /**
   * Visit a parse tree produced by the {@code booleanArrayLiteral}
   * labeled alternative in {@link EsqlBaseParser#constant}.
   * @param ctx the parse tree
   * @return the visitor result
   */
  T visitBooleanArrayLiteral(EsqlBaseParser.BooleanArrayLiteralContext ctx);
  /**
   * Visit a parse tree produced by the {@code stringArrayLiteral}
   * labeled alternative in {@link EsqlBaseParser#constant}.
   * @param ctx the parse tree
   * @return the visitor result
   */
  T visitStringArrayLiteral(EsqlBaseParser.StringArrayLiteralContext ctx);
  /**
   * Visit a parse tree produced by the {@code inputParam}
   * labeled alternative in {@link EsqlBaseParser#parameter}.
   * @param ctx the parse tree
   * @return the visitor result
   */
  T visitInputParam(EsqlBaseParser.InputParamContext ctx);
  /**
   * Visit a parse tree produced by the {@code inputNamedOrPositionalParam}
   * labeled alternative in {@link EsqlBaseParser#parameter}.
   * @param ctx the parse tree
   * @return the visitor result
   */
  T visitInputNamedOrPositionalParam(EsqlBaseParser.InputNamedOrPositionalParamContext ctx);
  /**
   * Visit a parse tree produced by {@link EsqlBaseParser#identifierOrParameter}.
   * @param ctx the parse tree
   * @return the visitor result
   */
  T visitIdentifierOrParameter(EsqlBaseParser.IdentifierOrParameterContext ctx);
  /**
   * Visit a parse tree produced by {@link EsqlBaseParser#limitCommand}.
   * @param ctx the parse tree
   * @return the visitor result
   */
  T visitLimitCommand(EsqlBaseParser.LimitCommandContext ctx);
  /**
   * Visit a parse tree produced by {@link EsqlBaseParser#sortCommand}.
   * @param ctx the parse tree
   * @return the visitor result
   */
  T visitSortCommand(EsqlBaseParser.SortCommandContext ctx);
  /**
   * Visit a parse tree produced by {@link EsqlBaseParser#orderExpression}.
   * @param ctx the parse tree
   * @return the visitor result
   */
  T visitOrderExpression(EsqlBaseParser.OrderExpressionContext ctx);
  /**
   * Visit a parse tree produced by {@link EsqlBaseParser#keepCommand}.
   * @param ctx the parse tree
   * @return the visitor result
   */
  T visitKeepCommand(EsqlBaseParser.KeepCommandContext ctx);
  /**
   * Visit a parse tree produced by {@link EsqlBaseParser#dropCommand}.
   * @param ctx the parse tree
   * @return the visitor result
   */
  T visitDropCommand(EsqlBaseParser.DropCommandContext ctx);
  /**
   * Visit a parse tree produced by {@link EsqlBaseParser#renameCommand}.
   * @param ctx the parse tree
   * @return the visitor result
   */
  T visitRenameCommand(EsqlBaseParser.RenameCommandContext ctx);
  /**
   * Visit a parse tree produced by {@link EsqlBaseParser#renameClause}.
   * @param ctx the parse tree
   * @return the visitor result
   */
  T visitRenameClause(EsqlBaseParser.RenameClauseContext ctx);
  /**
   * Visit a parse tree produced by {@link EsqlBaseParser#dissectCommand}.
   * @param ctx the parse tree
   * @return the visitor result
   */
  T visitDissectCommand(EsqlBaseParser.DissectCommandContext ctx);
  /**
   * Visit a parse tree produced by {@link EsqlBaseParser#grokCommand}.
   * @param ctx the parse tree
   * @return the visitor result
   */
  T visitGrokCommand(EsqlBaseParser.GrokCommandContext ctx);
  /**
   * Visit a parse tree produced by {@link EsqlBaseParser#mvExpandCommand}.
   * @param ctx the parse tree
   * @return the visitor result
   */
  T visitMvExpandCommand(EsqlBaseParser.MvExpandCommandContext ctx);
  /**
   * Visit a parse tree produced by {@link EsqlBaseParser#commandOptions}.
   * @param ctx the parse tree
   * @return the visitor result
   */
  T visitCommandOptions(EsqlBaseParser.CommandOptionsContext ctx);
  /**
   * Visit a parse tree produced by {@link EsqlBaseParser#commandOption}.
   * @param ctx the parse tree
   * @return the visitor result
   */
  T visitCommandOption(EsqlBaseParser.CommandOptionContext ctx);
  /**
   * Visit a parse tree produced by {@link EsqlBaseParser#booleanValue}.
   * @param ctx the parse tree
   * @return the visitor result
   */
  T visitBooleanValue(EsqlBaseParser.BooleanValueContext ctx);
  /**
   * Visit a parse tree produced by {@link EsqlBaseParser#numericValue}.
   * @param ctx the parse tree
   * @return the visitor result
   */
  T visitNumericValue(EsqlBaseParser.NumericValueContext ctx);
  /**
   * Visit a parse tree produced by {@link EsqlBaseParser#decimalValue}.
   * @param ctx the parse tree
   * @return the visitor result
   */
  T visitDecimalValue(EsqlBaseParser.DecimalValueContext ctx);
  /**
   * Visit a parse tree produced by {@link EsqlBaseParser#integerValue}.
   * @param ctx the parse tree
   * @return the visitor result
   */
  T visitIntegerValue(EsqlBaseParser.IntegerValueContext ctx);
  /**
   * Visit a parse tree produced by {@link EsqlBaseParser#string}.
   * @param ctx the parse tree
   * @return the visitor result
   */
  T visitString(EsqlBaseParser.StringContext ctx);
  /**
   * Visit a parse tree produced by {@link EsqlBaseParser#comparisonOperator}.
   * @param ctx the parse tree
   * @return the visitor result
   */
  T visitComparisonOperator(EsqlBaseParser.ComparisonOperatorContext ctx);
  /**
   * Visit a parse tree produced by {@link EsqlBaseParser#explainCommand}.
   * @param ctx the parse tree
   * @return the visitor result
   */
  T visitExplainCommand(EsqlBaseParser.ExplainCommandContext ctx);
  /**
   * Visit a parse tree produced by {@link EsqlBaseParser#subqueryExpression}.
   * @param ctx the parse tree
   * @return the visitor result
   */
  T visitSubqueryExpression(EsqlBaseParser.SubqueryExpressionContext ctx);
  /**
   * Visit a parse tree produced by the {@code showInfo}
   * labeled alternative in {@link EsqlBaseParser#showCommand}.
   * @param ctx the parse tree
   * @return the visitor result
   */
  T visitShowInfo(EsqlBaseParser.ShowInfoContext ctx);
  /**
   * Visit a parse tree produced by {@link EsqlBaseParser#enrichCommand}.
   * @param ctx the parse tree
   * @return the visitor result
   */
  T visitEnrichCommand(EsqlBaseParser.EnrichCommandContext ctx);
  /**
   * Visit a parse tree produced by {@link EsqlBaseParser#enrichWithClause}.
   * @param ctx the parse tree
   * @return the visitor result
   */
  T visitEnrichWithClause(EsqlBaseParser.EnrichWithClauseContext ctx);
  /**
   * Visit a parse tree produced by {@link EsqlBaseParser#lookupCommand}.
   * @param ctx the parse tree
   * @return the visitor result
   */
  T visitLookupCommand(EsqlBaseParser.LookupCommandContext ctx);
  /**
   * Visit a parse tree produced by {@link EsqlBaseParser#inlinestatsCommand}.
   * @param ctx the parse tree
   * @return the visitor result
   */
  T visitInlinestatsCommand(EsqlBaseParser.InlinestatsCommandContext ctx);
  /**
   * Visit a parse tree produced by {@link EsqlBaseParser#joinCommand}.
   * @param ctx the parse tree
   * @return the visitor result
   */
  T visitJoinCommand(EsqlBaseParser.JoinCommandContext ctx);
  /**
   * Visit a parse tree produced by {@link EsqlBaseParser#joinTarget}.
   * @param ctx the parse tree
   * @return the visitor result
   */
  T visitJoinTarget(EsqlBaseParser.JoinTargetContext ctx);
  /**
   * Visit a parse tree produced by {@link EsqlBaseParser#joinCondition}.
   * @param ctx the parse tree
   * @return the visitor result
   */
  T visitJoinCondition(EsqlBaseParser.JoinConditionContext ctx);
  /**
   * Visit a parse tree produced by {@link EsqlBaseParser#joinPredicate}.
   * @param ctx the parse tree
   * @return the visitor result
   */
  T visitJoinPredicate(EsqlBaseParser.JoinPredicateContext ctx);
  /**
<<<<<<< HEAD
   * Visit a parse tree produced by {@link EsqlBaseParser#insistCommand}.
   * @param ctx the parse tree
   * @return the visitor result
   */
  T visitInsistCommand(EsqlBaseParser.InsistCommandContext ctx);
=======
   * Visit a parse tree produced by {@link EsqlBaseParser#changePointCommand}.
   * @param ctx the parse tree
   * @return the visitor result
   */
  T visitChangePointCommand(EsqlBaseParser.ChangePointCommandContext ctx);
>>>>>>> aaa5ce85
}<|MERGE_RESOLUTION|>--- conflicted
+++ resolved
@@ -592,17 +592,15 @@
    */
   T visitJoinPredicate(EsqlBaseParser.JoinPredicateContext ctx);
   /**
-<<<<<<< HEAD
+   * Visit a parse tree produced by {@link EsqlBaseParser#changePointCommand}.
+   * @param ctx the parse tree
+   * @return the visitor result
+   */
+  T visitChangePointCommand(EsqlBaseParser.ChangePointCommandContext ctx);
+  /**
    * Visit a parse tree produced by {@link EsqlBaseParser#insistCommand}.
    * @param ctx the parse tree
    * @return the visitor result
    */
   T visitInsistCommand(EsqlBaseParser.InsistCommandContext ctx);
-=======
-   * Visit a parse tree produced by {@link EsqlBaseParser#changePointCommand}.
-   * @param ctx the parse tree
-   * @return the visitor result
-   */
-  T visitChangePointCommand(EsqlBaseParser.ChangePointCommandContext ctx);
->>>>>>> aaa5ce85
 }
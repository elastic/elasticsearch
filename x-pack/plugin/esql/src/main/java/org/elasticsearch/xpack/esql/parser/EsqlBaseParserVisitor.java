--- conflicted
+++ resolved
@@ -186,6 +186,20 @@
    */
   T visitInputNamedOrPositionalParam(EsqlBaseParser.InputNamedOrPositionalParamContext ctx);
   /**
+   * Visit a parse tree produced by the {@code inputDoubleParams}
+   * labeled alternative in {@link EsqlBaseParser#doubleParameter}.
+   * @param ctx the parse tree
+   * @return the visitor result
+   */
+  T visitInputDoubleParams(EsqlBaseParser.InputDoubleParamsContext ctx);
+  /**
+   * Visit a parse tree produced by the {@code inputNamedOrPositionalDoubleParams}
+   * labeled alternative in {@link EsqlBaseParser#doubleParameter}.
+   * @param ctx the parse tree
+   * @return the visitor result
+   */
+  T visitInputNamedOrPositionalDoubleParams(EsqlBaseParser.InputNamedOrPositionalDoubleParamsContext ctx);
+  /**
    * Visit a parse tree produced by {@link EsqlBaseParser#identifierOrParameter}.
    * @param ctx the parse tree
    * @return the visitor result
@@ -392,26 +406,8 @@
    */
   T visitRegexExpression(EsqlBaseParser.RegexExpressionContext ctx);
   /**
-<<<<<<< HEAD
-   * Visit a parse tree produced by the {@code inputDoubleParams}
-   * labeled alternative in {@link EsqlBaseParser#doubleParameter}.
-   * @param ctx the parse tree
-   * @return the visitor result
-   */
-  T visitInputDoubleParams(EsqlBaseParser.InputDoubleParamsContext ctx);
-  /**
-   * Visit a parse tree produced by the {@code inputNamedOrPositionalDoubleParams}
-   * labeled alternative in {@link EsqlBaseParser#doubleParameter}.
-   * @param ctx the parse tree
-   * @return the visitor result
-   */
-  T visitInputNamedOrPositionalDoubleParams(EsqlBaseParser.InputNamedOrPositionalDoubleParamsContext ctx);
-  /**
-   * Visit a parse tree produced by {@link EsqlBaseParser#identifierOrParameter}.
-=======
    * Visit a parse tree produced by the {@code logicalIn}
    * labeled alternative in {@link EsqlBaseParser#booleanExpression}.
->>>>>>> ad99b0d3
    * @param ctx the parse tree
    * @return the visitor result
    */

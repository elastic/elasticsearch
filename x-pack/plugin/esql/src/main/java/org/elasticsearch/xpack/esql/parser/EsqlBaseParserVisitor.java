// ANTLR GENERATED CODE: DO NOT EDIT
package org.elasticsearch.xpack.esql.parser;

/*
 * Copyright Elasticsearch B.V. and/or licensed to Elasticsearch B.V. under one
 * or more contributor license agreements. Licensed under the Elastic License
 * 2.0; you may not use this file except in compliance with the Elastic License
 * 2.0.
 */

import org.antlr.v4.runtime.tree.ParseTreeVisitor;

/**
 * This interface defines a complete generic visitor for a parse tree produced
 * by {@link EsqlBaseParser}.
 *
 * @param <T> The return type of the visit operation. Use {@link Void} for
 * operations with no return type.
 */
public interface EsqlBaseParserVisitor<T> extends ParseTreeVisitor<T> {
  /**
   * Visit a parse tree produced by {@link EsqlBaseParser#singleStatement}.
   * @param ctx the parse tree
   * @return the visitor result
   */
  T visitSingleStatement(EsqlBaseParser.SingleStatementContext ctx);
  /**
   * Visit a parse tree produced by the {@code compositeQuery}
   * labeled alternative in {@link EsqlBaseParser#query}.
   * @param ctx the parse tree
   * @return the visitor result
   */
  T visitCompositeQuery(EsqlBaseParser.CompositeQueryContext ctx);
  /**
   * Visit a parse tree produced by the {@code singleCommandQuery}
   * labeled alternative in {@link EsqlBaseParser#query}.
   * @param ctx the parse tree
   * @return the visitor result
   */
  T visitSingleCommandQuery(EsqlBaseParser.SingleCommandQueryContext ctx);
  /**
   * Visit a parse tree produced by {@link EsqlBaseParser#sourceCommand}.
   * @param ctx the parse tree
   * @return the visitor result
   */
  T visitSourceCommand(EsqlBaseParser.SourceCommandContext ctx);
  /**
   * Visit a parse tree produced by {@link EsqlBaseParser#processingCommand}.
   * @param ctx the parse tree
   * @return the visitor result
   */
  T visitProcessingCommand(EsqlBaseParser.ProcessingCommandContext ctx);
  /**
   * Visit a parse tree produced by {@link EsqlBaseParser#whereCommand}.
   * @param ctx the parse tree
   * @return the visitor result
   */
  T visitWhereCommand(EsqlBaseParser.WhereCommandContext ctx);
  /**
   * Visit a parse tree produced by the {@code toDataType}
   * labeled alternative in {@link EsqlBaseParser#dataType}.
   * @param ctx the parse tree
   * @return the visitor result
   */
  T visitToDataType(EsqlBaseParser.ToDataTypeContext ctx);
  /**
   * Visit a parse tree produced by {@link EsqlBaseParser#rowCommand}.
   * @param ctx the parse tree
   * @return the visitor result
   */
  T visitRowCommand(EsqlBaseParser.RowCommandContext ctx);
  /**
   * Visit a parse tree produced by {@link EsqlBaseParser#fields}.
   * @param ctx the parse tree
   * @return the visitor result
   */
  T visitFields(EsqlBaseParser.FieldsContext ctx);
  /**
   * Visit a parse tree produced by {@link EsqlBaseParser#field}.
   * @param ctx the parse tree
   * @return the visitor result
   */
  T visitField(EsqlBaseParser.FieldContext ctx);
  /**
   * Visit a parse tree produced by {@link EsqlBaseParser#fromCommand}.
   * @param ctx the parse tree
   * @return the visitor result
   */
  T visitFromCommand(EsqlBaseParser.FromCommandContext ctx);
  /**
   * Visit a parse tree produced by {@link EsqlBaseParser#indexPattern}.
   * @param ctx the parse tree
   * @return the visitor result
   */
  T visitIndexPattern(EsqlBaseParser.IndexPatternContext ctx);
  /**
   * Visit a parse tree produced by {@link EsqlBaseParser#clusterString}.
   * @param ctx the parse tree
   * @return the visitor result
   */
  T visitClusterString(EsqlBaseParser.ClusterStringContext ctx);
  /**
   * Visit a parse tree produced by {@link EsqlBaseParser#indexString}.
   * @param ctx the parse tree
   * @return the visitor result
   */
  T visitIndexString(EsqlBaseParser.IndexStringContext ctx);
  /**
   * Visit a parse tree produced by {@link EsqlBaseParser#metadata}.
   * @param ctx the parse tree
   * @return the visitor result
   */
  T visitMetadata(EsqlBaseParser.MetadataContext ctx);
  /**
   * Visit a parse tree produced by {@link EsqlBaseParser#metricsCommand}.
   * @param ctx the parse tree
   * @return the visitor result
   */
  T visitMetricsCommand(EsqlBaseParser.MetricsCommandContext ctx);
  /**
   * Visit a parse tree produced by {@link EsqlBaseParser#evalCommand}.
   * @param ctx the parse tree
   * @return the visitor result
   */
  T visitEvalCommand(EsqlBaseParser.EvalCommandContext ctx);
  /**
   * Visit a parse tree produced by {@link EsqlBaseParser#statsCommand}.
   * @param ctx the parse tree
   * @return the visitor result
   */
  T visitStatsCommand(EsqlBaseParser.StatsCommandContext ctx);
  /**
   * Visit a parse tree produced by {@link EsqlBaseParser#aggFields}.
   * @param ctx the parse tree
   * @return the visitor result
   */
  T visitAggFields(EsqlBaseParser.AggFieldsContext ctx);
  /**
   * Visit a parse tree produced by {@link EsqlBaseParser#aggField}.
   * @param ctx the parse tree
   * @return the visitor result
   */
  T visitAggField(EsqlBaseParser.AggFieldContext ctx);
  /**
   * Visit a parse tree produced by {@link EsqlBaseParser#qualifiedName}.
   * @param ctx the parse tree
   * @return the visitor result
   */
  T visitQualifiedName(EsqlBaseParser.QualifiedNameContext ctx);
  /**
   * Visit a parse tree produced by {@link EsqlBaseParser#qualifiedNamePattern}.
   * @param ctx the parse tree
   * @return the visitor result
   */
  T visitQualifiedNamePattern(EsqlBaseParser.QualifiedNamePatternContext ctx);
  /**
   * Visit a parse tree produced by {@link EsqlBaseParser#qualifiedNamePatterns}.
   * @param ctx the parse tree
   * @return the visitor result
   */
  T visitQualifiedNamePatterns(EsqlBaseParser.QualifiedNamePatternsContext ctx);
  /**
   * Visit a parse tree produced by {@link EsqlBaseParser#identifier}.
   * @param ctx the parse tree
   * @return the visitor result
   */
  T visitIdentifier(EsqlBaseParser.IdentifierContext ctx);
  /**
   * Visit a parse tree produced by {@link EsqlBaseParser#identifierPattern}.
   * @param ctx the parse tree
   * @return the visitor result
   */
  T visitIdentifierPattern(EsqlBaseParser.IdentifierPatternContext ctx);
  /**
   * Visit a parse tree produced by the {@code inputParam}
   * labeled alternative in {@link EsqlBaseParser#parameter}.
   * @param ctx the parse tree
   * @return the visitor result
   */
  T visitInputParam(EsqlBaseParser.InputParamContext ctx);
  /**
   * Visit a parse tree produced by the {@code inputNamedOrPositionalParam}
   * labeled alternative in {@link EsqlBaseParser#parameter}.
   * @param ctx the parse tree
   * @return the visitor result
   */
  T visitInputNamedOrPositionalParam(EsqlBaseParser.InputNamedOrPositionalParamContext ctx);
  /**
   * Visit a parse tree produced by {@link EsqlBaseParser#identifierOrParameter}.
   * @param ctx the parse tree
   * @return the visitor result
   */
  T visitIdentifierOrParameter(EsqlBaseParser.IdentifierOrParameterContext ctx);
  /**
   * Visit a parse tree produced by {@link EsqlBaseParser#limitCommand}.
   * @param ctx the parse tree
   * @return the visitor result
   */
  T visitLimitCommand(EsqlBaseParser.LimitCommandContext ctx);
  /**
   * Visit a parse tree produced by {@link EsqlBaseParser#sortCommand}.
   * @param ctx the parse tree
   * @return the visitor result
   */
  T visitSortCommand(EsqlBaseParser.SortCommandContext ctx);
  /**
   * Visit a parse tree produced by {@link EsqlBaseParser#orderExpression}.
   * @param ctx the parse tree
   * @return the visitor result
   */
  T visitOrderExpression(EsqlBaseParser.OrderExpressionContext ctx);
  /**
   * Visit a parse tree produced by {@link EsqlBaseParser#keepCommand}.
   * @param ctx the parse tree
   * @return the visitor result
   */
  T visitKeepCommand(EsqlBaseParser.KeepCommandContext ctx);
  /**
   * Visit a parse tree produced by {@link EsqlBaseParser#dropCommand}.
   * @param ctx the parse tree
   * @return the visitor result
   */
  T visitDropCommand(EsqlBaseParser.DropCommandContext ctx);
  /**
   * Visit a parse tree produced by {@link EsqlBaseParser#renameCommand}.
   * @param ctx the parse tree
   * @return the visitor result
   */
  T visitRenameCommand(EsqlBaseParser.RenameCommandContext ctx);
  /**
   * Visit a parse tree produced by {@link EsqlBaseParser#renameClause}.
   * @param ctx the parse tree
   * @return the visitor result
   */
  T visitRenameClause(EsqlBaseParser.RenameClauseContext ctx);
  /**
   * Visit a parse tree produced by {@link EsqlBaseParser#dissectCommand}.
   * @param ctx the parse tree
   * @return the visitor result
   */
  T visitDissectCommand(EsqlBaseParser.DissectCommandContext ctx);
  /**
   * Visit a parse tree produced by {@link EsqlBaseParser#grokCommand}.
   * @param ctx the parse tree
   * @return the visitor result
   */
  T visitGrokCommand(EsqlBaseParser.GrokCommandContext ctx);
  /**
   * Visit a parse tree produced by {@link EsqlBaseParser#mvExpandCommand}.
   * @param ctx the parse tree
   * @return the visitor result
   */
  T visitMvExpandCommand(EsqlBaseParser.MvExpandCommandContext ctx);
  /**
   * Visit a parse tree produced by {@link EsqlBaseParser#commandOptions}.
   * @param ctx the parse tree
   * @return the visitor result
   */
  T visitCommandOptions(EsqlBaseParser.CommandOptionsContext ctx);
  /**
   * Visit a parse tree produced by {@link EsqlBaseParser#commandOption}.
   * @param ctx the parse tree
   * @return the visitor result
   */
  T visitCommandOption(EsqlBaseParser.CommandOptionContext ctx);
  /**
   * Visit a parse tree produced by {@link EsqlBaseParser#explainCommand}.
   * @param ctx the parse tree
   * @return the visitor result
   */
  T visitExplainCommand(EsqlBaseParser.ExplainCommandContext ctx);
  /**
   * Visit a parse tree produced by {@link EsqlBaseParser#subqueryExpression}.
   * @param ctx the parse tree
   * @return the visitor result
   */
  T visitSubqueryExpression(EsqlBaseParser.SubqueryExpressionContext ctx);
  /**
   * Visit a parse tree produced by the {@code showInfo}
   * labeled alternative in {@link EsqlBaseParser#showCommand}.
   * @param ctx the parse tree
   * @return the visitor result
   */
  T visitShowInfo(EsqlBaseParser.ShowInfoContext ctx);
  /**
   * Visit a parse tree produced by {@link EsqlBaseParser#enrichCommand}.
   * @param ctx the parse tree
   * @return the visitor result
   */
  T visitEnrichCommand(EsqlBaseParser.EnrichCommandContext ctx);
  /**
   * Visit a parse tree produced by {@link EsqlBaseParser#enrichWithClause}.
   * @param ctx the parse tree
   * @return the visitor result
   */
  T visitEnrichWithClause(EsqlBaseParser.EnrichWithClauseContext ctx);
  /**
   * Visit a parse tree produced by {@link EsqlBaseParser#lookupCommand}.
   * @param ctx the parse tree
   * @return the visitor result
   */
  T visitLookupCommand(EsqlBaseParser.LookupCommandContext ctx);
  /**
   * Visit a parse tree produced by {@link EsqlBaseParser#inlinestatsCommand}.
   * @param ctx the parse tree
   * @return the visitor result
   */
  T visitInlinestatsCommand(EsqlBaseParser.InlinestatsCommandContext ctx);
  /**
   * Visit a parse tree produced by {@link EsqlBaseParser#changePointCommand}.
   * @param ctx the parse tree
   * @return the visitor result
   */
  T visitChangePointCommand(EsqlBaseParser.ChangePointCommandContext ctx);
  /**
   * Visit a parse tree produced by {@link EsqlBaseParser#insistCommand}.
   * @param ctx the parse tree
   * @return the visitor result
   */
  T visitInsistCommand(EsqlBaseParser.InsistCommandContext ctx);
  /**
   * Visit a parse tree produced by {@link EsqlBaseParser#forkCommand}.
   * @param ctx the parse tree
   * @return the visitor result
   */
  T visitForkCommand(EsqlBaseParser.ForkCommandContext ctx);
  /**
   * Visit a parse tree produced by {@link EsqlBaseParser#forkSubQueries}.
   * @param ctx the parse tree
   * @return the visitor result
   */
  T visitForkSubQueries(EsqlBaseParser.ForkSubQueriesContext ctx);
  /**
   * Visit a parse tree produced by {@link EsqlBaseParser#forkSubQuery}.
   * @param ctx the parse tree
   * @return the visitor result
   */
  T visitForkSubQuery(EsqlBaseParser.ForkSubQueryContext ctx);
  /**
   * Visit a parse tree produced by the {@code singleForkSubQueryCommand}
   * labeled alternative in {@link EsqlBaseParser#forkSubQueryCommand}.
   * @param ctx the parse tree
   * @return the visitor result
   */
  T visitSingleForkSubQueryCommand(EsqlBaseParser.SingleForkSubQueryCommandContext ctx);
  /**
   * Visit a parse tree produced by the {@code compositeForkSubQuery}
   * labeled alternative in {@link EsqlBaseParser#forkSubQueryCommand}.
   * @param ctx the parse tree
   * @return the visitor result
   */
  T visitCompositeForkSubQuery(EsqlBaseParser.CompositeForkSubQueryContext ctx);
  /**
   * Visit a parse tree produced by {@link EsqlBaseParser#forkSubQueryProcessingCommand}.
   * @param ctx the parse tree
   * @return the visitor result
   */
  T visitForkSubQueryProcessingCommand(EsqlBaseParser.ForkSubQueryProcessingCommandContext ctx);
  /**
   * Visit a parse tree produced by the {@code matchExpression}
   * labeled alternative in {@link EsqlBaseParser#booleanExpression}.
   * @param ctx the parse tree
   * @return the visitor result
   */
  T visitMatchExpression(EsqlBaseParser.MatchExpressionContext ctx);
  /**
   * Visit a parse tree produced by the {@code logicalNot}
   * labeled alternative in {@link EsqlBaseParser#booleanExpression}.
   * @param ctx the parse tree
   * @return the visitor result
   */
  T visitLogicalNot(EsqlBaseParser.LogicalNotContext ctx);
  /**
   * Visit a parse tree produced by the {@code booleanDefault}
   * labeled alternative in {@link EsqlBaseParser#booleanExpression}.
   * @param ctx the parse tree
   * @return the visitor result
   */
  T visitBooleanDefault(EsqlBaseParser.BooleanDefaultContext ctx);
  /**
   * Visit a parse tree produced by the {@code isNull}
   * labeled alternative in {@link EsqlBaseParser#booleanExpression}.
   * @param ctx the parse tree
   * @return the visitor result
   */
  T visitIsNull(EsqlBaseParser.IsNullContext ctx);
  /**
   * Visit a parse tree produced by the {@code regexExpression}
   * labeled alternative in {@link EsqlBaseParser#booleanExpression}.
   * @param ctx the parse tree
   * @return the visitor result
   */
  T visitRegexExpression(EsqlBaseParser.RegexExpressionContext ctx);
  /**
   * Visit a parse tree produced by the {@code logicalIn}
   * labeled alternative in {@link EsqlBaseParser#booleanExpression}.
   * @param ctx the parse tree
   * @return the visitor result
   */
  T visitLogicalIn(EsqlBaseParser.LogicalInContext ctx);
  /**
<<<<<<< HEAD
   * Visit a parse tree produced by {@link EsqlBaseParser#stringOrParameter}.
   * @param ctx the parse tree
   * @return the visitor result
   */
  T visitStringOrParameter(EsqlBaseParser.StringOrParameterContext ctx);
  /**
   * Visit a parse tree produced by {@link EsqlBaseParser#limitCommand}.
=======
   * Visit a parse tree produced by the {@code logicalBinary}
   * labeled alternative in {@link EsqlBaseParser#booleanExpression}.
>>>>>>> 8baba585
   * @param ctx the parse tree
   * @return the visitor result
   */
  T visitLogicalBinary(EsqlBaseParser.LogicalBinaryContext ctx);
  /**
   * Visit a parse tree produced by {@link EsqlBaseParser#regexBooleanExpression}.
   * @param ctx the parse tree
   * @return the visitor result
   */
  T visitRegexBooleanExpression(EsqlBaseParser.RegexBooleanExpressionContext ctx);
  /**
   * Visit a parse tree produced by {@link EsqlBaseParser#matchBooleanExpression}.
   * @param ctx the parse tree
   * @return the visitor result
   */
  T visitMatchBooleanExpression(EsqlBaseParser.MatchBooleanExpressionContext ctx);
  /**
   * Visit a parse tree produced by the {@code valueExpressionDefault}
   * labeled alternative in {@link EsqlBaseParser#valueExpression}.
   * @param ctx the parse tree
   * @return the visitor result
   */
  T visitValueExpressionDefault(EsqlBaseParser.ValueExpressionDefaultContext ctx);
  /**
   * Visit a parse tree produced by the {@code comparison}
   * labeled alternative in {@link EsqlBaseParser#valueExpression}.
   * @param ctx the parse tree
   * @return the visitor result
   */
  T visitComparison(EsqlBaseParser.ComparisonContext ctx);
  /**
   * Visit a parse tree produced by the {@code operatorExpressionDefault}
   * labeled alternative in {@link EsqlBaseParser#operatorExpression}.
   * @param ctx the parse tree
   * @return the visitor result
   */
  T visitOperatorExpressionDefault(EsqlBaseParser.OperatorExpressionDefaultContext ctx);
  /**
   * Visit a parse tree produced by the {@code arithmeticBinary}
   * labeled alternative in {@link EsqlBaseParser#operatorExpression}.
   * @param ctx the parse tree
   * @return the visitor result
   */
  T visitArithmeticBinary(EsqlBaseParser.ArithmeticBinaryContext ctx);
  /**
   * Visit a parse tree produced by the {@code arithmeticUnary}
   * labeled alternative in {@link EsqlBaseParser#operatorExpression}.
   * @param ctx the parse tree
   * @return the visitor result
   */
  T visitArithmeticUnary(EsqlBaseParser.ArithmeticUnaryContext ctx);
  /**
   * Visit a parse tree produced by the {@code dereference}
   * labeled alternative in {@link EsqlBaseParser#primaryExpression}.
   * @param ctx the parse tree
   * @return the visitor result
   */
  T visitDereference(EsqlBaseParser.DereferenceContext ctx);
  /**
   * Visit a parse tree produced by the {@code inlineCast}
   * labeled alternative in {@link EsqlBaseParser#primaryExpression}.
   * @param ctx the parse tree
   * @return the visitor result
   */
  T visitInlineCast(EsqlBaseParser.InlineCastContext ctx);
  /**
   * Visit a parse tree produced by the {@code constantDefault}
   * labeled alternative in {@link EsqlBaseParser#primaryExpression}.
   * @param ctx the parse tree
   * @return the visitor result
   */
  T visitConstantDefault(EsqlBaseParser.ConstantDefaultContext ctx);
  /**
   * Visit a parse tree produced by the {@code parenthesizedExpression}
   * labeled alternative in {@link EsqlBaseParser#primaryExpression}.
   * @param ctx the parse tree
   * @return the visitor result
   */
  T visitParenthesizedExpression(EsqlBaseParser.ParenthesizedExpressionContext ctx);
  /**
   * Visit a parse tree produced by the {@code function}
   * labeled alternative in {@link EsqlBaseParser#primaryExpression}.
   * @param ctx the parse tree
   * @return the visitor result
   */
  T visitFunction(EsqlBaseParser.FunctionContext ctx);
  /**
   * Visit a parse tree produced by {@link EsqlBaseParser#functionExpression}.
   * @param ctx the parse tree
   * @return the visitor result
   */
  T visitFunctionExpression(EsqlBaseParser.FunctionExpressionContext ctx);
  /**
   * Visit a parse tree produced by {@link EsqlBaseParser#functionName}.
   * @param ctx the parse tree
   * @return the visitor result
   */
  T visitFunctionName(EsqlBaseParser.FunctionNameContext ctx);
  /**
   * Visit a parse tree produced by {@link EsqlBaseParser#mapExpression}.
   * @param ctx the parse tree
   * @return the visitor result
   */
  T visitMapExpression(EsqlBaseParser.MapExpressionContext ctx);
  /**
   * Visit a parse tree produced by {@link EsqlBaseParser#entryExpression}.
   * @param ctx the parse tree
   * @return the visitor result
   */
  T visitEntryExpression(EsqlBaseParser.EntryExpressionContext ctx);
  /**
   * Visit a parse tree produced by the {@code nullLiteral}
   * labeled alternative in {@link EsqlBaseParser#constant}.
   * @param ctx the parse tree
   * @return the visitor result
   */
  T visitNullLiteral(EsqlBaseParser.NullLiteralContext ctx);
  /**
   * Visit a parse tree produced by the {@code qualifiedIntegerLiteral}
   * labeled alternative in {@link EsqlBaseParser#constant}.
   * @param ctx the parse tree
   * @return the visitor result
   */
  T visitQualifiedIntegerLiteral(EsqlBaseParser.QualifiedIntegerLiteralContext ctx);
  /**
   * Visit a parse tree produced by the {@code decimalLiteral}
   * labeled alternative in {@link EsqlBaseParser#constant}.
   * @param ctx the parse tree
   * @return the visitor result
   */
  T visitDecimalLiteral(EsqlBaseParser.DecimalLiteralContext ctx);
  /**
   * Visit a parse tree produced by the {@code integerLiteral}
   * labeled alternative in {@link EsqlBaseParser#constant}.
   * @param ctx the parse tree
   * @return the visitor result
   */
  T visitIntegerLiteral(EsqlBaseParser.IntegerLiteralContext ctx);
  /**
   * Visit a parse tree produced by the {@code booleanLiteral}
   * labeled alternative in {@link EsqlBaseParser#constant}.
   * @param ctx the parse tree
   * @return the visitor result
   */
  T visitBooleanLiteral(EsqlBaseParser.BooleanLiteralContext ctx);
  /**
   * Visit a parse tree produced by the {@code inputParameter}
   * labeled alternative in {@link EsqlBaseParser#constant}.
   * @param ctx the parse tree
   * @return the visitor result
   */
  T visitInputParameter(EsqlBaseParser.InputParameterContext ctx);
  /**
   * Visit a parse tree produced by the {@code stringLiteral}
   * labeled alternative in {@link EsqlBaseParser#constant}.
   * @param ctx the parse tree
   * @return the visitor result
   */
  T visitStringLiteral(EsqlBaseParser.StringLiteralContext ctx);
  /**
   * Visit a parse tree produced by the {@code numericArrayLiteral}
   * labeled alternative in {@link EsqlBaseParser#constant}.
   * @param ctx the parse tree
   * @return the visitor result
   */
  T visitNumericArrayLiteral(EsqlBaseParser.NumericArrayLiteralContext ctx);
  /**
   * Visit a parse tree produced by the {@code booleanArrayLiteral}
   * labeled alternative in {@link EsqlBaseParser#constant}.
   * @param ctx the parse tree
   * @return the visitor result
   */
  T visitBooleanArrayLiteral(EsqlBaseParser.BooleanArrayLiteralContext ctx);
  /**
   * Visit a parse tree produced by the {@code stringArrayLiteral}
   * labeled alternative in {@link EsqlBaseParser#constant}.
   * @param ctx the parse tree
   * @return the visitor result
   */
  T visitStringArrayLiteral(EsqlBaseParser.StringArrayLiteralContext ctx);
  /**
   * Visit a parse tree produced by {@link EsqlBaseParser#booleanValue}.
   * @param ctx the parse tree
   * @return the visitor result
   */
  T visitBooleanValue(EsqlBaseParser.BooleanValueContext ctx);
  /**
   * Visit a parse tree produced by {@link EsqlBaseParser#numericValue}.
   * @param ctx the parse tree
   * @return the visitor result
   */
  T visitNumericValue(EsqlBaseParser.NumericValueContext ctx);
  /**
   * Visit a parse tree produced by {@link EsqlBaseParser#decimalValue}.
   * @param ctx the parse tree
   * @return the visitor result
   */
  T visitDecimalValue(EsqlBaseParser.DecimalValueContext ctx);
  /**
   * Visit a parse tree produced by {@link EsqlBaseParser#integerValue}.
   * @param ctx the parse tree
   * @return the visitor result
   */
  T visitIntegerValue(EsqlBaseParser.IntegerValueContext ctx);
  /**
   * Visit a parse tree produced by {@link EsqlBaseParser#string}.
   * @param ctx the parse tree
   * @return the visitor result
   */
  T visitString(EsqlBaseParser.StringContext ctx);
  /**
   * Visit a parse tree produced by {@link EsqlBaseParser#comparisonOperator}.
   * @param ctx the parse tree
   * @return the visitor result
   */
  T visitComparisonOperator(EsqlBaseParser.ComparisonOperatorContext ctx);
  /**
   * Visit a parse tree produced by {@link EsqlBaseParser#joinCommand}.
   * @param ctx the parse tree
   * @return the visitor result
   */
  T visitJoinCommand(EsqlBaseParser.JoinCommandContext ctx);
  /**
   * Visit a parse tree produced by {@link EsqlBaseParser#joinTarget}.
   * @param ctx the parse tree
   * @return the visitor result
   */
  T visitJoinTarget(EsqlBaseParser.JoinTargetContext ctx);
  /**
   * Visit a parse tree produced by {@link EsqlBaseParser#joinCondition}.
   * @param ctx the parse tree
   * @return the visitor result
   */
  T visitJoinCondition(EsqlBaseParser.JoinConditionContext ctx);
  /**
   * Visit a parse tree produced by {@link EsqlBaseParser#joinPredicate}.
   * @param ctx the parse tree
   * @return the visitor result
   */
<<<<<<< HEAD
  T visitForkSubQueryProcessingCommand(EsqlBaseParser.ForkSubQueryProcessingCommandContext ctx);
  /**
   * Visit a parse tree produced by {@link EsqlBaseParser#rerankCommand}.
   * @param ctx the parse tree
   * @return the visitor result
   */
  T visitRerankCommand(EsqlBaseParser.RerankCommandContext ctx);
=======
  T visitJoinPredicate(EsqlBaseParser.JoinPredicateContext ctx);
>>>>>>> 8baba585
}<|MERGE_RESOLUTION|>--- conflicted
+++ resolved
@@ -192,6 +192,12 @@
    */
   T visitIdentifierOrParameter(EsqlBaseParser.IdentifierOrParameterContext ctx);
   /**
+   * Visit a parse tree produced by {@link EsqlBaseParser#stringOrParameter}.
+   * @param ctx the parse tree
+   * @return the visitor result
+   */
+  T visitStringOrParameter(EsqlBaseParser.StringOrParameterContext ctx);
+  /**
    * Visit a parse tree produced by {@link EsqlBaseParser#limitCommand}.
    * @param ctx the parse tree
    * @return the visitor result
@@ -357,6 +363,12 @@
    */
   T visitForkSubQueryProcessingCommand(EsqlBaseParser.ForkSubQueryProcessingCommandContext ctx);
   /**
+   * Visit a parse tree produced by {@link EsqlBaseParser#rerankCommand}.
+   * @param ctx the parse tree
+   * @return the visitor result
+   */
+  T visitRerankCommand(EsqlBaseParser.RerankCommandContext ctx);
+  /**
    * Visit a parse tree produced by the {@code matchExpression}
    * labeled alternative in {@link EsqlBaseParser#booleanExpression}.
    * @param ctx the parse tree
@@ -399,18 +411,8 @@
    */
   T visitLogicalIn(EsqlBaseParser.LogicalInContext ctx);
   /**
-<<<<<<< HEAD
-   * Visit a parse tree produced by {@link EsqlBaseParser#stringOrParameter}.
-   * @param ctx the parse tree
-   * @return the visitor result
-   */
-  T visitStringOrParameter(EsqlBaseParser.StringOrParameterContext ctx);
-  /**
-   * Visit a parse tree produced by {@link EsqlBaseParser#limitCommand}.
-=======
    * Visit a parse tree produced by the {@code logicalBinary}
    * labeled alternative in {@link EsqlBaseParser#booleanExpression}.
->>>>>>> 8baba585
    * @param ctx the parse tree
    * @return the visitor result
    */
@@ -650,15 +652,5 @@
    * @param ctx the parse tree
    * @return the visitor result
    */
-<<<<<<< HEAD
-  T visitForkSubQueryProcessingCommand(EsqlBaseParser.ForkSubQueryProcessingCommandContext ctx);
-  /**
-   * Visit a parse tree produced by {@link EsqlBaseParser#rerankCommand}.
-   * @param ctx the parse tree
-   * @return the visitor result
-   */
-  T visitRerankCommand(EsqlBaseParser.RerankCommandContext ctx);
-=======
   T visitJoinPredicate(EsqlBaseParser.JoinPredicateContext ctx);
->>>>>>> 8baba585
 }
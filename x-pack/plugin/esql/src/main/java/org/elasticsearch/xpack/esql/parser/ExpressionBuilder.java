--- conflicted
+++ resolved
@@ -11,7 +11,6 @@
 import org.antlr.v4.runtime.Token;
 import org.antlr.v4.runtime.tree.ParseTree;
 import org.antlr.v4.runtime.tree.TerminalNode;
-import org.apache.lucene.util.BytesRef;
 import org.apache.lucene.util.automaton.Automata;
 import org.apache.lucene.util.automaton.Automaton;
 import org.apache.lucene.util.automaton.CharacterRunAutomaton;
@@ -744,32 +743,9 @@
     public Expression visitRlikeExpression(EsqlBaseParser.RlikeExpressionContext ctx) {
         Source source = source(ctx);
         Expression left = expression(ctx.valueExpression());
-<<<<<<< HEAD
-        Literal pattern = visitString(ctx.pattern);
-        RegexMatch<?> result = switch (type) {
-            case EsqlBaseParser.LIKE -> {
-                try {
-                    yield new WildcardLike(
-                        source,
-                        left,
-                        new WildcardPattern(((BytesRef) pattern.fold(FoldContext.small() /* TODO remove me */)).utf8ToString())
-                    );
-                } catch (InvalidArgumentException e) {
-                    throw new ParsingException(source, "Invalid pattern for LIKE [{}]: [{}]", pattern, e.getMessage());
-                }
-            }
-            case EsqlBaseParser.RLIKE -> new RLike(
-                source,
-                left,
-                new RLikePattern(((BytesRef) pattern.fold(FoldContext.small() /* TODO remove me */)).utf8ToString())
-            );
-            default -> throw new ParsingException("Invalid predicate type for [{}]", source.text());
-        };
-        return ctx.NOT() == null ? result : new Not(source, result);
-=======
         Literal patternLiteral = visitString(ctx.string());
         try {
-            RLike rLike = new RLike(source, left, new RLikePattern(patternLiteral.fold(FoldContext.small()).toString()));
+            RLike rLike = new RLike(source, left, new RLikePattern(BytesRefs.toString(patternLiteral.fold(FoldContext.small()))));
             return ctx.NOT() == null ? rLike : new Not(source, rLike);
         } catch (InvalidArgumentException e) {
             throw new ParsingException(source, "Invalid pattern for LIKE [{}]: [{}]", patternLiteral, e.getMessage());
@@ -782,7 +758,7 @@
         Expression left = expression(ctx.valueExpression());
         Literal patternLiteral = visitString(ctx.string());
         try {
-            WildcardPattern pattern = new WildcardPattern(patternLiteral.fold(FoldContext.small()).toString());
+            WildcardPattern pattern = new WildcardPattern(BytesRefs.toString(patternLiteral.fold(FoldContext.small())));
             WildcardLike result = new WildcardLike(source, left, pattern);
             return ctx.NOT() == null ? result : new Not(source, result);
         } catch (InvalidArgumentException e) {
@@ -796,14 +772,13 @@
         Expression left = expression(ctx.valueExpression());
         List<WildcardPattern> wildcardPatterns = ctx.string()
             .stream()
-            .map(x -> new WildcardPattern(visitString(x).fold(FoldContext.small()).toString()))
+            .map(x -> new WildcardPattern(BytesRefs.toString(visitString(x).fold(FoldContext.small()))))
             .toList();
         // for now we will use the old WildcardLike function for one argument case to allow compatibility in mixed version deployments
         Expression e = wildcardPatterns.size() == 1
             ? new WildcardLike(source, left, wildcardPatterns.getFirst())
             : new WildcardLikeList(source, left, new WildcardPatternList(wildcardPatterns));
         return ctx.NOT() == null ? e : new Not(source, e);
->>>>>>> 9334f343
     }
 
     @Override

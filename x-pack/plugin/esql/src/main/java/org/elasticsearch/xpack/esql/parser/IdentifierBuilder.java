/*
 * Copyright Elasticsearch B.V. and/or licensed to Elasticsearch B.V. under one
 * or more contributor license agreements. Licensed under the Elastic License
 * 2.0; you may not use this file except in compliance with the Elastic License
 * 2.0.
 */

package org.elasticsearch.xpack.esql.parser;

import org.antlr.v4.runtime.tree.TerminalNode;
import org.elasticsearch.ElasticsearchParseException;
import org.elasticsearch.cluster.metadata.IndexNameExpressionResolver;
import org.elasticsearch.cluster.metadata.MetadataCreateIndexService;
import org.elasticsearch.common.Strings;
import org.elasticsearch.core.Tuple;
import org.elasticsearch.indices.InvalidIndexNameException;
import org.elasticsearch.transport.RemoteClusterService;
import org.elasticsearch.xpack.esql.core.util.Holder;
import org.elasticsearch.xpack.esql.parser.EsqlBaseParser.IdentifierContext;
import org.elasticsearch.xpack.esql.parser.EsqlBaseParser.IndexStringContext;

import java.util.ArrayList;
import java.util.List;

import static org.elasticsearch.cluster.metadata.IndexNameExpressionResolver.SelectorResolver.SELECTOR_SEPARATOR;
import static org.elasticsearch.transport.RemoteClusterAware.REMOTE_CLUSTER_INDEX_SEPARATOR;
import static org.elasticsearch.transport.RemoteClusterAware.isRemoteIndexName;
import static org.elasticsearch.xpack.esql.core.util.StringUtils.EXCLUSION;
import static org.elasticsearch.xpack.esql.core.util.StringUtils.WILDCARD;
import static org.elasticsearch.xpack.esql.parser.ParserUtils.source;

abstract class IdentifierBuilder extends AbstractBuilder {

    @Override
    public String visitIdentifier(IdentifierContext ctx) {
        return ctx == null ? null : unquoteIdentifier(ctx.QUOTED_IDENTIFIER(), ctx.UNQUOTED_IDENTIFIER());
    }

    protected static String unquoteIdentifier(TerminalNode quotedNode, TerminalNode unquotedNode) {
        String result;
        if (quotedNode != null) {
            result = unquoteIdString(quotedNode.getText());
        } else {
            result = unquotedNode.getText();
        }
        return result;
    }

    protected static String unquoteIdString(String quotedString) {
        return quotedString.substring(1, quotedString.length() - 1).replace("``", "`");
    }

    protected static String quoteIdString(String unquotedString) {
        return "`" + unquotedString.replace("`", "``") + "`";
    }

    @Override
    public String visitClusterString(EsqlBaseParser.ClusterStringContext ctx) {
        if (ctx == null) {
            return null;
        } else if (ctx.UNQUOTED_SOURCE() != null) {
            return ctx.UNQUOTED_SOURCE().getText();
        } else {
            return unquote(ctx.QUOTED_STRING().getText());
        }
    }

    @Override
    public String visitIndexString(IndexStringContext ctx) {
        if (ctx.UNQUOTED_SOURCE() != null) {
            return ctx.UNQUOTED_SOURCE().getText();
        } else {
            return unquote(ctx.QUOTED_STRING().getText());
        }
    }

    public String visitIndexPattern(List<EsqlBaseParser.IndexPatternContext> ctx) {
        List<String> patterns = new ArrayList<>(ctx.size());
        Holder<Boolean> hasSeenStar = new Holder<>(false);
        ctx.forEach(c -> {
            String indexPattern = visitIndexString(c.indexString());
<<<<<<< HEAD
            String clusterString = c.clusterString() != null ? c.clusterString().getText() : null;
            String selectorString = c.selectorString() != null ? c.selectorString().getText() : null;
=======
            String clusterString = visitClusterString(c.clusterString());
>>>>>>> e0565868
            // skip validating index on remote cluster, because the behavior of remote cluster is not consistent with local cluster
            // For example, invalid#index is an invalid index name, however FROM *:invalid#index does not return an error
            if (clusterString == null) {
                hasSeenStar.set(indexPattern.contains(WILDCARD) || hasSeenStar.get());
                validateIndexPattern(indexPattern, c, hasSeenStar.get());
<<<<<<< HEAD
                // Other instances of Elasticsearch may have differing selectors so only validate selector string if remote cluster
                // string is unset
                if (selectorString != null) {
                    try {
                        // Ensures that the selector provided is one of the valid kinds
                        IndexNameExpressionResolver.SelectorResolver.validateIndexSelectorString(indexPattern, selectorString);
                    } catch (InvalidIndexNameException e) {
                        throw new ParsingException(e, source(c), e.getMessage());
                    }
                }
=======
            } else {
                validateClusterString(clusterString, c);
>>>>>>> e0565868
            }
            patterns.add(reassembleIndexName(clusterString, indexPattern, selectorString));
        });
        return Strings.collectionToDelimitedString(patterns, ",");
    }

<<<<<<< HEAD
    private static String reassembleIndexName(String clusterString, String indexPattern, String selectorString) {
        if (clusterString == null && selectorString == null) {
            return indexPattern;
        }
        StringBuilder expression = new StringBuilder();
        if (clusterString != null) {
            expression.append(clusterString).append(REMOTE_CLUSTER_INDEX_SEPARATOR);
        }
        expression.append(indexPattern);
        if (selectorString != null) {
            expression.append(SELECTOR_SEPARATOR).append(selectorString);
        }
        return expression.toString();
=======
    protected static void validateClusterString(String clusterString, EsqlBaseParser.IndexPatternContext ctx) {
        if (clusterString.indexOf(RemoteClusterService.REMOTE_CLUSTER_INDEX_SEPARATOR) != -1) {
            throw new ParsingException(source(ctx), "cluster string [{}] must not contain ':'", clusterString);
        }
>>>>>>> e0565868
    }

    private static void validateIndexPattern(String indexPattern, EsqlBaseParser.IndexPatternContext ctx, boolean hasSeenStar) {
        // multiple index names can be in the same double quote, e.g. indexPattern = "idx1, *, -idx2"
        String[] indices = indexPattern.split(",");
        boolean hasExclusion = false;
        for (String index : indices) {
            // Strip spaces off first because validation checks are not written to handle them
            index = index.strip();
            if (isRemoteIndexName(index)) { // skip the validation if there is remote cluster
                continue;
            }
            try {
                Tuple<String, String> splitPattern = IndexNameExpressionResolver.splitSelectorExpression(index);
                if (splitPattern.v2() == null) {
                    index = splitPattern.v1();
                }
            } catch (InvalidIndexNameException e) {
                // throws exception if the selector expression is invalid. Selector resolution does not complain about exclusions
                throw new ParsingException(e, source(ctx), e.getMessage());
            }
            hasSeenStar = index.contains(WILDCARD) || hasSeenStar;
            index = index.replace(WILDCARD, "").strip();
            if (index.isBlank()) {
                continue;
            }
            hasExclusion = index.startsWith(EXCLUSION);
            index = removeExclusion(index);
            String tempName;
            try {
                // remove the exclusion outside of <>, from index names with DateMath expression,
                // e.g. -<-logstash-{now/d}> becomes <-logstash-{now/d}> before calling resolveDateMathExpression
                tempName = IndexNameExpressionResolver.resolveDateMathExpression(index);
            } catch (ElasticsearchParseException e) {
                // throws exception if the DateMath expression is invalid, resolveDateMathExpression does not complain about exclusions
                throw new ParsingException(e, source(ctx), e.getMessage());
            }
            hasExclusion = tempName.startsWith(EXCLUSION) || hasExclusion;
            index = tempName.equals(index) ? index : removeExclusion(tempName);
            try {
                MetadataCreateIndexService.validateIndexOrAliasName(index, InvalidIndexNameException::new);
            } catch (InvalidIndexNameException e) {
                // ignore invalid index name if it has exclusions and there is an index with wildcard before it
                if (hasSeenStar && hasExclusion) {
                    continue;
                }
                throw new ParsingException(e, source(ctx), e.getMessage());
            }
        }
    }

    private static String removeExclusion(String indexPattern) {
        return indexPattern.charAt(0) == EXCLUSION.charAt(0) ? indexPattern.substring(1) : indexPattern;
    }
}<|MERGE_RESOLUTION|>--- conflicted
+++ resolved
@@ -79,18 +79,13 @@
         Holder<Boolean> hasSeenStar = new Holder<>(false);
         ctx.forEach(c -> {
             String indexPattern = visitIndexString(c.indexString());
-<<<<<<< HEAD
-            String clusterString = c.clusterString() != null ? c.clusterString().getText() : null;
+            String clusterString = visitClusterString(c.clusterString());
             String selectorString = c.selectorString() != null ? c.selectorString().getText() : null;
-=======
-            String clusterString = visitClusterString(c.clusterString());
->>>>>>> e0565868
             // skip validating index on remote cluster, because the behavior of remote cluster is not consistent with local cluster
             // For example, invalid#index is an invalid index name, however FROM *:invalid#index does not return an error
             if (clusterString == null) {
                 hasSeenStar.set(indexPattern.contains(WILDCARD) || hasSeenStar.get());
                 validateIndexPattern(indexPattern, c, hasSeenStar.get());
-<<<<<<< HEAD
                 // Other instances of Elasticsearch may have differing selectors so only validate selector string if remote cluster
                 // string is unset
                 if (selectorString != null) {
@@ -101,17 +96,14 @@
                         throw new ParsingException(e, source(c), e.getMessage());
                     }
                 }
-=======
             } else {
                 validateClusterString(clusterString, c);
->>>>>>> e0565868
             }
             patterns.add(reassembleIndexName(clusterString, indexPattern, selectorString));
         });
         return Strings.collectionToDelimitedString(patterns, ",");
     }
 
-<<<<<<< HEAD
     private static String reassembleIndexName(String clusterString, String indexPattern, String selectorString) {
         if (clusterString == null && selectorString == null) {
             return indexPattern;
@@ -125,12 +117,12 @@
             expression.append(SELECTOR_SEPARATOR).append(selectorString);
         }
         return expression.toString();
-=======
+    }
+
     protected static void validateClusterString(String clusterString, EsqlBaseParser.IndexPatternContext ctx) {
         if (clusterString.indexOf(RemoteClusterService.REMOTE_CLUSTER_INDEX_SEPARATOR) != -1) {
             throw new ParsingException(source(ctx), "cluster string [{}] must not contain ':'", clusterString);
         }
->>>>>>> e0565868
     }
 
     private static void validateIndexPattern(String indexPattern, EsqlBaseParser.IndexPatternContext ctx, boolean hasSeenStar) {

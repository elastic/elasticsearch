/*
 * Copyright Elasticsearch B.V. and/or licensed to Elasticsearch B.V. under one
 * or more contributor license agreements. Licensed under the Elastic License
 * 2.0; you may not use this file except in compliance with the Elastic License
 * 2.0.
 */

package org.elasticsearch.xpack.esql.parser;

import org.antlr.v4.runtime.ParserRuleContext;
import org.antlr.v4.runtime.Token;
import org.antlr.v4.runtime.tree.ParseTree;
import org.apache.lucene.util.BytesRef;
import org.elasticsearch.Build;
import org.elasticsearch.cluster.metadata.IndexNameExpressionResolver;
import org.elasticsearch.common.Strings;
import org.elasticsearch.common.lucene.BytesRefs;
import org.elasticsearch.core.Tuple;
import org.elasticsearch.dissect.DissectException;
import org.elasticsearch.dissect.DissectParser;
import org.elasticsearch.index.IndexMode;
import org.elasticsearch.transport.RemoteClusterAware;
import org.elasticsearch.xpack.esql.VerificationException;
import org.elasticsearch.xpack.esql.action.EsqlCapabilities;
import org.elasticsearch.xpack.esql.capabilities.TelemetryAware;
import org.elasticsearch.xpack.esql.common.Failure;
import org.elasticsearch.xpack.esql.core.expression.Alias;
import org.elasticsearch.xpack.esql.core.expression.Attribute;
import org.elasticsearch.xpack.esql.core.expression.EmptyAttribute;
import org.elasticsearch.xpack.esql.core.expression.Expression;
import org.elasticsearch.xpack.esql.core.expression.Expressions;
import org.elasticsearch.xpack.esql.core.expression.FoldContext;
import org.elasticsearch.xpack.esql.core.expression.Literal;
import org.elasticsearch.xpack.esql.core.expression.MetadataAttribute;
import org.elasticsearch.xpack.esql.core.expression.NamedExpression;
import org.elasticsearch.xpack.esql.core.expression.ReferenceAttribute;
import org.elasticsearch.xpack.esql.core.expression.UnresolvedAttribute;
import org.elasticsearch.xpack.esql.core.expression.UnresolvedStar;
import org.elasticsearch.xpack.esql.core.tree.Source;
import org.elasticsearch.xpack.esql.core.type.DataType;
import org.elasticsearch.xpack.esql.core.util.Holder;
import org.elasticsearch.xpack.esql.expression.Order;
import org.elasticsearch.xpack.esql.expression.UnresolvedNamePattern;
import org.elasticsearch.xpack.esql.expression.function.UnresolvedFunction;
import org.elasticsearch.xpack.esql.parser.EsqlBaseParser.MetadataOptionContext;
import org.elasticsearch.xpack.esql.plan.IndexPattern;
import org.elasticsearch.xpack.esql.plan.logical.Aggregate;
import org.elasticsearch.xpack.esql.plan.logical.ChangePoint;
import org.elasticsearch.xpack.esql.plan.logical.Dissect;
import org.elasticsearch.xpack.esql.plan.logical.Drop;
import org.elasticsearch.xpack.esql.plan.logical.Enrich;
import org.elasticsearch.xpack.esql.plan.logical.Eval;
import org.elasticsearch.xpack.esql.plan.logical.Explain;
import org.elasticsearch.xpack.esql.plan.logical.Filter;
import org.elasticsearch.xpack.esql.plan.logical.Grok;
import org.elasticsearch.xpack.esql.plan.logical.InlineStats;
import org.elasticsearch.xpack.esql.plan.logical.Keep;
import org.elasticsearch.xpack.esql.plan.logical.Limit;
import org.elasticsearch.xpack.esql.plan.logical.LogicalPlan;
import org.elasticsearch.xpack.esql.plan.logical.Lookup;
import org.elasticsearch.xpack.esql.plan.logical.MvExpand;
import org.elasticsearch.xpack.esql.plan.logical.OrderBy;
import org.elasticsearch.xpack.esql.plan.logical.Rename;
import org.elasticsearch.xpack.esql.plan.logical.Row;
import org.elasticsearch.xpack.esql.plan.logical.Sample;
import org.elasticsearch.xpack.esql.plan.logical.UnresolvedRelation;
import org.elasticsearch.xpack.esql.plan.logical.inference.Completion;
import org.elasticsearch.xpack.esql.plan.logical.inference.Rerank;
import org.elasticsearch.xpack.esql.plan.logical.join.LookupJoin;
import org.elasticsearch.xpack.esql.plan.logical.show.ShowInfo;
import org.elasticsearch.xpack.esql.plugin.EsqlPlugin;
import org.joni.exception.SyntaxException;

import java.util.ArrayList;
import java.util.Arrays;
import java.util.Collections;
import java.util.HashMap;
import java.util.LinkedHashMap;
import java.util.LinkedHashSet;
import java.util.List;
import java.util.Map;
import java.util.Set;
import java.util.function.Function;

import static java.util.Collections.emptyList;
import static org.elasticsearch.common.logging.HeaderWarning.addWarning;
import static org.elasticsearch.xpack.esql.core.type.DataType.KEYWORD;
import static org.elasticsearch.xpack.esql.core.util.StringUtils.WILDCARD;
import static org.elasticsearch.xpack.esql.expression.NamedExpressions.mergeOutputExpressions;
import static org.elasticsearch.xpack.esql.parser.ParserUtils.source;
import static org.elasticsearch.xpack.esql.parser.ParserUtils.typedParsing;
import static org.elasticsearch.xpack.esql.parser.ParserUtils.visitList;
import static org.elasticsearch.xpack.esql.plan.logical.Enrich.Mode;

/**
 * Translates what we get back from Antlr into the data structures the rest of the planner steps will act on.  Generally speaking, things
 * which change the grammar will need to make changes here as well.
 */
public class LogicalPlanBuilder extends ExpressionBuilder {

    interface PlanFactory extends Function<LogicalPlan, LogicalPlan> {}

    /**
     * Maximum number of commands allowed per query
     */
    public static final int MAX_QUERY_DEPTH = 500;

    public LogicalPlanBuilder(ParsingContext context) {
        super(context);
    }

    private int queryDepth = 0;

    protected LogicalPlan plan(ParseTree ctx) {
        LogicalPlan p = ParserUtils.typedParsing(this, ctx, LogicalPlan.class);
        var errors = this.context.params().parsingErrors();
        if (errors.hasNext() == false) {
            return p;
        } else {
            throw ParsingException.combineParsingExceptions(errors);
        }
    }

    protected List<LogicalPlan> plans(List<? extends ParserRuleContext> ctxs) {
        return ParserUtils.visitList(this, ctxs, LogicalPlan.class);
    }

    @Override
    public LogicalPlan visitSingleStatement(EsqlBaseParser.SingleStatementContext ctx) {
        var plan = plan(ctx.query());
        telemetryAccounting(plan);
        return plan;
    }

    @Override
    public LogicalPlan visitCompositeQuery(EsqlBaseParser.CompositeQueryContext ctx) {
        queryDepth++;
        if (queryDepth > MAX_QUERY_DEPTH) {
            throw new ParsingException(
                "ESQL statement exceeded the maximum query depth allowed ({}): [{}]",
                MAX_QUERY_DEPTH,
                ctx.getText()
            );
        }
        try {
            LogicalPlan input = plan(ctx.query());
            telemetryAccounting(input);
            PlanFactory makePlan = typedParsing(this, ctx.processingCommand(), PlanFactory.class);
            return makePlan.apply(input);
        } finally {
            queryDepth--;
        }
    }

    private LogicalPlan telemetryAccounting(LogicalPlan node) {
        if (node instanceof TelemetryAware ma) {
            this.context.telemetry().command(ma);
        }
        return node;
    }

    @Override
    public PlanFactory visitEvalCommand(EsqlBaseParser.EvalCommandContext ctx) {
        return p -> new Eval(source(ctx), p, visitFields(ctx.fields()));
    }

    @Override
    public PlanFactory visitGrokCommand(EsqlBaseParser.GrokCommandContext ctx) {
        return p -> {
            Source source = source(ctx);
            String pattern = BytesRefs.toString(visitString(ctx.string()).fold(FoldContext.small() /* TODO remove me */));
            Grok.Parser grokParser;
            try {
                grokParser = Grok.pattern(source, pattern);
            } catch (SyntaxException e) {
                throw new ParsingException(source, "Invalid grok pattern [{}]: [{}]", pattern, e.getMessage());
            }
            validateGrokPattern(source, grokParser, pattern);
            Grok result = new Grok(source(ctx), p, expression(ctx.primaryExpression()), grokParser);
            return result;
        };
    }

    private void validateGrokPattern(Source source, Grok.Parser grokParser, String pattern) {
        Map<String, DataType> definedAttributes = new HashMap<>();
        for (Attribute field : grokParser.extractedFields()) {
            String name = field.name();
            DataType type = field.dataType();
            DataType prev = definedAttributes.put(name, type);
            if (prev != null) {
                throw new ParsingException(
                    source,
                    "Invalid GROK pattern [" + pattern + "]: the attribute [" + name + "] is defined multiple times with different types"
                );
            }
        }
    }

    @Override
    public PlanFactory visitDissectCommand(EsqlBaseParser.DissectCommandContext ctx) {
        return p -> {
            String pattern = BytesRefs.toString(visitString(ctx.string()).fold(FoldContext.small() /* TODO remove me */));
            Map<String, Object> options = visitCommandOptions(ctx.commandOptions());
            String appendSeparator = "";
            for (Map.Entry<String, Object> item : options.entrySet()) {
                if (item.getKey().equalsIgnoreCase("append_separator") == false) {
                    throw new ParsingException(source(ctx), "Invalid option for dissect: [{}]", item.getKey());
                }
                if (item.getValue() instanceof BytesRef == false) {
                    throw new ParsingException(
                        source(ctx),
                        "Invalid value for dissect append_separator: expected a string, but was [{}]",
                        item.getValue()
                    );
                }
                appendSeparator = BytesRefs.toString(item.getValue());
            }
            Source src = source(ctx);

            try {
                DissectParser parser = new DissectParser(pattern, appendSeparator);

                Set<String> referenceKeys = parser.referenceKeys();
                if (referenceKeys.isEmpty() == false) {
                    throw new ParsingException(
                        src,
                        "Reference keys not supported in dissect patterns: [%{*{}}]",
                        referenceKeys.iterator().next()
                    );
                }

                Dissect.Parser esqlDissectParser = new Dissect.Parser(pattern, appendSeparator, parser);
                List<Attribute> keys = esqlDissectParser.keyAttributes(src);

                return new Dissect(src, p, expression(ctx.primaryExpression()), esqlDissectParser, keys);
            } catch (DissectException e) {
                throw new ParsingException(src, "Invalid pattern for dissect: [{}]", pattern);
            }
        };
    }

    @Override
    public PlanFactory visitMvExpandCommand(EsqlBaseParser.MvExpandCommandContext ctx) {
        UnresolvedAttribute field = visitQualifiedName(ctx.qualifiedName());
        Source src = source(ctx);
        return child -> new MvExpand(src, child, field, new UnresolvedAttribute(src, field.name()));

    }

    @Override
    public Map<String, Object> visitCommandOptions(EsqlBaseParser.CommandOptionsContext ctx) {
        if (ctx == null) {
            return Map.of();
        }
        Map<String, Object> result = new HashMap<>();
        for (EsqlBaseParser.CommandOptionContext option : ctx.commandOption()) {
            result.put(visitIdentifier(option.identifier()), expression(option.constant()).fold(FoldContext.small() /* TODO remove me */));
        }
        return result;
    }

    @Override
    @SuppressWarnings("unchecked")
    public LogicalPlan visitRowCommand(EsqlBaseParser.RowCommandContext ctx) {
        return new Row(source(ctx), (List<Alias>) (List) mergeOutputExpressions(visitFields(ctx.fields()), List.of()));
    }

    @Override
    public LogicalPlan visitFromCommand(EsqlBaseParser.FromCommandContext ctx) {
        Source source = source(ctx);
        IndexPattern table = new IndexPattern(source, visitIndexPattern(ctx.indexPattern()));
        Map<String, Attribute> metadataMap = new LinkedHashMap<>();
        if (ctx.metadata() != null) {
            var deprecatedContext = ctx.metadata().deprecated_metadata();
            MetadataOptionContext metadataOptionContext = null;
            if (deprecatedContext != null) {
                var s = source(deprecatedContext).source();
                addWarning(
                    "Line {}:{}: Square brackets '[]' need to be removed in FROM METADATA declaration",
                    s.getLineNumber(),
                    s.getColumnNumber()
                );
                metadataOptionContext = deprecatedContext.metadataOption();
            } else {
                metadataOptionContext = ctx.metadata().metadataOption();

            }
            for (var c : metadataOptionContext.UNQUOTED_SOURCE()) {
                String id = c.getText();
                Source src = source(c);
                if (MetadataAttribute.isSupported(id) == false) {
                    throw new ParsingException(src, "unsupported metadata field [" + id + "]");
                }
                Attribute a = metadataMap.put(id, MetadataAttribute.create(src, id));
                if (a != null) {
                    throw new ParsingException(src, "metadata field [" + id + "] already declared [" + a.source().source() + "]");
                }
            }
        }
        return new UnresolvedRelation(
            source,
            table,
            false,
            List.of(metadataMap.values().toArray(Attribute[]::new)),
            IndexMode.STANDARD,
            null,
            "FROM"
        );
    }

    @Override
    public PlanFactory visitStatsCommand(EsqlBaseParser.StatsCommandContext ctx) {
        final Stats stats = stats(source(ctx), ctx.grouping, ctx.stats);
        return input -> new Aggregate(source(ctx), input, Aggregate.AggregateType.STANDARD, stats.groupings, stats.aggregates);
    }

    private record Stats(List<Expression> groupings, List<? extends NamedExpression> aggregates) {}

    private Stats stats(Source source, EsqlBaseParser.FieldsContext groupingsCtx, EsqlBaseParser.AggFieldsContext aggregatesCtx) {
        List<NamedExpression> groupings = visitGrouping(groupingsCtx);
        List<NamedExpression> aggregates = new ArrayList<>(visitAggFields(aggregatesCtx));

        if (aggregates.isEmpty() && groupings.isEmpty()) {
            throw new ParsingException(source, "At least one aggregation or grouping expression required in [{}]", source.text());
        }
        // grouping keys are automatically added as aggregations however the user is not allowed to specify them
        if (groupings.isEmpty() == false && aggregates.isEmpty() == false) {
            var groupNames = new LinkedHashSet<>(Expressions.names(groupings));
            var groupRefNames = new LinkedHashSet<>(Expressions.names(Expressions.references(groupings)));

            for (NamedExpression aggregate : aggregates) {
                Expression e = Alias.unwrap(aggregate);
                if (e.resolved() == false && e instanceof UnresolvedFunction == false) {
                    String name = e.sourceText();
                    if (groupNames.contains(name)) {
                        fail(e, "grouping key [{}] already specified in the STATS BY clause", name);
                    } else if (groupRefNames.contains(name)) {
                        fail(e, "Cannot specify grouping expression [{}] as an aggregate", name);
                    }
                }
            }
        }
        // since groupings are aliased, add refs to it in the aggregates
        for (Expression group : groupings) {
            aggregates.add(Expressions.attribute(group));
        }
        return new Stats(new ArrayList<>(groupings), aggregates);
    }

    private void fail(Expression exp, String message, Object... args) {
        throw new VerificationException(Collections.singletonList(Failure.fail(exp, message, args)));
    }

    @Override
    public PlanFactory visitInlinestatsCommand(EsqlBaseParser.InlinestatsCommandContext ctx) {
        if (false == EsqlPlugin.INLINESTATS_FEATURE_FLAG.isEnabled()) {
            throw new ParsingException(source(ctx), "INLINESTATS command currently requires a snapshot build");
        }
        List<Alias> aggFields = visitAggFields(ctx.stats);
        List<NamedExpression> aggregates = new ArrayList<>(aggFields);
        List<NamedExpression> groupings = visitGrouping(ctx.grouping);
        aggregates.addAll(groupings);
        // TODO: add support for filters
        return input -> new InlineStats(
            source(ctx),
            new Aggregate(source(ctx), input, Aggregate.AggregateType.STANDARD, new ArrayList<>(groupings), aggregates)
        );
    }

    @Override
    public PlanFactory visitWhereCommand(EsqlBaseParser.WhereCommandContext ctx) {
        Expression expression = expression(ctx.booleanExpression());
        return input -> new Filter(source(ctx), input, expression);
    }

    @Override
    public PlanFactory visitLimitCommand(EsqlBaseParser.LimitCommandContext ctx) {
        Source source = source(ctx);
        Object val = expression(ctx.constant()).fold(FoldContext.small() /* TODO remove me */);
        if (val instanceof Integer i) {
            if (i < 0) {
                throw new ParsingException(source, "Invalid value for LIMIT [" + i + "], expecting a non negative integer");
            }
            return input -> new Limit(source, new Literal(source, i, DataType.INTEGER), input);
        } else {
            throw new ParsingException(
                source,
                "Invalid value for LIMIT ["
                    + BytesRefs.toString(val)
                    + ": "
                    + (expression(ctx.constant()).dataType() == KEYWORD ? "String" : val.getClass().getSimpleName())
                    + "], expecting a non negative integer"
            );
        }
    }

    @Override
    public PlanFactory visitSortCommand(EsqlBaseParser.SortCommandContext ctx) {
        List<Order> orders = visitList(this, ctx.orderExpression(), Order.class);
        Source source = source(ctx);
        return input -> new OrderBy(source, input, orders);
    }

    @Override
    public Explain visitExplainCommand(EsqlBaseParser.ExplainCommandContext ctx) {
        return new Explain(source(ctx), plan(ctx.subqueryExpression().query()));
    }

    @Override
    public PlanFactory visitDropCommand(EsqlBaseParser.DropCommandContext ctx) {
        List<NamedExpression> removals = visitQualifiedNamePatterns(ctx.qualifiedNamePatterns(), ne -> {
            if (ne instanceof UnresolvedStar) {
                var src = ne.source();
                throw new ParsingException(src, "Removing all fields is not allowed [{}]", src.text());
            }
        });

        return child -> new Drop(source(ctx), child, removals);
    }

    @Override
    public PlanFactory visitRenameCommand(EsqlBaseParser.RenameCommandContext ctx) {
        List<Alias> renamings = ctx.renameClause().stream().map(this::visitRenameClause).toList();
        return child -> new Rename(source(ctx), child, renamings);
    }

    @Override
    public PlanFactory visitKeepCommand(EsqlBaseParser.KeepCommandContext ctx) {
        final Holder<Boolean> hasSeenStar = new Holder<>(false);
        List<NamedExpression> projections = visitQualifiedNamePatterns(ctx.qualifiedNamePatterns(), ne -> {
            if (ne instanceof UnresolvedStar) {
                if (hasSeenStar.get()) {
                    var src = ne.source();
                    throw new ParsingException(src, "Cannot specify [*] more than once", src.text());
                } else {
                    hasSeenStar.set(Boolean.TRUE);
                }
            }
        });

        return child -> new Keep(source(ctx), child, projections);
    }

    @Override
    public LogicalPlan visitShowInfo(EsqlBaseParser.ShowInfoContext ctx) {
        return new ShowInfo(source(ctx));
    }

    @Override
    public PlanFactory visitEnrichCommand(EsqlBaseParser.EnrichCommandContext ctx) {
        return p -> {
            var source = source(ctx);
            Tuple<Mode, String> tuple = parsePolicyName(ctx.policyName);
            Mode mode = tuple.v1();
            String policyNameString = tuple.v2();

            NamedExpression matchField = ctx.ON() != null ? visitQualifiedNamePattern(ctx.matchField) : new EmptyAttribute(source);
            String patternString = matchField instanceof UnresolvedNamePattern up ? up.pattern()
                : matchField instanceof UnresolvedStar ? WILDCARD
                : null;
            if (patternString != null) {
                throw new ParsingException(
                    source,
                    "Using wildcards [*] in ENRICH WITH projections is not allowed, found [{}]",
                    patternString
                );
            }

            List<NamedExpression> keepClauses = visitList(this, ctx.enrichWithClause(), NamedExpression.class);
            return new Enrich(
                source,
                p,
                mode,
                Literal.keyword(source(ctx.policyName), policyNameString),
                matchField,
                null,
                Map.of(),
                keepClauses.isEmpty() ? List.of() : keepClauses
            );
        };
    }

    @Override
    public PlanFactory visitChangePointCommand(EsqlBaseParser.ChangePointCommandContext ctx) {
        Source src = source(ctx);
        Attribute value = visitQualifiedName(ctx.value);
        Attribute key = ctx.key == null ? new UnresolvedAttribute(src, "@timestamp") : visitQualifiedName(ctx.key);
        Attribute targetType = new ReferenceAttribute(
            src,
            ctx.targetType == null ? "type" : visitQualifiedName(ctx.targetType).name(),
            KEYWORD
        );
        Attribute targetPvalue = new ReferenceAttribute(
            src,
            ctx.targetPvalue == null ? "pvalue" : visitQualifiedName(ctx.targetPvalue).name(),
            DataType.DOUBLE
        );
        return child -> new ChangePoint(src, child, value, key, targetType, targetPvalue);
    }

    private static Tuple<Mode, String> parsePolicyName(Token policyToken) {
        String stringValue = policyToken.getText();
        int index = stringValue.indexOf(":");
        Mode mode = null;
        if (index >= 0) {
            String modeValue = stringValue.substring(0, index);

            if (modeValue.startsWith("_")) {
                mode = Mode.from(modeValue.substring(1));
            }

            if (mode == null) {
                throw new ParsingException(
                    source(policyToken),
                    "Unrecognized value [{}], ENRICH policy qualifier needs to be one of {}",
                    modeValue,
                    Arrays.stream(Mode.values()).map(s -> "_" + s).toList()
                );
            }
        } else {
            mode = Mode.ANY;
        }

        String policyName = index < 0 ? stringValue : stringValue.substring(index + 1);
        return new Tuple<>(mode, policyName);
    }

    @Override
    public LogicalPlan visitMetricsCommand(EsqlBaseParser.MetricsCommandContext ctx) {
        if (Build.current().isSnapshot() == false) {
            throw new IllegalArgumentException("METRICS command currently requires a snapshot build");
        }
        Source source = source(ctx);
        IndexPattern table = new IndexPattern(source, visitIndexPattern(ctx.indexPattern()));

        if (ctx.aggregates == null && ctx.grouping == null) {
            return new UnresolvedRelation(source, table, false, List.of(), IndexMode.STANDARD, null, "METRICS");
        }
        final Stats stats = stats(source, ctx.grouping, ctx.aggregates);
        var relation = new UnresolvedRelation(
            source,
            table,
            false,
            List.of(new MetadataAttribute(source, MetadataAttribute.TSID_FIELD, KEYWORD, false)),
            IndexMode.TIME_SERIES,
            null
        );
        return new Aggregate(source, relation, Aggregate.AggregateType.METRICS, stats.groupings, stats.aggregates);
    }

    @Override
    public PlanFactory visitLookupCommand(EsqlBaseParser.LookupCommandContext ctx) {
        if (false == Build.current().isSnapshot()) {
            throw new ParsingException(source(ctx), "LOOKUP__ is in preview and only available in SNAPSHOT build");
        }
        var source = source(ctx);

        @SuppressWarnings("unchecked")
        List<Attribute> matchFields = (List<Attribute>) (List) visitQualifiedNamePatterns(ctx.qualifiedNamePatterns(), ne -> {
            if (ne instanceof UnresolvedNamePattern || ne instanceof UnresolvedStar) {
                var src = ne.source();
                throw new ParsingException(src, "Using wildcards [*] in LOOKUP ON is not allowed yet [{}]", src.text());
            }
            if ((ne instanceof UnresolvedAttribute) == false) {
                throw new IllegalStateException(
                    "visitQualifiedNamePatterns can only return UnresolvedNamePattern, UnresolvedStar or UnresolvedAttribute"
                );
            }
        });

        Literal tableName = Literal.keyword(source, visitIndexPattern(List.of(ctx.indexPattern())));

        return p -> new Lookup(source, p, tableName, matchFields, null /* localRelation will be resolved later*/);
    }

    public PlanFactory visitJoinCommand(EsqlBaseParser.JoinCommandContext ctx) {
        var source = source(ctx);
        if (false == EsqlCapabilities.Cap.JOIN_LOOKUP_V12.isEnabled()) {
            throw new ParsingException(source, "JOIN is in preview and only available in SNAPSHOT build");
        }

        if (ctx.type != null && ctx.type.getType() != EsqlBaseParser.JOIN_LOOKUP) {
            String joinType = ctx.type == null ? "(INNER)" : ctx.type.getText();
            throw new ParsingException(source, "only LOOKUP JOIN available, {} JOIN unsupported at the moment", joinType);
        }

        var target = ctx.joinTarget();
        var rightPattern = visitIndexPattern(List.of(target.index));
        if (rightPattern.contains(WILDCARD)) {
            throw new ParsingException(source(target), "invalid index pattern [{}], * is not allowed in LOOKUP JOIN", rightPattern);
        }
        if (RemoteClusterAware.isRemoteIndexName(rightPattern)) {
            throw new ParsingException(
                source(target),
                "invalid index pattern [{}], remote clusters are not supported in LOOKUP JOIN",
                rightPattern
            );
        }
        if (rightPattern.contains(IndexNameExpressionResolver.SelectorResolver.SELECTOR_SEPARATOR)) {
            throw new ParsingException(
                source(target),
                "invalid index pattern [{}], index pattern selectors are not supported in LOOKUP JOIN",
                rightPattern
            );
        }

        UnresolvedRelation right = new UnresolvedRelation(
            source(target),
            new IndexPattern(source(target.index), rightPattern),
            false,
            emptyList(),
            IndexMode.LOOKUP,
            null
        );

        var condition = ctx.joinCondition();

        // ON only with qualified names
        var predicates = expressions(condition.joinPredicate());
        List<Attribute> joinFields = new ArrayList<>(predicates.size());
        for (var f : predicates) {
            // verify each field is an unresolved attribute
            if (f instanceof UnresolvedAttribute ua) {
                joinFields.add(ua);
            } else {
                throw new ParsingException(f.source(), "JOIN ON clause only supports fields at the moment, found [{}]", f.sourceText());
            }
        }

        var matchFieldsCount = joinFields.size();
        if (matchFieldsCount > 1) {
            throw new ParsingException(source, "JOIN ON clause only supports one field at the moment, found [{}]", matchFieldsCount);
        }

        return p -> {
            p.forEachUp(UnresolvedRelation.class, r -> {
                for (var leftPattern : Strings.splitStringByCommaToArray(r.indexPattern().indexPattern())) {
                    if (RemoteClusterAware.isRemoteIndexName(leftPattern)) {
                        throw new ParsingException(
                            source(target),
                            "invalid index pattern [{}], remote clusters are not supported in LOOKUP JOIN",
                            r.indexPattern().indexPattern()
                        );
                    }
                }
            });

            return new LookupJoin(source, p, right, joinFields);
        };
    }

    private void checkForRemoteClusters(LogicalPlan plan, Source source, String commandName) {
        plan.forEachUp(UnresolvedRelation.class, r -> {
            for (var indexPattern : Strings.splitStringByCommaToArray(r.indexPattern().indexPattern())) {
                if (RemoteClusterAware.isRemoteIndexName(indexPattern)) {
                    throw new ParsingException(
                        source,
                        "invalid index pattern [{}], remote clusters are not supported with {}",
                        r.indexPattern().indexPattern(),
                        commandName
                    );
                }
            }
        });
    }

    @Override
    public PlanFactory visitRerankCommand(EsqlBaseParser.RerankCommandContext ctx) {
        Source source = source(ctx);
        List<Alias> rerankFields = visitRerankFields(ctx.rerankFields());
        Expression queryText = expression(ctx.queryText);

        if (queryText instanceof Literal queryTextLiteral && DataType.isString(queryText.dataType())) {
            if (queryTextLiteral.value() == null) {
                throw new ParsingException(
                    source(ctx.queryText),
                    "Query text cannot be null or undefined in RERANK",
                    ctx.queryText.getText()
                );
            }
        } else {
            throw new ParsingException(
                source(ctx.queryText),
                "RERANK only support string as query text but [{}] cannot be used as string",
                ctx.queryText.getText()
            );
        }

<<<<<<< HEAD
        return p -> {
            checkForRemoteClusters(p, source, "RERANK");
            return visitRerankOptions(new Rerank(source, p, queryText, rerankFields), ctx.inferenceCommandOptions());
        };
    }

    private Rerank visitRerankOptions(Rerank rerank, EsqlBaseParser.InferenceCommandOptionsContext ctx) {
        if (ctx == null) {
            return rerank;
        }

        Rerank.Builder rerankBuilder = new Rerank.Builder(rerank);

        for (var option : ctx.inferenceCommandOption()) {
            String optionName = visitIdentifier(option.identifier());
            EsqlBaseParser.InferenceCommandOptionValueContext optionValue = option.inferenceCommandOptionValue();
            if (optionName.equals(Rerank.INFERENCE_ID_OPTION_NAME)) {
                rerankBuilder.withInferenceId(visitInferenceId(optionValue));
            } else if (optionName.equals(Rerank.SCORE_COLUMN_OPTION_NAME)) {
                rerankBuilder.withScoreAttribute(visitRerankScoreAttribute(optionName, optionValue));
            } else {
                throw new ParsingException(
                    source(option.identifier()),
                    "Unknowm parameter [{}] in RERANK command",
                    option.identifier().getText()
                );
            }
        }

        return rerankBuilder.build();
    }

    private UnresolvedAttribute visitRerankScoreAttribute(String optionName, EsqlBaseParser.InferenceCommandOptionValueContext ctx) {
        if (ctx.constant() == null && ctx.identifier() == null) {
            throw new ParsingException(source(ctx), "Parameter [{}] is null or undefined", optionName);
        }

        Expression optionValue = ctx.identifier() != null
            ? new Literal(source(ctx.identifier()), visitIdentifier(ctx.identifier()), KEYWORD)
            : expression(ctx.constant());

        if (optionValue instanceof UnresolvedAttribute scoreAttribute) {
            return scoreAttribute;
        } else if (optionValue instanceof Literal literal) {
            if (literal.value() == null) {
                throw new ParsingException(optionValue.source(), "Parameter [{}] is null or undefined", optionName);
            }

            if (literal.value() instanceof BytesRef attributeName) {
                return new UnresolvedAttribute(literal.source(), BytesRefs.toString(attributeName));
            } else if (literal.value() instanceof String attributeName) {
                return new UnresolvedAttribute(literal.source(), attributeName);
            }
        }
=======
        Literal inferenceId = ctx.inferenceId != null ? inferenceId(ctx.inferenceId) : Literal.keyword(source, Rerank.DEFAULT_INFERENCE_ID);
>>>>>>> c3c6ba35

        throw new ParsingException(
            source(ctx),
            "Option [{}] expects a valid attribute in RERANK command. [{}] provided.",
            optionName,
            ctx.constant().getText()
        );
    }

    @Override
    public PlanFactory visitCompletionCommand(EsqlBaseParser.CompletionCommandContext ctx) {
        Source source = source(ctx);
        Expression prompt = expression(ctx.prompt);
        Literal inferenceId = visitInferenceId(ctx.inferenceId);
        Attribute targetField = ctx.targetField == null
            ? new UnresolvedAttribute(source, Completion.DEFAULT_OUTPUT_FIELD_NAME)
            : visitQualifiedName(ctx.targetField);

        return p -> new Completion(source, p, inferenceId, prompt, targetField);
    }

    private Literal visitInferenceId(EsqlBaseParser.IdentifierOrParameterContext ctx) {
        if (ctx.identifier() != null) {
            return Literal.keyword(source(ctx), visitIdentifier(ctx.identifier()));
        }

        return visitInferenceId(expression(ctx.parameter()));
    }

    private Literal visitInferenceId(EsqlBaseParser.InferenceCommandOptionValueContext ctx) {
        if (ctx.identifier() != null) {
            return new Literal(source(ctx), visitIdentifier(ctx.identifier()), KEYWORD);
        }

        return visitInferenceId(expression(ctx.constant()));
    }

    private Literal visitInferenceId(Expression expression) {
        if (expression instanceof Literal literal) {
            if (literal.value() == null) {
                throw new ParsingException(
                    expression.source(),
                    "Parameter [{}] is null or undefined and cannot be used as inference id",
                    expression.source().text()
                );
            }

            return literal;
        } else if (expression instanceof UnresolvedAttribute attribute) {
            // Support for unquoted inference id
            return new Literal(expression.source(), attribute.name(), KEYWORD);
        }

        throw new ParsingException(
            expression.source(),
            "Query parameter [{}] is not a string and cannot be used as inference id [{}]",
            expression.source().text(),
            expression.getClass()
        );
    }

    public PlanFactory visitSampleCommand(EsqlBaseParser.SampleCommandContext ctx) {
        Source source = source(ctx);
        Object val = expression(ctx.probability).fold(FoldContext.small() /* TODO remove me */);
        if (val instanceof Double probability && probability > 0.0 && probability < 1.0) {
            return input -> new Sample(source, new Literal(source, probability, DataType.DOUBLE), input);
        } else {
            throw new ParsingException(
                source(ctx),
                "invalid value for SAMPLE probability [" + BytesRefs.toString(val) + "], expecting a number between 0 and 1, exclusive"
            );
        }
    }
}<|MERGE_RESOLUTION|>--- conflicted
+++ resolved
@@ -686,7 +686,6 @@
             );
         }
 
-<<<<<<< HEAD
         return p -> {
             checkForRemoteClusters(p, source, "RERANK");
             return visitRerankOptions(new Rerank(source, p, queryText, rerankFields), ctx.inferenceCommandOptions());
@@ -725,7 +724,7 @@
         }
 
         Expression optionValue = ctx.identifier() != null
-            ? new Literal(source(ctx.identifier()), visitIdentifier(ctx.identifier()), KEYWORD)
+            ? Literal.keyword(source(ctx.identifier()), visitIdentifier(ctx.identifier()))
             : expression(ctx.constant());
 
         if (optionValue instanceof UnresolvedAttribute scoreAttribute) {
@@ -737,13 +736,8 @@
 
             if (literal.value() instanceof BytesRef attributeName) {
                 return new UnresolvedAttribute(literal.source(), BytesRefs.toString(attributeName));
-            } else if (literal.value() instanceof String attributeName) {
-                return new UnresolvedAttribute(literal.source(), attributeName);
-            }
-        }
-=======
-        Literal inferenceId = ctx.inferenceId != null ? inferenceId(ctx.inferenceId) : Literal.keyword(source, Rerank.DEFAULT_INFERENCE_ID);
->>>>>>> c3c6ba35
+            }
+        }
 
         throw new ParsingException(
             source(ctx),
@@ -775,7 +769,7 @@
 
     private Literal visitInferenceId(EsqlBaseParser.InferenceCommandOptionValueContext ctx) {
         if (ctx.identifier() != null) {
-            return new Literal(source(ctx), visitIdentifier(ctx.identifier()), KEYWORD);
+            return Literal.keyword(source(ctx), visitIdentifier(ctx.identifier()));
         }
 
         return visitInferenceId(expression(ctx.constant()));
@@ -794,7 +788,7 @@
             return literal;
         } else if (expression instanceof UnresolvedAttribute attribute) {
             // Support for unquoted inference id
-            return new Literal(expression.source(), attribute.name(), KEYWORD);
+            return Literal.keyword(expression.source(), attribute.name());
         }
 
         throw new ParsingException(

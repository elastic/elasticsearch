--- conflicted
+++ resolved
@@ -675,18 +675,11 @@
             // align _fork id across all fork branches
             Alias alias = null;
             if (firstForkNameId == null) {
-<<<<<<< HEAD
                 // TODO: how will qualifiers interact with FORK?
-                alias = new Alias(source(ctx), null, "_fork", literal);
+                alias = new Alias(source(ctx), null, Fork.FORK_FIELD, literal);
                 firstForkNameId = alias.id();
             } else {
-                alias = new Alias(source(ctx), null, "_fork", literal, firstForkNameId);
-=======
-                alias = new Alias(source(ctx), Fork.FORK_FIELD, literal);
-                firstForkNameId = alias.id();
-            } else {
-                alias = new Alias(source(ctx), Fork.FORK_FIELD, literal, firstForkNameId);
->>>>>>> 79507517
+                alias = new Alias(source(ctx), null, Fork.FORK_FIELD, literal, firstForkNameId);
             }
 
             var finalAlias = alias;

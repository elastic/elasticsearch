/*
 * Copyright Elasticsearch B.V. and/or licensed to Elasticsearch B.V. under one
 * or more contributor license agreements. Licensed under the Elastic License
 * 2.0; you may not use this file except in compliance with the Elastic License
 * 2.0.
 */

package org.elasticsearch.xpack.esql.parser;

import org.antlr.v4.runtime.BaseErrorListener;
import org.antlr.v4.runtime.CharStreams;
import org.antlr.v4.runtime.CommonTokenStream;
import org.antlr.v4.runtime.DiagnosticErrorListener;
import org.antlr.v4.runtime.Parser;
import org.antlr.v4.runtime.ParserRuleContext;
import org.antlr.v4.runtime.RecognitionException;
import org.antlr.v4.runtime.Recognizer;
import org.antlr.v4.runtime.Token;
import org.antlr.v4.runtime.atn.ATNConfigSet;
import org.antlr.v4.runtime.atn.PredictionMode;
import org.antlr.v4.runtime.dfa.DFA;
import org.elasticsearch.logging.LogManager;
import org.elasticsearch.logging.Logger;
import org.elasticsearch.xpack.esql.parser.promql.PromqlAstBuilder;
import org.elasticsearch.xpack.esql.plan.logical.LogicalPlan;

import java.time.Clock;
import java.time.Instant;
import java.time.ZoneOffset;
import java.util.BitSet;
import java.util.EmptyStackException;
import java.util.Locale;
import java.util.function.BiFunction;
import java.util.function.Function;

import static java.lang.String.format;

public class PromqlParser {

    private static final Logger log = LogManager.getLogger(PromqlParser.class);

    private static final Clock UTC = Clock.tickMillis(ZoneOffset.UTC);
    private final boolean DEBUG = false;

    /**
     * Parses an PromQL expression into execution plan
     */
    public LogicalPlan createStatement(String query) {
        return createStatement(query, null, null, 0, 0);
    }

<<<<<<< HEAD
    public LogicalPlan createStatement(String query, Instant start, Instant stop, int startLine, int startColumn) {
=======
    public LogicalPlan createStatement(String query, Instant start, Instant end) {
>>>>>>> d44915ba
        if (log.isDebugEnabled()) {
            log.debug("Parsing as expression: {}", query);
        }

        if (start == null) {
            start = Instant.now(UTC);
        }
<<<<<<< HEAD
        return invokeParser(query, start, stop, startLine, startColumn, PromqlBaseParser::singleStatement, PromqlAstBuilder::plan);
=======
        return invokeParser(query, start, end, PromqlBaseParser::singleStatement, PromqlAstBuilder::plan);
>>>>>>> d44915ba
    }

    private <T> T invokeParser(
        String query,
        Instant start,
<<<<<<< HEAD
        Instant stop,
        int startLine,
        int startColumn,
=======
        Instant end,
>>>>>>> d44915ba
        Function<PromqlBaseParser, ParserRuleContext> parseFunction,
        BiFunction<PromqlAstBuilder, ParserRuleContext, T> visitor
    ) {
        try {
            PromqlBaseLexer lexer = new PromqlBaseLexer(CharStreams.fromString(query));

            lexer.removeErrorListeners();
            lexer.addErrorListener(ERROR_LISTENER);

            CommonTokenStream tokenStream = new CommonTokenStream(lexer);
            PromqlBaseParser parser = new PromqlBaseParser(tokenStream);

            parser.removeErrorListeners();
            parser.addErrorListener(ERROR_LISTENER);

            parser.getInterpreter().setPredictionMode(PredictionMode.SLL);

            if (DEBUG) {
                debug(parser);
                tokenStream.fill();

                for (Token t : tokenStream.getTokens()) {
                    String symbolicName = PromqlBaseLexer.VOCABULARY.getSymbolicName(t.getType());
                    String literalName = PromqlBaseLexer.VOCABULARY.getLiteralName(t.getType());
                    log.info(format(Locale.ROOT, "  %-15s '%s'", symbolicName == null ? literalName : symbolicName, t.getText()));
                }
            }

            ParserRuleContext tree = parseFunction.apply(parser);

            if (log.isTraceEnabled()) {
                log.trace("Parse tree: {}", tree.toStringTree());
            }
<<<<<<< HEAD
            return visitor.apply(new PromqlAstBuilder(start, stop, startLine, startColumn), tree);
=======
            return visitor.apply(new PromqlAstBuilder(start, end), tree);
>>>>>>> d44915ba
        } catch (StackOverflowError e) {
            throw new ParsingException(
                "PromQL statement is too large, causing stack overflow when generating the parsing tree: [{}]",
                query
            );
        } catch (EmptyStackException ese) {
            throw new ParsingException("Invalid query [{}]", query);
        }
    }

    private static void debug(PromqlBaseParser parser) {

        // when debugging, use the exact prediction mode (needed for diagnostics as well)
        parser.getInterpreter().setPredictionMode(PredictionMode.LL_EXACT_AMBIG_DETECTION);

        parser.addParseListener(parser.new TraceListener());

        parser.addErrorListener(new DiagnosticErrorListener(false) {
            @Override
            public void reportAttemptingFullContext(
                Parser recognizer,
                DFA dfa,
                int startIndex,
                int stopIndex,
                BitSet conflictingAlts,
                ATNConfigSet configs
            ) {}

            @Override
            public void reportContextSensitivity(
                Parser recognizer,
                DFA dfa,
                int startIndex,
                int stopIndex,
                int prediction,
                ATNConfigSet configs
            ) {}
        });
    }

    private static final BaseErrorListener ERROR_LISTENER = new BaseErrorListener() {
        @Override
        public void syntaxError(
            Recognizer<?, ?> recognizer,
            Object offendingSymbol,
            int line,
            int charPositionInLine,
            String message,
            RecognitionException e
        ) {
            throw new ParsingException(message, e, line, charPositionInLine);
        }
    };
}<|MERGE_RESOLUTION|>--- conflicted
+++ resolved
@@ -49,11 +49,7 @@
         return createStatement(query, null, null, 0, 0);
     }
 
-<<<<<<< HEAD
-    public LogicalPlan createStatement(String query, Instant start, Instant stop, int startLine, int startColumn) {
-=======
-    public LogicalPlan createStatement(String query, Instant start, Instant end) {
->>>>>>> d44915ba
+    public LogicalPlan createStatement(String query, Instant start, Instant end, int startLine, int startColumn) {
         if (log.isDebugEnabled()) {
             log.debug("Parsing as expression: {}", query);
         }
@@ -61,23 +57,15 @@
         if (start == null) {
             start = Instant.now(UTC);
         }
-<<<<<<< HEAD
-        return invokeParser(query, start, stop, startLine, startColumn, PromqlBaseParser::singleStatement, PromqlAstBuilder::plan);
-=======
-        return invokeParser(query, start, end, PromqlBaseParser::singleStatement, PromqlAstBuilder::plan);
->>>>>>> d44915ba
+        return invokeParser(query, start, end, startLine, startColumn, PromqlBaseParser::singleStatement, PromqlAstBuilder::plan);
     }
 
     private <T> T invokeParser(
         String query,
         Instant start,
-<<<<<<< HEAD
-        Instant stop,
+        Instant end,
         int startLine,
         int startColumn,
-=======
-        Instant end,
->>>>>>> d44915ba
         Function<PromqlBaseParser, ParserRuleContext> parseFunction,
         BiFunction<PromqlAstBuilder, ParserRuleContext, T> visitor
     ) {
@@ -111,11 +99,7 @@
             if (log.isTraceEnabled()) {
                 log.trace("Parse tree: {}", tree.toStringTree());
             }
-<<<<<<< HEAD
-            return visitor.apply(new PromqlAstBuilder(start, stop, startLine, startColumn), tree);
-=======
-            return visitor.apply(new PromqlAstBuilder(start, end), tree);
->>>>>>> d44915ba
+            return visitor.apply(new PromqlAstBuilder(start, end, startLine, startColumn), tree);
         } catch (StackOverflowError e) {
             throw new ParsingException(
                 "PromQL statement is too large, causing stack overflow when generating the parsing tree: [{}]",

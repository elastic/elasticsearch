/*
 * Copyright Elasticsearch B.V. and/or licensed to Elasticsearch B.V. under one
 * or more contributor license agreements. Licensed under the Elastic License
 * 2.0; you may not use this file except in compliance with the Elastic License
 * 2.0.
 */

package org.elasticsearch.xpack.esql.parser.promql;

import org.antlr.v4.runtime.ParserRuleContext;
import org.antlr.v4.runtime.tree.ParseTree;
import org.elasticsearch.common.time.DateUtils;
import org.elasticsearch.core.TimeValue;
import org.elasticsearch.xpack.esql.core.InvalidArgumentException;
import org.elasticsearch.xpack.esql.core.QlIllegalArgumentException;
import org.elasticsearch.xpack.esql.core.expression.Expression;
import org.elasticsearch.xpack.esql.core.expression.FoldContext;
import org.elasticsearch.xpack.esql.core.expression.Literal;
import org.elasticsearch.xpack.esql.core.tree.Source;
import org.elasticsearch.xpack.esql.core.type.DataType;
import org.elasticsearch.xpack.esql.core.util.StringUtils;
import org.elasticsearch.xpack.esql.expression.promql.predicate.operator.VectorBinaryOperator;
import org.elasticsearch.xpack.esql.expression.promql.predicate.operator.VectorMatch;
import org.elasticsearch.xpack.esql.expression.promql.predicate.operator.arithmetic.VectorBinaryArithmetic;
import org.elasticsearch.xpack.esql.expression.promql.predicate.operator.arithmetic.VectorBinaryArithmetic.ArithmeticOp;
import org.elasticsearch.xpack.esql.expression.promql.predicate.operator.comparison.VectorBinaryComparison;
import org.elasticsearch.xpack.esql.expression.promql.predicate.operator.comparison.VectorBinaryComparison.ComparisonOp;
import org.elasticsearch.xpack.esql.expression.promql.predicate.operator.set.VectorBinarySet;
import org.elasticsearch.xpack.esql.expression.promql.predicate.operator.set.VectorBinarySet.SetOp;
import org.elasticsearch.xpack.esql.expression.promql.types.PromqlDataTypes;
import org.elasticsearch.xpack.esql.parser.ParsingException;
import org.elasticsearch.xpack.esql.parser.PromqlBaseParser.ArithmeticBinaryContext;
import org.elasticsearch.xpack.esql.parser.PromqlBaseParser.ArithmeticUnaryContext;
import org.elasticsearch.xpack.esql.parser.PromqlBaseParser.HexLiteralContext;
import org.elasticsearch.xpack.esql.parser.PromqlBaseParser.IntegerLiteralContext;
import org.elasticsearch.xpack.esql.parser.PromqlBaseParser.LabelListContext;
import org.elasticsearch.xpack.esql.parser.PromqlBaseParser.LabelNameContext;
import org.elasticsearch.xpack.esql.parser.PromqlBaseParser.ModifierContext;
import org.elasticsearch.xpack.esql.parser.PromqlBaseParser.StringContext;
import org.elasticsearch.xpack.esql.plan.logical.promql.selector.Evaluation;

import java.time.Instant;
import java.util.ArrayList;
import java.util.LinkedHashSet;
import java.util.List;
import java.util.Locale;
import java.util.concurrent.TimeUnit;

import static java.util.Collections.emptyList;
import static org.elasticsearch.xpack.esql.parser.ParserUtils.typedParsing;
import static org.elasticsearch.xpack.esql.parser.ParserUtils.visitList;
import static org.elasticsearch.xpack.esql.parser.PromqlBaseParser.AND;
import static org.elasticsearch.xpack.esql.parser.PromqlBaseParser.ASTERISK;
import static org.elasticsearch.xpack.esql.parser.PromqlBaseParser.AtContext;
import static org.elasticsearch.xpack.esql.parser.PromqlBaseParser.CARET;
import static org.elasticsearch.xpack.esql.parser.PromqlBaseParser.DecimalLiteralContext;
import static org.elasticsearch.xpack.esql.parser.PromqlBaseParser.DurationContext;
import static org.elasticsearch.xpack.esql.parser.PromqlBaseParser.EQ;
import static org.elasticsearch.xpack.esql.parser.PromqlBaseParser.EvaluationContext;
import static org.elasticsearch.xpack.esql.parser.PromqlBaseParser.GT;
import static org.elasticsearch.xpack.esql.parser.PromqlBaseParser.GTE;
import static org.elasticsearch.xpack.esql.parser.PromqlBaseParser.LT;
import static org.elasticsearch.xpack.esql.parser.PromqlBaseParser.LTE;
import static org.elasticsearch.xpack.esql.parser.PromqlBaseParser.MINUS;
import static org.elasticsearch.xpack.esql.parser.PromqlBaseParser.NEQ;
import static org.elasticsearch.xpack.esql.parser.PromqlBaseParser.OR;
import static org.elasticsearch.xpack.esql.parser.PromqlBaseParser.OffsetContext;
import static org.elasticsearch.xpack.esql.parser.PromqlBaseParser.PERCENT;
import static org.elasticsearch.xpack.esql.parser.PromqlBaseParser.PLUS;
import static org.elasticsearch.xpack.esql.parser.PromqlBaseParser.SLASH;
import static org.elasticsearch.xpack.esql.parser.PromqlBaseParser.TimeValueContext;
import static org.elasticsearch.xpack.esql.parser.PromqlBaseParser.UNLESS;

class ExpressionBuilder extends IdentifierBuilder {

    protected final Instant start, end;

    ExpressionBuilder() {
        this(null, null, 0, 0);
    }

<<<<<<< HEAD
    ExpressionBuilder(Instant start, Instant stop, int startLine, int startColumn) {
        super(startLine, startColumn);
=======
    ExpressionBuilder(Instant start, Instant end) {
>>>>>>> d44915ba
        Instant now = null;
        if (start == null || end == null) {
            now = DateUtils.nowWithMillisResolution().toInstant();
        }

        this.start = start != null ? start : now;
        this.end = end != null ? end : now;
    }

    protected Expression expression(ParseTree ctx) {
        return typedParsing(this, ctx, Expression.class);
    }

    protected List<Expression> expressions(List<? extends ParserRuleContext> contexts) {
        return visitList(this, contexts, Expression.class);
    }

    @Override
    public Expression visitArithmeticUnary(ArithmeticUnaryContext ctx) {
        Source source = source(ctx);
        Expression expression = expression(ctx.expression());
        DataType dataType = expression.dataType();
        if ((PromqlDataTypes.isScalar(dataType) || PromqlDataTypes.isInstantVector(dataType)) == false) {
            throw new ParsingException(
                source,
                "Unary expression only allowed on expressions of type scalar or instance vector, got [{}]",
                dataType.typeName()
            );
        }
        // convert - into a binary operator
        if (ctx.operator.getType() == MINUS) {
            expression = new VectorBinaryArithmetic(
                source,
                Literal.fromDouble(source, 0.0),
                expression,
                VectorMatch.NONE,
                ArithmeticOp.SUB
            );
        }

        return expression;
    }

    @Override
    public Expression visitArithmeticBinary(ArithmeticBinaryContext ctx) {
        Expression le = expression(ctx.left);
        Expression re = expression(ctx.right);
        Source source = source(ctx);

        boolean bool = ctx.BOOL() != null;
        int opType = ctx.op.getType();
        String opText = ctx.op.getText();

        // validate operation against expression types
        boolean leftIsScalar = PromqlDataTypes.isScalar(le.dataType());
        boolean rightIsScalar = PromqlDataTypes.isScalar(re.dataType());

        // comparisons against scalars require bool
        if (bool == false && leftIsScalar && rightIsScalar) {
            switch (opType) {
                case EQ:
                case NEQ:
                case LT:
                case LTE:
                case GT:
                case GTE:
                    throw new ParsingException(source, "Comparisons [{}] between scalars must use the BOOL modifier", opText);
            }
        }
        // set operations are not allowed on scalars
        if (leftIsScalar || rightIsScalar) {
            switch (opType) {
                case AND:
                case UNLESS:
                case OR:
                    throw new ParsingException(source, "Set operator [{}] not allowed in binary scalar expression", opText);
            }
        }

        VectorMatch modifier = VectorMatch.NONE;

        ModifierContext modifierCtx = ctx.modifier();
        if (modifierCtx != null) {
            // modifiers work only on vectors
            if (PromqlDataTypes.isInstantVector(le.dataType()) == false || PromqlDataTypes.isInstantVector(re.dataType()) == false) {
                throw new ParsingException(source, "Vector matching allowed only between instant vectors");
            }

            VectorMatch.Filter filter = modifierCtx.ON() != null ? VectorMatch.Filter.ON : VectorMatch.Filter.IGNORING;
            List<String> filterList = visitLabelList(modifierCtx.modifierLabels);
            VectorMatch.Joining joining = VectorMatch.Joining.NONE;
            List<String> groupingList = visitLabelList(modifierCtx.groupLabels);
            if (modifierCtx.joining != null) {
                joining = modifierCtx.GROUP_LEFT() != null ? VectorMatch.Joining.LEFT : VectorMatch.Joining.RIGHT;

                // grouping not allowed with logic operators
                switch (opType) {
                    case AND:
                    case UNLESS:
                    case OR:
                        throw new ParsingException(source(modifierCtx), "No grouping [{}] allowed for [{}] operator", joining, opText);
                }

                // label declared in ON cannot appear in grouping
                if (modifierCtx.ON() != null) {
                    List<String> repeatedLabels = new ArrayList<>(groupingList);
                    if (filterList.isEmpty() == false && repeatedLabels.retainAll(filterList) && repeatedLabels.isEmpty() == false) {
                        throw new ParsingException(
                            source(modifierCtx.ON()),
                            "Label{} {} must not occur in ON and GROUP clause at once",
                            repeatedLabels.size() > 1 ? "s" : "",
                            repeatedLabels
                        );
                    }

                }
            }

            modifier = new VectorMatch(filter, new LinkedHashSet<>(filterList), joining, new LinkedHashSet<>(groupingList));
        }

        VectorBinaryOperator.BinaryOp binaryOperator = switch (opType) {
            // arithmetic
            case CARET -> ArithmeticOp.POW;
            case ASTERISK -> ArithmeticOp.MUL;
            case PERCENT -> ArithmeticOp.MOD;
            case SLASH -> ArithmeticOp.DIV;
            case MINUS -> ArithmeticOp.SUB;
            case PLUS -> ArithmeticOp.ADD;
            // comparison
            case EQ -> ComparisonOp.EQ;
            case NEQ -> ComparisonOp.NEQ;
            case LT -> ComparisonOp.LT;
            case LTE -> ComparisonOp.LTE;
            case GT -> ComparisonOp.GT;
            case GTE -> ComparisonOp.GTE;
            // set
            case AND -> SetOp.INTERSECT;
            case UNLESS -> SetOp.SUBTRACT;
            case OR -> SetOp.UNION;
            default -> throw new ParsingException(source(ctx.op), "Unknown arithmetic {}", opText);
        };

        return switch (binaryOperator) {
            case ArithmeticOp arithmeticOp -> new VectorBinaryArithmetic(source, le, re, modifier, arithmeticOp);
            case ComparisonOp comparisonOp -> new VectorBinaryComparison(source, le, re, modifier, bool, comparisonOp);
            case SetOp setOp -> new VectorBinarySet(source, le, re, modifier, setOp);
            default -> throw new ParsingException(source(ctx.op), "Unknown arithmetic {}", opText);
        };
    }

    TimeValue expressionToTimeValue(Expression timeValueAsExpression) {
        if (timeValueAsExpression instanceof Literal literal
            && literal.foldable()
            && literal.fold(FoldContext.small()) instanceof TimeValue timeValue) {
            return timeValue;
        } else {
            throw new ParsingException(
                timeValueAsExpression.source(),
                "Expected a duration, got [{}]",
                timeValueAsExpression.source().text()
            );
        }
    }

    @Override
    public List<String> visitLabelList(LabelListContext ctx) {
        return ctx != null ? visitList(this, ctx.labelName(), String.class) : emptyList();
    }

    @Override
    public String visitLabelName(LabelNameContext ctx) {
        if (ctx.identifier() != null) {
            return visitIdentifier(ctx.identifier());
        }
        if (ctx.STRING() != null) {
            return string(ctx.STRING());
        }
        if (ctx.number() != null) {
            Literal l = typedParsing(this, ctx.number(), Literal.class);
            return String.valueOf(l.value());
        }
        throw new ParsingException(source(ctx), "Expected label name, got [{}]", source(ctx).text());
    }

    @Override
    public Evaluation visitEvaluation(EvaluationContext ctx) {
        if (ctx == null) {
            return null;
        }

        TimeValue offset = null;
        boolean negativeOffset = false;
        Instant at = null;

        AtContext atCtx = ctx.at();
        if (atCtx != null) {
            Source source = source(atCtx);
            if (atCtx.AT_START() != null) {
                at = start;
            } else if (atCtx.AT_END() != null) {
                at = end;
            } else {
                TimeValue timeValue = visitTimeValue(atCtx.timeValue());
                // the value can have a floating point
                long seconds = timeValue.seconds();
                double secondFrac = timeValue.secondsFrac(); // convert to nanoseconds
                long nanos = 0;

                if (secondFrac >= Long.MAX_VALUE / 1_000_000 || secondFrac <= Long.MIN_VALUE / 1_000_000) {
                    throw new ParsingException(source, "Decimal value [{}] is too large/precise", secondFrac);
                }
                nanos = (long) (secondFrac * 1_000_000_000);

                if (atCtx.MINUS() != null) {
                    if (seconds == Long.MIN_VALUE) {
                        throw new ParsingException(source, "Value [{}] cannot be negated due to underflow", seconds);
                    }
                    seconds = -seconds;
                    nanos = -nanos;
                }
                at = Instant.ofEpochSecond(seconds, nanos);
            }
        }
        OffsetContext offsetContext = ctx.offset();
        if (offsetContext != null) {
            offset = visitDuration(offsetContext.duration());
            negativeOffset = offsetContext.MINUS() != null;
        }
        return new Evaluation(offset, negativeOffset, at);
    }

    @Override
    public TimeValue visitDuration(DurationContext ctx) {
        if (ctx == null) {
            return null;
        }
        Object o = visit(ctx.expression());

        return switch (o) {
            case TimeValue tv -> tv;
            case Literal l -> throw new ParsingException(
                source(ctx),
                "Expected literals to be already converted to timevalue, got [{}]",
                l.value()
            );
            case Expression e -> {
                if (e.foldable() == false) {
                    throw new ParsingException(source(ctx), "Expected a duration, got [{}]", source(ctx).text());
                }
                Object folded = e.fold(FoldContext.small());
                if (folded instanceof TimeValue timeValue) {
                    yield timeValue;
                } else {
                    throw new ParsingException(source(ctx), "Expected a duration, got [{}]", source(ctx).text());
                }
            }
            default -> throw new ParsingException(source(ctx), "Expected a duration, got [{}]", source(ctx).text());
        };
    }

    @Override
    public TimeValue visitTimeValue(TimeValueContext ctx) {
        if (ctx.number() != null) {
            var literal = typedParsing(this, ctx.number(), Literal.class);
            Number number = (Number) literal.value();
            if (number instanceof Double d) {
                double v = d.doubleValue();
                Source source = literal.source();
                if (Double.isFinite(v) == false) {
                    throw new ParsingException(source, "Invalid timestamp [{}]", v);
                }
                if (v >= Long.MAX_VALUE || v <= Long.MIN_VALUE) {
                    throw new ParsingException(source, "Timestamp out of bounds [{}]", v);
                }
                if (v - (long) v > 0) {
                    throw new ParsingException(source, "Timestamps must be in seconds precision");
                }
            }

            return new TimeValue(number.longValue(), TimeUnit.SECONDS);
        }
        String timeString = null;
        Source source;
        if (ctx.TIME_VALUE_WITH_COLON() != null) {
            // drop leading :
            timeString = ctx.TIME_VALUE_WITH_COLON().getText().substring(1).trim();
            source = source(ctx.TIME_VALUE_WITH_COLON());
        } else {
            timeString = ctx.TIME_VALUE().getText();
            source = source(ctx.TIME_VALUE());
        }

        return parseTimeValue(source, timeString);
    }

    @Override
    public Literal visitDecimalLiteral(DecimalLiteralContext ctx) {
        Source source = source(ctx);
        String text = ctx.getText();

        try {
            double value;
            String s = text.toLowerCase(Locale.ROOT);
            if ("inf".equals(s)) {
                value = Double.POSITIVE_INFINITY;
            } else if ("nan".equals(s)) {
                value = Double.NaN;
            } else {
                value = Double.parseDouble(text);
            }
            return new Literal(source, value, DataType.DOUBLE);
        } catch (NumberFormatException ne) {
            throw new ParsingException(source, "Cannot parse number [{}]", text);
        }
    }

    @Override
    public Literal visitIntegerLiteral(IntegerLiteralContext ctx) {
        Source source = source(ctx);
        String text = ctx.getText();

        Number value;

        try {
            value = StringUtils.parseIntegral(text);
        } catch (InvalidArgumentException siae) {
            // if it's too large, then quietly try to parse as a float instead
            try {
                // use DataTypes.DOUBLE for precise type
                return new Literal(source, StringUtils.parseDouble(text), DataType.DOUBLE);
            } catch (QlIllegalArgumentException ignored) {}

            throw new ParsingException(source, siae.getMessage());
        }

        // use type instead for precise type
        return new Literal(source, value, value instanceof Integer ? DataType.INTEGER : DataType.LONG);
    }

    @Override
    public Literal visitHexLiteral(HexLiteralContext ctx) {
        Source source = source(ctx);
        String text = ctx.getText();

        DataType type = DataType.LONG;
        Object val;

        // remove leading 0x
        long value;
        try {
            value = Long.parseLong(text.substring(2), 16);
        } catch (NumberFormatException e) {
            throw new ParsingException(source, "Cannot parse hexadecimal expression [{}]", text);
        }

        // try to downsize to int
        if ((int) value == value) {
            type = DataType.INTEGER;
            val = (int) value;
        } else {
            val = value;
        }
        return new Literal(source, val, type);
    }

    @Override
    public Literal visitString(StringContext ctx) {
        Source source = source(ctx);
        return new Literal(source, string(ctx.STRING()), DataType.KEYWORD);
    }

    private static TimeValue parseTimeValue(Source source, String text) {
        TimeValue timeValue = ParsingUtils.parseTimeValue(source, text);
        if (timeValue.duration() == 0) {
            throw new ParsingException(source, "Invalid time duration [{}], zero value specified", text);
        }
        return timeValue;
    }
}<|MERGE_RESOLUTION|>--- conflicted
+++ resolved
@@ -79,12 +79,8 @@
         this(null, null, 0, 0);
     }
 
-<<<<<<< HEAD
-    ExpressionBuilder(Instant start, Instant stop, int startLine, int startColumn) {
+    ExpressionBuilder(Instant start, Instant end, int startLine, int startColumn) {
         super(startLine, startColumn);
-=======
-    ExpressionBuilder(Instant start, Instant end) {
->>>>>>> d44915ba
         Instant now = null;
         if (start == null || end == null) {
             now = DateUtils.nowWithMillisResolution().toInstant();

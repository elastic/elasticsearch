/*
 * Copyright Elasticsearch B.V. and/or licensed to Elasticsearch B.V. under one
 * or more contributor license agreements. Licensed under the Elastic License
 * 2.0; you may not use this file except in compliance with the Elastic License
 * 2.0.
 */

package org.elasticsearch.xpack.esql.parser.promql;

import org.antlr.v4.runtime.tree.ParseTree;
import org.elasticsearch.xpack.esql.parser.ParsingException;
import org.elasticsearch.xpack.esql.plan.logical.LogicalPlan;

import java.time.Instant;

public class PromqlAstBuilder extends PromqlLogicalPlanBuilder {

    public static final int MAX_EXPRESSION_DEPTH = 200;

    private int expressionDepth = 0;

    public PromqlAstBuilder() {
        this(null, null, 0, 0);
    }

<<<<<<< HEAD
    public PromqlAstBuilder(Instant start, Instant stop, int startLine, int startColumn) {
        super(start, stop, startLine, startColumn);
=======
    public PromqlAstBuilder(Instant start, Instant end) {
        super(start, end);
>>>>>>> d44915ba
    }

    public LogicalPlan plan(ParseTree ctx) {
        expressionDepth++;
        if (expressionDepth > MAX_EXPRESSION_DEPTH) {
            throw new ParsingException(
                "PromQL statement exceeded the maximum expression depth allowed ({}): [{}]",
                MAX_EXPRESSION_DEPTH,
                ctx.getParent().getText()
            );
        }
        try {
            return super.plan(ctx);
        } finally {
            expressionDepth--;
        }
    }
}<|MERGE_RESOLUTION|>--- conflicted
+++ resolved
@@ -23,13 +23,8 @@
         this(null, null, 0, 0);
     }
 
-<<<<<<< HEAD
-    public PromqlAstBuilder(Instant start, Instant stop, int startLine, int startColumn) {
-        super(start, stop, startLine, startColumn);
-=======
-    public PromqlAstBuilder(Instant start, Instant end) {
-        super(start, end);
->>>>>>> d44915ba
+    public PromqlAstBuilder(Instant start, Instant end, int startLine, int startColumn) {
+        super(start, end, startLine, startColumn);
     }
 
     public LogicalPlan plan(ParseTree ctx) {

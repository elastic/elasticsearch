/*
 * Copyright Elasticsearch B.V. and/or licensed to Elasticsearch B.V. under one
 * or more contributor license agreements. Licensed under the Elastic License
 * 2.0; you may not use this file except in compliance with the Elastic License
 * 2.0.
 */

package org.elasticsearch.xpack.esql.parser.promql;

import org.antlr.v4.runtime.ParserRuleContext;
import org.antlr.v4.runtime.tree.ParseTree;
import org.elasticsearch.xpack.esql.core.InvalidArgumentException;
import org.elasticsearch.xpack.esql.core.QlIllegalArgumentException;
import org.elasticsearch.xpack.esql.core.expression.Expression;
import org.elasticsearch.xpack.esql.core.expression.FoldContext;
import org.elasticsearch.xpack.esql.core.expression.Literal;
import org.elasticsearch.xpack.esql.core.tree.Source;
import org.elasticsearch.xpack.esql.core.type.DataType;
import org.elasticsearch.xpack.esql.core.util.StringUtils;
import org.elasticsearch.xpack.esql.parser.ParsingException;
import org.elasticsearch.xpack.esql.parser.PromqlBaseParser.HexLiteralContext;
import org.elasticsearch.xpack.esql.parser.PromqlBaseParser.IntegerLiteralContext;
import org.elasticsearch.xpack.esql.parser.PromqlBaseParser.LabelListContext;
import org.elasticsearch.xpack.esql.parser.PromqlBaseParser.LabelNameContext;
import org.elasticsearch.xpack.esql.parser.PromqlBaseParser.StringContext;
import org.elasticsearch.xpack.esql.plan.logical.LogicalPlan;
import org.elasticsearch.xpack.esql.plan.logical.promql.selector.Evaluation;
import org.elasticsearch.xpack.esql.plan.logical.promql.selector.LiteralSelector;

import java.time.Duration;
import java.time.Instant;
import java.util.List;
import java.util.Locale;

import static java.util.Collections.emptyList;
import static org.elasticsearch.xpack.esql.parser.ParserUtils.typedParsing;
import static org.elasticsearch.xpack.esql.parser.ParserUtils.visitList;
import static org.elasticsearch.xpack.esql.parser.PromqlBaseParser.AtContext;
import static org.elasticsearch.xpack.esql.parser.PromqlBaseParser.DecimalLiteralContext;
import static org.elasticsearch.xpack.esql.parser.PromqlBaseParser.DurationContext;
import static org.elasticsearch.xpack.esql.parser.PromqlBaseParser.EvaluationContext;
import static org.elasticsearch.xpack.esql.parser.PromqlBaseParser.OffsetContext;
import static org.elasticsearch.xpack.esql.parser.PromqlBaseParser.TimeValueContext;

class PromqlExpressionBuilder extends PromqlIdentifierBuilder {

<<<<<<< HEAD
    private final Literal start, end;
=======
    /**
     * Prometheus duration limits based on Go time.Duration (int64 nanoseconds).
     * Maximum: ~292.27 years (2^63 - 1 nanoseconds = 9,223,372,036 seconds)
     * Minimum: ~-292.27 years (-(2^63) nanoseconds = -9,223,372,037 seconds)
     */
    private static final long MAX_DURATION_SECONDS = 9223372036L;
    private static final long MIN_DURATION_SECONDS = -9223372037L;

    protected final Instant start, end;
>>>>>>> f095f9c6

    PromqlExpressionBuilder(Literal start, Literal end, int startLine, int startColumn) {
        super(startLine, startColumn);
        this.start = start;
        this.end = end;
    }

    protected Expression expression(ParseTree ctx) {
        return typedParsing(this, ctx, Expression.class);
    }

    protected List<Expression> expressions(List<? extends ParserRuleContext> contexts) {
        return visitList(this, contexts, Expression.class);
    }

    /**
     * Validates that a duration is within Prometheus's acceptable range (~292 years).
     * Prometheus uses Go's time.Duration internally, which is an int64 of nanoseconds.
     *
     * @param source the source location for error reporting
     * @param duration the duration to validate
     * @throws ParsingException if the duration is out of range
     */
    private static void validateDurationRange(Source source, Duration duration) {
        long seconds = duration.getSeconds();
        if (seconds > MAX_DURATION_SECONDS || seconds < MIN_DURATION_SECONDS) {
            throw new ParsingException(source, "Duration out of range");
        }
    }

    @Override
    public List<String> visitLabelList(LabelListContext ctx) {
        return ctx != null ? visitList(this, ctx.labelName(), String.class) : emptyList();
    }

    @Override
    public String visitLabelName(LabelNameContext ctx) {
        if (ctx.identifier() != null) {
            return visitIdentifier(ctx.identifier());
        }
        if (ctx.STRING() != null) {
            return string(ctx.STRING());
        }
        if (ctx.number() != null) {
            Literal l = typedParsing(this, ctx.number(), Literal.class);
            return String.valueOf(l.value());
        }
        throw new ParsingException(source(ctx), "Expected label name, got [{}]", source(ctx).text());
    }

    @Override
    public Evaluation visitEvaluation(EvaluationContext ctx) {
        if (ctx == null) {
            return Evaluation.NONE;
        }

        Literal offset = null;
        boolean negativeOffset = false;
        Literal at = null;

        AtContext atCtx = ctx.at();
        if (atCtx != null) {
            Source source = source(atCtx);
            if (atCtx.AT_START() != null) {
                if (start == null) {
                    throw new ParsingException(source, "@ start() can only be used if parameter [start] or [time] is provided");
                }
                at = start;
            } else if (atCtx.AT_END() != null) {
                if (end == null) {
                    throw new ParsingException(source, "@ end() can only be used if parameter [end] or [time] is provided");
                }
                at = end;
            } else {
                Duration timeValue = visitTimeValue(atCtx.timeValue());
                // the value can have a floating point
                long seconds = timeValue.getSeconds();
                int nanos = timeValue.getNano();

                if (atCtx.MINUS() != null) {
                    if (seconds == Long.MIN_VALUE) {
                        throw new ParsingException(source, "Value [{}] cannot be negated due to underflow", seconds);
                    }
                    seconds = -seconds;
                    nanos = -nanos;
                }
                at = new Literal(source, Instant.ofEpochSecond(seconds, nanos), DataType.DATETIME);
            }
        }
        OffsetContext offsetContext = ctx.offset();
        if (offsetContext != null) {
            offset = visitDuration(offsetContext.duration());
            negativeOffset = offsetContext.MINUS() != null;
        }
        return new Evaluation(offset, negativeOffset, at);
    }

    @Override
    public Literal visitDuration(DurationContext ctx) {
        if (ctx == null) {
            return null;
        }
        Object o = visit(ctx.expression());

        // unwrap expressions to get the underlying value
        o = switch (o) {
            case LogicalPlan plan -> {
                // Scalar arithmetic has been folded and wrapped in LiteralSelector
                if (plan instanceof LiteralSelector literalSelector) {
                    yield literalSelector.literal().value();
                }
                throw new ParsingException(source(ctx), "Expected duration or numeric value, got [{}]", plan.getClass().getSimpleName());
            }
            case Literal l -> l.value();
            case Expression e -> {
                // Fallback for Expression (shouldn't happen with new logic)
                if (e.foldable()) {
                    yield e.fold(FoldContext.small());
                }
                // otherwise bail out
                throw new ParsingException(source(ctx), "Expected a duration, got [{}]", source(ctx).text());
            }
            default -> o;
        };

<<<<<<< HEAD
        Duration d = switch (o) {
            case Duration duration -> duration;
=======
        return switch (o) {
            case Duration duration -> {
                yield duration;
            }
>>>>>>> f095f9c6
            // Handle numeric scalars interpreted as seconds
            case Number num -> {
                long seconds = num.longValue();
                if (seconds <= 0) {
                    throw new ParsingException(source(ctx), "Duration must be positive, got [{}]s", seconds);
                }
                Duration duration = Duration.ofSeconds(seconds);
                // Validate the resulting duration is within acceptable range
                validateDurationRange(source(ctx), duration);
                yield duration;
            }
            default -> throw new ParsingException(source(ctx), "Expected a duration, got [{}]", source(ctx).text());
        };
        return new Literal(source(ctx), d, DataType.TIME_DURATION);
    }

    @Override
    public Duration visitTimeValue(TimeValueContext ctx) {
        if (ctx.number() != null) {
            var literal = typedParsing(this, ctx.number(), Literal.class);
            Number number = (Number) literal.value();
            if (number instanceof Double d) {
                double v = d.doubleValue();
                Source source = literal.source();
                if (Double.isFinite(v) == false) {
                    throw new ParsingException(source, "Invalid timestamp [{}]", v);
                }

                // Check if the value exceeds duration range before conversion
                if (v > MAX_DURATION_SECONDS || v < MIN_DURATION_SECONDS) {
                    throw new ParsingException(source, "Duration out of range");
                }

                // Convert to milliseconds (matching Prometheus behavior)
                double millisDouble = v * 1000.0;
                if (millisDouble >= Long.MAX_VALUE || millisDouble <= Long.MIN_VALUE) {
                    throw new ParsingException(source, "Timestamp out of bounds [{}]", v);
                }

                // Round to nearest millisecond, supporting sub-millisecond input
                long millis = Math.round(millisDouble);
                return Duration.ofMillis(millis);
            }

            // Handle integer/long values
            long longValue = number.longValue();
            if (longValue > MAX_DURATION_SECONDS || longValue < MIN_DURATION_SECONDS) {
                throw new ParsingException(literal.source(), "Duration out of range");
            }
            return Duration.ofSeconds(longValue);
        }
        String timeString = null;
        Source source;
        var timeCtx = ctx.TIME_VALUE_WITH_COLON();
        if (timeCtx != null) {
            // drop leading :
            timeString = timeCtx.getText().substring(1).trim();
        } else {
            timeCtx = ctx.TIME_VALUE();
            timeString = timeCtx.getText();
        }
        source = source(timeCtx);

        return parseTimeValue(source, timeString);
    }

    @Override
    public Literal visitDecimalLiteral(DecimalLiteralContext ctx) {
        Source source = source(ctx);
        String text = ctx.getText();

        try {
            double value;
            String s = text.toLowerCase(Locale.ROOT);
            if ("inf".equals(s)) {
                value = Double.POSITIVE_INFINITY;
            } else if ("nan".equals(s)) {
                value = Double.NaN;
            } else {
                value = Double.parseDouble(text);
            }
            return new Literal(source, value, DataType.DOUBLE);
        } catch (NumberFormatException ne) {
            throw new ParsingException(source, "Cannot parse number [{}]", text);
        }
    }

    @Override
    public Literal visitIntegerLiteral(IntegerLiteralContext ctx) {
        Source source = source(ctx);
        String text = ctx.getText();

        Number value;

        try {
            value = StringUtils.parseIntegral(text);
        } catch (InvalidArgumentException siae) {
            // if it's too large, then quietly try to parse as a float instead
            try {
                // use DataTypes.DOUBLE for precise type
                return new Literal(source, StringUtils.parseDouble(text), DataType.DOUBLE);
            } catch (QlIllegalArgumentException ignored) {}

            throw new ParsingException(source, siae.getMessage());
        }

        // use type instead for precise type
        return new Literal(source, value, value instanceof Integer ? DataType.INTEGER : DataType.LONG);
    }

    @Override
    public Literal visitHexLiteral(HexLiteralContext ctx) {
        Source source = source(ctx);
        String text = ctx.getText();

        DataType type = DataType.LONG;
        Object val;

        // remove leading 0x
        long value;
        try {
            value = Long.parseLong(text.substring(2), 16);
        } catch (NumberFormatException e) {
            throw new ParsingException(source, "Cannot parse hexadecimal expression [{}]", text);
        }

        // try to downsize to int
        if ((int) value == value) {
            type = DataType.INTEGER;
            val = (int) value;
        } else {
            val = value;
        }
        return new Literal(source, val, type);
    }

    @Override
    public Literal visitString(StringContext ctx) {
        Source source = source(ctx);
        return new Literal(source, string(ctx.STRING()), DataType.KEYWORD);
    }

    private static Duration parseTimeValue(Source source, String text) {
        Duration duration = PromqlParserUtils.parseDuration(source, text);
        if (duration.isZero()) {
            throw new ParsingException(source, "Invalid time duration [{}], zero value specified", text);
        }
        validateDurationRange(source, duration);
        return duration;
    }
}<|MERGE_RESOLUTION|>--- conflicted
+++ resolved
@@ -44,9 +44,6 @@
 
 class PromqlExpressionBuilder extends PromqlIdentifierBuilder {
 
-<<<<<<< HEAD
-    private final Literal start, end;
-=======
     /**
      * Prometheus duration limits based on Go time.Duration (int64 nanoseconds).
      * Maximum: ~292.27 years (2^63 - 1 nanoseconds = 9,223,372,036 seconds)
@@ -55,8 +52,7 @@
     private static final long MAX_DURATION_SECONDS = 9223372036L;
     private static final long MIN_DURATION_SECONDS = -9223372037L;
 
-    protected final Instant start, end;
->>>>>>> f095f9c6
+    private final Literal start, end;
 
     PromqlExpressionBuilder(Literal start, Literal end, int startLine, int startColumn) {
         super(startLine, startColumn);
@@ -182,15 +178,8 @@
             default -> o;
         };
 
-<<<<<<< HEAD
         Duration d = switch (o) {
             case Duration duration -> duration;
-=======
-        return switch (o) {
-            case Duration duration -> {
-                yield duration;
-            }
->>>>>>> f095f9c6
             // Handle numeric scalars interpreted as seconds
             case Number num -> {
                 long seconds = num.longValue();

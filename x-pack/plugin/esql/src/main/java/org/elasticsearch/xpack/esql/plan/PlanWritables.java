--- conflicted
+++ resolved
@@ -24,12 +24,9 @@
 import org.elasticsearch.xpack.esql.plan.logical.Sample;
 import org.elasticsearch.xpack.esql.plan.logical.TimeSeriesAggregate;
 import org.elasticsearch.xpack.esql.plan.logical.TopN;
-<<<<<<< HEAD
 import org.elasticsearch.xpack.esql.plan.logical.Unpivot;
-=======
 import org.elasticsearch.xpack.esql.plan.logical.inference.Completion;
 import org.elasticsearch.xpack.esql.plan.logical.inference.Rerank;
->>>>>>> 1196ccbd
 import org.elasticsearch.xpack.esql.plan.logical.join.InlineJoin;
 import org.elasticsearch.xpack.esql.plan.logical.join.Join;
 import org.elasticsearch.xpack.esql.plan.logical.local.CopyingLocalSupplier;
@@ -60,12 +57,9 @@
 import org.elasticsearch.xpack.esql.plan.physical.SubqueryExec;
 import org.elasticsearch.xpack.esql.plan.physical.TimeSeriesAggregateExec;
 import org.elasticsearch.xpack.esql.plan.physical.TopNExec;
-<<<<<<< HEAD
 import org.elasticsearch.xpack.esql.plan.physical.UnpivotExec;
-=======
 import org.elasticsearch.xpack.esql.plan.physical.inference.CompletionExec;
 import org.elasticsearch.xpack.esql.plan.physical.inference.RerankExec;
->>>>>>> 1196ccbd
 
 import java.util.ArrayList;
 import java.util.List;
@@ -100,15 +94,11 @@
             MvExpand.ENTRY,
             OrderBy.ENTRY,
             Project.ENTRY,
-<<<<<<< HEAD
-            TopN.ENTRY,
-            Unpivot.ENTRY
-=======
             Rerank.ENTRY,
             Sample.ENTRY,
             TimeSeriesAggregate.ENTRY,
-            TopN.ENTRY
->>>>>>> 1196ccbd
+            TopN.ENTRY,
+            Unpivot.ENTRY
         );
     }
 
@@ -137,13 +127,9 @@
             SampleExec.ENTRY,
             ShowExec.ENTRY,
             SubqueryExec.ENTRY,
-<<<<<<< HEAD
+            TimeSeriesAggregateExec.ENTRY,
             TopNExec.ENTRY,
             UnpivotExec.ENTRY
-=======
-            TimeSeriesAggregateExec.ENTRY,
-            TopNExec.ENTRY
->>>>>>> 1196ccbd
         );
     }
 

--- conflicted
+++ resolved
@@ -83,11 +83,8 @@
             MvExpand.ENTRY,
             OrderBy.ENTRY,
             Project.ENTRY,
-<<<<<<< HEAD
             Rerank.ENTRY,
-=======
             TimeSeriesAggregate.ENTRY,
->>>>>>> dbd816aa
             TopN.ENTRY
         );
     }

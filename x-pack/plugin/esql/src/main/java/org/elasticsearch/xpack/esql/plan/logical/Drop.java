--- conflicted
+++ resolved
@@ -17,17 +17,13 @@
 import java.util.List;
 import java.util.Objects;
 
-<<<<<<< HEAD
 /**
  * Drop is an intermediary object used during the {@link org.elasticsearch.xpack.esql.analysis.Analyzer} phase of query planning.
  * DROP commands are parsed into Drop objects, which the {@link org.elasticsearch.xpack.esql.analysis.Analyzer.ResolveRefs} rule then
  * rewrites into {@link org.elasticsearch.xpack.esql.plan.logical.local.EsqlProject} plans, along with other projection-like commands.
  * As such, Drop is neither serializable nor able to be mapped to a corresponding physical plan.
  */
-public class Drop extends UnaryPlan implements TelemetryAware, SortAgnostic {
-=======
 public class Drop extends UnaryPlan implements TelemetryAware, Streaming, SortAgnostic {
->>>>>>> 48f38e5b
     private final List<NamedExpression> removals;
 
     public Drop(Source source, LogicalPlan child, List<NamedExpression> removals) {

/*
 * Copyright Elasticsearch B.V. and/or licensed to Elasticsearch B.V. under one
 * or more contributor license agreements. Licensed under the Elastic License
 * 2.0; you may not use this file except in compliance with the Elastic License
 * 2.0.
 */

package org.elasticsearch.xpack.esql.plan.logical;

import org.elasticsearch.common.io.stream.StreamOutput;
import org.elasticsearch.xpack.esql.core.capabilities.Resolvables;
import org.elasticsearch.xpack.esql.core.expression.AttributeSet;
import org.elasticsearch.xpack.esql.core.expression.Expressions;
import org.elasticsearch.xpack.esql.core.expression.NamedExpression;
import org.elasticsearch.xpack.esql.core.tree.NodeInfo;
import org.elasticsearch.xpack.esql.core.tree.Source;

import java.util.List;
import java.util.Objects;

public class Drop extends UnaryPlan {
    private final List<NamedExpression> removals;

    public Drop(Source source, LogicalPlan child, List<NamedExpression> removals) {
        super(source, child);
        this.removals = removals;
    }

    @Override
    public void writeTo(StreamOutput out) {
        throw new UnsupportedOperationException("not serialized");
    }

    @Override
    public String getWriteableName() {
        throw new UnsupportedOperationException("not serialized");
    }

    public List<NamedExpression> removals() {
        return removals;
    }

    @Override
<<<<<<< HEAD
    protected AttributeSet computeReferences() {
        return Expressions.references(expressions());
=======
    public String commandName() {
        return "DROP";
>>>>>>> adfbb3d2
    }

    @Override
    public boolean expressionsResolved() {
        return Resolvables.resolved(removals);
    }

    @Override
    public UnaryPlan replaceChild(LogicalPlan newChild) {
        return new Drop(source(), newChild, removals);
    }

    @Override
    protected NodeInfo<? extends LogicalPlan> info() {
        return NodeInfo.create(this, Drop::new, child(), removals);
    }

    @Override
    public int hashCode() {
        return Objects.hash(super.hashCode(), removals);
    }

    @Override
    public boolean equals(Object obj) {
        if (false == super.equals(obj)) {
            return false;
        }
        return Objects.equals(removals, ((Drop) obj).removals);
    }
}<|MERGE_RESOLUTION|>--- conflicted
+++ resolved
@@ -41,13 +41,12 @@
     }
 
     @Override
-<<<<<<< HEAD
     protected AttributeSet computeReferences() {
         return Expressions.references(expressions());
-=======
+    }
+
     public String commandName() {
         return "DROP";
->>>>>>> adfbb3d2
     }
 
     @Override

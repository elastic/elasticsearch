--- conflicted
+++ resolved
@@ -313,21 +313,9 @@
     private void checkForPlansForbiddenBeforeRemoteEnrich(Failures failures) {
         Set<Source> fails = new HashSet<>();
 
-<<<<<<< HEAD
-        Set<String> badCommands = new HashSet<>();
-
-        enrich.forEachUp(LogicalPlan.class, u -> {
-            if (u instanceof Aggregate) {
-                badCommands.add("STATS");
-            } else if (u instanceof Enrich upstreamEnrich && upstreamEnrich.mode() == Enrich.Mode.COORDINATOR) {
-                badCommands.add("another ENRICH with coordinator policy");
-            } else if (u instanceof Fork) {
-                badCommands.add("FORK");
-=======
         this.forEachUp(LogicalPlan.class, u -> {
             if (u instanceof ExecutesOn ex && ex.executesOn() == ExecuteLocation.COORDINATOR) {
                 fails.add(u.source());
->>>>>>> 37b28e49
             }
         });
 

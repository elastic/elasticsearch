--- conflicted
+++ resolved
@@ -8,18 +8,15 @@
 package org.elasticsearch.xpack.esql.plan.logical;
 
 import org.elasticsearch.common.io.stream.StreamOutput;
+import org.elasticsearch.xpack.esql.analysis.Analyzer;
 import org.elasticsearch.xpack.esql.capabilities.PostAnalysisPlanVerificationAware;
 import org.elasticsearch.xpack.esql.common.Failure;
 import org.elasticsearch.xpack.esql.common.Failures;
 import org.elasticsearch.xpack.esql.core.expression.Attribute;
 import org.elasticsearch.xpack.esql.core.tree.NodeInfo;
 import org.elasticsearch.xpack.esql.core.tree.Source;
-<<<<<<< HEAD
 import org.elasticsearch.xpack.esql.core.type.DataType;
 import org.elasticsearch.xpack.esql.core.util.Holder;
-import org.elasticsearch.xpack.esql.plan.logical.join.StubRelation;
-=======
->>>>>>> b0d7c7d1
 
 import java.io.IOException;
 import java.util.ArrayList;
@@ -27,22 +24,16 @@
 import java.util.List;
 import java.util.Map;
 import java.util.Objects;
-<<<<<<< HEAD
 import java.util.Set;
 import java.util.function.BiConsumer;
 import java.util.stream.Collectors;
-=======
->>>>>>> b0d7c7d1
 
 /**
  * A Fork is a n-ary {@code Plan} where each child is a sub plan, e.g.
  * {@code FORK [WHERE content:"fox" ] [WHERE content:"dog"] }
  */
-<<<<<<< HEAD
-public class Fork extends UnaryPlan implements SurrogateLogicalPlan, PostAnalysisPlanVerificationAware {
-=======
-public class Fork extends LogicalPlan {
->>>>>>> b0d7c7d1
+public class Fork extends LogicalPlan implements PostAnalysisPlanVerificationAware {
+
     public static final String FORK_FIELD = "_fork";
     List<Attribute> lazyOutput;
 
@@ -64,64 +55,37 @@
     }
 
     @Override
-<<<<<<< HEAD
-    public LogicalPlan surrogate() {
-        var newChildren = subPlans.stream().map(p -> surrogateSubPlan(child(), p)).toList();
-        return new Merge(source(), newChildren);
-=======
     public String getWriteableName() {
         throw new UnsupportedOperationException("not serialized");
->>>>>>> b0d7c7d1
     }
 
     @Override
     public boolean expressionsResolved() {
-<<<<<<< HEAD
-        if (child().resolved() && subPlans.stream().allMatch(LogicalPlan::resolved) == false) {
+        if (children().stream().allMatch(LogicalPlan::resolved) == false) {
+            return false;
+        }
+
+        if (children().stream().anyMatch(p -> p.outputSet().names().contains("<no-fields>"))) {
             return false;
         }
 
         // Here we check if all sub plans output the same column names.
         // If they don't then FORK was not resolved.
-        Set<String> firstOutputNames = subPlans.getFirst().outputSet().names();
+        List<String> firstOutputNames = children().getFirst().output().stream().map(Attribute::name).collect(Collectors.toList());
         Holder<Boolean> resolved = new Holder<>(true);
-        subPlans.stream().skip(1).forEach(subPlan -> {
-            Set<String> names = subPlan.outputSet().names();
+        children().stream().skip(1).forEach(subPlan -> {
+            List<String> names = subPlan.output().stream().map(Attribute::name).collect(Collectors.toList());
             if (names.equals(firstOutputNames) == false) {
                 resolved.set(false);
             }
         });
 
         return resolved.get();
-=======
-        return children().stream().allMatch(LogicalPlan::resolved);
->>>>>>> b0d7c7d1
     }
 
     @Override
     protected NodeInfo<? extends LogicalPlan> info() {
         return NodeInfo.create(this, Fork::new, children());
-    }
-
-    /**
-     * Returns the surrogate subplan
-     */
-    private LogicalPlan surrogateSubPlan(LogicalPlan source, LogicalPlan subplan) {
-        // Replaces the stubbed source with the actual source.
-        LogicalPlan stubbed = subplan.transformUp(StubRelation.class, stubRelation -> source);
-
-        // align the output
-        List<Attribute> subplanOutput = new ArrayList<>();
-
-        for (Attribute mainAttr : output()) {
-            for (Attribute subAttr : subplan.output()) {
-                if (mainAttr.name().equals(subAttr.name())) {
-                    subplanOutput.add(subAttr);
-                }
-            }
-        }
-
-        return new Keep(source(), stubbed, subplanOutput);
     }
 
     public Fork replaceSubPlans(List<LogicalPlan> subPlans) {
@@ -131,11 +95,7 @@
     @Override
     public List<Attribute> output() {
         if (lazyOutput == null) {
-<<<<<<< HEAD
             lazyOutput = lazyOutput();
-=======
-            lazyOutput = children().getFirst().output();
->>>>>>> b0d7c7d1
         }
         return lazyOutput;
     }
@@ -144,9 +104,9 @@
         List<Attribute> output = new ArrayList<>();
         Set<String> names = new HashSet<>();
 
-        for (var subPlan : subPlans) {
+        for (var subPlan : children()) {
             for (var attr : subPlan.output()) {
-                if (names.contains(attr.name()) == false) {
+                if (names.contains(attr.name()) == false && attr.name().equals(Analyzer.NO_FIELDS_NAME) == false) {
                     names.add(attr.name());
                     output.add(attr);
                 }
@@ -184,13 +144,13 @@
         }
         Fork fork = (Fork) plan;
 
-        Map<String, DataType> outputTypes = fork.subPlans()
+        Map<String, DataType> outputTypes = fork.children()
             .getFirst()
             .output()
             .stream()
             .collect(Collectors.toMap(Attribute::name, Attribute::dataType));
 
-        fork.subPlans().stream().skip(1).forEach(subPlan -> {
+        fork.children().stream().skip(1).forEach(subPlan -> {
             for (Attribute attr : subPlan.output()) {
                 var actual = attr.dataType();
                 var expected = outputTypes.get(attr.name());

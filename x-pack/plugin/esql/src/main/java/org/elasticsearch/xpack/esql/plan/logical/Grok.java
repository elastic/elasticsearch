/*
 * Copyright Elasticsearch B.V. and/or licensed to Elasticsearch B.V. under one
 * or more contributor license agreements. Licensed under the Elastic License
 * 2.0; you may not use this file except in compliance with the Elastic License
 * 2.0.
 */

package org.elasticsearch.xpack.esql.plan.logical;

import org.elasticsearch.grok.GrokBuiltinPatterns;
import org.elasticsearch.grok.GrokCaptureConfig;
import org.elasticsearch.grok.GrokCaptureType;
import org.elasticsearch.logging.LogManager;
import org.elasticsearch.logging.Logger;
import org.elasticsearch.xpack.esql.core.expression.Alias;
import org.elasticsearch.xpack.esql.core.expression.Attribute;
import org.elasticsearch.xpack.esql.core.expression.Expression;
import org.elasticsearch.xpack.esql.core.expression.ReferenceAttribute;
import org.elasticsearch.xpack.esql.core.plan.logical.LogicalPlan;
import org.elasticsearch.xpack.esql.core.plan.logical.UnaryPlan;
import org.elasticsearch.xpack.esql.core.tree.NodeInfo;
import org.elasticsearch.xpack.esql.core.tree.Source;
import org.elasticsearch.xpack.esql.core.type.DataType;
import org.elasticsearch.xpack.esql.expression.NamedExpressions;
import org.elasticsearch.xpack.esql.parser.ParsingException;
<<<<<<< HEAD
import org.elasticsearch.xpack.esql.plan.GeneratingPlan;
import org.elasticsearch.xpack.esql.type.EsqlDataTypes;
=======
>>>>>>> d288dbf9

import java.util.Comparator;
import java.util.List;
import java.util.Objects;
import java.util.stream.Collectors;

import static org.elasticsearch.xpack.esql.core.expression.Expressions.asAttributes;

public class Grok extends RegexExtract {

    public record Parser(String pattern, org.elasticsearch.grok.Grok grok) {

        private List<Alias> extractedFields() {
            return grok.captureConfig()
                .stream()
                .sorted(Comparator.comparing(GrokCaptureConfig::name))
                // promote small numeric types, since Grok can produce float values
<<<<<<< HEAD
                .map(
                    x -> new Alias(
                        Source.EMPTY,
                        x.name(),
                        new ReferenceAttribute(Source.EMPTY, x.name(), EsqlDataTypes.widenSmallNumericTypes(toDataType(x.type())))
                    )
                )
=======
                .map(x -> new ReferenceAttribute(Source.EMPTY, x.name(), toDataType(x.type()).widenSmallNumeric()))
>>>>>>> d288dbf9
                .collect(Collectors.toList());
        }

        private static DataType toDataType(GrokCaptureType type) {
            return switch (type) {
                case STRING -> DataType.KEYWORD;
                case INTEGER -> DataType.INTEGER;
                case LONG -> DataType.LONG;
                case FLOAT -> DataType.FLOAT;
                case DOUBLE -> DataType.DOUBLE;
                case BOOLEAN -> DataType.BOOLEAN;
            };
        }

        @Override
        public boolean equals(Object o) {
            if (this == o) return true;
            if (o == null || getClass() != o.getClass()) return false;
            Parser parser = (Parser) o;
            return Objects.equals(pattern, parser.pattern);
        }

        @Override
        public int hashCode() {
            return Objects.hash(pattern);
        }
    }

    public static Parser pattern(Source source, String pattern) {
        try {
            var builtinPatterns = GrokBuiltinPatterns.get(true);
            org.elasticsearch.grok.Grok grok = new org.elasticsearch.grok.Grok(builtinPatterns, pattern, logger::warn);
            return new Parser(pattern, grok);
        } catch (IllegalArgumentException e) {
            throw new ParsingException(source, "Invalid pattern [{}] for grok: {}", pattern, e.getMessage());
        }
    }

    private static final Logger logger = LogManager.getLogger(Grok.class);

    private final Parser parser;

    public Grok(Source source, LogicalPlan child, Expression inputExpression, Parser parser) {
        this(source, child, inputExpression, parser, parser.extractedFields());
    }

    public Grok(Source source, LogicalPlan child, Expression inputExpr, Parser parser, List<Alias> extracted) {
        super(source, child, inputExpr, extracted);
        this.parser = parser;

    }

    @Override
    public UnaryPlan replaceChild(LogicalPlan newChild) {
        return new Grok(source(), newChild, input, parser, extractedFields);
    }

    @Override
    protected NodeInfo<? extends LogicalPlan> info() {
        return NodeInfo.create(this, Grok::new, child(), input, parser, extractedFields);
    }

    @Override
    public List<Attribute> output() {
        return NamedExpressions.mergeOutputAttributes(extractedFields, child().output());
    }

    @Override
    public List<Attribute> generatedAttributes() {
        return asAttributes(extractedFields);
    }

    @Override
    public Grok withGeneratedNames(List<String> newNames) {
        return new Grok(source(), child(), input, parser, GeneratingPlan.renameAliases(extractedFields, newNames));
    }

    @Override
    public boolean equals(Object o) {
        if (this == o) return true;
        if (o == null || getClass() != o.getClass()) return false;
        if (super.equals(o) == false) return false;
        Grok grok = (Grok) o;
        return Objects.equals(parser, grok.parser);
    }

    @Override
    public int hashCode() {
        return Objects.hash(super.hashCode(), parser);
    }

    public Parser parser() {
        return parser;
    }
}<|MERGE_RESOLUTION|>--- conflicted
+++ resolved
@@ -23,16 +23,11 @@
 import org.elasticsearch.xpack.esql.core.type.DataType;
 import org.elasticsearch.xpack.esql.expression.NamedExpressions;
 import org.elasticsearch.xpack.esql.parser.ParsingException;
-<<<<<<< HEAD
 import org.elasticsearch.xpack.esql.plan.GeneratingPlan;
-import org.elasticsearch.xpack.esql.type.EsqlDataTypes;
-=======
->>>>>>> d288dbf9
 
 import java.util.Comparator;
 import java.util.List;
 import java.util.Objects;
-import java.util.stream.Collectors;
 
 import static org.elasticsearch.xpack.esql.core.expression.Expressions.asAttributes;
 
@@ -45,18 +40,14 @@
                 .stream()
                 .sorted(Comparator.comparing(GrokCaptureConfig::name))
                 // promote small numeric types, since Grok can produce float values
-<<<<<<< HEAD
                 .map(
                     x -> new Alias(
                         Source.EMPTY,
                         x.name(),
-                        new ReferenceAttribute(Source.EMPTY, x.name(), EsqlDataTypes.widenSmallNumericTypes(toDataType(x.type())))
+                        new ReferenceAttribute(Source.EMPTY, x.name(), toDataType(x.type()).widenSmallNumeric())
                     )
                 )
-=======
-                .map(x -> new ReferenceAttribute(Source.EMPTY, x.name(), toDataType(x.type()).widenSmallNumeric()))
->>>>>>> d288dbf9
-                .collect(Collectors.toList());
+                .toList();
         }
 
         private static DataType toDataType(GrokCaptureType type) {

/*
 * Copyright Elasticsearch B.V. and/or licensed to Elasticsearch B.V. under one
 * or more contributor license agreements. Licensed under the Elastic License
 * 2.0; you may not use this file except in compliance with the Elastic License
 * 2.0.
 */

package org.elasticsearch.xpack.esql.plan.logical;

import org.elasticsearch.grok.GrokBuiltinPatterns;
import org.elasticsearch.grok.GrokCaptureConfig;
import org.elasticsearch.grok.GrokCaptureType;
import org.elasticsearch.logging.LogManager;
import org.elasticsearch.logging.Logger;
import org.elasticsearch.xpack.esql.core.expression.Alias;
import org.elasticsearch.xpack.esql.core.expression.Attribute;
import org.elasticsearch.xpack.esql.core.expression.Expression;
import org.elasticsearch.xpack.esql.core.expression.ReferenceAttribute;
import org.elasticsearch.xpack.esql.core.tree.NodeInfo;
import org.elasticsearch.xpack.esql.core.tree.Source;
import org.elasticsearch.xpack.esql.core.type.DataType;
import org.elasticsearch.xpack.esql.expression.NamedExpressions;
import org.elasticsearch.xpack.esql.parser.ParsingException;
import org.elasticsearch.xpack.esql.plan.GeneratingPlan;

import java.util.Comparator;
import java.util.List;
import java.util.Objects;

import static org.elasticsearch.xpack.esql.core.expression.Expressions.asAttributes;

public class Grok extends RegexExtract {

    public record Parser(String pattern, org.elasticsearch.grok.Grok grok) {

<<<<<<< HEAD
        private List<Alias> extractedFields() {
=======
        public List<Attribute> extractedFields() {
>>>>>>> fece1f2f
            return grok.captureConfig()
                .stream()
                .sorted(Comparator.comparing(GrokCaptureConfig::name))
                // promote small numeric types, since Grok can produce float values
                .map(
                    x -> new Alias(
                        Source.EMPTY,
                        x.name(),
                        new ReferenceAttribute(Source.EMPTY, x.name(), toDataType(x.type()).widenSmallNumeric())
                    )
                )
                .toList();
        }

        private static DataType toDataType(GrokCaptureType type) {
            return switch (type) {
                case STRING -> DataType.KEYWORD;
                case INTEGER -> DataType.INTEGER;
                case LONG -> DataType.LONG;
                case FLOAT -> DataType.FLOAT;
                case DOUBLE -> DataType.DOUBLE;
                case BOOLEAN -> DataType.BOOLEAN;
            };
        }

        @Override
        public boolean equals(Object o) {
            if (this == o) return true;
            if (o == null || getClass() != o.getClass()) return false;
            Parser parser = (Parser) o;
            return Objects.equals(pattern, parser.pattern);
        }

        @Override
        public int hashCode() {
            return Objects.hash(pattern);
        }
    }

    public static Parser pattern(Source source, String pattern) {
        try {
            var builtinPatterns = GrokBuiltinPatterns.get(true);
            org.elasticsearch.grok.Grok grok = new org.elasticsearch.grok.Grok(builtinPatterns, pattern, logger::warn);
            return new Parser(pattern, grok);
        } catch (IllegalArgumentException e) {
            throw new ParsingException(source, "Invalid pattern [{}] for grok: {}", pattern, e.getMessage());
        }
    }

    private static final Logger logger = LogManager.getLogger(Grok.class);

    private final Parser parser;

    public Grok(Source source, LogicalPlan child, Expression inputExpression, Parser parser) {
        this(source, child, inputExpression, parser, parser.extractedFields());
    }

    public Grok(Source source, LogicalPlan child, Expression inputExpr, Parser parser, List<Alias> extracted) {
        super(source, child, inputExpr, extracted);
        this.parser = parser;

    }

    @Override
    public UnaryPlan replaceChild(LogicalPlan newChild) {
        return new Grok(source(), newChild, input, parser, extractedFields);
    }

    @Override
    protected NodeInfo<? extends LogicalPlan> info() {
        return NodeInfo.create(this, Grok::new, child(), input, parser, extractedFields);
    }

    @Override
    public List<Attribute> output() {
        return NamedExpressions.mergeOutputAttributes(extractedFields, child().output());
    }

    @Override
    public List<Attribute> generatedAttributes() {
        return asAttributes(extractedFields);
    }

    @Override
    public Grok withGeneratedNames(List<String> newNames) {
        return new Grok(source(), child(), input, parser, GeneratingPlan.renameAliases(extractedFields, newNames));
    }

    @Override
    public boolean equals(Object o) {
        if (this == o) return true;
        if (o == null || getClass() != o.getClass()) return false;
        if (super.equals(o) == false) return false;
        Grok grok = (Grok) o;
        return Objects.equals(parser, grok.parser);
    }

    @Override
    public int hashCode() {
        return Objects.hash(super.hashCode(), parser);
    }

    public Parser parser() {
        return parser;
    }
}<|MERGE_RESOLUTION|>--- conflicted
+++ resolved
@@ -33,11 +33,7 @@
 
     public record Parser(String pattern, org.elasticsearch.grok.Grok grok) {
 
-<<<<<<< HEAD
-        private List<Alias> extractedFields() {
-=======
-        public List<Attribute> extractedFields() {
->>>>>>> fece1f2f
+        public List<Alias> extractedFields() {
             return grok.captureConfig()
                 .stream()
                 .sorted(Comparator.comparing(GrokCaptureConfig::name))

--- conflicted
+++ resolved
@@ -13,12 +13,8 @@
 import org.elasticsearch.xpack.esql.core.expression.Attribute;
 import org.elasticsearch.xpack.esql.core.tree.NodeInfo;
 import org.elasticsearch.xpack.esql.core.tree.Source;
-<<<<<<< HEAD
-import org.elasticsearch.xpack.esql.plan.TableIdentifier;
+import org.elasticsearch.xpack.esql.plan.IndexPattern;
 import org.elasticsearch.xpack.esql.telemetry.PlanTelemetry;
-=======
-import org.elasticsearch.xpack.esql.plan.IndexPattern;
->>>>>>> 695bf752
 
 import java.util.Collections;
 import java.util.List;
@@ -64,7 +60,7 @@
 
     public UnresolvedRelation(
         Source source,
-        TableIdentifier table,
+        IndexPattern table,
         boolean frozen,
         List<Attribute> metadataFields,
         IndexMode indexMode,

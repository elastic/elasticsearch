--- conflicted
+++ resolved
@@ -41,12 +41,9 @@
 
     public static final NamedWriteableRegistry.Entry ENTRY = new NamedWriteableRegistry.Entry(LogicalPlan.class, "Rerank", Rerank::new);
     public static final String DEFAULT_INFERENCE_ID = ".rerank-v1-elasticsearch";
-<<<<<<< HEAD
     public static final String INFERENCE_ID_OPTION_NAME = "inferenceId";
     public static final String SCORE_COLUMN_OPTION_NAME = "scoreColumn";
 
-=======
->>>>>>> c3c6ba35
     private final Attribute scoreAttribute;
     private final Expression queryText;
     private final List<Alias> rerankFields;
@@ -56,7 +53,7 @@
         this(
             source,
             child,
-            new Literal(Source.EMPTY, DEFAULT_INFERENCE_ID, DataType.KEYWORD),
+            Literal.keyword(Source.EMPTY, DEFAULT_INFERENCE_ID),
             queryText,
             rerankFields,
             new UnresolvedAttribute(Source.EMPTY, MetadataAttribute.SCORE)

--- conflicted
+++ resolved
@@ -139,18 +139,12 @@
         List<Attribute> output;
         // TODO: make the other side nullable
         if (LEFT.equals(joinType)) {
-<<<<<<< HEAD
-            // right side becomes nullable and overrides left except for join keys, which we only preserve from the left
-            // unless they are qualified.
-            AttributeSet rightKeys = new AttributeSet(config.rightFields());
+            // right side becomes nullable and overrides left except for join keys, which we preserve from the left unless they are
+            // qualified.
+            AttributeSet rightKeys = AttributeSet.of(config.rightFields());
             List<Attribute> rightOutputWithoutMatchFields = rightOutput.stream()
                 .filter(attr -> attr.qualifier() != null || rightKeys.contains(attr) == false)
                 .toList();
-=======
-            // right side becomes nullable and overrides left except for join keys, which we preserve from the left
-            AttributeSet rightKeys = AttributeSet.of(config.rightFields());
-            List<Attribute> rightOutputWithoutMatchFields = rightOutput.stream().filter(attr -> rightKeys.contains(attr) == false).toList();
->>>>>>> aab40b12
             output = mergeOutputAttributes(rightOutputWithoutMatchFields, leftOutput);
         } else {
             throw new IllegalArgumentException(joinType.joinName() + " unsupported");

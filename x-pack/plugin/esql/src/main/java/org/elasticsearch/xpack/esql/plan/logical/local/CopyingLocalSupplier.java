--- conflicted
+++ resolved
@@ -11,11 +11,7 @@
 import org.elasticsearch.common.io.stream.StreamInput;
 import org.elasticsearch.common.io.stream.StreamOutput;
 import org.elasticsearch.compute.data.Block;
-<<<<<<< HEAD
-import org.elasticsearch.compute.data.BlockUtils;
 import org.elasticsearch.compute.data.Page;
-=======
->>>>>>> 4855b4a5
 import org.elasticsearch.xpack.esql.optimizer.rules.logical.ReplaceRowAsLocalRelation;
 import org.elasticsearch.xpack.esql.plan.logical.InlineStats;
 import org.elasticsearch.xpack.esql.planner.PlannerUtils;
@@ -77,11 +73,7 @@
     public Page get() {
         Block[] blockCopies = new Block[delegate.page.getBlockCount()];
         for (int i = 0; i < blockCopies.length; i++) {
-<<<<<<< HEAD
-            blockCopies[i] = BlockUtils.deepCopyOf(delegate.page.getBlock(i), PlannerUtils.NON_BREAKING_BLOCK_FACTORY);
-=======
-            blockCopies[i] = delegate.blocks[i].deepCopy(PlannerUtils.NON_BREAKING_BLOCK_FACTORY);
->>>>>>> 4855b4a5
+            blockCopies[i] = delegate.page.getBlock(i).deepCopy(PlannerUtils.NON_BREAKING_BLOCK_FACTORY);
         }
         return new Page(delegate.page.getPositionCount(), blockCopies);
     }

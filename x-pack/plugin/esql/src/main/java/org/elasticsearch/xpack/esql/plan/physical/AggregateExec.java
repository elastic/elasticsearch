/*
 * Copyright Elasticsearch B.V. and/or licensed to Elasticsearch B.V. under one
 * or more contributor license agreements. Licensed under the Elastic License
 * 2.0; you may not use this file except in compliance with the Elastic License
 * 2.0.
 */

package org.elasticsearch.xpack.esql.plan.physical;

import org.elasticsearch.common.io.stream.NamedWriteableRegistry;
import org.elasticsearch.common.io.stream.StreamInput;
import org.elasticsearch.common.io.stream.StreamOutput;
import org.elasticsearch.compute.aggregation.AggregatorMode;
import org.elasticsearch.xpack.esql.core.expression.Attribute;
import org.elasticsearch.xpack.esql.core.expression.Expression;
import org.elasticsearch.xpack.esql.core.expression.NamedExpression;
import org.elasticsearch.xpack.esql.core.tree.NodeInfo;
import org.elasticsearch.xpack.esql.core.tree.Source;

import java.io.IOException;
import java.util.List;
import java.util.Objects;

public class AggregateExec extends AbstractAggregateExec implements EstimatesRowSize {
    public static final NamedWriteableRegistry.Entry ENTRY = new NamedWriteableRegistry.Entry(
        PhysicalPlan.class,
        "AggregateExec",
        AggregateExec::new
    );

    public AggregateExec(
        Source source,
        PhysicalPlan child,
        List<? extends Expression> groupings,
        List<? extends NamedExpression> aggregates,
        AggregatorMode mode,
        List<Attribute> intermediateAttributes,
        Integer estimatedRowSize
    ) {
        super(source, child, groupings, aggregates, mode, intermediateAttributes, estimatedRowSize);
    }

    protected AggregateExec(StreamInput in) throws IOException {
        super(in);
    }

    @Override
    public void writeTo(StreamOutput out) throws IOException {
        super.writeTo(out);
    }

    @Override
    public String getWriteableName() {
        return ENTRY.name;
    }

    @Override
    protected NodeInfo<AggregateExec> info() {
        return NodeInfo.create(this, AggregateExec::new, child(), groupings, aggregates, mode, intermediateAttributes, estimatedRowSize);
    }

    @Override
    public AggregateExec replaceChild(PhysicalPlan newChild) {
        return new AggregateExec(source(), newChild, groupings, aggregates, mode, intermediateAttributes, estimatedRowSize);
    }

    @Override
    public AggregateExec withAggregates(List<? extends NamedExpression> aggregates) {
        return new AggregateExec(source(), child(), groupings, aggregates, mode, intermediateAttributes, estimatedRowSize);
    }

<<<<<<< HEAD
    @Override
=======
    public AggregateExec withAggregates(List<? extends NamedExpression> newAggregates) {
        return new AggregateExec(source(), child(), groupings, newAggregates, mode, intermediateAttributes, estimatedRowSize);
    }

>>>>>>> c689a601
    public AggregateExec withMode(AggregatorMode newMode) {
        return new AggregateExec(source(), child(), groupings, aggregates, newMode, intermediateAttributes, estimatedRowSize);
    }

    @Override
    protected AggregateExec withEstimatedSize(int estimatedRowSize) {
        return new AggregateExec(source(), child(), groupings, aggregates, mode, intermediateAttributes, estimatedRowSize);
    }

    @Override
    public int hashCode() {
        return Objects.hash(groupings, aggregates, mode, intermediateAttributes, estimatedRowSize, child());
    }

    @Override
    public boolean equals(Object obj) {
        if (this == obj) {
            return true;
        }

        if (obj == null || getClass() != obj.getClass()) {
            return false;
        }

        AggregateExec other = (AggregateExec) obj;
        return Objects.equals(groupings, other.groupings)
            && Objects.equals(aggregates, other.aggregates)
            && Objects.equals(mode, other.mode)
            && Objects.equals(intermediateAttributes, other.intermediateAttributes)
            && Objects.equals(estimatedRowSize, other.estimatedRowSize)
            && Objects.equals(child(), other.child());
    }

}<|MERGE_RESOLUTION|>--- conflicted
+++ resolved
@@ -65,18 +65,10 @@
     }
 
     @Override
-    public AggregateExec withAggregates(List<? extends NamedExpression> aggregates) {
-        return new AggregateExec(source(), child(), groupings, aggregates, mode, intermediateAttributes, estimatedRowSize);
-    }
-
-<<<<<<< HEAD
-    @Override
-=======
     public AggregateExec withAggregates(List<? extends NamedExpression> newAggregates) {
         return new AggregateExec(source(), child(), groupings, newAggregates, mode, intermediateAttributes, estimatedRowSize);
     }
 
->>>>>>> c689a601
     public AggregateExec withMode(AggregatorMode newMode) {
         return new AggregateExec(source(), child(), groupings, aggregates, newMode, intermediateAttributes, estimatedRowSize);
     }

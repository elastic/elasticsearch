--- conflicted
+++ resolved
@@ -150,20 +150,16 @@
      */
     private static EsQueryExec readFrom(StreamInput in) throws IOException {
         var source = Source.readFrom((PlanStreamInput) in);
-<<<<<<< HEAD
         String indexName;
         Map<String, IndexMode> indexNameWithModes;
         if (in.getTransportVersion().onOrAfter(ESQ_SKIP_ES_INDEX_SERIALIZATION)) {
             indexName = in.readString();
             indexNameWithModes = in.readMap(IndexMode::readFrom);
         } else {
-            var index = new EsIndex(in);
+            var index = EsIndex.readFrom(in);
             indexName = index.name();
             indexNameWithModes = index.indexNameWithModes();
         }
-=======
-        var index = EsIndex.readFrom(in);
->>>>>>> 5688c369
         var indexMode = EsRelation.readIndexMode(in);
         var attrs = in.readNamedWriteableCollectionAsList(Attribute.class);
         var query = in.readOptionalNamedWriteable(QueryBuilder.class);

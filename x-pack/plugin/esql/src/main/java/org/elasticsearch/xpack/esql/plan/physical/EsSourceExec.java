--- conflicted
+++ resolved
@@ -60,7 +60,6 @@
         this.attributes = attributes;
     }
 
-<<<<<<< HEAD
     private static EsSourceExec readFrom(StreamInput in) throws IOException {
         var source = Source.readFrom((PlanStreamInput) in);
         String indexName;
@@ -69,7 +68,7 @@
             indexName = in.readString();
             indexNameWithModes = in.readMap(IndexMode::readFrom);
         } else {
-            var index = new EsIndex(in);
+            var index = EsIndex.readFrom(in);
             indexName = index.name();
             indexNameWithModes = index.indexNameWithModes();
         }
@@ -77,16 +76,6 @@
         var query = in.readOptionalNamedWriteable(QueryBuilder.class);
         var indexMode = EsRelation.readIndexMode(in);
         return new EsSourceExec(source, indexName, indexMode, indexNameWithModes, query, attributes);
-=======
-    private EsSourceExec(StreamInput in) throws IOException {
-        this(
-            Source.readFrom((PlanStreamInput) in),
-            EsIndex.readFrom(in),
-            in.readNamedWriteableCollectionAsList(Attribute.class),
-            in.readOptionalNamedWriteable(QueryBuilder.class),
-            EsRelation.readIndexMode(in)
-        );
->>>>>>> 5688c369
     }
 
     @Override

/*
 * Copyright Elasticsearch B.V. and/or licensed to Elasticsearch B.V. under one
 * or more contributor license agreements. Licensed under the Elastic License
 * 2.0; you may not use this file except in compliance with the Elastic License
 * 2.0.
 */

package org.elasticsearch.xpack.esql.plan.physical;

import org.elasticsearch.common.Strings;
import org.elasticsearch.common.io.stream.NamedWriteableRegistry;
import org.elasticsearch.common.io.stream.StreamInput;
import org.elasticsearch.common.io.stream.StreamOutput;
import org.elasticsearch.core.Nullable;
<<<<<<< HEAD
=======
import org.elasticsearch.index.mapper.MappedFieldType;
>>>>>>> d62e37d5
import org.elasticsearch.xpack.esql.core.expression.Attribute;
import org.elasticsearch.xpack.esql.core.expression.AttributeSet;
import org.elasticsearch.xpack.esql.core.tree.NodeInfo;
import org.elasticsearch.xpack.esql.core.tree.NodeUtils;
import org.elasticsearch.xpack.esql.core.tree.Source;
import org.elasticsearch.xpack.esql.io.stream.PlanStreamInput;

import java.io.IOException;
import java.util.ArrayList;
import java.util.List;
import java.util.Objects;
import java.util.Set;

public class FieldExtractExec extends UnaryExec implements EstimatesRowSize {
    public static final NamedWriteableRegistry.Entry ENTRY = new NamedWriteableRegistry.Entry(
        PhysicalPlan.class,
        "FieldExtractExec",
        FieldExtractExec::new
    );

    private final List<Attribute> attributesToExtract;
    private final @Nullable Attribute sourceAttribute;

    /**
     * Attributes that may be extracted as doc values even if that makes them
     * less accurate. This is mostly used for geo fields which lose a lot of
     * precision in their doc values, but in some cases doc values provides
     * <strong>enough</strong> precision to do the job.
     * <p>
     *     This is never serialized between nodes and only used locally.
     * </p>
     */
    private final Set<Attribute> docValuesAttributes;

    /**
     * Attributes of a shape whose extent can be extracted directly from the encoded geometry.
     * <p>
     *     This is never serialized between nodes and only used locally.
     * </p>
     */
<<<<<<< HEAD
    private final Set<Attribute> boundAttributes;
=======
    private final Set<Attribute> boundsAttributes;
>>>>>>> d62e37d5

    private List<Attribute> lazyOutput;

    public FieldExtractExec(Source source, PhysicalPlan child, List<Attribute> attributesToExtract) {
        this(source, child, attributesToExtract, Set.of(), Set.of());
    }

    private FieldExtractExec(
        Source source,
        PhysicalPlan child,
        List<Attribute> attributesToExtract,
        Set<Attribute> docValuesAttributes,
<<<<<<< HEAD
        Set<Attribute> boundAttributes
=======
        Set<Attribute> boundsAttributes
>>>>>>> d62e37d5
    ) {
        super(source, child);
        this.attributesToExtract = attributesToExtract;
        this.sourceAttribute = extractSourceAttributesFrom(child);
        this.docValuesAttributes = docValuesAttributes;
<<<<<<< HEAD
        this.boundAttributes = boundAttributes;
=======
        this.boundsAttributes = boundsAttributes;
>>>>>>> d62e37d5
    }

    private FieldExtractExec(StreamInput in) throws IOException {
        this(
            Source.readFrom((PlanStreamInput) in),
            in.readNamedWriteable(PhysicalPlan.class),
            in.readNamedWriteableCollectionAsList(Attribute.class)
        );
        // docValueAttributes are only used on the data node and never serialized.
    }

    @Override
    public void writeTo(StreamOutput out) throws IOException {
        Source.EMPTY.writeTo(out);
        out.writeNamedWriteable(child());
        out.writeNamedWriteableCollection(attributesToExtract());
        // docValueAttributes are only used on the data node and never serialized.
    }

    @Override
    public String getWriteableName() {
        return ENTRY.name;
    }

    public static @Nullable Attribute extractSourceAttributesFrom(PhysicalPlan plan) {
        for (Attribute attribute : plan.outputSet()) {
            if (EsQueryExec.isSourceAttribute(attribute)) {
                return attribute;
            }
        }
        return null;
    }

    @Override
    protected AttributeSet computeReferences() {
        return sourceAttribute != null ? new AttributeSet(sourceAttribute) : AttributeSet.EMPTY;
    }

    @Override
    protected NodeInfo<FieldExtractExec> info() {
        return NodeInfo.create(this, FieldExtractExec::new, child(), attributesToExtract);
    }

    @Override
    public UnaryExec replaceChild(PhysicalPlan newChild) {
<<<<<<< HEAD
        return new FieldExtractExec(source(), newChild, attributesToExtract, docValuesAttributes, boundAttributes);
    }

    public FieldExtractExec withDocValuesAttributes(Set<Attribute> docValuesAttributes) {
        return new FieldExtractExec(source(), child(), attributesToExtract, docValuesAttributes, boundAttributes);
    }

    public FieldExtractExec withBoundAttributes(Set<Attribute> boundAttributes) {
        return new FieldExtractExec(source(), child(), attributesToExtract, docValuesAttributes, boundAttributes);
=======
        return new FieldExtractExec(source(), newChild, attributesToExtract, docValuesAttributes, boundsAttributes);
    }

    public FieldExtractExec withDocValuesAttributes(Set<Attribute> docValuesAttributes) {
        return new FieldExtractExec(source(), child(), attributesToExtract, docValuesAttributes, boundsAttributes);
    }

    public FieldExtractExec withBoundsAttributes(Set<Attribute> boundsAttributes) {
        return new FieldExtractExec(source(), child(), attributesToExtract, docValuesAttributes, boundsAttributes);
>>>>>>> d62e37d5
    }

    public List<Attribute> attributesToExtract() {
        return attributesToExtract;
    }

    public @Nullable Attribute sourceAttribute() {
        return sourceAttribute;
    }

    public Set<Attribute> docValuesAttributes() {
        return docValuesAttributes;
    }

<<<<<<< HEAD
    public Set<Attribute> boundAttributes() {
        return boundAttributes;
=======
    public Set<Attribute> boundsAttributes() {
        return boundsAttributes;
>>>>>>> d62e37d5
    }

    @Override
    public List<Attribute> output() {
        if (lazyOutput == null) {
            List<Attribute> childOutput = child().output();
            lazyOutput = new ArrayList<>(childOutput.size() + attributesToExtract.size());
            lazyOutput.addAll(childOutput);
            lazyOutput.addAll(attributesToExtract);
        }

        return lazyOutput;
    }

    @Override
    public PhysicalPlan estimateRowSize(State state) {
        state.add(true, attributesToExtract);
        return this;
    }

    @Override
    public int hashCode() {
<<<<<<< HEAD
        return Objects.hash(attributesToExtract, docValuesAttributes, boundAttributes, child());
=======
        return Objects.hash(attributesToExtract, docValuesAttributes, boundsAttributes, child());
>>>>>>> d62e37d5
    }

    @Override
    public boolean equals(Object obj) {
        if (this == obj) {
            return true;
        }

        if (obj == null || getClass() != obj.getClass()) {
            return false;
        }

        FieldExtractExec other = (FieldExtractExec) obj;
        return Objects.equals(attributesToExtract, other.attributesToExtract)
            && Objects.equals(docValuesAttributes, other.docValuesAttributes)
<<<<<<< HEAD
            && Objects.equals(boundAttributes, other.boundAttributes)
=======
            && Objects.equals(boundsAttributes, other.boundsAttributes)
>>>>>>> d62e37d5
            && Objects.equals(child(), other.child());
    }

    @Override
    public String nodeString() {
        return Strings.format(
            "%s<%s,%s>",
            nodeName() + NodeUtils.limitedToString(attributesToExtract),
            docValuesAttributes,
<<<<<<< HEAD
            boundAttributes
=======
            boundsAttributes
>>>>>>> d62e37d5
        );
    }

    public MappedFieldType.FieldExtractPreference fieldExtractPreference(Attribute attr) {
        if (boundsAttributes.contains(attr)) {
            return MappedFieldType.FieldExtractPreference.EXTRACT_SPATIAL_BOUNDS;
        }
        if (docValuesAttributes.contains(attr)) {
            return MappedFieldType.FieldExtractPreference.DOC_VALUES;
        }
        return MappedFieldType.FieldExtractPreference.NONE;
    }
}<|MERGE_RESOLUTION|>--- conflicted
+++ resolved
@@ -12,10 +12,7 @@
 import org.elasticsearch.common.io.stream.StreamInput;
 import org.elasticsearch.common.io.stream.StreamOutput;
 import org.elasticsearch.core.Nullable;
-<<<<<<< HEAD
-=======
 import org.elasticsearch.index.mapper.MappedFieldType;
->>>>>>> d62e37d5
 import org.elasticsearch.xpack.esql.core.expression.Attribute;
 import org.elasticsearch.xpack.esql.core.expression.AttributeSet;
 import org.elasticsearch.xpack.esql.core.tree.NodeInfo;
@@ -56,11 +53,7 @@
      *     This is never serialized between nodes and only used locally.
      * </p>
      */
-<<<<<<< HEAD
-    private final Set<Attribute> boundAttributes;
-=======
     private final Set<Attribute> boundsAttributes;
->>>>>>> d62e37d5
 
     private List<Attribute> lazyOutput;
 
@@ -73,21 +66,13 @@
         PhysicalPlan child,
         List<Attribute> attributesToExtract,
         Set<Attribute> docValuesAttributes,
-<<<<<<< HEAD
-        Set<Attribute> boundAttributes
-=======
         Set<Attribute> boundsAttributes
->>>>>>> d62e37d5
     ) {
         super(source, child);
         this.attributesToExtract = attributesToExtract;
         this.sourceAttribute = extractSourceAttributesFrom(child);
         this.docValuesAttributes = docValuesAttributes;
-<<<<<<< HEAD
-        this.boundAttributes = boundAttributes;
-=======
         this.boundsAttributes = boundsAttributes;
->>>>>>> d62e37d5
     }
 
     private FieldExtractExec(StreamInput in) throws IOException {
@@ -133,17 +118,6 @@
 
     @Override
     public UnaryExec replaceChild(PhysicalPlan newChild) {
-<<<<<<< HEAD
-        return new FieldExtractExec(source(), newChild, attributesToExtract, docValuesAttributes, boundAttributes);
-    }
-
-    public FieldExtractExec withDocValuesAttributes(Set<Attribute> docValuesAttributes) {
-        return new FieldExtractExec(source(), child(), attributesToExtract, docValuesAttributes, boundAttributes);
-    }
-
-    public FieldExtractExec withBoundAttributes(Set<Attribute> boundAttributes) {
-        return new FieldExtractExec(source(), child(), attributesToExtract, docValuesAttributes, boundAttributes);
-=======
         return new FieldExtractExec(source(), newChild, attributesToExtract, docValuesAttributes, boundsAttributes);
     }
 
@@ -153,7 +127,6 @@
 
     public FieldExtractExec withBoundsAttributes(Set<Attribute> boundsAttributes) {
         return new FieldExtractExec(source(), child(), attributesToExtract, docValuesAttributes, boundsAttributes);
->>>>>>> d62e37d5
     }
 
     public List<Attribute> attributesToExtract() {
@@ -168,13 +141,8 @@
         return docValuesAttributes;
     }
 
-<<<<<<< HEAD
-    public Set<Attribute> boundAttributes() {
-        return boundAttributes;
-=======
     public Set<Attribute> boundsAttributes() {
         return boundsAttributes;
->>>>>>> d62e37d5
     }
 
     @Override
@@ -197,11 +165,7 @@
 
     @Override
     public int hashCode() {
-<<<<<<< HEAD
-        return Objects.hash(attributesToExtract, docValuesAttributes, boundAttributes, child());
-=======
         return Objects.hash(attributesToExtract, docValuesAttributes, boundsAttributes, child());
->>>>>>> d62e37d5
     }
 
     @Override
@@ -217,11 +181,7 @@
         FieldExtractExec other = (FieldExtractExec) obj;
         return Objects.equals(attributesToExtract, other.attributesToExtract)
             && Objects.equals(docValuesAttributes, other.docValuesAttributes)
-<<<<<<< HEAD
-            && Objects.equals(boundAttributes, other.boundAttributes)
-=======
             && Objects.equals(boundsAttributes, other.boundsAttributes)
->>>>>>> d62e37d5
             && Objects.equals(child(), other.child());
     }
 
@@ -231,11 +191,7 @@
             "%s<%s,%s>",
             nodeName() + NodeUtils.limitedToString(attributesToExtract),
             docValuesAttributes,
-<<<<<<< HEAD
-            boundAttributes
-=======
             boundsAttributes
->>>>>>> d62e37d5
         );
     }
 

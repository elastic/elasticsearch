--- conflicted
+++ resolved
@@ -98,27 +98,15 @@
     }
 
     @Override
-<<<<<<< HEAD
-    public TimeSeriesAggregateExec withAggregates(List<? extends NamedExpression> aggregates) {
+    public TimeSeriesAggregateExec withAggregates(List<? extends NamedExpression> newAggregates) {
         return new TimeSeriesAggregateExec(
             source(),
             child(),
             groupings,
-            aggregates,
+            newAggregates,
             mode,
             intermediateAttributes,
             estimatedRowSize,
-=======
-    public AggregateExec withAggregates(List<? extends NamedExpression> newAggregates) {
-        return new TimeSeriesAggregateExec(
-            source(),
-            child(),
-            groupings(),
-            newAggregates,
-            getMode(),
-            intermediateAttributes(),
-            estimatedRowSize(),
->>>>>>> c689a601
             timeBucket
         );
     }

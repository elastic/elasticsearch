--- conflicted
+++ resolved
@@ -402,11 +402,7 @@
                 throw new EsqlIllegalArgumentException("planned to use ordinals but tried to use the hash instead");
             }
 
-<<<<<<< HEAD
             return new BlockHash.GroupSpec(channel, elementType(), Alias.unwrap(expression) instanceof Categorize, topNDef);
-=======
-            return new BlockHash.GroupSpec(channel, elementType(), Alias.unwrap(expression) instanceof Categorize, null);
->>>>>>> b2c42e41
         }
 
         ElementType elementType() {

--- conflicted
+++ resolved
@@ -70,19 +70,6 @@
 
         var sourceLayout = source.layout;
 
-<<<<<<< HEAD
-        if (aggregatorMode != AggregatorMode.INITIAL && aggregatorMode != AggregatorMode.FINAL) {
-            assert false : "Invalid aggregator mode [" + aggregatorMode + "]";
-        }
-        if (aggregatorMode == AggregatorMode.INITIAL
-            && aggregateExec.child() instanceof ExchangeSourceExec exchangeSourceExec
-            && exchangeSourceExec.isIntermediateAgg()) {
-            // the reducer step at data node (local) level
-            aggregatorMode = AggregatorMode.INTERMEDIATE;
-        }
-
-=======
->>>>>>> 110bbe86
         if (aggregateExec.groupings().isEmpty()) {
             // not grouping
             List<Aggregator.Factory> aggregatorFactories = new ArrayList<>();

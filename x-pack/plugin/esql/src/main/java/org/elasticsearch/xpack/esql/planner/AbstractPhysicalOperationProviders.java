--- conflicted
+++ resolved
@@ -392,17 +392,13 @@
             if (channel == null) {
                 throw new EsqlIllegalArgumentException("planned to use ordinals but tried to use the hash instead");
             }
-<<<<<<< HEAD
-
-            return new BlockHash.GroupSpec(channel, elementType(), Alias.unwrap(expression) instanceof Categorize, topNDef);
-=======
+
             return new BlockHash.GroupSpec(
                 channel,
                 elementType(),
                 Alias.unwrap(expression) instanceof Categorize categorize ? categorize.categorizeDef() : null,
-                null
+                topNDef
             );
->>>>>>> 9f22533c
         }
 
         ElementType elementType() {

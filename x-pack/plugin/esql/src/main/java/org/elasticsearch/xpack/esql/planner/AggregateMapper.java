--- conflicted
+++ resolved
@@ -22,27 +22,6 @@
 import org.elasticsearch.xpack.esql.core.tree.Source;
 import org.elasticsearch.xpack.esql.core.type.DataType;
 import org.elasticsearch.xpack.esql.expression.function.aggregate.AggregateFunction;
-<<<<<<< HEAD
-import org.elasticsearch.xpack.esql.expression.function.aggregate.Count;
-import org.elasticsearch.xpack.esql.expression.function.aggregate.CountDistinct;
-import org.elasticsearch.xpack.esql.expression.function.aggregate.FirstValue;
-import org.elasticsearch.xpack.esql.expression.function.aggregate.FromPartial;
-import org.elasticsearch.xpack.esql.expression.function.aggregate.Max;
-import org.elasticsearch.xpack.esql.expression.function.aggregate.MedianAbsoluteDeviation;
-import org.elasticsearch.xpack.esql.expression.function.aggregate.Min;
-import org.elasticsearch.xpack.esql.expression.function.aggregate.NumericAggregate;
-import org.elasticsearch.xpack.esql.expression.function.aggregate.Percentile;
-import org.elasticsearch.xpack.esql.expression.function.aggregate.Rate;
-import org.elasticsearch.xpack.esql.expression.function.aggregate.SpatialAggregateFunction;
-import org.elasticsearch.xpack.esql.expression.function.aggregate.SpatialCentroid;
-import org.elasticsearch.xpack.esql.expression.function.aggregate.SpatialExtent;
-import org.elasticsearch.xpack.esql.expression.function.aggregate.StdDev;
-import org.elasticsearch.xpack.esql.expression.function.aggregate.Sum;
-import org.elasticsearch.xpack.esql.expression.function.aggregate.ToPartial;
-import org.elasticsearch.xpack.esql.expression.function.aggregate.Top;
-import org.elasticsearch.xpack.esql.expression.function.aggregate.Values;
-=======
->>>>>>> 43c841a0
 
 import java.util.HashMap;
 import java.util.List;
@@ -53,47 +32,7 @@
  */
 final class AggregateMapper {
 
-<<<<<<< HEAD
-    private static final List<String> NUMERIC = List.of("Int", "Long", "Double");
-    private static final List<String> SPATIAL_EXTRA_CONFIGS = List.of("SourceValues", "DocValues");
-
-    /** List of all mappable ESQL agg functions (excludes surrogates like AVG = SUM/COUNT). */
-    private static final List<? extends Class<? extends Function>> AGG_FUNCTIONS = List.of(
-        Count.class,
-        CountDistinct.class,
-        FirstValue.class,
-        Max.class,
-        MedianAbsoluteDeviation.class,
-        Min.class,
-        Percentile.class,
-        SpatialCentroid.class,
-        SpatialExtent.class,
-        StdDev.class,
-        Sum.class,
-        Values.class,
-        Top.class,
-        Rate.class,
-
-        // internal function
-        FromPartial.class,
-        ToPartial.class
-    );
-
-    /** Record of agg Class, type, and grouping (or non-grouping). */
-    private record AggDef(Class<?> aggClazz, String type, String extra, boolean grouping) {
-        public AggDef withoutExtra() {
-            return new AggDef(aggClazz, type, "", grouping);
-        }
-    }
-
-    /** Map of AggDef types to intermediate named expressions. */
-    private static final Map<AggDef, List<IntermediateStateDesc>> MAPPER = AGG_FUNCTIONS.stream()
-        .flatMap(AggregateMapper::aggDefs)
-        .collect(Collectors.toUnmodifiableMap(aggDef -> aggDef, AggregateMapper::lookupIntermediateState));
-
-=======
     // TODO: Do we need this cache?
->>>>>>> 43c841a0
     /** Cache of aggregates to intermediate expressions. */
     private final HashMap<Expression, List<NamedExpression>> cache = new HashMap<>();
 
@@ -135,60 +74,10 @@
     }
 
     private static List<NamedExpression> entryForAgg(String aggAlias, AggregateFunction aggregateFunction, boolean grouping) {
-<<<<<<< HEAD
-        var aggDef = new AggDef(
-            aggregateFunction.getClass(),
-            dataTypeToString(aggregateFunction.field().dataType(), aggregateFunction.getClass()),
-            aggregateFunction instanceof SpatialAggregateFunction ? "SourceValues" : "",
-            grouping
-        );
-        var is = getNonNull(aggDef);
-        return isToNE(is, aggAlias).toList();
-    }
-
-    /** Gets the agg from the mapper - wrapper around map::get for more informative failure.*/
-    private static List<IntermediateStateDesc> getNonNull(AggDef aggDef) {
-        var l = MAPPER.getOrDefault(aggDef, MAPPER.get(aggDef.withoutExtra()));
-        if (l == null) {
-            throw new EsqlIllegalArgumentException("Cannot find intermediate state for: " + aggDef);
-        }
-        return l;
-    }
-
-    private static Stream<AggDef> aggDefs(Class<?> clazz) {
-        List<String> types;
-        List<String> extraConfigs = List.of("");
-        if (NumericAggregate.class.isAssignableFrom(clazz)) {
-            types = NUMERIC;
-        } else if (Max.class.isAssignableFrom(clazz) || Min.class.isAssignableFrom(clazz)) {
-            types = List.of("Boolean", "Int", "Long", "Double", "Ip", "BytesRef");
-        } else if (clazz == Count.class) {
-            types = List.of(""); // no extra type distinction
-        } else if (clazz == SpatialCentroid.class) {
-            types = List.of("GeoPoint", "CartesianPoint");
-            extraConfigs = SPATIAL_EXTRA_CONFIGS;
-        } else if (clazz == SpatialExtent.class) {
-            types = List.of("GeoPoint", "CartesianPoint", "GeoShape", "CartesianShape");
-            extraConfigs = SPATIAL_EXTRA_CONFIGS;
-        } else if (Values.class.isAssignableFrom(clazz)) {
-            // TODO can't we figure this out from the function itself?
-            types = List.of("Int", "Long", "Double", "Boolean", "BytesRef");
-        } else if (Top.class.isAssignableFrom(clazz)) {
-            types = List.of("Boolean", "Int", "Long", "Double", "Ip", "BytesRef");
-        } else if (Rate.class.isAssignableFrom(clazz) || StdDev.class.isAssignableFrom(clazz)) {
-            types = List.of("Int", "Long", "Double");
-        } else if (FromPartial.class.isAssignableFrom(clazz) || ToPartial.class.isAssignableFrom(clazz)) {
-            types = List.of(""); // no type
-        } else if (CountDistinct.class.isAssignableFrom(clazz)) {
-            types = Stream.concat(NUMERIC.stream(), Stream.of("Boolean", "BytesRef")).toList();
-        } else if (FirstValue.class.isAssignableFrom(clazz)) {
-            types = List.of("BytesRef");
-=======
         List<IntermediateStateDesc> intermediateState;
         if (aggregateFunction instanceof ToAggregator toAggregator) {
             var supplier = toAggregator.supplier();
             intermediateState = grouping ? supplier.groupingIntermediateStateDesc() : supplier.nonGroupingIntermediateStateDesc();
->>>>>>> 43c841a0
         } else {
             throw new EsqlIllegalArgumentException("Aggregate has no defined intermediate state: " + aggregateFunction);
         }

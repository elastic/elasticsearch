--- conflicted
+++ resolved
@@ -34,11 +34,8 @@
 import org.elasticsearch.xpack.esql.expression.function.aggregate.Rate;
 import org.elasticsearch.xpack.esql.expression.function.aggregate.SpatialAggregateFunction;
 import org.elasticsearch.xpack.esql.expression.function.aggregate.SpatialCentroid;
-<<<<<<< HEAD
 import org.elasticsearch.xpack.esql.expression.function.aggregate.SpatialStExtent;
-=======
 import org.elasticsearch.xpack.esql.expression.function.aggregate.StdDev;
->>>>>>> e701697e
 import org.elasticsearch.xpack.esql.expression.function.aggregate.Sum;
 import org.elasticsearch.xpack.esql.expression.function.aggregate.ToPartial;
 import org.elasticsearch.xpack.esql.expression.function.aggregate.Top;
@@ -80,11 +77,8 @@
         Min.class,
         Percentile.class,
         SpatialCentroid.class,
-<<<<<<< HEAD
         SpatialStExtent.class,
-=======
         StdDev.class,
->>>>>>> e701697e
         Sum.class,
         Values.class,
         Top.class,

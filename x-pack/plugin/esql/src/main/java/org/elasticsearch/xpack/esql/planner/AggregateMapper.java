--- conflicted
+++ resolved
@@ -151,7 +151,7 @@
         var aggDef = new AggDef(
             aggregateFunction.getClass(),
             dataTypeToString(aggregateFunction.field().dataType(), aggregateFunction.getClass()),
-            aggregateFunction instanceof SpatialCentroid ? "SourceValues" : "",
+            aggregateFunction instanceof SpatialAggregateFunction ? "SourceValues" : "",
             grouping
         );
         var is = getNonNull(aggDef);
@@ -160,11 +160,7 @@
 
     /** Gets the agg from the mapper - wrapper around map::get for more informative failure.*/
     private static List<IntermediateStateDesc> getNonNull(AggDef aggDef) {
-<<<<<<< HEAD
-        var l = mapper.getOrDefault(aggDef, mapper.get(aggDef.withoutExtra()));
-=======
-        var l = MAPPER.get(aggDef);
->>>>>>> a8484ad8
+        var l = MAPPER.getOrDefault(aggDef, MAPPER.get(aggDef.withoutExtra()));
         if (l == null) {
             throw new EsqlIllegalArgumentException("Cannot find intermediate state for: " + aggDef);
         }
@@ -226,21 +222,6 @@
         }
     }
 
-<<<<<<< HEAD
-    private static AggDef aggDefOrNull(Expression aggregate, boolean grouping) {
-        if (aggregate instanceof AggregateFunction aggregateFunction) {
-            return new AggDef(
-                aggregateFunction.getClass(),
-                dataTypeToString(aggregateFunction.field().dataType(), aggregateFunction.getClass()),
-                aggregate instanceof SpatialAggregateFunction ? "SourceValues" : "",
-                grouping
-            );
-        }
-        return null;
-    }
-
-=======
->>>>>>> a8484ad8
     /** Retrieves the intermediate state description for a given class, type, and grouping. */
     private static List<IntermediateStateDesc> lookupIntermediateState(AggDef aggDef) {
         try {

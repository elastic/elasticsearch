/*
 * Copyright Elasticsearch B.V. and/or licensed to Elasticsearch B.V. under one
 * or more contributor license agreements. Licensed under the Elastic License
 * 2.0; you may not use this file except in compliance with the Elastic License
 * 2.0.
 */

package org.elasticsearch.xpack.esql.planner;

import org.apache.lucene.index.LeafReaderContext;
import org.apache.lucene.index.SortedSetDocValues;
import org.apache.lucene.search.BooleanClause;
import org.apache.lucene.search.BooleanQuery;
import org.apache.lucene.search.IndexSearcher;
import org.apache.lucene.search.Query;
import org.apache.lucene.search.ScoreMode;
import org.elasticsearch.common.breaker.CircuitBreaker;
import org.elasticsearch.common.breaker.NoopCircuitBreaker;
import org.elasticsearch.common.logging.HeaderWarning;
import org.elasticsearch.common.util.BigArrays;
import org.elasticsearch.compute.aggregation.GroupingAggregator;
import org.elasticsearch.compute.data.Block;
import org.elasticsearch.compute.data.ElementType;
import org.elasticsearch.compute.data.Page;
import org.elasticsearch.compute.lucene.LuceneCountOperator;
import org.elasticsearch.compute.lucene.LuceneOperator;
import org.elasticsearch.compute.lucene.LuceneSourceOperator;
import org.elasticsearch.compute.lucene.LuceneTopNSourceOperator;
import org.elasticsearch.compute.lucene.ScoringLuceneTopNSourceOperator;
import org.elasticsearch.compute.lucene.TimeSeriesSortedSourceOperatorFactory;
import org.elasticsearch.compute.lucene.ValuesSourceReaderOperator;
import org.elasticsearch.compute.operator.DriverContext;
import org.elasticsearch.compute.operator.EvalOperator;
import org.elasticsearch.compute.operator.Operator;
import org.elasticsearch.compute.operator.OrdinalsGroupingOperator;
import org.elasticsearch.compute.operator.SourceOperator;
import org.elasticsearch.index.IndexMode;
import org.elasticsearch.index.IndexSettings;
import org.elasticsearch.index.mapper.BlockLoader;
import org.elasticsearch.index.mapper.FieldNamesFieldMapper;
import org.elasticsearch.index.mapper.MappedFieldType;
import org.elasticsearch.index.mapper.NestedLookup;
import org.elasticsearch.index.mapper.SourceLoader;
import org.elasticsearch.index.query.QueryBuilder;
import org.elasticsearch.index.query.QueryBuilders;
import org.elasticsearch.index.query.SearchExecutionContext;
import org.elasticsearch.index.search.NestedHelper;
import org.elasticsearch.search.fetch.StoredFieldsSpec;
import org.elasticsearch.search.internal.AliasFilter;
import org.elasticsearch.search.lookup.SearchLookup;
import org.elasticsearch.search.sort.SortAndFormats;
import org.elasticsearch.search.sort.SortBuilder;
import org.elasticsearch.xpack.esql.action.EsqlCapabilities;
import org.elasticsearch.xpack.esql.core.expression.Attribute;
import org.elasticsearch.xpack.esql.core.expression.Expression;
import org.elasticsearch.xpack.esql.core.expression.FieldAttribute;
import org.elasticsearch.xpack.esql.core.type.DataType;
import org.elasticsearch.xpack.esql.core.type.MultiTypeEsField;
import org.elasticsearch.xpack.esql.expression.function.scalar.convert.AbstractConvertFunction;
import org.elasticsearch.xpack.esql.plan.physical.AggregateExec;
import org.elasticsearch.xpack.esql.plan.physical.EsQueryExec;
import org.elasticsearch.xpack.esql.plan.physical.EsQueryExec.Sort;
import org.elasticsearch.xpack.esql.plan.physical.FieldExtractExec;
import org.elasticsearch.xpack.esql.planner.LocalExecutionPlanner.DriverParallelism;
import org.elasticsearch.xpack.esql.planner.LocalExecutionPlanner.LocalExecutionPlannerContext;
import org.elasticsearch.xpack.esql.planner.LocalExecutionPlanner.PhysicalOperation;

import java.io.IOException;
import java.util.ArrayList;
import java.util.List;
import java.util.Optional;
import java.util.Set;
import java.util.function.Function;
import java.util.function.IntFunction;

import static org.elasticsearch.common.lucene.search.Queries.newNonNestedFilter;
import static org.elasticsearch.compute.lucene.LuceneSourceOperator.NO_LIMIT;
import static org.elasticsearch.index.mapper.MappedFieldType.FieldExtractPreference.NONE;

public class EsPhysicalOperationProviders extends AbstractPhysicalOperationProviders {
    /**
     * Context of each shard we're operating against.
     */
    public interface ShardContext extends org.elasticsearch.compute.lucene.ShardContext {
        /**
         * Build something to load source {@code _source}.
         */
        SourceLoader newSourceLoader();

        /**
         * Convert a {@link QueryBuilder} into a real {@link Query lucene query}.
         */
        Query toQuery(QueryBuilder queryBuilder);

        /**
         * Returns something to load values from this field into a {@link Block}.
         */
        BlockLoader blockLoader(String name, boolean asUnsupportedSource, MappedFieldType.FieldExtractPreference fieldExtractPreference);
    }

    private final List<ShardContext> shardContexts;

    public EsPhysicalOperationProviders(List<ShardContext> shardContexts) {
        this.shardContexts = shardContexts;
    }

    @Override
    public final PhysicalOperation fieldExtractPhysicalOperation(FieldExtractExec fieldExtractExec, PhysicalOperation source) {
        Layout.Builder layout = source.layout.builder();
        var sourceAttr = fieldExtractExec.sourceAttribute();
        List<ValuesSourceReaderOperator.ShardContext> readers = shardContexts.stream()
            .map(s -> new ValuesSourceReaderOperator.ShardContext(s.searcher().getIndexReader(), s::newSourceLoader))
            .toList();
        List<ValuesSourceReaderOperator.FieldInfo> fields = new ArrayList<>();
        int docChannel = source.layout.get(sourceAttr.id()).channel();
        var docValuesAttrs = fieldExtractExec.docValuesAttributes();
        for (Attribute attr : fieldExtractExec.attributesToExtract()) {
            layout.append(attr);
            var unionTypes = findUnionTypes(attr);
            DataType dataType = attr.dataType();
            MappedFieldType.FieldExtractPreference fieldExtractPreference = PlannerUtils.extractPreference(docValuesAttrs.contains(attr));
            ElementType elementType = PlannerUtils.toElementType(dataType, fieldExtractPreference);
            // Do not use the field attribute name, this can deviate from the field name for union types.
            String fieldName = attr instanceof FieldAttribute fa ? fa.fieldName() : attr.name();
            boolean isUnsupported = dataType == DataType.UNSUPPORTED;
            IntFunction<BlockLoader> loader = s -> getBlockLoaderFor(s, fieldName, isUnsupported, fieldExtractPreference, unionTypes);
            fields.add(new ValuesSourceReaderOperator.FieldInfo(fieldName, elementType, loader));
        }
        return source.with(new ValuesSourceReaderOperator.Factory(fields, readers, docChannel), layout.build());
    }

    private BlockLoader getBlockLoaderFor(
        int shardId,
        String fieldName,
        boolean isUnsupported,
        MappedFieldType.FieldExtractPreference fieldExtractPreference,
        MultiTypeEsField unionTypes
    ) {
        DefaultShardContext shardContext = (DefaultShardContext) shardContexts.get(shardId);
        BlockLoader blockLoader = shardContext.blockLoader(fieldName, isUnsupported, fieldExtractPreference);
        if (unionTypes != null) {
            String indexName = shardContext.ctx.index().getName();
            Expression conversion = unionTypes.getConversionExpressionForIndex(indexName);
            return conversion == null
                ? BlockLoader.CONSTANT_NULLS
                : new TypeConvertingBlockLoader(blockLoader, (AbstractConvertFunction) conversion);
        }
        return blockLoader;
    }

    private MultiTypeEsField findUnionTypes(Attribute attr) {
        if (attr instanceof FieldAttribute fa && fa.field() instanceof MultiTypeEsField multiTypeEsField) {
            return multiTypeEsField;
        }
        return null;
    }

    public Function<org.elasticsearch.compute.lucene.ShardContext, Query> querySupplier(QueryBuilder builder) {
        QueryBuilder qb = builder == null ? QueryBuilders.matchAllQuery() : builder;
        return ctx -> shardContexts.get(ctx.index()).toQuery(qb);
    }

    @Override
    public final PhysicalOperation sourcePhysicalOperation(EsQueryExec esQueryExec, LocalExecutionPlannerContext context) {
        final LuceneOperator.Factory luceneFactory;

        List<Sort> sorts = esQueryExec.sorts();
        assert esQueryExec.estimatedRowSize() != null : "estimated row size not initialized";
        int rowEstimatedSize = esQueryExec.estimatedRowSize();
        int limit = esQueryExec.limit() != null ? (Integer) esQueryExec.limit().fold() : NO_LIMIT;
<<<<<<< HEAD
        if (EsqlCapabilities.Cap.METADATA_SCORE.isEnabled() && esQueryExec.scoring()) {
            if (sorts != null) {
                fieldSorts = new ArrayList<>(sorts.size());
                for (FieldSort sort : sorts) {
                    fieldSorts.add(sort.fieldSortBuilder());
                }
            } else {
                fieldSorts = List.of();
            }
            luceneFactory = new ScoringLuceneTopNSourceOperator.Factory(
                shardContexts,
                querySupplier(esQueryExec.query()),
                context.queryPragmas().dataPartitioning(),
                context.queryPragmas().taskConcurrency(),
                context.pageSize(rowEstimatedSize),
                limit,
                fieldSorts
            );
        } else if ((sorts != null && sorts.isEmpty() == false)) {
            fieldSorts = new ArrayList<>(sorts.size());
            for (FieldSort sort : sorts) {
                fieldSorts.add(sort.fieldSortBuilder());
=======
        if (sorts != null && sorts.isEmpty() == false) {
            List<SortBuilder<?>> sortBuilders = new ArrayList<>(sorts.size());
            for (Sort sort : sorts) {
                sortBuilders.add(sort.sortBuilder());
>>>>>>> e0a45844
            }
            luceneFactory = new LuceneTopNSourceOperator.Factory(
                shardContexts,
                querySupplier(esQueryExec.query()),
                context.queryPragmas().dataPartitioning(),
                context.queryPragmas().taskConcurrency(),
                context.pageSize(rowEstimatedSize),
                limit,
<<<<<<< HEAD
                fieldSorts,
                ScoreMode.TOP_DOCS
=======
                sortBuilders
>>>>>>> e0a45844
            );
        } else {
            if (esQueryExec.indexMode() == IndexMode.TIME_SERIES) {
                luceneFactory = TimeSeriesSortedSourceOperatorFactory.create(
                    limit,
                    context.pageSize(rowEstimatedSize),
                    context.queryPragmas().taskConcurrency(),
                    shardContexts,
                    querySupplier(esQueryExec.query())
                );
            } else {
                luceneFactory = new LuceneSourceOperator.Factory(
                    shardContexts,
                    querySupplier(esQueryExec.query()),
                    context.queryPragmas().dataPartitioning(),
                    context.queryPragmas().taskConcurrency(),
                    context.pageSize(rowEstimatedSize),
                    limit
                );
            }
        }
        Layout.Builder layout = new Layout.Builder();
        layout.append(esQueryExec.output());
        int instanceCount = Math.max(1, luceneFactory.taskConcurrency());
        context.driverParallelism(new DriverParallelism(DriverParallelism.Type.DATA_PARALLELISM, instanceCount));
        return PhysicalOperation.fromSource(luceneFactory, layout.build());
    }

    /**
     * Build a {@link SourceOperator.SourceOperatorFactory} that counts documents in the search index.
     */
    public LuceneCountOperator.Factory countSource(LocalExecutionPlannerContext context, QueryBuilder queryBuilder, Expression limit) {
        return new LuceneCountOperator.Factory(
            shardContexts,
            querySupplier(queryBuilder),
            context.queryPragmas().dataPartitioning(),
            context.queryPragmas().taskConcurrency(),
            limit == null ? NO_LIMIT : (Integer) limit.fold()
        );
    }

    @Override
    public final Operator.OperatorFactory ordinalGroupingOperatorFactory(
        LocalExecutionPlanner.PhysicalOperation source,
        AggregateExec aggregateExec,
        List<GroupingAggregator.Factory> aggregatorFactories,
        Attribute attrSource,
        ElementType groupElementType,
        LocalExecutionPlannerContext context
    ) {
        var sourceAttribute = FieldExtractExec.extractSourceAttributesFrom(aggregateExec.child());
        int docChannel = source.layout.get(sourceAttribute.id()).channel();
        List<ValuesSourceReaderOperator.ShardContext> vsShardContexts = shardContexts.stream()
            .map(s -> new ValuesSourceReaderOperator.ShardContext(s.searcher().getIndexReader(), s::newSourceLoader))
            .toList();
        // The grouping-by values are ready, let's group on them directly.
        // Costin: why are they ready and not already exposed in the layout?
        boolean isUnsupported = attrSource.dataType() == DataType.UNSUPPORTED;
        var unionTypes = findUnionTypes(attrSource);
        // Do not use the field attribute name, this can deviate from the field name for union types.
        String fieldName = attrSource instanceof FieldAttribute fa ? fa.fieldName() : attrSource.name();
        return new OrdinalsGroupingOperator.OrdinalsGroupingOperatorFactory(
            shardIdx -> getBlockLoaderFor(shardIdx, fieldName, isUnsupported, NONE, unionTypes),
            vsShardContexts,
            groupElementType,
            docChannel,
            attrSource.name(),
            aggregatorFactories,
            context.pageSize(aggregateExec.estimatedRowSize())
        );
    }

    public static class DefaultShardContext implements ShardContext {
        private final int index;
        private final SearchExecutionContext ctx;
        private final AliasFilter aliasFilter;

        public DefaultShardContext(int index, SearchExecutionContext ctx, AliasFilter aliasFilter) {
            this.index = index;
            this.ctx = ctx;
            this.aliasFilter = aliasFilter;
        }

        @Override
        public int index() {
            return index;
        }

        @Override
        public IndexSearcher searcher() {
            return ctx.searcher();
        }

        @Override
        public Optional<SortAndFormats> buildSort(List<SortBuilder<?>> sorts) throws IOException {
            return SortBuilder.buildSort(sorts, ctx);
        }

        @Override
        public String shardIdentifier() {
            return ctx.getFullyQualifiedIndex().getName() + ":" + ctx.getShardId();
        }

        @Override
        public SourceLoader newSourceLoader() {
            return ctx.newSourceLoader(false);
        }

        @Override
        public Query toQuery(QueryBuilder queryBuilder) {
            Query query = ctx.toQuery(queryBuilder).query();
            NestedLookup nestedLookup = ctx.nestedLookup();
            if (nestedLookup != NestedLookup.EMPTY) {
                NestedHelper nestedHelper = new NestedHelper(nestedLookup, ctx::isFieldMapped);
                if (nestedHelper.mightMatchNestedDocs(query)) {
                    // filter out nested documents
                    query = new BooleanQuery.Builder().add(query, BooleanClause.Occur.MUST)
                        .add(newNonNestedFilter(ctx.indexVersionCreated()), BooleanClause.Occur.FILTER)
                        .build();
                }
            }
            if (aliasFilter != AliasFilter.EMPTY) {
                Query filterQuery = ctx.toQuery(aliasFilter.getQueryBuilder()).query();
                query = new BooleanQuery.Builder().add(query, BooleanClause.Occur.MUST)
                    .add(filterQuery, BooleanClause.Occur.FILTER)
                    .build();
            }
            return query;
        }

        @Override
        public BlockLoader blockLoader(
            String name,
            boolean asUnsupportedSource,
            MappedFieldType.FieldExtractPreference fieldExtractPreference
        ) {
            if (asUnsupportedSource) {
                return BlockLoader.CONSTANT_NULLS;
            }
            MappedFieldType fieldType = ctx.getFieldType(name);
            if (fieldType == null) {
                // the field does not exist in this context
                return BlockLoader.CONSTANT_NULLS;
            }
            BlockLoader loader = fieldType.blockLoader(new MappedFieldType.BlockLoaderContext() {
                @Override
                public String indexName() {
                    return ctx.getFullyQualifiedIndex().getName();
                }

                @Override
                public IndexSettings indexSettings() {
                    return ctx.getIndexSettings();
                }

                @Override
                public MappedFieldType.FieldExtractPreference fieldExtractPreference() {
                    return fieldExtractPreference;
                }

                @Override
                public SearchLookup lookup() {
                    return ctx.lookup();
                }

                @Override
                public Set<String> sourcePaths(String name) {
                    return ctx.sourcePath(name);
                }

                @Override
                public String parentField(String field) {
                    return ctx.parentPath(field);
                }

                @Override
                public FieldNamesFieldMapper.FieldNamesFieldType fieldNames() {
                    return (FieldNamesFieldMapper.FieldNamesFieldType) ctx.lookup().fieldType(FieldNamesFieldMapper.NAME);
                }
            });
            if (loader == null) {
                HeaderWarning.addWarning("Field [{}] cannot be retrieved, it is unsupported or not indexed; returning null", name);
                return BlockLoader.CONSTANT_NULLS;
            }

            return loader;
        }
    }

    static class TypeConvertingBlockLoader implements BlockLoader {
        protected final BlockLoader delegate;
        private final EvalOperator.ExpressionEvaluator convertEvaluator;

        protected TypeConvertingBlockLoader(BlockLoader delegate, AbstractConvertFunction convertFunction) {
            this.delegate = delegate;
            DriverContext driverContext1 = new DriverContext(
                BigArrays.NON_RECYCLING_INSTANCE,
                new org.elasticsearch.compute.data.BlockFactory(
                    new NoopCircuitBreaker(CircuitBreaker.REQUEST),
                    BigArrays.NON_RECYCLING_INSTANCE
                )
            );
            this.convertEvaluator = convertFunction.toEvaluator(e -> driverContext -> new EvalOperator.ExpressionEvaluator() {
                @Override
                public org.elasticsearch.compute.data.Block eval(Page page) {
                    // This is a pass-through evaluator, since it sits directly on the source loading (no prior expressions)
                    return page.getBlock(0);
                }

                @Override
                public void close() {}
            }).get(driverContext1);
        }

        @Override
        public Builder builder(BlockFactory factory, int expectedCount) {
            // Return the delegates builder, which can build the original mapped type, before conversion
            return delegate.builder(factory, expectedCount);
        }

        @Override
        public Block convert(Block block) {
            Page page = new Page((org.elasticsearch.compute.data.Block) block);
            return convertEvaluator.eval(page);
        }

        @Override
        public ColumnAtATimeReader columnAtATimeReader(LeafReaderContext context) throws IOException {
            ColumnAtATimeReader reader = delegate.columnAtATimeReader(context);
            if (reader == null) {
                return null;
            }
            return new ColumnAtATimeReader() {
                @Override
                public Block read(BlockFactory factory, Docs docs) throws IOException {
                    Block block = reader.read(factory, docs);
                    Page page = new Page((org.elasticsearch.compute.data.Block) block);
                    org.elasticsearch.compute.data.Block converted = convertEvaluator.eval(page);
                    return converted;
                }

                @Override
                public boolean canReuse(int startingDocID) {
                    return reader.canReuse(startingDocID);
                }

                @Override
                public String toString() {
                    return reader.toString();
                }
            };
        }

        @Override
        public RowStrideReader rowStrideReader(LeafReaderContext context) throws IOException {
            // We do no type conversion here, since that will be done in the ValueSourceReaderOperator for row-stride cases
            // Using the BlockLoader.convert(Block) function defined above
            return delegate.rowStrideReader(context);
        }

        @Override
        public StoredFieldsSpec rowStrideStoredFieldSpec() {
            return delegate.rowStrideStoredFieldSpec();
        }

        @Override
        public boolean supportsOrdinals() {
            // Fields with mismatching types cannot use ordinals for uniqueness determination, but must convert the values first
            return false;
        }

        @Override
        public SortedSetDocValues ordinals(LeafReaderContext context) {
            throw new IllegalArgumentException("Ordinals are not supported for type conversion");
        }

        @Override
        public final String toString() {
            return "TypeConvertingBlockLoader[delegate=" + delegate + ", convertEvaluator=" + convertEvaluator + "]";
        }
    }
}<|MERGE_RESOLUTION|>--- conflicted
+++ resolved
@@ -168,15 +168,15 @@
         assert esQueryExec.estimatedRowSize() != null : "estimated row size not initialized";
         int rowEstimatedSize = esQueryExec.estimatedRowSize();
         int limit = esQueryExec.limit() != null ? (Integer) esQueryExec.limit().fold() : NO_LIMIT;
-<<<<<<< HEAD
         if (EsqlCapabilities.Cap.METADATA_SCORE.isEnabled() && esQueryExec.scoring()) {
-            if (sorts != null) {
-                fieldSorts = new ArrayList<>(sorts.size());
-                for (FieldSort sort : sorts) {
-                    fieldSorts.add(sort.fieldSortBuilder());
+            List<SortBuilder<?>> sortBuilders;
+            if (sorts != null && sorts.isEmpty() == false) {
+                sortBuilders = new ArrayList<>(sorts.size());
+                for (Sort sort : sorts) {
+                    sortBuilders.add(sort.sortBuilder());
                 }
             } else {
-                fieldSorts = List.of();
+                sortBuilders = null;
             }
             luceneFactory = new ScoringLuceneTopNSourceOperator.Factory(
                 shardContexts,
@@ -185,18 +185,12 @@
                 context.queryPragmas().taskConcurrency(),
                 context.pageSize(rowEstimatedSize),
                 limit,
-                fieldSorts
+                sortBuilders
             );
         } else if ((sorts != null && sorts.isEmpty() == false)) {
-            fieldSorts = new ArrayList<>(sorts.size());
-            for (FieldSort sort : sorts) {
-                fieldSorts.add(sort.fieldSortBuilder());
-=======
-        if (sorts != null && sorts.isEmpty() == false) {
             List<SortBuilder<?>> sortBuilders = new ArrayList<>(sorts.size());
             for (Sort sort : sorts) {
                 sortBuilders.add(sort.sortBuilder());
->>>>>>> e0a45844
             }
             luceneFactory = new LuceneTopNSourceOperator.Factory(
                 shardContexts,
@@ -205,12 +199,8 @@
                 context.queryPragmas().taskConcurrency(),
                 context.pageSize(rowEstimatedSize),
                 limit,
-<<<<<<< HEAD
-                fieldSorts,
+                sortBuilders,
                 ScoreMode.TOP_DOCS
-=======
-                sortBuilders
->>>>>>> e0a45844
             );
         } else {
             if (esQueryExec.indexMode() == IndexMode.TIME_SERIES) {

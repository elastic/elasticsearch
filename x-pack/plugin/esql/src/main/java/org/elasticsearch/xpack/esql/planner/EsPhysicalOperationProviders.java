/*
 * Copyright Elasticsearch B.V. and/or licensed to Elasticsearch B.V. under one
 * or more contributor license agreements. Licensed under the Elastic License
 * 2.0; you may not use this file except in compliance with the Elastic License
 * 2.0.
 */

package org.elasticsearch.xpack.esql.planner;

import org.apache.lucene.document.FieldType;
import org.apache.lucene.index.DocValuesType;
import org.apache.lucene.index.IndexOptions;
import org.apache.lucene.index.LeafReaderContext;
import org.apache.lucene.index.SortedSetDocValues;
import org.apache.lucene.search.BooleanClause;
import org.apache.lucene.search.BooleanQuery;
import org.apache.lucene.search.IndexSearcher;
import org.apache.lucene.search.Query;
import org.elasticsearch.common.logging.HeaderWarning;
import org.elasticsearch.common.lucene.Lucene;
import org.elasticsearch.compute.aggregation.AggregatorMode;
import org.elasticsearch.compute.aggregation.GroupingAggregator;
import org.elasticsearch.compute.aggregation.blockhash.BlockHash;
import org.elasticsearch.compute.data.ElementType;
import org.elasticsearch.compute.lucene.IndexedByShardId;
import org.elasticsearch.compute.lucene.LuceneCountOperator;
import org.elasticsearch.compute.lucene.LuceneOperator;
import org.elasticsearch.compute.lucene.LuceneSliceQueue;
import org.elasticsearch.compute.lucene.LuceneSourceOperator;
import org.elasticsearch.compute.lucene.LuceneTopNSourceOperator;
import org.elasticsearch.compute.lucene.TimeSeriesSourceOperator;
import org.elasticsearch.compute.lucene.read.ValuesSourceReaderOperator;
import org.elasticsearch.compute.operator.Operator;
import org.elasticsearch.compute.operator.SourceOperator;
import org.elasticsearch.compute.operator.TimeSeriesAggregationOperator;
import org.elasticsearch.core.AbstractRefCounted;
import org.elasticsearch.core.Nullable;
import org.elasticsearch.core.Releasable;
import org.elasticsearch.index.IndexMode;
import org.elasticsearch.index.IndexSettings;
import org.elasticsearch.index.analysis.AnalysisRegistry;
import org.elasticsearch.index.mapper.BlockLoader;
import org.elasticsearch.index.mapper.FieldNamesFieldMapper;
import org.elasticsearch.index.mapper.KeywordFieldMapper;
import org.elasticsearch.index.mapper.MappedFieldType;
import org.elasticsearch.index.mapper.NestedLookup;
import org.elasticsearch.index.mapper.SourceLoader;
import org.elasticsearch.index.query.BoolQueryBuilder;
import org.elasticsearch.index.query.ConstantScoreQueryBuilder;
import org.elasticsearch.index.query.ExistsQueryBuilder;
import org.elasticsearch.index.query.QueryBuilder;
import org.elasticsearch.index.query.QueryBuilders;
import org.elasticsearch.index.query.RangeQueryBuilder;
import org.elasticsearch.index.query.SearchExecutionContext;
import org.elasticsearch.index.query.TermQueryBuilder;
import org.elasticsearch.index.query.TermsQueryBuilder;
import org.elasticsearch.index.search.NestedHelper;
import org.elasticsearch.logging.LogManager;
import org.elasticsearch.logging.Logger;
import org.elasticsearch.search.fetch.StoredFieldsSpec;
import org.elasticsearch.search.internal.AliasFilter;
import org.elasticsearch.search.lookup.SearchLookup;
import org.elasticsearch.search.sort.SortAndFormats;
import org.elasticsearch.search.sort.SortBuilder;
import org.elasticsearch.xpack.esql.core.expression.Attribute;
import org.elasticsearch.xpack.esql.core.expression.Expression;
import org.elasticsearch.xpack.esql.core.expression.FieldAttribute;
import org.elasticsearch.xpack.esql.core.expression.FoldContext;
import org.elasticsearch.xpack.esql.core.type.DataType;
import org.elasticsearch.xpack.esql.core.type.KeywordEsField;
import org.elasticsearch.xpack.esql.core.type.MultiTypeEsField;
import org.elasticsearch.xpack.esql.core.type.PotentiallyUnmappedKeywordEsField;
import org.elasticsearch.xpack.esql.expression.function.scalar.EsqlScalarFunction;
import org.elasticsearch.xpack.esql.plan.physical.EsQueryExec;
import org.elasticsearch.xpack.esql.plan.physical.EsQueryExec.Sort;
import org.elasticsearch.xpack.esql.plan.physical.EstimatesRowSize;
import org.elasticsearch.xpack.esql.plan.physical.FieldExtractExec;
import org.elasticsearch.xpack.esql.plan.physical.TimeSeriesAggregateExec;
import org.elasticsearch.xpack.esql.planner.LocalExecutionPlanner.DriverParallelism;
import org.elasticsearch.xpack.esql.planner.LocalExecutionPlanner.LocalExecutionPlannerContext;
import org.elasticsearch.xpack.esql.planner.LocalExecutionPlanner.PhysicalOperation;
import org.elasticsearch.xpack.esql.plugin.EsqlPlugin;

import java.io.IOException;
import java.util.ArrayList;
import java.util.HashSet;
import java.util.List;
import java.util.Optional;
import java.util.Set;
import java.util.function.Function;
import java.util.function.IntFunction;

import static org.elasticsearch.common.lucene.search.Queries.newNonNestedFilter;
import static org.elasticsearch.compute.lucene.LuceneSourceOperator.NO_LIMIT;

public class EsPhysicalOperationProviders extends AbstractPhysicalOperationProviders {
    private static final Logger logger = LogManager.getLogger(EsPhysicalOperationProviders.class);

    /**
     * Context of each shard we're operating against. Note these objects are shared across multiple operators as
     * {@link org.elasticsearch.core.RefCounted}.
     */
    public abstract static class ShardContext implements org.elasticsearch.compute.lucene.ShardContext, Releasable {
        private final AbstractRefCounted refCounted = new AbstractRefCounted() {
            @Override
            protected void closeInternal() {
                ShardContext.this.close();
            }
        };

        @Override
        public void incRef() {
            refCounted.incRef();
        }

        @Override
        public boolean tryIncRef() {
            return refCounted.tryIncRef();
        }

        @Override
        public boolean decRef() {
            return refCounted.decRef();
        }

        @Override
        public boolean hasReferences() {
            return refCounted.hasReferences();
        }

        /**
         * Convert a {@link QueryBuilder} into a real {@link Query lucene query}.
         */
        public abstract Query toQuery(QueryBuilder queryBuilder);

        /**
         * Tuning parameter for deciding when to use the "merge" stored field loader.
         * Think of it as "how similar to a sequential block of documents do I have to
         * be before I'll use the merge reader?" So a value of {@code 1} means I have to
         * be <strong>exactly</strong> a sequential block, like {@code 0, 1, 2, 3, .. 1299, 1300}.
         * A value of {@code .2} means we'll use the sequential reader even if we only
         * need one in ten documents.
         */
        public abstract double storedFieldsSequentialProportion();
    }

<<<<<<< HEAD
    private final IndexedByShardId<? extends ShardContext> shardContexts;
    private final PhysicalSettings physicalSettings;
=======
    private final List<ShardContext> shardContexts;
    private final PlannerSettings plannerSettings;
>>>>>>> 7e051132

    public EsPhysicalOperationProviders(
        FoldContext foldContext,
        IndexedByShardId<? extends ShardContext> shardContexts,
        AnalysisRegistry analysisRegistry,
        PlannerSettings plannerSettings
    ) {
        super(foldContext, analysisRegistry);
        this.shardContexts = shardContexts;
        this.plannerSettings = plannerSettings;
    }

    @Override
    public final PhysicalOperation fieldExtractPhysicalOperation(FieldExtractExec fieldExtractExec, PhysicalOperation source) {
        Layout.Builder layout = source.layout.builder();
        var sourceAttr = fieldExtractExec.sourceAttribute();
        int docChannel = source.layout.get(sourceAttr.id()).channel();
        for (Attribute attr : fieldExtractExec.attributesToExtract()) {
            layout.append(attr);
        }
        var fields = extractFields(fieldExtractExec);
        IndexedByShardId<ValuesSourceReaderOperator.ShardContext> readers = shardContexts.map(
            s -> new ValuesSourceReaderOperator.ShardContext(
                s.searcher().getIndexReader(),
                s::newSourceLoader,
                s.storedFieldsSequentialProportion()
            )
        );
        return source.with(
            new ValuesSourceReaderOperator.Factory(plannerSettings.valuesLoadingJumboSize(), fields, readers, docChannel),
            layout.build()
        );
    }

    private static String getFieldName(Attribute attr) {
        // Do not use the field attribute name, this can deviate from the field name for union types.
        return attr instanceof FieldAttribute fa ? fa.fieldName().string() : attr.name();
    }

    private BlockLoader getBlockLoaderFor(int shardId, Attribute attr, MappedFieldType.FieldExtractPreference fieldExtractPreference) {
        DefaultShardContext shardContext = (DefaultShardContext) shardContexts.get(shardId);
        if (attr instanceof FieldAttribute fa && fa.field() instanceof PotentiallyUnmappedKeywordEsField kf) {
            shardContext = new DefaultShardContextForUnmappedField(shardContext, kf);
        }

        boolean isUnsupported = attr.dataType() == DataType.UNSUPPORTED;
        String fieldName = getFieldName(attr);
        BlockLoader blockLoader = shardContext.blockLoader(fieldName, isUnsupported, fieldExtractPreference);
        MultiTypeEsField unionTypes = findUnionTypes(attr);
        if (unionTypes != null) {
            // Use the fully qualified name `cluster:index-name` because multiple types are resolved on coordinator with the cluster prefix
            String indexName = shardContext.ctx.getFullyQualifiedIndex().getName();
            Expression conversion = unionTypes.getConversionExpressionForIndex(indexName);
            return conversion == null
                ? BlockLoader.CONSTANT_NULLS
                : new TypeConvertingBlockLoader(blockLoader, (EsqlScalarFunction) conversion);
        }
        return blockLoader;
    }

    /** A hack to pretend an unmapped field still exists. */
    private static class DefaultShardContextForUnmappedField extends DefaultShardContext {
        private static final FieldType UNMAPPED_FIELD_TYPE = new FieldType(KeywordFieldMapper.Defaults.FIELD_TYPE);
        static {
            UNMAPPED_FIELD_TYPE.setDocValuesType(DocValuesType.NONE);
            UNMAPPED_FIELD_TYPE.setIndexOptions(IndexOptions.NONE);
            UNMAPPED_FIELD_TYPE.setStored(false);
            UNMAPPED_FIELD_TYPE.freeze();
        }
        private final KeywordEsField unmappedEsField;

        DefaultShardContextForUnmappedField(DefaultShardContext ctx, PotentiallyUnmappedKeywordEsField unmappedEsField) {
            super(ctx.index, ctx.releasable, ctx.ctx, ctx.aliasFilter);
            this.unmappedEsField = unmappedEsField;
        }

        @Override
        public @Nullable MappedFieldType fieldType(String name) {
            var superResult = super.fieldType(name);
            return superResult == null && name.equals(unmappedEsField.getName()) ? createUnmappedFieldType(name, this) : superResult;
        }

        static MappedFieldType createUnmappedFieldType(String name, DefaultShardContext context) {
            var builder = new KeywordFieldMapper.Builder(name, context.ctx.indexVersionCreated());
            builder.docValues(false);
            builder.indexed(false);
            return new KeywordFieldMapper.KeywordFieldType(
                name,
                UNMAPPED_FIELD_TYPE,
                Lucene.KEYWORD_ANALYZER,
                Lucene.KEYWORD_ANALYZER,
                Lucene.KEYWORD_ANALYZER,
                builder,
                context.ctx.isSourceSynthetic()
            );
        }
    }

    private static @Nullable MultiTypeEsField findUnionTypes(Attribute attr) {
        if (attr instanceof FieldAttribute fa && fa.field() instanceof MultiTypeEsField multiTypeEsField) {
            return multiTypeEsField;
        }
        return null;
    }

    public Function<org.elasticsearch.compute.lucene.ShardContext, List<LuceneSliceQueue.QueryAndTags>> querySupplier(
        QueryBuilder builder
    ) {
        QueryBuilder qb = builder == null ? QueryBuilders.matchAllQuery().boost(0.0f) : builder;
        return ctx -> List.of(new LuceneSliceQueue.QueryAndTags(shardContexts.get(ctx.index()).toQuery(qb), List.of()));
    }

    public Function<org.elasticsearch.compute.lucene.ShardContext, List<LuceneSliceQueue.QueryAndTags>> querySupplier(
        List<EsQueryExec.QueryBuilderAndTags> queryAndTagsFromEsQueryExec
    ) {
        return ctx -> queryAndTagsFromEsQueryExec.stream().map(queryBuilderAndTags -> {
            QueryBuilder qb = queryBuilderAndTags.query();
            return new LuceneSliceQueue.QueryAndTags(
                shardContexts.get(ctx.index()).toQuery(qb == null ? QueryBuilders.matchAllQuery().boost(0.0f) : qb),
                queryBuilderAndTags.tags()
            );
        }).toList();
    }

    @Override
    public final PhysicalOperation sourcePhysicalOperation(EsQueryExec esQueryExec, LocalExecutionPlannerContext context) {
        final LuceneOperator.Factory luceneFactory;
        logger.trace("Query Exec is {}", esQueryExec);

        List<Sort> sorts = esQueryExec.sorts();
        assert esQueryExec.estimatedRowSize() != null : "estimated row size not initialized";
        int rowEstimatedSize = esQueryExec.estimatedRowSize();
        int limit = esQueryExec.limit() != null ? (Integer) esQueryExec.limit().fold(context.foldCtx()) : NO_LIMIT;
        boolean scoring = esQueryExec.hasScoring();
        if (sorts != null && sorts.isEmpty() == false) {
            List<SortBuilder<?>> sortBuilders = new ArrayList<>(sorts.size());
            long estimatedPerRowSortSize = 0;
            for (Sort sort : sorts) {
                sortBuilders.add(sort.sortBuilder());
                estimatedPerRowSortSize += EstimatesRowSize.estimateSize(sort.resulType());
            }
            /*
             * In the worst case Lucene's TopN keeps each value in memory twice. Once
             * for the actual sort and once for the top doc. In the best case they share
             * references to the same underlying data, but we're being a bit paranoid here.
             */
            estimatedPerRowSortSize *= 2;
            // LuceneTopNSourceOperator does not support QueryAndTags, if there are multiple queries or if the single query has tags,
            // UnsupportedOperationException will be thrown by esQueryExec.query()
            luceneFactory = new LuceneTopNSourceOperator.Factory(
                shardContexts,
                querySupplier(esQueryExec.query()),
                context.queryPragmas().dataPartitioning(plannerSettings.defaultDataPartitioning()),
                context.queryPragmas().taskConcurrency(),
                context.pageSize(rowEstimatedSize),
                limit,
                sortBuilders,
                estimatedPerRowSortSize,
                scoring
            );
        } else if (esQueryExec.indexMode() == IndexMode.TIME_SERIES) {
            luceneFactory = new TimeSeriesSourceOperator.Factory(
                shardContexts,
                querySupplier(esQueryExec.queryBuilderAndTags()),
                context.queryPragmas().taskConcurrency(),
                context.pageSize(rowEstimatedSize),
                limit
            );
        } else {
            luceneFactory = new LuceneSourceOperator.Factory(
                shardContexts,
                querySupplier(esQueryExec.queryBuilderAndTags()),
                context.queryPragmas().dataPartitioning(plannerSettings.defaultDataPartitioning()),
                context.autoPartitioningStrategy().get(),
                context.queryPragmas().taskConcurrency(),
                context.pageSize(rowEstimatedSize),
                limit,
                scoring
            );
        }
        Layout.Builder layout = new Layout.Builder();
        layout.append(esQueryExec.output());
        int instanceCount = Math.max(1, luceneFactory.taskConcurrency());
        context.driverParallelism(new DriverParallelism(DriverParallelism.Type.DATA_PARALLELISM, instanceCount));
        return PhysicalOperation.fromSource(luceneFactory, layout.build());
    }

    List<ValuesSourceReaderOperator.FieldInfo> extractFields(FieldExtractExec fieldExtractExec) {
        List<Attribute> attributes = fieldExtractExec.attributesToExtract();
        List<ValuesSourceReaderOperator.FieldInfo> fieldInfos = new ArrayList<>(attributes.size());
        Set<String> nullsFilteredFields = new HashSet<>();
        fieldExtractExec.forEachDown(EsQueryExec.class, queryExec -> {
            QueryBuilder q = queryExec.queryBuilderAndTags().get(0).query();
            if (q != null) {
                nullsFilteredFields.addAll(nullsFilteredFieldsAfterSourceQuery(q));
            }
        });
        for (Attribute attr : attributes) {
            DataType dataType = attr.dataType();
            var fieldExtractPreference = fieldExtractExec.fieldExtractPreference(attr);
            ElementType elementType = PlannerUtils.toElementType(dataType, fieldExtractPreference);
            IntFunction<BlockLoader> loader = s -> getBlockLoaderFor(s, attr, fieldExtractPreference);
            String fieldName = getFieldName(attr);
            boolean nullsFiltered = nullsFilteredFields.contains(fieldName);
            fieldInfos.add(new ValuesSourceReaderOperator.FieldInfo(fieldName, elementType, nullsFiltered, loader));
        }
        return fieldInfos;
    }

    /**
     * Returns the set of fields that are guaranteed to be dense after the source query.
     */
    static Set<String> nullsFilteredFieldsAfterSourceQuery(QueryBuilder sourceQuery) {
        return switch (sourceQuery) {
            case ExistsQueryBuilder q -> Set.of(q.fieldName());
            case TermQueryBuilder q -> Set.of(q.fieldName());
            case TermsQueryBuilder q -> Set.of(q.fieldName());
            case RangeQueryBuilder q -> Set.of(q.fieldName());
            case ConstantScoreQueryBuilder q -> nullsFilteredFieldsAfterSourceQuery(q.innerQuery());
            // TODO: support SingleValueQuery
            case BoolQueryBuilder q -> {
                final Set<String> fields = new HashSet<>();
                for (List<QueryBuilder> clauses : List.of(q.must(), q.filter())) {
                    for (QueryBuilder c : clauses) {
                        fields.addAll(nullsFilteredFieldsAfterSourceQuery(c));
                    }
                }
                // safe to ignore must_not and should clauses
                yield fields;
            }
            default -> Set.of();
        };
    }

    /**
     * Build a {@link SourceOperator.SourceOperatorFactory} that counts documents in the search index.
     */
    public LuceneCountOperator.Factory countSource(LocalExecutionPlannerContext context, QueryBuilder queryBuilder, Expression limit) {
        return new LuceneCountOperator.Factory(
            shardContexts,
            querySupplier(queryBuilder),
            context.queryPragmas().dataPartitioning(plannerSettings.defaultDataPartitioning()),
            context.queryPragmas().taskConcurrency(),
            List.of(),
            limit == null ? NO_LIMIT : (Integer) limit.fold(context.foldCtx())
        );
    }

    @Override
    public Operator.OperatorFactory timeSeriesAggregatorOperatorFactory(
        TimeSeriesAggregateExec ts,
        AggregatorMode aggregatorMode,
        List<GroupingAggregator.Factory> aggregatorFactories,
        List<BlockHash.GroupSpec> groupSpecs,
        LocalExecutionPlannerContext context
    ) {
        return new TimeSeriesAggregationOperator.Factory(
            ts.timeBucketRounding(context.foldCtx()),
            groupSpecs,
            aggregatorMode,
            aggregatorFactories,
            context.pageSize(ts.estimatedRowSize())
        );
    }

    public static class DefaultShardContext extends ShardContext {
        private final int index;

        /**
         * In production, this will be a {@link org.elasticsearch.search.internal.SearchContext}, but we don't want to drag that huge
         * dependency here.
         */
        private final Releasable releasable;
        private final SearchExecutionContext ctx;
        private final AliasFilter aliasFilter;
        private final String shardIdentifier;

        public DefaultShardContext(int index, Releasable releasable, SearchExecutionContext ctx, AliasFilter aliasFilter) {
            this.index = index;
            this.releasable = releasable;
            this.ctx = ctx;
            this.aliasFilter = aliasFilter;
            // Build the shardIdentifier once up front so we can reuse references to it in many places.
            this.shardIdentifier = this.ctx.getFullyQualifiedIndex().getName() + ":" + this.ctx.getShardId();
        }

        @Override
        public int index() {
            return index;
        }

        @Override
        public IndexSearcher searcher() {
            return ctx.searcher();
        }

        @Override
        public Optional<SortAndFormats> buildSort(List<SortBuilder<?>> sorts) throws IOException {
            return SortBuilder.buildSort(sorts, ctx, false);
        }

        @Override
        public String shardIdentifier() {
            return shardIdentifier;
        }

        @Override
        public SourceLoader newSourceLoader() {
            return ctx.newSourceLoader(null, false);
        }

        @Override
        public Query toQuery(QueryBuilder queryBuilder) {
            Query query = ctx.toQuery(queryBuilder).query();
            if (ctx.nestedLookup() != NestedLookup.EMPTY && NestedHelper.mightMatchNestedDocs(query, ctx)) {
                // filter out nested documents
                query = new BooleanQuery.Builder().add(query, BooleanClause.Occur.MUST)
                    .add(newNonNestedFilter(ctx.indexVersionCreated()), BooleanClause.Occur.FILTER)
                    .build();
            }
            if (aliasFilter != AliasFilter.EMPTY) {
                Query filterQuery = ctx.toQuery(aliasFilter.getQueryBuilder()).query();
                query = new BooleanQuery.Builder().add(query, BooleanClause.Occur.MUST)
                    .add(filterQuery, BooleanClause.Occur.FILTER)
                    .build();
            }
            return query;
        }

        @Override
        public BlockLoader blockLoader(
            String name,
            boolean asUnsupportedSource,
            MappedFieldType.FieldExtractPreference fieldExtractPreference
        ) {
            if (asUnsupportedSource) {
                return BlockLoader.CONSTANT_NULLS;
            }
            MappedFieldType fieldType = fieldType(name);
            if (fieldType == null) {
                // the field does not exist in this context
                return BlockLoader.CONSTANT_NULLS;
            }
            BlockLoader loader = fieldType.blockLoader(new MappedFieldType.BlockLoaderContext() {
                @Override
                public String indexName() {
                    return ctx.getFullyQualifiedIndex().getName();
                }

                @Override
                public IndexSettings indexSettings() {
                    return ctx.getIndexSettings();
                }

                @Override
                public MappedFieldType.FieldExtractPreference fieldExtractPreference() {
                    return fieldExtractPreference;
                }

                @Override
                public SearchLookup lookup() {
                    return ctx.lookup();
                }

                @Override
                public Set<String> sourcePaths(String name) {
                    return ctx.sourcePath(name);
                }

                @Override
                public String parentField(String field) {
                    return ctx.parentPath(field);
                }

                @Override
                public FieldNamesFieldMapper.FieldNamesFieldType fieldNames() {
                    return (FieldNamesFieldMapper.FieldNamesFieldType) ctx.lookup().fieldType(FieldNamesFieldMapper.NAME);
                }
            });
            if (loader == null) {
                HeaderWarning.addWarning("Field [{}] cannot be retrieved, it is unsupported or not indexed; returning null", name);
                return BlockLoader.CONSTANT_NULLS;
            }

            return loader;
        }

        @Override
        public @Nullable MappedFieldType fieldType(String name) {
            return ctx.getFieldType(name);
        }

        @Override
        public double storedFieldsSequentialProportion() {
            return EsqlPlugin.STORED_FIELDS_SEQUENTIAL_PROPORTION.get(ctx.getIndexSettings().getSettings());
        }

        @Override
        public void close() {
            releasable.close();
        }
    }

    private static class TypeConvertingBlockLoader implements BlockLoader {
        private final BlockLoader delegate;
        private final TypeConverter typeConverter;

        protected TypeConvertingBlockLoader(BlockLoader delegate, EsqlScalarFunction convertFunction) {
            this.delegate = delegate;
            this.typeConverter = TypeConverter.fromScalarFunction(convertFunction);
        }

        @Override
        public Builder builder(BlockFactory factory, int expectedCount) {
            // Return the delegates builder, which can build the original mapped type, before conversion
            return delegate.builder(factory, expectedCount);
        }

        @Override
        public Block convert(Block block) {
            return typeConverter.convert((org.elasticsearch.compute.data.Block) block);
        }

        @Override
        public ColumnAtATimeReader columnAtATimeReader(LeafReaderContext context) throws IOException {
            ColumnAtATimeReader reader = delegate.columnAtATimeReader(context);
            if (reader == null) {
                return null;
            }
            return new ColumnAtATimeReader() {
                @Override
                public Block read(BlockFactory factory, Docs docs, int offset, boolean nullsFiltered) throws IOException {
                    Block block = reader.read(factory, docs, offset, nullsFiltered);
                    return typeConverter.convert((org.elasticsearch.compute.data.Block) block);
                }

                @Override
                public boolean canReuse(int startingDocID) {
                    return reader.canReuse(startingDocID);
                }

                @Override
                public String toString() {
                    return reader.toString();
                }
            };
        }

        @Override
        public RowStrideReader rowStrideReader(LeafReaderContext context) throws IOException {
            // We do no type conversion here, since that will be done in the ValueSourceReaderOperator for row-stride cases
            // Using the BlockLoader.convert(Block) function defined above
            return delegate.rowStrideReader(context);
        }

        @Override
        public StoredFieldsSpec rowStrideStoredFieldSpec() {
            return delegate.rowStrideStoredFieldSpec();
        }

        @Override
        public boolean supportsOrdinals() {
            // Fields with mismatching types cannot use ordinals for uniqueness determination, but must convert the values first
            return false;
        }

        @Override
        public SortedSetDocValues ordinals(LeafReaderContext context) {
            throw new IllegalArgumentException("Ordinals are not supported for type conversion");
        }

        @Override
        public final String toString() {
            return "TypeConvertingBlockLoader[delegate=" + delegate + ", typeConverter=" + typeConverter + "]";
        }
    }
}<|MERGE_RESOLUTION|>--- conflicted
+++ resolved
@@ -144,13 +144,8 @@
         public abstract double storedFieldsSequentialProportion();
     }
 
-<<<<<<< HEAD
     private final IndexedByShardId<? extends ShardContext> shardContexts;
-    private final PhysicalSettings physicalSettings;
-=======
-    private final List<ShardContext> shardContexts;
     private final PlannerSettings plannerSettings;
->>>>>>> 7e051132
 
     public EsPhysicalOperationProviders(
         FoldContext foldContext,

/*
 * Copyright Elasticsearch B.V. and/or licensed to Elasticsearch B.V. under one
 * or more contributor license agreements. Licensed under the Elastic License
 * 2.0; you may not use this file except in compliance with the Elastic License
 * 2.0.
 */

package org.elasticsearch.xpack.esql.planner;

import org.apache.lucene.document.FieldType;
import org.apache.lucene.index.DocValuesType;
import org.apache.lucene.index.IndexOptions;
import org.apache.lucene.index.LeafReaderContext;
import org.apache.lucene.index.SortedSetDocValues;
import org.apache.lucene.search.BooleanClause;
import org.apache.lucene.search.BooleanQuery;
import org.apache.lucene.search.IndexSearcher;
import org.apache.lucene.search.Query;
import org.elasticsearch.common.logging.HeaderWarning;
import org.elasticsearch.common.lucene.Lucene;
import org.elasticsearch.compute.aggregation.AggregatorMode;
import org.elasticsearch.compute.aggregation.GroupingAggregator;
import org.elasticsearch.compute.aggregation.blockhash.BlockHash;
import org.elasticsearch.compute.data.ElementType;
import org.elasticsearch.compute.lucene.LuceneCountOperator;
import org.elasticsearch.compute.lucene.LuceneOperator;
import org.elasticsearch.compute.lucene.LuceneSliceQueue;
import org.elasticsearch.compute.lucene.LuceneSourceOperator;
import org.elasticsearch.compute.lucene.LuceneTopNSourceOperator;
import org.elasticsearch.compute.lucene.TimeSeriesSourceOperatorFactory;
import org.elasticsearch.compute.lucene.read.TimeSeriesExtractFieldOperator;
import org.elasticsearch.compute.lucene.read.ValuesSourceReaderOperator;
import org.elasticsearch.compute.operator.Operator;
import org.elasticsearch.compute.operator.SourceOperator;
import org.elasticsearch.compute.operator.TimeSeriesAggregationOperator;
import org.elasticsearch.core.AbstractRefCounted;
import org.elasticsearch.core.Nullable;
import org.elasticsearch.core.Releasable;
import org.elasticsearch.index.IndexMode;
import org.elasticsearch.index.IndexSettings;
import org.elasticsearch.index.analysis.AnalysisRegistry;
import org.elasticsearch.index.mapper.BlockLoader;
import org.elasticsearch.index.mapper.FieldNamesFieldMapper;
import org.elasticsearch.index.mapper.KeywordFieldMapper;
import org.elasticsearch.index.mapper.MappedFieldType;
import org.elasticsearch.index.mapper.NestedLookup;
import org.elasticsearch.index.mapper.SourceLoader;
import org.elasticsearch.index.query.QueryBuilder;
import org.elasticsearch.index.query.QueryBuilders;
import org.elasticsearch.index.query.SearchExecutionContext;
import org.elasticsearch.index.search.NestedHelper;
import org.elasticsearch.logging.LogManager;
import org.elasticsearch.logging.Logger;
import org.elasticsearch.search.fetch.StoredFieldsSpec;
import org.elasticsearch.search.internal.AliasFilter;
import org.elasticsearch.search.lookup.SearchLookup;
import org.elasticsearch.search.sort.SortAndFormats;
import org.elasticsearch.search.sort.SortBuilder;
import org.elasticsearch.xpack.esql.common.FunctionList;
import org.elasticsearch.xpack.esql.core.expression.Attribute;
import org.elasticsearch.xpack.esql.core.expression.Expression;
import org.elasticsearch.xpack.esql.core.expression.FieldAttribute;
import org.elasticsearch.xpack.esql.core.expression.FoldContext;
import org.elasticsearch.xpack.esql.core.type.DataType;
import org.elasticsearch.xpack.esql.core.type.KeywordEsField;
import org.elasticsearch.xpack.esql.core.type.MultiTypeEsField;
import org.elasticsearch.xpack.esql.core.type.PotentiallyUnmappedKeywordEsField;
import org.elasticsearch.xpack.esql.expression.function.scalar.EsqlScalarFunction;
import org.elasticsearch.xpack.esql.plan.physical.EsQueryExec;
import org.elasticsearch.xpack.esql.plan.physical.EsQueryExec.Sort;
import org.elasticsearch.xpack.esql.plan.physical.FieldExtractExec;
import org.elasticsearch.xpack.esql.plan.physical.TimeSeriesAggregateExec;
import org.elasticsearch.xpack.esql.plan.physical.TimeSeriesFieldExtractExec;
import org.elasticsearch.xpack.esql.plan.physical.TimeSeriesSourceExec;
import org.elasticsearch.xpack.esql.planner.LocalExecutionPlanner.DriverParallelism;
import org.elasticsearch.xpack.esql.planner.LocalExecutionPlanner.LocalExecutionPlannerContext;
import org.elasticsearch.xpack.esql.planner.LocalExecutionPlanner.PhysicalOperation;
import org.elasticsearch.xpack.esql.plugin.EsqlPlugin;

import java.io.IOException;
import java.util.ArrayList;
import java.util.List;
import java.util.Optional;
import java.util.Set;
import java.util.function.Function;
import java.util.function.IntFunction;

import static org.elasticsearch.common.lucene.search.Queries.newNonNestedFilter;
import static org.elasticsearch.compute.lucene.LuceneSourceOperator.NO_LIMIT;

public class EsPhysicalOperationProviders extends AbstractPhysicalOperationProviders {
    private static final Logger logger = LogManager.getLogger(EsPhysicalOperationProviders.class);

    /**
     * Context of each shard we're operating against. Note these objects are shared across multiple operators as
     * {@link org.elasticsearch.core.RefCounted}.
     */
    public abstract static class ShardContext implements org.elasticsearch.compute.lucene.ShardContext, Releasable {
        private final AbstractRefCounted refCounted = new AbstractRefCounted() {
            @Override
            protected void closeInternal() {
                ShardContext.this.close();
            }
        };

        @Override
        public void incRef() {
            refCounted.incRef();
        }

        @Override
        public boolean tryIncRef() {
            return refCounted.tryIncRef();
        }

        @Override
        public boolean decRef() {
            return refCounted.decRef();
        }

        @Override
        public boolean hasReferences() {
            return refCounted.hasReferences();
        }

        /**
         * Convert a {@link QueryBuilder} into a real {@link Query lucene query}.
         */
        public abstract Query toQuery(QueryBuilder queryBuilder);

        /**
         * Tuning parameter for deciding when to use the "merge" stored field loader.
         * Think of it as "how similar to a sequential block of documents do I have to
         * be before I'll use the merge reader?" So a value of {@code 1} means I have to
         * be <strong>exactly</strong> a sequential block, like {@code 0, 1, 2, 3, .. 1299, 1300}.
         * A value of {@code .2} means we'll use the sequential reader even if we only
         * need one in ten documents.
         */
        public abstract double storedFieldsSequentialProportion();
    }

<<<<<<< HEAD
    private final FunctionList<ShardContext> shardContexts;
    private final DataPartitioning defaultDataPartitioning;
=======
    private final List<ShardContext> shardContexts;
    private final PhysicalSettings physicalSettings;
>>>>>>> d86f2a83

    public EsPhysicalOperationProviders(
        FoldContext foldContext,
        FunctionList<ShardContext> shardContexts,
        AnalysisRegistry analysisRegistry,
        PhysicalSettings physicalSettings
    ) {
        super(foldContext, analysisRegistry);
        this.shardContexts = shardContexts;
        this.physicalSettings = physicalSettings;
    }

    @Override
    public final PhysicalOperation fieldExtractPhysicalOperation(FieldExtractExec fieldExtractExec, PhysicalOperation source) {
        Layout.Builder layout = source.layout.builder();
        var sourceAttr = fieldExtractExec.sourceAttribute();
        int docChannel = source.layout.get(sourceAttr.id()).channel();
        for (Attribute attr : fieldExtractExec.attributesToExtract()) {
            layout.append(attr);
        }
        var fields = extractFields(fieldExtractExec.attributesToExtract(), fieldExtractExec::fieldExtractPreference);
        if (fieldExtractExec instanceof TimeSeriesFieldExtractExec) {
            // TODO: consolidate with ValuesSourceReaderOperator
            return source.with(new TimeSeriesExtractFieldOperator.Factory(fields, shardContexts), layout.build());
        } else {
<<<<<<< HEAD
            List<ValuesSourceReaderOperator.ShardContext> readers = shardContexts.map(
                s -> new ValuesSourceReaderOperator.ShardContext(
                    s.searcher().getIndexReader(),
                    s::newSourceLoader,
                    s.storedFieldsSequentialProportion()
                )
            );
            return source.with(new ValuesSourceReaderOperator.Factory(fields, readers, docChannel), layout.build());
=======
            return source.with(
                new ValuesSourceReaderOperator.Factory(physicalSettings.valuesLoadingJumboSize(), fields, readers, docChannel),
                layout.build()
            );
>>>>>>> d86f2a83
        }
    }

    private static String getFieldName(Attribute attr) {
        // Do not use the field attribute name, this can deviate from the field name for union types.
        return attr instanceof FieldAttribute fa ? fa.fieldName().string() : attr.name();
    }

    private BlockLoader getBlockLoaderFor(int shardId, Attribute attr, MappedFieldType.FieldExtractPreference fieldExtractPreference) {
        DefaultShardContext shardContext = (DefaultShardContext) shardContexts.get(shardId);
        if (attr instanceof FieldAttribute fa && fa.field() instanceof PotentiallyUnmappedKeywordEsField kf) {
            shardContext = new DefaultShardContextForUnmappedField(shardContext, kf);
        }

        boolean isUnsupported = attr.dataType() == DataType.UNSUPPORTED;
        BlockLoader blockLoader = shardContext.blockLoader(getFieldName(attr), isUnsupported, fieldExtractPreference);
        MultiTypeEsField unionTypes = findUnionTypes(attr);
        if (unionTypes != null) {
            // Use the fully qualified name `cluster:index-name` because multiple types are resolved on coordinator with the cluster prefix
            String indexName = shardContext.ctx.getFullyQualifiedIndex().getName();
            Expression conversion = unionTypes.getConversionExpressionForIndex(indexName);
            return conversion == null
                ? BlockLoader.CONSTANT_NULLS
                : new TypeConvertingBlockLoader(blockLoader, (EsqlScalarFunction) conversion);
        }
        return blockLoader;
    }

    /** A hack to pretend an unmapped field still exists. */
    private static class DefaultShardContextForUnmappedField extends DefaultShardContext {
        private static final FieldType UNMAPPED_FIELD_TYPE = new FieldType(KeywordFieldMapper.Defaults.FIELD_TYPE);
        static {
            UNMAPPED_FIELD_TYPE.setDocValuesType(DocValuesType.NONE);
            UNMAPPED_FIELD_TYPE.setIndexOptions(IndexOptions.NONE);
            UNMAPPED_FIELD_TYPE.setStored(false);
            UNMAPPED_FIELD_TYPE.freeze();
        }
        private final KeywordEsField unmappedEsField;

        DefaultShardContextForUnmappedField(DefaultShardContext ctx, PotentiallyUnmappedKeywordEsField unmappedEsField) {
            super(ctx.index, ctx.releasable, ctx.ctx, ctx.aliasFilter);
            this.unmappedEsField = unmappedEsField;
        }

        @Override
        public @Nullable MappedFieldType fieldType(String name) {
            var superResult = super.fieldType(name);
            return superResult == null && name.equals(unmappedEsField.getName()) ? createUnmappedFieldType(name, this) : superResult;
        }

        static MappedFieldType createUnmappedFieldType(String name, DefaultShardContext context) {
            var builder = new KeywordFieldMapper.Builder(name, context.ctx.indexVersionCreated());
            builder.docValues(false);
            builder.indexed(false);
            return new KeywordFieldMapper.KeywordFieldType(
                name,
                UNMAPPED_FIELD_TYPE,
                Lucene.KEYWORD_ANALYZER,
                Lucene.KEYWORD_ANALYZER,
                Lucene.KEYWORD_ANALYZER,
                builder,
                context.ctx.isSourceSynthetic()
            );
        }
    }

    private static @Nullable MultiTypeEsField findUnionTypes(Attribute attr) {
        if (attr instanceof FieldAttribute fa && fa.field() instanceof MultiTypeEsField multiTypeEsField) {
            return multiTypeEsField;
        }
        return null;
    }

    public Function<org.elasticsearch.compute.lucene.ShardContext, List<LuceneSliceQueue.QueryAndTags>> querySupplier(
        QueryBuilder builder
    ) {
        QueryBuilder qb = builder == null ? QueryBuilders.matchAllQuery().boost(0.0f) : builder;
        return ctx -> List.of(new LuceneSliceQueue.QueryAndTags(shardContexts.get(ctx.index()).toQuery(qb), List.of()));
    }

    @Override
    public final PhysicalOperation sourcePhysicalOperation(EsQueryExec esQueryExec, LocalExecutionPlannerContext context) {
        if (esQueryExec.indexMode() == IndexMode.TIME_SERIES) {
            assert false : "Time series source should be translated to TimeSeriesSourceExec";
            throw new IllegalStateException("Time series source should be translated to TimeSeriesSourceExec");
        }
        final LuceneOperator.Factory luceneFactory;
        logger.trace("Query Exec is {}", esQueryExec);

        List<Sort> sorts = esQueryExec.sorts();
        assert esQueryExec.estimatedRowSize() != null : "estimated row size not initialized";
        int rowEstimatedSize = esQueryExec.estimatedRowSize();
        int limit = esQueryExec.limit() != null ? (Integer) esQueryExec.limit().fold(context.foldCtx()) : NO_LIMIT;
        boolean scoring = esQueryExec.hasScoring();
        if ((sorts != null && sorts.isEmpty() == false)) {
            List<SortBuilder<?>> sortBuilders = new ArrayList<>(sorts.size());
            for (Sort sort : sorts) {
                sortBuilders.add(sort.sortBuilder());
            }
            luceneFactory = new LuceneTopNSourceOperator.Factory(
                shardContexts,
                querySupplier(esQueryExec.query()),
                context.queryPragmas().dataPartitioning(physicalSettings.defaultDataPartitioning()),
                context.queryPragmas().taskConcurrency(),
                context.pageSize(rowEstimatedSize),
                limit,
                sortBuilders,
                scoring
            );
        } else {
            luceneFactory = new LuceneSourceOperator.Factory(
                shardContexts,
                querySupplier(esQueryExec.query()),
                context.queryPragmas().dataPartitioning(physicalSettings.defaultDataPartitioning()),
                context.queryPragmas().taskConcurrency(),
                context.pageSize(rowEstimatedSize),
                limit,
                scoring
            );
        }
        Layout.Builder layout = new Layout.Builder();
        layout.append(esQueryExec.output());
        int instanceCount = Math.max(1, luceneFactory.taskConcurrency());
        context.driverParallelism(new DriverParallelism(DriverParallelism.Type.DATA_PARALLELISM, instanceCount));
        return PhysicalOperation.fromSource(luceneFactory, layout.build());
    }

    @Override
    public PhysicalOperation timeSeriesSourceOperation(TimeSeriesSourceExec ts, LocalExecutionPlannerContext context) {
        final int limit = ts.limit() != null ? (Integer) ts.limit().fold(context.foldCtx()) : NO_LIMIT;
        LuceneOperator.Factory luceneFactory = TimeSeriesSourceOperatorFactory.create(
            limit,
            context.pageSize(ts.estimatedRowSize()),
            context.queryPragmas().taskConcurrency(),
            shardContexts,
            querySupplier(ts.query())
        );
        Layout.Builder layout = new Layout.Builder();
        layout.append(ts.output());
        context.driverParallelism(DriverParallelism.SINGLE);
        return PhysicalOperation.fromSource(luceneFactory, layout.build());
    }

    private List<ValuesSourceReaderOperator.FieldInfo> extractFields(
        List<Attribute> attributes,
        Function<Attribute, MappedFieldType.FieldExtractPreference> preference
    ) {
        List<ValuesSourceReaderOperator.FieldInfo> fieldInfos = new ArrayList<>(attributes.size());
        for (Attribute attr : attributes) {
            DataType dataType = attr.dataType();
            var fieldExtractPreference = preference.apply(attr);
            ElementType elementType = PlannerUtils.toElementType(dataType, fieldExtractPreference);
            IntFunction<BlockLoader> loader = s -> getBlockLoaderFor(s, attr, fieldExtractPreference);
            fieldInfos.add(new ValuesSourceReaderOperator.FieldInfo(getFieldName(attr), elementType, loader));
        }
        return fieldInfos;
    }

    /**
     * Build a {@link SourceOperator.SourceOperatorFactory} that counts documents in the search index.
     */
    public LuceneCountOperator.Factory countSource(LocalExecutionPlannerContext context, QueryBuilder queryBuilder, Expression limit) {
        return new LuceneCountOperator.Factory(
            shardContexts,
            querySupplier(queryBuilder),
            context.queryPragmas().dataPartitioning(physicalSettings.defaultDataPartitioning()),
            context.queryPragmas().taskConcurrency(),
            limit == null ? NO_LIMIT : (Integer) limit.fold(context.foldCtx())
        );
    }

    @Override
    public Operator.OperatorFactory timeSeriesAggregatorOperatorFactory(
        TimeSeriesAggregateExec ts,
        AggregatorMode aggregatorMode,
        List<GroupingAggregator.Factory> aggregatorFactories,
        List<BlockHash.GroupSpec> groupSpecs,
        LocalExecutionPlannerContext context
    ) {
        return new TimeSeriesAggregationOperator.Factory(
            ts.timeBucketRounding(context.foldCtx()),
            shardContexts.size() == 1 && ts.anyMatch(p -> p instanceof TimeSeriesSourceExec),
            groupSpecs,
            aggregatorMode,
            aggregatorFactories,
            context.pageSize(ts.estimatedRowSize())
        );
    }

    public static class DefaultShardContext extends ShardContext {
        private final int index;
        /**
         * In production, this will be a {@link org.elasticsearch.search.internal.SearchContext}, but we don't want to drag that huge
         * dependency here.
         */
        private final Releasable releasable;
        private final SearchExecutionContext ctx;
        private final AliasFilter aliasFilter;
        private final String shardIdentifier;

        public DefaultShardContext(int index, Releasable releasable, SearchExecutionContext ctx, AliasFilter aliasFilter) {
            this.index = index;
            this.releasable = releasable;
            this.ctx = ctx;
            this.aliasFilter = aliasFilter;
            // Build the shardIdentifier once up front so we can reuse references to it in many places.
            this.shardIdentifier = this.ctx.getFullyQualifiedIndex().getName() + ":" + this.ctx.getShardId();
        }

        @Override
        public int index() {
            return index;
        }

        @Override
        public IndexSearcher searcher() {
            return ctx.searcher();
        }

        @Override
        public Optional<SortAndFormats> buildSort(List<SortBuilder<?>> sorts) throws IOException {
            return SortBuilder.buildSort(sorts, ctx, false);
        }

        @Override
        public String shardIdentifier() {
            return shardIdentifier;
        }

        @Override
        public SourceLoader newSourceLoader() {
            return ctx.newSourceLoader(null, false);
        }

        @Override
        public Query toQuery(QueryBuilder queryBuilder) {
            Query query = ctx.toQuery(queryBuilder).query();
            if (ctx.nestedLookup() != NestedLookup.EMPTY && NestedHelper.mightMatchNestedDocs(query, ctx)) {
                // filter out nested documents
                query = new BooleanQuery.Builder().add(query, BooleanClause.Occur.MUST)
                    .add(newNonNestedFilter(ctx.indexVersionCreated()), BooleanClause.Occur.FILTER)
                    .build();
            }
            if (aliasFilter != AliasFilter.EMPTY) {
                Query filterQuery = ctx.toQuery(aliasFilter.getQueryBuilder()).query();
                query = new BooleanQuery.Builder().add(query, BooleanClause.Occur.MUST)
                    .add(filterQuery, BooleanClause.Occur.FILTER)
                    .build();
            }
            return query;
        }

        @Override
        public BlockLoader blockLoader(
            String name,
            boolean asUnsupportedSource,
            MappedFieldType.FieldExtractPreference fieldExtractPreference
        ) {
            if (asUnsupportedSource) {
                return BlockLoader.CONSTANT_NULLS;
            }
            MappedFieldType fieldType = fieldType(name);
            if (fieldType == null) {
                // the field does not exist in this context
                return BlockLoader.CONSTANT_NULLS;
            }
            BlockLoader loader = fieldType.blockLoader(new MappedFieldType.BlockLoaderContext() {
                @Override
                public String indexName() {
                    return ctx.getFullyQualifiedIndex().getName();
                }

                @Override
                public IndexSettings indexSettings() {
                    return ctx.getIndexSettings();
                }

                @Override
                public MappedFieldType.FieldExtractPreference fieldExtractPreference() {
                    return fieldExtractPreference;
                }

                @Override
                public SearchLookup lookup() {
                    return ctx.lookup();
                }

                @Override
                public Set<String> sourcePaths(String name) {
                    return ctx.sourcePath(name);
                }

                @Override
                public String parentField(String field) {
                    return ctx.parentPath(field);
                }

                @Override
                public FieldNamesFieldMapper.FieldNamesFieldType fieldNames() {
                    return (FieldNamesFieldMapper.FieldNamesFieldType) ctx.lookup().fieldType(FieldNamesFieldMapper.NAME);
                }
            });
            if (loader == null) {
                HeaderWarning.addWarning("Field [{}] cannot be retrieved, it is unsupported or not indexed; returning null", name);
                return BlockLoader.CONSTANT_NULLS;
            }

            return loader;
        }

        @Override
        public @Nullable MappedFieldType fieldType(String name) {
            return ctx.getFieldType(name);
        }

        @Override
        public double storedFieldsSequentialProportion() {
            return EsqlPlugin.STORED_FIELDS_SEQUENTIAL_PROPORTION.get(ctx.getIndexSettings().getSettings());
        }

        @Override
        public void close() {
            releasable.close();
        }
    }

    private static class TypeConvertingBlockLoader implements BlockLoader {
        private final BlockLoader delegate;
        private final TypeConverter typeConverter;

        protected TypeConvertingBlockLoader(BlockLoader delegate, EsqlScalarFunction convertFunction) {
            this.delegate = delegate;
            this.typeConverter = TypeConverter.fromScalarFunction(convertFunction);
        }

        @Override
        public Builder builder(BlockFactory factory, int expectedCount) {
            // Return the delegates builder, which can build the original mapped type, before conversion
            return delegate.builder(factory, expectedCount);
        }

        @Override
        public Block convert(Block block) {
            return typeConverter.convert((org.elasticsearch.compute.data.Block) block);
        }

        @Override
        public ColumnAtATimeReader columnAtATimeReader(LeafReaderContext context) throws IOException {
            ColumnAtATimeReader reader = delegate.columnAtATimeReader(context);
            if (reader == null) {
                return null;
            }
            return new ColumnAtATimeReader() {
                @Override
                public Block read(BlockFactory factory, Docs docs, int offset) throws IOException {
                    Block block = reader.read(factory, docs, offset);
                    return typeConverter.convert((org.elasticsearch.compute.data.Block) block);
                }

                @Override
                public boolean canReuse(int startingDocID) {
                    return reader.canReuse(startingDocID);
                }

                @Override
                public String toString() {
                    return reader.toString();
                }
            };
        }

        @Override
        public RowStrideReader rowStrideReader(LeafReaderContext context) throws IOException {
            // We do no type conversion here, since that will be done in the ValueSourceReaderOperator for row-stride cases
            // Using the BlockLoader.convert(Block) function defined above
            return delegate.rowStrideReader(context);
        }

        @Override
        public StoredFieldsSpec rowStrideStoredFieldSpec() {
            return delegate.rowStrideStoredFieldSpec();
        }

        @Override
        public boolean supportsOrdinals() {
            // Fields with mismatching types cannot use ordinals for uniqueness determination, but must convert the values first
            return false;
        }

        @Override
        public SortedSetDocValues ordinals(LeafReaderContext context) {
            throw new IllegalArgumentException("Ordinals are not supported for type conversion");
        }

        @Override
        public final String toString() {
            return "TypeConvertingBlockLoader[delegate=" + delegate + ", typeConverter=" + typeConverter + "]";
        }
    }
}<|MERGE_RESOLUTION|>--- conflicted
+++ resolved
@@ -139,13 +139,8 @@
         public abstract double storedFieldsSequentialProportion();
     }
 
-<<<<<<< HEAD
     private final FunctionList<ShardContext> shardContexts;
-    private final DataPartitioning defaultDataPartitioning;
-=======
-    private final List<ShardContext> shardContexts;
     private final PhysicalSettings physicalSettings;
->>>>>>> d86f2a83
 
     public EsPhysicalOperationProviders(
         FoldContext foldContext,
@@ -171,7 +166,6 @@
             // TODO: consolidate with ValuesSourceReaderOperator
             return source.with(new TimeSeriesExtractFieldOperator.Factory(fields, shardContexts), layout.build());
         } else {
-<<<<<<< HEAD
             List<ValuesSourceReaderOperator.ShardContext> readers = shardContexts.map(
                 s -> new ValuesSourceReaderOperator.ShardContext(
                     s.searcher().getIndexReader(),
@@ -179,13 +173,10 @@
                     s.storedFieldsSequentialProportion()
                 )
             );
-            return source.with(new ValuesSourceReaderOperator.Factory(fields, readers, docChannel), layout.build());
-=======
             return source.with(
                 new ValuesSourceReaderOperator.Factory(physicalSettings.valuesLoadingJumboSize(), fields, readers, docChannel),
                 layout.build()
             );
->>>>>>> d86f2a83
         }
     }
 

/*
 * Copyright Elasticsearch B.V. and/or licensed to Elasticsearch B.V. under one
 * or more contributor license agreements. Licensed under the Elastic License
 * 2.0; you may not use this file except in compliance with the Elastic License
 * 2.0.
 */

package org.elasticsearch.xpack.esql.planner;

import org.apache.lucene.util.BytesRef;
import org.elasticsearch.cluster.ClusterName;
import org.elasticsearch.common.lucene.BytesRefs;
import org.elasticsearch.common.settings.Settings;
import org.elasticsearch.common.util.BigArrays;
import org.elasticsearch.common.util.Maps;
import org.elasticsearch.compute.Describable;
import org.elasticsearch.compute.aggregation.AggregatorMode;
import org.elasticsearch.compute.data.Block;
import org.elasticsearch.compute.data.BlockFactory;
import org.elasticsearch.compute.data.ElementType;
import org.elasticsearch.compute.data.LocalCircuitBreaker;
import org.elasticsearch.compute.data.Page;
import org.elasticsearch.compute.lucene.LuceneOperator;
import org.elasticsearch.compute.operator.ChangePointOperator;
import org.elasticsearch.compute.operator.ColumnExtractOperator;
import org.elasticsearch.compute.operator.ColumnLoadOperator;
import org.elasticsearch.compute.operator.Driver;
import org.elasticsearch.compute.operator.DriverContext;
import org.elasticsearch.compute.operator.EvalOperator;
import org.elasticsearch.compute.operator.EvalOperator.EvalOperatorFactory;
import org.elasticsearch.compute.operator.FilterOperator.FilterOperatorFactory;
import org.elasticsearch.compute.operator.LimitOperator;
import org.elasticsearch.compute.operator.LocalSourceOperator;
import org.elasticsearch.compute.operator.LocalSourceOperator.LocalSourceFactory;
import org.elasticsearch.compute.operator.MvExpandOperator;
import org.elasticsearch.compute.operator.Operator;
import org.elasticsearch.compute.operator.Operator.OperatorFactory;
import org.elasticsearch.compute.operator.OutputOperator.OutputOperatorFactory;
import org.elasticsearch.compute.operator.RowInTableLookupOperator;
import org.elasticsearch.compute.operator.RrfScoreEvalOperator;
import org.elasticsearch.compute.operator.SampleOperator;
import org.elasticsearch.compute.operator.ScoreOperator;
import org.elasticsearch.compute.operator.ShowOperator;
import org.elasticsearch.compute.operator.SinkOperator;
import org.elasticsearch.compute.operator.SinkOperator.SinkOperatorFactory;
import org.elasticsearch.compute.operator.SourceOperator;
import org.elasticsearch.compute.operator.SourceOperator.SourceOperatorFactory;
import org.elasticsearch.compute.operator.StringExtractOperator;
import org.elasticsearch.compute.operator.exchange.DirectExchange;
import org.elasticsearch.compute.operator.exchange.ExchangeSink;
import org.elasticsearch.compute.operator.exchange.ExchangeSinkOperator.ExchangeSinkOperatorFactory;
import org.elasticsearch.compute.operator.exchange.ExchangeSource;
import org.elasticsearch.compute.operator.exchange.ExchangeSourceOperator.ExchangeSourceOperatorFactory;
import org.elasticsearch.compute.operator.topn.TopNEncoder;
import org.elasticsearch.compute.operator.topn.TopNOperator;
import org.elasticsearch.compute.operator.topn.TopNOperator.TopNOperatorFactory;
import org.elasticsearch.core.Releasables;
import org.elasticsearch.core.TimeValue;
import org.elasticsearch.index.IndexMode;
import org.elasticsearch.logging.LogManager;
import org.elasticsearch.logging.Logger;
import org.elasticsearch.node.Node;
import org.elasticsearch.tasks.CancellableTask;
import org.elasticsearch.xpack.esql.EsqlIllegalArgumentException;
import org.elasticsearch.xpack.esql.action.ColumnInfoImpl;
import org.elasticsearch.xpack.esql.core.expression.Alias;
import org.elasticsearch.xpack.esql.core.expression.Attribute;
import org.elasticsearch.xpack.esql.core.expression.Expression;
import org.elasticsearch.xpack.esql.core.expression.Expressions;
import org.elasticsearch.xpack.esql.core.expression.FieldAttribute;
import org.elasticsearch.xpack.esql.core.expression.FoldContext;
import org.elasticsearch.xpack.esql.core.expression.Foldables;
import org.elasticsearch.xpack.esql.core.expression.Literal;
import org.elasticsearch.xpack.esql.core.expression.MetadataAttribute;
import org.elasticsearch.xpack.esql.core.expression.NameId;
import org.elasticsearch.xpack.esql.core.expression.NamedExpression;
import org.elasticsearch.xpack.esql.core.expression.TypedAttribute;
import org.elasticsearch.xpack.esql.core.tree.Source;
import org.elasticsearch.xpack.esql.core.type.DataType;
import org.elasticsearch.xpack.esql.core.util.Holder;
import org.elasticsearch.xpack.esql.enrich.EnrichLookupOperator;
import org.elasticsearch.xpack.esql.enrich.EnrichLookupService;
import org.elasticsearch.xpack.esql.enrich.LookupFromIndexOperator;
import org.elasticsearch.xpack.esql.enrich.LookupFromIndexService;
import org.elasticsearch.xpack.esql.evaluator.EvalMapper;
import org.elasticsearch.xpack.esql.evaluator.command.GrokEvaluatorExtracter;
import org.elasticsearch.xpack.esql.expression.Order;
import org.elasticsearch.xpack.esql.inference.InferenceRunner;
import org.elasticsearch.xpack.esql.inference.XContentRowEncoder;
import org.elasticsearch.xpack.esql.inference.completion.CompletionOperator;
import org.elasticsearch.xpack.esql.inference.rerank.RerankOperator;
import org.elasticsearch.xpack.esql.plan.logical.Fork;
import org.elasticsearch.xpack.esql.plan.physical.AbstractAggregateExec;
import org.elasticsearch.xpack.esql.plan.physical.ChangePointExec;
import org.elasticsearch.xpack.esql.plan.physical.DissectExec;
import org.elasticsearch.xpack.esql.plan.physical.EnrichExec;
import org.elasticsearch.xpack.esql.plan.physical.EsQueryExec;
import org.elasticsearch.xpack.esql.plan.physical.EsStatsQueryExec;
import org.elasticsearch.xpack.esql.plan.physical.EvalExec;
import org.elasticsearch.xpack.esql.plan.physical.ExchangeExec;
import org.elasticsearch.xpack.esql.plan.physical.ExchangeSinkExec;
import org.elasticsearch.xpack.esql.plan.physical.ExchangeSourceExec;
import org.elasticsearch.xpack.esql.plan.physical.FieldExtractExec;
import org.elasticsearch.xpack.esql.plan.physical.FilterExec;
import org.elasticsearch.xpack.esql.plan.physical.GrokExec;
import org.elasticsearch.xpack.esql.plan.physical.HashJoinExec;
import org.elasticsearch.xpack.esql.plan.physical.LimitExec;
import org.elasticsearch.xpack.esql.plan.physical.LocalSourceExec;
import org.elasticsearch.xpack.esql.plan.physical.LookupJoinExec;
import org.elasticsearch.xpack.esql.plan.physical.MvExpandExec;
import org.elasticsearch.xpack.esql.plan.physical.OutputExec;
import org.elasticsearch.xpack.esql.plan.physical.ParallelExec;
import org.elasticsearch.xpack.esql.plan.physical.PhysicalPlan;
import org.elasticsearch.xpack.esql.plan.physical.ProjectExec;
import org.elasticsearch.xpack.esql.plan.physical.RrfScoreEvalExec;
import org.elasticsearch.xpack.esql.plan.physical.SampleExec;
import org.elasticsearch.xpack.esql.plan.physical.ShowExec;
import org.elasticsearch.xpack.esql.plan.physical.TimeSeriesSourceExec;
import org.elasticsearch.xpack.esql.plan.physical.TopNAggregateExec;
import org.elasticsearch.xpack.esql.plan.physical.TopNExec;
import org.elasticsearch.xpack.esql.plan.physical.inference.CompletionExec;
import org.elasticsearch.xpack.esql.plan.physical.inference.RerankExec;
import org.elasticsearch.xpack.esql.planner.EsPhysicalOperationProviders.ShardContext;
import org.elasticsearch.xpack.esql.plugin.QueryPragmas;
import org.elasticsearch.xpack.esql.score.ScoreMapper;
import org.elasticsearch.xpack.esql.session.Configuration;

import java.util.ArrayList;
import java.util.List;
import java.util.Map;
import java.util.Objects;
import java.util.Optional;
import java.util.function.Function;
import java.util.function.Supplier;
import java.util.stream.IntStream;
import java.util.stream.Stream;

import static java.util.Arrays.asList;
import static java.util.stream.Collectors.joining;
import static org.elasticsearch.compute.operator.ProjectOperator.ProjectOperatorFactory;
import static org.elasticsearch.xpack.esql.type.EsqlDataTypeConverter.stringToInt;

/**
 * The local execution planner takes a plan (represented as PlanNode tree / digraph) as input and creates the corresponding
 * drivers that are used to execute the given plan.
 */
public class LocalExecutionPlanner {
    private static final Logger logger = LogManager.getLogger(LocalExecutionPlanner.class);

    private final String sessionId;
    private final String clusterAlias;
    private final CancellableTask parentTask;
    private final BigArrays bigArrays;
    private final BlockFactory blockFactory;
    private final Settings settings;
    private final Configuration configuration;
    private final Supplier<ExchangeSource> exchangeSourceSupplier;
    private final Supplier<ExchangeSink> exchangeSinkSupplier;
    private final EnrichLookupService enrichLookupService;
    private final LookupFromIndexService lookupFromIndexService;
    private final InferenceRunner inferenceRunner;
    private final PhysicalOperationProviders physicalOperationProviders;
    private final List<ShardContext> shardContexts;

    public LocalExecutionPlanner(
        String sessionId,
        String clusterAlias,
        CancellableTask parentTask,
        BigArrays bigArrays,
        BlockFactory blockFactory,
        Settings settings,
        Configuration configuration,
        Supplier<ExchangeSource> exchangeSourceSupplier,
        Supplier<ExchangeSink> exchangeSinkSupplier,
        EnrichLookupService enrichLookupService,
        LookupFromIndexService lookupFromIndexService,
        InferenceRunner inferenceRunner,
        PhysicalOperationProviders physicalOperationProviders,
        List<ShardContext> shardContexts
    ) {

        this.sessionId = sessionId;
        this.clusterAlias = clusterAlias;
        this.parentTask = parentTask;
        this.bigArrays = bigArrays;
        this.blockFactory = blockFactory;
        this.settings = settings;
        this.configuration = configuration;
        this.exchangeSourceSupplier = exchangeSourceSupplier;
        this.exchangeSinkSupplier = exchangeSinkSupplier;
        this.enrichLookupService = enrichLookupService;
        this.lookupFromIndexService = lookupFromIndexService;
        this.inferenceRunner = inferenceRunner;
        this.physicalOperationProviders = physicalOperationProviders;
        this.shardContexts = shardContexts;
    }

    /**
     * turn the given plan into a list of drivers to execute
     */
    public LocalExecutionPlan plan(String description, FoldContext foldCtx, PhysicalPlan localPhysicalPlan) {
        var context = new LocalExecutionPlannerContext(
            description,
            new ArrayList<>(),
            new Holder<>(DriverParallelism.SINGLE),
            configuration.pragmas(),
            bigArrays,
            blockFactory,
            foldCtx,
            settings,
            shardContexts
        );

        // workaround for https://github.com/elastic/elasticsearch/issues/99782
        localPhysicalPlan = localPhysicalPlan.transformUp(
            AbstractAggregateExec.class,
            a -> a.getMode() == AggregatorMode.FINAL ? new ProjectExec(a.source(), a, Expressions.asAttributes(a.aggregates())) : a
        );
        PhysicalOperation physicalOperation = plan(localPhysicalPlan, context);

        final TimeValue statusInterval = configuration.pragmas().statusInterval();
        context.addDriverFactory(
            new DriverFactory(
                new DriverSupplier(
                    description,
                    ClusterName.CLUSTER_NAME_SETTING.get(settings).value(),
                    Node.NODE_NAME_SETTING.get(settings),
                    context.bigArrays,
                    context.blockFactory,
                    physicalOperation,
                    statusInterval,
                    settings
                ),
                context.driverParallelism().get()
            )
        );

        return new LocalExecutionPlan(context.driverFactories);
    }

    private PhysicalOperation plan(PhysicalPlan node, LocalExecutionPlannerContext context) {
        if (node instanceof AbstractAggregateExec aggregate) {
            return planAggregation(aggregate, context);
        } else if (node instanceof FieldExtractExec fieldExtractExec) {
            return planFieldExtractNode(fieldExtractExec, context);
        } else if (node instanceof ExchangeExec exchangeExec) {
            return planExchange(exchangeExec, context);
        } else if (node instanceof TopNExec topNExec) {
            return planTopN(topNExec, context);
        } else if (node instanceof EvalExec eval) {
            return planEval(eval, context);
        } else if (node instanceof DissectExec dissect) {
            return planDissect(dissect, context);
        } else if (node instanceof GrokExec grok) {
            return planGrok(grok, context);
        } else if (node instanceof ProjectExec project) {
            return planProject(project, context);
        } else if (node instanceof FilterExec filter) {
            return planFilter(filter, context);
        } else if (node instanceof LimitExec limit) {
            return planLimit(limit, context);
        } else if (node instanceof MvExpandExec mvExpand) {
            return planMvExpand(mvExpand, context);
        } else if (node instanceof RerankExec rerank) {
            return planRerank(rerank, context);
        } else if (node instanceof ChangePointExec changePoint) {
            return planChangePoint(changePoint, context);
        } else if (node instanceof CompletionExec completion) {
            return planCompletion(completion, context);
        } else if (node instanceof SampleExec Sample) {
            return planSample(Sample, context);
        }

        // source nodes
        else if (node instanceof EsQueryExec esQuery) {
            return planEsQueryNode(esQuery, context);
        } else if (node instanceof EsStatsQueryExec statsQuery) {
            return planEsStats(statsQuery, context);
        } else if (node instanceof LocalSourceExec localSource) {
            return planLocal(localSource, context);
        } else if (node instanceof ShowExec show) {
            return planShow(show);
        } else if (node instanceof ExchangeSourceExec exchangeSource) {
            return planExchangeSource(exchangeSource, exchangeSourceSupplier);
        } else if (node instanceof ParallelExec parallelExec) {
            return planParallelNode(parallelExec, context);
        } else if (node instanceof TimeSeriesSourceExec ts) {
            return planTimeSeriesSource(ts, context);
        }
        // lookups and joins
        else if (node instanceof EnrichExec enrich) {
            return planEnrich(enrich, context);
        } else if (node instanceof HashJoinExec join) {
            return planHashJoin(join, context);
        } else if (node instanceof LookupJoinExec join) {
            return planLookupJoin(join, context);
        }
        // output
        else if (node instanceof OutputExec outputExec) {
            return planOutput(outputExec, context);
        } else if (node instanceof ExchangeSinkExec exchangeSink) {
            return planExchangeSink(exchangeSink, context);
        } else if (node instanceof RrfScoreEvalExec rrf) {
            return planRrfScoreEvalExec(rrf, context);
        }

        throw new EsqlIllegalArgumentException("unknown physical plan node [" + node.nodeName() + "]");
    }

    private PhysicalOperation planCompletion(CompletionExec completion, LocalExecutionPlannerContext context) {
        PhysicalOperation source = plan(completion.child(), context);
        String inferenceId = BytesRefs.toString(completion.inferenceId().fold(context.foldCtx()));
        Layout outputLayout = source.layout.builder().append(completion.targetField()).build();
        EvalOperator.ExpressionEvaluator.Factory promptEvaluatorFactory = EvalMapper.toEvaluator(
            context.foldCtx(),
            completion.prompt(),
            source.layout
        );

        return source.with(new CompletionOperator.Factory(inferenceRunner, inferenceId, promptEvaluatorFactory), outputLayout);
    }

    private PhysicalOperation planRrfScoreEvalExec(RrfScoreEvalExec rrf, LocalExecutionPlannerContext context) {
        PhysicalOperation source = plan(rrf.child(), context);

        int scorePosition = -1;
        int forkPosition = -1;
        int pos = 0;
        for (Attribute attr : rrf.child().output()) {
            if (attr.name().equals(Fork.FORK_FIELD)) {
                forkPosition = pos;
            }
            if (attr.name().equals(MetadataAttribute.SCORE)) {
                scorePosition = pos;
            }

            pos += 1;
        }

        if (scorePosition == -1) {
            throw new IllegalStateException("can't find _score attribute position");
        }
        if (forkPosition == -1) {
            throw new IllegalStateException("can'find _fork attribute position");
        }

        return source.with(new RrfScoreEvalOperator.Factory(forkPosition, scorePosition), source.layout);
    }

    private PhysicalOperation planAggregation(AbstractAggregateExec aggregate, LocalExecutionPlannerContext context) {
        var source = plan(aggregate.child(), context);
        var physicalOperation = physicalOperationProviders.groupingPhysicalOperation(aggregate, source, context);

        if (aggregate instanceof TopNAggregateExec topNAggregate && topNAggregate.getMode().isOutputPartial() == false) {
            return planTopN(topNAggregate.order(), topNAggregate.limit(), topNAggregate.estimatedRowSize(), physicalOperation, context);
        }

        return physicalOperation;
    }

    private PhysicalOperation planEsQueryNode(EsQueryExec esQueryExec, LocalExecutionPlannerContext context) {
        return physicalOperationProviders.sourcePhysicalOperation(esQueryExec, context);
    }

    private PhysicalOperation planTimeSeriesSource(TimeSeriesSourceExec ts, LocalExecutionPlannerContext context) {
        return physicalOperationProviders.timeSeriesSourceOperation(ts, context);
    }

    private PhysicalOperation planEsStats(EsStatsQueryExec statsQuery, LocalExecutionPlannerContext context) {
        if (physicalOperationProviders instanceof EsPhysicalOperationProviders == false) {
            throw new EsqlIllegalArgumentException("EsStatsQuery should only occur against a Lucene backend");
        }
        if (statsQuery.stats().size() > 1) {
            throw new EsqlIllegalArgumentException("EsStatsQuery currently supports only one field statistic");
        }

        // for now only one stat is supported
        EsStatsQueryExec.Stat stat = statsQuery.stats().get(0);

        EsPhysicalOperationProviders esProvider = (EsPhysicalOperationProviders) physicalOperationProviders;
        final LuceneOperator.Factory luceneFactory = esProvider.countSource(context, stat.filter(statsQuery.query()), statsQuery.limit());

        Layout.Builder layout = new Layout.Builder();
        layout.append(statsQuery.outputSet());
        int instanceCount = Math.max(1, luceneFactory.taskConcurrency());
        context.driverParallelism(new DriverParallelism(DriverParallelism.Type.DATA_PARALLELISM, instanceCount));
        return PhysicalOperation.fromSource(luceneFactory, layout.build());
    }

    private PhysicalOperation planFieldExtractNode(FieldExtractExec fieldExtractExec, LocalExecutionPlannerContext context) {
        return physicalOperationProviders.fieldExtractPhysicalOperation(fieldExtractExec, plan(fieldExtractExec.child(), context));
    }

    private PhysicalOperation planOutput(OutputExec outputExec, LocalExecutionPlannerContext context) {
        PhysicalOperation source = plan(outputExec.child(), context);
        var output = outputExec.output();

        return source.withSink(
            new OutputOperatorFactory(
                Expressions.names(output),
                alignPageToAttributes(output, source.layout),
                outputExec.getPageConsumer()
            ),
            source.layout
        );
    }

    private static Function<Page, Page> alignPageToAttributes(List<Attribute> attrs, Layout layout) {
        // align the page layout with the operator output
        // extraction order - the list ordinal is the same as the column one
        // while the value represents the position in the original page
        final int[] mappedPosition = new int[attrs.size()];
        int index = -1;
        boolean transformRequired = false;
        for (var attribute : attrs) {
            mappedPosition[++index] = layout.get(attribute.id()).channel();
            transformRequired |= mappedPosition[index] != index;
        }
        Function<Page, Page> transformer = transformRequired ? p -> {
            var blocks = new Block[mappedPosition.length];
            for (int i = 0; i < blocks.length; i++) {
                blocks[i] = p.getBlock(mappedPosition[i]);
                blocks[i].incRef();
            }
            p.releaseBlocks();
            return new Page(blocks);
        } : Function.identity();

        return transformer;
    }

    private PhysicalOperation planExchange(ExchangeExec exchangeExec, LocalExecutionPlannerContext context) {
        throw new UnsupportedOperationException("Exchange needs to be replaced with a sink/source");
    }

    private PhysicalOperation planExchangeSink(ExchangeSinkExec exchangeSink, LocalExecutionPlannerContext context) {
        Objects.requireNonNull(exchangeSinkSupplier, "ExchangeSinkHandler wasn't provided");
        var child = exchangeSink.child();
        PhysicalOperation source = plan(child, context);
        return source.withSink(new ExchangeSinkOperatorFactory(exchangeSinkSupplier), source.layout);
    }

    private PhysicalOperation planExchangeSource(ExchangeSourceExec exchangeSource, Supplier<ExchangeSource> exchangeSourceSupplier) {
        Objects.requireNonNull(exchangeSourceSupplier, "ExchangeSourceHandler wasn't provided");

        var builder = new Layout.Builder();
        builder.append(exchangeSource.output());
        // decorate the layout
        var l = builder.build();
        var layout = exchangeSource.isIntermediateAgg() ? new ExchangeLayout(l) : l;

        return PhysicalOperation.fromSource(new ExchangeSourceOperatorFactory(exchangeSourceSupplier), layout);
    }

    private PhysicalOperation planParallelNode(ParallelExec parallelExec, LocalExecutionPlannerContext context) {
        var exchange = new DirectExchange(context.queryPragmas.exchangeBufferSize());
        {
            PhysicalOperation source = plan(parallelExec.child(), context);
            var sinkOperator = source.withSink(new ExchangeSinkOperatorFactory(exchange::exchangeSink), source.layout);
            final TimeValue statusInterval = configuration.pragmas().statusInterval();
            context.addDriverFactory(
                new DriverFactory(
                    new DriverSupplier(
                        context.description,
                        ClusterName.CLUSTER_NAME_SETTING.get(settings).value(),
                        Node.NODE_NAME_SETTING.get(settings),
                        context.bigArrays,
                        context.blockFactory,
                        sinkOperator,
                        statusInterval,
                        settings
                    ),
                    DriverParallelism.SINGLE
                )
            );
            context.driverParallelism.set(DriverParallelism.SINGLE);
        }
        var exchangeSource = new ExchangeSourceExec(parallelExec.source(), parallelExec.output(), false);
        return planExchangeSource(exchangeSource, exchange::exchangeSource);
    }

    private PhysicalOperation planTopN(TopNExec topNExec, LocalExecutionPlannerContext context) {
        PhysicalOperation source = plan(topNExec.child(), context);
        return planTopN(topNExec.order(), topNExec.limit(), topNExec.estimatedRowSize(), source, context);
    }

    private PhysicalOperation planTopN(
        List<Order> order,
        Expression limit,
        Integer estimatedRowSize,
        PhysicalOperation source,
        LocalExecutionPlannerContext context
    ) {
        assert estimatedRowSize != null && estimatedRowSize > 0 : "estimated row size [" + estimatedRowSize + "] wasn't set";

        ElementType[] elementTypes = new ElementType[source.layout.numberOfChannels()];
        TopNEncoder[] encoders = new TopNEncoder[source.layout.numberOfChannels()];
        List<Layout.ChannelSet> inverse = source.layout.inverse();
        for (int channel = 0; channel < inverse.size(); channel++) {
            elementTypes[channel] = PlannerUtils.toElementType(inverse.get(channel).type());
            encoders[channel] = switch (inverse.get(channel).type()) {
                case IP -> TopNEncoder.IP;
                case TEXT, KEYWORD -> TopNEncoder.UTF8;
                case VERSION -> TopNEncoder.VERSION;
                case BOOLEAN, NULL, BYTE, SHORT, INTEGER, LONG, DOUBLE, FLOAT, HALF_FLOAT, DATETIME, DATE_NANOS, DATE_PERIOD, TIME_DURATION,
                    OBJECT, SCALED_FLOAT, UNSIGNED_LONG, DOC_DATA_TYPE, TSID_DATA_TYPE -> TopNEncoder.DEFAULT_SORTABLE;
                case GEO_POINT, CARTESIAN_POINT, GEO_SHAPE, CARTESIAN_SHAPE, COUNTER_LONG, COUNTER_INTEGER, COUNTER_DOUBLE, SOURCE,
                    AGGREGATE_METRIC_DOUBLE, DENSE_VECTOR -> TopNEncoder.DEFAULT_UNSORTABLE;
                // unsupported fields are encoded as BytesRef, we'll use the same encoder; all values should be null at this point
                case PARTIAL_AGG, UNSUPPORTED -> TopNEncoder.UNSUPPORTED;
            };
        }
        List<TopNOperator.SortOrder> orders = order.stream().map(orderEntry -> {
            int sortByChannel;
            if (orderEntry.child() instanceof Attribute a) {
                sortByChannel = source.layout.get(a.id()).channel();
            } else {
                throw new EsqlIllegalArgumentException("order by expression must be an attribute");
            }

            return new TopNOperator.SortOrder(
                sortByChannel,
                orderEntry.direction().equals(Order.OrderDirection.ASC),
                orderEntry.nullsPosition().equals(Order.NullsPosition.FIRST)
            );
        }).toList();

<<<<<<< HEAD
        int intLimit;
        if (limit instanceof Literal literal) {
            intLimit = stringToInt(literal.value().toString());
=======
        int limit;
        if (topNExec.limit() instanceof Literal literal) {
            Object val = literal.value() instanceof BytesRef br ? BytesRefs.toString(br) : literal.value();
            limit = stringToInt(val.toString());
>>>>>>> 4df0e993
        } else {
            throw new EsqlIllegalArgumentException("limit only supported with literal values");
        }
        return source.with(
            new TopNOperatorFactory(intLimit, asList(elementTypes), asList(encoders), orders, context.pageSize(estimatedRowSize)),
            source.layout
        );
    }

    private PhysicalOperation planEval(EvalExec eval, LocalExecutionPlannerContext context) {
        PhysicalOperation source = plan(eval.child(), context);

        for (Alias field : eval.fields()) {
            var evaluatorSupplier = EvalMapper.toEvaluator(context.foldCtx(), field.child(), source.layout);
            Layout.Builder layout = source.layout.builder();
            layout.append(field.toAttribute());
            source = source.with(new EvalOperatorFactory(evaluatorSupplier), layout.build());
        }
        return source;
    }

    private PhysicalOperation planDissect(DissectExec dissect, LocalExecutionPlannerContext context) {
        PhysicalOperation source = plan(dissect.child(), context);
        Layout.Builder layoutBuilder = source.layout.builder();
        layoutBuilder.append(dissect.extractedFields());
        final Expression expr = dissect.inputExpression();
        // Names in the pattern and layout can differ.
        // Attributes need to be rename-able to avoid problems with shadowing - see GeneratingPlan resp. PushDownRegexExtract.
        String[] patternNames = Expressions.names(dissect.parser().keyAttributes(Source.EMPTY)).toArray(new String[0]);

        Layout layout = layoutBuilder.build();
        source = source.with(
            new StringExtractOperator.StringExtractOperatorFactory(
                patternNames,
                EvalMapper.toEvaluator(context.foldCtx(), expr, layout),
                () -> (input) -> dissect.parser().parser().parse(input)
            ),
            layout
        );
        return source;
    }

    private PhysicalOperation planGrok(GrokExec grok, LocalExecutionPlannerContext context) {
        PhysicalOperation source = plan(grok.child(), context);
        Layout.Builder layoutBuilder = source.layout.builder();
        List<Attribute> extractedFields = grok.extractedFields();
        layoutBuilder.append(extractedFields);
        Map<String, Integer> fieldToPos = Maps.newHashMapWithExpectedSize(extractedFields.size());
        Map<String, ElementType> fieldToType = Maps.newHashMapWithExpectedSize(extractedFields.size());
        ElementType[] types = new ElementType[extractedFields.size()];
        List<Attribute> extractedFieldsFromPattern = grok.pattern().extractedFields();
        for (int i = 0; i < extractedFields.size(); i++) {
            DataType extractedFieldType = extractedFields.get(i).dataType();
            // Names in pattern and layout can differ.
            // Attributes need to be rename-able to avoid problems with shadowing - see GeneratingPlan resp. PushDownRegexExtract.
            String patternName = extractedFieldsFromPattern.get(i).name();
            ElementType type = PlannerUtils.toElementType(extractedFieldType);
            fieldToPos.put(patternName, i);
            fieldToType.put(patternName, type);
            types[i] = type;
        }

        Layout layout = layoutBuilder.build();
        source = source.with(
            new ColumnExtractOperator.Factory(
                types,
                EvalMapper.toEvaluator(context.foldCtx(), grok.inputExpression(), layout),
                () -> new GrokEvaluatorExtracter(grok.pattern().grok(), grok.pattern().pattern(), fieldToPos, fieldToType)
            ),
            layout
        );
        return source;
    }

    private PhysicalOperation planEnrich(EnrichExec enrich, LocalExecutionPlannerContext context) {
        PhysicalOperation source = plan(enrich.child(), context);
        Layout.Builder layoutBuilder = source.layout.builder();
        layoutBuilder.append(enrich.enrichFields());
        Layout layout = layoutBuilder.build();
        String enrichIndex = enrich.concreteIndices().get(clusterAlias);
        if (enrichIndex == null) {
            throw new EsqlIllegalArgumentException("No concrete enrich index for cluster [" + clusterAlias + "]");
        }
        Layout.ChannelAndType input = source.layout.get(enrich.matchField().id());
        return source.with(
            new EnrichLookupOperator.Factory(
                sessionId,
                parentTask,
                context.queryPragmas().enrichMaxWorkers(),
                input.channel(),
                enrichLookupService,
                input.type(),
                enrichIndex,
                enrich.matchType(),
                enrich.policyMatchField(),
                enrich.enrichFields(),
                enrich.source()
            ),
            layout
        );
    }

    private PhysicalOperation planRerank(RerankExec rerank, LocalExecutionPlannerContext context) {
        PhysicalOperation source = plan(rerank.child(), context);

        EvalOperator.ExpressionEvaluator.Factory rowEncoderFactory;
        if (rerank.rerankFields().size() > 1) {
            // If there is more than one field used for reranking we are encoded the input in a YAML doc, using field names as key.
            // The input value will looks like
            // text_field: foo bar
            // multivalue_text_field:
            // - value 1
            // - value 2
            // integer_field: 132
            Map<ColumnInfoImpl, EvalOperator.ExpressionEvaluator.Factory> rerankFieldsEvaluatorSuppliers = Maps
                .newLinkedHashMapWithExpectedSize(rerank.rerankFields().size());

            for (var rerankField : rerank.rerankFields()) {
                rerankFieldsEvaluatorSuppliers.put(
                    new ColumnInfoImpl(rerankField.name(), rerankField.dataType(), null),
                    EvalMapper.toEvaluator(context.foldCtx(), rerankField.child(), source.layout)
                );
            }
            rowEncoderFactory = XContentRowEncoder.yamlRowEncoderFactory(rerankFieldsEvaluatorSuppliers);
        } else {
            rowEncoderFactory = EvalMapper.toEvaluator(context.foldCtx(), rerank.rerankFields().get(0).child(), source.layout);
        }

        String inferenceId = BytesRefs.toString(rerank.inferenceId().fold(context.foldCtx));
        String queryText = BytesRefs.toString(rerank.queryText().fold(context.foldCtx));

        Layout outputLayout = source.layout;
        if (source.layout.get(rerank.scoreAttribute().id()) == null) {
            outputLayout = source.layout.builder().append(rerank.scoreAttribute()).build();
        }

        int scoreChannel = outputLayout.get(rerank.scoreAttribute().id()).channel();

        return source.with(
            new RerankOperator.Factory(inferenceRunner, inferenceId, queryText, rowEncoderFactory, scoreChannel),
            outputLayout
        );
    }

    private PhysicalOperation planHashJoin(HashJoinExec join, LocalExecutionPlannerContext context) {
        PhysicalOperation source = plan(join.left(), context);
        int positionsChannel = source.layout.numberOfChannels();

        Layout.Builder layoutBuilder = source.layout.builder();
        for (Attribute f : join.output()) {
            if (join.left().outputSet().contains(f)) {
                continue;
            }
            layoutBuilder.append(f);
        }
        Layout layout = layoutBuilder.build();
        LocalSourceExec localSourceExec = (LocalSourceExec) join.joinData();
        Block[] localData = localSourceExec.supplier().get();

        RowInTableLookupOperator.Key[] keys = new RowInTableLookupOperator.Key[join.leftFields().size()];
        int[] blockMapping = new int[join.leftFields().size()];
        for (int k = 0; k < join.leftFields().size(); k++) {
            Attribute left = join.leftFields().get(k);
            Attribute right = join.rightFields().get(k);
            Block localField = null;
            List<Attribute> output = join.joinData().output();
            for (int l = 0; l < output.size(); l++) {
                if (output.get(l).name().equals(right.name())) {
                    localField = localData[l];
                }
            }
            if (localField == null) {
                throw new IllegalArgumentException("can't find local data for [" + right + "]");
            }

            keys[k] = new RowInTableLookupOperator.Key(left.name(), localField);
            Layout.ChannelAndType input = source.layout.get(left.id());
            blockMapping[k] = input.channel();
        }

        // Load the "positions" of each match
        source = source.with(new RowInTableLookupOperator.Factory(keys, blockMapping), layout);

        // Load the "values" from each match
        var joinDataOutput = join.joinData().output();
        for (Attribute f : join.addedFields()) {
            Block localField = null;
            for (int l = 0; l < joinDataOutput.size(); l++) {
                if (joinDataOutput.get(l).name().equals(f.name())) {
                    localField = localData[l];
                }
            }
            if (localField == null) {
                throw new IllegalArgumentException("can't find local data for [" + f + "]");
            }
            source = source.with(
                new ColumnLoadOperator.Factory(new ColumnLoadOperator.Values(f.name(), localField), positionsChannel),
                layout
            );
        }

        // Drop the "positions" of the match
        List<Integer> projection = new ArrayList<>();
        IntStream.range(0, positionsChannel).boxed().forEach(projection::add);
        IntStream.range(positionsChannel + 1, positionsChannel + 1 + join.addedFields().size()).boxed().forEach(projection::add);
        return source.with(new ProjectOperatorFactory(projection), layout);
    }

    private PhysicalOperation planLookupJoin(LookupJoinExec join, LocalExecutionPlannerContext context) {
        PhysicalOperation source = plan(join.left(), context);
        Layout.Builder layoutBuilder = source.layout.builder();
        for (Attribute f : join.addedFields()) {
            layoutBuilder.append(f);
        }
        Layout layout = layoutBuilder.build();

        EsQueryExec localSourceExec = (EsQueryExec) join.lookup();
        if (localSourceExec.indexMode() != IndexMode.LOOKUP) {
            throw new IllegalArgumentException("can't plan [" + join + "]");
        }
        Map<String, IndexMode> indicesWithModes = localSourceExec.indexNameWithModes();
        if (indicesWithModes.size() != 1) {
            throw new IllegalArgumentException("can't plan [" + join + "], found more than 1 index");
        }
        var entry = indicesWithModes.entrySet().iterator().next();
        if (entry.getValue() != IndexMode.LOOKUP) {
            throw new IllegalArgumentException("can't plan [" + join + "], found index with mode [" + entry.getValue() + "]");
        }
        String indexName = entry.getKey();
        if (join.leftFields().size() != join.rightFields().size()) {
            throw new IllegalArgumentException("can't plan [" + join + "]: mismatching left and right field count");
        }
        List<MatchConfig> matchFields = new ArrayList<>(join.leftFields().size());
        for (int i = 0; i < join.leftFields().size(); i++) {
            TypedAttribute left = (TypedAttribute) join.leftFields().get(i);
            FieldAttribute right = (FieldAttribute) join.rightFields().get(i);
            Layout.ChannelAndType input = source.layout.get(left.id());
            if (input == null) {
                throw new IllegalArgumentException("can't plan [" + join + "][" + left + "]");
            }
            matchFields.add(new MatchConfig(right, input));
        }
        if (matchFields.size() != 1) {
            throw new IllegalArgumentException("can't plan [" + join + "]: multiple join predicates are not supported");
        }
        // TODO support multiple match fields, and support more than equality predicates
        MatchConfig matchConfig = matchFields.getFirst();

        return source.with(
            new LookupFromIndexOperator.Factory(
                sessionId,
                parentTask,
                context.queryPragmas().enrichMaxWorkers(),
                matchConfig.channel(),
                ctx -> lookupFromIndexService,
                matchConfig.type(),
                localSourceExec.indexPattern(),
                indexName,
                matchConfig.fieldName(),
                join.addedFields().stream().map(f -> (NamedExpression) f).toList(),
                join.source()
            ),
            layout
        );
    }

    private record MatchConfig(FieldAttribute.FieldName fieldName, int channel, DataType type) {
        private MatchConfig(FieldAttribute match, Layout.ChannelAndType input) {
            // TODO: Using exactAttribute was supposed to handle TEXT fields with KEYWORD subfields - but we don't allow these in lookup
            // indices, so the call to exactAttribute looks redundant now.
            this(match.exactAttribute().fieldName(), input.channel(), input.type());
        }
    }

    private PhysicalOperation planLocal(LocalSourceExec localSourceExec, LocalExecutionPlannerContext context) {
        Layout.Builder layout = new Layout.Builder();
        layout.append(localSourceExec.output());
        LocalSourceOperator.BlockSupplier supplier = () -> localSourceExec.supplier().get();
        var operator = new LocalSourceOperator(supplier);
        return PhysicalOperation.fromSource(new LocalSourceFactory(() -> operator), layout.build());
    }

    private PhysicalOperation planShow(ShowExec showExec) {
        Layout.Builder layout = new Layout.Builder();
        layout.append(showExec.output());
        return PhysicalOperation.fromSource(new ShowOperator.ShowOperatorFactory(showExec.values()), layout.build());
    }

    private PhysicalOperation planProject(ProjectExec project, LocalExecutionPlannerContext context) {
        var source = plan(project.child(), context);
        List<? extends NamedExpression> projections = project.projections();
        List<Integer> projectionList = new ArrayList<>(projections.size());

        Layout.Builder layout = new Layout.Builder();
        for (NamedExpression ne : projections) {
            NameId inputId = ne instanceof Alias a ? ((NamedExpression) a.child()).id() : ne.id();
            Layout.ChannelAndType input = source.layout.get(inputId);
            if (input == null) {
                throw new IllegalStateException("can't find input for [" + ne + "]");
            }
            layout.append(ne);
            projectionList.add(input.channel());
        }

        return source.with(new ProjectOperatorFactory(projectionList), layout.build());
    }

    private PhysicalOperation planFilter(FilterExec filter, LocalExecutionPlannerContext context) {
        PhysicalOperation source = plan(filter.child(), context);
        // TODO: should this be extracted into a separate eval block?
        PhysicalOperation filterOperation = source.with(
            new FilterOperatorFactory(EvalMapper.toEvaluator(context.foldCtx(), filter.condition(), source.layout, shardContexts)),
            source.layout
        );
        if (PlannerUtils.usesScoring(filter)) {
            // Add scorer operator to add the filter expression scores to the overall scores
            int scoreBlock = 0;
            for (Attribute attribute : filter.output()) {
                if (MetadataAttribute.SCORE.equals(attribute.name())) {
                    break;
                }
                scoreBlock++;
            }
            if (scoreBlock == filter.output().size()) {
                throw new IllegalStateException("Couldn't find _score attribute in a WHERE clause");
            }

            filterOperation = filterOperation.with(
                new ScoreOperator.ScoreOperatorFactory(ScoreMapper.toScorer(filter.condition(), shardContexts), scoreBlock),
                filterOperation.layout
            );
        }
        return filterOperation;
    }

    private PhysicalOperation planLimit(LimitExec limit, LocalExecutionPlannerContext context) {
        PhysicalOperation source = plan(limit.child(), context);
        return source.with(new LimitOperator.Factory((Integer) limit.limit().fold(context.foldCtx)), source.layout);
    }

    private PhysicalOperation planMvExpand(MvExpandExec mvExpandExec, LocalExecutionPlannerContext context) {
        PhysicalOperation source = plan(mvExpandExec.child(), context);
        int blockSize = 5000;// TODO estimate row size and use context.pageSize()
        Layout.Builder layout = source.layout.builder();
        layout.replace(mvExpandExec.target().id(), mvExpandExec.expanded().id());
        return source.with(
            new MvExpandOperator.Factory(source.layout.get(mvExpandExec.target().id()).channel(), blockSize),
            layout.build()
        );
    }

    private PhysicalOperation planChangePoint(ChangePointExec changePoint, LocalExecutionPlannerContext context) {
        PhysicalOperation source = plan(changePoint.child(), context);
        Layout layout = source.layout.builder().append(changePoint.targetType()).append(changePoint.targetPvalue()).build();
        return source.with(
            new ChangePointOperator.Factory(
                layout.get(changePoint.value().id()).channel(),
                changePoint.sourceText(),
                changePoint.sourceLocation().getLineNumber(),
                changePoint.sourceLocation().getColumnNumber()
            ),
            layout
        );
    }

    private PhysicalOperation planSample(SampleExec rsx, LocalExecutionPlannerContext context) {
        PhysicalOperation source = plan(rsx.child(), context);
        var probability = (double) Foldables.valueOf(context.foldCtx(), rsx.probability());
        return source.with(new SampleOperator.Factory(probability), source.layout);
    }

    /**
     * Immutable physical operation.
     */
    public static class PhysicalOperation implements Describable {
        final SourceOperatorFactory sourceOperatorFactory;
        final List<OperatorFactory> intermediateOperatorFactories;
        final SinkOperatorFactory sinkOperatorFactory;

        final Layout layout; // maps field names to channels

        /**
         * Creates a new physical operation with the given source and layout.
         */
        static PhysicalOperation fromSource(SourceOperatorFactory sourceOperatorFactory, Layout layout) {
            return new PhysicalOperation(sourceOperatorFactory, layout);
        }

        /**
         * Creates a new physical operation from this operation with the given layout.
         */
        PhysicalOperation with(Layout layout) {
            return new PhysicalOperation(this, Optional.empty(), Optional.empty(), layout);
        }

        /**
         * Creates a new physical operation from this operation with the given intermediate operator and layout.
         */
        PhysicalOperation with(OperatorFactory operatorFactory, Layout layout) {
            return new PhysicalOperation(this, Optional.of(operatorFactory), Optional.empty(), layout);
        }

        /**
         * Creates a new physical operation from this operation with the given sink and layout.
         */
        PhysicalOperation withSink(SinkOperatorFactory sink, Layout layout) {
            return new PhysicalOperation(this, Optional.empty(), Optional.of(sink), layout);
        }

        private PhysicalOperation(SourceOperatorFactory sourceOperatorFactory, Layout layout) {
            this.sourceOperatorFactory = sourceOperatorFactory;
            this.intermediateOperatorFactories = List.of();
            this.sinkOperatorFactory = null;
            this.layout = layout;
        }

        private PhysicalOperation(
            PhysicalOperation physicalOperation,
            Optional<OperatorFactory> intermediateOperatorFactory,
            Optional<SinkOperatorFactory> sinkOperatorFactory,
            Layout layout
        ) {
            sourceOperatorFactory = physicalOperation.sourceOperatorFactory;
            intermediateOperatorFactories = new ArrayList<>();
            intermediateOperatorFactories.addAll(physicalOperation.intermediateOperatorFactories);
            intermediateOperatorFactory.ifPresent(intermediateOperatorFactories::add);
            this.sinkOperatorFactory = sinkOperatorFactory.isPresent() ? sinkOperatorFactory.get() : null;
            this.layout = layout;
        }

        public SourceOperator source(DriverContext driverContext) {
            return sourceOperatorFactory.get(driverContext);
        }

        public void operators(List<Operator> operators, DriverContext driverContext) {
            intermediateOperatorFactories.stream().map(opFactory -> opFactory.get(driverContext)).forEach(operators::add);
        }

        public SinkOperator sink(DriverContext driverContext) {
            return sinkOperatorFactory.get(driverContext);
        }

        @Override
        public String describe() {
            return Stream.concat(
                Stream.concat(Stream.of(sourceOperatorFactory), intermediateOperatorFactories.stream()),
                Stream.of(sinkOperatorFactory)
            ).map(describable -> describable == null ? "null" : describable.describe()).collect(joining("\n\\_", "\\_", ""));
        }

        @Override
        public String toString() {
            return describe();
        }
    }

    /**
     * The count and type of driver parallelism.
     */
    record DriverParallelism(Type type, int instanceCount) {

        DriverParallelism {
            if (instanceCount <= 0) {
                throw new IllegalArgumentException("instance count must be greater than zero; got: " + instanceCount);
            }
        }

        static final DriverParallelism SINGLE = new DriverParallelism(Type.SINGLETON, 1);

        enum Type {
            SINGLETON,
            DATA_PARALLELISM,
            TASK_LEVEL_PARALLELISM
        }
    }

    /**
     * Context object used while generating a local plan. Currently only collects the driver factories as well as
     * maintains information how many driver instances should be created for a given driver.
     */
    public record LocalExecutionPlannerContext(
        String description,
        List<DriverFactory> driverFactories,
        Holder<DriverParallelism> driverParallelism,
        QueryPragmas queryPragmas,
        BigArrays bigArrays,
        BlockFactory blockFactory,
        FoldContext foldCtx,
        Settings settings,
        List<EsPhysicalOperationProviders.ShardContext> shardContexts
    ) {
        void addDriverFactory(DriverFactory driverFactory) {
            driverFactories.add(driverFactory);
        }

        void driverParallelism(DriverParallelism parallelism) {
            driverParallelism.set(parallelism);
        }

        int pageSize(Integer estimatedRowSize) {
            if (estimatedRowSize == null) {
                throw new IllegalStateException("estimated row size hasn't been set");
            }
            if (estimatedRowSize == 0) {
                throw new IllegalStateException("estimated row size can't be 0");
            }
            if (queryPragmas.pageSize() != 0) {
                return queryPragmas.pageSize();
            }
            return Math.max(SourceOperator.MIN_TARGET_PAGE_SIZE, SourceOperator.TARGET_PAGE_SIZE / estimatedRowSize);
        }
    }

    record DriverSupplier(
        String description,
        String clusterName,
        String nodeName,
        BigArrays bigArrays,
        BlockFactory blockFactory,
        PhysicalOperation physicalOperation,
        TimeValue statusInterval,
        Settings settings
    ) implements Function<String, Driver>, Describable {
        @Override
        public Driver apply(String sessionId) {
            SourceOperator source = null;
            List<Operator> operators = new ArrayList<>();
            SinkOperator sink = null;
            boolean success = false;
            var localBreakerSettings = new LocalCircuitBreaker.SizeSettings(settings);
            final var localBreaker = new LocalCircuitBreaker(
                blockFactory.breaker(),
                localBreakerSettings.overReservedBytes(),
                localBreakerSettings.maxOverReservedBytes()
            );
            var driverContext = new DriverContext(bigArrays, blockFactory.newChildFactory(localBreaker));
            try {
                source = physicalOperation.source(driverContext);
                physicalOperation.operators(operators, driverContext);
                sink = physicalOperation.sink(driverContext);
                success = true;
                return new Driver(
                    sessionId,
                    description,
                    clusterName,
                    nodeName,
                    System.currentTimeMillis(),
                    System.nanoTime(),
                    driverContext,
                    physicalOperation::describe,
                    source,
                    operators,
                    sink,
                    statusInterval,
                    localBreaker
                );
            } finally {
                if (false == success) {
                    Releasables.close(source, () -> Releasables.close(operators), sink, localBreaker);
                }
            }
        }

        @Override
        public String describe() {
            return physicalOperation.describe();
        }
    }

    record DriverFactory(DriverSupplier driverSupplier, DriverParallelism driverParallelism) implements Describable {
        @Override
        public String describe() {
            return "DriverFactory(instances = "
                + driverParallelism.instanceCount()
                + ", type = "
                + driverParallelism.type()
                + ")\n"
                + driverSupplier.describe();
        }
    }

    /**
     * Plan representation that is geared towards execution on a single node
     */
    public static class LocalExecutionPlan implements Describable {
        final List<DriverFactory> driverFactories;

        LocalExecutionPlan(List<DriverFactory> driverFactories) {
            this.driverFactories = driverFactories;
        }

        public List<Driver> createDrivers(String sessionId) {
            List<Driver> drivers = new ArrayList<>();
            boolean success = false;
            try {
                for (DriverFactory df : driverFactories) {
                    for (int i = 0; i < df.driverParallelism.instanceCount; i++) {
                        logger.trace("building {} {}", i, df);
                        drivers.add(df.driverSupplier.apply(sessionId));
                    }
                }
                success = true;
                return drivers;
            } finally {
                if (success == false) {
                    Releasables.close(Releasables.wrap(drivers));
                }
            }
        }

        @Override
        public String describe() {
            return driverFactories.stream().map(DriverFactory::describe).collect(joining("\n"));
        }
    }
}<|MERGE_RESOLUTION|>--- conflicted
+++ resolved
@@ -525,19 +525,14 @@
             );
         }).toList();
 
-<<<<<<< HEAD
         int intLimit;
         if (limit instanceof Literal literal) {
-            intLimit = stringToInt(literal.value().toString());
-=======
-        int limit;
-        if (topNExec.limit() instanceof Literal literal) {
-            Object val = literal.value() instanceof BytesRef br ? BytesRefs.toString(br) : literal.value();
-            limit = stringToInt(val.toString());
->>>>>>> 4df0e993
+            String val = BytesRefs.toString(literal.value());
+            intLimit = stringToInt(val);
         } else {
             throw new EsqlIllegalArgumentException("limit only supported with literal values");
         }
+
         return source.with(
             new TopNOperatorFactory(intLimit, asList(elementTypes), asList(encoders), orders, context.pageSize(estimatedRowSize)),
             source.layout

/*
 * Copyright Elasticsearch B.V. and/or licensed to Elasticsearch B.V. under one
 * or more contributor license agreements. Licensed under the Elastic License
 * 2.0; you may not use this file except in compliance with the Elastic License
 * 2.0.
 */

package org.elasticsearch.xpack.esql.planner;

import org.apache.lucene.util.BytesRef;
import org.elasticsearch.cluster.ClusterName;
import org.elasticsearch.common.lucene.BytesRefs;
import org.elasticsearch.common.settings.Settings;
import org.elasticsearch.common.util.BigArrays;
import org.elasticsearch.common.util.Maps;
import org.elasticsearch.compute.Describable;
import org.elasticsearch.compute.data.Block;
import org.elasticsearch.compute.data.BlockFactory;
import org.elasticsearch.compute.data.ElementType;
import org.elasticsearch.compute.data.LocalCircuitBreaker;
import org.elasticsearch.compute.data.Page;
import org.elasticsearch.compute.lucene.DataPartitioning;
import org.elasticsearch.compute.lucene.IndexedByShardId;
import org.elasticsearch.compute.lucene.LuceneOperator;
import org.elasticsearch.compute.lucene.TimeSeriesSourceOperator;
import org.elasticsearch.compute.operator.ChangePointOperator;
import org.elasticsearch.compute.operator.ColumnExtractOperator;
import org.elasticsearch.compute.operator.ColumnLoadOperator;
import org.elasticsearch.compute.operator.Driver;
import org.elasticsearch.compute.operator.DriverContext;
import org.elasticsearch.compute.operator.EvalOperator;
import org.elasticsearch.compute.operator.EvalOperator.EvalOperatorFactory;
import org.elasticsearch.compute.operator.FilterOperator.FilterOperatorFactory;
import org.elasticsearch.compute.operator.LimitOperator;
import org.elasticsearch.compute.operator.LocalSourceOperator;
import org.elasticsearch.compute.operator.LocalSourceOperator.LocalSourceFactory;
import org.elasticsearch.compute.operator.MvExpandOperator;
import org.elasticsearch.compute.operator.Operator;
import org.elasticsearch.compute.operator.Operator.OperatorFactory;
import org.elasticsearch.compute.operator.OutputOperator.OutputOperatorFactory;
import org.elasticsearch.compute.operator.RowInTableLookupOperator;
import org.elasticsearch.compute.operator.SampleOperator;
import org.elasticsearch.compute.operator.ScoreOperator;
import org.elasticsearch.compute.operator.ShowOperator;
import org.elasticsearch.compute.operator.SinkOperator;
import org.elasticsearch.compute.operator.SinkOperator.SinkOperatorFactory;
import org.elasticsearch.compute.operator.SourceOperator;
import org.elasticsearch.compute.operator.SourceOperator.SourceOperatorFactory;
import org.elasticsearch.compute.operator.StringExtractOperator;
import org.elasticsearch.compute.operator.exchange.ExchangeSink;
import org.elasticsearch.compute.operator.exchange.ExchangeSinkOperator.ExchangeSinkOperatorFactory;
import org.elasticsearch.compute.operator.exchange.ExchangeSource;
import org.elasticsearch.compute.operator.exchange.ExchangeSourceOperator.ExchangeSourceOperatorFactory;
import org.elasticsearch.compute.operator.fuse.LinearConfig;
import org.elasticsearch.compute.operator.fuse.LinearScoreEvalOperator;
import org.elasticsearch.compute.operator.fuse.RrfConfig;
import org.elasticsearch.compute.operator.fuse.RrfScoreEvalOperator;
import org.elasticsearch.compute.operator.topn.DocVectorEncoder;
import org.elasticsearch.compute.operator.topn.TopNEncoder;
import org.elasticsearch.compute.operator.topn.TopNOperator;
import org.elasticsearch.compute.operator.topn.TopNOperator.TopNOperatorFactory;
import org.elasticsearch.core.Assertions;
import org.elasticsearch.core.Releasables;
import org.elasticsearch.core.TimeValue;
import org.elasticsearch.index.IndexMode;
import org.elasticsearch.logging.LogManager;
import org.elasticsearch.logging.Logger;
import org.elasticsearch.node.Node;
import org.elasticsearch.tasks.CancellableTask;
import org.elasticsearch.transport.RemoteClusterAware;
import org.elasticsearch.xpack.esql.EsqlIllegalArgumentException;
import org.elasticsearch.xpack.esql.action.ColumnInfoImpl;
import org.elasticsearch.xpack.esql.core.expression.Alias;
import org.elasticsearch.xpack.esql.core.expression.Attribute;
import org.elasticsearch.xpack.esql.core.expression.Expression;
import org.elasticsearch.xpack.esql.core.expression.Expressions;
import org.elasticsearch.xpack.esql.core.expression.FieldAttribute;
import org.elasticsearch.xpack.esql.core.expression.FoldContext;
import org.elasticsearch.xpack.esql.core.expression.Literal;
import org.elasticsearch.xpack.esql.core.expression.MetadataAttribute;
import org.elasticsearch.xpack.esql.core.expression.NameId;
import org.elasticsearch.xpack.esql.core.expression.NamedExpression;
import org.elasticsearch.xpack.esql.core.expression.TypedAttribute;
import org.elasticsearch.xpack.esql.core.tree.Source;
import org.elasticsearch.xpack.esql.core.type.DataType;
import org.elasticsearch.xpack.esql.core.util.Holder;
import org.elasticsearch.xpack.esql.enrich.EnrichLookupOperator;
import org.elasticsearch.xpack.esql.enrich.EnrichLookupService;
import org.elasticsearch.xpack.esql.enrich.LookupFromIndexOperator;
import org.elasticsearch.xpack.esql.enrich.LookupFromIndexService;
import org.elasticsearch.xpack.esql.enrich.MatchConfig;
import org.elasticsearch.xpack.esql.evaluator.EvalMapper;
import org.elasticsearch.xpack.esql.evaluator.command.GrokEvaluatorExtracter;
import org.elasticsearch.xpack.esql.expression.Foldables;
import org.elasticsearch.xpack.esql.expression.Order;
import org.elasticsearch.xpack.esql.inference.InferenceService;
import org.elasticsearch.xpack.esql.inference.XContentRowEncoder;
import org.elasticsearch.xpack.esql.inference.completion.CompletionOperator;
import org.elasticsearch.xpack.esql.inference.rerank.RerankOperator;
import org.elasticsearch.xpack.esql.plan.logical.EsRelation;
import org.elasticsearch.xpack.esql.plan.logical.LogicalPlan;
import org.elasticsearch.xpack.esql.plan.physical.AggregateExec;
import org.elasticsearch.xpack.esql.plan.physical.ChangePointExec;
import org.elasticsearch.xpack.esql.plan.physical.DissectExec;
import org.elasticsearch.xpack.esql.plan.physical.EnrichExec;
import org.elasticsearch.xpack.esql.plan.physical.EsQueryExec;
import org.elasticsearch.xpack.esql.plan.physical.EsStatsQueryExec;
import org.elasticsearch.xpack.esql.plan.physical.EvalExec;
import org.elasticsearch.xpack.esql.plan.physical.ExchangeExec;
import org.elasticsearch.xpack.esql.plan.physical.ExchangeSinkExec;
import org.elasticsearch.xpack.esql.plan.physical.ExchangeSourceExec;
import org.elasticsearch.xpack.esql.plan.physical.FieldExtractExec;
import org.elasticsearch.xpack.esql.plan.physical.FilterExec;
import org.elasticsearch.xpack.esql.plan.physical.FragmentExec;
import org.elasticsearch.xpack.esql.plan.physical.FuseScoreEvalExec;
import org.elasticsearch.xpack.esql.plan.physical.GrokExec;
import org.elasticsearch.xpack.esql.plan.physical.HashJoinExec;
import org.elasticsearch.xpack.esql.plan.physical.LimitExec;
import org.elasticsearch.xpack.esql.plan.physical.LocalSourceExec;
import org.elasticsearch.xpack.esql.plan.physical.LookupJoinExec;
import org.elasticsearch.xpack.esql.plan.physical.MvExpandExec;
import org.elasticsearch.xpack.esql.plan.physical.OutputExec;
import org.elasticsearch.xpack.esql.plan.physical.PhysicalPlan;
import org.elasticsearch.xpack.esql.plan.physical.ProjectExec;
import org.elasticsearch.xpack.esql.plan.physical.SampleExec;
import org.elasticsearch.xpack.esql.plan.physical.ShowExec;
import org.elasticsearch.xpack.esql.plan.physical.TimeSeriesAggregateExec;
import org.elasticsearch.xpack.esql.plan.physical.TopNExec;
import org.elasticsearch.xpack.esql.plan.physical.inference.CompletionExec;
import org.elasticsearch.xpack.esql.plan.physical.inference.RerankExec;
import org.elasticsearch.xpack.esql.planner.EsPhysicalOperationProviders.ShardContext;
import org.elasticsearch.xpack.esql.plugin.QueryPragmas;
import org.elasticsearch.xpack.esql.score.ScoreMapper;
import org.elasticsearch.xpack.esql.session.Configuration;
import org.elasticsearch.xpack.esql.session.EsqlCCSUtils;

import java.util.ArrayList;
import java.util.List;
import java.util.Map;
import java.util.Objects;
import java.util.Optional;
import java.util.function.Function;
import java.util.function.Supplier;
import java.util.stream.IntStream;
import java.util.stream.Stream;

import static java.util.Arrays.asList;
import static java.util.stream.Collectors.joining;
import static org.elasticsearch.compute.operator.ProjectOperator.ProjectOperatorFactory;
import static org.elasticsearch.xpack.esql.type.EsqlDataTypeConverter.stringToInt;

/**
 * The local execution planner takes a plan (represented as PlanNode tree / digraph) as input and creates the corresponding
 * drivers that are used to execute the given plan.
 */
public class LocalExecutionPlanner {
    private static final Logger logger = LogManager.getLogger(LocalExecutionPlanner.class);

    private final String sessionId;
    private final String clusterAlias;
    private final CancellableTask parentTask;
    private final BigArrays bigArrays;
    private final BlockFactory blockFactory;
    private final Settings settings;
    private final Configuration configuration;
    private final Supplier<ExchangeSource> exchangeSourceSupplier;
    private final Supplier<ExchangeSink> exchangeSinkSupplier;
    private final EnrichLookupService enrichLookupService;
    private final LookupFromIndexService lookupFromIndexService;
    private final InferenceService inferenceService;
    private final PhysicalOperationProviders physicalOperationProviders;

    public LocalExecutionPlanner(
        String sessionId,
        String clusterAlias,
        CancellableTask parentTask,
        BigArrays bigArrays,
        BlockFactory blockFactory,
        Settings settings,
        Configuration configuration,
        Supplier<ExchangeSource> exchangeSourceSupplier,
        Supplier<ExchangeSink> exchangeSinkSupplier,
        EnrichLookupService enrichLookupService,
        LookupFromIndexService lookupFromIndexService,
        InferenceService inferenceService,
        PhysicalOperationProviders physicalOperationProviders
    ) {

        this.sessionId = sessionId;
        this.clusterAlias = clusterAlias;
        this.parentTask = parentTask;
        this.bigArrays = bigArrays;
        this.blockFactory = blockFactory;
        this.settings = settings;
        this.configuration = configuration;
        this.exchangeSourceSupplier = exchangeSourceSupplier;
        this.exchangeSinkSupplier = exchangeSinkSupplier;
        this.enrichLookupService = enrichLookupService;
        this.lookupFromIndexService = lookupFromIndexService;
        this.inferenceService = inferenceService;
        this.physicalOperationProviders = physicalOperationProviders;
    }

    /**
     * turn the given plan into a list of drivers to execute
     */
    public LocalExecutionPlan plan(
        String description,
        FoldContext foldCtx,
<<<<<<< HEAD
        PhysicalPlan localPhysicalPlan,
        IndexedByShardId<? extends ShardContext> shardContexts
    ) {
=======
        PlannerSettings plannerSettings,
        PhysicalPlan localPhysicalPlan
    ) {
        final boolean timeSeries = localPhysicalPlan.anyMatch(p -> p instanceof TimeSeriesAggregateExec);
>>>>>>> ad0967a2
        var context = new LocalExecutionPlannerContext(
            description,
            new ArrayList<>(),
            new Holder<>(DriverParallelism.SINGLE),
            configuration.pragmas(),
            bigArrays,
            blockFactory,
            foldCtx,
            plannerSettings,
            timeSeries,
            shardContexts
        );

        // workaround for https://github.com/elastic/elasticsearch/issues/99782
        localPhysicalPlan = localPhysicalPlan.transformUp(
            AggregateExec.class,
            a -> a.getMode().isOutputPartial() ? a : new ProjectExec(a.source(), a, Expressions.asAttributes(a.aggregates()))
        );
        PhysicalOperation physicalOperation = plan(localPhysicalPlan, context);

        final TimeValue statusInterval = configuration.pragmas().statusInterval();
        context.addDriverFactory(
            new DriverFactory(
                new DriverSupplier(
                    description,
                    ClusterName.CLUSTER_NAME_SETTING.get(settings).value(),
                    Node.NODE_NAME_SETTING.get(settings),
                    context.bigArrays,
                    context.blockFactory,
                    context.shardContexts,
                    physicalOperation,
                    statusInterval,
                    settings
                ),
                context.driverParallelism().get()
            )
        );

        return new LocalExecutionPlan(context.driverFactories);
    }

    private PhysicalOperation plan(PhysicalPlan node, LocalExecutionPlannerContext context) {
        if (node instanceof AggregateExec aggregate) {
            return planAggregation(aggregate, context);
        } else if (node instanceof FieldExtractExec fieldExtractExec) {
            return planFieldExtractNode(fieldExtractExec, context);
        } else if (node instanceof ExchangeExec exchangeExec) {
            return planExchange(exchangeExec, context);
        } else if (node instanceof TopNExec topNExec) {
            return planTopN(topNExec, context);
        } else if (node instanceof EvalExec eval) {
            return planEval(eval, context);
        } else if (node instanceof DissectExec dissect) {
            return planDissect(dissect, context);
        } else if (node instanceof GrokExec grok) {
            return planGrok(grok, context);
        } else if (node instanceof ProjectExec project) {
            return planProject(project, context);
        } else if (node instanceof FilterExec filter) {
            return planFilter(filter, context);
        } else if (node instanceof LimitExec limit) {
            return planLimit(limit, context);
        } else if (node instanceof MvExpandExec mvExpand) {
            return planMvExpand(mvExpand, context);
        } else if (node instanceof RerankExec rerank) {
            return planRerank(rerank, context);
        } else if (node instanceof ChangePointExec changePoint) {
            return planChangePoint(changePoint, context);
        } else if (node instanceof CompletionExec completion) {
            return planCompletion(completion, context);
        } else if (node instanceof SampleExec Sample) {
            return planSample(Sample, context);
        }

        // source nodes
        else if (node instanceof EsQueryExec esQuery) {
            return planEsQueryNode(esQuery, context);
        } else if (node instanceof EsStatsQueryExec statsQuery) {
            return planEsStats(statsQuery, context);
        } else if (node instanceof LocalSourceExec localSource) {
            return planLocal(localSource, context);
        } else if (node instanceof ShowExec show) {
            return planShow(show);
        } else if (node instanceof ExchangeSourceExec exchangeSource) {
            return planExchangeSource(exchangeSource, exchangeSourceSupplier);
        }
        // lookups and joins
        else if (node instanceof EnrichExec enrich) {
            return planEnrich(enrich, context);
        } else if (node instanceof HashJoinExec join) {
            return planHashJoin(join, context);
        } else if (node instanceof LookupJoinExec join) {
            return planLookupJoin(join, context);
        }
        // output
        else if (node instanceof OutputExec outputExec) {
            return planOutput(outputExec, context);
        } else if (node instanceof ExchangeSinkExec exchangeSink) {
            return planExchangeSink(exchangeSink, context);
        } else if (node instanceof FuseScoreEvalExec fuse) {
            return planFuseScoreEvalExec(fuse, context);
        }

        throw new EsqlIllegalArgumentException("unknown physical plan node [" + node.nodeName() + "]");
    }

    private PhysicalOperation planCompletion(CompletionExec completion, LocalExecutionPlannerContext context) {
        PhysicalOperation source = plan(completion.child(), context);
        String inferenceId = BytesRefs.toString(completion.inferenceId().fold(context.foldCtx()));
        Layout outputLayout = source.layout.builder().append(completion.targetField()).build();
        EvalOperator.ExpressionEvaluator.Factory promptEvaluatorFactory = EvalMapper.toEvaluator(
            context.foldCtx(),
            completion.prompt(),
            source.layout
        );

        return source.with(new CompletionOperator.Factory(inferenceService, inferenceId, promptEvaluatorFactory), outputLayout);
    }

    private PhysicalOperation planFuseScoreEvalExec(FuseScoreEvalExec fuse, LocalExecutionPlannerContext context) {
        PhysicalOperation source = plan(fuse.child(), context);
        Layout layout = source.layout;

        int scorePosition = layout.get(fuse.score().id()).channel();
        int discriminatorPosition = layout.get(fuse.discriminator().id()).channel();

        if (fuse.fuseConfig() instanceof RrfConfig rrfConfig) {
            return source.with(
                new RrfScoreEvalOperator.Factory(
                    discriminatorPosition,
                    scorePosition,
                    rrfConfig,
                    fuse.sourceText(),
                    fuse.sourceLocation().getLineNumber(),
                    fuse.sourceLocation().getColumnNumber()
                ),
                source.layout
            );
        } else if (fuse.fuseConfig() instanceof LinearConfig linearConfig) {
            return source.with(
                new LinearScoreEvalOperator.Factory(
                    discriminatorPosition,
                    scorePosition,
                    linearConfig,
                    fuse.sourceText(),
                    fuse.sourceLocation().getLineNumber(),
                    fuse.sourceLocation().getColumnNumber()
                ),
                source.layout
            );
        }

        throw new EsqlIllegalArgumentException("unknown FUSE score method [" + fuse.fuseConfig() + "]");
    }

    private PhysicalOperation planAggregation(AggregateExec aggregate, LocalExecutionPlannerContext context) {
        var source = plan(aggregate.child(), context);
        return physicalOperationProviders.groupingPhysicalOperation(aggregate, source, context);
    }

    private PhysicalOperation planEsQueryNode(EsQueryExec esQueryExec, LocalExecutionPlannerContext context) {
        return physicalOperationProviders.sourcePhysicalOperation(esQueryExec, context);
    }

    private PhysicalOperation planEsStats(EsStatsQueryExec statsQuery, LocalExecutionPlannerContext context) {
        if (physicalOperationProviders instanceof EsPhysicalOperationProviders == false) {
            throw new EsqlIllegalArgumentException("EsStatsQuery should only occur against a Lucene backend");
        }
        if (statsQuery.stats().size() > 1) {
            throw new EsqlIllegalArgumentException("EsStatsQuery currently supports only one field statistic");
        }

        // for now only one stat is supported
        EsStatsQueryExec.Stat stat = statsQuery.stats().get(0);

        EsPhysicalOperationProviders esProvider = (EsPhysicalOperationProviders) physicalOperationProviders;
        final LuceneOperator.Factory luceneFactory = esProvider.countSource(context, stat.filter(statsQuery.query()), statsQuery.limit());

        Layout.Builder layout = new Layout.Builder();
        layout.append(statsQuery.outputSet());
        int instanceCount = Math.max(1, luceneFactory.taskConcurrency());
        context.driverParallelism(new DriverParallelism(DriverParallelism.Type.DATA_PARALLELISM, instanceCount));
        return PhysicalOperation.fromSource(luceneFactory, layout.build());
    }

    private PhysicalOperation planFieldExtractNode(FieldExtractExec fieldExtractExec, LocalExecutionPlannerContext context) {
        return physicalOperationProviders.fieldExtractPhysicalOperation(fieldExtractExec, plan(fieldExtractExec.child(), context));
    }

    private PhysicalOperation planOutput(OutputExec outputExec, LocalExecutionPlannerContext context) {
        PhysicalOperation source = plan(outputExec.child(), context);
        var output = outputExec.output();

        return source.withSink(
            new OutputOperatorFactory(
                Expressions.names(output),
                alignPageToAttributes(output, source.layout),
                outputExec.getPageConsumer()
            ),
            source.layout
        );
    }

    private static Function<Page, Page> alignPageToAttributes(List<Attribute> attrs, Layout layout) {
        // align the page layout with the operator output
        // extraction order - the list ordinal is the same as the column one
        // while the value represents the position in the original page
        final int[] mappedPosition = new int[attrs.size()];
        int index = -1;
        boolean transformRequired = false;
        for (var attribute : attrs) {
            mappedPosition[++index] = layout.get(attribute.id()).channel();
            transformRequired |= mappedPosition[index] != index;
        }
        Function<Page, Page> transformer = transformRequired ? p -> {
            var blocks = new Block[mappedPosition.length];
            for (int i = 0; i < blocks.length; i++) {
                blocks[i] = p.getBlock(mappedPosition[i]);
                blocks[i].incRef();
            }
            p.releaseBlocks();
            return new Page(blocks);
        } : Function.identity();

        return transformer;
    }

    private PhysicalOperation planExchange(ExchangeExec exchangeExec, LocalExecutionPlannerContext context) {
        throw new UnsupportedOperationException("Exchange needs to be replaced with a sink/source");
    }

    private PhysicalOperation planExchangeSink(ExchangeSinkExec exchangeSink, LocalExecutionPlannerContext context) {
        Objects.requireNonNull(exchangeSinkSupplier, "ExchangeSinkHandler wasn't provided");
        var child = exchangeSink.child();
        PhysicalOperation source = plan(child, context);
        if (Assertions.ENABLED) {
            List<Attribute> inputAttributes = exchangeSink.child().output();
            for (Attribute attr : inputAttributes) {
                assert source.layout.get(attr.id()) != null
                    : "input attribute [" + attr + "] does not exist in the source layout [" + source.layout + "]";
            }
        }
        return source.withSink(new ExchangeSinkOperatorFactory(exchangeSinkSupplier), source.layout);
    }

    private PhysicalOperation planExchangeSource(ExchangeSourceExec exchangeSource, Supplier<ExchangeSource> exchangeSourceSupplier) {
        Objects.requireNonNull(exchangeSourceSupplier, "ExchangeSourceHandler wasn't provided");

        var builder = new Layout.Builder();
        builder.append(exchangeSource.output());
        // decorate the layout
        var l = builder.build();
        var layout = exchangeSource.isIntermediateAgg() ? new ExchangeLayout(l) : l;

        return PhysicalOperation.fromSource(new ExchangeSourceOperatorFactory(exchangeSourceSupplier), layout);
    }

    private PhysicalOperation planTopN(TopNExec topNExec, LocalExecutionPlannerContext context) {
        final Integer rowSize = topNExec.estimatedRowSize();
        assert rowSize != null && rowSize > 0 : "estimated row size [" + rowSize + "] wasn't set";
        PhysicalOperation source = plan(topNExec.child(), context);

        ElementType[] elementTypes = new ElementType[source.layout.numberOfChannels()];
        TopNEncoder[] encoders = new TopNEncoder[source.layout.numberOfChannels()];
        List<Layout.ChannelSet> inverse = source.layout.inverse();
        for (int channel = 0; channel < inverse.size(); channel++) {
            elementTypes[channel] = PlannerUtils.toElementType(inverse.get(channel).type());
            encoders[channel] = switch (inverse.get(channel).type()) {
                case IP -> TopNEncoder.IP;
                case TEXT, KEYWORD -> TopNEncoder.UTF8;
                case VERSION -> TopNEncoder.VERSION;
                case DOC_DATA_TYPE -> new DocVectorEncoder(context.shardContexts);
                case BOOLEAN, NULL, BYTE, SHORT, INTEGER, LONG, DOUBLE, FLOAT, HALF_FLOAT, DATETIME, DATE_NANOS, DATE_PERIOD, TIME_DURATION,
                    OBJECT, SCALED_FLOAT, UNSIGNED_LONG, TSID_DATA_TYPE -> TopNEncoder.DEFAULT_SORTABLE;
                case GEO_POINT, CARTESIAN_POINT, GEO_SHAPE, CARTESIAN_SHAPE, COUNTER_LONG, COUNTER_INTEGER, COUNTER_DOUBLE, SOURCE,
                    AGGREGATE_METRIC_DOUBLE, DENSE_VECTOR, GEOHASH, GEOTILE, GEOHEX -> TopNEncoder.DEFAULT_UNSORTABLE;
                // unsupported fields are encoded as BytesRef, we'll use the same encoder; all values should be null at this point
                case PARTIAL_AGG, UNSUPPORTED -> TopNEncoder.UNSUPPORTED;
            };
        }
        List<TopNOperator.SortOrder> orders = topNExec.order().stream().map(order -> {
            int sortByChannel;
            if (order.child() instanceof Attribute a) {
                sortByChannel = source.layout.get(a.id()).channel();
            } else {
                throw new EsqlIllegalArgumentException("order by expression must be an attribute");
            }

            return new TopNOperator.SortOrder(
                sortByChannel,
                order.direction().equals(Order.OrderDirection.ASC),
                order.nullsPosition().equals(Order.NullsPosition.FIRST)
            );
        }).toList();

        int limit;
        if (topNExec.limit() instanceof Literal literal) {
            Object val = literal.value() instanceof BytesRef br ? BytesRefs.toString(br) : literal.value();
            limit = stringToInt(val.toString());
        } else {
            throw new EsqlIllegalArgumentException("limit only supported with literal values");
        }
        return source.with(
            new TopNOperatorFactory(limit, asList(elementTypes), asList(encoders), orders, context.pageSize(topNExec, rowSize)),
            source.layout
        );
    }

    private PhysicalOperation planEval(EvalExec eval, LocalExecutionPlannerContext context) {
        PhysicalOperation source = plan(eval.child(), context);

        for (Alias field : eval.fields()) {
            var evaluatorSupplier = EvalMapper.toEvaluator(context.foldCtx(), field.child(), source.layout, context.shardContexts);
            Layout.Builder layout = source.layout.builder();
            layout.append(field.toAttribute());
            source = source.with(new EvalOperatorFactory(evaluatorSupplier), layout.build());
        }
        return source;
    }

    private PhysicalOperation planDissect(DissectExec dissect, LocalExecutionPlannerContext context) {
        PhysicalOperation source = plan(dissect.child(), context);
        Layout.Builder layoutBuilder = source.layout.builder();
        layoutBuilder.append(dissect.extractedFields());
        final Expression expr = dissect.inputExpression();
        // Names in the pattern and layout can differ.
        // Attributes need to be rename-able to avoid problems with shadowing - see GeneratingPlan resp. PushDownRegexExtract.
        String[] patternNames = Expressions.names(dissect.parser().keyAttributes(Source.EMPTY)).toArray(new String[0]);

        Layout layout = layoutBuilder.build();
        source = source.with(
            new StringExtractOperator.StringExtractOperatorFactory(
                patternNames,
                EvalMapper.toEvaluator(context.foldCtx(), expr, layout),
                () -> (input) -> dissect.parser().parser().parse(input)
            ),
            layout
        );
        return source;
    }

    private PhysicalOperation planGrok(GrokExec grok, LocalExecutionPlannerContext context) {
        PhysicalOperation source = plan(grok.child(), context);
        Layout.Builder layoutBuilder = source.layout.builder();
        List<Attribute> extractedFields = grok.extractedFields();
        layoutBuilder.append(extractedFields);
        Map<String, Integer> fieldToPos = Maps.newHashMapWithExpectedSize(extractedFields.size());
        Map<String, ElementType> fieldToType = Maps.newHashMapWithExpectedSize(extractedFields.size());
        ElementType[] types = new ElementType[extractedFields.size()];
        List<Attribute> extractedFieldsFromPattern = grok.pattern().extractedFields();
        for (int i = 0; i < extractedFields.size(); i++) {
            DataType extractedFieldType = extractedFields.get(i).dataType();
            // Names in pattern and layout can differ.
            // Attributes need to be rename-able to avoid problems with shadowing - see GeneratingPlan resp. PushDownRegexExtract.
            String patternName = extractedFieldsFromPattern.get(i).name();
            ElementType type = PlannerUtils.toElementType(extractedFieldType);
            fieldToPos.put(patternName, i);
            fieldToType.put(patternName, type);
            types[i] = type;
        }

        Layout layout = layoutBuilder.build();
        source = source.with(
            new ColumnExtractOperator.Factory(
                types,
                EvalMapper.toEvaluator(context.foldCtx(), grok.inputExpression(), layout),
                () -> new GrokEvaluatorExtracter(grok.pattern().grok(), grok.pattern().pattern(), fieldToPos, fieldToType)
            ),
            layout
        );
        return source;
    }

    private PhysicalOperation planEnrich(EnrichExec enrich, LocalExecutionPlannerContext context) {
        PhysicalOperation source = plan(enrich.child(), context);
        Layout.Builder layoutBuilder = source.layout.builder();
        layoutBuilder.append(enrich.enrichFields());
        Layout layout = layoutBuilder.build();
        String enrichIndex = enrich.concreteIndices().get(clusterAlias);
        if (enrichIndex == null) {
            throw new EsqlIllegalArgumentException("No concrete enrich index for cluster [" + clusterAlias + "]");
        }
        Layout.ChannelAndType input = source.layout.get(enrich.matchField().id());
        return source.with(
            new EnrichLookupOperator.Factory(
                sessionId,
                parentTask,
                context.queryPragmas().enrichMaxWorkers(),
                input.channel(),
                enrichLookupService,
                input.type(),
                enrichIndex,
                enrich.matchType(),
                enrich.policyMatchField(),
                enrich.enrichFields(),
                enrich.source()
            ),
            layout
        );
    }

    private PhysicalOperation planRerank(RerankExec rerank, LocalExecutionPlannerContext context) {
        PhysicalOperation source = plan(rerank.child(), context);

        EvalOperator.ExpressionEvaluator.Factory rowEncoderFactory;
        if (rerank.rerankFields().size() > 1) {
            // If there is more than one field used for reranking we are encoded the input in a YAML doc, using field names as key.
            // The input value will looks like
            // text_field: foo bar
            // multivalue_text_field:
            // - value 1
            // - value 2
            // integer_field: 132
            Map<ColumnInfoImpl, EvalOperator.ExpressionEvaluator.Factory> rerankFieldsEvaluatorSuppliers = Maps
                .newLinkedHashMapWithExpectedSize(rerank.rerankFields().size());

            for (var rerankField : rerank.rerankFields()) {
                rerankFieldsEvaluatorSuppliers.put(
                    new ColumnInfoImpl(rerankField.name(), rerankField.dataType(), null),
                    EvalMapper.toEvaluator(context.foldCtx(), rerankField.child(), source.layout)
                );
            }
            rowEncoderFactory = XContentRowEncoder.yamlRowEncoderFactory(rerankFieldsEvaluatorSuppliers);
        } else {
            rowEncoderFactory = EvalMapper.toEvaluator(context.foldCtx(), rerank.rerankFields().get(0).child(), source.layout);
        }

        String inferenceId = BytesRefs.toString(rerank.inferenceId().fold(context.foldCtx));
        String queryText = BytesRefs.toString(rerank.queryText().fold(context.foldCtx));

        Layout outputLayout = source.layout;
        if (source.layout.get(rerank.scoreAttribute().id()) == null) {
            outputLayout = source.layout.builder().append(rerank.scoreAttribute()).build();
        }

        int scoreChannel = outputLayout.get(rerank.scoreAttribute().id()).channel();

        return source.with(
            new RerankOperator.Factory(inferenceService, inferenceId, queryText, rowEncoderFactory, scoreChannel),
            outputLayout
        );
    }

    private PhysicalOperation planHashJoin(HashJoinExec join, LocalExecutionPlannerContext context) {
        PhysicalOperation source = plan(join.left(), context);
        int positionsChannel = source.layout.numberOfChannels();

        Layout.Builder layoutBuilder = source.layout.builder();
        for (Attribute f : join.output()) {
            if (join.left().outputSet().contains(f)) {
                continue;
            }
            layoutBuilder.append(f);
        }
        Layout layout = layoutBuilder.build();
        LocalSourceExec localSourceExec = (LocalSourceExec) join.joinData();
        Page localData = localSourceExec.supplier().get();

        RowInTableLookupOperator.Key[] keys = new RowInTableLookupOperator.Key[join.leftFields().size()];
        int[] blockMapping = new int[join.leftFields().size()];
        for (int k = 0; k < join.leftFields().size(); k++) {
            Attribute left = join.leftFields().get(k);
            Attribute right = join.rightFields().get(k);
            Block localField = null;
            List<Attribute> output = join.joinData().output();
            for (int l = 0; l < output.size(); l++) {
                if (output.get(l).name().equals(right.name())) {
                    localField = localData.getBlock(l);
                }
            }
            if (localField == null) {
                throw new IllegalArgumentException("can't find local data for [" + right + "]");
            }

            keys[k] = new RowInTableLookupOperator.Key(left.name(), localField);
            Layout.ChannelAndType input = source.layout.get(left.id());
            blockMapping[k] = input.channel();
        }

        // Load the "positions" of each match
        source = source.with(new RowInTableLookupOperator.Factory(keys, blockMapping), layout);

        // Load the "values" from each match
        var joinDataOutput = join.joinData().output();
        for (Attribute f : join.addedFields()) {
            Block localField = null;
            for (int l = 0; l < joinDataOutput.size(); l++) {
                if (joinDataOutput.get(l).name().equals(f.name())) {
                    localField = localData.getBlock(l);
                }
            }
            if (localField == null) {
                throw new IllegalArgumentException("can't find local data for [" + f + "]");
            }
            source = source.with(
                new ColumnLoadOperator.Factory(new ColumnLoadOperator.Values(f.name(), localField), positionsChannel),
                layout
            );
        }

        // Drop the "positions" of the match
        List<Integer> projection = new ArrayList<>();
        IntStream.range(0, positionsChannel).boxed().forEach(projection::add);
        IntStream.range(positionsChannel + 1, positionsChannel + 1 + join.addedFields().size()).boxed().forEach(projection::add);
        return source.with(new ProjectOperatorFactory(projection), layout);
    }

    private PhysicalOperation planLookupJoin(LookupJoinExec join, LocalExecutionPlannerContext context) {
        PhysicalOperation source = plan(join.left(), context);
        Layout.Builder layoutBuilder = source.layout.builder();
        for (Attribute f : join.addedFields()) {
            layoutBuilder.append(f);
        }
        Layout layout = layoutBuilder.build();

        EsRelation esRelation = findEsRelation(join.lookup());
        if (esRelation == null || esRelation.indexMode() != IndexMode.LOOKUP) {
            throw new IllegalArgumentException("can't plan [" + join + "]");
        }

        // After enabling remote joins, we can have one of the two situations here:
        // 1. We've just got one entry - this should be the one relevant to the join, and it should be for this cluster
        // 2. We have got multiple entries - this means each cluster has its own one, and we should extract one relevant for this cluster
        Map.Entry<String, IndexMode> entry;
        if (esRelation.indexNameWithModes().size() == 1) {
            entry = esRelation.indexNameWithModes().entrySet().iterator().next();
        } else {
            var maybeEntry = esRelation.indexNameWithModes()
                .entrySet()
                .stream()
                .filter(e -> RemoteClusterAware.parseClusterAlias(e.getKey()).equals(clusterAlias))
                .findFirst();
            entry = maybeEntry.orElseThrow(
                () -> new IllegalStateException(
                    "can't plan [" + join + "]: no matching index found " + EsqlCCSUtils.inClusterName(clusterAlias)
                )
            );
        }

        if (entry.getValue() != IndexMode.LOOKUP) {
            throw new IllegalStateException("can't plan [" + join + "], found index with mode [" + entry.getValue() + "]");
        }
        String[] indexSplit = RemoteClusterAware.splitIndexName(entry.getKey());
        // No prefix is ok, prefix with this cluster is ok, something else is not
        if (indexSplit[0] != null && clusterAlias.equals(indexSplit[0]) == false) {
            throw new IllegalStateException(
                "can't plan [" + join + "]: no matching index found " + EsqlCCSUtils.inClusterName(clusterAlias)
            );
        }
        String indexName = indexSplit[1];
        if (join.leftFields().size() != join.rightFields().size()) {
            throw new IllegalArgumentException("can't plan [" + join + "]: mismatching left and right field count");
        }
        List<MatchConfig> matchFields = new ArrayList<>(join.leftFields().size());
        for (int i = 0; i < join.leftFields().size(); i++) {
            TypedAttribute left = (TypedAttribute) join.leftFields().get(i);
            FieldAttribute right = (FieldAttribute) join.rightFields().get(i);
            Layout.ChannelAndType input = source.layout.get(left.id());
            if (input == null) {
                throw new IllegalArgumentException("can't plan [" + join + "][" + left + "]");
            }

            // TODO: Using exactAttribute was supposed to handle TEXT fields with KEYWORD subfields - but we don't allow these in lookup
            // indices, so the call to exactAttribute looks redundant now.
            String fieldName = right.exactAttribute().fieldName().string();

            // we support 2 types of joins: Field name joins and Expression joins
            // for Field name join, we do not ship any join on expression.
            // we built the Lucene query on the field name that is passed in the MatchConfig.fieldName
            // so for Field name we need to pass the attribute name from the right side, because that is needed to build the query
            // For expression joins, we pass an expression such as left_id > right_id.
            // So in this case we pass in left_id as the field name, because that is what we are shipping to the lookup node
            // The lookup node will replace that name, with the actual values for each row and perform the lookup join
            // We need to pass the left name, because we need to know what data we have shipped.
            // It is not acceptable to just use the left or right side of the operator because the same field can be joined multiple times
            // e.g. LOOKUP JOIN ON left_id < right_id_1 and left_id >= right_id_2
            // we want to be able to optimize this in the future and only ship the left_id once
            if (join.isOnJoinExpression()) {
                fieldName = left.name();
            }
            matchFields.add(new MatchConfig(fieldName, input));
        }
        return source.with(
            new LookupFromIndexOperator.Factory(
                matchFields,
                sessionId,
                parentTask,
                context.queryPragmas().enrichMaxWorkers(),
                ctx -> lookupFromIndexService,
                esRelation.indexPattern(),
                indexName,
                join.addedFields().stream().map(f -> (NamedExpression) f).toList(),
                join.source(),
                join.right(),
                join.joinOnConditions()
            ),
            layout
        );
    }

    private static EsRelation findEsRelation(PhysicalPlan node) {
        if (node instanceof FragmentExec fragmentExec) {
            List<LogicalPlan> esRelations = fragmentExec.fragment().collectFirstChildren(x -> x instanceof EsRelation);
            if (esRelations.size() == 1) {
                return (EsRelation) esRelations.get(0);
            }
        }
        return null;
    }

    private PhysicalOperation planLocal(LocalSourceExec localSourceExec, LocalExecutionPlannerContext context) {
        Layout.Builder layout = new Layout.Builder();
        layout.append(localSourceExec.output());
        LocalSourceOperator.PageSupplier supplier = () -> localSourceExec.supplier().get();
        var operator = new LocalSourceOperator(supplier);
        return PhysicalOperation.fromSource(new LocalSourceFactory(() -> operator), layout.build());
    }

    private PhysicalOperation planShow(ShowExec showExec) {
        Layout.Builder layout = new Layout.Builder();
        layout.append(showExec.output());
        return PhysicalOperation.fromSource(new ShowOperator.ShowOperatorFactory(showExec.values()), layout.build());
    }

    private PhysicalOperation planProject(ProjectExec project, LocalExecutionPlannerContext context) {
        var source = plan(project.child(), context);
        List<? extends NamedExpression> projections = project.projections();
        List<Integer> projectionList = new ArrayList<>(projections.size());

        Layout.Builder layout = new Layout.Builder();
        for (NamedExpression ne : projections) {
            NameId inputId = ne instanceof Alias a ? ((NamedExpression) a.child()).id() : ne.id();
            Layout.ChannelAndType input = source.layout.get(inputId);
            if (input == null) {
                throw new IllegalStateException("can't find input for [" + ne + "]");
            }
            layout.append(ne);
            projectionList.add(input.channel());
        }

        return source.with(new ProjectOperatorFactory(projectionList), layout.build());
    }

    private PhysicalOperation planFilter(FilterExec filter, LocalExecutionPlannerContext context) {
        PhysicalOperation source = plan(filter.child(), context);
        // TODO: should this be extracted into a separate eval block?
        PhysicalOperation filterOperation = source.with(
            new FilterOperatorFactory(EvalMapper.toEvaluator(context.foldCtx(), filter.condition(), source.layout, context.shardContexts)),
            source.layout
        );
        if (PlannerUtils.usesScoring(filter)) {
            // Add scorer operator to add the filter expression scores to the overall scores
            int scoreBlock = 0;
            for (Attribute attribute : filter.output()) {
                if (MetadataAttribute.SCORE.equals(attribute.name())) {
                    break;
                }
                scoreBlock++;
            }
            if (scoreBlock == filter.output().size()) {
                throw new IllegalStateException("Couldn't find _score attribute in a WHERE clause");
            }

            filterOperation = filterOperation.with(
                new ScoreOperator.ScoreOperatorFactory(ScoreMapper.toScorer(filter.condition(), context.shardContexts), scoreBlock),
                filterOperation.layout
            );
        }
        return filterOperation;
    }

    private PhysicalOperation planLimit(LimitExec limit, LocalExecutionPlannerContext context) {
        PhysicalOperation source = plan(limit.child(), context);
        return source.with(new LimitOperator.Factory((Integer) limit.limit().fold(context.foldCtx)), source.layout);
    }

    private PhysicalOperation planMvExpand(MvExpandExec mvExpandExec, LocalExecutionPlannerContext context) {
        PhysicalOperation source = plan(mvExpandExec.child(), context);
        int blockSize = 5000;// TODO estimate row size and use context.pageSize()
        Layout.Builder layout = source.layout.builder();
        layout.replace(mvExpandExec.target().id(), mvExpandExec.expanded().id());
        return source.with(
            new MvExpandOperator.Factory(source.layout.get(mvExpandExec.target().id()).channel(), blockSize),
            layout.build()
        );
    }

    private PhysicalOperation planChangePoint(ChangePointExec changePoint, LocalExecutionPlannerContext context) {
        PhysicalOperation source = plan(changePoint.child(), context);
        Layout layout = source.layout.builder().append(changePoint.targetType()).append(changePoint.targetPvalue()).build();
        return source.with(
            new ChangePointOperator.Factory(
                layout.get(changePoint.value().id()).channel(),
                changePoint.sourceText(),
                changePoint.sourceLocation().getLineNumber(),
                changePoint.sourceLocation().getColumnNumber()
            ),
            layout
        );
    }

    private PhysicalOperation planSample(SampleExec rsx, LocalExecutionPlannerContext context) {
        PhysicalOperation source = plan(rsx.child(), context);
        var probability = (double) Foldables.valueOf(context.foldCtx(), rsx.probability());
        return source.with(new SampleOperator.Factory(probability), source.layout);
    }

    /**
     * Immutable physical operation.
     */
    public static class PhysicalOperation implements Describable {
        final SourceOperatorFactory sourceOperatorFactory;
        final List<OperatorFactory> intermediateOperatorFactories;
        final SinkOperatorFactory sinkOperatorFactory;

        final Layout layout; // maps field names to channels

        /**
         * Creates a new physical operation with the given source and layout.
         */
        static PhysicalOperation fromSource(SourceOperatorFactory sourceOperatorFactory, Layout layout) {
            return new PhysicalOperation(sourceOperatorFactory, layout);
        }

        /**
         * Creates a new physical operation from this operation with the given layout.
         */
        PhysicalOperation with(Layout layout) {
            return new PhysicalOperation(this, Optional.empty(), Optional.empty(), layout);
        }

        /**
         * Creates a new physical operation from this operation with the given intermediate operator and layout.
         */
        PhysicalOperation with(OperatorFactory operatorFactory, Layout layout) {
            return new PhysicalOperation(this, Optional.of(operatorFactory), Optional.empty(), layout);
        }

        /**
         * Creates a new physical operation from this operation with the given sink and layout.
         */
        PhysicalOperation withSink(SinkOperatorFactory sink, Layout layout) {
            return new PhysicalOperation(this, Optional.empty(), Optional.of(sink), layout);
        }

        private PhysicalOperation(SourceOperatorFactory sourceOperatorFactory, Layout layout) {
            this.sourceOperatorFactory = sourceOperatorFactory;
            this.intermediateOperatorFactories = List.of();
            this.sinkOperatorFactory = null;
            this.layout = layout;
        }

        private PhysicalOperation(
            PhysicalOperation physicalOperation,
            Optional<OperatorFactory> intermediateOperatorFactory,
            Optional<SinkOperatorFactory> sinkOperatorFactory,
            Layout layout
        ) {
            sourceOperatorFactory = physicalOperation.sourceOperatorFactory;
            intermediateOperatorFactories = new ArrayList<>();
            intermediateOperatorFactories.addAll(physicalOperation.intermediateOperatorFactories);
            intermediateOperatorFactory.ifPresent(intermediateOperatorFactories::add);
            this.sinkOperatorFactory = sinkOperatorFactory.isPresent() ? sinkOperatorFactory.get() : null;
            this.layout = layout;
        }

        public SourceOperator source(DriverContext driverContext) {
            return sourceOperatorFactory.get(driverContext);
        }

        public void operators(List<Operator> operators, DriverContext driverContext) {
            intermediateOperatorFactories.stream().map(opFactory -> opFactory.get(driverContext)).forEach(operators::add);
        }

        public SinkOperator sink(DriverContext driverContext) {
            return sinkOperatorFactory.get(driverContext);
        }

        @Override
        public String describe() {
            return Stream.concat(
                Stream.concat(Stream.of(sourceOperatorFactory), intermediateOperatorFactories.stream()),
                Stream.of(sinkOperatorFactory)
            ).map(describable -> describable == null ? "null" : describable.describe()).collect(joining("\n\\_", "\\_", ""));
        }

        @Override
        public String toString() {
            return describe();
        }
    }

    /**
     * The count and type of driver parallelism.
     */
    record DriverParallelism(Type type, int instanceCount) {

        DriverParallelism {
            if (instanceCount <= 0) {
                throw new IllegalArgumentException("instance count must be greater than zero; got: " + instanceCount);
            }
        }

        static final DriverParallelism SINGLE = new DriverParallelism(Type.SINGLETON, 1);

        enum Type {
            SINGLETON,
            DATA_PARALLELISM,
            TASK_LEVEL_PARALLELISM
        }
    }

    /**
     * Context object used while generating a local plan. Currently only collects the driver factories as well as
     * maintains information how many driver instances should be created for a given driver.
     */
    public record LocalExecutionPlannerContext(
        String description,
        List<DriverFactory> driverFactories,
        Holder<DriverParallelism> driverParallelism,
        QueryPragmas queryPragmas,
        BigArrays bigArrays,
        BlockFactory blockFactory,
        FoldContext foldCtx,
<<<<<<< HEAD
        Settings settings,
        Holder<DataPartitioning.AutoStrategy> autoPartitioningStrategy,
        IndexedByShardId<? extends ShardContext> shardContexts
=======
        PlannerSettings plannerSettings,
        boolean timeSeries,
        List<EsPhysicalOperationProviders.ShardContext> shardContexts
>>>>>>> ad0967a2
    ) {
        void addDriverFactory(DriverFactory driverFactory) {
            driverFactories.add(driverFactory);
        }

        void driverParallelism(DriverParallelism parallelism) {
            driverParallelism.set(parallelism);
        }

        DataPartitioning.AutoStrategy autoPartitioningStrategy() {
            return timeSeries ? DataPartitioning.AutoStrategy.DEFAULT_TIME_SERIES : DataPartitioning.AutoStrategy.DEFAULT;
        }

        int pageSize(PhysicalPlan node, Integer estimatedRowSize) {
            if (estimatedRowSize == null) {
                throw new IllegalStateException("estimated row size hasn't been set");
            }
            if (estimatedRowSize == 0) {
                throw new IllegalStateException("estimated row size can't be 0");
            }
            if (queryPragmas.pageSize() != 0) {
                return queryPragmas.pageSize();
            }
            if (timeSeries && node instanceof EsQueryExec) {
                return TimeSeriesSourceOperator.pageSize(estimatedRowSize, plannerSettings.valuesLoadingJumboSize().getBytes());
            } else {
                return Math.max(SourceOperator.MIN_TARGET_PAGE_SIZE, SourceOperator.TARGET_PAGE_SIZE / estimatedRowSize);
            }
        }
    }

    record DriverSupplier(
        String description,
        String clusterName,
        String nodeName,
        BigArrays bigArrays,
        BlockFactory blockFactory,
        IndexedByShardId<? extends ShardContext> shardContexts,
        PhysicalOperation physicalOperation,
        TimeValue statusInterval,
        Settings settings
    ) implements Function<String, Driver>, Describable {
        @Override
        public Driver apply(String sessionId) {
            SourceOperator source = null;
            List<Operator> operators = new ArrayList<>();
            SinkOperator sink = null;
            boolean success = false;
            var localBreakerSettings = new LocalCircuitBreaker.SizeSettings(settings);
            final var localBreaker = new LocalCircuitBreaker(
                blockFactory.breaker(),
                localBreakerSettings.overReservedBytes(),
                localBreakerSettings.maxOverReservedBytes()
            );
            var driverContext = new DriverContext(bigArrays, blockFactory.newChildFactory(localBreaker), description);
            try {
                source = physicalOperation.source(driverContext);
                physicalOperation.operators(operators, driverContext);
                sink = physicalOperation.sink(driverContext);
                success = true;
                return new Driver(
                    sessionId,
                    description,
                    clusterName,
                    nodeName,
                    System.currentTimeMillis(),
                    System.nanoTime(),
                    driverContext,
                    physicalOperation::describe,
                    source,
                    operators,
                    sink,
                    statusInterval,
                    localBreaker
                );
            } finally {
                if (false == success) {
                    Releasables.close(source, () -> Releasables.close(operators), sink, localBreaker);
                }
            }
        }

        @Override
        public String describe() {
            return physicalOperation.describe();
        }
    }

    record DriverFactory(DriverSupplier driverSupplier, DriverParallelism driverParallelism) implements Describable {
        @Override
        public String describe() {
            return "DriverFactory(instances = "
                + driverParallelism.instanceCount()
                + ", type = "
                + driverParallelism.type()
                + ")\n"
                + driverSupplier.describe();
        }
    }

    /**
     * Plan representation that is geared towards execution on a single node
     */
    public static class LocalExecutionPlan implements Describable {
        final List<DriverFactory> driverFactories;

        LocalExecutionPlan(List<DriverFactory> driverFactories) {
            this.driverFactories = driverFactories;
        }

        public List<Driver> createDrivers(String sessionId) {
            List<Driver> drivers = new ArrayList<>();
            boolean success = false;
            try {
                for (DriverFactory df : driverFactories) {
                    for (int i = 0; i < df.driverParallelism.instanceCount; i++) {
                        logger.trace("building {} {}", i, df);
                        drivers.add(df.driverSupplier.apply(sessionId));
                    }
                }
                success = true;
                return drivers;
            } finally {
                if (success == false) {
                    Releasables.close(Releasables.wrap(drivers));
                }
            }
        }

        @Override
        public String describe() {
            return driverFactories.stream().map(DriverFactory::describe).collect(joining("\n"));
        }
    }
}<|MERGE_RESOLUTION|>--- conflicted
+++ resolved
@@ -207,16 +207,11 @@
     public LocalExecutionPlan plan(
         String description,
         FoldContext foldCtx,
-<<<<<<< HEAD
+        PlannerSettings plannerSettings,
         PhysicalPlan localPhysicalPlan,
         IndexedByShardId<? extends ShardContext> shardContexts
     ) {
-=======
-        PlannerSettings plannerSettings,
-        PhysicalPlan localPhysicalPlan
-    ) {
         final boolean timeSeries = localPhysicalPlan.anyMatch(p -> p instanceof TimeSeriesAggregateExec);
->>>>>>> ad0967a2
         var context = new LocalExecutionPlannerContext(
             description,
             new ArrayList<>(),
@@ -1041,15 +1036,9 @@
         BigArrays bigArrays,
         BlockFactory blockFactory,
         FoldContext foldCtx,
-<<<<<<< HEAD
-        Settings settings,
-        Holder<DataPartitioning.AutoStrategy> autoPartitioningStrategy,
-        IndexedByShardId<? extends ShardContext> shardContexts
-=======
         PlannerSettings plannerSettings,
         boolean timeSeries,
-        List<EsPhysicalOperationProviders.ShardContext> shardContexts
->>>>>>> ad0967a2
+        IndexedByShardId<? extends ShardContext> shardContexts
     ) {
         void addDriverFactory(DriverFactory driverFactory) {
             driverFactories.add(driverFactory);

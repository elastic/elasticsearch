--- conflicted
+++ resolved
@@ -597,15 +597,9 @@
                 sessionId,
                 parentTask,
                 context.queryPragmas().enrichMaxWorkers(),
-<<<<<<< HEAD
                 matchConfig.channel(),
-                lookupFromIndexService,
+                ctx -> lookupFromIndexService,
                 matchConfig.type(),
-=======
-                matchFields.getFirst().channel(),
-                ctx -> lookupFromIndexService,
-                matchFields.getFirst().type(),
->>>>>>> e276c71f
                 indexName,
                 matchConfig.fieldName(),
                 join.addedFields().stream().map(f -> (NamedExpression) f).toList(),

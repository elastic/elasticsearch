/*
 * Copyright Elasticsearch B.V. and/or licensed to Elasticsearch B.V. under one
 * or more contributor license agreements. Licensed under the Elastic License
 * 2.0; you may not use this file except in compliance with the Elastic License
 * 2.0.
 */

package org.elasticsearch.xpack.esql.planner;

import org.elasticsearch.common.settings.Settings;
import org.elasticsearch.common.util.BigArrays;
import org.elasticsearch.compute.Describable;
import org.elasticsearch.compute.aggregation.AggregatorMode;
import org.elasticsearch.compute.data.Block;
import org.elasticsearch.compute.data.BlockFactory;
import org.elasticsearch.compute.data.ElementType;
import org.elasticsearch.compute.data.LocalCircuitBreaker;
import org.elasticsearch.compute.data.Page;
import org.elasticsearch.compute.lucene.LuceneOperator;
import org.elasticsearch.compute.operator.ColumnExtractOperator;
import org.elasticsearch.compute.operator.ColumnLoadOperator;
import org.elasticsearch.compute.operator.Driver;
import org.elasticsearch.compute.operator.DriverContext;
import org.elasticsearch.compute.operator.EvalOperator.EvalOperatorFactory;
import org.elasticsearch.compute.operator.FilterOperator.FilterOperatorFactory;
import org.elasticsearch.compute.operator.LocalSourceOperator;
import org.elasticsearch.compute.operator.LocalSourceOperator.LocalSourceFactory;
import org.elasticsearch.compute.operator.MvExpandOperator;
import org.elasticsearch.compute.operator.Operator;
import org.elasticsearch.compute.operator.Operator.OperatorFactory;
import org.elasticsearch.compute.operator.OutputOperator.OutputOperatorFactory;
import org.elasticsearch.compute.operator.RowInTableLookupOperator;
import org.elasticsearch.compute.operator.ShowOperator;
import org.elasticsearch.compute.operator.SinkOperator;
import org.elasticsearch.compute.operator.SinkOperator.SinkOperatorFactory;
import org.elasticsearch.compute.operator.SourceOperator;
import org.elasticsearch.compute.operator.SourceOperator.SourceOperatorFactory;
import org.elasticsearch.compute.operator.StringExtractOperator;
import org.elasticsearch.compute.operator.exchange.ExchangeSinkHandler;
import org.elasticsearch.compute.operator.exchange.ExchangeSinkOperator.ExchangeSinkOperatorFactory;
import org.elasticsearch.compute.operator.exchange.ExchangeSourceHandler;
import org.elasticsearch.compute.operator.exchange.ExchangeSourceOperator.ExchangeSourceOperatorFactory;
import org.elasticsearch.compute.operator.topn.TopNEncoder;
import org.elasticsearch.compute.operator.topn.TopNOperator;
import org.elasticsearch.compute.operator.topn.TopNOperator.TopNOperatorFactory;
import org.elasticsearch.core.Releasables;
import org.elasticsearch.core.TimeValue;
import org.elasticsearch.index.IndexMode;
import org.elasticsearch.logging.LogManager;
import org.elasticsearch.logging.Logger;
import org.elasticsearch.tasks.CancellableTask;
import org.elasticsearch.xpack.esql.EsqlIllegalArgumentException;
import org.elasticsearch.xpack.esql.core.expression.Alias;
import org.elasticsearch.xpack.esql.core.expression.Attribute;
import org.elasticsearch.xpack.esql.core.expression.Expression;
import org.elasticsearch.xpack.esql.core.expression.Expressions;
import org.elasticsearch.xpack.esql.core.expression.FieldAttribute;
import org.elasticsearch.xpack.esql.core.expression.FoldContext;
import org.elasticsearch.xpack.esql.core.expression.Literal;
import org.elasticsearch.xpack.esql.core.expression.NameId;
import org.elasticsearch.xpack.esql.core.expression.NamedExpression;
import org.elasticsearch.xpack.esql.core.expression.TypedAttribute;
import org.elasticsearch.xpack.esql.core.tree.Source;
import org.elasticsearch.xpack.esql.core.type.DataType;
import org.elasticsearch.xpack.esql.core.util.Holder;
import org.elasticsearch.xpack.esql.enrich.EnrichLookupOperator;
import org.elasticsearch.xpack.esql.enrich.EnrichLookupService;
import org.elasticsearch.xpack.esql.enrich.LookupFromIndexOperator;
import org.elasticsearch.xpack.esql.enrich.LookupFromIndexService;
import org.elasticsearch.xpack.esql.evaluator.EvalMapper;
import org.elasticsearch.xpack.esql.evaluator.command.GrokEvaluatorExtracter;
import org.elasticsearch.xpack.esql.expression.Order;
import org.elasticsearch.xpack.esql.plan.physical.AggregateExec;
import org.elasticsearch.xpack.esql.plan.physical.DissectExec;
import org.elasticsearch.xpack.esql.plan.physical.EnrichExec;
import org.elasticsearch.xpack.esql.plan.physical.EsQueryExec;
import org.elasticsearch.xpack.esql.plan.physical.EsStatsQueryExec;
import org.elasticsearch.xpack.esql.plan.physical.EvalExec;
import org.elasticsearch.xpack.esql.plan.physical.ExchangeExec;
import org.elasticsearch.xpack.esql.plan.physical.ExchangeSinkExec;
import org.elasticsearch.xpack.esql.plan.physical.ExchangeSourceExec;
import org.elasticsearch.xpack.esql.plan.physical.FieldExtractExec;
import org.elasticsearch.xpack.esql.plan.physical.FilterExec;
import org.elasticsearch.xpack.esql.plan.physical.GrokExec;
import org.elasticsearch.xpack.esql.plan.physical.HashJoinExec;
import org.elasticsearch.xpack.esql.plan.physical.LimitExec;
import org.elasticsearch.xpack.esql.plan.physical.LocalSourceExec;
import org.elasticsearch.xpack.esql.plan.physical.LookupJoinExec;
import org.elasticsearch.xpack.esql.plan.physical.MvExpandExec;
import org.elasticsearch.xpack.esql.plan.physical.OutputExec;
import org.elasticsearch.xpack.esql.plan.physical.PhysicalPlan;
import org.elasticsearch.xpack.esql.plan.physical.ProjectExec;
import org.elasticsearch.xpack.esql.plan.physical.ShowExec;
import org.elasticsearch.xpack.esql.plan.physical.TopNExec;
import org.elasticsearch.xpack.esql.plugin.QueryPragmas;
import org.elasticsearch.xpack.esql.session.Configuration;

import java.util.ArrayList;
import java.util.HashMap;
import java.util.HashSet;
import java.util.List;
import java.util.Map;
import java.util.Objects;
import java.util.Optional;
import java.util.function.Function;
import java.util.stream.IntStream;
import java.util.stream.Stream;

import static java.util.Arrays.asList;
import static java.util.stream.Collectors.joining;
import static org.elasticsearch.compute.operator.LimitOperator.Factory;
import static org.elasticsearch.compute.operator.ProjectOperator.ProjectOperatorFactory;
import static org.elasticsearch.xpack.esql.type.EsqlDataTypeConverter.stringToInt;

/**
 * The local execution planner takes a plan (represented as PlanNode tree / digraph) as input and creates the corresponding
 * drivers that are used to execute the given plan.
 */
public class LocalExecutionPlanner {
    private static final Logger logger = LogManager.getLogger(LocalExecutionPlanner.class);

    private final String sessionId;
    private final String clusterAlias;
    private final CancellableTask parentTask;
    private final BigArrays bigArrays;
    private final BlockFactory blockFactory;
    private final Settings settings;
    private final Configuration configuration;
    private final ExchangeSourceHandler exchangeSourceHandler;
    private final ExchangeSinkHandler exchangeSinkHandler;
    private final EnrichLookupService enrichLookupService;
    private final LookupFromIndexService lookupFromIndexService;
    private final PhysicalOperationProviders physicalOperationProviders;

    public LocalExecutionPlanner(
        String sessionId,
        String clusterAlias,
        CancellableTask parentTask,
        BigArrays bigArrays,
        BlockFactory blockFactory,
        Settings settings,
        Configuration configuration,
        ExchangeSourceHandler exchangeSourceHandler,
        ExchangeSinkHandler exchangeSinkHandler,
        EnrichLookupService enrichLookupService,
        LookupFromIndexService lookupFromIndexService,
        PhysicalOperationProviders physicalOperationProviders
    ) {
        this.sessionId = sessionId;
        this.clusterAlias = clusterAlias;
        this.parentTask = parentTask;
        this.bigArrays = bigArrays;
        this.blockFactory = blockFactory;
        this.settings = settings;
        this.exchangeSourceHandler = exchangeSourceHandler;
        this.exchangeSinkHandler = exchangeSinkHandler;
        this.enrichLookupService = enrichLookupService;
        this.lookupFromIndexService = lookupFromIndexService;
        this.physicalOperationProviders = physicalOperationProviders;
        this.configuration = configuration;
    }

    /**
     * turn the given plan into a list of drivers to execute
     */
    public LocalExecutionPlan plan(FoldContext foldCtx, PhysicalPlan localPhysicalPlan) {
        var context = new LocalExecutionPlannerContext(
            new ArrayList<>(),
            new Holder<>(DriverParallelism.SINGLE),
            configuration.pragmas(),
            bigArrays,
            blockFactory,
            foldCtx,
            settings
        );

        // workaround for https://github.com/elastic/elasticsearch/issues/99782
        localPhysicalPlan = localPhysicalPlan.transformUp(
            AggregateExec.class,
            a -> a.getMode() == AggregatorMode.FINAL ? new ProjectExec(a.source(), a, Expressions.asAttributes(a.aggregates())) : a
        );
        PhysicalOperation physicalOperation = plan(localPhysicalPlan, context);

        final TimeValue statusInterval = configuration.pragmas().statusInterval();
        context.addDriverFactory(
            new DriverFactory(
                new DriverSupplier(context.bigArrays, context.blockFactory, physicalOperation, statusInterval, settings),
                context.driverParallelism().get()
            )
        );

        return new LocalExecutionPlan(context.driverFactories);
    }

    private PhysicalOperation plan(PhysicalPlan node, LocalExecutionPlannerContext context) {
        if (node instanceof AggregateExec aggregate) {
            return planAggregation(aggregate, context);
        } else if (node instanceof FieldExtractExec fieldExtractExec) {
            return planFieldExtractNode(fieldExtractExec, context);
        } else if (node instanceof ExchangeExec exchangeExec) {
            return planExchange(exchangeExec, context);
        } else if (node instanceof TopNExec topNExec) {
            return planTopN(topNExec, context);
        } else if (node instanceof EvalExec eval) {
            return planEval(eval, context);
        } else if (node instanceof DissectExec dissect) {
            return planDissect(dissect, context);
        } else if (node instanceof GrokExec grok) {
            return planGrok(grok, context);
        } else if (node instanceof ProjectExec project) {
            return planProject(project, context);
        } else if (node instanceof FilterExec filter) {
            return planFilter(filter, context);
        } else if (node instanceof LimitExec limit) {
            return planLimit(limit, context);
        } else if (node instanceof MvExpandExec mvExpand) {
            return planMvExpand(mvExpand, context);
        }
        // source nodes
        else if (node instanceof EsQueryExec esQuery) {
            return planEsQueryNode(esQuery, context);
        } else if (node instanceof EsStatsQueryExec statsQuery) {
            return planEsStats(statsQuery, context);
        } else if (node instanceof LocalSourceExec localSource) {
            return planLocal(localSource, context);
        } else if (node instanceof ShowExec show) {
            return planShow(show);
        } else if (node instanceof ExchangeSourceExec exchangeSource) {
            return planExchangeSource(exchangeSource, context);
        }
        // lookups and joins
        else if (node instanceof EnrichExec enrich) {
            return planEnrich(enrich, context);
        } else if (node instanceof HashJoinExec join) {
            return planHashJoin(join, context);
        } else if (node instanceof LookupJoinExec join) {
            return planLookupJoin(join, context);
        }
        // output
        else if (node instanceof OutputExec outputExec) {
            return planOutput(outputExec, context);
        } else if (node instanceof ExchangeSinkExec exchangeSink) {
            return planExchangeSink(exchangeSink, context);
        }

        throw new EsqlIllegalArgumentException("unknown physical plan node [" + node.nodeName() + "]");
    }

    private PhysicalOperation planAggregation(AggregateExec aggregate, LocalExecutionPlannerContext context) {
        var source = plan(aggregate.child(), context);
        return physicalOperationProviders.groupingPhysicalOperation(aggregate, source, context);
    }

    private PhysicalOperation planEsQueryNode(EsQueryExec esQueryExec, LocalExecutionPlannerContext context) {
        return physicalOperationProviders.sourcePhysicalOperation(esQueryExec, context);
    }

    private PhysicalOperation planEsStats(EsStatsQueryExec statsQuery, LocalExecutionPlannerContext context) {
        if (physicalOperationProviders instanceof EsPhysicalOperationProviders == false) {
            throw new EsqlIllegalArgumentException("EsStatsQuery should only occur against a Lucene backend");
        }
        if (statsQuery.stats().size() > 1) {
            throw new EsqlIllegalArgumentException("EsStatsQuery currently supports only one field statistic");
        }

        // for now only one stat is supported
        EsStatsQueryExec.Stat stat = statsQuery.stats().get(0);

        EsPhysicalOperationProviders esProvider = (EsPhysicalOperationProviders) physicalOperationProviders;
        final LuceneOperator.Factory luceneFactory = esProvider.countSource(context, stat.filter(statsQuery.query()), statsQuery.limit());

        Layout.Builder layout = new Layout.Builder();
        layout.append(statsQuery.outputSet());
        int instanceCount = Math.max(1, luceneFactory.taskConcurrency());
        context.driverParallelism(new DriverParallelism(DriverParallelism.Type.DATA_PARALLELISM, instanceCount));
        return PhysicalOperation.fromSource(luceneFactory, layout.build());
    }

    private PhysicalOperation planFieldExtractNode(FieldExtractExec fieldExtractExec, LocalExecutionPlannerContext context) {
        return physicalOperationProviders.fieldExtractPhysicalOperation(fieldExtractExec, plan(fieldExtractExec.child(), context));
    }

    private PhysicalOperation planOutput(OutputExec outputExec, LocalExecutionPlannerContext context) {
        PhysicalOperation source = plan(outputExec.child(), context);
        var output = outputExec.output();

        return source.withSink(
            new OutputOperatorFactory(
                Expressions.names(output),
                alignPageToAttributes(output, source.layout),
                outputExec.getPageConsumer()
            ),
            source.layout
        );
    }

    private static Function<Page, Page> alignPageToAttributes(List<Attribute> attrs, Layout layout) {
        // align the page layout with the operator output
        // extraction order - the list ordinal is the same as the column one
        // while the value represents the position in the original page
        final int[] mappedPosition = new int[attrs.size()];
        int index = -1;
        boolean transformRequired = false;
        for (var attribute : attrs) {
            mappedPosition[++index] = layout.get(attribute.id()).channel();
            transformRequired |= mappedPosition[index] != index;
        }
        Function<Page, Page> transformer = transformRequired ? p -> {
            var blocks = new Block[mappedPosition.length];
            for (int i = 0; i < blocks.length; i++) {
                blocks[i] = p.getBlock(mappedPosition[i]);
                blocks[i].incRef();
            }
            p.releaseBlocks();
            return new Page(blocks);
        } : Function.identity();

        return transformer;
    }

    private PhysicalOperation planExchange(ExchangeExec exchangeExec, LocalExecutionPlannerContext context) {
        throw new UnsupportedOperationException("Exchange needs to be replaced with a sink/source");
    }

    private PhysicalOperation planExchangeSink(ExchangeSinkExec exchangeSink, LocalExecutionPlannerContext context) {
        Objects.requireNonNull(exchangeSinkHandler, "ExchangeSinkHandler wasn't provided");
        var child = exchangeSink.child();

        PhysicalOperation source = plan(child, context);

        Function<Page, Page> transformer = exchangeSink.isIntermediateAgg()
            ? Function.identity()
            : alignPageToAttributes(exchangeSink.output(), source.layout);

        return source.withSink(new ExchangeSinkOperatorFactory(exchangeSinkHandler::createExchangeSink, transformer), source.layout);
    }

    private PhysicalOperation planExchangeSource(ExchangeSourceExec exchangeSource, LocalExecutionPlannerContext context) {
        Objects.requireNonNull(exchangeSourceHandler, "ExchangeSourceHandler wasn't provided");

        var builder = new Layout.Builder();
        builder.append(exchangeSource.output());
        // decorate the layout
        var l = builder.build();
        var layout = exchangeSource.isIntermediateAgg() ? new ExchangeLayout(l) : l;

        return PhysicalOperation.fromSource(new ExchangeSourceOperatorFactory(exchangeSourceHandler::createExchangeSource), layout);
    }

    private PhysicalOperation planTopN(TopNExec topNExec, LocalExecutionPlannerContext context) {
        final Integer rowSize = topNExec.estimatedRowSize();
        assert rowSize != null && rowSize > 0 : "estimated row size [" + rowSize + "] wasn't set";
        PhysicalOperation source = plan(topNExec.child(), context);

        ElementType[] elementTypes = new ElementType[source.layout.numberOfChannels()];
        TopNEncoder[] encoders = new TopNEncoder[source.layout.numberOfChannels()];
        List<Layout.ChannelSet> inverse = source.layout.inverse();
        for (int channel = 0; channel < inverse.size(); channel++) {
            elementTypes[channel] = PlannerUtils.toElementType(inverse.get(channel).type());
            encoders[channel] = switch (inverse.get(channel).type()) {
                case IP -> TopNEncoder.IP;
                case TEXT, KEYWORD, SEMANTIC_TEXT -> TopNEncoder.UTF8;
                case VERSION -> TopNEncoder.VERSION;
                case BOOLEAN, NULL, BYTE, SHORT, INTEGER, LONG, DOUBLE, FLOAT, HALF_FLOAT, DATETIME, DATE_NANOS, DATE_PERIOD, TIME_DURATION,
                    OBJECT, SCALED_FLOAT, UNSIGNED_LONG, DOC_DATA_TYPE, TSID_DATA_TYPE -> TopNEncoder.DEFAULT_SORTABLE;
                case GEO_POINT, CARTESIAN_POINT, GEO_SHAPE, CARTESIAN_SHAPE, COUNTER_LONG, COUNTER_INTEGER, COUNTER_DOUBLE, SOURCE ->
                    TopNEncoder.DEFAULT_UNSORTABLE;
                // unsupported fields are encoded as BytesRef, we'll use the same encoder; all values should be null at this point
                case PARTIAL_AGG, UNSUPPORTED -> TopNEncoder.UNSUPPORTED;
            };
        }
        List<TopNOperator.SortOrder> orders = topNExec.order().stream().map(order -> {
            int sortByChannel;
            if (order.child() instanceof Attribute a) {
                sortByChannel = source.layout.get(a.id()).channel();
            } else {
                throw new EsqlIllegalArgumentException("order by expression must be an attribute");
            }

            return new TopNOperator.SortOrder(
                sortByChannel,
                order.direction().equals(Order.OrderDirection.ASC),
                order.nullsPosition().equals(Order.NullsPosition.FIRST)
            );
        }).toList();

        int limit;
        if (topNExec.limit() instanceof Literal literal) {
            limit = stringToInt(literal.value().toString());
        } else {
            throw new EsqlIllegalArgumentException("limit only supported with literal values");
        }
        return source.with(
            new TopNOperatorFactory(limit, asList(elementTypes), asList(encoders), orders, context.pageSize(rowSize)),
            source.layout
        );
    }

    private PhysicalOperation planEval(EvalExec eval, LocalExecutionPlannerContext context) {
        PhysicalOperation source = plan(eval.child(), context);

        for (Alias field : eval.fields()) {
            var evaluatorSupplier = EvalMapper.toEvaluator(context.foldCtx(), field.child(), source.layout);
            Layout.Builder layout = source.layout.builder();
            layout.append(field.toAttribute());
            source = source.with(new EvalOperatorFactory(evaluatorSupplier), layout.build());
        }
        return source;
    }

    private PhysicalOperation planDissect(DissectExec dissect, LocalExecutionPlannerContext context) {
        PhysicalOperation source = plan(dissect.child(), context);
        Layout.Builder layoutBuilder = source.layout.builder();
        layoutBuilder.append(dissect.extractedFields());
        final Expression expr = dissect.inputExpression();
        // Names in the pattern and layout can differ.
        // Attributes need to be rename-able to avoid problems with shadowing - see GeneratingPlan resp. PushDownRegexExtract.
        String[] patternNames = Expressions.names(dissect.parser().keyAttributes(Source.EMPTY)).toArray(new String[0]);

        Layout layout = layoutBuilder.build();
        source = source.with(
            new StringExtractOperator.StringExtractOperatorFactory(
                patternNames,
                EvalMapper.toEvaluator(context.foldCtx(), expr, layout),
                () -> (input) -> dissect.parser().parser().parse(input)
            ),
            layout
        );
        return source;
    }

    private PhysicalOperation planGrok(GrokExec grok, LocalExecutionPlannerContext context) {
        PhysicalOperation source = plan(grok.child(), context);
        Layout.Builder layoutBuilder = source.layout.builder();
        List<Attribute> extractedFields = grok.extractedFields();
        layoutBuilder.append(extractedFields);
        Map<String, Integer> fieldToPos = new HashMap<>(extractedFields.size());
        Map<String, ElementType> fieldToType = new HashMap<>(extractedFields.size());
        ElementType[] types = new ElementType[extractedFields.size()];
        List<Attribute> extractedFieldsFromPattern = grok.pattern().extractedFields();
        for (int i = 0; i < extractedFields.size(); i++) {
            DataType extractedFieldType = extractedFields.get(i).dataType();
            // Names in pattern and layout can differ.
            // Attributes need to be rename-able to avoid problems with shadowing - see GeneratingPlan resp. PushDownRegexExtract.
            String patternName = extractedFieldsFromPattern.get(i).name();
            ElementType type = PlannerUtils.toElementType(extractedFieldType);
            fieldToPos.put(patternName, i);
            fieldToType.put(patternName, type);
            types[i] = type;
        }

        Layout layout = layoutBuilder.build();
        source = source.with(
            new ColumnExtractOperator.Factory(
                types,
                EvalMapper.toEvaluator(context.foldCtx(), grok.inputExpression(), layout),
                () -> new GrokEvaluatorExtracter(grok.pattern().grok(), grok.pattern().pattern(), fieldToPos, fieldToType)
            ),
            layout
        );
        return source;
    }

    private PhysicalOperation planEnrich(EnrichExec enrich, LocalExecutionPlannerContext context) {
        PhysicalOperation source = plan(enrich.child(), context);
        Layout.Builder layoutBuilder = source.layout.builder();
        layoutBuilder.append(enrich.enrichFields());
        Layout layout = layoutBuilder.build();
        String enrichIndex = enrich.concreteIndices().get(clusterAlias);
        if (enrichIndex == null) {
            throw new EsqlIllegalArgumentException("No concrete enrich index for cluster [" + clusterAlias + "]");
        }
        Layout.ChannelAndType input = source.layout.get(enrich.matchField().id());
        return source.with(
            new EnrichLookupOperator.Factory(
                sessionId,
                parentTask,
                context.queryPragmas().enrichMaxWorkers(),
                input.channel(),
                enrichLookupService,
                input.type(),
                enrichIndex,
                enrich.matchType(),
                enrich.policyMatchField(),
                enrich.enrichFields(),
                enrich.source()
            ),
            layout
        );
    }

    private PhysicalOperation planHashJoin(HashJoinExec join, LocalExecutionPlannerContext context) {
        PhysicalOperation source = plan(join.left(), context);
        int positionsChannel = source.layout.numberOfChannels();

        Layout.Builder layoutBuilder = source.layout.builder();
        for (Attribute f : join.output()) {
            if (join.left().outputSet().contains(f)) {
                continue;
            }
            layoutBuilder.append(f);
        }
        Layout layout = layoutBuilder.build();
        LocalSourceExec localSourceExec = (LocalSourceExec) join.joinData();
        Block[] localData = localSourceExec.supplier().get();

        RowInTableLookupOperator.Key[] keys = new RowInTableLookupOperator.Key[join.leftFields().size()];
        int[] blockMapping = new int[join.leftFields().size()];
        for (int k = 0; k < join.leftFields().size(); k++) {
            Attribute left = join.leftFields().get(k);
            Attribute right = join.rightFields().get(k);
            Block localField = null;
            List<Attribute> output = join.joinData().output();
            for (int l = 0; l < output.size(); l++) {
                if (output.get(l).name().equals(right.name())) {
                    localField = localData[l];
                }
            }
            if (localField == null) {
                throw new IllegalArgumentException("can't find local data for [" + right + "]");
            }

            keys[k] = new RowInTableLookupOperator.Key(left.name(), localField);
            Layout.ChannelAndType input = source.layout.get(left.id());
            blockMapping[k] = input.channel();
        }

        // Load the "positions" of each match
        source = source.with(new RowInTableLookupOperator.Factory(keys, blockMapping), layout);

        // Load the "values" from each match
        for (Attribute f : join.addedFields()) {
            Block localField = null;
            for (int l = 0; l < join.joinData().output().size(); l++) {
                if (join.joinData().output().get(l).name().equals(f.name())) {
                    localField = localData[l];
                }
            }
            if (localField == null) {
                throw new IllegalArgumentException("can't find local data for [" + f + "]");
            }
            source = source.with(
                new ColumnLoadOperator.Factory(new ColumnLoadOperator.Values(f.name(), localField), positionsChannel),
                layout
            );
        }

        // Drop the "positions" of the match
        List<Integer> projection = new ArrayList<>();
        IntStream.range(0, positionsChannel).boxed().forEach(projection::add);
        IntStream.range(positionsChannel + 1, positionsChannel + 1 + join.addedFields().size()).boxed().forEach(projection::add);
        return source.with(new ProjectOperatorFactory(projection), layout);
    }

    private PhysicalOperation planLookupJoin(LookupJoinExec join, LocalExecutionPlannerContext context) {
        PhysicalOperation source = plan(join.left(), context);
        Layout.Builder layoutBuilder = source.layout.builder();
        for (Attribute f : join.addedFields()) {
            layoutBuilder.append(f);
        }
        Layout layout = layoutBuilder.build();

        EsQueryExec localSourceExec = (EsQueryExec) join.lookup();
        if (localSourceExec.indexMode() != IndexMode.LOOKUP) {
            throw new IllegalArgumentException("can't plan [" + join + "]");
        }
        Map<String, IndexMode> indicesWithModes = localSourceExec.indexNameWithModes();
        if (indicesWithModes.size() != 1) {
            throw new IllegalArgumentException("can't plan [" + join + "], found more than 1 index");
        }
        var entry = indicesWithModes.entrySet().iterator().next();
        if (entry.getValue() != IndexMode.LOOKUP) {
            throw new IllegalArgumentException("can't plan [" + join + "], found index with mode [" + entry.getValue() + "]");
        }
        String indexName = entry.getKey();
        if (join.leftFields().size() != join.rightFields().size()) {
            throw new IllegalArgumentException("can't plan [" + join + "]: mismatching left and right field count");
        }
        List<MatchConfig> matchFields = new ArrayList<>(join.leftFields().size());
        for (int i = 0; i < join.leftFields().size(); i++) {
            TypedAttribute left = (TypedAttribute) join.leftFields().get(i);
            FieldAttribute right = (FieldAttribute) join.rightFields().get(i);
            Layout.ChannelAndType input = source.layout.get(left.id());
            if (input == null) {
                throw new IllegalArgumentException("can't plan [" + join + "][" + left + "]");
            }
            matchFields.add(new MatchConfig(right, input));
        }
        if (matchFields.size() != 1) {
            throw new IllegalArgumentException("can't plan [" + join + "]: multiple join predicates are not supported");
        }
        // TODO support multiple match fields, and support more than equality predicates
        MatchConfig matchConfig = matchFields.get(0);

        return source.with(
            new LookupFromIndexOperator.Factory(
                sessionId,
                parentTask,
                context.queryPragmas().enrichMaxWorkers(),
<<<<<<< HEAD
                matchConfig.channel(),
                lookupFromIndexService,
                matchConfig.type(),
=======
                matchFields.get(0).channel(),
                ctx -> lookupFromIndexService,
                matchFields.get(0).type(),
>>>>>>> bd961225
                indexName,
                matchConfig.fieldName(),
                join.addedFields().stream().map(f -> (NamedExpression) f).toList(),
                join.source()
            ),
            layout
        );
    }

    private record MatchConfig(String fieldName, int channel, DataType type) {
        private MatchConfig(FieldAttribute match, Layout.ChannelAndType input) {
            // Note, this handles TEXT fields with KEYWORD subfields
            this(match.exactAttribute().name(), input.channel(), input.type());
        }
    }

    private PhysicalOperation planLocal(LocalSourceExec localSourceExec, LocalExecutionPlannerContext context) {
        Layout.Builder layout = new Layout.Builder();
        layout.append(localSourceExec.output());
        LocalSourceOperator.BlockSupplier supplier = () -> localSourceExec.supplier().get();
        var operator = new LocalSourceOperator(supplier);
        return PhysicalOperation.fromSource(new LocalSourceFactory(() -> operator), layout.build());
    }

    private PhysicalOperation planShow(ShowExec showExec) {
        Layout.Builder layout = new Layout.Builder();
        layout.append(showExec.output());
        return PhysicalOperation.fromSource(new ShowOperator.ShowOperatorFactory(showExec.values()), layout.build());
    }

    private PhysicalOperation planProject(ProjectExec project, LocalExecutionPlannerContext context) {
        var source = plan(project.child(), context);
        List<? extends NamedExpression> projections = project.projections();
        List<Integer> projectionList = new ArrayList<>(projections.size());

        Layout.Builder layout = new Layout.Builder();
        Map<Integer, Layout.ChannelSet> inputChannelToOutputIds = new HashMap<>();
        for (int index = 0, size = projections.size(); index < size; index++) {
            NamedExpression ne = projections.get(index);

            NameId inputId = null;
            if (ne instanceof Alias a) {
                inputId = ((NamedExpression) a.child()).id();
            } else {
                inputId = ne.id();
            }
            Layout.ChannelAndType input = source.layout.get(inputId);
            if (input == null) {
                throw new IllegalStateException("can't find input for [" + ne + "]");
            }
            Layout.ChannelSet channelSet = inputChannelToOutputIds.get(input.channel());
            if (channelSet == null) {
                channelSet = new Layout.ChannelSet(new HashSet<>(), input.type());
                channelSet.nameIds().add(ne.id());
                layout.append(channelSet);
            } else {
                channelSet.nameIds().add(ne.id());
            }
            if (channelSet.type() != input.type()) {
                throw new IllegalArgumentException("type mismatch for aliases");
            }
            projectionList.add(input.channel());
        }

        return source.with(new ProjectOperatorFactory(projectionList), layout.build());
    }

    private PhysicalOperation planFilter(FilterExec filter, LocalExecutionPlannerContext context) {
        PhysicalOperation source = plan(filter.child(), context);
        // TODO: should this be extracted into a separate eval block?
        return source.with(
            new FilterOperatorFactory(EvalMapper.toEvaluator(context.foldCtx(), filter.condition(), source.layout)),
            source.layout
        );
    }

    private PhysicalOperation planLimit(LimitExec limit, LocalExecutionPlannerContext context) {
        PhysicalOperation source = plan(limit.child(), context);
        return source.with(new Factory((Integer) limit.limit().fold(context.foldCtx)), source.layout);
    }

    private PhysicalOperation planMvExpand(MvExpandExec mvExpandExec, LocalExecutionPlannerContext context) {
        PhysicalOperation source = plan(mvExpandExec.child(), context);
        int blockSize = 5000;// TODO estimate row size and use context.pageSize()
        Layout.Builder layout = source.layout.builder();
        layout.replace(mvExpandExec.target().id(), mvExpandExec.expanded().id());
        return source.with(
            new MvExpandOperator.Factory(source.layout.get(mvExpandExec.target().id()).channel(), blockSize),
            layout.build()
        );
    }

    /**
     * Immutable physical operation.
     */
    public static class PhysicalOperation implements Describable {
        final SourceOperatorFactory sourceOperatorFactory;
        final List<OperatorFactory> intermediateOperatorFactories;
        final SinkOperatorFactory sinkOperatorFactory;

        final Layout layout; // maps field names to channels

        /** Creates a new physical operation with the given source and layout. */
        static PhysicalOperation fromSource(SourceOperatorFactory sourceOperatorFactory, Layout layout) {
            return new PhysicalOperation(sourceOperatorFactory, layout);
        }

        /** Creates a new physical operation from this operation with the given layout. */
        PhysicalOperation with(Layout layout) {
            return new PhysicalOperation(this, Optional.empty(), Optional.empty(), layout);
        }

        /** Creates a new physical operation from this operation with the given intermediate operator and layout. */
        PhysicalOperation with(OperatorFactory operatorFactory, Layout layout) {
            return new PhysicalOperation(this, Optional.of(operatorFactory), Optional.empty(), layout);
        }

        /** Creates a new physical operation from this operation with the given sink and layout. */
        PhysicalOperation withSink(SinkOperatorFactory sink, Layout layout) {
            return new PhysicalOperation(this, Optional.empty(), Optional.of(sink), layout);
        }

        private PhysicalOperation(SourceOperatorFactory sourceOperatorFactory, Layout layout) {
            this.sourceOperatorFactory = sourceOperatorFactory;
            this.intermediateOperatorFactories = List.of();
            this.sinkOperatorFactory = null;
            this.layout = layout;
        }

        private PhysicalOperation(
            PhysicalOperation physicalOperation,
            Optional<OperatorFactory> intermediateOperatorFactory,
            Optional<SinkOperatorFactory> sinkOperatorFactory,
            Layout layout
        ) {
            sourceOperatorFactory = physicalOperation.sourceOperatorFactory;
            intermediateOperatorFactories = new ArrayList<>();
            intermediateOperatorFactories.addAll(physicalOperation.intermediateOperatorFactories);
            intermediateOperatorFactory.ifPresent(intermediateOperatorFactories::add);
            this.sinkOperatorFactory = sinkOperatorFactory.isPresent() ? sinkOperatorFactory.get() : null;
            this.layout = layout;
        }

        public SourceOperator source(DriverContext driverContext) {
            return sourceOperatorFactory.get(driverContext);
        }

        public void operators(List<Operator> operators, DriverContext driverContext) {
            intermediateOperatorFactories.stream().map(opFactory -> opFactory.get(driverContext)).forEach(operators::add);
        }

        public SinkOperator sink(DriverContext driverContext) {
            return sinkOperatorFactory.get(driverContext);
        }

        @Override
        public String describe() {
            return Stream.concat(
                Stream.concat(Stream.of(sourceOperatorFactory), intermediateOperatorFactories.stream()),
                Stream.of(sinkOperatorFactory)
            ).map(describable -> describable == null ? "null" : describable.describe()).collect(joining("\n\\_", "\\_", ""));
        }

        @Override
        public String toString() {
            return describe();
        }
    }

    /**
     * The count and type of driver parallelism.
     */
    record DriverParallelism(Type type, int instanceCount) {

        DriverParallelism {
            if (instanceCount <= 0) {
                throw new IllegalArgumentException("instance count must be greater than zero; got: " + instanceCount);
            }
        }

        static final DriverParallelism SINGLE = new DriverParallelism(Type.SINGLETON, 1);

        enum Type {
            SINGLETON,
            DATA_PARALLELISM,
            TASK_LEVEL_PARALLELISM
        }
    }

    /**
     * Context object used while generating a local plan. Currently only collects the driver factories as well as
     * maintains information how many driver instances should be created for a given driver.
     */
    public record LocalExecutionPlannerContext(
        List<DriverFactory> driverFactories,
        Holder<DriverParallelism> driverParallelism,
        QueryPragmas queryPragmas,
        BigArrays bigArrays,
        BlockFactory blockFactory,
        FoldContext foldCtx,
        Settings settings
    ) {
        void addDriverFactory(DriverFactory driverFactory) {
            driverFactories.add(driverFactory);
        }

        void driverParallelism(DriverParallelism parallelism) {
            driverParallelism.set(parallelism);
        }

        int pageSize(Integer estimatedRowSize) {
            if (estimatedRowSize == null) {
                throw new IllegalStateException("estimated row size hasn't been set");
            }
            if (estimatedRowSize == 0) {
                throw new IllegalStateException("estimated row size can't be 0");
            }
            if (queryPragmas.pageSize() != 0) {
                return queryPragmas.pageSize();
            }
            return Math.max(SourceOperator.MIN_TARGET_PAGE_SIZE, SourceOperator.TARGET_PAGE_SIZE / estimatedRowSize);
        }
    }

    record DriverSupplier(
        BigArrays bigArrays,
        BlockFactory blockFactory,
        PhysicalOperation physicalOperation,
        TimeValue statusInterval,
        Settings settings
    ) implements Function<String, Driver>, Describable {
        @Override
        public Driver apply(String sessionId) {
            SourceOperator source = null;
            List<Operator> operators = new ArrayList<>();
            SinkOperator sink = null;
            boolean success = false;
            var localBreakerSettings = new LocalCircuitBreaker.SizeSettings(settings);
            final var localBreaker = new LocalCircuitBreaker(
                blockFactory.breaker(),
                localBreakerSettings.overReservedBytes(),
                localBreakerSettings.maxOverReservedBytes()
            );
            var driverContext = new DriverContext(bigArrays, blockFactory.newChildFactory(localBreaker));
            try {
                source = physicalOperation.source(driverContext);
                physicalOperation.operators(operators, driverContext);
                sink = physicalOperation.sink(driverContext);
                success = true;
                return new Driver(
                    sessionId,
                    System.currentTimeMillis(),
                    System.nanoTime(),
                    driverContext,
                    physicalOperation::describe,
                    source,
                    operators,
                    sink,
                    statusInterval,
                    localBreaker
                );
            } finally {
                if (false == success) {
                    Releasables.close(source, () -> Releasables.close(operators), sink, localBreaker);
                }
            }
        }

        @Override
        public String describe() {
            return physicalOperation.describe();
        }
    }

    record DriverFactory(DriverSupplier driverSupplier, DriverParallelism driverParallelism) implements Describable {
        @Override
        public String describe() {
            return "DriverFactory(instances = "
                + driverParallelism.instanceCount()
                + ", type = "
                + driverParallelism.type()
                + ")\n"
                + driverSupplier.describe();
        }
    }

    /**
     * Plan representation that is geared towards execution on a single node
     */
    public static class LocalExecutionPlan implements Describable {
        final List<DriverFactory> driverFactories;

        LocalExecutionPlan(List<DriverFactory> driverFactories) {
            this.driverFactories = driverFactories;
        }

        public List<Driver> createDrivers(String sessionId) {
            List<Driver> drivers = new ArrayList<>();
            boolean success = false;
            try {
                for (DriverFactory df : driverFactories) {
                    for (int i = 0; i < df.driverParallelism.instanceCount; i++) {
                        logger.trace("building {} {}", i, df);
                        drivers.add(df.driverSupplier.apply(sessionId));
                    }
                }
                success = true;
                return drivers;
            } finally {
                if (success == false) {
                    Releasables.close(Releasables.wrap(drivers));
                }
            }
        }

        @Override
        public String describe() {
            return driverFactories.stream().map(DriverFactory::describe).collect(joining("\n"));
        }
    }
}<|MERGE_RESOLUTION|>--- conflicted
+++ resolved
@@ -597,15 +597,9 @@
                 sessionId,
                 parentTask,
                 context.queryPragmas().enrichMaxWorkers(),
-<<<<<<< HEAD
                 matchConfig.channel(),
-                lookupFromIndexService,
+                ctx -> lookupFromIndexService,
                 matchConfig.type(),
-=======
-                matchFields.get(0).channel(),
-                ctx -> lookupFromIndexService,
-                matchFields.get(0).type(),
->>>>>>> bd961225
                 indexName,
                 matchConfig.fieldName(),
                 join.addedFields().stream().map(f -> (NamedExpression) f).toList(),

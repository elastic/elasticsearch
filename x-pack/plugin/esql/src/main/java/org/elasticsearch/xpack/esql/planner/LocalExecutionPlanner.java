/*
 * Copyright Elasticsearch B.V. and/or licensed to Elasticsearch B.V. under one
 * or more contributor license agreements. Licensed under the Elastic License
 * 2.0; you may not use this file except in compliance with the Elastic License
 * 2.0.
 */

package org.elasticsearch.xpack.esql.planner;

import org.apache.lucene.util.BytesRef;
import org.elasticsearch.cluster.ClusterName;
import org.elasticsearch.common.lucene.BytesRefs;
import org.elasticsearch.common.settings.Settings;
import org.elasticsearch.common.util.BigArrays;
import org.elasticsearch.common.util.Maps;
import org.elasticsearch.compute.Describable;
import org.elasticsearch.compute.aggregation.AggregatorMode;
import org.elasticsearch.compute.data.Block;
import org.elasticsearch.compute.data.BlockFactory;
import org.elasticsearch.compute.data.ElementType;
import org.elasticsearch.compute.data.LocalCircuitBreaker;
import org.elasticsearch.compute.data.Page;
import org.elasticsearch.compute.lucene.DataPartitioning;
import org.elasticsearch.compute.lucene.LuceneOperator;
import org.elasticsearch.compute.operator.ChangePointOperator;
import org.elasticsearch.compute.operator.ColumnExtractOperator;
import org.elasticsearch.compute.operator.ColumnLoadOperator;
import org.elasticsearch.compute.operator.Driver;
import org.elasticsearch.compute.operator.DriverContext;
import org.elasticsearch.compute.operator.EvalOperator;
import org.elasticsearch.compute.operator.EvalOperator.EvalOperatorFactory;
import org.elasticsearch.compute.operator.FilterOperator.FilterOperatorFactory;
import org.elasticsearch.compute.operator.LimitOperator;
import org.elasticsearch.compute.operator.LocalSourceOperator;
import org.elasticsearch.compute.operator.LocalSourceOperator.LocalSourceFactory;
import org.elasticsearch.compute.operator.MvExpandOperator;
import org.elasticsearch.compute.operator.Operator;
import org.elasticsearch.compute.operator.Operator.OperatorFactory;
import org.elasticsearch.compute.operator.OutputOperator.OutputOperatorFactory;
import org.elasticsearch.compute.operator.RowInTableLookupOperator;
import org.elasticsearch.compute.operator.RrfScoreEvalOperator;
import org.elasticsearch.compute.operator.SampleOperator;
import org.elasticsearch.compute.operator.ScoreOperator;
import org.elasticsearch.compute.operator.ShowOperator;
import org.elasticsearch.compute.operator.SinkOperator;
import org.elasticsearch.compute.operator.SinkOperator.SinkOperatorFactory;
import org.elasticsearch.compute.operator.SourceOperator;
import org.elasticsearch.compute.operator.SourceOperator.SourceOperatorFactory;
import org.elasticsearch.compute.operator.StringExtractOperator;
import org.elasticsearch.compute.operator.exchange.DirectExchange;
import org.elasticsearch.compute.operator.exchange.ExchangeSink;
import org.elasticsearch.compute.operator.exchange.ExchangeSinkOperator.ExchangeSinkOperatorFactory;
import org.elasticsearch.compute.operator.exchange.ExchangeSource;
import org.elasticsearch.compute.operator.exchange.ExchangeSourceOperator.ExchangeSourceOperatorFactory;
import org.elasticsearch.compute.operator.topn.TopNEncoder;
import org.elasticsearch.compute.operator.topn.TopNOperator;
import org.elasticsearch.compute.operator.topn.TopNOperator.TopNOperatorFactory;
import org.elasticsearch.core.Releasables;
import org.elasticsearch.core.TimeValue;
import org.elasticsearch.index.IndexMode;
import org.elasticsearch.logging.LogManager;
import org.elasticsearch.logging.Logger;
import org.elasticsearch.node.Node;
import org.elasticsearch.tasks.CancellableTask;
import org.elasticsearch.transport.RemoteClusterAware;
import org.elasticsearch.xpack.esql.EsqlIllegalArgumentException;
import org.elasticsearch.xpack.esql.action.ColumnInfoImpl;
import org.elasticsearch.xpack.esql.core.expression.Alias;
import org.elasticsearch.xpack.esql.core.expression.Attribute;
import org.elasticsearch.xpack.esql.core.expression.Expression;
import org.elasticsearch.xpack.esql.core.expression.Expressions;
import org.elasticsearch.xpack.esql.core.expression.FieldAttribute;
import org.elasticsearch.xpack.esql.core.expression.FoldContext;
import org.elasticsearch.xpack.esql.core.expression.Literal;
import org.elasticsearch.xpack.esql.core.expression.MetadataAttribute;
import org.elasticsearch.xpack.esql.core.expression.NameId;
import org.elasticsearch.xpack.esql.core.expression.NamedExpression;
import org.elasticsearch.xpack.esql.core.expression.TypedAttribute;
import org.elasticsearch.xpack.esql.core.tree.Source;
import org.elasticsearch.xpack.esql.core.type.DataType;
import org.elasticsearch.xpack.esql.core.util.Holder;
import org.elasticsearch.xpack.esql.enrich.EnrichLookupOperator;
import org.elasticsearch.xpack.esql.enrich.EnrichLookupService;
import org.elasticsearch.xpack.esql.enrich.LookupFromIndexOperator;
import org.elasticsearch.xpack.esql.enrich.LookupFromIndexService;
import org.elasticsearch.xpack.esql.enrich.MatchConfig;
import org.elasticsearch.xpack.esql.evaluator.EvalMapper;
import org.elasticsearch.xpack.esql.evaluator.command.GrokEvaluatorExtracter;
import org.elasticsearch.xpack.esql.expression.Foldables;
import org.elasticsearch.xpack.esql.expression.Order;
import org.elasticsearch.xpack.esql.inference.InferenceService;
import org.elasticsearch.xpack.esql.inference.XContentRowEncoder;
import org.elasticsearch.xpack.esql.inference.completion.CompletionOperator;
import org.elasticsearch.xpack.esql.inference.rerank.RerankOperator;
import org.elasticsearch.xpack.esql.plan.logical.Fork;
import org.elasticsearch.xpack.esql.plan.physical.AggregateExec;
import org.elasticsearch.xpack.esql.plan.physical.ChangePointExec;
import org.elasticsearch.xpack.esql.plan.physical.DissectExec;
import org.elasticsearch.xpack.esql.plan.physical.EnrichExec;
import org.elasticsearch.xpack.esql.plan.physical.EsQueryExec;
import org.elasticsearch.xpack.esql.plan.physical.EsStatsQueryExec;
import org.elasticsearch.xpack.esql.plan.physical.EvalExec;
import org.elasticsearch.xpack.esql.plan.physical.ExchangeExec;
import org.elasticsearch.xpack.esql.plan.physical.ExchangeSinkExec;
import org.elasticsearch.xpack.esql.plan.physical.ExchangeSourceExec;
import org.elasticsearch.xpack.esql.plan.physical.FieldExtractExec;
import org.elasticsearch.xpack.esql.plan.physical.FilterExec;
import org.elasticsearch.xpack.esql.plan.physical.GrokExec;
import org.elasticsearch.xpack.esql.plan.physical.HashJoinExec;
import org.elasticsearch.xpack.esql.plan.physical.LimitExec;
import org.elasticsearch.xpack.esql.plan.physical.LocalSourceExec;
import org.elasticsearch.xpack.esql.plan.physical.LookupJoinExec;
import org.elasticsearch.xpack.esql.plan.physical.MvExpandExec;
import org.elasticsearch.xpack.esql.plan.physical.OutputExec;
import org.elasticsearch.xpack.esql.plan.physical.ParallelExec;
import org.elasticsearch.xpack.esql.plan.physical.PhysicalPlan;
import org.elasticsearch.xpack.esql.plan.physical.ProjectExec;
import org.elasticsearch.xpack.esql.plan.physical.RrfScoreEvalExec;
import org.elasticsearch.xpack.esql.plan.physical.SampleExec;
import org.elasticsearch.xpack.esql.plan.physical.ShowExec;
import org.elasticsearch.xpack.esql.plan.physical.TimeSeriesAggregateExec;
import org.elasticsearch.xpack.esql.plan.physical.TimeSeriesSourceExec;
import org.elasticsearch.xpack.esql.plan.physical.TopNExec;
import org.elasticsearch.xpack.esql.plan.physical.inference.CompletionExec;
import org.elasticsearch.xpack.esql.plan.physical.inference.RerankExec;
import org.elasticsearch.xpack.esql.planner.EsPhysicalOperationProviders.ShardContext;
import org.elasticsearch.xpack.esql.plugin.QueryPragmas;
import org.elasticsearch.xpack.esql.score.ScoreMapper;
import org.elasticsearch.xpack.esql.session.Configuration;
import org.elasticsearch.xpack.esql.session.EsqlCCSUtils;

import java.util.ArrayList;
import java.util.List;
import java.util.Map;
import java.util.Objects;
import java.util.Optional;
import java.util.function.Function;
import java.util.function.Supplier;
import java.util.stream.IntStream;
import java.util.stream.Stream;

import static java.util.Arrays.asList;
import static java.util.stream.Collectors.joining;
import static org.elasticsearch.compute.operator.ProjectOperator.ProjectOperatorFactory;
import static org.elasticsearch.xpack.esql.type.EsqlDataTypeConverter.stringToInt;

/**
 * The local execution planner takes a plan (represented as PlanNode tree / digraph) as input and creates the corresponding
 * drivers that are used to execute the given plan.
 */
public class LocalExecutionPlanner {
    private static final Logger logger = LogManager.getLogger(LocalExecutionPlanner.class);

    private final String sessionId;
    private final String clusterAlias;
    private final CancellableTask parentTask;
    private final BigArrays bigArrays;
    private final BlockFactory blockFactory;
    private final Settings settings;
    private final Configuration configuration;
    private final Supplier<ExchangeSource> exchangeSourceSupplier;
    private final Supplier<ExchangeSink> exchangeSinkSupplier;
    private final EnrichLookupService enrichLookupService;
    private final LookupFromIndexService lookupFromIndexService;
    private final InferenceService inferenceService;
    private final PhysicalOperationProviders physicalOperationProviders;
    private final List<ShardContext> shardContexts;

    public LocalExecutionPlanner(
        String sessionId,
        String clusterAlias,
        CancellableTask parentTask,
        BigArrays bigArrays,
        BlockFactory blockFactory,
        Settings settings,
        Configuration configuration,
        Supplier<ExchangeSource> exchangeSourceSupplier,
        Supplier<ExchangeSink> exchangeSinkSupplier,
        EnrichLookupService enrichLookupService,
        LookupFromIndexService lookupFromIndexService,
        InferenceService inferenceService,
        PhysicalOperationProviders physicalOperationProviders,
        List<ShardContext> shardContexts
    ) {

        this.sessionId = sessionId;
        this.clusterAlias = clusterAlias;
        this.parentTask = parentTask;
        this.bigArrays = bigArrays;
        this.blockFactory = blockFactory;
        this.settings = settings;
        this.configuration = configuration;
        this.exchangeSourceSupplier = exchangeSourceSupplier;
        this.exchangeSinkSupplier = exchangeSinkSupplier;
        this.enrichLookupService = enrichLookupService;
        this.lookupFromIndexService = lookupFromIndexService;
        this.inferenceService = inferenceService;
        this.physicalOperationProviders = physicalOperationProviders;
        this.shardContexts = shardContexts;
    }

    /**
     * turn the given plan into a list of drivers to execute
     */
<<<<<<< HEAD
    public LocalExecutionPlan plan(String description, FoldContext foldCtx, PhysicalPlan localPhysicalPlan, DriverContext.Phase phase) {
=======
    public LocalExecutionPlan plan(String description, FoldContext foldCtx, PhysicalPlan localPhysicalPlan) {

>>>>>>> b46e0ced
        var context = new LocalExecutionPlannerContext(
            description,
            new ArrayList<>(),
            new Holder<>(DriverParallelism.SINGLE),
            configuration.pragmas(),
            bigArrays,
            blockFactory,
            foldCtx,
            phase,
            settings,
            new Holder<>(
                localPhysicalPlan.anyMatch(p -> p instanceof TimeSeriesAggregateExec)
                    ? DataPartitioning.AutoStrategy.DEFAULT_TIME_SERIES
                    : DataPartitioning.AutoStrategy.DEFAULT
            ),
            shardContexts
        );

        // workaround for https://github.com/elastic/elasticsearch/issues/99782
        localPhysicalPlan = localPhysicalPlan.transformUp(
            AggregateExec.class,
            a -> a.getMode() == AggregatorMode.FINAL ? new ProjectExec(a.source(), a, Expressions.asAttributes(a.aggregates())) : a
        );
        PhysicalOperation physicalOperation = plan(localPhysicalPlan, context);

        final TimeValue statusInterval = configuration.pragmas().statusInterval();
        context.addDriverFactory(
            new DriverFactory(
                new DriverSupplier(
                    description,
                    ClusterName.CLUSTER_NAME_SETTING.get(settings).value(),
                    Node.NODE_NAME_SETTING.get(settings),
                    context.bigArrays,
                    context.blockFactory,
                    physicalOperation,
                    statusInterval,
                    phase,
                    settings
                ),
                context.driverParallelism().get()
            )
        );

        return new LocalExecutionPlan(context.driverFactories);
    }

    private PhysicalOperation plan(PhysicalPlan node, LocalExecutionPlannerContext context) {
        if (node instanceof AggregateExec aggregate) {
            return planAggregation(aggregate, context);
        } else if (node instanceof FieldExtractExec fieldExtractExec) {
            return planFieldExtractNode(fieldExtractExec, context);
        } else if (node instanceof ExchangeExec exchangeExec) {
            return planExchange(exchangeExec, context);
        } else if (node instanceof TopNExec topNExec) {
            return planTopN(topNExec, context);
        } else if (node instanceof EvalExec eval) {
            return planEval(eval, context);
        } else if (node instanceof DissectExec dissect) {
            return planDissect(dissect, context);
        } else if (node instanceof GrokExec grok) {
            return planGrok(grok, context);
        } else if (node instanceof ProjectExec project) {
            return planProject(project, context);
        } else if (node instanceof FilterExec filter) {
            return planFilter(filter, context);
        } else if (node instanceof LimitExec limit) {
            return planLimit(limit, context);
        } else if (node instanceof MvExpandExec mvExpand) {
            return planMvExpand(mvExpand, context);
        } else if (node instanceof RerankExec rerank) {
            return planRerank(rerank, context);
        } else if (node instanceof ChangePointExec changePoint) {
            return planChangePoint(changePoint, context);
        } else if (node instanceof CompletionExec completion) {
            return planCompletion(completion, context);
        } else if (node instanceof SampleExec Sample) {
            return planSample(Sample, context);
        }

        // source nodes
        else if (node instanceof EsQueryExec esQuery) {
            return planEsQueryNode(esQuery, context);
        } else if (node instanceof EsStatsQueryExec statsQuery) {
            return planEsStats(statsQuery, context);
        } else if (node instanceof LocalSourceExec localSource) {
            return planLocal(localSource, context);
        } else if (node instanceof ShowExec show) {
            return planShow(show);
        } else if (node instanceof ExchangeSourceExec exchangeSource) {
            return planExchangeSource(exchangeSource, exchangeSourceSupplier);
        } else if (node instanceof ParallelExec parallelExec) {
            return planParallelNode(parallelExec, context);
        } else if (node instanceof TimeSeriesSourceExec ts) {
            return planTimeSeriesSource(ts, context);
        }
        // lookups and joins
        else if (node instanceof EnrichExec enrich) {
            return planEnrich(enrich, context);
        } else if (node instanceof HashJoinExec join) {
            return planHashJoin(join, context);
        } else if (node instanceof LookupJoinExec join) {
            return planLookupJoin(join, context);
        }
        // output
        else if (node instanceof OutputExec outputExec) {
            return planOutput(outputExec, context);
        } else if (node instanceof ExchangeSinkExec exchangeSink) {
            return planExchangeSink(exchangeSink, context);
        } else if (node instanceof RrfScoreEvalExec rrf) {
            return planRrfScoreEvalExec(rrf, context);
        }

        throw new EsqlIllegalArgumentException("unknown physical plan node [" + node.nodeName() + "]");
    }

    private PhysicalOperation planCompletion(CompletionExec completion, LocalExecutionPlannerContext context) {
        PhysicalOperation source = plan(completion.child(), context);
        String inferenceId = BytesRefs.toString(completion.inferenceId().fold(context.foldCtx()));
        Layout outputLayout = source.layout.builder().append(completion.targetField()).build();
        EvalOperator.ExpressionEvaluator.Factory promptEvaluatorFactory = EvalMapper.toEvaluator(
            context.foldCtx(),
            completion.prompt(),
            source.layout
        );

        return source.with(new CompletionOperator.Factory(inferenceService, inferenceId, promptEvaluatorFactory), outputLayout);
    }

    private PhysicalOperation planRrfScoreEvalExec(RrfScoreEvalExec rrf, LocalExecutionPlannerContext context) {
        PhysicalOperation source = plan(rrf.child(), context);

        int scorePosition = -1;
        int forkPosition = -1;
        int pos = 0;
        for (Attribute attr : rrf.child().output()) {
            if (attr.name().equals(Fork.FORK_FIELD)) {
                forkPosition = pos;
            }
            if (attr.name().equals(MetadataAttribute.SCORE)) {
                scorePosition = pos;
            }

            pos += 1;
        }

        if (scorePosition == -1) {
            throw new IllegalStateException("can't find _score attribute position");
        }
        if (forkPosition == -1) {
            throw new IllegalStateException("can'find _fork attribute position");
        }

        return source.with(new RrfScoreEvalOperator.Factory(forkPosition, scorePosition), source.layout);
    }

    private PhysicalOperation planAggregation(AggregateExec aggregate, LocalExecutionPlannerContext context) {
        var source = plan(aggregate.child(), context);
        return physicalOperationProviders.groupingPhysicalOperation(aggregate, source, context);
    }

    private PhysicalOperation planEsQueryNode(EsQueryExec esQueryExec, LocalExecutionPlannerContext context) {
        return physicalOperationProviders.sourcePhysicalOperation(esQueryExec, context);
    }

    private PhysicalOperation planTimeSeriesSource(TimeSeriesSourceExec ts, LocalExecutionPlannerContext context) {
        return physicalOperationProviders.timeSeriesSourceOperation(ts, context);
    }

    private PhysicalOperation planEsStats(EsStatsQueryExec statsQuery, LocalExecutionPlannerContext context) {
        if (physicalOperationProviders instanceof EsPhysicalOperationProviders == false) {
            throw new EsqlIllegalArgumentException("EsStatsQuery should only occur against a Lucene backend");
        }
        if (statsQuery.stats().size() > 1) {
            throw new EsqlIllegalArgumentException("EsStatsQuery currently supports only one field statistic");
        }

        // for now only one stat is supported
        EsStatsQueryExec.Stat stat = statsQuery.stats().get(0);

        EsPhysicalOperationProviders esProvider = (EsPhysicalOperationProviders) physicalOperationProviders;
        final LuceneOperator.Factory luceneFactory = esProvider.countSource(context, stat.filter(statsQuery.query()), statsQuery.limit());

        Layout.Builder layout = new Layout.Builder();
        layout.append(statsQuery.outputSet());
        int instanceCount = Math.max(1, luceneFactory.taskConcurrency());
        context.driverParallelism(new DriverParallelism(DriverParallelism.Type.DATA_PARALLELISM, instanceCount));
        return PhysicalOperation.fromSource(luceneFactory, layout.build());
    }

    private PhysicalOperation planFieldExtractNode(FieldExtractExec fieldExtractExec, LocalExecutionPlannerContext context) {
        return physicalOperationProviders.fieldExtractPhysicalOperation(fieldExtractExec, plan(fieldExtractExec.child(), context));
    }

    private PhysicalOperation planOutput(OutputExec outputExec, LocalExecutionPlannerContext context) {
        PhysicalOperation source = plan(outputExec.child(), context);
        var output = outputExec.output();

        return source.withSink(
            new OutputOperatorFactory(
                Expressions.names(output),
                alignPageToAttributes(output, source.layout),
                outputExec.getPageConsumer()
            ),
            source.layout
        );
    }

    private static Function<Page, Page> alignPageToAttributes(List<Attribute> attrs, Layout layout) {
        // align the page layout with the operator output
        // extraction order - the list ordinal is the same as the column one
        // while the value represents the position in the original page
        final int[] mappedPosition = new int[attrs.size()];
        int index = -1;
        boolean transformRequired = false;
        for (var attribute : attrs) {
            mappedPosition[++index] = layout.get(attribute.id()).channel();
            transformRequired |= mappedPosition[index] != index;
        }
        Function<Page, Page> transformer = transformRequired ? p -> {
            var blocks = new Block[mappedPosition.length];
            for (int i = 0; i < blocks.length; i++) {
                blocks[i] = p.getBlock(mappedPosition[i]);
                blocks[i].incRef();
            }
            p.releaseBlocks();
            return new Page(blocks);
        } : Function.identity();

        return transformer;
    }

    private PhysicalOperation planExchange(ExchangeExec exchangeExec, LocalExecutionPlannerContext context) {
        throw new UnsupportedOperationException("Exchange needs to be replaced with a sink/source");
    }

    private PhysicalOperation planExchangeSink(ExchangeSinkExec exchangeSink, LocalExecutionPlannerContext context) {
        Objects.requireNonNull(exchangeSinkSupplier, "ExchangeSinkHandler wasn't provided");
        var child = exchangeSink.child();
        PhysicalOperation source = plan(child, context);
        return source.withSink(new ExchangeSinkOperatorFactory(exchangeSinkSupplier), source.layout);
    }

    private PhysicalOperation planExchangeSource(ExchangeSourceExec exchangeSource, Supplier<ExchangeSource> exchangeSourceSupplier) {
        Objects.requireNonNull(exchangeSourceSupplier, "ExchangeSourceHandler wasn't provided");

        var builder = new Layout.Builder();
        builder.append(exchangeSource.output());
        // decorate the layout
        var l = builder.build();
        var layout = exchangeSource.isIntermediateAgg() ? new ExchangeLayout(l) : l;

        return PhysicalOperation.fromSource(new ExchangeSourceOperatorFactory(exchangeSourceSupplier), layout);
    }

    private PhysicalOperation planParallelNode(ParallelExec parallelExec, LocalExecutionPlannerContext context) {
        var exchange = new DirectExchange(context.queryPragmas.exchangeBufferSize());
        {
            PhysicalOperation source = plan(parallelExec.child(), context);
            var sinkOperator = source.withSink(new ExchangeSinkOperatorFactory(exchange::exchangeSink), source.layout);
            final TimeValue statusInterval = configuration.pragmas().statusInterval();
            context.addDriverFactory(
                new DriverFactory(
                    new DriverSupplier(
                        context.description,
                        ClusterName.CLUSTER_NAME_SETTING.get(settings).value(),
                        Node.NODE_NAME_SETTING.get(settings),
                        context.bigArrays,
                        context.blockFactory,
                        sinkOperator,
                        statusInterval,
                        context.phase,
                        settings
                    ),
                    DriverParallelism.SINGLE
                )
            );
            context.driverParallelism.set(DriverParallelism.SINGLE);
        }
        var exchangeSource = new ExchangeSourceExec(parallelExec.source(), parallelExec.output(), false);
        return planExchangeSource(exchangeSource, exchange::exchangeSource);
    }

    private PhysicalOperation planTopN(TopNExec topNExec, LocalExecutionPlannerContext context) {
        final Integer rowSize = topNExec.estimatedRowSize();
        assert rowSize != null && rowSize > 0 : "estimated row size [" + rowSize + "] wasn't set";
        PhysicalOperation source = plan(topNExec.child(), context);

        ElementType[] elementTypes = new ElementType[source.layout.numberOfChannels()];
        TopNEncoder[] encoders = new TopNEncoder[source.layout.numberOfChannels()];
        List<Layout.ChannelSet> inverse = source.layout.inverse();
        for (int channel = 0; channel < inverse.size(); channel++) {
            elementTypes[channel] = PlannerUtils.toElementType(inverse.get(channel).type());
            encoders[channel] = switch (inverse.get(channel).type()) {
                case IP -> TopNEncoder.IP;
                case TEXT, KEYWORD -> TopNEncoder.UTF8;
                case VERSION -> TopNEncoder.VERSION;
                case BOOLEAN, NULL, BYTE, SHORT, INTEGER, LONG, DOUBLE, FLOAT, HALF_FLOAT, DATETIME, DATE_NANOS, DATE_PERIOD, TIME_DURATION,
                    OBJECT, SCALED_FLOAT, UNSIGNED_LONG, DOC_DATA_TYPE, TSID_DATA_TYPE -> TopNEncoder.DEFAULT_SORTABLE;
                case GEO_POINT, CARTESIAN_POINT, GEO_SHAPE, CARTESIAN_SHAPE, COUNTER_LONG, COUNTER_INTEGER, COUNTER_DOUBLE, SOURCE,
                    AGGREGATE_METRIC_DOUBLE, DENSE_VECTOR -> TopNEncoder.DEFAULT_UNSORTABLE;
                // unsupported fields are encoded as BytesRef, we'll use the same encoder; all values should be null at this point
                case PARTIAL_AGG, UNSUPPORTED -> TopNEncoder.UNSUPPORTED;
            };
        }
        List<TopNOperator.SortOrder> orders = topNExec.order().stream().map(order -> {
            int sortByChannel;
            if (order.child() instanceof Attribute a) {
                sortByChannel = source.layout.get(a.id()).channel();
            } else {
                throw new EsqlIllegalArgumentException("order by expression must be an attribute");
            }

            return new TopNOperator.SortOrder(
                sortByChannel,
                order.direction().equals(Order.OrderDirection.ASC),
                order.nullsPosition().equals(Order.NullsPosition.FIRST)
            );
        }).toList();

        int limit;
        if (topNExec.limit() instanceof Literal literal) {
            Object val = literal.value() instanceof BytesRef br ? BytesRefs.toString(br) : literal.value();
            limit = stringToInt(val.toString());
        } else {
            throw new EsqlIllegalArgumentException("limit only supported with literal values");
        }
        return source.with(
            new TopNOperatorFactory(limit, asList(elementTypes), asList(encoders), orders, context.pageSize(rowSize)),
            source.layout
        );
    }

    private PhysicalOperation planEval(EvalExec eval, LocalExecutionPlannerContext context) {
        PhysicalOperation source = plan(eval.child(), context);

        for (Alias field : eval.fields()) {
            var evaluatorSupplier = EvalMapper.toEvaluator(context.foldCtx(), field.child(), source.layout, context.shardContexts);
            Layout.Builder layout = source.layout.builder();
            layout.append(field.toAttribute());
            source = source.with(new EvalOperatorFactory(evaluatorSupplier), layout.build());
        }
        return source;
    }

    private PhysicalOperation planDissect(DissectExec dissect, LocalExecutionPlannerContext context) {
        PhysicalOperation source = plan(dissect.child(), context);
        Layout.Builder layoutBuilder = source.layout.builder();
        layoutBuilder.append(dissect.extractedFields());
        final Expression expr = dissect.inputExpression();
        // Names in the pattern and layout can differ.
        // Attributes need to be rename-able to avoid problems with shadowing - see GeneratingPlan resp. PushDownRegexExtract.
        String[] patternNames = Expressions.names(dissect.parser().keyAttributes(Source.EMPTY)).toArray(new String[0]);

        Layout layout = layoutBuilder.build();
        source = source.with(
            new StringExtractOperator.StringExtractOperatorFactory(
                patternNames,
                EvalMapper.toEvaluator(context.foldCtx(), expr, layout),
                () -> (input) -> dissect.parser().parser().parse(input)
            ),
            layout
        );
        return source;
    }

    private PhysicalOperation planGrok(GrokExec grok, LocalExecutionPlannerContext context) {
        PhysicalOperation source = plan(grok.child(), context);
        Layout.Builder layoutBuilder = source.layout.builder();
        List<Attribute> extractedFields = grok.extractedFields();
        layoutBuilder.append(extractedFields);
        Map<String, Integer> fieldToPos = Maps.newHashMapWithExpectedSize(extractedFields.size());
        Map<String, ElementType> fieldToType = Maps.newHashMapWithExpectedSize(extractedFields.size());
        ElementType[] types = new ElementType[extractedFields.size()];
        List<Attribute> extractedFieldsFromPattern = grok.pattern().extractedFields();
        for (int i = 0; i < extractedFields.size(); i++) {
            DataType extractedFieldType = extractedFields.get(i).dataType();
            // Names in pattern and layout can differ.
            // Attributes need to be rename-able to avoid problems with shadowing - see GeneratingPlan resp. PushDownRegexExtract.
            String patternName = extractedFieldsFromPattern.get(i).name();
            ElementType type = PlannerUtils.toElementType(extractedFieldType);
            fieldToPos.put(patternName, i);
            fieldToType.put(patternName, type);
            types[i] = type;
        }

        Layout layout = layoutBuilder.build();
        source = source.with(
            new ColumnExtractOperator.Factory(
                types,
                EvalMapper.toEvaluator(context.foldCtx(), grok.inputExpression(), layout),
                () -> new GrokEvaluatorExtracter(grok.pattern().grok(), grok.pattern().pattern(), fieldToPos, fieldToType)
            ),
            layout
        );
        return source;
    }

    private PhysicalOperation planEnrich(EnrichExec enrich, LocalExecutionPlannerContext context) {
        PhysicalOperation source = plan(enrich.child(), context);
        Layout.Builder layoutBuilder = source.layout.builder();
        layoutBuilder.append(enrich.enrichFields());
        Layout layout = layoutBuilder.build();
        String enrichIndex = enrich.concreteIndices().get(clusterAlias);
        if (enrichIndex == null) {
            throw new EsqlIllegalArgumentException("No concrete enrich index for cluster [" + clusterAlias + "]");
        }
        Layout.ChannelAndType input = source.layout.get(enrich.matchField().id());
        return source.with(
            new EnrichLookupOperator.Factory(
                sessionId,
                parentTask,
                context.queryPragmas().enrichMaxWorkers(),
                input.channel(),
                enrichLookupService,
                input.type(),
                enrichIndex,
                enrich.matchType(),
                enrich.policyMatchField(),
                enrich.enrichFields(),
                enrich.source()
            ),
            layout
        );
    }

    private PhysicalOperation planRerank(RerankExec rerank, LocalExecutionPlannerContext context) {
        PhysicalOperation source = plan(rerank.child(), context);

        EvalOperator.ExpressionEvaluator.Factory rowEncoderFactory;
        if (rerank.rerankFields().size() > 1) {
            // If there is more than one field used for reranking we are encoded the input in a YAML doc, using field names as key.
            // The input value will looks like
            // text_field: foo bar
            // multivalue_text_field:
            // - value 1
            // - value 2
            // integer_field: 132
            Map<ColumnInfoImpl, EvalOperator.ExpressionEvaluator.Factory> rerankFieldsEvaluatorSuppliers = Maps
                .newLinkedHashMapWithExpectedSize(rerank.rerankFields().size());

            for (var rerankField : rerank.rerankFields()) {
                rerankFieldsEvaluatorSuppliers.put(
                    new ColumnInfoImpl(rerankField.name(), rerankField.dataType(), null),
                    EvalMapper.toEvaluator(context.foldCtx(), rerankField.child(), source.layout)
                );
            }
            rowEncoderFactory = XContentRowEncoder.yamlRowEncoderFactory(rerankFieldsEvaluatorSuppliers);
        } else {
            rowEncoderFactory = EvalMapper.toEvaluator(context.foldCtx(), rerank.rerankFields().get(0).child(), source.layout);
        }

        String inferenceId = BytesRefs.toString(rerank.inferenceId().fold(context.foldCtx));
        String queryText = BytesRefs.toString(rerank.queryText().fold(context.foldCtx));

        Layout outputLayout = source.layout;
        if (source.layout.get(rerank.scoreAttribute().id()) == null) {
            outputLayout = source.layout.builder().append(rerank.scoreAttribute()).build();
        }

        int scoreChannel = outputLayout.get(rerank.scoreAttribute().id()).channel();

        return source.with(
            new RerankOperator.Factory(inferenceService, inferenceId, queryText, rowEncoderFactory, scoreChannel),
            outputLayout
        );
    }

    private PhysicalOperation planHashJoin(HashJoinExec join, LocalExecutionPlannerContext context) {
        PhysicalOperation source = plan(join.left(), context);
        int positionsChannel = source.layout.numberOfChannels();

        Layout.Builder layoutBuilder = source.layout.builder();
        for (Attribute f : join.output()) {
            if (join.left().outputSet().contains(f)) {
                continue;
            }
            layoutBuilder.append(f);
        }
        Layout layout = layoutBuilder.build();
        LocalSourceExec localSourceExec = (LocalSourceExec) join.joinData();
        Block[] localData = localSourceExec.supplier().get();

        RowInTableLookupOperator.Key[] keys = new RowInTableLookupOperator.Key[join.leftFields().size()];
        int[] blockMapping = new int[join.leftFields().size()];
        for (int k = 0; k < join.leftFields().size(); k++) {
            Attribute left = join.leftFields().get(k);
            Attribute right = join.rightFields().get(k);
            Block localField = null;
            List<Attribute> output = join.joinData().output();
            for (int l = 0; l < output.size(); l++) {
                if (output.get(l).name().equals(right.name())) {
                    localField = localData[l];
                }
            }
            if (localField == null) {
                throw new IllegalArgumentException("can't find local data for [" + right + "]");
            }

            keys[k] = new RowInTableLookupOperator.Key(left.name(), localField);
            Layout.ChannelAndType input = source.layout.get(left.id());
            blockMapping[k] = input.channel();
        }

        // Load the "positions" of each match
        source = source.with(new RowInTableLookupOperator.Factory(keys, blockMapping), layout);

        // Load the "values" from each match
        var joinDataOutput = join.joinData().output();
        for (Attribute f : join.addedFields()) {
            Block localField = null;
            for (int l = 0; l < joinDataOutput.size(); l++) {
                if (joinDataOutput.get(l).name().equals(f.name())) {
                    localField = localData[l];
                }
            }
            if (localField == null) {
                throw new IllegalArgumentException("can't find local data for [" + f + "]");
            }
            source = source.with(
                new ColumnLoadOperator.Factory(new ColumnLoadOperator.Values(f.name(), localField), positionsChannel),
                layout
            );
        }

        // Drop the "positions" of the match
        List<Integer> projection = new ArrayList<>();
        IntStream.range(0, positionsChannel).boxed().forEach(projection::add);
        IntStream.range(positionsChannel + 1, positionsChannel + 1 + join.addedFields().size()).boxed().forEach(projection::add);
        return source.with(new ProjectOperatorFactory(projection), layout);
    }

    private PhysicalOperation planLookupJoin(LookupJoinExec join, LocalExecutionPlannerContext context) {
        PhysicalOperation source = plan(join.left(), context);
        Layout.Builder layoutBuilder = source.layout.builder();
        for (Attribute f : join.addedFields()) {
            layoutBuilder.append(f);
        }
        Layout layout = layoutBuilder.build();

        EsQueryExec localSourceExec = (EsQueryExec) join.lookup();
        if (localSourceExec.indexMode() != IndexMode.LOOKUP) {
            throw new IllegalArgumentException("can't plan [" + join + "]");
        }

        // After enabling remote joins, we can have one of the two situations here:
        // 1. We've just got one entry - this should be the one relevant to the join, and it should be for this cluster
        // 2. We have got multiple entries - this means each cluster has its own one, and we should extract one relevant for this cluster
        Map.Entry<String, IndexMode> entry;
        if (localSourceExec.indexNameWithModes().size() == 1) {
            entry = localSourceExec.indexNameWithModes().entrySet().iterator().next();
        } else {
            var maybeEntry = localSourceExec.indexNameWithModes()
                .entrySet()
                .stream()
                .filter(e -> RemoteClusterAware.parseClusterAlias(e.getKey()).equals(clusterAlias))
                .findFirst();
            entry = maybeEntry.orElseThrow(
                () -> new IllegalStateException(
                    "can't plan [" + join + "]: no matching index found " + EsqlCCSUtils.inClusterName(clusterAlias)
                )
            );
        }

        if (entry.getValue() != IndexMode.LOOKUP) {
            throw new IllegalStateException("can't plan [" + join + "], found index with mode [" + entry.getValue() + "]");
        }
        String[] indexSplit = RemoteClusterAware.splitIndexName(entry.getKey());
        // No prefix is ok, prefix with this cluster is ok, something else is not
        if (indexSplit[0] != null && clusterAlias.equals(indexSplit[0]) == false) {
            throw new IllegalStateException(
                "can't plan [" + join + "]: no matching index found " + EsqlCCSUtils.inClusterName(clusterAlias)
            );
        }
        String indexName = indexSplit[1];
        if (join.leftFields().size() != join.rightFields().size()) {
            throw new IllegalArgumentException("can't plan [" + join + "]: mismatching left and right field count");
        }
        List<MatchConfig> matchFields = new ArrayList<>(join.leftFields().size());
        for (int i = 0; i < join.leftFields().size(); i++) {
            TypedAttribute left = (TypedAttribute) join.leftFields().get(i);
            FieldAttribute right = (FieldAttribute) join.rightFields().get(i);
            Layout.ChannelAndType input = source.layout.get(left.id());
            if (input == null) {
                throw new IllegalArgumentException("can't plan [" + join + "][" + left + "]");
            }
            matchFields.add(new MatchConfig(right, input));
        }

        return source.with(
            new LookupFromIndexOperator.Factory(
                matchFields,
                sessionId,
                parentTask,
                context.queryPragmas().enrichMaxWorkers(),
                ctx -> lookupFromIndexService,
                localSourceExec.indexPattern(),
                indexName,
                join.addedFields().stream().map(f -> (NamedExpression) f).toList(),
                join.source()
            ),
            layout
        );
    }

    private PhysicalOperation planLocal(LocalSourceExec localSourceExec, LocalExecutionPlannerContext context) {
        Layout.Builder layout = new Layout.Builder();
        layout.append(localSourceExec.output());
        LocalSourceOperator.BlockSupplier supplier = () -> localSourceExec.supplier().get();
        var operator = new LocalSourceOperator(supplier);
        return PhysicalOperation.fromSource(new LocalSourceFactory(() -> operator), layout.build());
    }

    private PhysicalOperation planShow(ShowExec showExec) {
        Layout.Builder layout = new Layout.Builder();
        layout.append(showExec.output());
        return PhysicalOperation.fromSource(new ShowOperator.ShowOperatorFactory(showExec.values()), layout.build());
    }

    private PhysicalOperation planProject(ProjectExec project, LocalExecutionPlannerContext context) {
        var source = plan(project.child(), context);
        List<? extends NamedExpression> projections = project.projections();
        List<Integer> projectionList = new ArrayList<>(projections.size());

        Layout.Builder layout = new Layout.Builder();
        for (NamedExpression ne : projections) {
            NameId inputId = ne instanceof Alias a ? ((NamedExpression) a.child()).id() : ne.id();
            Layout.ChannelAndType input = source.layout.get(inputId);
            if (input == null) {
                throw new IllegalStateException("can't find input for [" + ne + "]");
            }
            layout.append(ne);
            projectionList.add(input.channel());
        }

        return source.with(new ProjectOperatorFactory(projectionList), layout.build());
    }

    private PhysicalOperation planFilter(FilterExec filter, LocalExecutionPlannerContext context) {
        PhysicalOperation source = plan(filter.child(), context);
        // TODO: should this be extracted into a separate eval block?
        PhysicalOperation filterOperation = source.with(
            new FilterOperatorFactory(EvalMapper.toEvaluator(context.foldCtx(), filter.condition(), source.layout, shardContexts)),
            source.layout
        );
        if (PlannerUtils.usesScoring(filter)) {
            // Add scorer operator to add the filter expression scores to the overall scores
            int scoreBlock = 0;
            for (Attribute attribute : filter.output()) {
                if (MetadataAttribute.SCORE.equals(attribute.name())) {
                    break;
                }
                scoreBlock++;
            }
            if (scoreBlock == filter.output().size()) {
                throw new IllegalStateException("Couldn't find _score attribute in a WHERE clause");
            }

            filterOperation = filterOperation.with(
                new ScoreOperator.ScoreOperatorFactory(ScoreMapper.toScorer(filter.condition(), shardContexts), scoreBlock),
                filterOperation.layout
            );
        }
        return filterOperation;
    }

    private PhysicalOperation planLimit(LimitExec limit, LocalExecutionPlannerContext context) {
        PhysicalOperation source = plan(limit.child(), context);
        return source.with(new LimitOperator.Factory((Integer) limit.limit().fold(context.foldCtx)), source.layout);
    }

    private PhysicalOperation planMvExpand(MvExpandExec mvExpandExec, LocalExecutionPlannerContext context) {
        PhysicalOperation source = plan(mvExpandExec.child(), context);
        int blockSize = 5000;// TODO estimate row size and use context.pageSize()
        Layout.Builder layout = source.layout.builder();
        layout.replace(mvExpandExec.target().id(), mvExpandExec.expanded().id());
        return source.with(
            new MvExpandOperator.Factory(source.layout.get(mvExpandExec.target().id()).channel(), blockSize),
            layout.build()
        );
    }

    private PhysicalOperation planChangePoint(ChangePointExec changePoint, LocalExecutionPlannerContext context) {
        PhysicalOperation source = plan(changePoint.child(), context);
        Layout layout = source.layout.builder().append(changePoint.targetType()).append(changePoint.targetPvalue()).build();
        return source.with(
            new ChangePointOperator.Factory(
                layout.get(changePoint.value().id()).channel(),
                changePoint.sourceText(),
                changePoint.sourceLocation().getLineNumber(),
                changePoint.sourceLocation().getColumnNumber()
            ),
            layout
        );
    }

    private PhysicalOperation planSample(SampleExec rsx, LocalExecutionPlannerContext context) {
        PhysicalOperation source = plan(rsx.child(), context);
        var probability = (double) Foldables.valueOf(context.foldCtx(), rsx.probability());
        return source.with(new SampleOperator.Factory(probability), source.layout);
    }

    /**
     * Immutable physical operation.
     */
    public static class PhysicalOperation implements Describable {
        final SourceOperatorFactory sourceOperatorFactory;
        final List<OperatorFactory> intermediateOperatorFactories;
        final SinkOperatorFactory sinkOperatorFactory;

        final Layout layout; // maps field names to channels

        /**
         * Creates a new physical operation with the given source and layout.
         */
        static PhysicalOperation fromSource(SourceOperatorFactory sourceOperatorFactory, Layout layout) {
            return new PhysicalOperation(sourceOperatorFactory, layout);
        }

        /**
         * Creates a new physical operation from this operation with the given layout.
         */
        PhysicalOperation with(Layout layout) {
            return new PhysicalOperation(this, Optional.empty(), Optional.empty(), layout);
        }

        /**
         * Creates a new physical operation from this operation with the given intermediate operator and layout.
         */
        PhysicalOperation with(OperatorFactory operatorFactory, Layout layout) {
            return new PhysicalOperation(this, Optional.of(operatorFactory), Optional.empty(), layout);
        }

        /**
         * Creates a new physical operation from this operation with the given sink and layout.
         */
        PhysicalOperation withSink(SinkOperatorFactory sink, Layout layout) {
            return new PhysicalOperation(this, Optional.empty(), Optional.of(sink), layout);
        }

        private PhysicalOperation(SourceOperatorFactory sourceOperatorFactory, Layout layout) {
            this.sourceOperatorFactory = sourceOperatorFactory;
            this.intermediateOperatorFactories = List.of();
            this.sinkOperatorFactory = null;
            this.layout = layout;
        }

        private PhysicalOperation(
            PhysicalOperation physicalOperation,
            Optional<OperatorFactory> intermediateOperatorFactory,
            Optional<SinkOperatorFactory> sinkOperatorFactory,
            Layout layout
        ) {
            sourceOperatorFactory = physicalOperation.sourceOperatorFactory;
            intermediateOperatorFactories = new ArrayList<>();
            intermediateOperatorFactories.addAll(physicalOperation.intermediateOperatorFactories);
            intermediateOperatorFactory.ifPresent(intermediateOperatorFactories::add);
            this.sinkOperatorFactory = sinkOperatorFactory.isPresent() ? sinkOperatorFactory.get() : null;
            this.layout = layout;
        }

        public SourceOperator source(DriverContext driverContext) {
            return sourceOperatorFactory.get(driverContext);
        }

        public void operators(List<Operator> operators, DriverContext driverContext) {
            intermediateOperatorFactories.stream().map(opFactory -> opFactory.get(driverContext)).forEach(operators::add);
        }

        public SinkOperator sink(DriverContext driverContext) {
            return sinkOperatorFactory.get(driverContext);
        }

        @Override
        public String describe() {
            return Stream.concat(
                Stream.concat(Stream.of(sourceOperatorFactory), intermediateOperatorFactories.stream()),
                Stream.of(sinkOperatorFactory)
            ).map(describable -> describable == null ? "null" : describable.describe()).collect(joining("\n\\_", "\\_", ""));
        }

        @Override
        public String toString() {
            return describe();
        }
    }

    /**
     * The count and type of driver parallelism.
     */
    record DriverParallelism(Type type, int instanceCount) {

        DriverParallelism {
            if (instanceCount <= 0) {
                throw new IllegalArgumentException("instance count must be greater than zero; got: " + instanceCount);
            }
        }

        static final DriverParallelism SINGLE = new DriverParallelism(Type.SINGLETON, 1);

        enum Type {
            SINGLETON,
            DATA_PARALLELISM,
            TASK_LEVEL_PARALLELISM
        }
    }

    /**
     * Context object used while generating a local plan. Currently only collects the driver factories as well as
     * maintains information how many driver instances should be created for a given driver.
     */
    public record LocalExecutionPlannerContext(
        String description,
        List<DriverFactory> driverFactories,
        Holder<DriverParallelism> driverParallelism,
        QueryPragmas queryPragmas,
        BigArrays bigArrays,
        BlockFactory blockFactory,
        FoldContext foldCtx,
        DriverContext.Phase phase,
        Settings settings,
        Holder<DataPartitioning.AutoStrategy> autoPartitioningStrategy,
        List<EsPhysicalOperationProviders.ShardContext> shardContexts
    ) {
        void addDriverFactory(DriverFactory driverFactory) {
            driverFactories.add(driverFactory);
        }

        void driverParallelism(DriverParallelism parallelism) {
            driverParallelism.set(parallelism);
        }

        int pageSize(Integer estimatedRowSize) {
            if (estimatedRowSize == null) {
                throw new IllegalStateException("estimated row size hasn't been set");
            }
            if (estimatedRowSize == 0) {
                throw new IllegalStateException("estimated row size can't be 0");
            }
            if (queryPragmas.pageSize() != 0) {
                return queryPragmas.pageSize();
            }
            return Math.max(SourceOperator.MIN_TARGET_PAGE_SIZE, SourceOperator.TARGET_PAGE_SIZE / estimatedRowSize);
        }
    }

    record DriverSupplier(
        String description,
        String clusterName,
        String nodeName,
        BigArrays bigArrays,
        BlockFactory blockFactory,
        PhysicalOperation physicalOperation,
        TimeValue statusInterval,
        DriverContext.Phase phase,
        Settings settings
    ) implements Function<String, Driver>, Describable {
        @Override
        public Driver apply(String sessionId) {
            SourceOperator source = null;
            List<Operator> operators = new ArrayList<>();
            SinkOperator sink = null;
            boolean success = false;
            var localBreakerSettings = new LocalCircuitBreaker.SizeSettings(settings);
            final var localBreaker = new LocalCircuitBreaker(
                blockFactory.breaker(),
                localBreakerSettings.overReservedBytes(),
                localBreakerSettings.maxOverReservedBytes()
            );
            var driverContext = new DriverContext(bigArrays, blockFactory.newChildFactory(localBreaker), phase);
            try {
                source = physicalOperation.source(driverContext);
                physicalOperation.operators(operators, driverContext);
                sink = physicalOperation.sink(driverContext);
                success = true;
                return new Driver(
                    sessionId,
                    description,
                    clusterName,
                    nodeName,
                    System.currentTimeMillis(),
                    System.nanoTime(),
                    driverContext,
                    physicalOperation::describe,
                    source,
                    operators,
                    sink,
                    statusInterval,
                    localBreaker
                );
            } finally {
                if (false == success) {
                    Releasables.close(source, () -> Releasables.close(operators), sink, localBreaker);
                }
            }
        }

        @Override
        public String describe() {
            return physicalOperation.describe();
        }
    }

    record DriverFactory(DriverSupplier driverSupplier, DriverParallelism driverParallelism) implements Describable {
        @Override
        public String describe() {
            return "DriverFactory(instances = "
                + driverParallelism.instanceCount()
                + ", type = "
                + driverParallelism.type()
                + ")\n"
                + driverSupplier.describe();
        }
    }

    /**
     * Plan representation that is geared towards execution on a single node
     */
    public static class LocalExecutionPlan implements Describable {
        final List<DriverFactory> driverFactories;

        LocalExecutionPlan(List<DriverFactory> driverFactories) {
            this.driverFactories = driverFactories;
        }

        public List<Driver> createDrivers(String sessionId) {
            List<Driver> drivers = new ArrayList<>();
            boolean success = false;
            try {
                for (DriverFactory df : driverFactories) {
                    for (int i = 0; i < df.driverParallelism.instanceCount; i++) {
                        logger.trace("building {} {}", i, df);
                        drivers.add(df.driverSupplier.apply(sessionId));
                    }
                }
                success = true;
                return drivers;
            } finally {
                if (success == false) {
                    Releasables.close(Releasables.wrap(drivers));
                }
            }
        }

        @Override
        public String describe() {
            return driverFactories.stream().map(DriverFactory::describe).collect(joining("\n"));
        }
    }
}<|MERGE_RESOLUTION|>--- conflicted
+++ resolved
@@ -202,12 +202,7 @@
     /**
      * turn the given plan into a list of drivers to execute
      */
-<<<<<<< HEAD
     public LocalExecutionPlan plan(String description, FoldContext foldCtx, PhysicalPlan localPhysicalPlan, DriverContext.Phase phase) {
-=======
-    public LocalExecutionPlan plan(String description, FoldContext foldCtx, PhysicalPlan localPhysicalPlan) {
-
->>>>>>> b46e0ced
         var context = new LocalExecutionPlannerContext(
             description,
             new ArrayList<>(),

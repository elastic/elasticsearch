/*
 * Copyright Elasticsearch B.V. and/or licensed to Elasticsearch B.V. under one
 * or more contributor license agreements. Licensed under the Elastic License
 * 2.0; you may not use this file except in compliance with the Elastic License
 * 2.0.
 */

package org.elasticsearch.xpack.esql.planner;

import org.apache.lucene.util.BytesRef;
import org.elasticsearch.cluster.ClusterName;
import org.elasticsearch.common.lucene.BytesRefs;
import org.elasticsearch.common.settings.Settings;
import org.elasticsearch.common.util.BigArrays;
import org.elasticsearch.common.util.Maps;
import org.elasticsearch.compute.Describable;
import org.elasticsearch.compute.data.Block;
import org.elasticsearch.compute.data.BlockFactory;
import org.elasticsearch.compute.data.ElementType;
import org.elasticsearch.compute.data.LocalCircuitBreaker;
import org.elasticsearch.compute.data.Page;
import org.elasticsearch.compute.lucene.DataPartitioning;
import org.elasticsearch.compute.lucene.IndexedByShardId;
import org.elasticsearch.compute.lucene.LuceneOperator;
import org.elasticsearch.compute.lucene.TimeSeriesSourceOperator;
import org.elasticsearch.compute.operator.ChangePointOperator;
import org.elasticsearch.compute.operator.ColumnExtractOperator;
import org.elasticsearch.compute.operator.ColumnLoadOperator;
import org.elasticsearch.compute.operator.Driver;
import org.elasticsearch.compute.operator.DriverContext;
import org.elasticsearch.compute.operator.EvalOperator;
import org.elasticsearch.compute.operator.EvalOperator.EvalOperatorFactory;
import org.elasticsearch.compute.operator.FilterOperator.FilterOperatorFactory;
import org.elasticsearch.compute.operator.LimitOperator;
import org.elasticsearch.compute.operator.LocalSourceOperator;
import org.elasticsearch.compute.operator.LocalSourceOperator.LocalSourceFactory;
import org.elasticsearch.compute.operator.MvExpandOperator;
import org.elasticsearch.compute.operator.Operator;
import org.elasticsearch.compute.operator.Operator.OperatorFactory;
import org.elasticsearch.compute.operator.OutputOperator.OutputOperatorFactory;
import org.elasticsearch.compute.operator.RowInTableLookupOperator;
import org.elasticsearch.compute.operator.SampleOperator;
import org.elasticsearch.compute.operator.ScoreOperator;
import org.elasticsearch.compute.operator.ShowOperator;
import org.elasticsearch.compute.operator.SinkOperator;
import org.elasticsearch.compute.operator.SinkOperator.SinkOperatorFactory;
import org.elasticsearch.compute.operator.SourceOperator;
import org.elasticsearch.compute.operator.SourceOperator.SourceOperatorFactory;
import org.elasticsearch.compute.operator.StringExtractOperator;
import org.elasticsearch.compute.operator.exchange.ExchangeSink;
import org.elasticsearch.compute.operator.exchange.ExchangeSinkOperator.ExchangeSinkOperatorFactory;
import org.elasticsearch.compute.operator.exchange.ExchangeSource;
import org.elasticsearch.compute.operator.exchange.ExchangeSourceOperator.ExchangeSourceOperatorFactory;
import org.elasticsearch.compute.operator.fuse.LinearConfig;
import org.elasticsearch.compute.operator.fuse.LinearScoreEvalOperator;
import org.elasticsearch.compute.operator.fuse.RrfConfig;
import org.elasticsearch.compute.operator.fuse.RrfScoreEvalOperator;
import org.elasticsearch.compute.operator.topn.DocVectorEncoder;
import org.elasticsearch.compute.operator.topn.TopNEncoder;
import org.elasticsearch.compute.operator.topn.TopNOperator;
import org.elasticsearch.compute.operator.topn.TopNOperator.TopNOperatorFactory;
import org.elasticsearch.core.Assertions;
import org.elasticsearch.core.Releasables;
import org.elasticsearch.core.TimeValue;
import org.elasticsearch.index.IndexMode;
import org.elasticsearch.logging.LogManager;
import org.elasticsearch.logging.Logger;
import org.elasticsearch.node.Node;
import org.elasticsearch.tasks.CancellableTask;
import org.elasticsearch.transport.RemoteClusterAware;
import org.elasticsearch.xpack.esql.EsqlIllegalArgumentException;
import org.elasticsearch.xpack.esql.action.ColumnInfoImpl;
import org.elasticsearch.xpack.esql.core.expression.Alias;
import org.elasticsearch.xpack.esql.core.expression.Attribute;
import org.elasticsearch.xpack.esql.core.expression.Expression;
import org.elasticsearch.xpack.esql.core.expression.Expressions;
import org.elasticsearch.xpack.esql.core.expression.FieldAttribute;
import org.elasticsearch.xpack.esql.core.expression.FoldContext;
import org.elasticsearch.xpack.esql.core.expression.Literal;
import org.elasticsearch.xpack.esql.core.expression.MetadataAttribute;
import org.elasticsearch.xpack.esql.core.expression.NameId;
import org.elasticsearch.xpack.esql.core.expression.NamedExpression;
import org.elasticsearch.xpack.esql.core.expression.TypedAttribute;
import org.elasticsearch.xpack.esql.core.tree.Source;
import org.elasticsearch.xpack.esql.core.type.DataType;
import org.elasticsearch.xpack.esql.core.util.Holder;
import org.elasticsearch.xpack.esql.enrich.EnrichLookupOperator;
import org.elasticsearch.xpack.esql.enrich.EnrichLookupService;
import org.elasticsearch.xpack.esql.enrich.LookupFromIndexOperator;
import org.elasticsearch.xpack.esql.enrich.LookupFromIndexService;
import org.elasticsearch.xpack.esql.enrich.MatchConfig;
import org.elasticsearch.xpack.esql.evaluator.EvalMapper;
import org.elasticsearch.xpack.esql.evaluator.command.GrokEvaluatorExtracter;
import org.elasticsearch.xpack.esql.expression.Foldables;
import org.elasticsearch.xpack.esql.expression.Order;
import org.elasticsearch.xpack.esql.inference.InferenceService;
import org.elasticsearch.xpack.esql.inference.XContentRowEncoder;
import org.elasticsearch.xpack.esql.inference.completion.CompletionOperator;
import org.elasticsearch.xpack.esql.inference.rerank.RerankOperator;
import org.elasticsearch.xpack.esql.plan.logical.EsRelation;
import org.elasticsearch.xpack.esql.plan.logical.LogicalPlan;
import org.elasticsearch.xpack.esql.plan.physical.AggregateExec;
import org.elasticsearch.xpack.esql.plan.physical.ChangePointExec;
import org.elasticsearch.xpack.esql.plan.physical.DissectExec;
import org.elasticsearch.xpack.esql.plan.physical.EnrichExec;
import org.elasticsearch.xpack.esql.plan.physical.EsQueryExec;
import org.elasticsearch.xpack.esql.plan.physical.EsStatsQueryExec;
import org.elasticsearch.xpack.esql.plan.physical.EvalExec;
import org.elasticsearch.xpack.esql.plan.physical.ExchangeExec;
import org.elasticsearch.xpack.esql.plan.physical.ExchangeSinkExec;
import org.elasticsearch.xpack.esql.plan.physical.ExchangeSourceExec;
import org.elasticsearch.xpack.esql.plan.physical.FieldExtractExec;
import org.elasticsearch.xpack.esql.plan.physical.FilterExec;
import org.elasticsearch.xpack.esql.plan.physical.FragmentExec;
import org.elasticsearch.xpack.esql.plan.physical.FuseScoreEvalExec;
import org.elasticsearch.xpack.esql.plan.physical.GrokExec;
import org.elasticsearch.xpack.esql.plan.physical.HashJoinExec;
import org.elasticsearch.xpack.esql.plan.physical.LimitExec;
import org.elasticsearch.xpack.esql.plan.physical.LocalSourceExec;
import org.elasticsearch.xpack.esql.plan.physical.LookupJoinExec;
import org.elasticsearch.xpack.esql.plan.physical.MvExpandExec;
import org.elasticsearch.xpack.esql.plan.physical.OutputExec;
import org.elasticsearch.xpack.esql.plan.physical.PhysicalPlan;
import org.elasticsearch.xpack.esql.plan.physical.ProjectExec;
import org.elasticsearch.xpack.esql.plan.physical.SampleExec;
import org.elasticsearch.xpack.esql.plan.physical.ShowExec;
import org.elasticsearch.xpack.esql.plan.physical.TimeSeriesAggregateExec;
import org.elasticsearch.xpack.esql.plan.physical.TopNExec;
import org.elasticsearch.xpack.esql.plan.physical.inference.CompletionExec;
import org.elasticsearch.xpack.esql.plan.physical.inference.RerankExec;
import org.elasticsearch.xpack.esql.planner.EsPhysicalOperationProviders.ShardContext;
import org.elasticsearch.xpack.esql.plugin.QueryPragmas;
import org.elasticsearch.xpack.esql.score.ScoreMapper;
import org.elasticsearch.xpack.esql.session.Configuration;
import org.elasticsearch.xpack.esql.session.EsqlCCSUtils;

import java.util.ArrayList;
import java.util.List;
import java.util.Map;
import java.util.Objects;
import java.util.Optional;
import java.util.function.Function;
import java.util.function.Supplier;
import java.util.stream.IntStream;
import java.util.stream.Stream;

import static java.util.Arrays.asList;
import static java.util.stream.Collectors.joining;
import static org.elasticsearch.compute.operator.ProjectOperator.ProjectOperatorFactory;
import static org.elasticsearch.xpack.esql.type.EsqlDataTypeConverter.stringToInt;

/**
 * The local execution planner takes a plan (represented as PlanNode tree / digraph) as input and creates the corresponding
 * drivers that are used to execute the given plan.
 */
public class LocalExecutionPlanner {
    private static final Logger logger = LogManager.getLogger(LocalExecutionPlanner.class);

    private final String sessionId;
    private final String clusterAlias;
    private final CancellableTask parentTask;
    private final BigArrays bigArrays;
    private final BlockFactory blockFactory;
    private final Settings settings;
    private final Configuration configuration;
    private final Supplier<ExchangeSource> exchangeSourceSupplier;
    private final Supplier<ExchangeSink> exchangeSinkSupplier;
    private final EnrichLookupService enrichLookupService;
    private final LookupFromIndexService lookupFromIndexService;
    private final InferenceService inferenceService;
    private final PhysicalOperationProviders physicalOperationProviders;

    public LocalExecutionPlanner(
        String sessionId,
        String clusterAlias,
        CancellableTask parentTask,
        BigArrays bigArrays,
        BlockFactory blockFactory,
        Settings settings,
        Configuration configuration,
        Supplier<ExchangeSource> exchangeSourceSupplier,
        Supplier<ExchangeSink> exchangeSinkSupplier,
        EnrichLookupService enrichLookupService,
        LookupFromIndexService lookupFromIndexService,
        InferenceService inferenceService,
        PhysicalOperationProviders physicalOperationProviders
    ) {

        this.sessionId = sessionId;
        this.clusterAlias = clusterAlias;
        this.parentTask = parentTask;
        this.bigArrays = bigArrays;
        this.blockFactory = blockFactory;
        this.settings = settings;
        this.configuration = configuration;
        this.exchangeSourceSupplier = exchangeSourceSupplier;
        this.exchangeSinkSupplier = exchangeSinkSupplier;
        this.enrichLookupService = enrichLookupService;
        this.lookupFromIndexService = lookupFromIndexService;
        this.inferenceService = inferenceService;
        this.physicalOperationProviders = physicalOperationProviders;
    }

    /**
     * turn the given plan into a list of drivers to execute
     */
    public LocalExecutionPlan plan(
        String description,
        FoldContext foldCtx,
        PlannerSettings plannerSettings,
        PhysicalPlan localPhysicalPlan,
        IndexedByShardId<? extends ShardContext> shardContexts
    ) {
        final boolean timeSeries = localPhysicalPlan.anyMatch(p -> p instanceof TimeSeriesAggregateExec);
        var context = new LocalExecutionPlannerContext(
            description,
            new ArrayList<>(),
            new Holder<>(DriverParallelism.SINGLE),
            configuration.pragmas(),
            bigArrays,
            blockFactory,
            foldCtx,
            plannerSettings,
            timeSeries,
            shardContexts
        );

        // workaround for https://github.com/elastic/elasticsearch/issues/99782
        localPhysicalPlan = localPhysicalPlan.transformUp(
            AggregateExec.class,
            a -> a.getMode().isOutputPartial() ? a : new ProjectExec(a.source(), a, Expressions.asAttributes(a.aggregates()))
        );
        PhysicalOperation physicalOperation = plan(localPhysicalPlan, context);

        final TimeValue statusInterval = configuration.pragmas().statusInterval();
        context.addDriverFactory(
            new DriverFactory(
                new DriverSupplier(
                    description,
                    ClusterName.CLUSTER_NAME_SETTING.get(settings).value(),
                    Node.NODE_NAME_SETTING.get(settings),
                    context.bigArrays,
                    context.blockFactory,
                    context.shardContexts,
                    physicalOperation,
                    statusInterval,
                    settings
                ),
                context.driverParallelism().get()
            )
        );

        return new LocalExecutionPlan(context.driverFactories);
    }

    private PhysicalOperation plan(PhysicalPlan node, LocalExecutionPlannerContext context) {
        if (node instanceof AggregateExec aggregate) {
            return planAggregation(aggregate, context);
        } else if (node instanceof FieldExtractExec fieldExtractExec) {
            return planFieldExtractNode(fieldExtractExec, context);
        } else if (node instanceof ExchangeExec exchangeExec) {
            return planExchange(exchangeExec, context);
        } else if (node instanceof TopNExec topNExec) {
            return planTopN(topNExec, context);
        } else if (node instanceof EvalExec eval) {
            return planEval(eval, context);
        } else if (node instanceof DissectExec dissect) {
            return planDissect(dissect, context);
        } else if (node instanceof GrokExec grok) {
            return planGrok(grok, context);
        } else if (node instanceof ProjectExec project) {
            return planProject(project, context);
        } else if (node instanceof FilterExec filter) {
            return planFilter(filter, context);
        } else if (node instanceof LimitExec limit) {
            return planLimit(limit, context);
        } else if (node instanceof MvExpandExec mvExpand) {
            return planMvExpand(mvExpand, context);
        } else if (node instanceof RerankExec rerank) {
            return planRerank(rerank, context);
        } else if (node instanceof ChangePointExec changePoint) {
            return planChangePoint(changePoint, context);
        } else if (node instanceof CompletionExec completion) {
            return planCompletion(completion, context);
        } else if (node instanceof SampleExec Sample) {
            return planSample(Sample, context);
        }

        // source nodes
        else if (node instanceof EsQueryExec esQuery) {
            return planEsQueryNode(esQuery, context);
        } else if (node instanceof EsStatsQueryExec statsQuery) {
            return planEsStats(statsQuery, context);
        } else if (node instanceof LocalSourceExec localSource) {
            return planLocal(localSource, context);
        } else if (node instanceof ShowExec show) {
            return planShow(show);
        } else if (node instanceof ExchangeSourceExec exchangeSource) {
            return planExchangeSource(exchangeSource, exchangeSourceSupplier);
        }
        // lookups and joins
        else if (node instanceof EnrichExec enrich) {
            return planEnrich(enrich, context);
        } else if (node instanceof HashJoinExec join) {
            return planHashJoin(join, context);
        } else if (node instanceof LookupJoinExec join) {
            return planLookupJoin(join, context);
        }
        // output
        else if (node instanceof OutputExec outputExec) {
            return planOutput(outputExec, context);
        } else if (node instanceof ExchangeSinkExec exchangeSink) {
            return planExchangeSink(exchangeSink, context);
        } else if (node instanceof FuseScoreEvalExec fuse) {
            return planFuseScoreEvalExec(fuse, context);
        }

        throw new EsqlIllegalArgumentException("unknown physical plan node [" + node.nodeName() + "]");
    }

    private PhysicalOperation planCompletion(CompletionExec completion, LocalExecutionPlannerContext context) {
        PhysicalOperation source = plan(completion.child(), context);
        String inferenceId = BytesRefs.toString(completion.inferenceId().fold(context.foldCtx()));
        Layout outputLayout = source.layout.builder().append(completion.targetField()).build();
        EvalOperator.ExpressionEvaluator.Factory promptEvaluatorFactory = EvalMapper.toEvaluator(
            context.foldCtx(),
            completion.prompt(),
            source.layout
        );

        return source.with(new CompletionOperator.Factory(inferenceService, inferenceId, promptEvaluatorFactory), outputLayout);
    }

    private PhysicalOperation planFuseScoreEvalExec(FuseScoreEvalExec fuse, LocalExecutionPlannerContext context) {
        PhysicalOperation source = plan(fuse.child(), context);
        Layout layout = source.layout;

        int scorePosition = layout.get(fuse.score().id()).channel();
        int discriminatorPosition = layout.get(fuse.discriminator().id()).channel();

        if (fuse.fuseConfig() instanceof RrfConfig rrfConfig) {
            return source.with(
                new RrfScoreEvalOperator.Factory(
                    discriminatorPosition,
                    scorePosition,
                    rrfConfig,
                    fuse.sourceText(),
                    fuse.sourceLocation().getLineNumber(),
                    fuse.sourceLocation().getColumnNumber()
                ),
                source.layout
            );
        } else if (fuse.fuseConfig() instanceof LinearConfig linearConfig) {
            return source.with(
                new LinearScoreEvalOperator.Factory(
                    discriminatorPosition,
                    scorePosition,
                    linearConfig,
                    fuse.sourceText(),
                    fuse.sourceLocation().getLineNumber(),
                    fuse.sourceLocation().getColumnNumber()
                ),
                source.layout
            );
        }

        throw new EsqlIllegalArgumentException("unknown FUSE score method [" + fuse.fuseConfig() + "]");
    }

    private PhysicalOperation planAggregation(AggregateExec aggregate, LocalExecutionPlannerContext context) {
        var source = plan(aggregate.child(), context);
        return physicalOperationProviders.groupingPhysicalOperation(aggregate, source, context);
    }

    private PhysicalOperation planEsQueryNode(EsQueryExec esQueryExec, LocalExecutionPlannerContext context) {
        return physicalOperationProviders.sourcePhysicalOperation(esQueryExec, context);
    }

    private PhysicalOperation planEsStats(EsStatsQueryExec statsQuery, LocalExecutionPlannerContext context) {
        if (physicalOperationProviders instanceof EsPhysicalOperationProviders == false) {
            throw new EsqlIllegalArgumentException("EsStatsQuery should only occur against a Lucene backend");
        }
        // for now only one stat is supported
        EsStatsQueryExec.Stat stat = statsQuery.stat();

        EsPhysicalOperationProviders esProvider = (EsPhysicalOperationProviders) physicalOperationProviders;
        var queryFunction = switch (stat) {
            case EsStatsQueryExec.BasicStat basic -> esProvider.querySupplier(basic.filter(statsQuery.query()));
            case EsStatsQueryExec.ByStat byStat -> esProvider.querySupplier(byStat.queryBuilderAndTags());
        };
        final LuceneOperator.Factory luceneFactory = esProvider.countSource(context, queryFunction, stat.tagTypes(), statsQuery.limit());

        Layout.Builder layout = new Layout.Builder();
        layout.append(statsQuery.outputSet());
        int instanceCount = Math.max(1, luceneFactory.taskConcurrency());
        context.driverParallelism(new DriverParallelism(DriverParallelism.Type.DATA_PARALLELISM, instanceCount));
        return PhysicalOperation.fromSource(luceneFactory, layout.build());
    }

    private PhysicalOperation planFieldExtractNode(FieldExtractExec fieldExtractExec, LocalExecutionPlannerContext context) {
        return physicalOperationProviders.fieldExtractPhysicalOperation(fieldExtractExec, plan(fieldExtractExec.child(), context));
    }

    private PhysicalOperation planOutput(OutputExec outputExec, LocalExecutionPlannerContext context) {
        PhysicalOperation source = plan(outputExec.child(), context);
        var output = outputExec.output();

        return source.withSink(
            new OutputOperatorFactory(
                Expressions.names(output),
                alignPageToAttributes(output, source.layout),
                outputExec.getPageConsumer()
            ),
            source.layout
        );
    }

    private static Function<Page, Page> alignPageToAttributes(List<Attribute> attrs, Layout layout) {
        // align the page layout with the operator output
        // extraction order - the list ordinal is the same as the column one
        // while the value represents the position in the original page
        final int[] mappedPosition = new int[attrs.size()];
        int index = -1;
        boolean transformRequired = false;
        for (var attribute : attrs) {
            mappedPosition[++index] = layout.get(attribute.id()).channel();
            transformRequired |= mappedPosition[index] != index;
        }
        Function<Page, Page> transformer = transformRequired ? p -> {
            var blocks = new Block[mappedPosition.length];
            for (int i = 0; i < blocks.length; i++) {
                blocks[i] = p.getBlock(mappedPosition[i]);
                blocks[i].incRef();
            }
            p.releaseBlocks();
            return new Page(blocks);
        } : Function.identity();

        return transformer;
    }

    private PhysicalOperation planExchange(ExchangeExec exchangeExec, LocalExecutionPlannerContext context) {
        throw new UnsupportedOperationException("Exchange needs to be replaced with a sink/source");
    }

    private PhysicalOperation planExchangeSink(ExchangeSinkExec exchangeSink, LocalExecutionPlannerContext context) {
        Objects.requireNonNull(exchangeSinkSupplier, "ExchangeSinkHandler wasn't provided");
        var child = exchangeSink.child();
        PhysicalOperation source = plan(child, context);
        if (Assertions.ENABLED) {
            List<Attribute> inputAttributes = exchangeSink.child().output();
            for (Attribute attr : inputAttributes) {
                assert source.layout.get(attr.id()) != null
                    : "input attribute [" + attr + "] does not exist in the source layout [" + source.layout + "]";
            }
        }
        return source.withSink(new ExchangeSinkOperatorFactory(exchangeSinkSupplier), source.layout);
    }

    private PhysicalOperation planExchangeSource(ExchangeSourceExec exchangeSource, Supplier<ExchangeSource> exchangeSourceSupplier) {
        Objects.requireNonNull(exchangeSourceSupplier, "ExchangeSourceHandler wasn't provided");

        var builder = new Layout.Builder();
        builder.append(exchangeSource.output());
        // decorate the layout
        var l = builder.build();
        var layout = exchangeSource.isIntermediateAgg() ? new ExchangeLayout(l) : l;

        return PhysicalOperation.fromSource(new ExchangeSourceOperatorFactory(exchangeSourceSupplier), layout);
    }

    private PhysicalOperation planTopN(TopNExec topNExec, LocalExecutionPlannerContext context) {
        final Integer rowSize = topNExec.estimatedRowSize();
        assert rowSize != null && rowSize > 0 : "estimated row size [" + rowSize + "] wasn't set";
        PhysicalOperation source = plan(topNExec.child(), context);

        ElementType[] elementTypes = new ElementType[source.layout.numberOfChannels()];
        TopNEncoder[] encoders = new TopNEncoder[source.layout.numberOfChannels()];
        List<Layout.ChannelSet> inverse = source.layout.inverse();
        for (int channel = 0; channel < inverse.size(); channel++) {
            elementTypes[channel] = PlannerUtils.toElementType(inverse.get(channel).type());
            encoders[channel] = switch (inverse.get(channel).type()) {
                case IP -> TopNEncoder.IP;
                case TEXT, KEYWORD -> TopNEncoder.UTF8;
                case VERSION -> TopNEncoder.VERSION;
                case DOC_DATA_TYPE -> new DocVectorEncoder(context.shardContexts);
                case BOOLEAN, NULL, BYTE, SHORT, INTEGER, LONG, DOUBLE, FLOAT, HALF_FLOAT, DATETIME, DATE_NANOS, DATE_PERIOD, TIME_DURATION,
                    OBJECT, SCALED_FLOAT, UNSIGNED_LONG -> TopNEncoder.DEFAULT_SORTABLE;
                case GEO_POINT, CARTESIAN_POINT, GEO_SHAPE, CARTESIAN_SHAPE, COUNTER_LONG, COUNTER_INTEGER, COUNTER_DOUBLE, SOURCE,
<<<<<<< HEAD
                    AGGREGATE_METRIC_DOUBLE, DENSE_VECTOR, GEOHASH, GEOTILE, GEOHEX, EXPONENTIAL_HISTOGRAM, TSID_DATA_TYPE, DATE_RANGE ->
=======
                    AGGREGATE_METRIC_DOUBLE, DENSE_VECTOR, GEOHASH, GEOTILE, GEOHEX, EXPONENTIAL_HISTOGRAM, TDIGEST, TSID_DATA_TYPE ->
>>>>>>> c6f47cc2
                    TopNEncoder.DEFAULT_UNSORTABLE;
                // unsupported fields are encoded as BytesRef, we'll use the same encoder; all values should be null at this point
                case UNSUPPORTED -> TopNEncoder.UNSUPPORTED;
            };
        }
        List<TopNOperator.SortOrder> orders = topNExec.order().stream().map(order -> {
            int sortByChannel;
            if (order.child() instanceof Attribute a) {
                sortByChannel = source.layout.get(a.id()).channel();
            } else {
                throw new EsqlIllegalArgumentException("order by expression must be an attribute");
            }

            return new TopNOperator.SortOrder(
                sortByChannel,
                order.direction().equals(Order.OrderDirection.ASC),
                order.nullsPosition().equals(Order.NullsPosition.FIRST)
            );
        }).toList();

        int limit;
        if (topNExec.limit() instanceof Literal literal) {
            Object val = literal.value() instanceof BytesRef br ? BytesRefs.toString(br) : literal.value();
            limit = stringToInt(val.toString());
        } else {
            throw new EsqlIllegalArgumentException("limit only supported with literal values");
        }
        return source.with(
            new TopNOperatorFactory(limit, asList(elementTypes), asList(encoders), orders, context.pageSize(topNExec, rowSize)),
            source.layout
        );
    }

    private PhysicalOperation planEval(EvalExec eval, LocalExecutionPlannerContext context) {
        PhysicalOperation source = plan(eval.child(), context);

        for (Alias field : eval.fields()) {
            var evaluatorSupplier = EvalMapper.toEvaluator(context.foldCtx(), field.child(), source.layout, context.shardContexts);
            Layout.Builder layout = source.layout.builder();
            layout.append(field.toAttribute());
            source = source.with(new EvalOperatorFactory(evaluatorSupplier), layout.build());
        }
        return source;
    }

    private PhysicalOperation planDissect(DissectExec dissect, LocalExecutionPlannerContext context) {
        PhysicalOperation source = plan(dissect.child(), context);
        Layout.Builder layoutBuilder = source.layout.builder();
        layoutBuilder.append(dissect.extractedFields());
        final Expression expr = dissect.inputExpression();
        // Names in the pattern and layout can differ.
        // Attributes need to be rename-able to avoid problems with shadowing - see GeneratingPlan resp. PushDownRegexExtract.
        String[] patternNames = Expressions.names(dissect.parser().keyAttributes(Source.EMPTY)).toArray(new String[0]);

        Layout layout = layoutBuilder.build();
        source = source.with(
            new StringExtractOperator.StringExtractOperatorFactory(
                patternNames,
                EvalMapper.toEvaluator(context.foldCtx(), expr, layout),
                () -> (input) -> dissect.parser().parser().parse(input)
            ),
            layout
        );
        return source;
    }

    private PhysicalOperation planGrok(GrokExec grok, LocalExecutionPlannerContext context) {
        PhysicalOperation source = plan(grok.child(), context);
        Layout.Builder layoutBuilder = source.layout.builder();
        List<Attribute> extractedFields = grok.extractedFields();
        layoutBuilder.append(extractedFields);
        Map<String, Integer> fieldToPos = Maps.newHashMapWithExpectedSize(extractedFields.size());
        Map<String, ElementType> fieldToType = Maps.newHashMapWithExpectedSize(extractedFields.size());
        ElementType[] types = new ElementType[extractedFields.size()];
        List<Attribute> extractedFieldsFromPattern = grok.pattern().extractedFields();
        for (int i = 0; i < extractedFields.size(); i++) {
            DataType extractedFieldType = extractedFields.get(i).dataType();
            // Names in pattern and layout can differ.
            // Attributes need to be rename-able to avoid problems with shadowing - see GeneratingPlan resp. PushDownRegexExtract.
            String patternName = extractedFieldsFromPattern.get(i).name();
            ElementType type = PlannerUtils.toElementType(extractedFieldType);
            fieldToPos.put(patternName, i);
            fieldToType.put(patternName, type);
            types[i] = type;
        }

        Layout layout = layoutBuilder.build();
        source = source.with(
            new ColumnExtractOperator.Factory(
                types,
                EvalMapper.toEvaluator(context.foldCtx(), grok.inputExpression(), layout),
                () -> new GrokEvaluatorExtracter(grok.pattern().grok(), grok.pattern().pattern(), fieldToPos, fieldToType)
            ),
            layout
        );
        return source;
    }

    private PhysicalOperation planEnrich(EnrichExec enrich, LocalExecutionPlannerContext context) {
        PhysicalOperation source = plan(enrich.child(), context);
        Layout.Builder layoutBuilder = source.layout.builder();
        layoutBuilder.append(enrich.enrichFields());
        Layout layout = layoutBuilder.build();
        String enrichIndex = enrich.concreteIndices().get(clusterAlias);
        if (enrichIndex == null) {
            throw new EsqlIllegalArgumentException("No concrete enrich index for cluster [" + clusterAlias + "]");
        }
        Layout.ChannelAndType input = source.layout.get(enrich.matchField().id());
        return source.with(
            new EnrichLookupOperator.Factory(
                sessionId,
                parentTask,
                context.queryPragmas().enrichMaxWorkers(),
                input.channel(),
                enrichLookupService,
                input.type(),
                enrichIndex,
                enrich.matchType(),
                enrich.policyMatchField(),
                enrich.enrichFields(),
                enrich.source()
            ),
            layout
        );
    }

    private PhysicalOperation planRerank(RerankExec rerank, LocalExecutionPlannerContext context) {
        PhysicalOperation source = plan(rerank.child(), context);

        EvalOperator.ExpressionEvaluator.Factory rowEncoderFactory;
        if (rerank.rerankFields().size() > 1) {
            // If there is more than one field used for reranking we are encoded the input in a YAML doc, using field names as key.
            // The input value will looks like
            // text_field: foo bar
            // multivalue_text_field:
            // - value 1
            // - value 2
            // integer_field: 132
            Map<ColumnInfoImpl, EvalOperator.ExpressionEvaluator.Factory> rerankFieldsEvaluatorSuppliers = Maps
                .newLinkedHashMapWithExpectedSize(rerank.rerankFields().size());

            for (var rerankField : rerank.rerankFields()) {
                rerankFieldsEvaluatorSuppliers.put(
                    new ColumnInfoImpl(rerankField.name(), rerankField.dataType(), null),
                    EvalMapper.toEvaluator(context.foldCtx(), rerankField.child(), source.layout)
                );
            }
            rowEncoderFactory = XContentRowEncoder.yamlRowEncoderFactory(rerankFieldsEvaluatorSuppliers);
        } else {
            rowEncoderFactory = EvalMapper.toEvaluator(context.foldCtx(), rerank.rerankFields().get(0).child(), source.layout);
        }

        String inferenceId = BytesRefs.toString(rerank.inferenceId().fold(context.foldCtx));
        String queryText = BytesRefs.toString(rerank.queryText().fold(context.foldCtx));

        Layout outputLayout = source.layout;
        if (source.layout.get(rerank.scoreAttribute().id()) == null) {
            outputLayout = source.layout.builder().append(rerank.scoreAttribute()).build();
        }

        int scoreChannel = outputLayout.get(rerank.scoreAttribute().id()).channel();

        return source.with(
            new RerankOperator.Factory(inferenceService, inferenceId, queryText, rowEncoderFactory, scoreChannel),
            outputLayout
        );
    }

    private PhysicalOperation planHashJoin(HashJoinExec join, LocalExecutionPlannerContext context) {
        PhysicalOperation source = plan(join.left(), context);
        int positionsChannel = source.layout.numberOfChannels();

        Layout.Builder layoutBuilder = source.layout.builder();
        for (Attribute f : join.output()) {
            if (join.left().outputSet().contains(f)) {
                continue;
            }
            layoutBuilder.append(f);
        }
        Layout layout = layoutBuilder.build();
        LocalSourceExec localSourceExec = (LocalSourceExec) join.joinData();
        Page localData = localSourceExec.supplier().get();

        RowInTableLookupOperator.Key[] keys = new RowInTableLookupOperator.Key[join.leftFields().size()];
        int[] blockMapping = new int[join.leftFields().size()];
        for (int k = 0; k < join.leftFields().size(); k++) {
            Attribute left = join.leftFields().get(k);
            Attribute right = join.rightFields().get(k);
            Block localField = null;
            List<Attribute> output = join.joinData().output();
            for (int l = 0; l < output.size(); l++) {
                if (output.get(l).name().equals(right.name())) {
                    localField = localData.getBlock(l);
                }
            }
            if (localField == null) {
                throw new IllegalArgumentException("can't find local data for [" + right + "]");
            }

            keys[k] = new RowInTableLookupOperator.Key(left.name(), localField);
            Layout.ChannelAndType input = source.layout.get(left.id());
            blockMapping[k] = input.channel();
        }

        // Load the "positions" of each match
        source = source.with(new RowInTableLookupOperator.Factory(keys, blockMapping), layout);

        // Load the "values" from each match
        var joinDataOutput = join.joinData().output();
        for (Attribute f : join.addedFields()) {
            Block localField = null;
            for (int l = 0; l < joinDataOutput.size(); l++) {
                if (joinDataOutput.get(l).name().equals(f.name())) {
                    localField = localData.getBlock(l);
                }
            }
            if (localField == null) {
                throw new IllegalArgumentException("can't find local data for [" + f + "]");
            }
            source = source.with(
                new ColumnLoadOperator.Factory(new ColumnLoadOperator.Values(f.name(), localField), positionsChannel),
                layout
            );
        }

        // Drop the "positions" of the match
        List<Integer> projection = new ArrayList<>();
        IntStream.range(0, positionsChannel).boxed().forEach(projection::add);
        IntStream.range(positionsChannel + 1, positionsChannel + 1 + join.addedFields().size()).boxed().forEach(projection::add);
        return source.with(new ProjectOperatorFactory(projection), layout);
    }

    private PhysicalOperation planLookupJoin(LookupJoinExec join, LocalExecutionPlannerContext context) {
        PhysicalOperation source = plan(join.left(), context);
        Layout.Builder layoutBuilder = source.layout.builder();
        for (Attribute f : join.addedFields()) {
            layoutBuilder.append(f);
        }
        Layout layout = layoutBuilder.build();

        EsRelation esRelation = findEsRelation(join.lookup());
        if (esRelation == null || esRelation.indexMode() != IndexMode.LOOKUP) {
            throw new IllegalArgumentException("can't plan [" + join + "]");
        }

        // After enabling remote joins, we can have one of the two situations here:
        // 1. We've just got one entry - this should be the one relevant to the join, and it should be for this cluster
        // 2. We have got multiple entries - this means each cluster has its own one, and we should extract one relevant for this cluster
        Map.Entry<String, IndexMode> entry;
        if (esRelation.indexNameWithModes().size() == 1) {
            entry = esRelation.indexNameWithModes().entrySet().iterator().next();
        } else {
            var maybeEntry = esRelation.indexNameWithModes()
                .entrySet()
                .stream()
                .filter(e -> RemoteClusterAware.parseClusterAlias(e.getKey()).equals(clusterAlias))
                .findFirst();
            entry = maybeEntry.orElseThrow(
                () -> new IllegalStateException(
                    "can't plan [" + join + "]: no matching index found " + EsqlCCSUtils.inClusterName(clusterAlias)
                )
            );
        }

        if (entry.getValue() != IndexMode.LOOKUP) {
            throw new IllegalStateException("can't plan [" + join + "], found index with mode [" + entry.getValue() + "]");
        }
        String[] indexSplit = RemoteClusterAware.splitIndexName(entry.getKey());
        // No prefix is ok, prefix with this cluster is ok, something else is not
        if (indexSplit[0] != null && clusterAlias.equals(indexSplit[0]) == false) {
            throw new IllegalStateException(
                "can't plan [" + join + "]: no matching index found " + EsqlCCSUtils.inClusterName(clusterAlias)
            );
        }
        String indexName = indexSplit[1];
        if (join.leftFields().size() != join.rightFields().size()) {
            throw new IllegalArgumentException("can't plan [" + join + "]: mismatching left and right field count");
        }
        List<MatchConfig> matchFields = new ArrayList<>(join.leftFields().size());
        for (int i = 0; i < join.leftFields().size(); i++) {
            TypedAttribute left = (TypedAttribute) join.leftFields().get(i);
            FieldAttribute right = (FieldAttribute) join.rightFields().get(i);
            Layout.ChannelAndType input = source.layout.get(left.id());
            if (input == null) {
                throw new IllegalArgumentException("can't plan [" + join + "][" + left + "]");
            }

            // TODO: Using exactAttribute was supposed to handle TEXT fields with KEYWORD subfields - but we don't allow these in lookup
            // indices, so the call to exactAttribute looks redundant now.
            String fieldName = right.exactAttribute().fieldName().string();

            // we support 2 types of joins: Field name joins and Expression joins
            // for Field name join, we do not ship any join on expression.
            // we built the Lucene query on the field name that is passed in the MatchConfig.fieldName
            // so for Field name we need to pass the attribute name from the right side, because that is needed to build the query
            // For expression joins, we pass an expression such as left_id > right_id.
            // So in this case we pass in left_id as the field name, because that is what we are shipping to the lookup node
            // The lookup node will replace that name, with the actual values for each row and perform the lookup join
            // We need to pass the left name, because we need to know what data we have shipped.
            // It is not acceptable to just use the left or right side of the operator because the same field can be joined multiple times
            // e.g. LOOKUP JOIN ON left_id < right_id_1 and left_id >= right_id_2
            // we want to be able to optimize this in the future and only ship the left_id once
            if (join.isOnJoinExpression()) {
                fieldName = left.name();
            }
            matchFields.add(new MatchConfig(fieldName, input));
        }
        return source.with(
            new LookupFromIndexOperator.Factory(
                matchFields,
                sessionId,
                parentTask,
                context.queryPragmas().enrichMaxWorkers(),
                ctx -> lookupFromIndexService,
                esRelation.indexPattern(),
                indexName,
                join.addedFields().stream().map(f -> (NamedExpression) f).toList(),
                join.source(),
                join.right(),
                join.joinOnConditions()
            ),
            layout
        );
    }

    private static EsRelation findEsRelation(PhysicalPlan node) {
        if (node instanceof FragmentExec fragmentExec) {
            List<LogicalPlan> esRelations = fragmentExec.fragment().collectFirstChildren(x -> x instanceof EsRelation);
            if (esRelations.size() == 1) {
                return (EsRelation) esRelations.get(0);
            }
        }
        return null;
    }

    private PhysicalOperation planLocal(LocalSourceExec localSourceExec, LocalExecutionPlannerContext context) {
        Layout.Builder layout = new Layout.Builder();
        layout.append(localSourceExec.output());
        LocalSourceOperator.PageSupplier supplier = () -> localSourceExec.supplier().get();
        var operator = new LocalSourceOperator(supplier);
        return PhysicalOperation.fromSource(new LocalSourceFactory(() -> operator), layout.build());
    }

    private PhysicalOperation planShow(ShowExec showExec) {
        Layout.Builder layout = new Layout.Builder();
        layout.append(showExec.output());
        return PhysicalOperation.fromSource(new ShowOperator.ShowOperatorFactory(showExec.values()), layout.build());
    }

    private PhysicalOperation planProject(ProjectExec project, LocalExecutionPlannerContext context) {
        var source = plan(project.child(), context);
        List<? extends NamedExpression> projections = project.projections();
        List<Integer> projectionList = new ArrayList<>(projections.size());

        Layout.Builder layout = new Layout.Builder();
        for (NamedExpression ne : projections) {
            NameId inputId = ne instanceof Alias a ? ((NamedExpression) a.child()).id() : ne.id();
            Layout.ChannelAndType input = source.layout.get(inputId);
            if (input == null) {
                throw new IllegalStateException("can't find input for [" + ne + "]");
            }
            layout.append(ne);
            projectionList.add(input.channel());
        }

        return source.with(new ProjectOperatorFactory(projectionList), layout.build());
    }

    private PhysicalOperation planFilter(FilterExec filter, LocalExecutionPlannerContext context) {
        PhysicalOperation source = plan(filter.child(), context);
        // TODO: should this be extracted into a separate eval block?
        PhysicalOperation filterOperation = source.with(
            new FilterOperatorFactory(EvalMapper.toEvaluator(context.foldCtx(), filter.condition(), source.layout, context.shardContexts)),
            source.layout
        );
        if (PlannerUtils.usesScoring(filter)) {
            // Add scorer operator to add the filter expression scores to the overall scores
            int scoreBlock = 0;
            for (Attribute attribute : filter.output()) {
                if (MetadataAttribute.SCORE.equals(attribute.name())) {
                    break;
                }
                scoreBlock++;
            }
            if (scoreBlock == filter.output().size()) {
                throw new IllegalStateException("Couldn't find _score attribute in a WHERE clause");
            }

            filterOperation = filterOperation.with(
                new ScoreOperator.ScoreOperatorFactory(ScoreMapper.toScorer(filter.condition(), context.shardContexts), scoreBlock),
                filterOperation.layout
            );
        }
        return filterOperation;
    }

    private PhysicalOperation planLimit(LimitExec limit, LocalExecutionPlannerContext context) {
        PhysicalOperation source = plan(limit.child(), context);
        return source.with(new LimitOperator.Factory((Integer) limit.limit().fold(context.foldCtx)), source.layout);
    }

    private PhysicalOperation planMvExpand(MvExpandExec mvExpandExec, LocalExecutionPlannerContext context) {
        PhysicalOperation source = plan(mvExpandExec.child(), context);
        int blockSize = 5000;// TODO estimate row size and use context.pageSize()
        Layout.Builder layout = source.layout.builder();
        layout.replace(mvExpandExec.target().id(), mvExpandExec.expanded().id());
        return source.with(
            new MvExpandOperator.Factory(source.layout.get(mvExpandExec.target().id()).channel(), blockSize),
            layout.build()
        );
    }

    private PhysicalOperation planChangePoint(ChangePointExec changePoint, LocalExecutionPlannerContext context) {
        PhysicalOperation source = plan(changePoint.child(), context);
        Layout layout = source.layout.builder().append(changePoint.targetType()).append(changePoint.targetPvalue()).build();
        return source.with(
            new ChangePointOperator.Factory(
                layout.get(changePoint.value().id()).channel(),
                changePoint.sourceText(),
                changePoint.sourceLocation().getLineNumber(),
                changePoint.sourceLocation().getColumnNumber()
            ),
            layout
        );
    }

    private PhysicalOperation planSample(SampleExec rsx, LocalExecutionPlannerContext context) {
        PhysicalOperation source = plan(rsx.child(), context);
        var probability = (double) Foldables.valueOf(context.foldCtx(), rsx.probability());
        return source.with(new SampleOperator.Factory(probability), source.layout);
    }

    /**
     * Immutable physical operation.
     */
    public static class PhysicalOperation implements Describable {
        final SourceOperatorFactory sourceOperatorFactory;
        final List<OperatorFactory> intermediateOperatorFactories;
        final SinkOperatorFactory sinkOperatorFactory;

        final Layout layout; // maps field names to channels

        /**
         * Creates a new physical operation with the given source and layout.
         */
        static PhysicalOperation fromSource(SourceOperatorFactory sourceOperatorFactory, Layout layout) {
            return new PhysicalOperation(sourceOperatorFactory, layout);
        }

        /**
         * Creates a new physical operation from this operation with the given layout.
         */
        PhysicalOperation with(Layout layout) {
            return new PhysicalOperation(this, Optional.empty(), Optional.empty(), layout);
        }

        /**
         * Creates a new physical operation from this operation with the given intermediate operator and layout.
         */
        PhysicalOperation with(OperatorFactory operatorFactory, Layout layout) {
            return new PhysicalOperation(this, Optional.of(operatorFactory), Optional.empty(), layout);
        }

        /**
         * Creates a new physical operation from this operation with the given sink and layout.
         */
        PhysicalOperation withSink(SinkOperatorFactory sink, Layout layout) {
            return new PhysicalOperation(this, Optional.empty(), Optional.of(sink), layout);
        }

        private PhysicalOperation(SourceOperatorFactory sourceOperatorFactory, Layout layout) {
            this.sourceOperatorFactory = sourceOperatorFactory;
            this.intermediateOperatorFactories = List.of();
            this.sinkOperatorFactory = null;
            this.layout = layout;
        }

        private PhysicalOperation(
            PhysicalOperation physicalOperation,
            Optional<OperatorFactory> intermediateOperatorFactory,
            Optional<SinkOperatorFactory> sinkOperatorFactory,
            Layout layout
        ) {
            sourceOperatorFactory = physicalOperation.sourceOperatorFactory;
            intermediateOperatorFactories = new ArrayList<>();
            intermediateOperatorFactories.addAll(physicalOperation.intermediateOperatorFactories);
            intermediateOperatorFactory.ifPresent(intermediateOperatorFactories::add);
            this.sinkOperatorFactory = sinkOperatorFactory.isPresent() ? sinkOperatorFactory.get() : null;
            this.layout = layout;
        }

        public SourceOperator source(DriverContext driverContext) {
            return sourceOperatorFactory.get(driverContext);
        }

        public void operators(List<Operator> operators, DriverContext driverContext) {
            intermediateOperatorFactories.stream().map(opFactory -> opFactory.get(driverContext)).forEach(operators::add);
        }

        public SinkOperator sink(DriverContext driverContext) {
            return sinkOperatorFactory.get(driverContext);
        }

        @Override
        public String describe() {
            return Stream.concat(
                Stream.concat(Stream.of(sourceOperatorFactory), intermediateOperatorFactories.stream()),
                Stream.of(sinkOperatorFactory)
            ).map(describable -> describable == null ? "null" : describable.describe()).collect(joining("\n\\_", "\\_", ""));
        }

        @Override
        public String toString() {
            return describe();
        }
    }

    /**
     * The count and type of driver parallelism.
     */
    record DriverParallelism(Type type, int instanceCount) {

        DriverParallelism {
            if (instanceCount <= 0) {
                throw new IllegalArgumentException("instance count must be greater than zero; got: " + instanceCount);
            }
        }

        static final DriverParallelism SINGLE = new DriverParallelism(Type.SINGLETON, 1);

        enum Type {
            SINGLETON,
            DATA_PARALLELISM,
            TASK_LEVEL_PARALLELISM
        }
    }

    /**
     * Context object used while generating a local plan. Currently only collects the driver factories as well as
     * maintains information how many driver instances should be created for a given driver.
     */
    public record LocalExecutionPlannerContext(
        String description,
        List<DriverFactory> driverFactories,
        Holder<DriverParallelism> driverParallelism,
        QueryPragmas queryPragmas,
        BigArrays bigArrays,
        BlockFactory blockFactory,
        FoldContext foldCtx,
        PlannerSettings plannerSettings,
        boolean timeSeries,
        IndexedByShardId<? extends ShardContext> shardContexts
    ) {
        void addDriverFactory(DriverFactory driverFactory) {
            driverFactories.add(driverFactory);
        }

        void driverParallelism(DriverParallelism parallelism) {
            driverParallelism.set(parallelism);
        }

        DataPartitioning.AutoStrategy autoPartitioningStrategy() {
            return timeSeries ? DataPartitioning.AutoStrategy.DEFAULT_TIME_SERIES : DataPartitioning.AutoStrategy.DEFAULT;
        }

        int pageSize(PhysicalPlan node, Integer estimatedRowSize) {
            if (estimatedRowSize == null) {
                throw new IllegalStateException("estimated row size hasn't been set");
            }
            if (estimatedRowSize == 0) {
                throw new IllegalStateException("estimated row size can't be 0");
            }
            if (queryPragmas.pageSize() != 0) {
                return queryPragmas.pageSize();
            }
            if (timeSeries && node instanceof EsQueryExec) {
                return TimeSeriesSourceOperator.pageSize(estimatedRowSize, plannerSettings.valuesLoadingJumboSize().getBytes());
            } else {
                return Math.max(SourceOperator.MIN_TARGET_PAGE_SIZE, SourceOperator.TARGET_PAGE_SIZE / estimatedRowSize);
            }
        }
    }

    record DriverSupplier(
        String description,
        String clusterName,
        String nodeName,
        BigArrays bigArrays,
        BlockFactory blockFactory,
        IndexedByShardId<? extends ShardContext> shardContexts,
        PhysicalOperation physicalOperation,
        TimeValue statusInterval,
        Settings settings
    ) implements Function<String, Driver>, Describable {
        @Override
        public Driver apply(String sessionId) {
            SourceOperator source = null;
            List<Operator> operators = new ArrayList<>();
            SinkOperator sink = null;
            boolean success = false;
            var localBreakerSettings = new LocalCircuitBreaker.SizeSettings(settings);
            final var localBreaker = new LocalCircuitBreaker(
                blockFactory.breaker(),
                localBreakerSettings.overReservedBytes(),
                localBreakerSettings.maxOverReservedBytes()
            );
            var driverContext = new DriverContext(bigArrays, blockFactory.newChildFactory(localBreaker), description);
            try {
                source = physicalOperation.source(driverContext);
                physicalOperation.operators(operators, driverContext);
                sink = physicalOperation.sink(driverContext);
                success = true;
                return new Driver(
                    sessionId,
                    description,
                    clusterName,
                    nodeName,
                    System.currentTimeMillis(),
                    System.nanoTime(),
                    driverContext,
                    physicalOperation::describe,
                    source,
                    operators,
                    sink,
                    statusInterval,
                    localBreaker
                );
            } finally {
                if (false == success) {
                    Releasables.close(source, () -> Releasables.close(operators), sink, localBreaker);
                }
            }
        }

        @Override
        public String describe() {
            return physicalOperation.describe();
        }
    }

    record DriverFactory(DriverSupplier driverSupplier, DriverParallelism driverParallelism) implements Describable {
        @Override
        public String describe() {
            return "DriverFactory(instances = "
                + driverParallelism.instanceCount()
                + ", type = "
                + driverParallelism.type()
                + ")\n"
                + driverSupplier.describe();
        }
    }

    /**
     * Plan representation that is geared towards execution on a single node
     */
    public static class LocalExecutionPlan implements Describable {
        final List<DriverFactory> driverFactories;

        LocalExecutionPlan(List<DriverFactory> driverFactories) {
            this.driverFactories = driverFactories;
        }

        public List<Driver> createDrivers(String sessionId) {
            List<Driver> drivers = new ArrayList<>();
            boolean success = false;
            try {
                for (DriverFactory df : driverFactories) {
                    for (int i = 0; i < df.driverParallelism.instanceCount; i++) {
                        logger.trace("building {} {}", i, df);
                        drivers.add(df.driverSupplier.apply(sessionId));
                    }
                }
                success = true;
                return drivers;
            } finally {
                if (success == false) {
                    Releasables.close(Releasables.wrap(drivers));
                }
            }
        }

        @Override
        public String describe() {
            return driverFactories.stream().map(DriverFactory::describe).collect(joining("\n"));
        }
    }
}<|MERGE_RESOLUTION|>--- conflicted
+++ resolved
@@ -487,11 +487,7 @@
                 case BOOLEAN, NULL, BYTE, SHORT, INTEGER, LONG, DOUBLE, FLOAT, HALF_FLOAT, DATETIME, DATE_NANOS, DATE_PERIOD, TIME_DURATION,
                     OBJECT, SCALED_FLOAT, UNSIGNED_LONG -> TopNEncoder.DEFAULT_SORTABLE;
                 case GEO_POINT, CARTESIAN_POINT, GEO_SHAPE, CARTESIAN_SHAPE, COUNTER_LONG, COUNTER_INTEGER, COUNTER_DOUBLE, SOURCE,
-<<<<<<< HEAD
-                    AGGREGATE_METRIC_DOUBLE, DENSE_VECTOR, GEOHASH, GEOTILE, GEOHEX, EXPONENTIAL_HISTOGRAM, TSID_DATA_TYPE, DATE_RANGE ->
-=======
-                    AGGREGATE_METRIC_DOUBLE, DENSE_VECTOR, GEOHASH, GEOTILE, GEOHEX, EXPONENTIAL_HISTOGRAM, TDIGEST, TSID_DATA_TYPE ->
->>>>>>> c6f47cc2
+                    AGGREGATE_METRIC_DOUBLE, DENSE_VECTOR, GEOHASH, GEOTILE, GEOHEX, EXPONENTIAL_HISTOGRAM, TDIGEST, TSID_DATA_TYPE, DATE_RANGE ->
                     TopNEncoder.DEFAULT_UNSORTABLE;
                 // unsupported fields are encoded as BytesRef, we'll use the same encoder; all values should be null at this point
                 case UNSUPPORTED -> TopNEncoder.UNSUPPORTED;

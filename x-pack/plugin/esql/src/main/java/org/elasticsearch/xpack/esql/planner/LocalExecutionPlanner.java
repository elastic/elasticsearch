--- conflicted
+++ resolved
@@ -429,15 +429,9 @@
                 case TEXT, KEYWORD -> TopNEncoder.UTF8;
                 case VERSION -> TopNEncoder.VERSION;
                 case BOOLEAN, NULL, BYTE, SHORT, INTEGER, LONG, DOUBLE, FLOAT, HALF_FLOAT, DATETIME, DATE_NANOS, DATE_PERIOD, TIME_DURATION,
-<<<<<<< HEAD
-                     OBJECT, SCALED_FLOAT, UNSIGNED_LONG, DOC_DATA_TYPE, TSID_DATA_TYPE -> TopNEncoder.DEFAULT_SORTABLE;
-                case GEO_POINT, CARTESIAN_POINT, GEO_SHAPE, CARTESIAN_SHAPE, COUNTER_LONG, COUNTER_INTEGER, COUNTER_DOUBLE, SOURCE,
-                    DENSE_VECTOR ->                    TopNEncoder.DEFAULT_UNSORTABLE;
-=======
                     OBJECT, SCALED_FLOAT, UNSIGNED_LONG, DOC_DATA_TYPE, TSID_DATA_TYPE -> TopNEncoder.DEFAULT_SORTABLE;
                 case GEO_POINT, CARTESIAN_POINT, GEO_SHAPE, CARTESIAN_SHAPE, COUNTER_LONG, COUNTER_INTEGER, COUNTER_DOUBLE, SOURCE,
-                    AGGREGATE_METRIC_DOUBLE -> TopNEncoder.DEFAULT_UNSORTABLE;
->>>>>>> a152b4e2
+                    AGGREGATE_METRIC_DOUBLE, DENSE_VECTOR -> TopNEncoder.DEFAULT_UNSORTABLE;
                 // unsupported fields are encoded as BytesRef, we'll use the same encoder; all values should be null at this point
                 case PARTIAL_AGG, UNSUPPORTED -> TopNEncoder.UNSUPPORTED;
             };

/*
 * Copyright Elasticsearch B.V. and/or licensed to Elasticsearch B.V. under one
 * or more contributor license agreements. Licensed under the Elastic License
 * 2.0; you may not use this file except in compliance with the Elastic License
 * 2.0.
 */

package org.elasticsearch.xpack.esql.planner;

import org.elasticsearch.common.settings.Settings;
import org.elasticsearch.common.util.BigArrays;
import org.elasticsearch.compute.Describable;
import org.elasticsearch.compute.aggregation.AggregatorMode;
import org.elasticsearch.compute.data.Block;
import org.elasticsearch.compute.data.BlockFactory;
import org.elasticsearch.compute.data.ElementType;
import org.elasticsearch.compute.data.LocalCircuitBreaker;
import org.elasticsearch.compute.data.Page;
import org.elasticsearch.compute.lucene.LuceneOperator;
import org.elasticsearch.compute.operator.ChangePointOperator;
import org.elasticsearch.compute.operator.ColumnExtractOperator;
import org.elasticsearch.compute.operator.ColumnLoadOperator;
import org.elasticsearch.compute.operator.Driver;
import org.elasticsearch.compute.operator.DriverContext;
import org.elasticsearch.compute.operator.EvalOperator.EvalOperatorFactory;
import org.elasticsearch.compute.operator.FilterOperator.FilterOperatorFactory;
import org.elasticsearch.compute.operator.LimitOperator;
import org.elasticsearch.compute.operator.LocalSourceOperator;
import org.elasticsearch.compute.operator.LocalSourceOperator.LocalSourceFactory;
import org.elasticsearch.compute.operator.MergeOperator;
import org.elasticsearch.compute.operator.MvExpandOperator;
import org.elasticsearch.compute.operator.Operator;
import org.elasticsearch.compute.operator.Operator.OperatorFactory;
import org.elasticsearch.compute.operator.OutputOperator.OutputOperatorFactory;
import org.elasticsearch.compute.operator.RowInTableLookupOperator;
import org.elasticsearch.compute.operator.ShowOperator;
import org.elasticsearch.compute.operator.SinkOperator;
import org.elasticsearch.compute.operator.SinkOperator.SinkOperatorFactory;
import org.elasticsearch.compute.operator.SourceOperator;
import org.elasticsearch.compute.operator.SourceOperator.SourceOperatorFactory;
import org.elasticsearch.compute.operator.StringExtractOperator;
import org.elasticsearch.compute.operator.exchange.ExchangeSink;
import org.elasticsearch.compute.operator.exchange.ExchangeSinkOperator.ExchangeSinkOperatorFactory;
import org.elasticsearch.compute.operator.exchange.ExchangeSource;
import org.elasticsearch.compute.operator.exchange.ExchangeSourceOperator.ExchangeSourceOperatorFactory;
import org.elasticsearch.compute.operator.topn.TopNEncoder;
import org.elasticsearch.compute.operator.topn.TopNOperator;
import org.elasticsearch.compute.operator.topn.TopNOperator.TopNOperatorFactory;
import org.elasticsearch.core.Releasables;
import org.elasticsearch.core.TimeValue;
import org.elasticsearch.index.IndexMode;
import org.elasticsearch.logging.LogManager;
import org.elasticsearch.logging.Logger;
import org.elasticsearch.tasks.CancellableTask;
import org.elasticsearch.xpack.esql.EsqlIllegalArgumentException;
import org.elasticsearch.xpack.esql.core.expression.Alias;
import org.elasticsearch.xpack.esql.core.expression.Attribute;
import org.elasticsearch.xpack.esql.core.expression.Expression;
import org.elasticsearch.xpack.esql.core.expression.Expressions;
import org.elasticsearch.xpack.esql.core.expression.FieldAttribute;
import org.elasticsearch.xpack.esql.core.expression.FoldContext;
import org.elasticsearch.xpack.esql.core.expression.Literal;
import org.elasticsearch.xpack.esql.core.expression.NameId;
import org.elasticsearch.xpack.esql.core.expression.NamedExpression;
import org.elasticsearch.xpack.esql.core.expression.TypedAttribute;
import org.elasticsearch.xpack.esql.core.tree.Source;
import org.elasticsearch.xpack.esql.core.type.DataType;
import org.elasticsearch.xpack.esql.core.util.Holder;
import org.elasticsearch.xpack.esql.enrich.EnrichLookupOperator;
import org.elasticsearch.xpack.esql.enrich.EnrichLookupService;
import org.elasticsearch.xpack.esql.enrich.LookupFromIndexOperator;
import org.elasticsearch.xpack.esql.enrich.LookupFromIndexService;
import org.elasticsearch.xpack.esql.evaluator.EvalMapper;
import org.elasticsearch.xpack.esql.evaluator.command.GrokEvaluatorExtracter;
import org.elasticsearch.xpack.esql.expression.Order;
import org.elasticsearch.xpack.esql.plan.physical.AggregateExec;
import org.elasticsearch.xpack.esql.plan.physical.ChangePointExec;
import org.elasticsearch.xpack.esql.plan.physical.DissectExec;
import org.elasticsearch.xpack.esql.plan.physical.EnrichExec;
import org.elasticsearch.xpack.esql.plan.physical.EsQueryExec;
import org.elasticsearch.xpack.esql.plan.physical.EsStatsQueryExec;
import org.elasticsearch.xpack.esql.plan.physical.EvalExec;
import org.elasticsearch.xpack.esql.plan.physical.ExchangeExec;
import org.elasticsearch.xpack.esql.plan.physical.ExchangeSinkExec;
import org.elasticsearch.xpack.esql.plan.physical.ExchangeSourceExec;
import org.elasticsearch.xpack.esql.plan.physical.FieldExtractExec;
import org.elasticsearch.xpack.esql.plan.physical.FilterExec;
import org.elasticsearch.xpack.esql.plan.physical.GrokExec;
import org.elasticsearch.xpack.esql.plan.physical.HashJoinExec;
import org.elasticsearch.xpack.esql.plan.physical.LimitExec;
import org.elasticsearch.xpack.esql.plan.physical.LocalSourceExec;
import org.elasticsearch.xpack.esql.plan.physical.LookupJoinExec;
import org.elasticsearch.xpack.esql.plan.physical.MergeExec;
import org.elasticsearch.xpack.esql.plan.physical.MvExpandExec;
import org.elasticsearch.xpack.esql.plan.physical.OutputExec;
import org.elasticsearch.xpack.esql.plan.physical.PhysicalPlan;
import org.elasticsearch.xpack.esql.plan.physical.ProjectExec;
import org.elasticsearch.xpack.esql.plan.physical.ShowExec;
import org.elasticsearch.xpack.esql.plan.physical.TopNExec;
import org.elasticsearch.xpack.esql.planner.EsPhysicalOperationProviders.ShardContext;
import org.elasticsearch.xpack.esql.plugin.QueryPragmas;
import org.elasticsearch.xpack.esql.session.Configuration;

import java.util.ArrayList;
import java.util.HashMap;
import java.util.HashSet;
import java.util.List;
import java.util.Map;
import java.util.Objects;
import java.util.Optional;
import java.util.function.Function;
import java.util.function.Supplier;
import java.util.stream.IntStream;
import java.util.stream.Stream;

import static java.util.Arrays.asList;
import static java.util.stream.Collectors.joining;
import static org.elasticsearch.compute.operator.ProjectOperator.ProjectOperatorFactory;
import static org.elasticsearch.xpack.esql.type.EsqlDataTypeConverter.stringToInt;

/**
 * The local execution planner takes a plan (represented as PlanNode tree / digraph) as input and creates the corresponding
 * drivers that are used to execute the given plan.
 */
public class LocalExecutionPlanner {
    private static final Logger logger = LogManager.getLogger(LocalExecutionPlanner.class);

    private final String sessionId;
    private final String clusterAlias;
    private final CancellableTask parentTask;
    private final BigArrays bigArrays;
    private final BlockFactory blockFactory;
    private final Settings settings;
    private final Configuration configuration;
    private final Supplier<ExchangeSource> exchangeSourceSupplier;
    private final Supplier<ExchangeSink> exchangeSinkSupplier;
    private final EnrichLookupService enrichLookupService;
    private final LookupFromIndexService lookupFromIndexService;
    private final PhysicalOperationProviders physicalOperationProviders;
    private final List<ShardContext> shardContexts;

    public LocalExecutionPlanner(
        String sessionId,
        String clusterAlias,
        CancellableTask parentTask,
        BigArrays bigArrays,
        BlockFactory blockFactory,
        Settings settings,
        Configuration configuration,
        Supplier<ExchangeSource> exchangeSourceSupplier,
        Supplier<ExchangeSink> exchangeSinkSupplier,
        EnrichLookupService enrichLookupService,
        LookupFromIndexService lookupFromIndexService,
        PhysicalOperationProviders physicalOperationProviders,
        List<ShardContext> shardContexts
    ) {

        this.sessionId = sessionId;
        this.clusterAlias = clusterAlias;
        this.parentTask = parentTask;
        this.bigArrays = bigArrays;
        this.blockFactory = blockFactory;
        this.settings = settings;
        this.exchangeSourceSupplier = exchangeSourceSupplier;
        this.exchangeSinkSupplier = exchangeSinkSupplier;
        this.enrichLookupService = enrichLookupService;
        this.lookupFromIndexService = lookupFromIndexService;
        this.physicalOperationProviders = physicalOperationProviders;
        this.configuration = configuration;
        this.shardContexts = shardContexts;
    }

    /**
     * turn the given plan into a list of drivers to execute
     */
    public LocalExecutionPlan plan(String taskDescription, FoldContext foldCtx, PhysicalPlan localPhysicalPlan) {
        var context = new LocalExecutionPlannerContext(
            new ArrayList<>(),
            new Holder<>(DriverParallelism.SINGLE),
            configuration.pragmas(),
            bigArrays,
            blockFactory,
            foldCtx,
            settings
        );

        // workaround for https://github.com/elastic/elasticsearch/issues/99782
        localPhysicalPlan = localPhysicalPlan.transformUp(
            AggregateExec.class,
            a -> a.getMode() == AggregatorMode.FINAL ? new ProjectExec(a.source(), a, Expressions.asAttributes(a.aggregates())) : a
        );
        PhysicalOperation physicalOperation = plan(localPhysicalPlan, context);

        final TimeValue statusInterval = configuration.pragmas().statusInterval();
        context.addDriverFactory(
            new DriverFactory(
                new DriverSupplier(taskDescription, context.bigArrays, context.blockFactory, physicalOperation, statusInterval, settings),
                context.driverParallelism().get()
            )
        );

        return new LocalExecutionPlan(context.driverFactories);
    }

    private PhysicalOperation plan(PhysicalPlan node, LocalExecutionPlannerContext context) {
        if (node instanceof AggregateExec aggregate) {
            return planAggregation(aggregate, context);
        } else if (node instanceof FieldExtractExec fieldExtractExec) {
            return planFieldExtractNode(fieldExtractExec, context);
        } else if (node instanceof ExchangeExec exchangeExec) {
            return planExchange(exchangeExec, context);
        } else if (node instanceof TopNExec topNExec) {
            return planTopN(topNExec, context);
        } else if (node instanceof EvalExec eval) {
            return planEval(eval, context);
        } else if (node instanceof DissectExec dissect) {
            return planDissect(dissect, context);
        } else if (node instanceof GrokExec grok) {
            return planGrok(grok, context);
        } else if (node instanceof ProjectExec project) {
            return planProject(project, context);
        } else if (node instanceof FilterExec filter) {
            return planFilter(filter, context);
        } else if (node instanceof LimitExec limit) {
            return planLimit(limit, context);
        } else if (node instanceof MvExpandExec mvExpand) {
            return planMvExpand(mvExpand, context);
        } else if (node instanceof ChangePointExec changePoint) {
            return planChangePoint(changePoint, context);
        }
        // source nodes
        else if (node instanceof EsQueryExec esQuery) {
            return planEsQueryNode(esQuery, context);
        } else if (node instanceof EsStatsQueryExec statsQuery) {
            return planEsStats(statsQuery, context);
        } else if (node instanceof LocalSourceExec localSource) {
            return planLocal(localSource, context);
        } else if (node instanceof ShowExec show) {
            return planShow(show);
        } else if (node instanceof ExchangeSourceExec exchangeSource) {
            return planExchangeSource(exchangeSource, context);
        }
        // lookups and joins
        else if (node instanceof EnrichExec enrich) {
            return planEnrich(enrich, context);
        } else if (node instanceof HashJoinExec join) {
            return planHashJoin(join, context);
        } else if (node instanceof LookupJoinExec join) {
            return planLookupJoin(join, context);
        }
        // output
        else if (node instanceof OutputExec outputExec) {
            return planOutput(outputExec, context);
        } else if (node instanceof ExchangeSinkExec exchangeSink) {
            return planExchangeSink(exchangeSink, context);
        } else if (node instanceof MergeExec mergeExec) {
            return planMerge(mergeExec, context);
        }

        throw new EsqlIllegalArgumentException("unknown physical plan node [" + node.nodeName() + "]");
    }

    private PhysicalOperation planAggregation(AggregateExec aggregate, LocalExecutionPlannerContext context) {
        var source = plan(aggregate.child(), context);
        return physicalOperationProviders.groupingPhysicalOperation(aggregate, source, context);
    }

    private PhysicalOperation planEsQueryNode(EsQueryExec esQueryExec, LocalExecutionPlannerContext context) {
        return physicalOperationProviders.sourcePhysicalOperation(esQueryExec, context);
    }

    private PhysicalOperation planEsStats(EsStatsQueryExec statsQuery, LocalExecutionPlannerContext context) {
        if (physicalOperationProviders instanceof EsPhysicalOperationProviders == false) {
            throw new EsqlIllegalArgumentException("EsStatsQuery should only occur against a Lucene backend");
        }
        if (statsQuery.stats().size() > 1) {
            throw new EsqlIllegalArgumentException("EsStatsQuery currently supports only one field statistic");
        }

        // for now only one stat is supported
        EsStatsQueryExec.Stat stat = statsQuery.stats().get(0);

        EsPhysicalOperationProviders esProvider = (EsPhysicalOperationProviders) physicalOperationProviders;
        final LuceneOperator.Factory luceneFactory = esProvider.countSource(context, stat.filter(statsQuery.query()), statsQuery.limit());

        Layout.Builder layout = new Layout.Builder();
        layout.append(statsQuery.outputSet());
        int instanceCount = Math.max(1, luceneFactory.taskConcurrency());
        context.driverParallelism(new DriverParallelism(DriverParallelism.Type.DATA_PARALLELISM, instanceCount));
        return PhysicalOperation.fromSource(luceneFactory, layout.build());
    }

    private PhysicalOperation planFieldExtractNode(FieldExtractExec fieldExtractExec, LocalExecutionPlannerContext context) {
        return physicalOperationProviders.fieldExtractPhysicalOperation(fieldExtractExec, plan(fieldExtractExec.child(), context));
    }

    private PhysicalOperation planOutput(OutputExec outputExec, LocalExecutionPlannerContext context) {
        PhysicalOperation source = plan(outputExec.child(), context);
        var output = outputExec.output();

        return source.withSink(
            new OutputOperatorFactory(
                Expressions.names(output),
                alignPageToAttributes(output, source.layout),
                outputExec.getPageConsumer()
            ),
            source.layout
        );
    }

    private static Function<Page, Page> alignPageToAttributes(List<Attribute> attrs, Layout layout) {
        // align the page layout with the operator output
        // extraction order - the list ordinal is the same as the column one
        // while the value represents the position in the original page
        final int[] mappedPosition = new int[attrs.size()];
        int index = -1;
        boolean transformRequired = false;
        for (var attribute : attrs) {
            mappedPosition[++index] = layout.get(attribute.id()).channel();
            transformRequired |= mappedPosition[index] != index;
        }
        Function<Page, Page> transformer = transformRequired ? p -> {
            var blocks = new Block[mappedPosition.length];
            for (int i = 0; i < blocks.length; i++) {
                blocks[i] = p.getBlock(mappedPosition[i]);
                blocks[i].incRef();
            }
            p.releaseBlocks();
            return new Page(blocks);
        } : Function.identity();

        return transformer;
    }

    private PhysicalOperation planExchange(ExchangeExec exchangeExec, LocalExecutionPlannerContext context) {
        throw new UnsupportedOperationException("Exchange needs to be replaced with a sink/source");
    }

    private PhysicalOperation planExchangeSink(ExchangeSinkExec exchangeSink, LocalExecutionPlannerContext context) {
        Objects.requireNonNull(exchangeSinkSupplier, "ExchangeSinkHandler wasn't provided");
        var child = exchangeSink.child();

        PhysicalOperation source = plan(child, context);

        Function<Page, Page> transformer = exchangeSink.isIntermediateAgg()
            ? Function.identity()
            : alignPageToAttributes(exchangeSink.output(), source.layout);

        return source.withSink(new ExchangeSinkOperatorFactory(exchangeSinkSupplier, transformer), source.layout);
    }

    private PhysicalOperation planExchangeSource(ExchangeSourceExec exchangeSource, LocalExecutionPlannerContext context) {
        Objects.requireNonNull(exchangeSourceSupplier, "ExchangeSourceHandler wasn't provided");

        var builder = new Layout.Builder();
        builder.append(exchangeSource.output());
        // decorate the layout
        var l = builder.build();
        var layout = exchangeSource.isIntermediateAgg() ? new ExchangeLayout(l) : l;

        return PhysicalOperation.fromSource(new ExchangeSourceOperatorFactory(exchangeSourceSupplier), layout);
    }

    private PhysicalOperation planTopN(TopNExec topNExec, LocalExecutionPlannerContext context) {
        final Integer rowSize = topNExec.estimatedRowSize();
        assert rowSize != null && rowSize > 0 : "estimated row size [" + rowSize + "] wasn't set";
        PhysicalOperation source = plan(topNExec.child(), context);

        ElementType[] elementTypes = new ElementType[source.layout.numberOfChannels()];
        TopNEncoder[] encoders = new TopNEncoder[source.layout.numberOfChannels()];
        List<Layout.ChannelSet> inverse = source.layout.inverse();
        for (int channel = 0; channel < inverse.size(); channel++) {
            elementTypes[channel] = PlannerUtils.toElementType(inverse.get(channel).type());
            encoders[channel] = switch (inverse.get(channel).type()) {
                case IP -> TopNEncoder.IP;
                case TEXT, KEYWORD, SEMANTIC_TEXT -> TopNEncoder.UTF8;
                case VERSION -> TopNEncoder.VERSION;
                case BOOLEAN, NULL, BYTE, SHORT, INTEGER, LONG, DOUBLE, FLOAT, HALF_FLOAT, DATETIME, DATE_NANOS, DATE_PERIOD, TIME_DURATION,
                    OBJECT, SCALED_FLOAT, UNSIGNED_LONG, DOC_DATA_TYPE, TSID_DATA_TYPE -> TopNEncoder.DEFAULT_SORTABLE;
                case GEO_POINT, CARTESIAN_POINT, GEO_SHAPE, CARTESIAN_SHAPE, COUNTER_LONG, COUNTER_INTEGER, COUNTER_DOUBLE, SOURCE ->
                    TopNEncoder.DEFAULT_UNSORTABLE;
                // unsupported fields are encoded as BytesRef, we'll use the same encoder; all values should be null at this point
                case PARTIAL_AGG, UNSUPPORTED, AGGREGATE_METRIC_DOUBLE -> TopNEncoder.UNSUPPORTED;
            };
        }
        List<TopNOperator.SortOrder> orders = topNExec.order().stream().map(order -> {
            int sortByChannel;
            if (order.child() instanceof Attribute a) {
                sortByChannel = source.layout.get(a.id()).channel();
            } else {
                throw new EsqlIllegalArgumentException("order by expression must be an attribute");
            }

            return new TopNOperator.SortOrder(
                sortByChannel,
                order.direction().equals(Order.OrderDirection.ASC),
                order.nullsPosition().equals(Order.NullsPosition.FIRST)
            );
        }).toList();

        int limit;
        if (topNExec.limit() instanceof Literal literal) {
            limit = stringToInt(literal.value().toString());
        } else {
            throw new EsqlIllegalArgumentException("limit only supported with literal values");
        }
        return source.with(
            new TopNOperatorFactory(limit, asList(elementTypes), asList(encoders), orders, context.pageSize(rowSize)),
            source.layout
        );
    }

    private PhysicalOperation planEval(EvalExec eval, LocalExecutionPlannerContext context) {
        PhysicalOperation source = plan(eval.child(), context);

        for (Alias field : eval.fields()) {
            var evaluatorSupplier = EvalMapper.toEvaluator(context.foldCtx(), field.child(), source.layout);
            Layout.Builder layout = source.layout.builder();
            layout.append(field.toAttribute());
            source = source.with(new EvalOperatorFactory(evaluatorSupplier), layout.build());
        }
        return source;
    }

    private PhysicalOperation planDissect(DissectExec dissect, LocalExecutionPlannerContext context) {
        PhysicalOperation source = plan(dissect.child(), context);
        Layout.Builder layoutBuilder = source.layout.builder();
        layoutBuilder.append(dissect.extractedFields());
        final Expression expr = dissect.inputExpression();
        // Names in the pattern and layout can differ.
        // Attributes need to be rename-able to avoid problems with shadowing - see GeneratingPlan resp. PushDownRegexExtract.
        String[] patternNames = Expressions.names(dissect.parser().keyAttributes(Source.EMPTY)).toArray(new String[0]);

        Layout layout = layoutBuilder.build();
        source = source.with(
            new StringExtractOperator.StringExtractOperatorFactory(
                patternNames,
                EvalMapper.toEvaluator(context.foldCtx(), expr, layout),
                () -> (input) -> dissect.parser().parser().parse(input)
            ),
            layout
        );
        return source;
    }

    private PhysicalOperation planGrok(GrokExec grok, LocalExecutionPlannerContext context) {
        PhysicalOperation source = plan(grok.child(), context);
        Layout.Builder layoutBuilder = source.layout.builder();
        List<Attribute> extractedFields = grok.extractedFields();
        layoutBuilder.append(extractedFields);
        Map<String, Integer> fieldToPos = new HashMap<>(extractedFields.size());
        Map<String, ElementType> fieldToType = new HashMap<>(extractedFields.size());
        ElementType[] types = new ElementType[extractedFields.size()];
        List<Attribute> extractedFieldsFromPattern = grok.pattern().extractedFields();
        for (int i = 0; i < extractedFields.size(); i++) {
            DataType extractedFieldType = extractedFields.get(i).dataType();
            // Names in pattern and layout can differ.
            // Attributes need to be rename-able to avoid problems with shadowing - see GeneratingPlan resp. PushDownRegexExtract.
            String patternName = extractedFieldsFromPattern.get(i).name();
            ElementType type = PlannerUtils.toElementType(extractedFieldType);
            fieldToPos.put(patternName, i);
            fieldToType.put(patternName, type);
            types[i] = type;
        }

        Layout layout = layoutBuilder.build();
        source = source.with(
            new ColumnExtractOperator.Factory(
                types,
                EvalMapper.toEvaluator(context.foldCtx(), grok.inputExpression(), layout),
                () -> new GrokEvaluatorExtracter(grok.pattern().grok(), grok.pattern().pattern(), fieldToPos, fieldToType)
            ),
            layout
        );
        return source;
    }

    private PhysicalOperation planEnrich(EnrichExec enrich, LocalExecutionPlannerContext context) {
        PhysicalOperation source = plan(enrich.child(), context);
        Layout.Builder layoutBuilder = source.layout.builder();
        layoutBuilder.append(enrich.enrichFields());
        Layout layout = layoutBuilder.build();
        String enrichIndex = enrich.concreteIndices().get(clusterAlias);
        if (enrichIndex == null) {
            throw new EsqlIllegalArgumentException("No concrete enrich index for cluster [" + clusterAlias + "]");
        }
        Layout.ChannelAndType input = source.layout.get(enrich.matchField().id());
        return source.with(
            new EnrichLookupOperator.Factory(
                sessionId,
                parentTask,
                context.queryPragmas().enrichMaxWorkers(),
                input.channel(),
                enrichLookupService,
                input.type(),
                enrichIndex,
                enrich.matchType(),
                enrich.policyMatchField(),
                enrich.enrichFields(),
                enrich.source()
            ),
            layout
        );
    }

    private PhysicalOperation planHashJoin(HashJoinExec join, LocalExecutionPlannerContext context) {
        PhysicalOperation source = plan(join.left(), context);
        int positionsChannel = source.layout.numberOfChannels();

        Layout.Builder layoutBuilder = source.layout.builder();
        for (Attribute f : join.output()) {
            if (join.left().outputSet().contains(f)) {
                continue;
            }
            layoutBuilder.append(f);
        }
        Layout layout = layoutBuilder.build();
        LocalSourceExec localSourceExec = (LocalSourceExec) join.joinData();
        Block[] localData = localSourceExec.supplier().get();

        RowInTableLookupOperator.Key[] keys = new RowInTableLookupOperator.Key[join.leftFields().size()];
        int[] blockMapping = new int[join.leftFields().size()];
        for (int k = 0; k < join.leftFields().size(); k++) {
            Attribute left = join.leftFields().get(k);
            Attribute right = join.rightFields().get(k);
            Block localField = null;
            List<Attribute> output = join.joinData().output();
            for (int l = 0; l < output.size(); l++) {
                if (output.get(l).name().equals(right.name())) {
                    localField = localData[l];
                }
            }
            if (localField == null) {
                throw new IllegalArgumentException("can't find local data for [" + right + "]");
            }

            keys[k] = new RowInTableLookupOperator.Key(left.name(), localField);
            Layout.ChannelAndType input = source.layout.get(left.id());
            blockMapping[k] = input.channel();
        }

        // Load the "positions" of each match
        source = source.with(new RowInTableLookupOperator.Factory(keys, blockMapping), layout);

        // Load the "values" from each match
        for (Attribute f : join.addedFields()) {
            Block localField = null;
            for (int l = 0; l < join.joinData().output().size(); l++) {
                if (join.joinData().output().get(l).name().equals(f.name())) {
                    localField = localData[l];
                }
            }
            if (localField == null) {
                throw new IllegalArgumentException("can't find local data for [" + f + "]");
            }
            source = source.with(
                new ColumnLoadOperator.Factory(new ColumnLoadOperator.Values(f.name(), localField), positionsChannel),
                layout
            );
        }

        // Drop the "positions" of the match
        List<Integer> projection = new ArrayList<>();
        IntStream.range(0, positionsChannel).boxed().forEach(projection::add);
        IntStream.range(positionsChannel + 1, positionsChannel + 1 + join.addedFields().size()).boxed().forEach(projection::add);
        return source.with(new ProjectOperatorFactory(projection), layout);
    }

    private PhysicalOperation planLookupJoin(LookupJoinExec join, LocalExecutionPlannerContext context) {
        PhysicalOperation source = plan(join.left(), context);
        Layout.Builder layoutBuilder = source.layout.builder();
        for (Attribute f : join.addedFields()) {
            layoutBuilder.append(f);
        }
        Layout layout = layoutBuilder.build();

        EsQueryExec localSourceExec = (EsQueryExec) join.lookup();
        if (localSourceExec.indexMode() != IndexMode.LOOKUP) {
            throw new IllegalArgumentException("can't plan [" + join + "]");
        }
        Map<String, IndexMode> indicesWithModes = localSourceExec.indexNameWithModes();
        if (indicesWithModes.size() != 1) {
            throw new IllegalArgumentException("can't plan [" + join + "], found more than 1 index");
        }
        var entry = indicesWithModes.entrySet().iterator().next();
        if (entry.getValue() != IndexMode.LOOKUP) {
            throw new IllegalArgumentException("can't plan [" + join + "], found index with mode [" + entry.getValue() + "]");
        }
        String indexName = entry.getKey();
        if (join.leftFields().size() != join.rightFields().size()) {
            throw new IllegalArgumentException("can't plan [" + join + "]: mismatching left and right field count");
        }
        List<MatchConfig> matchFields = new ArrayList<>(join.leftFields().size());
        for (int i = 0; i < join.leftFields().size(); i++) {
            TypedAttribute left = (TypedAttribute) join.leftFields().get(i);
            FieldAttribute right = (FieldAttribute) join.rightFields().get(i);
            Layout.ChannelAndType input = source.layout.get(left.id());
            if (input == null) {
                throw new IllegalArgumentException("can't plan [" + join + "][" + left + "]");
            }
            matchFields.add(new MatchConfig(right, input));
        }
        if (matchFields.size() != 1) {
            throw new IllegalArgumentException("can't plan [" + join + "]: multiple join predicates are not supported");
        }
        // TODO support multiple match fields, and support more than equality predicates
        MatchConfig matchConfig = matchFields.getFirst();

        return source.with(
            new LookupFromIndexOperator.Factory(
                sessionId,
                parentTask,
                context.queryPragmas().enrichMaxWorkers(),
                matchConfig.channel(),
                ctx -> lookupFromIndexService,
                matchConfig.type(),
                indexName,
                matchConfig.fieldName(),
                join.addedFields().stream().map(f -> (NamedExpression) f).toList(),
                join.source()
            ),
            layout
        );
    }

    private record MatchConfig(String fieldName, int channel, DataType type) {
        private MatchConfig(FieldAttribute match, Layout.ChannelAndType input) {
            // Note, this handles TEXT fields with KEYWORD subfields
            this(match.exactAttribute().name(), input.channel(), input.type());
        }
    }

    private PhysicalOperation planLocal(LocalSourceExec localSourceExec, LocalExecutionPlannerContext context) {
        Layout.Builder layout = new Layout.Builder();
        layout.append(localSourceExec.output());
        LocalSourceOperator.BlockSupplier supplier = () -> localSourceExec.supplier().get();
        var operator = new LocalSourceOperator(supplier);
        return PhysicalOperation.fromSource(new LocalSourceFactory(() -> operator), layout.build());
    }

    private PhysicalOperation planShow(ShowExec showExec) {
        Layout.Builder layout = new Layout.Builder();
        layout.append(showExec.output());
        return PhysicalOperation.fromSource(new ShowOperator.ShowOperatorFactory(showExec.values()), layout.build());
    }

    private PhysicalOperation planProject(ProjectExec project, LocalExecutionPlannerContext context) {
        var source = plan(project.child(), context);
        List<? extends NamedExpression> projections = project.projections();
        List<Integer> projectionList = new ArrayList<>(projections.size());

        Layout.Builder layout = new Layout.Builder();
        Map<Integer, Layout.ChannelSet> inputChannelToOutputIds = new HashMap<>();
        for (int index = 0, size = projections.size(); index < size; index++) {
            NamedExpression ne = projections.get(index);

            NameId inputId = null;
            if (ne instanceof Alias a) {
                inputId = ((NamedExpression) a.child()).id();
            } else {
                inputId = ne.id();
            }
            Layout.ChannelAndType input = source.layout.get(inputId);
            if (input == null) {
                throw new IllegalStateException("can't find input for [" + ne + "]");
            }
            Layout.ChannelSet channelSet = inputChannelToOutputIds.get(input.channel());
            if (channelSet == null) {
                channelSet = new Layout.ChannelSet(new HashSet<>(), input.type());
                channelSet.nameIds().add(ne.id());
                layout.append(channelSet);
            } else {
                channelSet.nameIds().add(ne.id());
            }
            if (channelSet.type() != input.type()) {
                throw new IllegalArgumentException("type mismatch for aliases");
            }
            projectionList.add(input.channel());
        }

        return source.with(new ProjectOperatorFactory(projectionList), layout.build());
    }

    private PhysicalOperation planFilter(FilterExec filter, LocalExecutionPlannerContext context) {
        PhysicalOperation source = plan(filter.child(), context);
        // TODO: should this be extracted into a separate eval block?
        return source.with(
            new FilterOperatorFactory(EvalMapper.toEvaluator(context.foldCtx(), filter.condition(), source.layout, shardContexts)),
            source.layout
        );
    }

    private PhysicalOperation planLimit(LimitExec limit, LocalExecutionPlannerContext context) {
        PhysicalOperation source = plan(limit.child(), context);
        return source.with(new LimitOperator.Factory((Integer) limit.limit().fold(context.foldCtx)), source.layout);
    }

    private PhysicalOperation planMvExpand(MvExpandExec mvExpandExec, LocalExecutionPlannerContext context) {
        PhysicalOperation source = plan(mvExpandExec.child(), context);
        int blockSize = 5000;// TODO estimate row size and use context.pageSize()
        Layout.Builder layout = source.layout.builder();
        layout.replace(mvExpandExec.target().id(), mvExpandExec.expanded().id());
        return source.with(
            new MvExpandOperator.Factory(source.layout.get(mvExpandExec.target().id()).channel(), blockSize),
            layout.build()
        );
    }

<<<<<<< HEAD
    private PhysicalOperation planMerge(MergeExec mergeExec, LocalExecutionPlannerContext context) {
        Layout.Builder layout = new Layout.Builder();
        layout.append(mergeExec.output());
        MergeOperator.BlockSuppliers suppliers = () -> mergeExec.suppliers().stream().map(s -> s.get()).toList();
        return PhysicalOperation.fromSource(new MergeOperator.MergeOperatorFactory(suppliers), layout.build());
=======
    private PhysicalOperation planChangePoint(ChangePointExec changePoint, LocalExecutionPlannerContext context) {
        PhysicalOperation source = plan(changePoint.child(), context);
        Layout layout = source.layout.builder().append(changePoint.targetType()).append(changePoint.targetPvalue()).build();
        return source.with(
            new ChangePointOperator.Factory(
                layout.get(changePoint.value().id()).channel(),
                changePoint.sourceText(),
                changePoint.sourceLocation().getLineNumber(),
                changePoint.sourceLocation().getColumnNumber()
            ),
            layout
        );
>>>>>>> aaa5ce85
    }

    /**
     * Immutable physical operation.
     */
    public static class PhysicalOperation implements Describable {
        final SourceOperatorFactory sourceOperatorFactory;
        final List<OperatorFactory> intermediateOperatorFactories;
        final SinkOperatorFactory sinkOperatorFactory;

        final Layout layout; // maps field names to channels

        /** Creates a new physical operation with the given source and layout. */
        static PhysicalOperation fromSource(SourceOperatorFactory sourceOperatorFactory, Layout layout) {
            return new PhysicalOperation(sourceOperatorFactory, layout);
        }

        /** Creates a new physical operation from this operation with the given layout. */
        PhysicalOperation with(Layout layout) {
            return new PhysicalOperation(this, Optional.empty(), Optional.empty(), layout);
        }

        /** Creates a new physical operation from this operation with the given intermediate operator and layout. */
        PhysicalOperation with(OperatorFactory operatorFactory, Layout layout) {
            return new PhysicalOperation(this, Optional.of(operatorFactory), Optional.empty(), layout);
        }

        /** Creates a new physical operation from this operation with the given sink and layout. */
        PhysicalOperation withSink(SinkOperatorFactory sink, Layout layout) {
            return new PhysicalOperation(this, Optional.empty(), Optional.of(sink), layout);
        }

        private PhysicalOperation(SourceOperatorFactory sourceOperatorFactory, Layout layout) {
            this.sourceOperatorFactory = sourceOperatorFactory;
            this.intermediateOperatorFactories = List.of();
            this.sinkOperatorFactory = null;
            this.layout = layout;
        }

        private PhysicalOperation(
            PhysicalOperation physicalOperation,
            Optional<OperatorFactory> intermediateOperatorFactory,
            Optional<SinkOperatorFactory> sinkOperatorFactory,
            Layout layout
        ) {
            sourceOperatorFactory = physicalOperation.sourceOperatorFactory;
            intermediateOperatorFactories = new ArrayList<>();
            intermediateOperatorFactories.addAll(physicalOperation.intermediateOperatorFactories);
            intermediateOperatorFactory.ifPresent(intermediateOperatorFactories::add);
            this.sinkOperatorFactory = sinkOperatorFactory.isPresent() ? sinkOperatorFactory.get() : null;
            this.layout = layout;
        }

        public SourceOperator source(DriverContext driverContext) {
            return sourceOperatorFactory.get(driverContext);
        }

        public void operators(List<Operator> operators, DriverContext driverContext) {
            intermediateOperatorFactories.stream().map(opFactory -> opFactory.get(driverContext)).forEach(operators::add);
        }

        public SinkOperator sink(DriverContext driverContext) {
            return sinkOperatorFactory.get(driverContext);
        }

        @Override
        public String describe() {
            return Stream.concat(
                Stream.concat(Stream.of(sourceOperatorFactory), intermediateOperatorFactories.stream()),
                Stream.of(sinkOperatorFactory)
            ).map(describable -> describable == null ? "null" : describable.describe()).collect(joining("\n\\_", "\\_", ""));
        }

        @Override
        public String toString() {
            return describe();
        }
    }

    /**
     * The count and type of driver parallelism.
     */
    record DriverParallelism(Type type, int instanceCount) {

        DriverParallelism {
            if (instanceCount <= 0) {
                throw new IllegalArgumentException("instance count must be greater than zero; got: " + instanceCount);
            }
        }

        static final DriverParallelism SINGLE = new DriverParallelism(Type.SINGLETON, 1);

        enum Type {
            SINGLETON,
            DATA_PARALLELISM,
            TASK_LEVEL_PARALLELISM
        }
    }

    /**
     * Context object used while generating a local plan. Currently only collects the driver factories as well as
     * maintains information how many driver instances should be created for a given driver.
     */
    public record LocalExecutionPlannerContext(
        List<DriverFactory> driverFactories,
        Holder<DriverParallelism> driverParallelism,
        QueryPragmas queryPragmas,
        BigArrays bigArrays,
        BlockFactory blockFactory,
        FoldContext foldCtx,
        Settings settings
    ) {
        void addDriverFactory(DriverFactory driverFactory) {
            driverFactories.add(driverFactory);
        }

        void driverParallelism(DriverParallelism parallelism) {
            driverParallelism.set(parallelism);
        }

        int pageSize(Integer estimatedRowSize) {
            if (estimatedRowSize == null) {
                throw new IllegalStateException("estimated row size hasn't been set");
            }
            if (estimatedRowSize == 0) {
                throw new IllegalStateException("estimated row size can't be 0");
            }
            if (queryPragmas.pageSize() != 0) {
                return queryPragmas.pageSize();
            }
            return Math.max(SourceOperator.MIN_TARGET_PAGE_SIZE, SourceOperator.TARGET_PAGE_SIZE / estimatedRowSize);
        }
    }

    record DriverSupplier(
        String taskDescription,
        BigArrays bigArrays,
        BlockFactory blockFactory,
        PhysicalOperation physicalOperation,
        TimeValue statusInterval,
        Settings settings
    ) implements Function<String, Driver>, Describable {
        @Override
        public Driver apply(String sessionId) {
            SourceOperator source = null;
            List<Operator> operators = new ArrayList<>();
            SinkOperator sink = null;
            boolean success = false;
            var localBreakerSettings = new LocalCircuitBreaker.SizeSettings(settings);
            final var localBreaker = new LocalCircuitBreaker(
                blockFactory.breaker(),
                localBreakerSettings.overReservedBytes(),
                localBreakerSettings.maxOverReservedBytes()
            );
            var driverContext = new DriverContext(bigArrays, blockFactory.newChildFactory(localBreaker));
            try {
                source = physicalOperation.source(driverContext);
                physicalOperation.operators(operators, driverContext);
                sink = physicalOperation.sink(driverContext);
                success = true;
                return new Driver(
                    sessionId,
                    taskDescription,
                    System.currentTimeMillis(),
                    System.nanoTime(),
                    driverContext,
                    physicalOperation::describe,
                    source,
                    operators,
                    sink,
                    statusInterval,
                    localBreaker
                );
            } finally {
                if (false == success) {
                    Releasables.close(source, () -> Releasables.close(operators), sink, localBreaker);
                }
            }
        }

        @Override
        public String describe() {
            return physicalOperation.describe();
        }
    }

    record DriverFactory(DriverSupplier driverSupplier, DriverParallelism driverParallelism) implements Describable {
        @Override
        public String describe() {
            return "DriverFactory(instances = "
                + driverParallelism.instanceCount()
                + ", type = "
                + driverParallelism.type()
                + ")\n"
                + driverSupplier.describe();
        }
    }

    /**
     * Plan representation that is geared towards execution on a single node
     */
    public static class LocalExecutionPlan implements Describable {
        final List<DriverFactory> driverFactories;

        LocalExecutionPlan(List<DriverFactory> driverFactories) {
            this.driverFactories = driverFactories;
        }

        public List<Driver> createDrivers(String sessionId) {
            List<Driver> drivers = new ArrayList<>();
            boolean success = false;
            try {
                for (DriverFactory df : driverFactories) {
                    for (int i = 0; i < df.driverParallelism.instanceCount; i++) {
                        logger.trace("building {} {}", i, df);
                        drivers.add(df.driverSupplier.apply(sessionId));
                    }
                }
                success = true;
                return drivers;
            } finally {
                if (success == false) {
                    Releasables.close(Releasables.wrap(drivers));
                }
            }
        }

        @Override
        public String describe() {
            return driverFactories.stream().map(DriverFactory::describe).collect(joining("\n"));
        }
    }
}<|MERGE_RESOLUTION|>--- conflicted
+++ resolved
@@ -706,13 +706,6 @@
         );
     }
 
-<<<<<<< HEAD
-    private PhysicalOperation planMerge(MergeExec mergeExec, LocalExecutionPlannerContext context) {
-        Layout.Builder layout = new Layout.Builder();
-        layout.append(mergeExec.output());
-        MergeOperator.BlockSuppliers suppliers = () -> mergeExec.suppliers().stream().map(s -> s.get()).toList();
-        return PhysicalOperation.fromSource(new MergeOperator.MergeOperatorFactory(suppliers), layout.build());
-=======
     private PhysicalOperation planChangePoint(ChangePointExec changePoint, LocalExecutionPlannerContext context) {
         PhysicalOperation source = plan(changePoint.child(), context);
         Layout layout = source.layout.builder().append(changePoint.targetType()).append(changePoint.targetPvalue()).build();
@@ -725,7 +718,13 @@
             ),
             layout
         );
->>>>>>> aaa5ce85
+    }
+
+    private PhysicalOperation planMerge(MergeExec mergeExec, LocalExecutionPlannerContext context) {
+        Layout.Builder layout = new Layout.Builder();
+        layout.append(mergeExec.output());
+        MergeOperator.BlockSuppliers suppliers = () -> mergeExec.suppliers().stream().map(s -> s.get()).toList();
+        return PhysicalOperation.fromSource(new MergeOperator.MergeOperatorFactory(suppliers), layout.build());
     }
 
     /**

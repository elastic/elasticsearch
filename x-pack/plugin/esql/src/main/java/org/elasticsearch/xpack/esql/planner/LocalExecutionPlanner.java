--- conflicted
+++ resolved
@@ -54,11 +54,8 @@
 import org.elasticsearch.xpack.esql.core.expression.Attribute;
 import org.elasticsearch.xpack.esql.core.expression.Expression;
 import org.elasticsearch.xpack.esql.core.expression.Expressions;
-<<<<<<< HEAD
 import org.elasticsearch.xpack.esql.core.expression.FieldAttribute;
-=======
 import org.elasticsearch.xpack.esql.core.expression.FoldContext;
->>>>>>> 3129851b
 import org.elasticsearch.xpack.esql.core.expression.Literal;
 import org.elasticsearch.xpack.esql.core.expression.NameId;
 import org.elasticsearch.xpack.esql.core.expression.NamedExpression;
@@ -612,7 +609,6 @@
         );
     }
 
-<<<<<<< HEAD
     private record MatchConfig(String fieldName, int channel, DataType type) {
         private MatchConfig(FieldAttribute match, Layout.ChannelAndType input) {
             // Note, this handles TEXT fields with KEYWORD subfields, and we assume that has been validated earlier during planning
@@ -620,12 +616,6 @@
         }
     }
 
-    private ExpressionEvaluator.Factory toEvaluator(Expression exp, Layout layout) {
-        return EvalMapper.toEvaluator(exp, layout);
-    }
-
-=======
->>>>>>> 3129851b
     private PhysicalOperation planLocal(LocalSourceExec localSourceExec, LocalExecutionPlannerContext context) {
         Layout.Builder layout = new Layout.Builder();
         layout.append(localSourceExec.output());

/*
 * Copyright Elasticsearch B.V. and/or licensed to Elasticsearch B.V. under one
 * or more contributor license agreements. Licensed under the Elastic License
 * 2.0; you may not use this file except in compliance with the Elastic License
 * 2.0.
 */

package org.elasticsearch.xpack.esql.planner;

import org.elasticsearch.common.Strings;
import org.elasticsearch.common.breaker.NoopCircuitBreaker;
import org.elasticsearch.common.util.BigArrays;
import org.elasticsearch.compute.aggregation.AggregatorMode;
import org.elasticsearch.compute.data.BlockFactory;
import org.elasticsearch.compute.data.ElementType;
import org.elasticsearch.core.Tuple;
import org.elasticsearch.index.IndexMode;
import org.elasticsearch.index.mapper.MappedFieldType;
import org.elasticsearch.index.query.CoordinatorRewriteContext;
import org.elasticsearch.index.query.QueryBuilder;
import org.elasticsearch.index.query.SearchExecutionContext;
import org.elasticsearch.xpack.esql.EsqlIllegalArgumentException;
import org.elasticsearch.xpack.esql.core.expression.AttributeSet;
import org.elasticsearch.xpack.esql.core.expression.Expression;
import org.elasticsearch.xpack.esql.core.expression.FoldContext;
import org.elasticsearch.xpack.esql.core.tree.Source;
import org.elasticsearch.xpack.esql.core.type.DataType;
import org.elasticsearch.xpack.esql.core.util.Holder;
import org.elasticsearch.xpack.esql.core.util.Queries;
import org.elasticsearch.xpack.esql.expression.predicate.Predicates;
import org.elasticsearch.xpack.esql.optimizer.LocalLogicalOptimizerContext;
import org.elasticsearch.xpack.esql.optimizer.LocalLogicalPlanOptimizer;
import org.elasticsearch.xpack.esql.optimizer.LocalPhysicalOptimizerContext;
import org.elasticsearch.xpack.esql.optimizer.LocalPhysicalPlanOptimizer;
import org.elasticsearch.xpack.esql.plan.logical.EsRelation;
import org.elasticsearch.xpack.esql.plan.logical.Filter;
import org.elasticsearch.xpack.esql.plan.physical.AggregateExec;
import org.elasticsearch.xpack.esql.plan.physical.EsSourceExec;
import org.elasticsearch.xpack.esql.plan.physical.EstimatesRowSize;
import org.elasticsearch.xpack.esql.plan.physical.ExchangeExec;
import org.elasticsearch.xpack.esql.plan.physical.ExchangeSinkExec;
import org.elasticsearch.xpack.esql.plan.physical.ExchangeSourceExec;
import org.elasticsearch.xpack.esql.plan.physical.FragmentExec;
import org.elasticsearch.xpack.esql.plan.physical.PhysicalPlan;
import org.elasticsearch.xpack.esql.planner.mapper.LocalMapper;
import org.elasticsearch.xpack.esql.planner.mapper.Mapper;
import org.elasticsearch.xpack.esql.session.Configuration;
import org.elasticsearch.xpack.esql.stats.SearchContextStats;
import org.elasticsearch.xpack.esql.stats.SearchStats;

import java.util.ArrayList;
import java.util.LinkedHashSet;
import java.util.List;
import java.util.Set;
import java.util.function.Consumer;
import java.util.function.Predicate;

import static java.util.Arrays.asList;
import static org.elasticsearch.index.mapper.MappedFieldType.FieldExtractPreference.DOC_VALUES;
import static org.elasticsearch.index.mapper.MappedFieldType.FieldExtractPreference.EXTRACT_SPATIAL_BOUNDS;
import static org.elasticsearch.index.mapper.MappedFieldType.FieldExtractPreference.NONE;
import static org.elasticsearch.xpack.esql.core.util.Queries.Clause.FILTER;
import static org.elasticsearch.xpack.esql.optimizer.rules.physical.local.PushFiltersToSource.canPushToSource;
import static org.elasticsearch.xpack.esql.planner.TranslatorHandler.TRANSLATOR_HANDLER;

public class PlannerUtils {

    public static Tuple<PhysicalPlan, PhysicalPlan> breakPlanBetweenCoordinatorAndDataNode(PhysicalPlan plan, Configuration config) {
        var dataNodePlan = new Holder<PhysicalPlan>();

        // split the given plan when encountering the exchange
        PhysicalPlan coordinatorPlan = plan.transformUp(ExchangeExec.class, e -> {
            // remember the datanode subplan and wire it to a sink
            var subplan = e.child();
            dataNodePlan.set(new ExchangeSinkExec(e.source(), e.output(), e.inBetweenAggs(), subplan));

            return new ExchangeSourceExec(e.source(), e.output(), e.inBetweenAggs());
        });
        return new Tuple<>(coordinatorPlan, dataNodePlan.get());
    }

    public static PhysicalPlan reductionPlan(PhysicalPlan plan) {
        // find the logical fragment
        var fragments = plan.collectFirstChildren(p -> p instanceof FragmentExec);
        if (fragments.isEmpty()) {
            return null;
        }
        final FragmentExec fragment = (FragmentExec) fragments.getFirst();

        final var pipelineBreakers = fragment.fragment().collectFirstChildren(Mapper::isPipelineBreaker);
        if (pipelineBreakers.isEmpty()) {
            return null;
        }
        final var pipelineBreaker = pipelineBreakers.getFirst();
        final LocalMapper mapper = new LocalMapper();
        PhysicalPlan reducePlan = mapper.map(pipelineBreaker);
        if (reducePlan instanceof AggregateExec agg) {
            reducePlan = agg.withMode(AggregatorMode.INITIAL); // force to emit intermediate outputs
        }
        return EstimatesRowSize.estimateRowSize(fragment.estimatedRowSize(), reducePlan);
    }

    /**
     * Returns a set of concrete indices after resolving the original indices specified in the FROM command.
     */
    public static Set<String> planConcreteIndices(PhysicalPlan plan) {
        if (plan == null) {
            return Set.of();
        }
        var indices = new LinkedHashSet<String>();
        forEachRelation(plan, relation -> indices.addAll(relation.concreteIndices()));
        return indices;
    }

    /**
     * Returns the original indices specified in the FROM command of the query. We need the original query to resolve alias filters.
     */
    public static String[] planOriginalIndices(PhysicalPlan plan) {
        if (plan == null) {
            return Strings.EMPTY_ARRAY;
        }
        var indices = new LinkedHashSet<String>();
        forEachRelation(plan, relation -> indices.addAll(asList(Strings.commaDelimitedListToStringArray(relation.indexPattern()))));
        return indices.toArray(String[]::new);
    }

    private static void forEachRelation(PhysicalPlan plan, Consumer<EsRelation> action) {
        plan.forEachDown(FragmentExec.class, f -> f.fragment().forEachDown(EsRelation.class, r -> {
            if (r.indexMode() != IndexMode.LOOKUP) {
                action.accept(r);
            }
        }));
    }

    public static PhysicalPlan localPlan(
        List<SearchExecutionContext> searchContexts,
        Configuration configuration,
        FoldContext foldCtx,
        PhysicalPlan plan
    ) {
        return localPlan(configuration, foldCtx, plan, SearchContextStats.from(searchContexts));
    }

    public static PhysicalPlan localPlan(Configuration configuration, FoldContext foldCtx, PhysicalPlan plan, SearchStats searchStats) {
        final var logicalOptimizer = new LocalLogicalPlanOptimizer(new LocalLogicalOptimizerContext(configuration, foldCtx, searchStats));
        var physicalOptimizer = new LocalPhysicalPlanOptimizer(new LocalPhysicalOptimizerContext(configuration, foldCtx, searchStats));

        return localPlan(plan, logicalOptimizer, physicalOptimizer);
    }

    public static PhysicalPlan localPlan(
        PhysicalPlan plan,
        LocalLogicalPlanOptimizer logicalOptimizer,
        LocalPhysicalPlanOptimizer physicalOptimizer
    ) {
        final LocalMapper localMapper = new LocalMapper();
        var isCoordPlan = new Holder<>(Boolean.TRUE);

        var localPhysicalPlan = plan.transformUp(FragmentExec.class, f -> {
            isCoordPlan.set(Boolean.FALSE);
            var optimizedFragment = logicalOptimizer.localOptimize(f.fragment());
            var physicalFragment = localMapper.map(optimizedFragment);
            var filter = f.esFilter();
            if (filter != null) {
                physicalFragment = physicalFragment.transformUp(
                    EsSourceExec.class,
                    query -> new EsSourceExec(
                        Source.EMPTY,
                        query.indexPattern(),
                        query.indexMode(),
                        query.indexNameWithModes(),
                        query.output(),
                        filter
                    )
                );
            }
            var localOptimized = physicalOptimizer.localOptimize(physicalFragment);
            return EstimatesRowSize.estimateRowSize(f.estimatedRowSize(), localOptimized);
        });
        return isCoordPlan.get() ? plan : localPhysicalPlan;
    }

    /**
     * Extracts a filter that can be used to skip unmatched shards on the coordinator.
     */
<<<<<<< HEAD
    public static QueryBuilder requestTimestampFilter(PhysicalPlan plan, FoldContext foldContext) {
        return detectFilter(plan, "@timestamp", foldContext);
=======
    public static QueryBuilder canMatchFilter(PhysicalPlan plan) {
        return detectFilter(plan, CoordinatorRewriteContext.SUPPORTED_FIELDS::contains);
>>>>>>> 6255f17b
    }

    /**
     * Note that since this filter does not have access to SearchStats, it cannot detect if the field is a text field with a delegate.
     * We currently only use this filter for the @timestamp field, which is always a date field. Any tests that wish to use this should
     * take care to not use it with TEXT fields.
     */
<<<<<<< HEAD
    static QueryBuilder detectFilter(PhysicalPlan plan, String fieldName, FoldContext foldContext) {
=======
    static QueryBuilder detectFilter(PhysicalPlan plan, Predicate<String> fieldName) {
>>>>>>> 6255f17b
        // first position is the REST filter, the second the query filter
        final List<QueryBuilder> requestFilters = new ArrayList<>();
        plan.forEachDown(FragmentExec.class, fe -> {
            requestFilters.add(fe.esFilter());
            // detect filter inside the query
            fe.fragment().forEachUp(Filter.class, f -> {
                // the only filter that can be pushed down is that on top of the relation
                // reuses the logic from LocalPhysicalPlanOptimizer#PushFiltersToSource
                // but get executed on the logical plan
                List<Expression> matches = new ArrayList<>();
                if (f.child() instanceof EsRelation) {
                    var conjunctions = Predicates.splitAnd(f.condition());
                    // look only at expressions that contain literals and the target field
                    for (var exp : conjunctions) {
                        var refs = new AttributeSet(exp.references());
                        // remove literals or attributes that match by name
                        boolean matchesField = refs.removeIf(e -> fieldName.test(e.name()));
                        // the expression only contains the target reference
                        // and the expression is pushable (functions can be fully translated)
                        if (matchesField && refs.isEmpty() && canPushToSource(exp)) {
                            matches.add(exp);
                        }
                    }
                }
<<<<<<< HEAD
                if (matches.size() > 0) {
                    requestFilter[1] = TRANSLATOR_HANDLER.asQuery(Predicates.combineAnd(matches), foldContext).asBuilder();
=======
                if (matches.isEmpty() == false) {
                    requestFilters.add(TRANSLATOR_HANDLER.asQuery(Predicates.combineAnd(matches)).asBuilder());
>>>>>>> 6255f17b
                }
            });
        });

        return Queries.combine(FILTER, requestFilters);
    }

    /**
     * Map QL's {@link DataType} to the compute engine's {@link ElementType}, for sortable types only.
     * This specifically excludes spatial data types, which are not themselves sortable.
     */
    public static ElementType toSortableElementType(DataType dataType) {
        if (DataType.isSpatial(dataType)) {
            return ElementType.UNKNOWN;
        }
        return toElementType(dataType);
    }

    /**
     * Map QL's {@link DataType} to the compute engine's {@link ElementType}.
     */
    public static ElementType toElementType(DataType dataType) {
        return toElementType(dataType, NONE);
    }

    /**
     * Map QL's {@link DataType} to the compute engine's {@link ElementType}.
     * Under some situations, the same data type might be extracted into a different element type.
     * For example, spatial types can be extracted into doc-values under specific conditions, otherwise they extract as BytesRef.
     */
    public static ElementType toElementType(DataType dataType, MappedFieldType.FieldExtractPreference fieldExtractPreference) {

        return switch (dataType) {
            case LONG, DATETIME, DATE_NANOS, UNSIGNED_LONG, COUNTER_LONG -> ElementType.LONG;
            case INTEGER, COUNTER_INTEGER -> ElementType.INT;
            case DOUBLE, COUNTER_DOUBLE -> ElementType.DOUBLE;
            // unsupported fields are passed through as a BytesRef
            case KEYWORD, TEXT, IP, SOURCE, VERSION, SEMANTIC_TEXT, UNSUPPORTED -> ElementType.BYTES_REF;
            case NULL -> ElementType.NULL;
            case BOOLEAN -> ElementType.BOOLEAN;
            case DOC_DATA_TYPE -> ElementType.DOC;
            case TSID_DATA_TYPE -> ElementType.BYTES_REF;
            case GEO_POINT, CARTESIAN_POINT -> fieldExtractPreference == DOC_VALUES ? ElementType.LONG : ElementType.BYTES_REF;
            case GEO_SHAPE, CARTESIAN_SHAPE -> fieldExtractPreference == EXTRACT_SPATIAL_BOUNDS ? ElementType.INT : ElementType.BYTES_REF;
            case PARTIAL_AGG, AGGREGATE_METRIC_DOUBLE -> ElementType.COMPOSITE;
            case SHORT, BYTE, DATE_PERIOD, TIME_DURATION, OBJECT, FLOAT, HALF_FLOAT, SCALED_FLOAT -> throw EsqlIllegalArgumentException
                .illegalDataType(dataType);
        };
    }

    /**
     * A non-breaking block factory used to create small pages during the planning
     * TODO: Remove this
     */
    @Deprecated(forRemoval = true)
    public static final BlockFactory NON_BREAKING_BLOCK_FACTORY = BlockFactory.getInstance(
        new NoopCircuitBreaker("noop-esql-breaker"),
        BigArrays.NON_RECYCLING_INSTANCE
    );
}<|MERGE_RESOLUTION|>--- conflicted
+++ resolved
@@ -183,13 +183,8 @@
     /**
      * Extracts a filter that can be used to skip unmatched shards on the coordinator.
      */
-<<<<<<< HEAD
-    public static QueryBuilder requestTimestampFilter(PhysicalPlan plan, FoldContext foldContext) {
-        return detectFilter(plan, "@timestamp", foldContext);
-=======
     public static QueryBuilder canMatchFilter(PhysicalPlan plan) {
-        return detectFilter(plan, CoordinatorRewriteContext.SUPPORTED_FIELDS::contains);
->>>>>>> 6255f17b
+        return detectFilter(plan, CoordinatorRewriteContext.SUPPORTED_FIELDS::contains, foldContext);
     }
 
     /**
@@ -197,11 +192,7 @@
      * We currently only use this filter for the @timestamp field, which is always a date field. Any tests that wish to use this should
      * take care to not use it with TEXT fields.
      */
-<<<<<<< HEAD
-    static QueryBuilder detectFilter(PhysicalPlan plan, String fieldName, FoldContext foldContext) {
-=======
-    static QueryBuilder detectFilter(PhysicalPlan plan, Predicate<String> fieldName) {
->>>>>>> 6255f17b
+    static QueryBuilder detectFilter(PhysicalPlan plan, Predicate<String> fieldName, FoldContext foldContext) {
         // first position is the REST filter, the second the query filter
         final List<QueryBuilder> requestFilters = new ArrayList<>();
         plan.forEachDown(FragmentExec.class, fe -> {
@@ -226,13 +217,8 @@
                         }
                     }
                 }
-<<<<<<< HEAD
-                if (matches.size() > 0) {
-                    requestFilter[1] = TRANSLATOR_HANDLER.asQuery(Predicates.combineAnd(matches), foldContext).asBuilder();
-=======
                 if (matches.isEmpty() == false) {
-                    requestFilters.add(TRANSLATOR_HANDLER.asQuery(Predicates.combineAnd(matches)).asBuilder());
->>>>>>> 6255f17b
+                    requestFilters.add(TRANSLATOR_HANDLER.asQuery(Predicates.combineAnd(matches), foldContext).asBuilder());
                 }
             });
         });

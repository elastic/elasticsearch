--- conflicted
+++ resolved
@@ -206,11 +206,6 @@
                 throw new EsqlIllegalArgumentException("unsupported join type [" + config.type() + "]");
             }
 
-<<<<<<< HEAD
-            if (join instanceof InlineJoin) {
-                return new FragmentExec(bp);
-            }
-
             if (join.isRemote()) {
                 // This is generally wrong in case of pipeline breakers upstream from the join, but we validate against these.
                 // The only potential pipeline breakers upstream should be limits duplicated past the join from PushdownAndCombineLimits,
@@ -219,8 +214,6 @@
                 return new FragmentExec(bp);
             }
 
-=======
->>>>>>> 415543d7
             PhysicalPlan left = map(bp.left());
 
             // only broadcast joins supported for now - hence push down as a streaming operator

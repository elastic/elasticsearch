--- conflicted
+++ resolved
@@ -270,13 +270,6 @@
         return new MergeExec(fork.source(), fork.children().stream().map(child -> map(child)).toList(), fork.output());
     }
 
-<<<<<<< HEAD
-    public static boolean isPipelineBreaker(LogicalPlan p) {
-        return p instanceof Aggregate || p instanceof TopNAggregate || p instanceof TopN || p instanceof Limit || p instanceof OrderBy;
-    }
-
-=======
->>>>>>> 37167250
     private PhysicalPlan addExchangeForFragment(LogicalPlan logical, PhysicalPlan child) {
         // in case of fragment, preserve the streaming operator (order-by, limit or topN) for local replanning
         // no need to do it for an aggregate since it gets split

--- conflicted
+++ resolved
@@ -24,12 +24,7 @@
 import org.elasticsearch.xpack.esql.io.stream.PlanNameRegistry;
 import org.elasticsearch.xpack.esql.io.stream.PlanStreamInput;
 import org.elasticsearch.xpack.esql.io.stream.PlanStreamOutput;
-<<<<<<< HEAD
-import org.elasticsearch.xpack.esql.session.EsqlConfiguration;
-=======
-import org.elasticsearch.xpack.esql.plan.physical.PhysicalPlan;
 import org.elasticsearch.xpack.esql.session.Configuration;
->>>>>>> 6fc0047f
 
 import java.io.IOException;
 import java.util.Map;
@@ -45,13 +40,8 @@
     private static final PlanNameRegistry planNameRegistry = new PlanNameRegistry();
     private final String clusterAlias;
     private final String sessionId;
-<<<<<<< HEAD
-    private final EsqlConfiguration configuration;
+    private final Configuration configuration;
     private final RemoteClusterPlan plan;
-=======
-    private final Configuration configuration;
-    private final PhysicalPlan plan;
->>>>>>> 6fc0047f
 
     private transient String[] indices;
 
@@ -63,18 +53,7 @@
      * @param configuration     the configuration for this compute
      * @param plan the physical plan to be executed
      */
-<<<<<<< HEAD
-    ClusterComputeRequest(String clusterAlias, String sessionId, EsqlConfiguration configuration, RemoteClusterPlan plan) {
-=======
-    ClusterComputeRequest(
-        String clusterAlias,
-        String sessionId,
-        Configuration configuration,
-        PhysicalPlan plan,
-        String[] indices,
-        String[] originalIndices
-    ) {
->>>>>>> 6fc0047f
+    ClusterComputeRequest(String clusterAlias, String sessionId, Configuration configuration, RemoteClusterPlan plan) {
         this.clusterAlias = clusterAlias;
         this.sessionId = sessionId;
         this.configuration = configuration;

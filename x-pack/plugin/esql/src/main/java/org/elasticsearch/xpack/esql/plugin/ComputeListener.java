--- conflicted
+++ resolved
@@ -43,64 +43,6 @@
         }));
     }
 
-<<<<<<< HEAD
-    private static void setFinalStatusAndShardCounts(String clusterAlias, EsqlExecutionInfo executionInfo) {
-        executionInfo.swapCluster(clusterAlias, (k, v) -> {
-            // Here we either on remote side - where skipping doesn't happen - or we are processing local cluster
-            // which can not be skipped
-            assert v.getStatus() != EsqlExecutionInfo.Cluster.Status.SKIPPED : "Skipped clusters should not appear here";
-            assert v.getTotalShards() != null && v.getSkippedShards() != null : "Null total or skipped shard count: " + v;
-            EsqlExecutionInfo.Cluster.Status newStatus = v.getStatus();
-            // Do not update the status if it is already set to e.g. PARTIAL
-            if (newStatus == EsqlExecutionInfo.Cluster.Status.RUNNING) {
-                newStatus = EsqlExecutionInfo.Cluster.Status.SUCCESSFUL;
-            }
-            return new EsqlExecutionInfo.Cluster.Builder(v).setStatus(newStatus)
-                /*
-                 * Total and skipped shard counts are set early in execution (after can-match).
-                 * Until ES|QL supports shard-level partial results, we just set all non-skipped shards
-                 * as successful and none are failed.
-                 */
-                .setSuccessfulShards(v.getTotalShards())
-                .setFailedShards(0)
-                .build();
-        });
-    }
-
-    /**
-     * @return true if the "local" querying/coordinator cluster is being searched in a cross-cluster search
-     */
-    private boolean coordinatingClusterIsSearchedInCCS() {
-        return esqlExecutionInfo != null
-            && esqlExecutionInfo.isCrossClusterSearch()
-            && esqlExecutionInfo.getCluster(RemoteClusterAware.LOCAL_CLUSTER_GROUP_KEY) != null;
-    }
-
-    /**
-     * @return true if this Listener is running on a remote cluster (i.e., not the querying cluster)
-     */
-    private boolean runningOnRemoteCluster() {
-        return whereRunning != null && whereRunning.equals(RemoteClusterAware.LOCAL_CLUSTER_GROUP_KEY) == false;
-    }
-
-    /**
-     * @return true if the listener is in a context where the took time needs to be recorded into the EsqlExecutionInfo
-     */
-    private boolean shouldRecordTookTime() {
-        return runningOnRemoteCluster() || coordinatingClusterIsSearchedInCCS();
-    }
-
-    /**
-     * @param computeClusterAlias the clusterAlias passed to the acquireCompute method
-     * @return true if this listener is waiting for a remote response in a CCS search
-     */
-    private boolean isCCSListener(String computeClusterAlias) {
-        return RemoteClusterAware.LOCAL_CLUSTER_GROUP_KEY.equals(whereRunning)
-            && computeClusterAlias.equals(RemoteClusterAware.LOCAL_CLUSTER_GROUP_KEY) == false;
-    }
-
-=======
->>>>>>> 754b9b64
     /**
      * Acquires a new listener that doesn't collect result
      */
@@ -124,82 +66,6 @@
             if (profiles != null && profiles.isEmpty() == false) {
                 collectedProfiles.addAll(profiles);
             }
-<<<<<<< HEAD
-            if (computeClusterAlias == null) {
-                return null;
-            }
-            if (isCCSListener(computeClusterAlias)) {
-                // this is the callback for the listener on the primary coordinator that receives a remote ComputeResponse
-                updateExecutionInfoWithRemoteResponse(computeClusterAlias, resp);
-            } else if (shouldRecordTookTime()) {
-                Long relativeStartNanos = esqlExecutionInfo.getRelativeStartNanos();
-                // handler for this cluster's data node and coordinator completion (runs on "local" and remote clusters)
-                assert relativeStartNanos != null : "queryStartTimeNanos not set properly";
-                TimeValue tookTime = new TimeValue(System.nanoTime() - relativeStartNanos, TimeUnit.NANOSECONDS);
-                esqlExecutionInfo.swapCluster(computeClusterAlias, (k, v) -> {
-                    EsqlExecutionInfo.Cluster.Status resultStatus = v.getStatus();
-                    // If we got the result after execution has been marked as partial, we declare it partial.
-                    // We only mark the result as partial if we didn't receive all the local node data by the time
-                    // the stop is issued. If we did, getTook() will be not null.
-                    if (v.getTook() == null && esqlExecutionInfo.isPartial()) {
-                        resultStatus = EsqlExecutionInfo.Cluster.Status.PARTIAL;
-                    }
-                    // Here we either on remote side - where skipping doesn't happen - or we are processing local cluster
-                    // which can not be skipped
-                    assert v.getStatus() != EsqlExecutionInfo.Cluster.Status.SKIPPED : "Skipped clusters should not appear here";
-                    if ((v.getTook() == null || v.getTook().nanos() < tookTime.nanos())) {
-                        return new EsqlExecutionInfo.Cluster.Builder(v).setTook(tookTime).setStatus(resultStatus).build();
-                    } else {
-                        return v;
-                    }
-                });
-            }
-            return null;
-        });
-    }
-
-    private void updateExecutionInfoWithRemoteResponse(String computeClusterAlias, ComputeResponse resp) {
-        TimeValue tookOnCluster;
-        // If we've got remote result after execution has been marked as partial, we declare it partial.
-        // This may not be exactly correct, since we don't know whether the remote made it to the end of the data,
-        // but for now this is the best way we have to mark partial remote results.
-        EsqlExecutionInfo.Cluster.Status resultStatus = esqlExecutionInfo.isPartial()
-            ? EsqlExecutionInfo.Cluster.Status.PARTIAL
-            : EsqlExecutionInfo.Cluster.Status.SUCCESSFUL;
-        if (resp.getTook() != null) {
-            TimeValue remoteExecutionTime = resp.getTook();
-            TimeValue planningTookTime = esqlExecutionInfo.planningTookTime();
-            tookOnCluster = new TimeValue(planningTookTime.nanos() + remoteExecutionTime.nanos(), TimeUnit.NANOSECONDS);
-            esqlExecutionInfo.swapCluster(
-                computeClusterAlias,
-                (k, v) -> new EsqlExecutionInfo.Cluster.Builder(v).setStatus(resultStatus)
-                    .setTook(tookOnCluster)
-                    .setTotalShards(resp.getTotalShards())
-                    .setSuccessfulShards(resp.getSuccessfulShards())
-                    .setSkippedShards(resp.getSkippedShards())
-                    .setFailedShards(resp.getFailedShards())
-                    .build()
-            );
-        } else {
-            // if the cluster is an older version and does not send back took time, then calculate it here on the coordinator
-            // and leave shard info unset, so it is not shown in the CCS metadata section of the JSON response
-            long remoteTook = System.nanoTime() - esqlExecutionInfo.getRelativeStartNanos();
-            tookOnCluster = new TimeValue(remoteTook, TimeUnit.NANOSECONDS);
-            esqlExecutionInfo.swapCluster(
-                computeClusterAlias,
-                (k, v) -> new EsqlExecutionInfo.Cluster.Builder(v).setStatus(resultStatus).setTook(tookOnCluster).build()
-            );
-        }
-    }
-
-    /**
-     * Use this method when no execution metadata needs to be added to {@link EsqlExecutionInfo}
-     */
-    ActionListener<ComputeResponse> acquireCompute() {
-        return acquireCompute(null);
-    }
-
-=======
             delegate.onResponse(null);
         }, e -> {
             responseHeaders.collect();
@@ -207,7 +73,6 @@
         });
     }
 
->>>>>>> 754b9b64
     @Override
     public void close() {
         refs.close();

--- conflicted
+++ resolved
@@ -239,11 +239,8 @@
                 null,
                 listener,
                 null,
-<<<<<<< HEAD
-                planTimeProfile
-=======
-                initialClusterStatuses
->>>>>>> ee7f0c40
+                initialClusterStatuses,
+                null
             );
             return;
         }
@@ -320,11 +317,8 @@
                             subPlanListener.onFailure(e);
                         }),
                         () -> exchangeSink.createExchangeSink(() -> {}),
-<<<<<<< HEAD
+                        initialClusterStatuses,
                         configuration.profile() ? new PlanTimeProfile() : null
-=======
-                        initialClusterStatuses
->>>>>>> ee7f0c40
                     );
                 }
             }
@@ -342,11 +336,8 @@
         String profileQualifier,
         ActionListener<Result> listener,
         Supplier<ExchangeSink> exchangeSinkSupplier,
-<<<<<<< HEAD
+        Map<String, EsqlExecutionInfo.Cluster.Status> initialClusterStatuses,
         PlanTimeProfile planTimeProfile
-=======
-        Map<String, EsqlExecutionInfo.Cluster.Status> initialClusterStatuses
->>>>>>> ee7f0c40
     ) {
         Tuple<PhysicalPlan, PhysicalPlan> coordinatorAndDataNodePlan = PlannerUtils.breakPlanBetweenCoordinatorAndDataNode(
             physicalPlan,

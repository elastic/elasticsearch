--- conflicted
+++ resolved
@@ -385,11 +385,7 @@
                 cancelQueryOnFailure,
                 listener.delegateFailureAndWrap((l, completionInfo) -> {
                     failIfAllShardsFailed(execInfo, collectedPages);
-<<<<<<< HEAD
-                    execInfo.markEndQuery();  // TODO: revisit this time recording model as part of INLINE STATS improvements
-=======
                     execInfo.markEndQuery();
->>>>>>> cb2e29a5
                     l.onResponse(new Result(outputAttributes, collectedPages, completionInfo, execInfo));
                 })
             )
@@ -538,13 +534,8 @@
 
     // For queries like: FROM logs* | LIMIT 0 (including cross-cluster LIMIT 0 queries)
     private static void updateExecutionInfoAfterCoordinatorOnlyQuery(EsqlExecutionInfo execInfo) {
-<<<<<<< HEAD
-        execInfo.markEndQuery();  // TODO: revisit this time recording model as part of INLINE STATS improvements
-        if (execInfo.isCrossClusterSearch()) {
-=======
         execInfo.markEndQuery();
         if (execInfo.isCrossClusterSearch() && execInfo.isMainPlan()) {
->>>>>>> cb2e29a5
             assert execInfo.planningTookTime() != null : "Planning took time should be set on EsqlExecutionInfo but is null";
             for (String clusterAlias : execInfo.clusterAliases()) {
                 execInfo.swapCluster(clusterAlias, (k, v) -> {

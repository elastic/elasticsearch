/*
 * Copyright Elasticsearch B.V. and/or licensed to Elasticsearch B.V. under one
 * or more contributor license agreements. Licensed under the Elastic License
 * 2.0; you may not use this file except in compliance with the Elastic License
 * 2.0.
 */

package org.elasticsearch.xpack.esql.plugin;

<<<<<<< HEAD
import org.apache.lucene.util.BytesRef;
=======
import org.elasticsearch.ExceptionsHelper;
>>>>>>> d86f2a83
import org.elasticsearch.action.ActionListener;
import org.elasticsearch.action.OriginalIndices;
import org.elasticsearch.action.search.SearchRequest;
import org.elasticsearch.action.search.ShardSearchFailure;
import org.elasticsearch.cluster.RemoteException;
import org.elasticsearch.cluster.project.ProjectResolver;
import org.elasticsearch.cluster.service.ClusterService;
import org.elasticsearch.common.util.BigArrays;
import org.elasticsearch.common.util.concurrent.RunOnce;
import org.elasticsearch.compute.data.BlockFactory;
import org.elasticsearch.compute.data.Page;
import org.elasticsearch.compute.operator.DriverCompletionInfo;
import org.elasticsearch.compute.operator.DriverTaskRunner;
import org.elasticsearch.compute.operator.FailureCollector;
import org.elasticsearch.compute.operator.exchange.ExchangeService;
import org.elasticsearch.compute.operator.exchange.ExchangeSink;
import org.elasticsearch.compute.operator.exchange.ExchangeSinkHandler;
import org.elasticsearch.compute.operator.exchange.ExchangeSourceHandler;
import org.elasticsearch.core.RefCounted;
import org.elasticsearch.core.Releasable;
import org.elasticsearch.core.Releasables;
import org.elasticsearch.core.Tuple;
import org.elasticsearch.logging.LogManager;
import org.elasticsearch.logging.Logger;
import org.elasticsearch.search.SearchService;
import org.elasticsearch.tasks.CancellableTask;
import org.elasticsearch.tasks.Task;
import org.elasticsearch.tasks.TaskCancelledException;
import org.elasticsearch.tasks.TaskId;
import org.elasticsearch.tasks.TaskManager;
import org.elasticsearch.threadpool.ThreadPool;
import org.elasticsearch.transport.AbstractTransportRequest;
import org.elasticsearch.transport.RemoteClusterAware;
import org.elasticsearch.transport.TcpTransport;
import org.elasticsearch.transport.TransportException;
import org.elasticsearch.transport.TransportService;
import org.elasticsearch.xpack.esql.action.EsqlExecutionInfo;
import org.elasticsearch.xpack.esql.action.EsqlQueryAction;
import org.elasticsearch.xpack.esql.common.FunctionList;
import org.elasticsearch.xpack.esql.core.expression.Attribute;
import org.elasticsearch.xpack.esql.core.expression.FieldAttribute;
import org.elasticsearch.xpack.esql.core.expression.FoldContext;
import org.elasticsearch.xpack.esql.core.type.DataType;
import org.elasticsearch.xpack.esql.enrich.EnrichLookupService;
import org.elasticsearch.xpack.esql.enrich.LookupFromIndexService;
<<<<<<< HEAD
import org.elasticsearch.xpack.esql.inference.InferenceRunner;
import org.elasticsearch.xpack.esql.optimizer.LocalLogicalOptimizerContext;
import org.elasticsearch.xpack.esql.optimizer.LocalLogicalPlanOptimizer;
import org.elasticsearch.xpack.esql.optimizer.LocalPhysicalOptimizerContext;
import org.elasticsearch.xpack.esql.optimizer.LocalPhysicalOptimizerContext.ProjectAfterTopN;
import org.elasticsearch.xpack.esql.optimizer.LocalPhysicalPlanOptimizer;
import org.elasticsearch.xpack.esql.plan.logical.EsRelation;
=======
import org.elasticsearch.xpack.esql.inference.InferenceService;
>>>>>>> d86f2a83
import org.elasticsearch.xpack.esql.plan.physical.ExchangeSinkExec;
import org.elasticsearch.xpack.esql.plan.physical.ExchangeSourceExec;
import org.elasticsearch.xpack.esql.plan.physical.FragmentExec;
import org.elasticsearch.xpack.esql.plan.physical.OutputExec;
import org.elasticsearch.xpack.esql.plan.physical.PhysicalPlan;
import org.elasticsearch.xpack.esql.plan.physical.TopNExec;
import org.elasticsearch.xpack.esql.plan.physical.UnaryExec;
import org.elasticsearch.xpack.esql.planner.EsPhysicalOperationProviders;
import org.elasticsearch.xpack.esql.planner.LocalExecutionPlanner;
import org.elasticsearch.xpack.esql.planner.PhysicalSettings;
import org.elasticsearch.xpack.esql.planner.PlannerUtils;
import org.elasticsearch.xpack.esql.session.Configuration;
import org.elasticsearch.xpack.esql.session.EsqlCCSUtils;
import org.elasticsearch.xpack.esql.session.Result;
<<<<<<< HEAD
import org.elasticsearch.xpack.esql.stats.SearchStats;
=======
import org.elasticsearch.xpack.ml.MachineLearning;
>>>>>>> d86f2a83

import java.util.ArrayList;
import java.util.Collections;
import java.util.List;
import java.util.Map;
import java.util.Optional;
import java.util.Set;
import java.util.concurrent.atomic.AtomicBoolean;
import java.util.concurrent.atomic.AtomicLong;
import java.util.function.Supplier;

import static org.elasticsearch.xpack.esql.plugin.EsqlPlugin.ESQL_WORKER_THREAD_POOL_NAME;

/**
 * Once query is parsed and validated it is scheduled for execution by {@code org.elasticsearch.xpack.esql.plugin.ComputeService#execute}
 * This method is responsible for splitting physical plan into coordinator and data node plans.
 * <p>
 * Coordinator plan is immediately executed locally (using {@code org.elasticsearch.xpack.esql.plugin.ComputeService#runCompute})
 * and is prepared to collect and merge pages from data nodes into the final query result.
 * <p>
 * Data node plan is passed to {@code org.elasticsearch.xpack.esql.plugin.DataNodeComputeHandler#startComputeOnDataNodes}
 * that is responsible for
 * <ul>
 * <li>
 *     Determining list of nodes that contain shards referenced by the query with
 *     {@code org.elasticsearch.xpack.esql.plugin.DataNodeRequestSender#searchShards}
 * </li>
 * <li>
 *     Each node in the list processed in
 *     {@code org.elasticsearch.xpack.esql.plugin.DataNodeComputeHandler#startComputeOnDataNodes}
 *     in order to
 *     <ul>
 *     <li>
 *         Open ExchangeSink on the target data node and link it with local ExchangeSource for the query
 *         using `internal:data/read/esql/open_exchange` transport request.
 *         {@see org.elasticsearch.compute.operator.exchange.ExchangeService#openExchange}
 *     </li>
 *     <li>
 *         Start data node plan execution on the target data node
 *         using `indices:data/read/esql/data` transport request
 *         {@see org.elasticsearch.xpack.esql.plugin.DataNodeComputeHandler#messageReceived}
 *         {@see org.elasticsearch.xpack.esql.plugin.DataNodeComputeHandler#runComputeOnDataNode}
 *     </li>
 *     <li>
 *         While coordinator plan executor is running it will read data from ExchangeSource that will poll pages
 *         from linked ExchangeSink on target data nodes or notify them that data set is already completed
 *         (for example when running FROM * | LIMIT 10 type of query) or query is canceled
 *         using `internal:data/read/esql/exchange` transport requests.
 *         {@see org.elasticsearch.compute.operator.exchange.ExchangeService.ExchangeTransportAction#messageReceived}
 *     </li>
 *     </ul>
 * </li>
 * </ul>
 */
public class ComputeService {
    public static final String DATA_DESCRIPTION = "data";
    public static final String DATA_ACTION_NAME = EsqlQueryAction.NAME + "/data";
    public static final String CLUSTER_ACTION_NAME = EsqlQueryAction.NAME + "/cluster";
    private static final String LOCAL_CLUSTER = RemoteClusterAware.LOCAL_CLUSTER_GROUP_KEY;

    private static final Logger LOGGER = LogManager.getLogger(ComputeService.class);
    private final SearchService searchService;
    private final BigArrays bigArrays;
    private final BlockFactory blockFactory;

    private final TransportService transportService;
    private final DriverTaskRunner driverRunner;
    private final EnrichLookupService enrichLookupService;
    private final LookupFromIndexService lookupFromIndexService;
    private final InferenceService inferenceService;
    private final ClusterService clusterService;
    private final ProjectResolver projectResolver;
    private final AtomicLong childSessionIdGenerator = new AtomicLong();
    private final DataNodeComputeHandler dataNodeComputeHandler;
    private final ClusterComputeHandler clusterComputeHandler;
    private final ExchangeService exchangeService;
    private final PhysicalSettings physicalSettings;

    @SuppressWarnings("this-escape")
    public ComputeService(
        TransportActionServices transportActionServices,
        EnrichLookupService enrichLookupService,
        LookupFromIndexService lookupFromIndexService,
        ThreadPool threadPool,
        BigArrays bigArrays,
        BlockFactory blockFactory
    ) {
        this.searchService = transportActionServices.searchService();
        this.transportService = transportActionServices.transportService();
        this.exchangeService = transportActionServices.exchangeService();
        this.bigArrays = bigArrays.withCircuitBreaking();
        this.blockFactory = blockFactory;
        var esqlExecutor = threadPool.executor(ThreadPool.Names.SEARCH);
        this.driverRunner = new DriverTaskRunner(transportService, esqlExecutor);
        this.enrichLookupService = enrichLookupService;
        this.lookupFromIndexService = lookupFromIndexService;
        this.inferenceService = transportActionServices.inferenceService();
        this.clusterService = transportActionServices.clusterService();
        this.projectResolver = transportActionServices.projectResolver();
        this.dataNodeComputeHandler = new DataNodeComputeHandler(
            this,
            clusterService,
            projectResolver,
            searchService,
            transportService,
            exchangeService,
            esqlExecutor
        );
        this.clusterComputeHandler = new ClusterComputeHandler(
            this,
            exchangeService,
            transportService,
            esqlExecutor,
            dataNodeComputeHandler
        );
        this.physicalSettings = new PhysicalSettings(clusterService);
    }

    public void execute(
        String sessionId,
        CancellableTask rootTask,
        EsqlFlags flags,
        PhysicalPlan physicalPlan,
        Configuration configuration,
        FoldContext foldContext,
        EsqlExecutionInfo execInfo,
        ProjectAfterTopN projectAfterTopN,
        ActionListener<Result> listener
    ) {
        assert ThreadPool.assertCurrentThreadPool(
            EsqlPlugin.ESQL_WORKER_THREAD_POOL_NAME,
            TcpTransport.TRANSPORT_WORKER_THREAD_NAME_PREFIX,
            ThreadPool.Names.SYSTEM_READ,
            ThreadPool.Names.SEARCH,
            ThreadPool.Names.SEARCH_COORDINATION,
            MachineLearning.NATIVE_INFERENCE_COMMS_THREAD_POOL_NAME
        );
        Tuple<List<PhysicalPlan>, PhysicalPlan> subplansAndMainPlan = PlannerUtils.breakPlanIntoSubPlansAndMainPlan(physicalPlan);

        List<PhysicalPlan> subplans = subplansAndMainPlan.v1();

        // we have no sub plans, so we can just execute the given plan
        if (subplans == null || subplans.isEmpty()) {
            executePlan(
                sessionId,
                rootTask,
                flags,
                physicalPlan,
                configuration,
                foldContext,
                execInfo,
                null,
                projectAfterTopN,
                listener,
                null
            );
            return;
        }

        final List<Page> collectedPages = Collections.synchronizedList(new ArrayList<>());
        PhysicalPlan mainPlan = new OutputExec(subplansAndMainPlan.v2(), collectedPages::add);

        listener = listener.delegateResponse((l, e) -> {
            collectedPages.forEach(p -> Releasables.closeExpectNoException(p::releaseBlocks));
            l.onFailure(e);
        });

        var mainSessionId = newChildSession(sessionId);
        QueryPragmas queryPragmas = configuration.pragmas();

        ExchangeSourceHandler mainExchangeSource = new ExchangeSourceHandler(
            queryPragmas.exchangeBufferSize(),
            transportService.getThreadPool().executor(ThreadPool.Names.SEARCH)
        );

        exchangeService.addExchangeSourceHandler(mainSessionId, mainExchangeSource);
        try (var ignored = mainExchangeSource.addEmptySink()) {
            var finalListener = ActionListener.runBefore(listener, () -> exchangeService.removeExchangeSourceHandler(sessionId));
            var computeContext = new ComputeContext(
                mainSessionId,
                "main.final",
                LOCAL_CLUSTER,
                flags,
                FunctionList.empty(),
                configuration,
                foldContext,
                mainExchangeSource::createExchangeSource,
                null
            );

            Runnable cancelQueryOnFailure = cancelQueryOnFailure(rootTask);

            try (
                ComputeListener localListener = new ComputeListener(
                    transportService.getThreadPool(),
                    cancelQueryOnFailure,
                    finalListener.map(profiles -> {
                        execInfo.markEndQuery();
                        return new Result(mainPlan.output(), collectedPages, profiles, execInfo);
                    })
                )
            ) {
                runCompute(rootTask, computeContext, mainPlan, projectAfterTopN, localListener.acquireCompute());

                for (int i = 0; i < subplans.size(); i++) {
                    var subplan = subplans.get(i);
                    var childSessionId = newChildSession(sessionId);
                    ExchangeSinkHandler exchangeSink = exchangeService.createSinkHandler(childSessionId, queryPragmas.exchangeBufferSize());
                    // funnel sub plan pages into the main plan exchange source
                    mainExchangeSource.addRemoteSink(exchangeSink::fetchPageAsync, true, () -> {}, 1, ActionListener.noop());
                    var subPlanListener = localListener.acquireCompute();

                    executePlan(
                        childSessionId,
                        rootTask,
                        flags,
                        subplan,
                        configuration,
                        foldContext,
                        execInfo,
                        "subplan-" + i,
                        projectAfterTopN,
                        ActionListener.wrap(result -> {
                            exchangeSink.addCompletionListener(
                                ActionListener.running(() -> { exchangeService.finishSinkHandler(childSessionId, null); })
                            );
                            subPlanListener.onResponse(result.completionInfo());
                        }, e -> {
                            exchangeService.finishSinkHandler(childSessionId, e);
                            subPlanListener.onFailure(e);
                        }),
                        () -> exchangeSink.createExchangeSink(() -> {})
                    );
                }
            }
        }
    }

    public void executePlan(
        String sessionId,
        CancellableTask rootTask,
        EsqlFlags flags,
        PhysicalPlan physicalPlan,
        Configuration configuration,
        FoldContext foldContext,
        EsqlExecutionInfo execInfo,
        String profileQualifier,
        ProjectAfterTopN projectAfterTopN,
        ActionListener<Result> listener,
        Supplier<ExchangeSink> exchangeSinkSupplier
    ) {
        Tuple<PhysicalPlan, PhysicalPlan> coordinatorAndDataNodePlan = PlannerUtils.breakPlanBetweenCoordinatorAndDataNode(
            physicalPlan,
            configuration
        );
        final List<Page> collectedPages = Collections.synchronizedList(new ArrayList<>());
        listener = listener.delegateResponse((l, e) -> {
            collectedPages.forEach(p -> Releasables.closeExpectNoException(p::releaseBlocks));
            l.onFailure(e);
        });
        PhysicalPlan coordinatorPlan = coordinatorAndDataNodePlan.v1();

        if (exchangeSinkSupplier == null) {
            coordinatorPlan = new OutputExec(coordinatorAndDataNodePlan.v1(), collectedPages::add);
        }

        PhysicalPlan dataNodePlan = coordinatorAndDataNodePlan.v2();
        if (dataNodePlan != null && dataNodePlan instanceof ExchangeSinkExec == false) {
            assert false : "expected data node plan starts with an ExchangeSink; got " + dataNodePlan;
            listener.onFailure(new IllegalStateException("expected data node plan starts with an ExchangeSink; got " + dataNodePlan));
            return;
        }
        Map<String, OriginalIndices> clusterToConcreteIndices = transportService.getRemoteClusterService()
            .groupIndices(SearchRequest.DEFAULT_INDICES_OPTIONS, PlannerUtils.planConcreteIndices(physicalPlan).toArray(String[]::new));
        QueryPragmas queryPragmas = configuration.pragmas();
        Runnable cancelQueryOnFailure = cancelQueryOnFailure(rootTask);
        if (dataNodePlan == null) {
            if (clusterToConcreteIndices.values().stream().allMatch(v -> v.indices().length == 0) == false) {
                String error = "expected no concrete indices without data node plan; got " + clusterToConcreteIndices;
                assert false : error;
                listener.onFailure(new IllegalStateException(error));
                return;
            }
            var computeContext = new ComputeContext(
                newChildSession(sessionId),
                profileDescription(profileQualifier, "single"),
                LOCAL_CLUSTER,
                flags,
                FunctionList.empty(),
                configuration,
                foldContext,
                null,
                exchangeSinkSupplier
            );
            updateShardCountForCoordinatorOnlyQuery(execInfo);
            try (
                var computeListener = new ComputeListener(
                    transportService.getThreadPool(),
                    cancelQueryOnFailure,
                    listener.map(completionInfo -> {
                        updateExecutionInfoAfterCoordinatorOnlyQuery(execInfo);
                        return new Result(physicalPlan.output(), collectedPages, completionInfo, execInfo);
                    })
                )
            ) {
                runCompute(rootTask, computeContext, coordinatorPlan, projectAfterTopN, computeListener.acquireCompute());
                return;
            }
        } else {
            if (clusterToConcreteIndices.values().stream().allMatch(v -> v.indices().length == 0)) {
                var error = "expected concrete indices with data node plan but got empty; data node plan " + dataNodePlan;
                assert false : error;
                listener.onFailure(new IllegalStateException(error));
                return;
            }
        }
        Map<String, OriginalIndices> clusterToOriginalIndices = transportService.getRemoteClusterService()
            .groupIndices(SearchRequest.DEFAULT_INDICES_OPTIONS, PlannerUtils.planOriginalIndices(physicalPlan));
        var localOriginalIndices = clusterToOriginalIndices.remove(LOCAL_CLUSTER);
        var localConcreteIndices = clusterToConcreteIndices.remove(LOCAL_CLUSTER);
        /*
         * Grab the output attributes here, so we can pass them to
         * the listener without holding on to a reference to the
         * entire plan.
         */
        List<Attribute> outputAttributes = physicalPlan.output();
        var exchangeSource = new ExchangeSourceHandler(
            queryPragmas.exchangeBufferSize(),
            transportService.getThreadPool().executor(ThreadPool.Names.SEARCH)
        );
        listener = ActionListener.runBefore(listener, () -> exchangeService.removeExchangeSourceHandler(sessionId));
        exchangeService.addExchangeSourceHandler(sessionId, exchangeSource);
        try (
            var computeListener = new ComputeListener(
                transportService.getThreadPool(),
                cancelQueryOnFailure,
                listener.delegateFailureAndWrap((l, completionInfo) -> {
                    failIfAllShardsFailed(execInfo, collectedPages);
                    execInfo.markEndQuery();  // TODO: revisit this time recording model as part of INLINESTATS improvements
                    l.onResponse(new Result(outputAttributes, collectedPages, completionInfo, execInfo));
                })
            )
        ) {
            try (Releasable ignored = exchangeSource.addEmptySink()) {
                // run compute on the coordinator
                final AtomicBoolean localClusterWasInterrupted = new AtomicBoolean();
                try (
                    var localListener = new ComputeListener(
                        transportService.getThreadPool(),
                        cancelQueryOnFailure,
                        computeListener.acquireCompute().delegateFailure((l, completionInfo) -> {
                            if (execInfo.clusterInfo.containsKey(LOCAL_CLUSTER)) {
                                execInfo.swapCluster(LOCAL_CLUSTER, (k, v) -> {
                                    var tookTime = execInfo.tookSoFar();
                                    var builder = new EsqlExecutionInfo.Cluster.Builder(v).setTook(tookTime);
                                    if (v.getStatus() == EsqlExecutionInfo.Cluster.Status.RUNNING) {
                                        final Integer failedShards = execInfo.getCluster(LOCAL_CLUSTER).getFailedShards();
                                        // Set the local cluster status (including the final driver) to partial if the query was stopped
                                        // or encountered resolution or execution failures.
                                        var status = localClusterWasInterrupted.get()
                                            || (failedShards != null && failedShards > 0)
                                            || v.getFailures().isEmpty() == false
                                                ? EsqlExecutionInfo.Cluster.Status.PARTIAL
                                                : EsqlExecutionInfo.Cluster.Status.SUCCESSFUL;
                                        builder.setStatus(status);
                                    }
                                    return builder.build();
                                });
                            }
                            l.onResponse(completionInfo);
                        })
                    )
                ) {
                    runCompute(
                        rootTask,
                        new ComputeContext(
                            sessionId,
                            profileDescription(profileQualifier, "final"),
                            LOCAL_CLUSTER,
                            flags,
                            FunctionList.empty(),
                            configuration,
                            foldContext,
                            exchangeSource::createExchangeSource,
                            exchangeSinkSupplier
                        ),
                        coordinatorPlan,
                        projectAfterTopN,
                        localListener.acquireCompute()
                    );
                    // starts computes on data nodes on the main cluster
                    if (localConcreteIndices != null && localConcreteIndices.indices().length > 0) {
                        final var dataNodesListener = localListener.acquireCompute();
                        dataNodeComputeHandler.startComputeOnDataNodes(
                            sessionId,
                            LOCAL_CLUSTER,
                            rootTask,
                            flags,
                            configuration,
                            dataNodePlan,
                            Set.of(localConcreteIndices.indices()),
                            localOriginalIndices,
                            exchangeSource,
                            cancelQueryOnFailure,
                            ActionListener.wrap(r -> {
                                localClusterWasInterrupted.set(execInfo.isStopped());
                                execInfo.swapCluster(
                                    LOCAL_CLUSTER,
                                    (k, v) -> new EsqlExecutionInfo.Cluster.Builder(v).setTotalShards(r.getTotalShards())
                                        .setSuccessfulShards(r.getSuccessfulShards())
                                        .setSkippedShards(r.getSkippedShards())
                                        .setFailedShards(r.getFailedShards())
                                        .addFailures(r.failures)
                                        .build()
                                );
                                dataNodesListener.onResponse(r.getCompletionInfo());
                            }, e -> {
                                if (configuration.allowPartialResults() && EsqlCCSUtils.canAllowPartial(e)) {
                                    execInfo.swapCluster(
                                        LOCAL_CLUSTER,
                                        (k, v) -> new EsqlExecutionInfo.Cluster.Builder(v).setStatus(
                                            EsqlExecutionInfo.Cluster.Status.PARTIAL
                                        ).addFailures(List.of(new ShardSearchFailure(e))).build()
                                    );
                                    dataNodesListener.onResponse(DriverCompletionInfo.EMPTY);
                                } else {
                                    dataNodesListener.onFailure(e);
                                }
                            })
                        );
                    }
                }
                // starts computes on remote clusters
                final var remoteClusters = clusterComputeHandler.getRemoteClusters(clusterToConcreteIndices, clusterToOriginalIndices);
                for (ClusterComputeHandler.RemoteCluster cluster : remoteClusters) {
                    if (execInfo.getCluster(cluster.clusterAlias()).getStatus() != EsqlExecutionInfo.Cluster.Status.RUNNING) {
                        // if the cluster is already in the terminal state from the planning stage, no need to call it
                        continue;
                    }
                    clusterComputeHandler.startComputeOnRemoteCluster(
                        sessionId,
                        rootTask,
                        configuration,
                        dataNodePlan,
                        exchangeSource,
                        cluster,
                        cancelQueryOnFailure,
                        execInfo,
                        computeListener.acquireCompute().delegateResponse((l, ex) -> {
                            /*
                             * At various points, when collecting failures before sending a response, we manually check
                             * if an ex is a transport error and if it is, we unwrap it. Because we're wrapping an ex
                             * in RemoteException, the checks fail and unwrapping does not happen. We offload the
                             * unwrapping to here.
                             *
                             * Note: The other error we explicitly check for is TaskCancelledException which is never
                             * wrapped.
                             */
                            if (ex instanceof TransportException te) {
                                l.onFailure(new RemoteException(cluster.clusterAlias(), FailureCollector.unwrapTransportException(te)));
                            } else {
                                l.onFailure(new RemoteException(cluster.clusterAlias(), ex));
                            }
                        })
                    );
                }
            }
        }
    }

    // For queries like: FROM logs* | LIMIT 0 (including cross-cluster LIMIT 0 queries)
    private static void updateShardCountForCoordinatorOnlyQuery(EsqlExecutionInfo execInfo) {
        if (execInfo.isCrossClusterSearch()) {
            for (String clusterAlias : execInfo.clusterAliases()) {
                execInfo.swapCluster(
                    clusterAlias,
                    (k, v) -> new EsqlExecutionInfo.Cluster.Builder(v).setTotalShards(0)
                        .setSuccessfulShards(0)
                        .setSkippedShards(0)
                        .setFailedShards(0)
                        .build()
                );
            }
        }
    }

    // For queries like: FROM logs* | LIMIT 0 (including cross-cluster LIMIT 0 queries)
    private static void updateExecutionInfoAfterCoordinatorOnlyQuery(EsqlExecutionInfo execInfo) {
        execInfo.markEndQuery();  // TODO: revisit this time recording model as part of INLINESTATS improvements
        if (execInfo.isCrossClusterSearch()) {
            assert execInfo.planningTookTime() != null : "Planning took time should be set on EsqlExecutionInfo but is null";
            for (String clusterAlias : execInfo.clusterAliases()) {
                execInfo.swapCluster(clusterAlias, (k, v) -> {
                    var builder = new EsqlExecutionInfo.Cluster.Builder(v).setTook(execInfo.overallTook());
                    if (v.getStatus() == EsqlExecutionInfo.Cluster.Status.RUNNING) {
                        builder.setStatus(EsqlExecutionInfo.Cluster.Status.SUCCESSFUL);
                    }
                    return builder.build();
                });
            }
        }
    }

<<<<<<< HEAD
    void runCompute(
        CancellableTask task,
        ComputeContext context,
        PhysicalPlan plan,
        ProjectAfterTopN projectAfterTopN,
        ActionListener<DriverCompletionInfo> listener
    ) {
        var shardContexts = context.searchContexts().map(ComputeSearchContext::shardContext);
=======
    /**
     * If all of target shards excluding the skipped shards failed from the local or remote clusters, then we should fail the entire query
     * regardless of the partial_results configuration or skip_unavailable setting. This behavior doesn't fully align with the search API,
     * which doesn't consider the failures from the remote clusters when skip_unavailable is true.
     */
    static void failIfAllShardsFailed(EsqlExecutionInfo execInfo, List<Page> finalResults) {
        // do not fail if any final result has results
        if (finalResults.stream().anyMatch(p -> p.getPositionCount() > 0)) {
            return;
        }
        int totalFailedShards = 0;
        for (EsqlExecutionInfo.Cluster cluster : execInfo.clusterInfo.values()) {
            final Integer successfulShards = cluster.getSuccessfulShards();
            if (successfulShards != null && successfulShards > 0) {
                return;
            }
            if (cluster.getFailedShards() != null) {
                totalFailedShards += cluster.getFailedShards();
            }
        }
        if (totalFailedShards == 0) {
            return;
        }
        final var failureCollector = new FailureCollector();
        for (EsqlExecutionInfo.Cluster cluster : execInfo.clusterInfo.values()) {
            var failedShards = cluster.getFailedShards();
            if (failedShards != null && failedShards > 0) {
                assert cluster.getFailures().isEmpty() == false : "expected failures for cluster [" + cluster.getClusterAlias() + "]";
                for (ShardSearchFailure failure : cluster.getFailures()) {
                    if (failure.getCause() instanceof Exception e) {
                        failureCollector.unwrapAndCollect(e);
                    } else {
                        assert false : "unexpected failure: " + new AssertionError(failure.getCause());
                        failureCollector.unwrapAndCollect(failure);
                    }
                }
            }
        }
        ExceptionsHelper.reThrowIfNotNull(failureCollector.getFailure());
    }

    void runCompute(CancellableTask task, ComputeContext context, PhysicalPlan plan, ActionListener<DriverCompletionInfo> listener) {
        listener = ActionListener.runBefore(listener, () -> Releasables.close(context.searchContexts()));
        List<EsPhysicalOperationProviders.ShardContext> contexts = new ArrayList<>(context.searchContexts().size());
        for (int i = 0; i < context.searchContexts().size(); i++) {
            SearchContext searchContext = context.searchContexts().get(i);
            var searchExecutionContext = new SearchExecutionContext(searchContext.getSearchExecutionContext()) {

                @Override
                public SourceProvider createSourceProvider() {
                    return new ReinitializingSourceProvider(super::createSourceProvider);
                }
            };
            contexts.add(
                new EsPhysicalOperationProviders.DefaultShardContext(
                    i,
                    searchContext,
                    searchExecutionContext,
                    searchContext.request().getAliasFilter()
                )
            );
        }
>>>>>>> d86f2a83
        EsPhysicalOperationProviders physicalOperationProviders = new EsPhysicalOperationProviders(
            context.foldCtx(),
            shardContexts,
            searchService.getIndicesService().getAnalysis(),
            physicalSettings
        );

        try {
            LocalExecutionPlanner planner = new LocalExecutionPlanner(
                context.sessionId(),
                context.clusterAlias(),
                task,
                bigArrays,
                blockFactory,
                clusterService.getSettings(),
                context.configuration(),
                context.exchangeSourceSupplier(),
                context.exchangeSinkSupplier(),
                enrichLookupService,
                lookupFromIndexService,
                inferenceService,
                physicalOperationProviders,
                shardContexts
            );

            LOGGER.debug("Received physical plan for {}:\n{}", context.description(), plan);

            var localPlan = PlannerUtils.localPlan(
                context.flags(),
                context.searchExecutionContexts(),
                context.configuration(),
                context.foldCtx(),
                projectAfterTopN,
                plan
            );
            if (LOGGER.isDebugEnabled()) {
                LOGGER.debug("Local plan for {}:\n{}", context.description(), localPlan);
            }
            // the planner will also set the driver parallelism in LocalExecutionPlanner.LocalExecutionPlan (used down below)
            // it's doing this in the planning of EsQueryExec (the source of the data)
            // see also EsPhysicalOperationProviders.sourcePhysicalOperation
            LocalExecutionPlanner.LocalExecutionPlan localExecutionPlan = planner.plan(context.description(), context.foldCtx(), localPlan);
            if (LOGGER.isDebugEnabled()) {
                LOGGER.debug("Local execution plan for {}:\n{}", context.description(), localExecutionPlan.describe());
            }
            var drivers = localExecutionPlan.createDrivers(context.sessionId());
            // After creating the drivers (and therefore, the operators), we can safely decrement the reference count since the reader
            // operators will hold a reference to the contexts where relevant. However, we should only do this for the data computations,
            // because in other cases the drivers won't increment the reference count of the contexts (no readers).
            if (context.description().equals(DATA_DESCRIPTION)) {
                shardContexts.forEach(RefCounted::decRef);
            }
            if (drivers.isEmpty()) {
                throw new IllegalStateException("no drivers created");
            }
            LOGGER.debug("using {} drivers", drivers.size());
            ActionListener<Void> driverListener = listener.map(ignored -> {
                if (LOGGER.isDebugEnabled()) {
                    LOGGER.debug(
                        "finished {}",
                        DriverCompletionInfo.includingProfiles(
                            drivers,
                            context.description(),
                            clusterService.getClusterName().value(),
                            transportService.getLocalNode().getName(),
                            localPlan.toString()
                        )
                    );
                }
                if (context.configuration().profile()) {
                    return DriverCompletionInfo.includingProfiles(
                        drivers,
                        context.description(),
                        clusterService.getClusterName().value(),
                        transportService.getLocalNode().getName(),
                        localPlan.toString()
                    );
                } else {
                    return DriverCompletionInfo.excludingProfiles(drivers);
                }
            });
            driverRunner.executeDrivers(
                task,
                drivers,
                transportService.getThreadPool().executor(ESQL_WORKER_THREAD_POOL_NAME),
                ActionListener.releaseAfter(driverListener, () -> Releasables.close(drivers))
            );
        } catch (Exception e) {
            Releasables.close(context.searchContexts());
            LOGGER.fatal("Error in ComputeService.runCompute for : " + context.description());
            listener.onFailure(e);
        }
    }

    static PhysicalPlan reductionPlan(
        EsqlFlags flags,
        Configuration configuration,
        FoldContext foldCtx,
        ExchangeSinkExec plan,
        ReductionPlanFeatures features
    ) {
        PhysicalPlan source = new ExchangeSourceExec(plan.source(), plan.output(), plan.isIntermediateAgg());
        if (features == ReductionPlanFeatures.DISABLED) {
            return plan.replaceChild(source);
        }

        PlannerUtils.PlanReduction res = PlannerUtils.reductionPlan(plan);
        PhysicalPlan newPlan = switch (res) {
            case PlannerUtils.SimplePlanReduction.NO_REDUCTION -> source;
            case PlannerUtils.SimplePlanReduction.TOP_N ->
                // In the case of TopN, the source output type is replaced since we're pulling the FieldExtractExec to the reduction node,
                // so essential we are splitting the TopNExec into two parts, similar to other aggregations, but unlike other aggregations,
                // we also need the original plan, since we add the project in the reduction node.
                fixTopNSource(flags, configuration, foldCtx, plan).filter(unused -> features == ReductionPlanFeatures.ALL)
                    .orElseGet(() -> plan.replaceChildren(List.of(source)));
            case PlannerUtils.ReducedPlan(var p) -> p.replaceChildren(List.of(source));
        };
        return plan.replaceChild(newPlan);
    }

    enum ReductionPlanFeatures {
        ALL,
        WITHOUT_TOP_N,
        DISABLED
    }

    /** Returns {@code Optional.empty()} if the plan is not a TopN source, or if it references multiple indices. */
    private static Optional<PhysicalPlan> fixTopNSource(
        EsqlFlags flags,
        Configuration configuration,
        FoldContext foldCtx,
        ExchangeSinkExec plan
    ) {
        FragmentExec fragment = plan.child() instanceof FragmentExec fe ? fe : null;
        if (fragment == null) {
            return Optional.empty();
        }
        if (referencesMultipleIndices(fragment)) {
            // If the fragment references multiple indices, we don't need to do anything special.
            return Optional.empty();
        }
        var fakeSearchStats = new SearchStatsHacks();
        final var logicalOptimizer = new LocalLogicalPlanOptimizer(
            new LocalLogicalOptimizerContext(configuration, foldCtx, fakeSearchStats)
        );
        ProjectAfterTopN projectAfterTopN = ProjectAfterTopN.KEEP;
        var physicalOptimizer = new LocalPhysicalPlanOptimizer(
            new LocalPhysicalOptimizerContext(flags, configuration, foldCtx, fakeSearchStats, projectAfterTopN)
        ) {
            @Override
            protected List<Batch<PhysicalPlan>> batches() {
                return LocalPhysicalPlanOptimizer.rules(false /* optimizeForEsSource */, projectAfterTopN);
            }
        };
        var localPlan = PlannerUtils.localPlan(plan, logicalOptimizer, physicalOptimizer);
        PhysicalPlan result = localPlan.transformUp(TopNExec.class, topN -> {
            var child = topN.child();
            return topN.replaceChild(new ExchangeSourceExec(topN.source(), child.output(), false /* isIntermediateAgg */));
        });
        return Optional.of(((UnaryExec) result).child());
    }

    /**
     * Since we can't predict the actual optimized plan without the proper index stats, which we don't have during the reduce planning
     * phase, we choose (for now) to take the easy route of just turning off this optimization for multi-index queries. A similar check
     * is done during the planning in {@link org.elasticsearch.xpack.esql.optimizer.rules.physical.local.RemoveProjectAfterTopN}.
     */
    private static boolean referencesMultipleIndices(FragmentExec fragment) {
        return fragment.fragment().anyMatch(plan1 -> plan1 instanceof EsRelation relation && relation.indexNameWithModes().size() > 1);
    }

    // A hack to avoid the ReplaceFieldWithConstantOrNull optimization, since we don't have search stats during the reduce planning phase.
    private static class SearchStatsHacks implements SearchStats {
        @Override
        public boolean exists(FieldAttribute.FieldName field) {
            return true;
        }

        @Override
        public boolean isIndexed(FieldAttribute.FieldName field) {
            return false;
        }

        @Override
        public boolean hasDocValues(FieldAttribute.FieldName field) {
            throw new UnsupportedOperationException();
        }

        @Override
        public boolean hasExactSubfield(FieldAttribute.FieldName field) {
            throw new UnsupportedOperationException();
        }

        @Override
        public long count() {
            throw new UnsupportedOperationException();
        }

        @Override
        public long count(FieldAttribute.FieldName field) {
            throw new UnsupportedOperationException();
        }

        @Override
        public long count(FieldAttribute.FieldName field, BytesRef value) {
            throw new UnsupportedOperationException();
        }

        @Override
        public byte[] min(FieldAttribute.FieldName field, DataType dataType) {
            throw new UnsupportedOperationException();
        }

        @Override
        public byte[] max(FieldAttribute.FieldName field, DataType dataType) {
            throw new UnsupportedOperationException();
        }

        @Override
        public boolean isSingleValue(FieldAttribute.FieldName field) {
            throw new UnsupportedOperationException();
        }

        @Override
        public boolean canUseEqualityOnSyntheticSourceDelegate(FieldAttribute.FieldName name, String value) {
            throw new UnsupportedOperationException();
        }
    }

    String newChildSession(String session) {
        return session + "/" + childSessionIdGenerator.incrementAndGet();
    }

    String profileDescription(String qualifier, String label) {
        return qualifier == null ? label : qualifier + "." + label;
    }

    Runnable cancelQueryOnFailure(CancellableTask task) {
        return new RunOnce(() -> {
            LOGGER.debug("cancelling ESQL task {} on failure", task);
            transportService.getTaskManager().cancelTaskAndDescendants(task, "cancelled on failure", false, ActionListener.noop());
        });
    }

    CancellableTask createGroupTask(Task parentTask, Supplier<String> description) throws TaskCancelledException {
        final TaskManager taskManager = transportService.getTaskManager();
        try (var ignored = transportService.getThreadPool().getThreadContext().newTraceContext()) {
            return (CancellableTask) taskManager.register(
                "transport",
                "esql_compute_group",
                new ComputeGroupTaskRequest(parentTask.taskInfo(transportService.getLocalNode().getId(), false).taskId(), description)
            );
        }
    }

    public EsqlFlags createFlags() {
        return new EsqlFlags(clusterService.getClusterSettings());
    }

    private static class ComputeGroupTaskRequest extends AbstractTransportRequest {
        private final Supplier<String> parentDescription;

        ComputeGroupTaskRequest(TaskId parentTask, Supplier<String> description) {
            this.parentDescription = description;
            setParentTask(parentTask);
        }

        @Override
        public Task createTask(long id, String type, String action, TaskId parentTaskId, Map<String, String> headers) {
            assert parentTaskId.isSet();
            return new CancellableTask(id, type, action, "", parentTaskId, headers);
        }

        @Override
        public String getDescription() {
            return "group [" + parentDescription.get() + "]";
        }
    }
}<|MERGE_RESOLUTION|>--- conflicted
+++ resolved
@@ -7,11 +7,8 @@
 
 package org.elasticsearch.xpack.esql.plugin;
 
-<<<<<<< HEAD
 import org.apache.lucene.util.BytesRef;
-=======
 import org.elasticsearch.ExceptionsHelper;
->>>>>>> d86f2a83
 import org.elasticsearch.action.ActionListener;
 import org.elasticsearch.action.OriginalIndices;
 import org.elasticsearch.action.search.SearchRequest;
@@ -54,20 +51,15 @@
 import org.elasticsearch.xpack.esql.core.expression.Attribute;
 import org.elasticsearch.xpack.esql.core.expression.FieldAttribute;
 import org.elasticsearch.xpack.esql.core.expression.FoldContext;
-import org.elasticsearch.xpack.esql.core.type.DataType;
 import org.elasticsearch.xpack.esql.enrich.EnrichLookupService;
 import org.elasticsearch.xpack.esql.enrich.LookupFromIndexService;
-<<<<<<< HEAD
-import org.elasticsearch.xpack.esql.inference.InferenceRunner;
+import org.elasticsearch.xpack.esql.inference.InferenceService;
 import org.elasticsearch.xpack.esql.optimizer.LocalLogicalOptimizerContext;
 import org.elasticsearch.xpack.esql.optimizer.LocalLogicalPlanOptimizer;
 import org.elasticsearch.xpack.esql.optimizer.LocalPhysicalOptimizerContext;
 import org.elasticsearch.xpack.esql.optimizer.LocalPhysicalOptimizerContext.ProjectAfterTopN;
 import org.elasticsearch.xpack.esql.optimizer.LocalPhysicalPlanOptimizer;
 import org.elasticsearch.xpack.esql.plan.logical.EsRelation;
-=======
-import org.elasticsearch.xpack.esql.inference.InferenceService;
->>>>>>> d86f2a83
 import org.elasticsearch.xpack.esql.plan.physical.ExchangeSinkExec;
 import org.elasticsearch.xpack.esql.plan.physical.ExchangeSourceExec;
 import org.elasticsearch.xpack.esql.plan.physical.FragmentExec;
@@ -82,11 +74,8 @@
 import org.elasticsearch.xpack.esql.session.Configuration;
 import org.elasticsearch.xpack.esql.session.EsqlCCSUtils;
 import org.elasticsearch.xpack.esql.session.Result;
-<<<<<<< HEAD
 import org.elasticsearch.xpack.esql.stats.SearchStats;
-=======
 import org.elasticsearch.xpack.ml.MachineLearning;
->>>>>>> d86f2a83
 
 import java.util.ArrayList;
 import java.util.Collections;
@@ -590,16 +579,6 @@
         }
     }
 
-<<<<<<< HEAD
-    void runCompute(
-        CancellableTask task,
-        ComputeContext context,
-        PhysicalPlan plan,
-        ProjectAfterTopN projectAfterTopN,
-        ActionListener<DriverCompletionInfo> listener
-    ) {
-        var shardContexts = context.searchContexts().map(ComputeSearchContext::shardContext);
-=======
     /**
      * If all of target shards excluding the skipped shards failed from the local or remote clusters, then we should fail the entire query
      * regardless of the partial_results configuration or skip_unavailable setting. This behavior doesn't fully align with the search API,
@@ -641,28 +620,14 @@
         ExceptionsHelper.reThrowIfNotNull(failureCollector.getFailure());
     }
 
-    void runCompute(CancellableTask task, ComputeContext context, PhysicalPlan plan, ActionListener<DriverCompletionInfo> listener) {
-        listener = ActionListener.runBefore(listener, () -> Releasables.close(context.searchContexts()));
-        List<EsPhysicalOperationProviders.ShardContext> contexts = new ArrayList<>(context.searchContexts().size());
-        for (int i = 0; i < context.searchContexts().size(); i++) {
-            SearchContext searchContext = context.searchContexts().get(i);
-            var searchExecutionContext = new SearchExecutionContext(searchContext.getSearchExecutionContext()) {
-
-                @Override
-                public SourceProvider createSourceProvider() {
-                    return new ReinitializingSourceProvider(super::createSourceProvider);
-                }
-            };
-            contexts.add(
-                new EsPhysicalOperationProviders.DefaultShardContext(
-                    i,
-                    searchContext,
-                    searchExecutionContext,
-                    searchContext.request().getAliasFilter()
-                )
-            );
-        }
->>>>>>> d86f2a83
+    void runCompute(
+        CancellableTask task,
+        ComputeContext context,
+        PhysicalPlan plan,
+        ProjectAfterTopN projectAfterTopN,
+        ActionListener<DriverCompletionInfo> listener
+    ) {
+        var shardContexts = context.searchContexts().map(ComputeSearchContext::shardContext);
         EsPhysicalOperationProviders physicalOperationProviders = new EsPhysicalOperationProviders(
             context.foldCtx(),
             shardContexts,
@@ -872,12 +837,12 @@
         }
 
         @Override
-        public byte[] min(FieldAttribute.FieldName field, DataType dataType) {
+        public Object min(FieldAttribute.FieldName field) {
             throw new UnsupportedOperationException();
         }
 
         @Override
-        public byte[] max(FieldAttribute.FieldName field, DataType dataType) {
+        public Object max(FieldAttribute.FieldName field) {
             throw new UnsupportedOperationException();
         }
 

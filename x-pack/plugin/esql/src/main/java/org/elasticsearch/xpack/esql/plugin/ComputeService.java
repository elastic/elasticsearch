/*
 * Copyright Elasticsearch B.V. and/or licensed to Elasticsearch B.V. under one
 * or more contributor license agreements. Licensed under the Elastic License
 * 2.0; you may not use this file except in compliance with the Elastic License
 * 2.0.
 */

package org.elasticsearch.xpack.esql.plugin;

import org.elasticsearch.action.ActionListener;
import org.elasticsearch.action.OriginalIndices;
import org.elasticsearch.action.search.SearchRequest;
import org.elasticsearch.action.search.ShardSearchFailure;
import org.elasticsearch.cluster.RemoteException;
import org.elasticsearch.cluster.project.ProjectResolver;
import org.elasticsearch.cluster.service.ClusterService;
import org.elasticsearch.common.util.BigArrays;
import org.elasticsearch.common.util.concurrent.RunOnce;
import org.elasticsearch.compute.data.BlockFactory;
import org.elasticsearch.compute.data.Page;
import org.elasticsearch.compute.lucene.DataPartitioning;
import org.elasticsearch.compute.operator.DriverCompletionInfo;
import org.elasticsearch.compute.operator.DriverTaskRunner;
import org.elasticsearch.compute.operator.FailureCollector;
import org.elasticsearch.compute.operator.exchange.ExchangeService;
import org.elasticsearch.compute.operator.exchange.ExchangeSink;
import org.elasticsearch.compute.operator.exchange.ExchangeSinkHandler;
import org.elasticsearch.compute.operator.exchange.ExchangeSourceHandler;
import org.elasticsearch.core.RefCounted;
import org.elasticsearch.core.Releasable;
import org.elasticsearch.core.Releasables;
import org.elasticsearch.core.Tuple;
import org.elasticsearch.index.query.SearchExecutionContext;
import org.elasticsearch.logging.LogManager;
import org.elasticsearch.logging.Logger;
import org.elasticsearch.search.SearchService;
import org.elasticsearch.search.internal.SearchContext;
import org.elasticsearch.search.lookup.SourceProvider;
import org.elasticsearch.tasks.CancellableTask;
import org.elasticsearch.tasks.Task;
import org.elasticsearch.tasks.TaskCancelledException;
import org.elasticsearch.tasks.TaskId;
import org.elasticsearch.tasks.TaskManager;
import org.elasticsearch.threadpool.ThreadPool;
import org.elasticsearch.transport.AbstractTransportRequest;
import org.elasticsearch.transport.RemoteClusterAware;
import org.elasticsearch.transport.TransportException;
import org.elasticsearch.transport.TransportService;
import org.elasticsearch.xpack.esql.action.EsqlExecutionInfo;
import org.elasticsearch.xpack.esql.action.EsqlQueryAction;
import org.elasticsearch.xpack.esql.core.expression.Attribute;
import org.elasticsearch.xpack.esql.core.expression.FoldContext;
import org.elasticsearch.xpack.esql.enrich.EnrichLookupService;
import org.elasticsearch.xpack.esql.enrich.LookupFromIndexService;
import org.elasticsearch.xpack.esql.inference.InferenceRunner;
import org.elasticsearch.xpack.esql.plan.physical.ExchangeSinkExec;
import org.elasticsearch.xpack.esql.plan.physical.ExchangeSourceExec;
import org.elasticsearch.xpack.esql.plan.physical.OutputExec;
import org.elasticsearch.xpack.esql.plan.physical.PhysicalPlan;
import org.elasticsearch.xpack.esql.planner.EsPhysicalOperationProviders;
import org.elasticsearch.xpack.esql.planner.LocalExecutionPlanner;
import org.elasticsearch.xpack.esql.planner.PlannerUtils;
import org.elasticsearch.xpack.esql.session.Configuration;
import org.elasticsearch.xpack.esql.session.EsqlCCSUtils;
import org.elasticsearch.xpack.esql.session.Result;

import java.util.ArrayList;
import java.util.Collections;
import java.util.List;
import java.util.Map;
import java.util.Set;
import java.util.concurrent.atomic.AtomicBoolean;
import java.util.concurrent.atomic.AtomicLong;
import java.util.function.Supplier;

import static org.elasticsearch.xpack.esql.plugin.EsqlPlugin.ESQL_WORKER_THREAD_POOL_NAME;

/**
 * Once query is parsed and validated it is scheduled for execution by {@code org.elasticsearch.xpack.esql.plugin.ComputeService#execute}
 * This method is responsible for splitting physical plan into coordinator and data node plans.
 * <p>
 * Coordinator plan is immediately executed locally (using {@code org.elasticsearch.xpack.esql.plugin.ComputeService#runCompute})
 * and is prepared to collect and merge pages from data nodes into the final query result.
 * <p>
 * Data node plan is passed to {@code org.elasticsearch.xpack.esql.plugin.DataNodeComputeHandler#startComputeOnDataNodes}
 * that is responsible for
 * <ul>
 * <li>
 *     Determining list of nodes that contain shards referenced by the query with
 *     {@code org.elasticsearch.xpack.esql.plugin.DataNodeRequestSender#searchShards}
 * </li>
 * <li>
 *     Each node in the list processed in
 *     {@code org.elasticsearch.xpack.esql.plugin.DataNodeComputeHandler#startComputeOnDataNodes}
 *     in order to
 *     <ul>
 *     <li>
 *         Open ExchangeSink on the target data node and link it with local ExchangeSource for the query
 *         using `internal:data/read/esql/open_exchange` transport request.
 *         {@see org.elasticsearch.compute.operator.exchange.ExchangeService#openExchange}
 *     </li>
 *     <li>
 *         Start data node plan execution on the target data node
 *         using `indices:data/read/esql/data` transport request
 *         {@see org.elasticsearch.xpack.esql.plugin.DataNodeComputeHandler#messageReceived}
 *         {@see org.elasticsearch.xpack.esql.plugin.DataNodeComputeHandler#runComputeOnDataNode}
 *     </li>
 *     <li>
 *         While coordinator plan executor is running it will read data from ExchangeSource that will poll pages
 *         from linked ExchangeSink on target data nodes or notify them that data set is already completed
 *         (for example when running FROM * | LIMIT 10 type of query) or query is canceled
 *         using `internal:data/read/esql/exchange` transport requests.
 *         {@see org.elasticsearch.compute.operator.exchange.ExchangeService.ExchangeTransportAction#messageReceived}
 *     </li>
 *     </ul>
 * </li>
 * </ul>
 */
public class ComputeService {
    public static final String DATA_ACTION_NAME = EsqlQueryAction.NAME + "/data";
    public static final String CLUSTER_ACTION_NAME = EsqlQueryAction.NAME + "/cluster";
    private static final String LOCAL_CLUSTER = RemoteClusterAware.LOCAL_CLUSTER_GROUP_KEY;

    private static final Logger LOGGER = LogManager.getLogger(ComputeService.class);
    private final SearchService searchService;
    private final BigArrays bigArrays;
    private final BlockFactory blockFactory;

    private final TransportService transportService;
    private final DriverTaskRunner driverRunner;
    private final EnrichLookupService enrichLookupService;
    private final LookupFromIndexService lookupFromIndexService;
    private final InferenceRunner inferenceRunner;
    private final ClusterService clusterService;
    private final ProjectResolver projectResolver;
    private final AtomicLong childSessionIdGenerator = new AtomicLong();
    private final DataNodeComputeHandler dataNodeComputeHandler;
    private final ClusterComputeHandler clusterComputeHandler;
    private final ExchangeService exchangeService;

    private volatile DataPartitioning defaultDataPartitioning;

    @SuppressWarnings("this-escape")
    public ComputeService(
        TransportActionServices transportActionServices,
        EnrichLookupService enrichLookupService,
        LookupFromIndexService lookupFromIndexService,
        ThreadPool threadPool,
        BigArrays bigArrays,
        BlockFactory blockFactory
    ) {
        this.searchService = transportActionServices.searchService();
        this.transportService = transportActionServices.transportService();
        this.exchangeService = transportActionServices.exchangeService();
        this.bigArrays = bigArrays.withCircuitBreaking();
        this.blockFactory = blockFactory;
        var esqlExecutor = threadPool.executor(ThreadPool.Names.SEARCH);
        this.driverRunner = new DriverTaskRunner(transportService, esqlExecutor);
        this.enrichLookupService = enrichLookupService;
        this.lookupFromIndexService = lookupFromIndexService;
        this.inferenceRunner = transportActionServices.inferenceRunner();
        this.clusterService = transportActionServices.clusterService();
        this.projectResolver = transportActionServices.projectResolver();
        this.dataNodeComputeHandler = new DataNodeComputeHandler(
            this,
            clusterService,
            projectResolver,
            searchService,
            transportService,
            exchangeService,
            esqlExecutor
        );
        this.clusterComputeHandler = new ClusterComputeHandler(
            this,
            exchangeService,
            transportService,
            esqlExecutor,
            dataNodeComputeHandler
        );
        clusterService.getClusterSettings().initializeAndWatch(EsqlPlugin.DEFAULT_DATA_PARTITIONING, v -> this.defaultDataPartitioning = v);
    }

    public void execute(
        String sessionId,
        CancellableTask rootTask,
        PhysicalPlan physicalPlan,
        Configuration configuration,
        FoldContext foldContext,
        EsqlExecutionInfo execInfo,
        ActionListener<Result> listener
    ) {
        Tuple<List<PhysicalPlan>, PhysicalPlan> subplansAndMainPlan = PlannerUtils.breakPlanIntoSubPlansAndMainPlan(physicalPlan);

        List<PhysicalPlan> subplans = subplansAndMainPlan.v1();

        // we have no sub plans, so we can just execute the given plan
        if (subplans == null || subplans.isEmpty()) {
            executePlan(sessionId, rootTask, physicalPlan, configuration, foldContext, execInfo, null, listener, null);
            return;
        }

        final List<Page> collectedPages = Collections.synchronizedList(new ArrayList<>());
        PhysicalPlan mainPlan = new OutputExec(subplansAndMainPlan.v2(), collectedPages::add);

        listener = listener.delegateResponse((l, e) -> {
            collectedPages.forEach(p -> Releasables.closeExpectNoException(p::releaseBlocks));
            l.onFailure(e);
        });

        var mainSessionId = newChildSession(sessionId);
        QueryPragmas queryPragmas = configuration.pragmas();

        ExchangeSourceHandler mainExchangeSource = new ExchangeSourceHandler(
            queryPragmas.exchangeBufferSize(),
            transportService.getThreadPool().executor(ThreadPool.Names.SEARCH)
        );

        exchangeService.addExchangeSourceHandler(mainSessionId, mainExchangeSource);
        try (var ignored = mainExchangeSource.addEmptySink()) {
            var finalListener = ActionListener.runBefore(listener, () -> exchangeService.removeExchangeSourceHandler(sessionId));
            var computeContext = new ComputeContext(
                mainSessionId,
                "main.final",
                LOCAL_CLUSTER,
                List.of(),
                configuration,
                foldContext,
                mainExchangeSource::createExchangeSource,
                null
            );

            Runnable cancelQueryOnFailure = cancelQueryOnFailure(rootTask);

            try (
                ComputeListener localListener = new ComputeListener(
                    transportService.getThreadPool(),
                    cancelQueryOnFailure,
                    finalListener.map(profiles -> {
                        execInfo.markEndQuery();
                        return new Result(mainPlan.output(), collectedPages, profiles, execInfo);
                    })
                )
            ) {
                runCompute(rootTask, computeContext, mainPlan, localListener.acquireCompute());

                for (int i = 0; i < subplans.size(); i++) {
                    var subplan = subplans.get(i);
                    var childSessionId = newChildSession(sessionId);
                    ExchangeSinkHandler exchangeSink = exchangeService.createSinkHandler(childSessionId, queryPragmas.exchangeBufferSize());
                    // funnel sub plan pages into the main plan exchange source
                    mainExchangeSource.addRemoteSink(exchangeSink::fetchPageAsync, true, () -> {}, 1, ActionListener.noop());
                    var subPlanListener = localListener.acquireCompute();

                    executePlan(
                        childSessionId,
                        rootTask,
                        subplan,
                        configuration,
                        foldContext,
                        execInfo,
                        "subplan-" + i,
                        ActionListener.wrap(result -> {
                            exchangeSink.addCompletionListener(
                                ActionListener.running(() -> { exchangeService.finishSinkHandler(childSessionId, null); })
                            );
                            subPlanListener.onResponse(result.completionInfo());
                        }, e -> {
                            exchangeService.finishSinkHandler(childSessionId, e);
                            subPlanListener.onFailure(e);
                        }),
                        () -> exchangeSink.createExchangeSink(() -> {})
                    );
                }
            }
        }
    }

    public void executePlan(
        String sessionId,
        CancellableTask rootTask,
        PhysicalPlan physicalPlan,
        Configuration configuration,
        FoldContext foldContext,
        EsqlExecutionInfo execInfo,
        String profileQualifier,
        ActionListener<Result> listener,
        Supplier<ExchangeSink> exchangeSinkSupplier
    ) {
        Tuple<PhysicalPlan, PhysicalPlan> coordinatorAndDataNodePlan = PlannerUtils.breakPlanBetweenCoordinatorAndDataNode(
            physicalPlan,
            configuration
        );
        final List<Page> collectedPages = Collections.synchronizedList(new ArrayList<>());
        listener = listener.delegateResponse((l, e) -> {
            collectedPages.forEach(p -> Releasables.closeExpectNoException(p::releaseBlocks));
            l.onFailure(e);
        });
        PhysicalPlan coordinatorPlan = coordinatorAndDataNodePlan.v1();

        if (exchangeSinkSupplier == null) {
            coordinatorPlan = new OutputExec(coordinatorAndDataNodePlan.v1(), collectedPages::add);
        }

        PhysicalPlan dataNodePlan = coordinatorAndDataNodePlan.v2();
        if (dataNodePlan != null && dataNodePlan instanceof ExchangeSinkExec == false) {
            assert false : "expected data node plan starts with an ExchangeSink; got " + dataNodePlan;
            listener.onFailure(new IllegalStateException("expected data node plan starts with an ExchangeSink; got " + dataNodePlan));
            return;
        }
        Map<String, OriginalIndices> clusterToConcreteIndices = transportService.getRemoteClusterService()
            .groupIndices(SearchRequest.DEFAULT_INDICES_OPTIONS, PlannerUtils.planConcreteIndices(physicalPlan).toArray(String[]::new));
        QueryPragmas queryPragmas = configuration.pragmas();
        Runnable cancelQueryOnFailure = cancelQueryOnFailure(rootTask);
        if (dataNodePlan == null) {
            if (clusterToConcreteIndices.values().stream().allMatch(v -> v.indices().length == 0) == false) {
                String error = "expected no concrete indices without data node plan; got " + clusterToConcreteIndices;
                assert false : error;
                listener.onFailure(new IllegalStateException(error));
                return;
            }
            var computeContext = new ComputeContext(
                newChildSession(sessionId),
                profileDescription(profileQualifier, "single"),
                LOCAL_CLUSTER,
                List.of(),
                configuration,
                foldContext,
                null,
                exchangeSinkSupplier
            );
            updateShardCountForCoordinatorOnlyQuery(execInfo);
            try (
                var computeListener = new ComputeListener(
                    transportService.getThreadPool(),
                    cancelQueryOnFailure,
                    listener.map(completionInfo -> {
                        updateExecutionInfoAfterCoordinatorOnlyQuery(execInfo);
                        return new Result(physicalPlan.output(), collectedPages, completionInfo, execInfo);
                    })
                )
            ) {
                runCompute(rootTask, computeContext, coordinatorPlan, computeListener.acquireCompute());
                return;
            }
        } else {
            if (clusterToConcreteIndices.values().stream().allMatch(v -> v.indices().length == 0)) {
                var error = "expected concrete indices with data node plan but got empty; data node plan " + dataNodePlan;
                assert false : error;
                listener.onFailure(new IllegalStateException(error));
                return;
            }
        }
        Map<String, OriginalIndices> clusterToOriginalIndices = transportService.getRemoteClusterService()
            .groupIndices(SearchRequest.DEFAULT_INDICES_OPTIONS, PlannerUtils.planOriginalIndices(physicalPlan));
        var localOriginalIndices = clusterToOriginalIndices.remove(LOCAL_CLUSTER);
        var localConcreteIndices = clusterToConcreteIndices.remove(LOCAL_CLUSTER);
        /*
         * Grab the output attributes here, so we can pass them to
         * the listener without holding on to a reference to the
         * entire plan.
         */
        List<Attribute> outputAttributes = physicalPlan.output();
        var exchangeSource = new ExchangeSourceHandler(
            queryPragmas.exchangeBufferSize(),
            transportService.getThreadPool().executor(ThreadPool.Names.SEARCH)
        );
        listener = ActionListener.runBefore(listener, () -> exchangeService.removeExchangeSourceHandler(sessionId));
        exchangeService.addExchangeSourceHandler(sessionId, exchangeSource);
        try (
            var computeListener = new ComputeListener(
                transportService.getThreadPool(),
                cancelQueryOnFailure,
                listener.map(completionInfo -> {
                    execInfo.markEndQuery();  // TODO: revisit this time recording model as part of INLINESTATS improvements
                    return new Result(outputAttributes, collectedPages, completionInfo, execInfo);
                })
            )
        ) {
            try (Releasable ignored = exchangeSource.addEmptySink()) {
                // run compute on the coordinator
                final AtomicBoolean localClusterWasInterrupted = new AtomicBoolean();
                try (
                    var localListener = new ComputeListener(
                        transportService.getThreadPool(),
                        cancelQueryOnFailure,
                        computeListener.acquireCompute().delegateFailure((l, completionInfo) -> {
                            if (execInfo.clusterInfo.containsKey(LOCAL_CLUSTER)) {
                                execInfo.swapCluster(LOCAL_CLUSTER, (k, v) -> {
                                    var tookTime = execInfo.tookSoFar();
                                    var builder = new EsqlExecutionInfo.Cluster.Builder(v).setTook(tookTime);
                                    if (v.getStatus() == EsqlExecutionInfo.Cluster.Status.RUNNING) {
                                        final Integer failedShards = execInfo.getCluster(LOCAL_CLUSTER).getFailedShards();
                                        var status = localClusterWasInterrupted.get() || (failedShards != null && failedShards > 0)
                                            ? EsqlExecutionInfo.Cluster.Status.PARTIAL
                                            : EsqlExecutionInfo.Cluster.Status.SUCCESSFUL;
                                        builder.setStatus(status);
                                    }
                                    return builder.build();
                                });
                            }
                            l.onResponse(completionInfo);
                        })
                    )
                ) {
                    runCompute(
                        rootTask,
                        new ComputeContext(
                            sessionId,
                            profileDescription(profileQualifier, "final"),
                            LOCAL_CLUSTER,
                            List.of(),
                            configuration,
                            foldContext,
                            exchangeSource::createExchangeSource,
                            exchangeSinkSupplier
                        ),
                        coordinatorPlan,
                        localListener.acquireCompute()
                    );
                    // starts computes on data nodes on the main cluster
                    if (localConcreteIndices != null && localConcreteIndices.indices().length > 0) {
                        final var dataNodesListener = localListener.acquireCompute();
                        dataNodeComputeHandler.startComputeOnDataNodes(
                            sessionId,
                            LOCAL_CLUSTER,
                            rootTask,
                            configuration,
                            dataNodePlan,
                            Set.of(localConcreteIndices.indices()),
                            localOriginalIndices,
                            exchangeSource,
                            cancelQueryOnFailure,
                            ActionListener.wrap(r -> {
                                localClusterWasInterrupted.set(execInfo.isStopped());
                                execInfo.swapCluster(
                                    LOCAL_CLUSTER,
                                    (k, v) -> new EsqlExecutionInfo.Cluster.Builder(v).setTotalShards(r.getTotalShards())
                                        .setSuccessfulShards(r.getSuccessfulShards())
                                        .setSkippedShards(r.getSkippedShards())
                                        .setFailedShards(r.getFailedShards())
                                        .setFailures(r.failures)
                                        .build()
                                );
                                dataNodesListener.onResponse(r.getCompletionInfo());
                            }, e -> {
                                if (configuration.allowPartialResults() && EsqlCCSUtils.canAllowPartial(e)) {
                                    execInfo.swapCluster(
                                        LOCAL_CLUSTER,
                                        (k, v) -> new EsqlExecutionInfo.Cluster.Builder(v).setStatus(
                                            EsqlExecutionInfo.Cluster.Status.PARTIAL
                                        ).setFailures(List.of(new ShardSearchFailure(e))).build()
                                    );
                                    dataNodesListener.onResponse(DriverCompletionInfo.EMPTY);
                                } else {
                                    dataNodesListener.onFailure(e);
                                }
                            })
                        );
                    }
                }
                // starts computes on remote clusters
                final var remoteClusters = clusterComputeHandler.getRemoteClusters(clusterToConcreteIndices, clusterToOriginalIndices);
                for (ClusterComputeHandler.RemoteCluster cluster : remoteClusters) {
                    if (execInfo.getCluster(cluster.clusterAlias()).getStatus() != EsqlExecutionInfo.Cluster.Status.RUNNING) {
                        // if the cluster is already in the terminal state from the planning stage, no need to call it
                        continue;
                    }
                    clusterComputeHandler.startComputeOnRemoteCluster(
                        sessionId,
                        rootTask,
                        configuration,
                        dataNodePlan,
                        exchangeSource,
                        cluster,
                        cancelQueryOnFailure,
                        execInfo,
                        computeListener.acquireCompute().delegateResponse((l, ex) -> {
                            /*
                             * At various points, when collecting failures before sending a response, we manually check
                             * if an ex is a transport error and if it is, we unwrap it. Because we're wrapping an ex
                             * in RemoteException, the checks fail and unwrapping does not happen. We offload the
                             * unwrapping to here.
                             *
                             * Note: The other error we explicitly check for is TaskCancelledException which is never
                             * wrapped.
                             */
                            if (ex instanceof TransportException te) {
                                l.onFailure(new RemoteException(cluster.clusterAlias(), FailureCollector.unwrapTransportException(te)));
                            } else {
                                l.onFailure(new RemoteException(cluster.clusterAlias(), ex));
                            }
                        })
                    );
                }
            }
        }
    }

    // For queries like: FROM logs* | LIMIT 0 (including cross-cluster LIMIT 0 queries)
    private static void updateShardCountForCoordinatorOnlyQuery(EsqlExecutionInfo execInfo) {
        if (execInfo.isCrossClusterSearch()) {
            for (String clusterAlias : execInfo.clusterAliases()) {
                execInfo.swapCluster(
                    clusterAlias,
                    (k, v) -> new EsqlExecutionInfo.Cluster.Builder(v).setTotalShards(0)
                        .setSuccessfulShards(0)
                        .setSkippedShards(0)
                        .setFailedShards(0)
                        .build()
                );
            }
        }
    }

    // For queries like: FROM logs* | LIMIT 0 (including cross-cluster LIMIT 0 queries)
    private static void updateExecutionInfoAfterCoordinatorOnlyQuery(EsqlExecutionInfo execInfo) {
        execInfo.markEndQuery();  // TODO: revisit this time recording model as part of INLINESTATS improvements
        if (execInfo.isCrossClusterSearch()) {
            assert execInfo.planningTookTime() != null : "Planning took time should be set on EsqlExecutionInfo but is null";
            for (String clusterAlias : execInfo.clusterAliases()) {
                execInfo.swapCluster(clusterAlias, (k, v) -> {
                    var builder = new EsqlExecutionInfo.Cluster.Builder(v).setTook(execInfo.overallTook());
                    if (v.getStatus() == EsqlExecutionInfo.Cluster.Status.RUNNING) {
                        builder.setStatus(EsqlExecutionInfo.Cluster.Status.SUCCESSFUL);
                    }
                    return builder.build();
                });
            }
        }
    }

    void runCompute(CancellableTask task, ComputeContext context, PhysicalPlan plan, ActionListener<DriverCompletionInfo> listener) {
        listener = ActionListener.runBefore(listener, () -> Releasables.close(context.searchContexts()));
        List<EsPhysicalOperationProviders.ShardContext> contexts = new ArrayList<>(context.searchContexts().size());
        for (int i = 0; i < context.searchContexts().size(); i++) {
            SearchContext searchContext = context.searchContexts().get(i);
            var searchExecutionContext = new SearchExecutionContext(searchContext.getSearchExecutionContext()) {

                @Override
                public SourceProvider createSourceProvider() {
                    return new ReinitializingSourceProvider(super::createSourceProvider);
                }
            };
            contexts.add(
                new EsPhysicalOperationProviders.DefaultShardContext(
                    i,
                    searchContext,
                    searchExecutionContext,
                    searchContext.request().getAliasFilter()
                )
            );
        }
        EsPhysicalOperationProviders physicalOperationProviders = new EsPhysicalOperationProviders(
            context.foldCtx(),
            contexts,
            searchService.getIndicesService().getAnalysis(),
            defaultDataPartitioning
        );
        try {
            LocalExecutionPlanner planner = new LocalExecutionPlanner(
                context.sessionId(),
                context.clusterAlias(),
                task,
                bigArrays,
                blockFactory,
                clusterService.getSettings(),
                context.configuration(),
                context.exchangeSourceSupplier(),
                context.exchangeSinkSupplier(),
                enrichLookupService,
                lookupFromIndexService,
                inferenceRunner,
                physicalOperationProviders,
                contexts
            );

            LOGGER.debug("Received physical plan:\n{}", plan);

            var localPlan = PlannerUtils.localPlan(context.searchExecutionContexts(), context.configuration(), context.foldCtx(), plan);
            // the planner will also set the driver parallelism in LocalExecutionPlanner.LocalExecutionPlan (used down below)
            // it's doing this in the planning of EsQueryExec (the source of the data)
            // see also EsPhysicalOperationProviders.sourcePhysicalOperation
            LocalExecutionPlanner.LocalExecutionPlan localExecutionPlan = planner.plan(context.description(), context.foldCtx(), localPlan);
            if (LOGGER.isDebugEnabled()) {
                LOGGER.debug("Local execution plan:\n{}", localExecutionPlan.describe());
            }
<<<<<<< HEAD
            drivers = localExecutionPlan.createDrivers(context.sessionId());
            // After creating the drivers (and therefore, the operators), we can safely decrement the reference count since the operators
            // will hold a reference to the contexts where relevant.
            contexts.forEach(RefCounted::decRef);
=======
            var drivers = localExecutionPlan.createDrivers(context.sessionId());
>>>>>>> 126e8cc5
            if (drivers.isEmpty()) {
                throw new IllegalStateException("no drivers created");
            }
            LOGGER.debug("using {} drivers", drivers.size());
            driverRunner.executeDrivers(
                task,
                drivers,
                transportService.getThreadPool().executor(ESQL_WORKER_THREAD_POOL_NAME),
                ActionListener.releaseAfter(listener.map(ignored -> {
                    if (context.configuration().profile()) {
                        return DriverCompletionInfo.includingProfiles(
                            drivers,
                            context.description(),
                            clusterService.getClusterName().value(),
                            transportService.getLocalNode().getName(),
                            localPlan.toString()
                        );
                    } else {
                        return DriverCompletionInfo.excludingProfiles(drivers);
                    }
                }), () -> Releasables.close(drivers))
            );
        } catch (Exception e) {
            listener.onFailure(e);
        }
    }

    static PhysicalPlan reductionPlan(ExchangeSinkExec plan, boolean enable) {
        PhysicalPlan reducePlan = new ExchangeSourceExec(plan.source(), plan.output(), plan.isIntermediateAgg());
        if (enable) {
            PhysicalPlan p = PlannerUtils.reductionPlan(plan);
            if (p != null) {
                reducePlan = p.replaceChildren(List.of(reducePlan));
            }
        }
        return new ExchangeSinkExec(plan.source(), plan.output(), plan.isIntermediateAgg(), reducePlan);
    }

    String newChildSession(String session) {
        return session + "/" + childSessionIdGenerator.incrementAndGet();
    }

    String profileDescription(String qualifier, String label) {
        return qualifier == null ? label : qualifier + "." + label;
    }

    Runnable cancelQueryOnFailure(CancellableTask task) {
        return new RunOnce(() -> {
            LOGGER.debug("cancelling ESQL task {} on failure", task);
            transportService.getTaskManager().cancelTaskAndDescendants(task, "cancelled on failure", false, ActionListener.noop());
        });
    }

    CancellableTask createGroupTask(Task parentTask, Supplier<String> description) throws TaskCancelledException {
        final TaskManager taskManager = transportService.getTaskManager();
        try (var ignored = transportService.getThreadPool().getThreadContext().newTraceContext()) {
            return (CancellableTask) taskManager.register(
                "transport",
                "esql_compute_group",
                new ComputeGroupTaskRequest(parentTask.taskInfo(transportService.getLocalNode().getId(), false).taskId(), description)
            );
        }
    }

    private static class ComputeGroupTaskRequest extends AbstractTransportRequest {
        private final Supplier<String> parentDescription;

        ComputeGroupTaskRequest(TaskId parentTask, Supplier<String> description) {
            this.parentDescription = description;
            setParentTask(parentTask);
        }

        @Override
        public Task createTask(long id, String type, String action, TaskId parentTaskId, Map<String, String> headers) {
            assert parentTaskId.isSet();
            return new CancellableTask(id, type, action, "", parentTaskId, headers);
        }

        @Override
        public String getDescription() {
            return "group [" + parentDescription.get() + "]";
        }
    }
}<|MERGE_RESOLUTION|>--- conflicted
+++ resolved
@@ -584,14 +584,10 @@
             if (LOGGER.isDebugEnabled()) {
                 LOGGER.debug("Local execution plan:\n{}", localExecutionPlan.describe());
             }
-<<<<<<< HEAD
-            drivers = localExecutionPlan.createDrivers(context.sessionId());
+            var drivers = localExecutionPlan.createDrivers(context.sessionId());
             // After creating the drivers (and therefore, the operators), we can safely decrement the reference count since the operators
             // will hold a reference to the contexts where relevant.
             contexts.forEach(RefCounted::decRef);
-=======
-            var drivers = localExecutionPlan.createDrivers(context.sessionId());
->>>>>>> 126e8cc5
             if (drivers.isEmpty()) {
                 throw new IllegalStateException("no drivers created");
             }

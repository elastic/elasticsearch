--- conflicted
+++ resolved
@@ -247,31 +247,15 @@
             ) {
                 runCompute(rootTask, computeContext, finalMainPlan, localListener.acquireCompute());
 
-<<<<<<< HEAD
-            for (PhysicalPlan subplan : subplans) {
-                var childSessionId = newChildSession(sessionId);
-                ExchangeSinkHandler exchangeSink = exchangeService.createSinkHandler(childSessionId, queryPragmas.exchangeBufferSize());
-                // funnel sub plan pages into the main plan exchange source
-                mainExchangeSource.addRemoteSink(exchangeSink::fetchPageAsync, true, () -> {}, 1, ActionListener.noop());
-                executePlan(childSessionId, rootTask, subplan, configuration, foldContext, execInfo, ActionListener.wrap(result -> {
-                    exchangeSink.addCompletionListener(
-                        ActionListener.running(() -> exchangeService.finishSinkHandler(childSessionId, null))
-                    );
-                }, e -> {
-                    exchangeService.finishSinkHandler(childSessionId, e);
-                    finalListener.onFailure(e);
-                }), () -> exchangeSink.createExchangeSink(() -> {}));
-=======
                 for (PhysicalPlan subplan : subplans) {
                     var childSessionId = newChildSession(sessionId);
                     ExchangeSinkHandler exchangeSink = exchangeService.createSinkHandler(childSessionId, queryPragmas.exchangeBufferSize());
                     // funnel sub plan pages into the main plan exchange source
                     mainExchangeSource.addRemoteSink(exchangeSink::fetchPageAsync, true, () -> {}, 1, ActionListener.noop());
                     var subPlanListener = localListener.acquireCompute();
-
                     executePlan(childSessionId, rootTask, subplan, configuration, foldContext, execInfo, ActionListener.wrap(result -> {
                         exchangeSink.addCompletionListener(
-                            ActionListener.running(() -> { exchangeService.finishSinkHandler(childSessionId, null); })
+                            ActionListener.running(() -> exchangeService.finishSinkHandler(childSessionId, null))
                         );
                         subPlanListener.onResponse(result.completionInfo());
                     }, e -> {
@@ -279,7 +263,6 @@
                         subPlanListener.onFailure(e);
                     }), () -> exchangeSink.createExchangeSink(() -> {}));
                 }
->>>>>>> 966d7225
             }
         }
     }

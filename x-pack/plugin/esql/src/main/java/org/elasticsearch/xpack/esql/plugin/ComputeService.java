/*
 * Copyright Elasticsearch B.V. and/or licensed to Elasticsearch B.V. under one
 * or more contributor license agreements. Licensed under the Elastic License
 * 2.0; you may not use this file except in compliance with the Elastic License
 * 2.0.
 */

package org.elasticsearch.xpack.esql.plugin;

import org.elasticsearch.ExceptionsHelper;
import org.elasticsearch.action.ActionListener;
import org.elasticsearch.action.OriginalIndices;
import org.elasticsearch.action.search.SearchRequest;
import org.elasticsearch.action.search.ShardSearchFailure;
import org.elasticsearch.cluster.RemoteException;
import org.elasticsearch.cluster.project.ProjectResolver;
import org.elasticsearch.cluster.service.ClusterService;
import org.elasticsearch.common.util.BigArrays;
import org.elasticsearch.common.util.concurrent.RunOnce;
import org.elasticsearch.compute.data.BlockFactory;
import org.elasticsearch.compute.data.Page;
import org.elasticsearch.compute.lucene.EmptyIndexedByShardId;
import org.elasticsearch.compute.operator.Driver;
import org.elasticsearch.compute.operator.DriverCompletionInfo;
import org.elasticsearch.compute.operator.DriverTaskRunner;
import org.elasticsearch.compute.operator.FailureCollector;
import org.elasticsearch.compute.operator.exchange.ExchangeService;
import org.elasticsearch.compute.operator.exchange.ExchangeSink;
import org.elasticsearch.compute.operator.exchange.ExchangeSinkHandler;
import org.elasticsearch.compute.operator.exchange.ExchangeSourceHandler;
import org.elasticsearch.core.RefCounted;
import org.elasticsearch.core.Releasable;
import org.elasticsearch.core.Releasables;
import org.elasticsearch.core.Tuple;
import org.elasticsearch.logging.LogManager;
import org.elasticsearch.logging.Logger;
import org.elasticsearch.search.SearchService;
import org.elasticsearch.tasks.CancellableTask;
import org.elasticsearch.tasks.Task;
import org.elasticsearch.tasks.TaskCancelledException;
import org.elasticsearch.tasks.TaskId;
import org.elasticsearch.tasks.TaskManager;
import org.elasticsearch.threadpool.ThreadPool;
import org.elasticsearch.transport.AbstractTransportRequest;
import org.elasticsearch.transport.RemoteClusterAware;
import org.elasticsearch.transport.TransportException;
import org.elasticsearch.transport.TransportService;
import org.elasticsearch.xpack.esql.action.EsqlExecutionInfo;
import org.elasticsearch.xpack.esql.action.EsqlQueryAction;
import org.elasticsearch.xpack.esql.core.expression.Attribute;
import org.elasticsearch.xpack.esql.core.expression.FoldContext;
import org.elasticsearch.xpack.esql.enrich.EnrichLookupService;
import org.elasticsearch.xpack.esql.enrich.LookupFromIndexService;
import org.elasticsearch.xpack.esql.inference.InferenceService;
import org.elasticsearch.xpack.esql.optimizer.LocalPhysicalOptimizerContext;
import org.elasticsearch.xpack.esql.plan.physical.ExchangeSinkExec;
import org.elasticsearch.xpack.esql.plan.physical.ExchangeSourceExec;
import org.elasticsearch.xpack.esql.plan.physical.OutputExec;
import org.elasticsearch.xpack.esql.plan.physical.PhysicalPlan;
import org.elasticsearch.xpack.esql.planner.EsPhysicalOperationProviders;
import org.elasticsearch.xpack.esql.planner.LocalExecutionPlanner;
import org.elasticsearch.xpack.esql.planner.PlannerSettings;
import org.elasticsearch.xpack.esql.planner.PlannerUtils;
import org.elasticsearch.xpack.esql.session.Configuration;
import org.elasticsearch.xpack.esql.session.EsqlCCSUtils;
import org.elasticsearch.xpack.esql.session.Result;

import java.util.ArrayList;
import java.util.Collections;
import java.util.List;
import java.util.Map;
import java.util.Set;
import java.util.concurrent.atomic.AtomicBoolean;
import java.util.concurrent.atomic.AtomicLong;
import java.util.function.Function;
import java.util.function.Supplier;

import static org.elasticsearch.xpack.esql.plugin.EsqlPlugin.ESQL_WORKER_THREAD_POOL_NAME;

/**
 * Once query is parsed and validated it is scheduled for execution by {@code org.elasticsearch.xpack.esql.plugin.ComputeService#execute}
 * This method is responsible for splitting physical plan into coordinator and data node plans.
 * <p>
 * Coordinator plan is immediately executed locally (using {@code org.elasticsearch.xpack.esql.plugin.ComputeService#runCompute})
 * and is prepared to collect and merge pages from data nodes into the final query result.
 * <p>
 * Data node plan is passed to {@code org.elasticsearch.xpack.esql.plugin.DataNodeComputeHandler#startComputeOnDataNodes}
 * that is responsible for
 * <ul>
 * <li>
 *     Determining list of nodes that contain shards referenced by the query with
 *     {@code org.elasticsearch.xpack.esql.plugin.DataNodeRequestSender#searchShards}
 * </li>
 * <li>
 *     Each node in the list processed in
 *     {@code org.elasticsearch.xpack.esql.plugin.DataNodeComputeHandler#startComputeOnDataNodes}
 *     in order to
 *     <ul>
 *     <li>
 *         Open ExchangeSink on the target data node and link it with local ExchangeSource for the query
 *         using `internal:data/read/esql/open_exchange` transport request.
 *         {@see org.elasticsearch.compute.operator.exchange.ExchangeService#openExchange}
 *     </li>
 *     <li>
 *         Start data node plan execution on the target data node
 *         using `indices:data/read/esql/data` transport request
 *         {@see org.elasticsearch.xpack.esql.plugin.DataNodeComputeHandler#messageReceived}
 *         {@see org.elasticsearch.xpack.esql.plugin.DataNodeComputeHandler#runComputeOnDataNode}
 *     </li>
 *     <li>
 *         While coordinator plan executor is running it will read data from ExchangeSource that will poll pages
 *         from linked ExchangeSink on target data nodes or notify them that data set is already completed
 *         (for example when running FROM * | LIMIT 10 type of query) or query is canceled
 *         using `internal:data/read/esql/exchange` transport requests.
 *         {@see org.elasticsearch.compute.operator.exchange.ExchangeService.ExchangeTransportAction#messageReceived}
 *     </li>
 *     </ul>
 * </li>
 * </ul>
 */
public class ComputeService {
    public static final String DATA_DESCRIPTION = "data";
    public static final String REDUCE_DESCRIPTION = "node_reduce";
    public static final String DATA_ACTION_NAME = EsqlQueryAction.NAME + "/data";
    public static final String CLUSTER_ACTION_NAME = EsqlQueryAction.NAME + "/cluster";
    private static final String LOCAL_CLUSTER = RemoteClusterAware.LOCAL_CLUSTER_GROUP_KEY;

    private static final Logger LOGGER = LogManager.getLogger(ComputeService.class);
    private final SearchService searchService;
    private final BigArrays bigArrays;
    private final BlockFactory blockFactory;

    private final TransportService transportService;
    private final DriverTaskRunner driverRunner;
    private final EnrichLookupService enrichLookupService;
    private final LookupFromIndexService lookupFromIndexService;
    private final InferenceService inferenceService;
    private final ClusterService clusterService;
    private final ProjectResolver projectResolver;
    private final AtomicLong childSessionIdGenerator = new AtomicLong();
    private final DataNodeComputeHandler dataNodeComputeHandler;
    private final ClusterComputeHandler clusterComputeHandler;
    private final ExchangeService exchangeService;
    private final PlannerSettings plannerSettings;

    @SuppressWarnings("this-escape")
    public ComputeService(
        TransportActionServices transportActionServices,
        EnrichLookupService enrichLookupService,
        LookupFromIndexService lookupFromIndexService,
        ThreadPool threadPool,
        BigArrays bigArrays,
        BlockFactory blockFactory
    ) {
        this.searchService = transportActionServices.searchService();
        this.transportService = transportActionServices.transportService();
        this.exchangeService = transportActionServices.exchangeService();
        this.bigArrays = bigArrays.withCircuitBreaking();
        this.blockFactory = blockFactory;
        var esqlExecutor = threadPool.executor(ThreadPool.Names.SEARCH);
        this.driverRunner = new DriverTaskRunner(transportService, esqlExecutor);
        this.enrichLookupService = enrichLookupService;
        this.lookupFromIndexService = lookupFromIndexService;
        this.inferenceService = transportActionServices.inferenceService();
        this.clusterService = transportActionServices.clusterService();
        this.projectResolver = transportActionServices.projectResolver();
        this.dataNodeComputeHandler = new DataNodeComputeHandler(
            this,
            clusterService,
            projectResolver,
            searchService,
            transportService,
            exchangeService,
            esqlExecutor
        );
        this.clusterComputeHandler = new ClusterComputeHandler(
            this,
            exchangeService,
            transportService,
            esqlExecutor,
            dataNodeComputeHandler
        );
        this.plannerSettings = transportActionServices.plannerSettings();
    }

    PlannerSettings plannerSettings() {
        return plannerSettings;
    }

    public void execute(
        String sessionId,
        CancellableTask rootTask,
        EsqlFlags flags,
        PhysicalPlan physicalPlan,
        Configuration configuration,
        FoldContext foldContext,
        EsqlExecutionInfo execInfo,
        ActionListener<Result> listener
    ) {
        assert ThreadPool.assertCurrentThreadPool(
            EsqlPlugin.ESQL_WORKER_THREAD_POOL_NAME,
            ThreadPool.Names.SYSTEM_READ,
            ThreadPool.Names.SEARCH,
            ThreadPool.Names.SEARCH_COORDINATION
        );
        Tuple<List<PhysicalPlan>, PhysicalPlan> subplansAndMainPlan = PlannerUtils.breakPlanIntoSubPlansAndMainPlan(physicalPlan);

        List<PhysicalPlan> subplans = subplansAndMainPlan.v1();

        // we have no sub plans, so we can just execute the given plan
        if (subplans == null || subplans.isEmpty()) {
            executePlan(sessionId, rootTask, flags, physicalPlan, configuration, foldContext, execInfo, null, listener, null);
            return;
        }

        final List<Page> collectedPages = Collections.synchronizedList(new ArrayList<>());
        PhysicalPlan mainPlan = new OutputExec(subplansAndMainPlan.v2(), collectedPages::add);

        listener = listener.delegateResponse((l, e) -> {
            collectedPages.forEach(p -> Releasables.closeExpectNoException(p::releaseBlocks));
            l.onFailure(e);
        });

        var mainSessionId = newChildSession(sessionId);
        QueryPragmas queryPragmas = configuration.pragmas();

        ExchangeSourceHandler mainExchangeSource = new ExchangeSourceHandler(
            queryPragmas.exchangeBufferSize(),
            transportService.getThreadPool().executor(ThreadPool.Names.SEARCH)
        );

        exchangeService.addExchangeSourceHandler(mainSessionId, mainExchangeSource);
        try (var ignored = mainExchangeSource.addEmptySink()) {
            var finalListener = ActionListener.runBefore(listener, () -> exchangeService.removeExchangeSourceHandler(sessionId));
            var computeContext = new ComputeContext(
                mainSessionId,
                "main.final",
                LOCAL_CLUSTER,
                flags,
                EmptyIndexedByShardId.instance(),
                configuration,
                foldContext,
                mainExchangeSource::createExchangeSource,
                null
            );

            Runnable cancelQueryOnFailure = cancelQueryOnFailure(rootTask);

            try (
                ComputeListener localListener = new ComputeListener(
                    transportService.getThreadPool(),
                    cancelQueryOnFailure,
                    finalListener.map(profiles -> {
                        execInfo.markEndQuery();
                        return new Result(mainPlan.output(), collectedPages, profiles, execInfo);
                    })
                )
            ) {
                runCompute(rootTask, computeContext, mainPlan, localListener.acquireCompute());

                for (int i = 0; i < subplans.size(); i++) {
                    var subplan = subplans.get(i);
                    var childSessionId = newChildSession(sessionId);
                    ExchangeSinkHandler exchangeSink = exchangeService.createSinkHandler(childSessionId, queryPragmas.exchangeBufferSize());
                    // funnel sub plan pages into the main plan exchange source
                    mainExchangeSource.addRemoteSink(exchangeSink::fetchPageAsync, true, () -> {}, 1, ActionListener.noop());
                    var subPlanListener = localListener.acquireCompute();

                    executePlan(
                        childSessionId,
                        rootTask,
                        flags,
                        subplan,
                        configuration,
                        foldContext,
                        execInfo,
                        "subplan-" + i,
                        ActionListener.wrap(result -> {
                            exchangeSink.addCompletionListener(
                                ActionListener.running(() -> { exchangeService.finishSinkHandler(childSessionId, null); })
                            );
                            subPlanListener.onResponse(result.completionInfo());
                        }, e -> {
                            exchangeService.finishSinkHandler(childSessionId, e);
                            subPlanListener.onFailure(e);
                        }),
                        () -> exchangeSink.createExchangeSink(() -> {})
                    );
                }
            }
        }
    }

    public void executePlan(
        String sessionId,
        CancellableTask rootTask,
        EsqlFlags flags,
        PhysicalPlan physicalPlan,
        Configuration configuration,
        FoldContext foldContext,
        EsqlExecutionInfo execInfo,
        String profileQualifier,
        ActionListener<Result> listener,
        Supplier<ExchangeSink> exchangeSinkSupplier
    ) {
        Tuple<PhysicalPlan, PhysicalPlan> coordinatorAndDataNodePlan = PlannerUtils.breakPlanBetweenCoordinatorAndDataNode(
            physicalPlan,
            configuration
        );
        final List<Page> collectedPages = Collections.synchronizedList(new ArrayList<>());
        listener = listener.delegateResponse((l, e) -> {
            collectedPages.forEach(p -> Releasables.closeExpectNoException(p::releaseBlocks));
            l.onFailure(e);
        });
        PhysicalPlan coordinatorPlan = coordinatorAndDataNodePlan.v1();

        if (exchangeSinkSupplier == null) {
            coordinatorPlan = new OutputExec(coordinatorAndDataNodePlan.v1(), collectedPages::add);
        }

        PhysicalPlan dataNodePlan = coordinatorAndDataNodePlan.v2();
        if (dataNodePlan != null && dataNodePlan instanceof ExchangeSinkExec == false) {
            assert false : "expected data node plan starts with an ExchangeSink; got " + dataNodePlan;
            listener.onFailure(new IllegalStateException("expected data node plan starts with an ExchangeSink; got " + dataNodePlan));
            return;
        }
        Map<String, OriginalIndices> clusterToConcreteIndices = transportService.getRemoteClusterService()
            .groupIndices(SearchRequest.DEFAULT_INDICES_OPTIONS, PlannerUtils.planConcreteIndices(physicalPlan).toArray(String[]::new));
        QueryPragmas queryPragmas = configuration.pragmas();
        Runnable cancelQueryOnFailure = cancelQueryOnFailure(rootTask);
        if (dataNodePlan == null) {
            if (clusterToConcreteIndices.values().stream().allMatch(v -> v.indices().length == 0) == false) {
                String error = "expected no concrete indices without data node plan; got " + clusterToConcreteIndices;
                assert false : error;
                listener.onFailure(new IllegalStateException(error));
                return;
            }
            var computeContext = new ComputeContext(
                newChildSession(sessionId),
                profileDescription(profileQualifier, "single"),
                LOCAL_CLUSTER,
                flags,
                EmptyIndexedByShardId.instance(),
                configuration,
                foldContext,
                null,
                exchangeSinkSupplier
            );
            updateShardCountForCoordinatorOnlyQuery(execInfo);
            try (
                var computeListener = new ComputeListener(
                    transportService.getThreadPool(),
                    cancelQueryOnFailure,
                    listener.map(completionInfo -> {
                        updateExecutionInfoAfterCoordinatorOnlyQuery(execInfo);
                        return new Result(physicalPlan.output(), collectedPages, completionInfo, execInfo);
                    })
                )
            ) {
                runCompute(rootTask, computeContext, coordinatorPlan, computeListener.acquireCompute());
                return;
            }
        } else {
            if (clusterToConcreteIndices.values().stream().allMatch(v -> v.indices().length == 0)) {
                var error = "expected concrete indices with data node plan but got empty; data node plan " + dataNodePlan;
                assert false : error;
                listener.onFailure(new IllegalStateException(error));
                return;
            }
        }
        Map<String, OriginalIndices> clusterToOriginalIndices = transportService.getRemoteClusterService()
            .groupIndices(SearchRequest.DEFAULT_INDICES_OPTIONS, PlannerUtils.planOriginalIndices(physicalPlan));
        var localOriginalIndices = clusterToOriginalIndices.remove(LOCAL_CLUSTER);
        var localConcreteIndices = clusterToConcreteIndices.remove(LOCAL_CLUSTER);
        /*
         * Grab the output attributes here, so we can pass them to
         * the listener without holding on to a reference to the
         * entire plan.
         */
        List<Attribute> outputAttributes = physicalPlan.output();
        var exchangeSource = new ExchangeSourceHandler(
            queryPragmas.exchangeBufferSize(),
            transportService.getThreadPool().executor(ThreadPool.Names.SEARCH)
        );
        listener = ActionListener.runBefore(listener, () -> exchangeService.removeExchangeSourceHandler(sessionId));
        exchangeService.addExchangeSourceHandler(sessionId, exchangeSource);
        try (
            var computeListener = new ComputeListener(
                transportService.getThreadPool(),
                cancelQueryOnFailure,
                listener.delegateFailureAndWrap((l, completionInfo) -> {
                    failIfAllShardsFailed(execInfo, collectedPages);
                    execInfo.markEndQuery();
                    l.onResponse(new Result(outputAttributes, collectedPages, completionInfo, execInfo));
                })
            )
        ) {
            try (Releasable ignored = exchangeSource.addEmptySink()) {
                // run compute on the coordinator
                final AtomicBoolean localClusterWasInterrupted = new AtomicBoolean();
                try (
                    var localListener = new ComputeListener(
                        transportService.getThreadPool(),
                        cancelQueryOnFailure,
                        computeListener.acquireCompute().delegateFailure((l, completionInfo) -> {
                            if (execInfo.clusterInfo.containsKey(LOCAL_CLUSTER)) {
                                execInfo.swapCluster(LOCAL_CLUSTER, (k, v) -> {
                                    var tookTime = execInfo.tookSoFar();
                                    var builder = new EsqlExecutionInfo.Cluster.Builder(v).setTook(tookTime);
                                    if (execInfo.isMainPlan() && v.getStatus() == EsqlExecutionInfo.Cluster.Status.RUNNING) {
                                        final Integer failedShards = execInfo.getCluster(LOCAL_CLUSTER).getFailedShards();
                                        // Set the local cluster status (including the final driver) to partial if the query was stopped
                                        // or encountered resolution or execution failures.
                                        var status = localClusterWasInterrupted.get()
                                            || (failedShards != null && failedShards > 0)
                                            || v.getFailures().isEmpty() == false
                                                ? EsqlExecutionInfo.Cluster.Status.PARTIAL
                                                : EsqlExecutionInfo.Cluster.Status.SUCCESSFUL;
                                        builder.setStatus(status);
                                    }
                                    return builder.build();
                                });
                            }
                            l.onResponse(completionInfo);
                        })
                    )
                ) {
                    runCompute(
                        rootTask,
                        new ComputeContext(
                            sessionId,
                            profileDescription(profileQualifier, "final"),
                            LOCAL_CLUSTER,
                            flags,
                            EmptyIndexedByShardId.instance(),
                            configuration,
                            foldContext,
                            exchangeSource::createExchangeSource,
                            exchangeSinkSupplier
                        ),
                        coordinatorPlan,
                        localListener.acquireCompute()
                    );
                    // starts computes on data nodes on the main cluster
                    if (localConcreteIndices != null && localConcreteIndices.indices().length > 0) {
                        final var dataNodesListener = localListener.acquireCompute();
                        dataNodeComputeHandler.startComputeOnDataNodes(
                            sessionId,
                            LOCAL_CLUSTER,
                            rootTask,
                            flags,
                            configuration,
                            dataNodePlan,
                            Set.of(localConcreteIndices.indices()),
                            localOriginalIndices,
                            exchangeSource,
                            cancelQueryOnFailure,
                            ActionListener.wrap(r -> {
                                localClusterWasInterrupted.set(execInfo.isStopped());
                                execInfo.swapCluster(
                                    LOCAL_CLUSTER,
                                    (k, v) -> new EsqlExecutionInfo.Cluster.Builder(v).setTotalShards(r.getTotalShards())
                                        .setSuccessfulShards(r.getSuccessfulShards())
                                        .setSkippedShards(r.getSkippedShards())
                                        .setFailedShards(r.getFailedShards())
                                        .addFailures(r.failures)
                                        .build()
                                );
                                dataNodesListener.onResponse(r.getCompletionInfo());
                            }, e -> {
                                if (configuration.allowPartialResults() && EsqlCCSUtils.canAllowPartial(e)) {
                                    execInfo.swapCluster(
                                        LOCAL_CLUSTER,
                                        (k, v) -> new EsqlExecutionInfo.Cluster.Builder(v).setStatus(
                                            EsqlExecutionInfo.Cluster.Status.PARTIAL
                                        ).addFailures(List.of(new ShardSearchFailure(e))).build()
                                    );
                                    dataNodesListener.onResponse(DriverCompletionInfo.EMPTY);
                                } else {
                                    dataNodesListener.onFailure(e);
                                }
                            })
                        );
                    }
                }
                // starts computes on remote clusters
                final var remoteClusters = clusterComputeHandler.getRemoteClusters(clusterToConcreteIndices, clusterToOriginalIndices);
                for (ClusterComputeHandler.RemoteCluster cluster : remoteClusters) {
                    if (execInfo.getCluster(cluster.clusterAlias()).getStatus() != EsqlExecutionInfo.Cluster.Status.RUNNING) {
                        // if the cluster is already in the terminal state from the planning stage, no need to call it
                        continue;
                    }
                    clusterComputeHandler.startComputeOnRemoteCluster(
                        sessionId,
                        rootTask,
                        configuration,
                        dataNodePlan,
                        exchangeSource,
                        cluster,
                        cancelQueryOnFailure,
                        execInfo,
                        computeListener.acquireCompute().delegateResponse((l, ex) -> {
                            /*
                             * At various points, when collecting failures before sending a response, we manually check
                             * if an ex is a transport error and if it is, we unwrap it. Because we're wrapping an ex
                             * in RemoteException, the checks fail and unwrapping does not happen. We offload the
                             * unwrapping to here.
                             *
                             * Note: The other error we explicitly check for is TaskCancelledException which is never
                             * wrapped.
                             */
                            if (ex instanceof TransportException te) {
                                l.onFailure(new RemoteException(cluster.clusterAlias(), FailureCollector.unwrapTransportException(te)));
                            } else {
                                l.onFailure(new RemoteException(cluster.clusterAlias(), ex));
                            }
                        })
                    );
                }
            }
        }
    }

    // For queries like: FROM logs* | LIMIT 0 (including cross-cluster LIMIT 0 queries)
    private static void updateShardCountForCoordinatorOnlyQuery(EsqlExecutionInfo execInfo) {
        if (execInfo.isCrossClusterSearch()) {
            for (String clusterAlias : execInfo.clusterAliases()) {
                execInfo.swapCluster(
                    clusterAlias,
                    (k, v) -> new EsqlExecutionInfo.Cluster.Builder(v).setTotalShards(0)
                        .setSuccessfulShards(0)
                        .setSkippedShards(0)
                        .setFailedShards(0)
                        .build()
                );
            }
        }
    }

    // For queries like: FROM logs* | LIMIT 0 (including cross-cluster LIMIT 0 queries)
    private static void updateExecutionInfoAfterCoordinatorOnlyQuery(EsqlExecutionInfo execInfo) {
        execInfo.markEndQuery();
        if (execInfo.isCrossClusterSearch() && execInfo.isMainPlan()) {
            assert execInfo.planningTookTime() != null : "Planning took time should be set on EsqlExecutionInfo but is null";
            for (String clusterAlias : execInfo.clusterAliases()) {
                execInfo.swapCluster(clusterAlias, (k, v) -> {
                    var builder = new EsqlExecutionInfo.Cluster.Builder(v).setTook(execInfo.overallTook());
                    if (v.getStatus() == EsqlExecutionInfo.Cluster.Status.RUNNING) {
                        builder.setStatus(EsqlExecutionInfo.Cluster.Status.SUCCESSFUL);
                    }
                    return builder.build();
                });
            }
        }
    }

    /**
     * If all of target shards excluding the skipped shards failed from the local or remote clusters, then we should fail the entire query
     * regardless of the partial_results configuration or skip_unavailable setting. This behavior doesn't fully align with the search API,
     * which doesn't consider the failures from the remote clusters when skip_unavailable is true.
     */
    static void failIfAllShardsFailed(EsqlExecutionInfo execInfo, List<Page> finalResults) {
        // do not fail if any final result has results
        if (finalResults.stream().anyMatch(p -> p.getPositionCount() > 0)) {
            return;
        }
        int totalFailedShards = 0;
        for (EsqlExecutionInfo.Cluster cluster : execInfo.clusterInfo.values()) {
            final Integer successfulShards = cluster.getSuccessfulShards();
            if (successfulShards != null && successfulShards > 0) {
                return;
            }
            if (cluster.getFailedShards() != null) {
                totalFailedShards += cluster.getFailedShards();
            }
        }
        if (totalFailedShards == 0) {
            return;
        }
        final var failureCollector = new FailureCollector();
        for (EsqlExecutionInfo.Cluster cluster : execInfo.clusterInfo.values()) {
            var failedShards = cluster.getFailedShards();
            if (failedShards != null && failedShards > 0) {
                assert cluster.getFailures().isEmpty() == false : "expected failures for cluster [" + cluster.getClusterAlias() + "]";
                for (ShardSearchFailure failure : cluster.getFailures()) {
                    if (failure.getCause() instanceof Exception e) {
                        failureCollector.unwrapAndCollect(e);
                    } else {
                        assert false : "unexpected failure: " + new AssertionError(failure.getCause());
                        failureCollector.unwrapAndCollect(failure);
                    }
                }
            }
        }
        ExceptionsHelper.reThrowIfNotNull(failureCollector.getFailure());
    }

    void runCompute(CancellableTask task, ComputeContext context, PhysicalPlan plan, ActionListener<DriverCompletionInfo> listener) {
        var shardContexts = context.searchContexts().map(ComputeSearchContext::shardContext);
        EsPhysicalOperationProviders physicalOperationProviders = new EsPhysicalOperationProviders(
            context.foldCtx(),
            shardContexts,
            searchService.getIndicesService().getAnalysis(),
            plannerSettings
        );

        try {
            LocalExecutionPlanner planner = new LocalExecutionPlanner(
                context.sessionId(),
                context.clusterAlias(),
                task,
                bigArrays,
                blockFactory,
                clusterService.getSettings(),
                context.configuration(),
                context.exchangeSourceSupplier(),
                context.exchangeSinkSupplier(),
                enrichLookupService,
                lookupFromIndexService,
                inferenceService,
                physicalOperationProviders
            );

            LOGGER.debug("Received physical plan for {}:\n{}", context.description(), plan);

            var localPlan = PlannerUtils.localPlan(
                plannerSettings,
                context.flags(),
                new ArrayList<>(context.searchExecutionContexts().collection()),
                context.configuration(),
                context.foldCtx(),
                plan
            );
            if (LOGGER.isDebugEnabled()) {
                LOGGER.debug("Local plan for {}:\n{}", context.description(), localPlan);
            }
            // the planner will also set the driver parallelism in LocalExecutionPlanner.LocalExecutionPlan (used down below)
            // it's doing this in the planning of EsQueryExec (the source of the data)
            // see also EsPhysicalOperationProviders.sourcePhysicalOperation
<<<<<<< HEAD
            LocalExecutionPlanner.LocalExecutionPlan localExecutionPlan = planner.plan(
                context.description(),
                context.foldCtx(),
                localPlan,
                shardContexts
            );
=======
            var localExecutionPlan = planner.plan(context.description(), context.foldCtx(), plannerSettings, localPlan);
>>>>>>> ad0967a2
            if (LOGGER.isDebugEnabled()) {
                LOGGER.debug("Local execution plan for {}:\n{}", context.description(), localExecutionPlan.describe());
            }
            var drivers = localExecutionPlan.createDrivers(context.sessionId());
            // Note that the drivers themselves do not hold a reference to the search contexts, but rather, these are held (and therefore
            // incremented) by the source operators, and the DocVectors. Since The contexts are pre-created with a count of 1, and then
            // incremented by the relevant source operators, after creating the *data* drivers (and therefore, the source operators), we can
            // safely decrement the reference count so only the source operators and doc vectors control when these will be released.
            // Note that only the data drivers will increment the reference count when created, hence the if below.
            if (context.description().equals(DATA_DESCRIPTION)) {
                shardContexts.collection().forEach(RefCounted::decRef);
            }
            if (drivers.isEmpty()) {
                throw new IllegalStateException("no drivers created");
            }
            LOGGER.debug("using {} drivers", drivers.size());
            ActionListener<Void> driverListener = addCompletionInfo(listener, drivers, context, localPlan);
            driverRunner.executeDrivers(
                task,
                drivers,
                transportService.getThreadPool().executor(ESQL_WORKER_THREAD_POOL_NAME),
                ActionListener.releaseAfter(driverListener, () -> Releasables.close(drivers))
            );
        } catch (Exception e) {
            Releasables.close(context.searchContexts().collection());
            LOGGER.debug("Error in ComputeService.runCompute for : " + context.description());
            listener.onFailure(e);
        }
    }

    ActionListener<Void> addCompletionInfo(
        ActionListener<DriverCompletionInfo> listener,
        List<Driver> drivers,
        ComputeContext context,
        PhysicalPlan localPlan
    ) {
        /*
         * We *really* don't want to close over the localPlan because it can
         * be quite large, and it isn't tracked.
         */
        boolean needPlanString = LOGGER.isDebugEnabled() || context.configuration().profile();
        String planString = needPlanString ? localPlan.toString() : null;
        return listener.map(ignored -> {
            if (LOGGER.isDebugEnabled()) {
                LOGGER.debug(
                    "finished {}",
                    DriverCompletionInfo.includingProfiles(
                        drivers,
                        context.description(),
                        clusterService.getClusterName().value(),
                        transportService.getLocalNode().getName(),
                        planString
                    )
                );
                /*
                 * planString *might* be null if we *just* set DEBUG to *after*
                 * we built the listener but before we got here. That's something
                 * we can live with.
                 */
            }
            if (context.configuration().profile()) {
                return DriverCompletionInfo.includingProfiles(
                    drivers,
                    context.description(),
                    clusterService.getClusterName().value(),
                    transportService.getLocalNode().getName(),
                    planString
                );
            } else {
                return DriverCompletionInfo.excludingProfiles(drivers);
            }
        });
    }

    static ReductionPlan reductionPlan(
        PlannerSettings plannerSettings,
        EsqlFlags flags,
        Configuration configuration,
        FoldContext foldCtx,
        ExchangeSinkExec originalPlan,
        boolean runNodeLevelReduction,
        boolean reduceNodeLateMaterialization
    ) {
        PhysicalPlan source = new ExchangeSourceExec(originalPlan.source(), originalPlan.output(), originalPlan.isIntermediateAgg());
        ReductionPlan defaultResult = new ReductionPlan(originalPlan.replaceChild(source), originalPlan);
        if (reduceNodeLateMaterialization == false && runNodeLevelReduction == false) {
            return defaultResult;
        }

        Function<PhysicalPlan, ReductionPlan> placePlanBetweenExchanges = p -> new ReductionPlan(
            originalPlan.replaceChild(p.replaceChildren(List.of(source))),
            originalPlan
        );
        // The default plan is just the exchange source piped directly into the exchange sink.
        return switch (PlannerUtils.reductionPlan(originalPlan)) {
            case PlannerUtils.TopNReduction topN when reduceNodeLateMaterialization ->
                // In the case of TopN, the source output type is replaced since we're pulling the FieldExtractExec to the reduction node,
                // so essential we are splitting the TopNExec into two parts, similar to other aggregations, but unlike other aggregations,
                // we also need the original plan, since we add the project in the reduction node.
                LateMaterializationPlanner.planReduceDriverTopN(
                    stats -> new LocalPhysicalOptimizerContext(plannerSettings, flags, configuration, foldCtx, stats),
                    originalPlan
                )
                    // Fallback to the behavior listed below, i.e., a regular top n reduction without loading new fields.
                    .orElseGet(() -> runNodeLevelReduction ? placePlanBetweenExchanges.apply(topN.plan()) : defaultResult);
            case PlannerUtils.TopNReduction topN when runNodeLevelReduction -> placePlanBetweenExchanges.apply(topN.plan());
            case PlannerUtils.ReducedPlan rp when runNodeLevelReduction -> placePlanBetweenExchanges.apply(rp.plan());
            default -> defaultResult;
        };
    }

    String newChildSession(String session) {
        return session + "/" + childSessionIdGenerator.incrementAndGet();
    }

    String profileDescription(String qualifier, String label) {
        return qualifier == null ? label : qualifier + "." + label;
    }

    Runnable cancelQueryOnFailure(CancellableTask task) {
        return new RunOnce(() -> {
            LOGGER.debug("cancelling ESQL task {} on failure", task);
            transportService.getTaskManager().cancelTaskAndDescendants(task, "cancelled on failure", false, ActionListener.noop());
        });
    }

    CancellableTask createGroupTask(Task parentTask, Supplier<String> description) throws TaskCancelledException {
        final TaskManager taskManager = transportService.getTaskManager();
        try (var ignored = transportService.getThreadPool().getThreadContext().newTraceContext()) {
            return (CancellableTask) taskManager.register(
                "transport",
                "esql_compute_group",
                new ComputeGroupTaskRequest(parentTask.taskInfo(transportService.getLocalNode().getId(), false).taskId(), description)
            );
        }
    }

    public EsqlFlags createFlags() {
        return new EsqlFlags(clusterService.getClusterSettings());
    }

    private static class ComputeGroupTaskRequest extends AbstractTransportRequest {
        private final Supplier<String> parentDescription;

        ComputeGroupTaskRequest(TaskId parentTask, Supplier<String> description) {
            this.parentDescription = description;
            setParentTask(parentTask);
        }

        @Override
        public Task createTask(long id, String type, String action, TaskId parentTaskId, Map<String, String> headers) {
            assert parentTaskId.isSet();
            return new CancellableTask(id, type, action, "", parentTaskId, headers);
        }

        @Override
        public String getDescription() {
            return "group [" + parentDescription.get() + "]";
        }
    }
}<|MERGE_RESOLUTION|>--- conflicted
+++ resolved
@@ -637,16 +637,7 @@
             // the planner will also set the driver parallelism in LocalExecutionPlanner.LocalExecutionPlan (used down below)
             // it's doing this in the planning of EsQueryExec (the source of the data)
             // see also EsPhysicalOperationProviders.sourcePhysicalOperation
-<<<<<<< HEAD
-            LocalExecutionPlanner.LocalExecutionPlan localExecutionPlan = planner.plan(
-                context.description(),
-                context.foldCtx(),
-                localPlan,
-                shardContexts
-            );
-=======
-            var localExecutionPlan = planner.plan(context.description(), context.foldCtx(), plannerSettings, localPlan);
->>>>>>> ad0967a2
+            var localExecutionPlan = planner.plan(context.description(), context.foldCtx(), plannerSettings, localPlan, shardContexts);
             if (LOGGER.isDebugEnabled()) {
                 LOGGER.debug("Local execution plan for {}:\n{}", context.description(), localExecutionPlan.describe());
             }

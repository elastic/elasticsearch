--- conflicted
+++ resolved
@@ -19,11 +19,8 @@
 import org.elasticsearch.common.util.concurrent.RunOnce;
 import org.elasticsearch.compute.data.BlockFactory;
 import org.elasticsearch.compute.data.Page;
-<<<<<<< HEAD
 import org.elasticsearch.compute.lucene.EmptyIndexedByShardId;
-=======
 import org.elasticsearch.compute.operator.Driver;
->>>>>>> 2faa7140
 import org.elasticsearch.compute.operator.DriverCompletionInfo;
 import org.elasticsearch.compute.operator.DriverTaskRunner;
 import org.elasticsearch.compute.operator.FailureCollector;
@@ -38,12 +35,6 @@
 import org.elasticsearch.logging.LogManager;
 import org.elasticsearch.logging.Logger;
 import org.elasticsearch.search.SearchService;
-<<<<<<< HEAD
-=======
-import org.elasticsearch.search.internal.SearchContext;
-import org.elasticsearch.search.lookup.SourceFilter;
-import org.elasticsearch.search.lookup.SourceProvider;
->>>>>>> 2faa7140
 import org.elasticsearch.tasks.CancellableTask;
 import org.elasticsearch.tasks.Task;
 import org.elasticsearch.tasks.TaskCancelledException;
@@ -615,7 +606,6 @@
         ExceptionsHelper.reThrowIfNotNull(failureCollector.getFailure());
     }
 
-<<<<<<< HEAD
     void runCompute(
         CancellableTask task,
         ComputeContext context,
@@ -624,29 +614,6 @@
         ActionListener<DriverCompletionInfo> listener
     ) {
         var shardContexts = context.searchContexts().map(ComputeSearchContext::shardContext);
-=======
-    void runCompute(CancellableTask task, ComputeContext context, PhysicalPlan plan, ActionListener<DriverCompletionInfo> listener) {
-        listener = ActionListener.runBefore(listener, () -> Releasables.close(context.searchContexts()));
-        List<EsPhysicalOperationProviders.ShardContext> contexts = new ArrayList<>(context.searchContexts().size());
-        for (int i = 0; i < context.searchContexts().size(); i++) {
-            SearchContext searchContext = context.searchContexts().get(i);
-            var searchExecutionContext = new SearchExecutionContext(searchContext.getSearchExecutionContext()) {
-
-                @Override
-                public SourceProvider createSourceProvider(SourceFilter sourceFilter) {
-                    return new ReinitializingSourceProvider(super::createSourceProvider);
-                }
-            };
-            contexts.add(
-                new EsPhysicalOperationProviders.DefaultShardContext(
-                    i,
-                    searchContext,
-                    searchExecutionContext,
-                    searchContext.request().getAliasFilter()
-                )
-            );
-        }
->>>>>>> 2faa7140
         EsPhysicalOperationProviders physicalOperationProviders = new EsPhysicalOperationProviders(
             context.foldCtx(),
             shardContexts,
@@ -721,18 +688,6 @@
         }
     }
 
-<<<<<<< HEAD
-    static PhysicalPlan reductionPlan(
-        EsqlFlags flags,
-        Configuration configuration,
-        FoldContext foldCtx,
-        ExchangeSinkExec plan,
-        ReductionPlanFeatures features
-    ) {
-        PhysicalPlan source = new ExchangeSourceExec(plan.source(), plan.output(), plan.isIntermediateAgg());
-        if (features == ReductionPlanFeatures.DISABLED) {
-            return plan.replaceChild(source);
-=======
     ActionListener<Void> addCompletionInfo(
         ActionListener<DriverCompletionInfo> listener,
         List<Driver> drivers,
@@ -777,14 +732,16 @@
         });
     }
 
-    static PhysicalPlan reductionPlan(ExchangeSinkExec plan, boolean enable) {
-        PhysicalPlan reducePlan = new ExchangeSourceExec(plan.source(), plan.output(), plan.isIntermediateAgg());
-        if (enable) {
-            PhysicalPlan p = PlannerUtils.reductionPlan(plan);
-            if (p != null) {
-                reducePlan = p.replaceChildren(List.of(reducePlan));
-            }
->>>>>>> 2faa7140
+    static PhysicalPlan reductionPlan(
+        EsqlFlags flags,
+        Configuration configuration,
+        FoldContext foldCtx,
+        ExchangeSinkExec plan,
+        ReductionPlanFeatures features
+    ) {
+        PhysicalPlan source = new ExchangeSourceExec(plan.source(), plan.output(), plan.isIntermediateAgg());
+        if (features == ReductionPlanFeatures.DISABLED) {
+            return plan.replaceChild(source);
         }
 
         PhysicalPlan newPlan = switch (PlannerUtils.reductionPlan(plan)) {
@@ -794,7 +751,6 @@
                 // so essential we are splitting the TopNExec into two parts, similar to other aggregations, but unlike other aggregations,
                 // we also need the original plan, since we add the project in the reduction node.
                 PlannerUtils.planReduceDriverTopN(flags, configuration, foldCtx, plan)
-                    .filter(unused -> features != ReductionPlanFeatures.DISABLED)
                     .orElseGet(() -> plan.replaceChildren(List.of(source)));
             case PlannerUtils.ReducedPlan rp -> features == ReductionPlanFeatures.DIFFERENT_NODE
                 ? rp.plan().replaceChildren(List.of(source))

/*
 * Copyright Elasticsearch B.V. and/or licensed to Elasticsearch B.V. under one
 * or more contributor license agreements. Licensed under the Elastic License
 * 2.0; you may not use this file except in compliance with the Elastic License
 * 2.0.
 */

package org.elasticsearch.xpack.esql.plugin;

import org.elasticsearch.TransportVersion;
import org.elasticsearch.TransportVersions;
import org.elasticsearch.action.ActionListener;
import org.elasticsearch.action.ActionListenerResponseHandler;
import org.elasticsearch.action.ActionRunnable;
import org.elasticsearch.action.OriginalIndices;
import org.elasticsearch.action.support.ChannelActionListener;
import org.elasticsearch.action.support.RefCountingRunnable;
import org.elasticsearch.cluster.node.DiscoveryNode;
import org.elasticsearch.compute.operator.DriverProfile;
import org.elasticsearch.compute.operator.exchange.ExchangeService;
import org.elasticsearch.compute.operator.exchange.ExchangeSink;
import org.elasticsearch.compute.operator.exchange.ExchangeSinkHandler;
import org.elasticsearch.compute.operator.exchange.ExchangeSourceHandler;
import org.elasticsearch.core.IOUtils;
import org.elasticsearch.core.Releasable;
import org.elasticsearch.index.Index;
import org.elasticsearch.index.shard.IndexShard;
import org.elasticsearch.index.shard.ShardId;
import org.elasticsearch.search.SearchService;
import org.elasticsearch.search.internal.AliasFilter;
import org.elasticsearch.search.internal.SearchContext;
import org.elasticsearch.search.internal.ShardSearchRequest;
import org.elasticsearch.tasks.CancellableTask;
import org.elasticsearch.tasks.Task;
import org.elasticsearch.tasks.TaskCancelledException;
import org.elasticsearch.threadpool.ThreadPool;
import org.elasticsearch.transport.Transport;
import org.elasticsearch.transport.TransportChannel;
import org.elasticsearch.transport.TransportRequestHandler;
import org.elasticsearch.transport.TransportRequestOptions;
import org.elasticsearch.transport.TransportService;
import org.elasticsearch.xpack.esql.core.expression.FoldContext;
import org.elasticsearch.xpack.esql.optimizer.QueryProgressFragmentOptimizer;
import org.elasticsearch.xpack.esql.plan.physical.ExchangeSinkExec;
import org.elasticsearch.xpack.esql.plan.physical.PhysicalPlan;
import org.elasticsearch.xpack.esql.planner.PlannerUtils;
import org.elasticsearch.xpack.esql.session.Configuration;

import java.util.ArrayList;
import java.util.HashMap;
import java.util.List;
import java.util.Map;
import java.util.Set;
import java.util.concurrent.Executor;
import java.util.concurrent.atomic.AtomicBoolean;
import java.util.concurrent.atomic.AtomicInteger;
import java.util.concurrent.atomic.AtomicLong;
import java.util.concurrent.atomic.AtomicReference;

import static org.elasticsearch.xpack.esql.plugin.EsqlPlugin.ESQL_WORKER_THREAD_POOL_NAME;

/**
 * Handles computes within a single cluster by dispatching {@link DataNodeRequest} to data nodes
 * and executing these computes on the data nodes.
 */
final class DataNodeComputeHandler implements TransportRequestHandler<DataNodeRequest> {
    private final ComputeService computeService;
    private final SearchService searchService;
    private final TransportService transportService;
    private final ExchangeService exchangeService;
    private final Executor esqlExecutor;
    private final ThreadPool threadPool;

    DataNodeComputeHandler(
        ComputeService computeService,
        SearchService searchService,
        TransportService transportService,
        ExchangeService exchangeService,
        Executor esqlExecutor
    ) {
        this.computeService = computeService;
        this.searchService = searchService;
        this.transportService = transportService;
        this.exchangeService = exchangeService;
        this.esqlExecutor = esqlExecutor;
        this.threadPool = transportService.getThreadPool();
        transportService.registerRequestHandler(ComputeService.DATA_ACTION_NAME, esqlExecutor, DataNodeRequest::new, this);
    }

    void startComputeOnDataNodes(
        String sessionId,
        String clusterAlias,
        CancellableTask parentTask,
        Configuration configuration,
        PhysicalPlan dataNodePlan,
        Set<String> concreteIndices,
        OriginalIndices originalIndices,
        ExchangeSourceHandler exchangeSource,
        Runnable runOnTaskFailure,
        ActionListener<ComputeResponse> outListener
    ) {
        final boolean allowPartialResults = configuration.allowPartialResults();
        DataNodeRequestSender sender = new DataNodeRequestSender(transportService, esqlExecutor, parentTask, allowPartialResults) {
            @Override
            protected void sendRequest(
                DiscoveryNode node,
                List<ShardId> shardIds,
                Map<Index, AliasFilter> aliasFilters,
                NodeListener nodeListener
            ) {
                final AtomicLong pagesFetched = new AtomicLong();
                var listener = ActionListener.wrap(nodeListener::onResponse, e -> nodeListener.onFailure(e, pagesFetched.get() > 0));
                final Transport.Connection connection;
                try {
                    connection = transportService.getConnection(node);
                } catch (Exception e) {
                    listener.onFailure(e);
                    return;
                }
                var queryPragmas = configuration.pragmas();
                var childSessionId = computeService.newChildSession(sessionId);
                // For each target node, first open a remote exchange on the remote node, then link the exchange source to
                // the new remote exchange sink, and initialize the computation on the target node via data-node-request.
                ExchangeService.openExchange(
                    transportService,
                    connection,
                    childSessionId,
                    queryPragmas.exchangeBufferSize(),
                    esqlExecutor,
                    listener.delegateFailureAndWrap((l, unused) -> {
                        final Runnable onGroupFailure;
                        final CancellableTask groupTask;
                        if (allowPartialResults) {
                            groupTask = computeService.createGroupTask(
                                parentTask,
                                () -> "compute group: data-node [" + node.getName() + "], " + shardIds + " [" + shardIds + "]"
                            );
                            onGroupFailure = computeService.cancelQueryOnFailure(groupTask);
                            l = ActionListener.runAfter(l, () -> transportService.getTaskManager().unregister(groupTask));
                        } else {
                            groupTask = parentTask;
                            onGroupFailure = runOnTaskFailure;
                        }
                        final AtomicReference<DataNodeComputeResponse> nodeResponseRef = new AtomicReference<>();
                        try (
                            var computeListener = new ComputeListener(threadPool, onGroupFailure, l.map(ignored -> nodeResponseRef.get()))
                        ) {
                            final var remoteSink = exchangeService.newRemoteSink(groupTask, childSessionId, transportService, connection);
                            exchangeSource.addRemoteSink(
                                remoteSink,
                                allowPartialResults == false,
                                pagesFetched::incrementAndGet,
                                queryPragmas.concurrentExchangeClients(),
                                computeListener.acquireAvoid()
                            );
                            final boolean sameNode = transportService.getLocalNode().getId().equals(connection.getNode().getId());
<<<<<<< HEAD
                            // TODO: Rewrite the plan with the QueryProgressFragmentOptimizer
=======
                            // TODO: Rewrite the plan with the optimizer
>>>>>>> fa967588
                            var dataNodeRequest = new DataNodeRequest(
                                childSessionId,
                                configuration,
                                clusterAlias,
                                shardIds,
                                aliasFilters,
                                dataNodePlan,
                                originalIndices.indices(),
                                originalIndices.indicesOptions(),
                                sameNode == false && queryPragmas.nodeLevelReduction()
                            );
                            transportService.sendChildRequest(
                                connection,
                                ComputeService.DATA_ACTION_NAME,
                                dataNodeRequest,
                                groupTask,
                                TransportRequestOptions.EMPTY,
                                new ActionListenerResponseHandler<>(computeListener.acquireCompute().map(r -> {
                                    nodeResponseRef.set(r);
                                    return r.profiles();
                                }), DataNodeComputeResponse::new, esqlExecutor)
                            );
                        }
                    })
                );
            }
        };
        sender.startComputeOnDataNodes(
            clusterAlias,
            concreteIndices,
            originalIndices,
            PlannerUtils.canMatchFilter(dataNodePlan),
            runOnTaskFailure,
            ActionListener.releaseAfter(outListener, exchangeSource.addEmptySink())
        );
    }

    private class DataNodeRequestExecutor {
        private final DataNodeRequest request;
        private final CancellableTask parentTask;
        private final ExchangeSinkHandler exchangeSink;
        private final ComputeListener computeListener;
        private final int maxConcurrentShards;
        private final ExchangeSink blockingSink; // block until we have completed on all shards or the coordinator has enough data
        private final boolean failFastOnShardFailure;
        private final Map<ShardId, Exception> shardLevelFailures;
        private final QueryProgressFragmentOptimizer fragmentOptimizer;

        DataNodeRequestExecutor(
            DataNodeRequest request,
            CancellableTask parentTask,
            ExchangeSinkHandler exchangeSink,
            int maxConcurrentShards,
            boolean failFastOnShardFailure,
            Map<ShardId, Exception> shardLevelFailures,
            ComputeListener computeListener
        ) {
            this.request = request;
            this.parentTask = parentTask;
            this.exchangeSink = exchangeSink;
            this.computeListener = computeListener;
            this.maxConcurrentShards = maxConcurrentShards;
            this.failFastOnShardFailure = failFastOnShardFailure;
            this.shardLevelFailures = shardLevelFailures;
            this.blockingSink = exchangeSink.createExchangeSink(() -> {});
            this.fragmentOptimizer = new QueryProgressFragmentOptimizer(() -> (int) Math.min(Integer.MAX_VALUE, exchangeSink.addedRows()));
        }

        void start() {
            parentTask.addListener(
                () -> exchangeService.finishSinkHandler(request.sessionId(), new TaskCancelledException(parentTask.getReasonCancelled()))
            );
            runBatch(request.plan(), 0);
        }

        private void runBatch(PhysicalPlan plan, int startBatchIndex) {
            final Configuration configuration = request.configuration();
            final String clusterAlias = request.clusterAlias();
            final var sessionId = request.sessionId();
            final int endBatchIndex = Math.min(startBatchIndex + maxConcurrentShards, request.shardIds().size());
            final AtomicInteger pagesProduced = new AtomicInteger();
            List<ShardId> shardIds = request.shardIds().subList(startBatchIndex, endBatchIndex);
            ActionListener<List<DriverProfile>> batchListener = new ActionListener<>() {
                final ActionListener<List<DriverProfile>> ref = computeListener.acquireCompute();

                @Override
                public void onResponse(List<DriverProfile> result) {
                    try {
                        onBatchCompleted(endBatchIndex);
                    } finally {
                        ref.onResponse(result);
                    }
                }

                @Override
                public void onFailure(Exception e) {
                    if (pagesProduced.get() == 0 && failFastOnShardFailure == false) {
                        for (ShardId shardId : shardIds) {
                            addShardLevelFailure(shardId, e);
                        }
                        onResponse(List.of());
                    } else {
                        // TODO: add these to fatal failures so we can continue processing other shards.
                        try {
                            exchangeService.finishSinkHandler(request.sessionId(), e);
                        } finally {
                            ref.onFailure(e);
                        }
                    }
                }
            };
            acquireSearchContexts(clusterAlias, shardIds, configuration, request.aliasFilters(), ActionListener.wrap(searchContexts -> {
                assert ThreadPool.assertCurrentThreadPool(ThreadPool.Names.SEARCH, ESQL_WORKER_THREAD_POOL_NAME);
                if (searchContexts.isEmpty()) {
                    batchListener.onResponse(List.of());
                    return;
                }
                var computeContext = new ComputeContext(
                    sessionId,
                    "data",
                    clusterAlias,
                    searchContexts,
                    configuration,
                    configuration.newFoldContext(),
                    null,
                    () -> exchangeSink.createExchangeSink(pagesProduced::incrementAndGet)
                );
                computeService.runCompute(parentTask, computeContext, plan, batchListener);
            }, batchListener::onFailure));
        }

        private void acquireSearchContexts(
            String clusterAlias,
            List<ShardId> shardIds,
            Configuration configuration,
            Map<Index, AliasFilter> aliasFilters,
            ActionListener<List<SearchContext>> listener
        ) {
            final List<IndexShard> targetShards = new ArrayList<>();
            for (ShardId shardId : shardIds) {
                try {
                    var indexShard = searchService.getIndicesService().indexServiceSafe(shardId.getIndex()).getShard(shardId.id());
                    targetShards.add(indexShard);
                } catch (Exception e) {
                    if (addShardLevelFailure(shardId, e) == false) {
                        listener.onFailure(e);
                        return;
                    }
                }
            }
            final var doAcquire = ActionRunnable.supply(listener, () -> {
                final List<SearchContext> searchContexts = new ArrayList<>(targetShards.size());
                SearchContext context = null;
                for (IndexShard shard : targetShards) {
                    try {
                        var aliasFilter = aliasFilters.getOrDefault(shard.shardId().getIndex(), AliasFilter.EMPTY);
                        var shardRequest = new ShardSearchRequest(
                            shard.shardId(),
                            configuration.absoluteStartedTimeInMillis(),
                            aliasFilter,
                            clusterAlias
                        );
                        // TODO: `searchService.createSearchContext` allows opening search contexts without limits,
                        // we need to limit the number of active search contexts here or in SearchService
                        context = searchService.createSearchContext(shardRequest, SearchService.NO_TIMEOUT);
                        context.preProcess();
                        searchContexts.add(context);
                    } catch (Exception e) {
                        if (addShardLevelFailure(shard.shardId(), e)) {
                            IOUtils.close(context);
                        } else {
                            IOUtils.closeWhileHandlingException(context, () -> IOUtils.close(searchContexts));
                            throw e;
                        }
                    }
                }
                return searchContexts;
            });
            final AtomicBoolean waitedForRefreshes = new AtomicBoolean();
            try (RefCountingRunnable refs = new RefCountingRunnable(() -> {
                if (waitedForRefreshes.get()) {
                    esqlExecutor.execute(doAcquire);
                } else {
                    doAcquire.run();
                }
            })) {
                for (IndexShard targetShard : targetShards) {
                    final Releasable ref = refs.acquire();
                    targetShard.ensureShardSearchActive(await -> {
                        try (ref) {
                            if (await) {
                                waitedForRefreshes.set(true);
                            }
                        }
                    });
                }
            }
        }

        private void onBatchCompleted(int lastBatchIndex) {
            PhysicalPlan nextPlan = null;
<<<<<<< HEAD
            if (lastBatchIndex < request.shardIds().size() && exchangeSink.isFinished() == false) {
=======
            if (lastBatchIndex < request.shardIds().size()) {
>>>>>>> fa967588
                nextPlan = fragmentOptimizer.optimizeFragment(request.plan());
            }
            if (nextPlan != null) {
                runBatch(nextPlan, lastBatchIndex);
            } else {
                // don't return until all pages are fetched
                var completionListener = computeListener.acquireAvoid();
                exchangeSink.addCompletionListener(
                    ActionListener.runAfter(completionListener, () -> exchangeService.finishSinkHandler(request.sessionId(), null))
                );
                blockingSink.finish();
            }
        }

        private boolean addShardLevelFailure(ShardId shardId, Exception e) {
            if (failFastOnShardFailure) {
                return false;
            }
            shardLevelFailures.put(shardId, e);
            return true;
        }
    }

    private void runComputeOnDataNode(
        CancellableTask task,
        String externalId,
        PhysicalPlan reducePlan,
        DataNodeRequest request,
        boolean failFastOnShardFailure,
        ActionListener<DataNodeComputeResponse> listener
    ) {
        final Map<ShardId, Exception> shardLevelFailures = new HashMap<>();
        try (
            ComputeListener computeListener = new ComputeListener(
                transportService.getThreadPool(),
                computeService.cancelQueryOnFailure(task),
                listener.map(profiles -> new DataNodeComputeResponse(profiles, shardLevelFailures))
            )
        ) {
            var parentListener = computeListener.acquireAvoid();
            try {
                // run compute with target shards
                var internalSink = exchangeService.createSinkHandler(request.sessionId(), request.pragmas().exchangeBufferSize());
                DataNodeRequestExecutor dataNodeRequestExecutor = new DataNodeRequestExecutor(
                    request,
                    task,
                    internalSink,
                    request.configuration().pragmas().maxConcurrentShardsPerNode(),
                    failFastOnShardFailure,
                    shardLevelFailures,
                    computeListener
                );
                dataNodeRequestExecutor.start();
                // run the node-level reduction
                var externalSink = exchangeService.getSinkHandler(externalId);
                task.addListener(
                    () -> exchangeService.finishSinkHandler(externalId, new TaskCancelledException(task.getReasonCancelled()))
                );
                var exchangeSource = new ExchangeSourceHandler(1, esqlExecutor);
                exchangeSource.addRemoteSink(internalSink::fetchPageAsync, true, () -> {}, 1, ActionListener.noop());
                var reductionListener = computeListener.acquireCompute();
                computeService.runCompute(
                    task,
                    new ComputeContext(
                        request.sessionId(),
                        "node_reduce",
                        request.clusterAlias(),
                        List.of(),
                        request.configuration(),
                        new FoldContext(request.pragmas().foldLimit().getBytes()),
                        exchangeSource::createExchangeSource,
                        () -> externalSink.createExchangeSink(() -> {})
                    ),
                    reducePlan,
                    ActionListener.wrap(resp -> {
                        // don't return until all pages are fetched
                        externalSink.addCompletionListener(ActionListener.running(() -> {
                            exchangeService.finishSinkHandler(externalId, null);
                            reductionListener.onResponse(resp);
                        }));
                    }, e -> {
                        exchangeService.finishSinkHandler(externalId, e);
                        reductionListener.onFailure(e);
                    })
                );
                parentListener.onResponse(null);
            } catch (Exception e) {
                exchangeService.finishSinkHandler(externalId, e);
                exchangeService.finishSinkHandler(request.sessionId(), e);
                parentListener.onFailure(e);
            }
        }
    }

    @Override
    public void messageReceived(DataNodeRequest request, TransportChannel channel, Task task) {
        final ActionListener<DataNodeComputeResponse> listener = new ChannelActionListener<>(channel);
        final PhysicalPlan reductionPlan;
        if (request.plan() instanceof ExchangeSinkExec plan) {
            reductionPlan = ComputeService.reductionPlan(plan, request.runNodeLevelReduction());
        } else {
            listener.onFailure(new IllegalStateException("expected exchange sink for a remote compute; got " + request.plan()));
            return;
        }
        final String sessionId = request.sessionId();
        request = new DataNodeRequest(
            sessionId + "[n]", // internal session
            request.configuration(),
            request.clusterAlias(),
            request.shardIds(),
            request.aliasFilters(),
            request.plan(),
            request.indices(),
            request.indicesOptions(),
            request.runNodeLevelReduction()
        );
        // the sender doesn't support retry on shard failures, so we need to fail fast here.
        final boolean failFastOnShardFailures = supportShardLevelRetryFailure(channel.getVersion()) == false;
        runComputeOnDataNode((CancellableTask) task, sessionId, reductionPlan, request, failFastOnShardFailures, listener);
    }

    static boolean supportShardLevelRetryFailure(TransportVersion transportVersion) {
        return transportVersion.onOrAfter(TransportVersions.ESQL_RETRY_ON_SHARD_LEVEL_FAILURE)
            || transportVersion.isPatchFrom(TransportVersions.ESQL_RETRY_ON_SHARD_LEVEL_FAILURE_BACKPORT_8_19);
    }
}<|MERGE_RESOLUTION|>--- conflicted
+++ resolved
@@ -154,11 +154,7 @@
                                 computeListener.acquireAvoid()
                             );
                             final boolean sameNode = transportService.getLocalNode().getId().equals(connection.getNode().getId());
-<<<<<<< HEAD
                             // TODO: Rewrite the plan with the QueryProgressFragmentOptimizer
-=======
-                            // TODO: Rewrite the plan with the optimizer
->>>>>>> fa967588
                             var dataNodeRequest = new DataNodeRequest(
                                 childSessionId,
                                 configuration,
@@ -360,11 +356,7 @@
 
         private void onBatchCompleted(int lastBatchIndex) {
             PhysicalPlan nextPlan = null;
-<<<<<<< HEAD
-            if (lastBatchIndex < request.shardIds().size() && exchangeSink.isFinished() == false) {
-=======
             if (lastBatchIndex < request.shardIds().size()) {
->>>>>>> fa967588
                 nextPlan = fragmentOptimizer.optimizeFragment(request.plan());
             }
             if (nextPlan != null) {

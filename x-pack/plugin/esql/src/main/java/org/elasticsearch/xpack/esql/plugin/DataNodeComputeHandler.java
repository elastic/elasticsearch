--- conflicted
+++ resolved
@@ -134,15 +134,7 @@
                     listener.delegateFailureAndWrap((l, unused) -> {
                         final Runnable onGroupFailure;
                         final CancellableTask groupTask;
-<<<<<<< HEAD
                         if (configuration.allowPartialResults()) {
-                            groupTask = RemoteListenerGroup.createGroupTask(
-                                transportService,
-                                parentTask,
-                                () -> "compute group: data-node [" + node.getName() + "], " + shardIds + " [" + shardIds + "]"
-                            );
-=======
-                        if (allowPartialResults) {
                             try {
                                 groupTask = computeService.createGroupTask(
                                     parentTask,
@@ -152,7 +144,6 @@
                                 l.onFailure(e);
                                 return;
                             }
->>>>>>> 4e00998c
                             onGroupFailure = computeService.cancelQueryOnFailure(groupTask);
                             l = ActionListener.runAfter(l, () -> transportService.getTaskManager().unregister(groupTask));
                         } else {

/*
 * Copyright Elasticsearch B.V. and/or licensed to Elasticsearch B.V. under one
 * or more contributor license agreements. Licensed under the Elastic License
 * 2.0; you may not use this file except in compliance with the Elastic License
 * 2.0.
 */

package org.elasticsearch.xpack.esql.plugin;

import org.elasticsearch.TransportVersion;
import org.elasticsearch.TransportVersions;
import org.elasticsearch.action.ActionListener;
import org.elasticsearch.action.ActionListenerResponseHandler;
import org.elasticsearch.action.ActionRunnable;
import org.elasticsearch.action.OriginalIndices;
import org.elasticsearch.action.support.ChannelActionListener;
import org.elasticsearch.action.support.RefCountingRunnable;
import org.elasticsearch.cluster.node.DiscoveryNode;
import org.elasticsearch.cluster.project.ProjectResolver;
import org.elasticsearch.cluster.service.ClusterService;
import org.elasticsearch.compute.lucene.IndexedByShardId;
import org.elasticsearch.compute.operator.DriverCompletionInfo;
import org.elasticsearch.compute.operator.exchange.ExchangeService;
import org.elasticsearch.compute.operator.exchange.ExchangeSink;
import org.elasticsearch.compute.operator.exchange.ExchangeSinkHandler;
import org.elasticsearch.compute.operator.exchange.ExchangeSourceHandler;
import org.elasticsearch.core.IOUtils;
import org.elasticsearch.core.Releasable;
import org.elasticsearch.core.Strings;
import org.elasticsearch.index.Index;
import org.elasticsearch.index.shard.IndexShard;
import org.elasticsearch.index.shard.ShardId;
import org.elasticsearch.logging.LogManager;
import org.elasticsearch.logging.Logger;
import org.elasticsearch.search.SearchService;
import org.elasticsearch.search.internal.AliasFilter;
import org.elasticsearch.search.internal.SearchContext;
import org.elasticsearch.search.internal.ShardSearchRequest;
import org.elasticsearch.tasks.CancellableTask;
import org.elasticsearch.tasks.Task;
import org.elasticsearch.tasks.TaskCancelledException;
import org.elasticsearch.threadpool.ThreadPool;
import org.elasticsearch.transport.Transport;
import org.elasticsearch.transport.TransportChannel;
import org.elasticsearch.transport.TransportRequestHandler;
import org.elasticsearch.transport.TransportRequestOptions;
import org.elasticsearch.transport.TransportService;
import org.elasticsearch.xpack.esql.core.expression.FoldContext;
import org.elasticsearch.xpack.esql.optimizer.LocalPhysicalOptimizerContext.SplitPlanAfterTopN;
import org.elasticsearch.xpack.esql.plan.physical.ExchangeSinkExec;
import org.elasticsearch.xpack.esql.plan.physical.PhysicalPlan;
import org.elasticsearch.xpack.esql.planner.PlanConcurrencyCalculator;
import org.elasticsearch.xpack.esql.planner.PlannerUtils;
import org.elasticsearch.xpack.esql.plugin.ComputeService.ReductionPlanFeatures;
import org.elasticsearch.xpack.esql.session.Configuration;

import java.util.ArrayList;
import java.util.HashMap;
import java.util.List;
import java.util.Map;
import java.util.Set;
import java.util.concurrent.Executor;
import java.util.concurrent.atomic.AtomicBoolean;
import java.util.concurrent.atomic.AtomicInteger;
import java.util.concurrent.atomic.AtomicLong;
import java.util.concurrent.atomic.AtomicReference;

import static org.elasticsearch.xpack.esql.plugin.EsqlPlugin.ESQL_WORKER_THREAD_POOL_NAME;

/**
 * Handles computes within a single cluster by dispatching {@link DataNodeRequest} to data nodes
 * and executing these computes on the data nodes.
 */
final class DataNodeComputeHandler implements TransportRequestHandler<DataNodeRequest> {
    private final ComputeService computeService;
    private final SearchService searchService;
    private final ClusterService clusterService;
    private final ProjectResolver projectResolver;
    private final TransportService transportService;
    private final ExchangeService exchangeService;
    private final Executor esqlExecutor;
    private final ThreadPool threadPool;

    DataNodeComputeHandler(
        ComputeService computeService,
        ClusterService clusterService,
        ProjectResolver projectResolver,
        SearchService searchService,
        TransportService transportService,
        ExchangeService exchangeService,
        Executor esqlExecutor
    ) {
        this.computeService = computeService;
        this.clusterService = clusterService;
        this.projectResolver = projectResolver;
        this.searchService = searchService;
        this.transportService = transportService;
        this.exchangeService = exchangeService;
        this.esqlExecutor = esqlExecutor;
        this.threadPool = transportService.getThreadPool();
        transportService.registerRequestHandler(ComputeService.DATA_ACTION_NAME, esqlExecutor, DataNodeRequest::new, this);
    }

    void startComputeOnDataNodes(
        String sessionId,
        String clusterAlias,
        CancellableTask parentTask,
        EsqlFlags flags,
        Configuration configuration,
        PhysicalPlan dataNodePlan,
        Set<String> concreteIndices,
        OriginalIndices originalIndices,
        ExchangeSourceHandler exchangeSource,
        Runnable runOnTaskFailure,
        ActionListener<ComputeResponse> outListener
    ) {
        Integer maxConcurrentNodesPerCluster = PlanConcurrencyCalculator.INSTANCE.calculateNodesConcurrency(dataNodePlan, configuration);

        new DataNodeRequestSender(
            clusterService,
            projectResolver,
            transportService,
            esqlExecutor,
            parentTask,
            originalIndices,
            PlannerUtils.canMatchFilter(flags, configuration, clusterService.state().getMinTransportVersion(), dataNodePlan),
            clusterAlias,
            configuration.allowPartialResults(),
            maxConcurrentNodesPerCluster == null ? -1 : maxConcurrentNodesPerCluster,
            configuration.pragmas().unavailableShardResolutionAttempts()
        ) {
            @Override
            protected void sendRequest(
                DiscoveryNode node,
                List<ShardId> shardIds,
                Map<Index, AliasFilter> aliasFilters,
                NodeListener nodeListener
            ) {
                if (exchangeSource.isFinished()) {
                    nodeListener.onSkip();
                    return;
                }

                final AtomicLong pagesFetched = new AtomicLong();
                var listener = ActionListener.wrap(nodeListener::onResponse, e -> nodeListener.onFailure(e, pagesFetched.get() > 0));
                final Transport.Connection connection;
                try {
                    connection = transportService.getConnection(node);
                } catch (Exception e) {
                    listener.onFailure(e);
                    return;
                }
                var queryPragmas = configuration.pragmas();
                var childSessionId = computeService.newChildSession(sessionId);
                // For each target node, first open a remote exchange on the remote node, then link the exchange source to
                // the new remote exchange sink, and initialize the computation on the target node via data-node-request.
                ExchangeService.openExchange(
                    transportService,
                    connection,
                    childSessionId,
                    queryPragmas.exchangeBufferSize(),
                    esqlExecutor,
                    listener.delegateFailureAndWrap((l, unused) -> {
                        final Runnable onGroupFailure;
                        final CancellableTask groupTask;
                        if (configuration.allowPartialResults()) {
                            try {
                                groupTask = computeService.createGroupTask(
                                    parentTask,
                                    () -> "compute group: data-node [" + node.getName() + "], " + shardIds + " [" + shardIds + "]"
                                );
                            } catch (TaskCancelledException e) {
                                l.onFailure(e);
                                return;
                            }
                            onGroupFailure = computeService.cancelQueryOnFailure(groupTask);
                            l = ActionListener.runAfter(l, () -> transportService.getTaskManager().unregister(groupTask));
                        } else {
                            groupTask = parentTask;
                            onGroupFailure = runOnTaskFailure;
                        }
                        final AtomicReference<DataNodeComputeResponse> nodeResponseRef = new AtomicReference<>();
                        try (
                            var computeListener = new ComputeListener(threadPool, onGroupFailure, l.map(ignored -> nodeResponseRef.get()))
                        ) {
                            final boolean sameNode = transportService.getLocalNode().getId().equals(connection.getNode().getId());
                            var dataNodeRequest = new DataNodeRequest(
                                childSessionId,
                                configuration,
                                clusterAlias,
                                shardIds,
                                aliasFilters,
                                dataNodePlan,
                                originalIndices.indices(),
                                originalIndices.indicesOptions(),
                                reductionPlanFeatures(queryPragmas.nodeLevelReduction(), sameNode)
                            );
                            transportService.sendChildRequest(
                                connection,
                                ComputeService.DATA_ACTION_NAME,
                                dataNodeRequest,
                                groupTask,
                                TransportRequestOptions.EMPTY,
                                new ActionListenerResponseHandler<>(computeListener.acquireCompute().map(r -> {
                                    nodeResponseRef.set(r);
                                    return r.completionInfo();
                                }), DataNodeComputeResponse::new, esqlExecutor)
                            );
                            final var remoteSink = exchangeService.newRemoteSink(groupTask, childSessionId, transportService, connection);
                            exchangeSource.addRemoteSink(
                                remoteSink,
                                configuration.allowPartialResults() == false,
                                pagesFetched::incrementAndGet,
                                queryPragmas.concurrentExchangeClients(),
                                computeListener.acquireAvoid()
                            );
                        }
                    })
                );
            }

            private static ReductionPlanFeatures reductionPlanFeatures(boolean nodeLevelReduction, boolean sameNode) {
                if (nodeLevelReduction == false) {
                    return ReductionPlanFeatures.DISABLED;
                }
                if (sameNode) {
                    return ReductionPlanFeatures.SAME_NODE;
                }
                return ReductionPlanFeatures.DIFFERENT_NODE;
            }
        }.startComputeOnDataNodes(
            concreteIndices,
            runOnTaskFailure,
            ActionListener.releaseAfter(outListener, exchangeSource.addEmptySink())
        );
    }

    private static final Logger LOGGER = LogManager.getLogger(DataNodeComputeHandler.class);

    private class DataNodeRequestExecutor {
        private final EsqlFlags flags;
        private final DataNodeRequest request;
        private final CancellableTask parentTask;
        private final ExchangeSinkHandler exchangeSink;
        private final ComputeListener computeListener;
        private final int maxConcurrentShards;
        private final ExchangeSink blockingSink; // block until we have completed on all shards or the coordinator has enough data
        private final boolean singleShardPipeline;
        private final boolean failFastOnShardFailure;
        private final Map<ShardId, Exception> shardLevelFailures;
        private final ComputeSearchContextByShardId searchContexts;

        DataNodeRequestExecutor(
            EsqlFlags flags,
            DataNodeRequest request,
            CancellableTask parentTask,
            ExchangeSinkHandler exchangeSink,
            int maxConcurrentShards,
            boolean failFastOnShardFailure,
            Map<ShardId, Exception> shardLevelFailures,
<<<<<<< HEAD
            ComputeListener computeListener,
            ComputeSearchContextByShardId searchContexts
=======
            boolean singleShardPipeline,
            ComputeListener computeListener
>>>>>>> 2faa7140
        ) {
            this.flags = flags;
            this.request = request;
            this.parentTask = parentTask;
            this.exchangeSink = exchangeSink;
            this.computeListener = computeListener;
            this.maxConcurrentShards = maxConcurrentShards;
            this.failFastOnShardFailure = failFastOnShardFailure;
            this.shardLevelFailures = shardLevelFailures;
            this.singleShardPipeline = singleShardPipeline;
            this.blockingSink = exchangeSink.createExchangeSink(() -> {});
            this.searchContexts = searchContexts;
        }

        void start() {
            runBatch(0);
        }

        private void runBatch(int startBatchIndex) {
            final Configuration configuration = request.configuration();
            final String clusterAlias = request.clusterAlias();
            final var sessionId = request.sessionId();
            final int endBatchIndex = Math.min(startBatchIndex + maxConcurrentShards, request.shardIds().size());
            final AtomicInteger pagesProduced = new AtomicInteger();
            List<ShardId> shardIds = request.shardIds().subList(startBatchIndex, endBatchIndex);
            ActionListener<DriverCompletionInfo> batchListener = new ActionListener<>() {
                final ActionListener<DriverCompletionInfo> ref = computeListener.acquireCompute();

                @Override
                public void onResponse(DriverCompletionInfo info) {
                    try {
                        onBatchCompleted(endBatchIndex);
                    } finally {
                        ref.onResponse(info);
                    }
                }

                @Override
                public void onFailure(Exception e) {
                    LOGGER.error(Strings.format("Error running batch numbers %d-%d", startBatchIndex, endBatchIndex), e);
                    if (pagesProduced.get() == 0 && failFastOnShardFailure == false) {
                        for (ShardId shardId : shardIds) {
                            addShardLevelFailure(shardId, e);
                        }
                        onResponse(DriverCompletionInfo.EMPTY);
                    } else {
                        // TODO: add these to fatal failures so we can continue processing other shards.
                        try {
                            exchangeService.finishSinkHandler(request.sessionId(), e);
                        } finally {
                            ref.onFailure(e);
                        }
                    }
                }
            };
<<<<<<< HEAD
            acquireSearchContexts(
                clusterAlias,
                shardIds,
                configuration,
                request.aliasFilters(),
                ActionListener.wrap(acquiredSearchContexts -> {
                    assert ThreadPool.assertCurrentThreadPool(ThreadPool.Names.SEARCH, ESQL_WORKER_THREAD_POOL_NAME);
                    if (acquiredSearchContexts.isEmpty()) {
                        batchListener.onResponse(DriverCompletionInfo.EMPTY);
                        return;
                    }
                    var computeContext = new ComputeContext(
                        sessionId,
                        ComputeService.DATA_DESCRIPTION,
                        clusterAlias,
                        flags,
                        acquiredSearchContexts,
=======
            acquireSearchContexts(clusterAlias, shardIds, configuration, request.aliasFilters(), ActionListener.wrap(searchContexts -> {
                assert ThreadPool.assertCurrentThreadPool(ThreadPool.Names.SEARCH, ESQL_WORKER_THREAD_POOL_NAME);
                if (searchContexts.isEmpty()) {
                    batchListener.onResponse(DriverCompletionInfo.EMPTY);
                    return;
                }
                if (singleShardPipeline) {
                    try (ComputeListener sub = new ComputeListener(threadPool, () -> {}, batchListener)) {
                        for (SearchContext searchContext : searchContexts) {
                            var computeContext = new ComputeContext(
                                sessionId,
                                "data",
                                clusterAlias,
                                flags,
                                List.of(searchContext),
                                configuration,
                                configuration.newFoldContext(),
                                null,
                                () -> exchangeSink.createExchangeSink(pagesProduced::incrementAndGet)
                            );
                            computeService.runCompute(parentTask, computeContext, request.plan(), sub.acquireCompute());
                        }
                    }
                } else {
                    var computeContext = new ComputeContext(
                        sessionId,
                        "data",
                        clusterAlias,
                        flags,
                        searchContexts,
>>>>>>> 2faa7140
                        configuration,
                        configuration.newFoldContext(),
                        null,
                        () -> exchangeSink.createExchangeSink(pagesProduced::incrementAndGet)
                    );
<<<<<<< HEAD
                    computeService.runCompute(parentTask, computeContext, request.plan(), splitPlanAfterTopN(request), batchListener);
                }, batchListener::onFailure)
            );
=======
                    computeService.runCompute(parentTask, computeContext, request.plan(), batchListener);
                }
            }, batchListener::onFailure));
>>>>>>> 2faa7140
        }

        private void acquireSearchContexts(
            String clusterAlias,
            List<ShardId> shardIds,
            Configuration configuration,
            Map<Index, AliasFilter> aliasFilters,
            ActionListener<IndexedByShardId<ComputeSearchContext>> listener
        ) {
            final List<IndexShard> targetShards = new ArrayList<>();
            for (ShardId shardId : shardIds) {
                try {
                    var indexShard = searchService.getIndicesService().indexServiceSafe(shardId.getIndex()).getShard(shardId.id());
                    targetShards.add(indexShard);
                } catch (Exception e) {
                    if (addShardLevelFailure(shardId, e) == false) {
                        listener.onFailure(e);
                        return;
                    }
                }
            }
            final var doAcquire = ActionRunnable.supply(listener, () -> {
                // We synchronize here to ensure the added search contexts are continuous in the list.
                synchronized (searchContexts) {
                    int startingIndex = searchContexts.length();
                    int endingIndex = startingIndex;
                    for (int i = 0; i < targetShards.size(); i++) {
                        IndexShard shard = targetShards.get(i);
                        SearchContext context = null;
                        try {
                            var aliasFilter = aliasFilters.getOrDefault(shard.shardId().getIndex(), AliasFilter.EMPTY);
                            var shardRequest = new ShardSearchRequest(
                                shard.shardId(),
                                configuration.absoluteStartedTimeInMillis(),
                                aliasFilter,
                                clusterAlias
                            );
                            // TODO: `searchService.createSearchContext` allows opening search contexts without limits,
                            // we need to limit the number of active search contexts here or in SearchService
                            context = searchService.createSearchContext(shardRequest, SearchService.NO_TIMEOUT);
                            context.preProcess();
                            ComputeSearchContext cse = new ComputeSearchContext(endingIndex, context);
                            endingIndex++;
                            searchContexts.add(cse);
                        } catch (Exception e) {
                            if (addShardLevelFailure(shard.shardId(), e)) {
                                IOUtils.close(context);
                            } else {
                                var subList = searchContexts.subRange(startingIndex, endingIndex);
                                IOUtils.closeWhileHandlingException(context, () -> IOUtils.close(subList.collection()));
                                throw e;
                            }
                        }
                    }
                    return searchContexts.subRange(startingIndex, endingIndex);
                }
            });
            final AtomicBoolean waitedForRefreshes = new AtomicBoolean();
            try (RefCountingRunnable refs = new RefCountingRunnable(() -> {
                if (waitedForRefreshes.get()) {
                    esqlExecutor.execute(doAcquire);
                } else {
                    doAcquire.run();
                }
            })) {
                for (IndexShard targetShard : targetShards) {
                    final Releasable ref = refs.acquire();
                    targetShard.ensureShardSearchActive(await -> {
                        try (ref) {
                            if (await) {
                                waitedForRefreshes.set(true);
                            }
                        }
                    });
                }
            }
        }

        private void onBatchCompleted(int lastBatchIndex) {
            if (lastBatchIndex < request.shardIds().size() && exchangeSink.isFinished() == false) {
                runBatch(lastBatchIndex);
            } else {
                // don't return until all pages are fetched
                var completionListener = computeListener.acquireAvoid();
                exchangeSink.addCompletionListener(
                    ActionListener.runAfter(completionListener, () -> exchangeService.finishSinkHandler(request.sessionId(), null))
                );
                blockingSink.finish();
            }
        }

        private boolean addShardLevelFailure(ShardId shardId, Exception e) {
            if (failFastOnShardFailure) {
                return false;
            }
            shardLevelFailures.put(shardId, e);
            return true;
        }
    }

    private void runComputeOnDataNode(
        CancellableTask task,
        String externalId,
        PhysicalPlan reducePlan,
        DataNodeRequest request,
        boolean failFastOnShardFailure,
        ComputeSearchContextByShardId searchContexts,
        ActionListener<DataNodeComputeResponse> listener
    ) {
        final Map<ShardId, Exception> shardLevelFailures = new HashMap<>();
        try (
            ComputeListener computeListener = new ComputeListener(
                transportService.getThreadPool(),
                computeService.cancelQueryOnFailure(task),
                listener.map(profiles -> new DataNodeComputeResponse(profiles, shardLevelFailures))
            )
        ) {
            var parentListener = computeListener.acquireAvoid();
            try {
                // run compute with target shards
                var externalSink = exchangeService.getSinkHandler(externalId);
                var internalSink = exchangeService.createSinkHandler(request.sessionId(), request.pragmas().exchangeBufferSize());
                task.addListener(() -> {
                    exchangeService.finishSinkHandler(externalId, new TaskCancelledException(task.getReasonCancelled()));
                    exchangeService.finishSinkHandler(request.sessionId(), new TaskCancelledException(task.getReasonCancelled()));
                });
                EsqlFlags flags = computeService.createFlags();
                int maxConcurrentShards = request.pragmas().maxConcurrentShardsPerNode();
                final boolean sortedTimeSeriesSource = PlannerUtils.requiresSortedTimeSeriesSource(request.plan());
                if (sortedTimeSeriesSource) {
                    // each time-series pipeline uses 3 drivers
                    maxConcurrentShards = Math.clamp(Math.ceilDiv(request.pragmas().taskConcurrency(), 3), 1, maxConcurrentShards);
                }
                DataNodeRequestExecutor dataNodeRequestExecutor = new DataNodeRequestExecutor(
                    flags,
                    request,
                    task,
                    internalSink,
                    maxConcurrentShards,
                    failFastOnShardFailure,
                    shardLevelFailures,
<<<<<<< HEAD
                    computeListener,
                    searchContexts
=======
                    sortedTimeSeriesSource,
                    computeListener
>>>>>>> 2faa7140
                );
                dataNodeRequestExecutor.start();
                // run the node-level reduction
                var exchangeSource = new ExchangeSourceHandler(1, esqlExecutor);
                exchangeSource.addRemoteSink(internalSink::fetchPageAsync, true, () -> {}, 1, ActionListener.noop());
                var reductionListener = computeListener.acquireCompute();
                computeService.runCompute(
                    task,
                    new ComputeContext(
                        request.sessionId(),
                        ComputeService.REDUCE_DESCRIPTION,
                        request.clusterAlias(),
                        flags,
                        searchContexts,
                        request.configuration(),
                        new FoldContext(request.pragmas().foldLimit().getBytes()),
                        exchangeSource::createExchangeSource,
                        () -> externalSink.createExchangeSink(() -> {})
                    ),
                    reducePlan,
                    splitPlanAfterTopN(request),
                    ActionListener.wrap(resp -> {
                        // don't return until all pages are fetched
                        externalSink.addCompletionListener(ActionListener.running(() -> {
                            exchangeService.finishSinkHandler(externalId, null);
                            reductionListener.onResponse(resp);
                        }));
                    }, e -> {
                        LOGGER.fatal("Error in node-level reduction", e);
                        exchangeService.finishSinkHandler(externalId, e);
                        reductionListener.onFailure(e);
                    })
                );
                parentListener.onResponse(null);
            } catch (Exception e) {
                exchangeService.finishSinkHandler(externalId, e);
                exchangeService.finishSinkHandler(request.sessionId(), e);
                parentListener.onFailure(e);
            }
        }
    }

    @Override
    public void messageReceived(DataNodeRequest request, TransportChannel channel, Task task) {
        ActionListener<DataNodeComputeResponse> listener = new ChannelActionListener<>(channel);
        PhysicalPlan reductionPlan;
        Configuration configuration = request.configuration();
        // We can avoid synchronization (for the most part) since the array elements are never modified, and the array is only added to,
        // with its size being known before we start the computation.
        if (request.plan() instanceof ExchangeSinkExec plan) {
            reductionPlan = ComputeService.reductionPlan(
                computeService.createFlags(),
                configuration,
                configuration.newFoldContext(),
                plan,
                request.reductionPlanFeatures()
            );
        } else {
            listener.onFailure(new IllegalStateException("expected exchange sink for a remote compute; got " + request.plan()));
            return;
        }
        final String sessionId = request.sessionId();
        request = new DataNodeRequest(
            sessionId + "[n]", // internal session
            request.configuration(),
            request.clusterAlias(),
            request.shardIds(),
            request.aliasFilters(),
            request.plan(),
            request.indices(),
            request.indicesOptions(),
            request.reductionPlanFeatures()
        );
        // the sender doesn't support retry on shard failures, so we need to fail fast here.
        final boolean failFastOnShardFailures = supportShardLevelRetryFailure(channel.getVersion()) == false;
        var computeSearchContexts = new ComputeSearchContextByShardId(request.shardIds().size());
        runComputeOnDataNode(
            (CancellableTask) task,
            sessionId,
            reductionPlan,
            request,
            failFastOnShardFailures,
            computeSearchContexts,
            ActionListener.releaseAfter(listener, computeSearchContexts)
        );
    }

    private static SplitPlanAfterTopN splitPlanAfterTopN(DataNodeRequest request) {
        return request.reductionPlanFeatures() != ReductionPlanFeatures.DISABLED ? SplitPlanAfterTopN.SPLIT : SplitPlanAfterTopN.NO_SPLIT;
    }

    static boolean supportShardLevelRetryFailure(TransportVersion transportVersion) {
        return transportVersion.onOrAfter(TransportVersions.ESQL_RETRY_ON_SHARD_LEVEL_FAILURE)
            || transportVersion.isPatchFrom(TransportVersions.ESQL_RETRY_ON_SHARD_LEVEL_FAILURE_BACKPORT_8_19);
    }
}<|MERGE_RESOLUTION|>--- conflicted
+++ resolved
@@ -19,6 +19,7 @@
 import org.elasticsearch.cluster.project.ProjectResolver;
 import org.elasticsearch.cluster.service.ClusterService;
 import org.elasticsearch.compute.lucene.IndexedByShardId;
+import org.elasticsearch.compute.lucene.IndexedByShardIdFromSingleton;
 import org.elasticsearch.compute.operator.DriverCompletionInfo;
 import org.elasticsearch.compute.operator.exchange.ExchangeService;
 import org.elasticsearch.compute.operator.exchange.ExchangeSink;
@@ -258,13 +259,9 @@
             int maxConcurrentShards,
             boolean failFastOnShardFailure,
             Map<ShardId, Exception> shardLevelFailures,
-<<<<<<< HEAD
+            boolean singleShardPipeline,
             ComputeListener computeListener,
             ComputeSearchContextByShardId searchContexts
-=======
-            boolean singleShardPipeline,
-            ComputeListener computeListener
->>>>>>> 2faa7140
         ) {
             this.flags = flags;
             this.request = request;
@@ -320,7 +317,6 @@
                     }
                 }
             };
-<<<<<<< HEAD
             acquireSearchContexts(
                 clusterAlias,
                 shardIds,
@@ -332,58 +328,45 @@
                         batchListener.onResponse(DriverCompletionInfo.EMPTY);
                         return;
                     }
-                    var computeContext = new ComputeContext(
-                        sessionId,
-                        ComputeService.DATA_DESCRIPTION,
-                        clusterAlias,
-                        flags,
-                        acquiredSearchContexts,
-=======
-            acquireSearchContexts(clusterAlias, shardIds, configuration, request.aliasFilters(), ActionListener.wrap(searchContexts -> {
-                assert ThreadPool.assertCurrentThreadPool(ThreadPool.Names.SEARCH, ESQL_WORKER_THREAD_POOL_NAME);
-                if (searchContexts.isEmpty()) {
-                    batchListener.onResponse(DriverCompletionInfo.EMPTY);
-                    return;
-                }
-                if (singleShardPipeline) {
-                    try (ComputeListener sub = new ComputeListener(threadPool, () -> {}, batchListener)) {
-                        for (SearchContext searchContext : searchContexts) {
-                            var computeContext = new ComputeContext(
-                                sessionId,
-                                "data",
-                                clusterAlias,
-                                flags,
-                                List.of(searchContext),
-                                configuration,
-                                configuration.newFoldContext(),
-                                null,
-                                () -> exchangeSink.createExchangeSink(pagesProduced::incrementAndGet)
-                            );
-                            computeService.runCompute(parentTask, computeContext, request.plan(), sub.acquireCompute());
+                    if (singleShardPipeline) {
+                        try (ComputeListener sub = new ComputeListener(threadPool, () -> {}, batchListener)) {
+                            for (ComputeSearchContext searchContext : acquiredSearchContexts.collection()) {
+                                var computeContext = new ComputeContext(
+                                    sessionId,
+                                    "data",
+                                    clusterAlias,
+                                    flags,
+                                    new IndexedByShardIdFromSingleton<>(searchContext),
+                                    configuration,
+                                    configuration.newFoldContext(),
+                                    null,
+                                    () -> exchangeSink.createExchangeSink(pagesProduced::incrementAndGet)
+                                );
+                                computeService.runCompute(
+                                    parentTask,
+                                    computeContext,
+                                    request.plan(),
+                                    splitPlanAfterTopN(request),
+                                    sub.acquireCompute()
+                                );
+                            }
                         }
+                    } else {
+                        var computeContext = new ComputeContext(
+                            sessionId,
+                            ComputeService.DATA_DESCRIPTION,
+                            clusterAlias,
+                            flags,
+                            acquiredSearchContexts,
+                            configuration,
+                            configuration.newFoldContext(),
+                            null,
+                            () -> exchangeSink.createExchangeSink(pagesProduced::incrementAndGet)
+                        );
+                        computeService.runCompute(parentTask, computeContext, request.plan(), splitPlanAfterTopN(request), batchListener);
                     }
-                } else {
-                    var computeContext = new ComputeContext(
-                        sessionId,
-                        "data",
-                        clusterAlias,
-                        flags,
-                        searchContexts,
->>>>>>> 2faa7140
-                        configuration,
-                        configuration.newFoldContext(),
-                        null,
-                        () -> exchangeSink.createExchangeSink(pagesProduced::incrementAndGet)
-                    );
-<<<<<<< HEAD
-                    computeService.runCompute(parentTask, computeContext, request.plan(), splitPlanAfterTopN(request), batchListener);
                 }, batchListener::onFailure)
             );
-=======
-                    computeService.runCompute(parentTask, computeContext, request.plan(), batchListener);
-                }
-            }, batchListener::onFailure));
->>>>>>> 2faa7140
         }
 
         private void acquireSearchContexts(
@@ -410,8 +393,7 @@
                 synchronized (searchContexts) {
                     int startingIndex = searchContexts.length();
                     int endingIndex = startingIndex;
-                    for (int i = 0; i < targetShards.size(); i++) {
-                        IndexShard shard = targetShards.get(i);
+                    for (IndexShard shard : targetShards) {
                         SearchContext context = null;
                         try {
                             var aliasFilter = aliasFilters.getOrDefault(shard.shardId().getIndex(), AliasFilter.EMPTY);
@@ -482,6 +464,7 @@
             shardLevelFailures.put(shardId, e);
             return true;
         }
+
     }
 
     private void runComputeOnDataNode(
@@ -525,13 +508,9 @@
                     maxConcurrentShards,
                     failFastOnShardFailure,
                     shardLevelFailures,
-<<<<<<< HEAD
+                    sortedTimeSeriesSource,
                     computeListener,
                     searchContexts
-=======
-                    sortedTimeSeriesSource,
-                    computeListener
->>>>>>> 2faa7140
                 );
                 dataNodeRequestExecutor.start();
                 // run the node-level reduction

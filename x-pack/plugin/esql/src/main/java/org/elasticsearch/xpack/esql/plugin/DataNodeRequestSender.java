/*
 * Copyright Elasticsearch B.V. and/or licensed to Elasticsearch B.V. under one
 * or more contributor license agreements. Licensed under the Elastic License
 * 2.0; you may not use this file except in compliance with the Elastic License
 * 2.0.
 */

package org.elasticsearch.xpack.esql.plugin;

import org.elasticsearch.ExceptionsHelper;
import org.elasticsearch.action.ActionListener;
import org.elasticsearch.action.ActionListenerResponseHandler;
import org.elasticsearch.action.NoShardAvailableActionException;
import org.elasticsearch.action.OriginalIndices;
import org.elasticsearch.action.search.SearchShardsGroup;
import org.elasticsearch.action.search.SearchShardsRequest;
import org.elasticsearch.action.search.SearchShardsResponse;
import org.elasticsearch.action.support.TransportActions;
import org.elasticsearch.cluster.node.DiscoveryNode;
import org.elasticsearch.common.breaker.CircuitBreakingException;
import org.elasticsearch.common.util.concurrent.ConcurrentCollections;
import org.elasticsearch.compute.operator.DriverProfile;
import org.elasticsearch.compute.operator.FailureCollector;
import org.elasticsearch.core.TimeValue;
import org.elasticsearch.index.Index;
import org.elasticsearch.index.query.QueryBuilder;
import org.elasticsearch.index.shard.ShardId;
import org.elasticsearch.search.internal.AliasFilter;
import org.elasticsearch.tasks.CancellableTask;
import org.elasticsearch.tasks.Task;
import org.elasticsearch.tasks.TaskCancelledException;
import org.elasticsearch.transport.TransportException;
import org.elasticsearch.transport.TransportRequestOptions;
import org.elasticsearch.transport.TransportService;
import org.elasticsearch.xpack.esql.action.EsqlSearchShardsAction;

import java.util.ArrayList;
import java.util.Collections;
import java.util.HashMap;
import java.util.IdentityHashMap;
import java.util.Iterator;
import java.util.List;
import java.util.Map;
import java.util.Queue;
import java.util.Set;
import java.util.concurrent.Executor;
import java.util.concurrent.Semaphore;
import java.util.concurrent.atomic.AtomicBoolean;
import java.util.concurrent.locks.ReentrantLock;

/**
 * Handles computes within a single cluster by dispatching {@link DataNodeRequest} to data nodes
 * and executing these computes on the data nodes.
 */
abstract class DataNodeRequestSender {
    private final TransportService transportService;
    private final Executor esqlExecutor;
    private final CancellableTask rootTask;
    private final boolean allowPartialResults;
    private final ReentrantLock sendingLock = new ReentrantLock();
    private final Queue<ShardId> pendingShardIds = ConcurrentCollections.newQueue();
    private final Map<DiscoveryNode, Semaphore> nodePermits = new HashMap<>();
    private final Map<ShardId, ShardFailure> shardFailures = ConcurrentCollections.newConcurrentMap();
    private final AtomicBoolean changed = new AtomicBoolean();
    private boolean reportedFailure = false; // guarded by sendingLock

    DataNodeRequestSender(TransportService transportService, Executor esqlExecutor, CancellableTask rootTask, boolean allowPartialResults) {
        this.transportService = transportService;
        this.esqlExecutor = esqlExecutor;
        this.rootTask = rootTask;
        this.allowPartialResults = allowPartialResults;
    }

    final void startComputeOnDataNodes(
        String clusterAlias,
        Set<String> concreteIndices,
        OriginalIndices originalIndices,
        QueryBuilder requestFilter,
        Runnable runOnTaskFailure,
        ActionListener<ComputeResponse> listener
    ) {
        final long startTimeInNanos = System.nanoTime();
        searchShards(rootTask, clusterAlias, requestFilter, concreteIndices, originalIndices, ActionListener.wrap(targetShards -> {
            try (var computeListener = new ComputeListener(transportService.getThreadPool(), runOnTaskFailure, listener.map(profiles -> {
                return new ComputeResponse(
                    profiles,
                    TimeValue.timeValueNanos(System.nanoTime() - startTimeInNanos),
                    targetShards.totalShards(),
                    targetShards.totalShards() - shardFailures.size(),
                    targetShards.skippedShards(),
                    shardFailures.size()
                );
            }))) {
                for (TargetShard shard : targetShards.shards.values()) {
                    for (DiscoveryNode node : shard.remainingNodes) {
                        nodePermits.putIfAbsent(node, new Semaphore(1));
                    }
                }
                pendingShardIds.addAll(targetShards.shards.keySet());
                trySendingRequestsForPendingShards(targetShards, computeListener);
            }
        }, listener::onFailure));
    }

    private void trySendingRequestsForPendingShards(TargetShards targetShards, ComputeListener computeListener) {
        changed.set(true);
        final ActionListener<Void> listener = computeListener.acquireAvoid();
        try {
            while (sendingLock.tryLock()) {
                try {
                    if (changed.compareAndSet(true, false) == false) {
                        break;
                    }
                    for (ShardId shardId : pendingShardIds) {
                        if (targetShards.getShard(shardId).remainingNodes.isEmpty()) {
                            shardFailures.compute(
                                shardId,
                                (k, v) -> new ShardFailure(
                                    true,
                                    v == null ? new NoShardAvailableActionException(shardId, "no shard copies found") : v.failure
                                )
                            );
                        }
                    }
                    if (reportedFailure
                        || (allowPartialResults == false && shardFailures.values().stream().anyMatch(shardFailure -> shardFailure.fatal))) {
                        reportedFailure = true;
                        reportFailures(computeListener);
                    } else {
                        for (NodeRequest request : selectNodeRequests(targetShards)) {
                            sendOneNodeRequest(targetShards, computeListener, request);
                        }
                    }
                } finally {
                    sendingLock.unlock();
                }
            }
        } finally {
            listener.onResponse(null);
        }
    }

    private void reportFailures(ComputeListener computeListener) {
        assert sendingLock.isHeldByCurrentThread();
        assert reportedFailure;
        Iterator<ShardFailure> it = shardFailures.values().iterator();
        Set<Exception> seen = Collections.newSetFromMap(new IdentityHashMap<>());
        while (it.hasNext()) {
            ShardFailure failure = it.next();
            if (seen.add(failure.failure)) {
                computeListener.acquireAvoid().onFailure(failure.failure);
            }
            it.remove();
        }
    }

    private void sendOneNodeRequest(TargetShards targetShards, ComputeListener computeListener, NodeRequest request) {
        final ActionListener<List<DriverProfile>> listener = computeListener.acquireCompute();
        sendRequest(request.node, request.shardIds, request.aliasFilters, new NodeListener() {
            void onAfter(List<DriverProfile> profiles) {
                nodePermits.get(request.node).release();
                trySendingRequestsForPendingShards(targetShards, computeListener);
                listener.onResponse(profiles);
            }

            @Override
            public void onResponse(DataNodeComputeResponse response) {
                // remove failures of successful shards
                for (ShardId shardId : request.shardIds()) {
                    if (response.shardLevelFailures().containsKey(shardId) == false) {
                        shardFailures.remove(shardId);
                    }
                }
                for (Map.Entry<ShardId, Exception> e : response.shardLevelFailures().entrySet()) {
                    final ShardId shardId = e.getKey();
                    trackShardLevelFailure(shardId, false, e.getValue());
                    pendingShardIds.add(shardId);
                }
                onAfter(response.profiles());
            }

            @Override
            public void onFailure(Exception e, boolean receivedData) {
                for (ShardId shardId : request.shardIds) {
                    trackShardLevelFailure(shardId, receivedData, e);
                    pendingShardIds.add(shardId);
                }
                onAfter(List.of());
            }
        });
    }

    abstract void sendRequest(DiscoveryNode node, List<ShardId> shardIds, Map<Index, AliasFilter> aliasFilters, NodeListener nodeListener);

    interface NodeListener {
        void onResponse(DataNodeComputeResponse response);

        void onFailure(Exception e, boolean receivedData);
    }

    private static Exception unwrapFailure(Exception e) {
        e = e instanceof TransportException te ? FailureCollector.unwrapTransportException(te) : e;
        if (TransportActions.isShardNotAvailableException(e)) {
            return NoShardAvailableActionException.forOnShardFailureWrapper(e.getMessage());
        } else {
            return e;
        }
    }

    private void trackShardLevelFailure(ShardId shardId, boolean fatal, Exception originalEx) {
        final Exception e = unwrapFailure(originalEx);
        final boolean isTaskCanceledException = ExceptionsHelper.unwrap(e, TaskCancelledException.class) != null;
<<<<<<< HEAD
        final boolean isCircuitBreakerException = ExceptionsHelper.unwrap(e, CircuitBreakingException.class) != null;
        shardFailures.compute(shardId, (k, current) -> {
            boolean mergedFatal = fatal || isTaskCanceledException || isCircuitBreakerException;
=======
        shardFailures.compute(shardId, (k, current) -> {
            boolean mergedFatal = fatal || isTaskCanceledException;
>>>>>>> 1b2f5653
            return current == null
                ? new ShardFailure(mergedFatal, e)
                : new ShardFailure(
                    mergedFatal || current.fatal,
                    // Retain only one meaningful exception and avoid suppressing previous failures to minimize memory usage,
                    // especially when handling many shards.
                    isTaskCanceledException || e instanceof NoShardAvailableActionException ? current.failure : e
                );
        });
    }

    /**
     * Result from {@link #searchShards(Task, String, QueryBuilder, Set, OriginalIndices, ActionListener)} where can_match is performed to
     * determine what shards can be skipped and which target nodes are needed for running the ES|QL query
     *
     * @param shards        List of target shards to perform the ES|QL query on
     * @param totalShards   Total number of shards (from can_match phase), including skipped shards
     * @param skippedShards Number of skipped shards (from can_match phase)
     */
    record TargetShards(Map<ShardId, TargetShard> shards, int totalShards, int skippedShards) {
        TargetShard getShard(ShardId shardId) {
            return shards.get(shardId);
        }
    }

    /**
     * (Remaining) allocated nodes of a given shard id and its alias filter
     */
    record TargetShard(ShardId shardId, List<DiscoveryNode> remainingNodes, AliasFilter aliasFilter) {}

    record NodeRequest(DiscoveryNode node, List<ShardId> shardIds, Map<Index, AliasFilter> aliasFilters) {}

    private record ShardFailure(boolean fatal, Exception failure) {}

    /**
     * Selects the next nodes to send requests to. Limits to at most one outstanding request per node.
     * If there is already a request in-flight to a node, another request will not be sent to the same node
     * until the first request completes. Instead, the next node in the remaining nodes will be tried.
     */
    private List<NodeRequest> selectNodeRequests(TargetShards targetShards) {
        assert sendingLock.isHeldByCurrentThread();
        final Map<DiscoveryNode, List<ShardId>> nodeToShardIds = new HashMap<>();
        final Iterator<ShardId> shardsIt = pendingShardIds.iterator();
        while (shardsIt.hasNext()) {
            ShardId shardId = shardsIt.next();
            ShardFailure failure = shardFailures.get(shardId);
            if (failure != null && failure.fatal) {
                shardsIt.remove();
                continue;
            }
            TargetShard shard = targetShards.getShard(shardId);
            Iterator<DiscoveryNode> nodesIt = shard.remainingNodes.iterator();
            DiscoveryNode selectedNode = null;
            while (nodesIt.hasNext()) {
                DiscoveryNode node = nodesIt.next();
                if (nodeToShardIds.containsKey(node) || nodePermits.get(node).tryAcquire()) {
                    nodesIt.remove();
                    shardsIt.remove();
                    selectedNode = node;
                    break;
                }
            }
            if (selectedNode != null) {
                nodeToShardIds.computeIfAbsent(selectedNode, unused -> new ArrayList<>()).add(shard.shardId);
            }
        }
        final List<NodeRequest> nodeRequests = new ArrayList<>(nodeToShardIds.size());
        for (var e : nodeToShardIds.entrySet()) {
            List<ShardId> shardIds = e.getValue();
            Map<Index, AliasFilter> aliasFilters = new HashMap<>();
            for (ShardId shardId : shardIds) {
                var aliasFilter = targetShards.getShard(shardId).aliasFilter;
                if (aliasFilter != null) {
                    aliasFilters.put(shardId.getIndex(), aliasFilter);
                }
            }
            nodeRequests.add(new NodeRequest(e.getKey(), shardIds, aliasFilters));
        }
        return nodeRequests;
    }

    /**
     * Performs can_match and find the target nodes for the given target indices and filter.
     * <p>
     * Ideally, the search_shards API should be called before the field-caps API; however, this can lead
     * to a situation where the column structure (i.e., matched data types) differs depending on the query.
     */
    void searchShards(
        Task parentTask,
        String clusterAlias,
        QueryBuilder filter,
        Set<String> concreteIndices,
        OriginalIndices originalIndices,
        ActionListener<TargetShards> listener
    ) {
        ActionListener<SearchShardsResponse> searchShardsListener = listener.map(resp -> {
            Map<String, DiscoveryNode> nodes = new HashMap<>();
            for (DiscoveryNode node : resp.getNodes()) {
                nodes.put(node.getId(), node);
            }
            int totalShards = 0;
            int skippedShards = 0;
            Map<ShardId, TargetShard> shards = new HashMap<>();
            for (SearchShardsGroup group : resp.getGroups()) {
                var shardId = group.shardId();
                if (concreteIndices.contains(shardId.getIndexName()) == false) {
                    continue;
                }
                totalShards++;
                if (group.skipped()) {
                    skippedShards++;
                    continue;
                }
                List<DiscoveryNode> allocatedNodes = new ArrayList<>(group.allocatedNodes().size());
                for (String n : group.allocatedNodes()) {
                    allocatedNodes.add(nodes.get(n));
                }
                AliasFilter aliasFilter = resp.getAliasFilters().get(shardId.getIndex().getUUID());
                shards.put(shardId, new TargetShard(shardId, allocatedNodes, aliasFilter));
            }
            return new TargetShards(shards, totalShards, skippedShards);
        });
        SearchShardsRequest searchShardsRequest = new SearchShardsRequest(
            originalIndices.indices(),
            originalIndices.indicesOptions(),
            filter,
            null,
            null,
            true, // unavailable_shards will be handled by the sender
            clusterAlias
        );
        transportService.sendChildRequest(
            transportService.getLocalNode(),
            EsqlSearchShardsAction.TYPE.name(),
            searchShardsRequest,
            parentTask,
            TransportRequestOptions.EMPTY,
            new ActionListenerResponseHandler<>(searchShardsListener, SearchShardsResponse::new, esqlExecutor)
        );
    }
}<|MERGE_RESOLUTION|>--- conflicted
+++ resolved
@@ -210,14 +210,9 @@
     private void trackShardLevelFailure(ShardId shardId, boolean fatal, Exception originalEx) {
         final Exception e = unwrapFailure(originalEx);
         final boolean isTaskCanceledException = ExceptionsHelper.unwrap(e, TaskCancelledException.class) != null;
-<<<<<<< HEAD
         final boolean isCircuitBreakerException = ExceptionsHelper.unwrap(e, CircuitBreakingException.class) != null;
         shardFailures.compute(shardId, (k, current) -> {
             boolean mergedFatal = fatal || isTaskCanceledException || isCircuitBreakerException;
-=======
-        shardFailures.compute(shardId, (k, current) -> {
-            boolean mergedFatal = fatal || isTaskCanceledException;
->>>>>>> 1b2f5653
             return current == null
                 ? new ShardFailure(mergedFatal, e)
                 : new ShardFailure(

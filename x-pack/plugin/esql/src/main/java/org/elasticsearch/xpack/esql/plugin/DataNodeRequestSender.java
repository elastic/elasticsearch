--- conflicted
+++ resolved
@@ -127,21 +127,7 @@
 
     final void startComputeOnDataNodes(Set<String> concreteIndices, Runnable runOnTaskFailure, ActionListener<ComputeResponse> listener) {
         final long startTimeInNanos = System.nanoTime();
-<<<<<<< HEAD
         searchShards(concreteIndices, ActionListener.wrap(targetShards -> {
-            try (var computeListener = new ComputeListener(transportService.getThreadPool(), runOnTaskFailure, listener.map(profiles -> {
-                return new ComputeResponse(
-                    profiles,
-                    timeValueNanos(System.nanoTime() - startTimeInNanos),
-                    targetShards.totalShards(),
-                    targetShards.totalShards() - shardFailures.size() - skippedShards.get(),
-                    targetShards.skippedShards() + skippedShards.get(),
-                    shardFailures.size(),
-                    selectFailures()
-                );
-            }))) {
-=======
-        searchShards(requestFilter, concreteIndices, originalIndices, ActionListener.wrap(targetShards -> {
             try (
                 var computeListener = new ComputeListener(
                     transportService.getThreadPool(),
@@ -149,7 +135,7 @@
                     listener.map(
                         completionInfo -> new ComputeResponse(
                             completionInfo,
-                            TimeValue.timeValueNanos(System.nanoTime() - startTimeInNanos),
+                            timeValueNanos(System.nanoTime() - startTimeInNanos),
                             targetShards.totalShards(),
                             targetShards.totalShards() - shardFailures.size() - skippedShards.get(),
                             targetShards.skippedShards() + skippedShards.get(),
@@ -159,12 +145,6 @@
                     )
                 )
             ) {
-                for (TargetShard shard : targetShards.shards.values()) {
-                    for (DiscoveryNode node : shard.remainingNodes) {
-                        nodePermits.putIfAbsent(node, new Semaphore(1));
-                    }
-                }
->>>>>>> 128144dd
                 pendingShardIds.addAll(order(targetShards));
                 trySendingRequestsForPendingShards(targetShards, computeListener);
             }
@@ -276,14 +256,10 @@
     private void sendOneNodeRequest(TargetShards targetShards, ComputeListener computeListener, NodeRequest request) {
         final ActionListener<DriverCompletionInfo> listener = computeListener.acquireCompute();
         sendRequest(request.node, request.shardIds, request.aliasFilters, new NodeListener() {
-<<<<<<< HEAD
 
             private final Set<ShardId> pendingRetries = new HashSet<>();
 
-            void onAfter(List<DriverProfile> profiles) {
-=======
             void onAfter(DriverCompletionInfo info) {
->>>>>>> 128144dd
                 nodePermits.get(request.node).release();
                 if (concurrentRequests != null) {
                     concurrentRequests.release();

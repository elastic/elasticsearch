/*
 * Copyright Elasticsearch B.V. and/or licensed to Elasticsearch B.V. under one
 * or more contributor license agreements. Licensed under the Elastic License
 * 2.0; you may not use this file except in compliance with the Elastic License
 * 2.0.
 */

package org.elasticsearch.xpack.esql.plugin;

import org.elasticsearch.ExceptionsHelper;
import org.elasticsearch.action.ActionListener;
import org.elasticsearch.action.ActionListenerResponseHandler;
import org.elasticsearch.action.NoShardAvailableActionException;
import org.elasticsearch.action.OriginalIndices;
import org.elasticsearch.action.search.SearchShardsGroup;
import org.elasticsearch.action.search.SearchShardsRequest;
import org.elasticsearch.action.search.SearchShardsResponse;
import org.elasticsearch.action.search.ShardSearchFailure;
import org.elasticsearch.action.support.TransportActions;
import org.elasticsearch.cluster.node.DiscoveryNode;
import org.elasticsearch.cluster.node.DiscoveryNodeRole;
import org.elasticsearch.cluster.project.ProjectResolver;
import org.elasticsearch.cluster.routing.SplitShardCountSummary;
import org.elasticsearch.cluster.service.ClusterService;
import org.elasticsearch.common.breaker.CircuitBreakingException;
import org.elasticsearch.common.util.Maps;
import org.elasticsearch.common.util.concurrent.ConcurrentCollections;
import org.elasticsearch.compute.operator.DriverCompletionInfo;
import org.elasticsearch.compute.operator.FailureCollector;
import org.elasticsearch.index.Index;
import org.elasticsearch.index.query.QueryBuilder;
import org.elasticsearch.index.shard.ShardId;
import org.elasticsearch.logging.LogManager;
import org.elasticsearch.logging.Logger;
import org.elasticsearch.search.SearchShardTarget;
import org.elasticsearch.search.internal.AliasFilter;
import org.elasticsearch.tasks.CancellableTask;
import org.elasticsearch.tasks.TaskCancelledException;
import org.elasticsearch.threadpool.ThreadPool;
import org.elasticsearch.transport.TransportException;
import org.elasticsearch.transport.TransportRequestOptions;
import org.elasticsearch.transport.TransportService;
import org.elasticsearch.xpack.esql.action.EsqlSearchShardsAction;

import java.util.ArrayList;
import java.util.Collections;
import java.util.Comparator;
import java.util.HashMap;
import java.util.HashSet;
import java.util.IdentityHashMap;
import java.util.Iterator;
import java.util.LinkedHashMap;
import java.util.List;
import java.util.Map;
import java.util.Queue;
import java.util.Set;
import java.util.concurrent.Executor;
import java.util.concurrent.Semaphore;
import java.util.concurrent.atomic.AtomicBoolean;
import java.util.concurrent.atomic.AtomicInteger;
import java.util.concurrent.locks.ReentrantLock;

import static java.util.HashMap.newHashMap;
import static org.elasticsearch.core.TimeValue.timeValueNanos;

/**
 * Handles computes within a single cluster by dispatching {@link DataNodeRequest} to data nodes
 * and executing these computes on the data nodes.
 */
abstract class DataNodeRequestSender {

    private static final Logger LOGGER = LogManager.getLogger(DataNodeRequestSender.class);

    /**
     * Query order according to the
     * <a href="https://www.elastic.co/guide/en/elasticsearch/reference/current/node-roles-overview.html">node roles</a>.
     */
    private static final List<String> NODE_QUERY_ORDER = List.of(
        DiscoveryNodeRole.SEARCH_ROLE.roleName(),
        DiscoveryNodeRole.DATA_CONTENT_NODE_ROLE.roleName(),
        DiscoveryNodeRole.DATA_HOT_NODE_ROLE.roleName(),
        DiscoveryNodeRole.DATA_WARM_NODE_ROLE.roleName(),
        DiscoveryNodeRole.DATA_COLD_NODE_ROLE.roleName(),
        DiscoveryNodeRole.DATA_FROZEN_NODE_ROLE.roleName()
    );

    private final ClusterService clusterService;
    private final ProjectResolver projectResolver;
    private final TransportService transportService;
    private final Executor esqlExecutor;
    private final CancellableTask rootTask;

    private final String clusterAlias;
    private final OriginalIndices originalIndices;
    private final QueryBuilder requestFilter;

    private final boolean allowPartialResults;
    private final Semaphore concurrentRequests;
    private final ReentrantLock sendingLock = new ReentrantLock();
    private final Queue<ShardId> pendingShardIds = ConcurrentCollections.newQueue();
    private final Map<DiscoveryNode, Semaphore> nodePermits = new HashMap<>();
    private final Map<ShardId, ShardFailure> shardFailures = ConcurrentCollections.newConcurrentMap();
    private final AtomicInteger skippedShards = new AtomicInteger();
    private final AtomicBoolean changed = new AtomicBoolean();
    private boolean reportedFailure = false; // guarded by sendingLock
    private final AtomicInteger remainingUnavailableShardResolutionAttempts;

    DataNodeRequestSender(
        ClusterService clusterService,
        ProjectResolver projectResolver,
        TransportService transportService,
        Executor esqlExecutor,
        CancellableTask rootTask,
        OriginalIndices originalIndices,
        QueryBuilder requestFilter,
        String clusterAlias,
        boolean allowPartialResults,
        int concurrentRequests,
        int unavailableShardResolutionAttempts
    ) {
        this.clusterService = clusterService;
        this.projectResolver = projectResolver;
        this.transportService = transportService;
        this.esqlExecutor = esqlExecutor;
        this.rootTask = rootTask;
        this.originalIndices = originalIndices;
        this.requestFilter = requestFilter;
        this.clusterAlias = clusterAlias;
        this.allowPartialResults = allowPartialResults;
        this.concurrentRequests = concurrentRequests > 0 ? new Semaphore(concurrentRequests) : null;
        this.remainingUnavailableShardResolutionAttempts = new AtomicInteger(
            unavailableShardResolutionAttempts >= 0 ? unavailableShardResolutionAttempts : Integer.MAX_VALUE
        );
    }

    final void startComputeOnDataNodes(Set<String> concreteIndices, Runnable runOnTaskFailure, ActionListener<ComputeResponse> listener) {
        assert ThreadPool.assertCurrentThreadPool(
            EsqlPlugin.ESQL_WORKER_THREAD_POOL_NAME,
            ThreadPool.Names.SYSTEM_READ,
            ThreadPool.Names.SEARCH,
            ThreadPool.Names.SEARCH_COORDINATION
        );
        final long startTimeInNanos = System.nanoTime();
        searchShards(concreteIndices, ActionListener.wrap(targetShards -> {
            try (
                var computeListener = new ComputeListener(
                    transportService.getThreadPool(),
                    runOnTaskFailure,
                    listener.map(completionInfo -> {
                        final int totalSkipShards = targetShards.skippedShards() + skippedShards.get();
                        final int failedShards = shardFailures.size();
                        final int successfulShards = targetShards.totalShards() - totalSkipShards - failedShards;
                        return new ComputeResponse(
                            completionInfo,
                            timeValueNanos(System.nanoTime() - startTimeInNanos),
                            targetShards.totalShards(),
                            successfulShards,
                            totalSkipShards,
                            failedShards,
                            selectFailures()
                        );
                    })
                )
            ) {
                pendingShardIds.addAll(order(targetShards));
                trySendingRequestsForPendingShards(targetShards, computeListener);
            }
        }, listener::onFailure));
    }

    private static List<ShardId> order(TargetShards targetShards) {
        var computedNodeOrder = new HashMap<DiscoveryNode, Integer>();
        var ordered = new ArrayList<>(targetShards.shards.keySet());
        ordered.sort(Comparator.comparingInt(shardId -> nodesOrder(targetShards.getShard(shardId).remainingNodes, computedNodeOrder)));
        return ordered;
    }

    private static int nodesOrder(List<DiscoveryNode> nodes, Map<DiscoveryNode, Integer> computedNodeOrder) {
        if (nodes.isEmpty()) {
            return Integer.MAX_VALUE;
        }
        var order = 0;
        for (var node : nodes) {
            order = Math.max(order, computedNodeOrder.computeIfAbsent(node, DataNodeRequestSender::nodeOrder));
        }
        return order;
    }

    private static int nodeOrder(DiscoveryNode node) {
        for (int i = 0; i < NODE_QUERY_ORDER.size(); i++) {
            if (node.hasRole(NODE_QUERY_ORDER.get(i))) {
                return i;
            }
        }
        return Integer.MAX_VALUE;
    }

    private void trySendingRequestsForPendingShards(TargetShards targetShards, ComputeListener computeListener) {
        assert ThreadPool.assertCurrentThreadPool(EsqlPlugin.ESQL_WORKER_THREAD_POOL_NAME, ThreadPool.Names.SEARCH);
        changed.set(true);
        final ActionListener<Void> listener = computeListener.acquireAvoid();
        try {
            while (sendingLock.tryLock()) {
                try {
                    if (changed.compareAndSet(true, false) == false) {
                        break;
                    }
                    var pendingRetries = new HashSet<ShardId>();
                    for (ShardId shardId : pendingShardIds) {
                        if (targetShards.getShard(shardId).remainingNodes.isEmpty()) {
                            if (isRetryableFailure(shardFailures.get(shardId))) {
                                pendingRetries.add(shardId);
                            }
                        }
                    }
                    if (pendingRetries.isEmpty() == false && remainingUnavailableShardResolutionAttempts.decrementAndGet() >= 0) {
                        for (var entry : resolveShards(pendingRetries).entrySet()) {
                            targetShards.getShard(entry.getKey()).remainingNodes.addAll(entry.getValue());
                        }
                    }
                    for (ShardId shardId : pendingShardIds) {
                        if (targetShards.getShard(shardId).remainingNodes.isEmpty()
                            && (isRetryableFailure(shardFailures.get(shardId)) == false || pendingRetries.contains(shardId))) {
                            shardFailures.compute(
                                shardId,
                                (k, v) -> new ShardFailure(
                                    true,
                                    v == null ? new NoShardAvailableActionException(shardId, "no shard copies found") : v.failure
                                )
                            );
                        }
                    }
                    if (reportedFailure
                        || (allowPartialResults == false && shardFailures.values().stream().anyMatch(shardFailure -> shardFailure.fatal))) {
                        reportedFailure = true;
                        reportFailures(computeListener);
                    } else {
                        for (NodeRequest request : selectNodeRequests(targetShards)) {
                            sendOneNodeRequest(targetShards, computeListener, request);
                        }
                    }
                } finally {
                    sendingLock.unlock();
                }
            }
        } finally {
            listener.onResponse(null);
        }
    }

    private void reportFailures(ComputeListener computeListener) {
        assert sendingLock.isHeldByCurrentThread();
        assert reportedFailure;
        Iterator<ShardFailure> it = shardFailures.values().iterator();
        Set<Exception> seen = Collections.newSetFromMap(new IdentityHashMap<>());
        while (it.hasNext()) {
            ShardFailure failure = it.next();
            if (seen.add(failure.failure)) {
                computeListener.acquireAvoid().onFailure(failure.failure);
            }
            it.remove();
        }
    }

    private List<ShardSearchFailure> selectFailures() {
        assert reportedFailure == false;
        final List<ShardSearchFailure> failures = new ArrayList<>();
        final Set<Exception> seen = Collections.newSetFromMap(new IdentityHashMap<>());
        for (Map.Entry<ShardId, ShardFailure> e : shardFailures.entrySet()) {
            final ShardFailure failure = e.getValue();
            if (ExceptionsHelper.unwrap(failure.failure(), TaskCancelledException.class) != null) {
                continue;
            }
            if (seen.add(failure.failure) && failures.size() < 5) {
                failures.add(new ShardSearchFailure(failure.failure, new SearchShardTarget(null, e.getKey(), clusterAlias)));
            }
        }
        // pick any cancellation exception
        if (failures.isEmpty() && shardFailures.isEmpty() == false) {
            final ShardFailure any = shardFailures.values().iterator().next();
            failures.add(new ShardSearchFailure(any.failure));
        }
        return failures;
    }

    private void sendOneNodeRequest(TargetShards targetShards, ComputeListener computeListener, NodeRequest request) {
        final ActionListener<DriverCompletionInfo> listener = computeListener.acquireCompute();
        sendRequest(request.node, request.shards, request.aliasFilters, new NodeListener() {

            void onAfterRequest() {
                nodePermits.get(request.node).release();
                if (concurrentRequests != null) {
                    concurrentRequests.release();
                }
                trySendingRequestsForPendingShards(targetShards, computeListener);
            }

            @Override
            public void onResponse(DataNodeComputeResponse response) {
<<<<<<< HEAD
                try {
                    // remove failures of successful shards
                    for (ShardId shardId : request.shardIds()) {
                        if (response.shardLevelFailures().containsKey(shardId) == false) {
                            shardFailures.remove(shardId);
                        }
=======
                // remove failures of successful shards
                for (DataNodeRequest.Shard shard : request.shards()) {
                    if (response.shardLevelFailures().containsKey(shard.shardId()) == false) {
                        shardFailures.remove(shard.shardId());
>>>>>>> 2e9b8f1f
                    }
                    for (var entry : response.shardLevelFailures().entrySet()) {
                        final ShardId shardId = entry.getKey();
                        trackShardLevelFailure(shardId, false, entry.getValue());
                        pendingShardIds.add(shardId);
                    }
                    onAfterRequest();
                } catch (Exception ex) {
                    expectNoFailure("expect no failure while handling data node response", ex);
                    listener.onFailure(ex);
                    return;
                }
                listener.onResponse(response.completionInfo());
            }

            @Override
            public void onFailure(Exception e, boolean receivedData) {
<<<<<<< HEAD
                try {
                    for (ShardId shardId : request.shardIds) {
                        trackShardLevelFailure(shardId, receivedData, e);
                        pendingShardIds.add(shardId);
                    }
                    onAfterRequest();
                } catch (Exception ex) {
                    expectNoFailure("expect no failure while handling failure of data node request", ex);
                    listener.onFailure(ex);
                    return;
=======
                for (DataNodeRequest.Shard shard : request.shards) {
                    trackShardLevelFailure(shard.shardId(), receivedData, e);
                    pendingShardIds.add(shard.shardId());
>>>>>>> 2e9b8f1f
                }
                listener.onResponse(DriverCompletionInfo.EMPTY);
            }

            @Override
            public void onSkip() {
                skippedShards.incrementAndGet();
                if (rootTask.isCancelled()) {
                    onFailure(new TaskCancelledException("null"), true);
                } else {
                    onResponse(new DataNodeComputeResponse(DriverCompletionInfo.EMPTY, Map.of()));
                }
            }

            private void expectNoFailure(String message, Exception e) {
                LOGGER.error(message, e);
                assert false : new AssertionError(message, e);
            }
        });
    }

    abstract void sendRequest(
        DiscoveryNode node,
        List<DataNodeRequest.Shard> shards,
        Map<Index, AliasFilter> aliasFilters,
        NodeListener nodeListener
    );

    interface NodeListener {
        void onResponse(DataNodeComputeResponse response);

        void onFailure(Exception e, boolean receivedData);

        void onSkip();
    }

    private static Exception unwrapFailure(ShardId shardId, Exception e) {
        e = e instanceof TransportException te ? FailureCollector.unwrapTransportException(te) : e;
        if (TransportActions.isShardNotAvailableException(e)) {
            var ex = NoShardAvailableActionException.forOnShardFailureWrapper(e.getMessage());
            ex.setShard(shardId);
            return ex;
        } else {
            return e;
        }
    }

    private void trackShardLevelFailure(ShardId shardId, boolean fatal, Exception originalEx) {
        final Exception e = unwrapFailure(shardId, originalEx);
        final boolean isTaskCanceledException = ExceptionsHelper.unwrap(e, TaskCancelledException.class) != null;
        final boolean isCircuitBreakerException = ExceptionsHelper.unwrap(e, CircuitBreakingException.class) != null;
        shardFailures.compute(shardId, (k, current) -> {
            boolean mergedFatal = fatal || isTaskCanceledException || isCircuitBreakerException;
            return current == null
                ? new ShardFailure(mergedFatal, e)
                : new ShardFailure(
                    mergedFatal || current.fatal,
                    // Retain only one meaningful exception and avoid suppressing previous failures to minimize memory usage,
                    // especially when handling many shards.
                    isTaskCanceledException || e instanceof NoShardAvailableActionException ? current.failure : e
                );
        });
    }

    /**
     * Result from {@link #searchShards(Set, ActionListener)} where can_match is performed to
     * determine what shards can be skipped and which target nodes are needed for running the ES|QL query
     *
     * @param shards        List of target shards to perform the ES|QL query on
     * @param totalShards   Total number of shards (from can_match phase), including skipped shards
     * @param skippedShards Number of skipped shards (from can_match phase)
     */
    record TargetShards(Map<ShardId, TargetShard> shards, int totalShards, int skippedShards) {
        TargetShard getShard(ShardId shardId) {
            return shards.get(shardId);
        }
    }

    /**
     * Information required to send requests for a shard with this shardId.
     * Note that {@link SplitShardCountSummary} value should never change, it is important for resharding feature to work.
     */
    record TargetShard(
        ShardId shardId,
        List<DiscoveryNode> remainingNodes,
        AliasFilter aliasFilter,
        SplitShardCountSummary reshardSplitShardCountSummary
    ) {}

    record NodeRequest(DiscoveryNode node, List<DataNodeRequest.Shard> shards, Map<Index, AliasFilter> aliasFilters) {}

    private record ShardFailure(boolean fatal, Exception failure) {}

    private static boolean isRetryableFailure(ShardFailure failure) {
        return failure != null && failure.fatal == false && failure.failure instanceof NoShardAvailableActionException;
    }

    /**
     * Selects the next nodes to send requests to. Limits to at most one outstanding request per node.
     * If there is already a request in-flight to a node, another request will not be sent to the same node
     * until the first request completes. Instead, the next node in the remaining nodes will be tried.
     */
    private List<NodeRequest> selectNodeRequests(TargetShards targetShards) {
        assert sendingLock.isHeldByCurrentThread();
        final Map<DiscoveryNode, List<DataNodeRequest.Shard>> nodeToShardMetadata = new LinkedHashMap<>();
        final Iterator<ShardId> shardsIt = pendingShardIds.iterator();

        while (shardsIt.hasNext()) {
            ShardId shardId = shardsIt.next();
            ShardFailure failure = shardFailures.get(shardId);
            if (failure != null && failure.fatal) {
                shardsIt.remove();
                continue;
            }
            TargetShard shard = targetShards.getShard(shardId);
            Iterator<DiscoveryNode> nodesIt = shard.remainingNodes.iterator();
            while (nodesIt.hasNext()) {
                DiscoveryNode node = nodesIt.next();
                List<DataNodeRequest.Shard> pendingRequest = nodeToShardMetadata.get(node);
                if (pendingRequest != null) {
                    pendingRequest.add(new DataNodeRequest.Shard(shard.shardId, shard.reshardSplitShardCountSummary));
                    nodesIt.remove();
                    shardsIt.remove();
                    break;
                }

                if (concurrentRequests == null || concurrentRequests.tryAcquire()) {
                    if (nodePermits.computeIfAbsent(node, n -> new Semaphore(1)).tryAcquire()) {
                        pendingRequest = new ArrayList<>();
                        pendingRequest.add(new DataNodeRequest.Shard(shard.shardId, shard.reshardSplitShardCountSummary));
                        nodeToShardMetadata.put(node, pendingRequest);

                        nodesIt.remove();
                        shardsIt.remove();

                        break;
                    } else if (concurrentRequests != null) {
                        concurrentRequests.release();
                    }
                }
            }
        }

        final List<NodeRequest> nodeRequests = new ArrayList<>(nodeToShardMetadata.size());
        for (var entry : nodeToShardMetadata.entrySet()) {
            var node = entry.getKey();
            var shards = entry.getValue();
            Map<Index, AliasFilter> aliasFilters = new HashMap<>();
            for (DataNodeRequest.Shard shard : shards) {
                var aliasFilter = targetShards.getShard(shard.shardId()).aliasFilter;
                if (aliasFilter != null) {
                    aliasFilters.put(shard.shardId().getIndex(), aliasFilter);
                }
            }
            nodeRequests.add(new NodeRequest(node, shards, aliasFilters));
        }
        return nodeRequests;
    }

    /**
     * Performs can_match and find the target nodes for the given target indices and filter.
     * <p>
     * Ideally, the search_shards API should be called before the field-caps API; however, this can lead
     * to a situation where the column structure (i.e., matched data types) differs depending on the query.
     */
    void searchShards(Set<String> concreteIndices, ActionListener<TargetShards> listener) {
        ActionListener<SearchShardsResponse> searchShardsListener = listener.map(resp -> {
            Map<String, DiscoveryNode> nodes = newHashMap(resp.getNodes().size());
            for (DiscoveryNode node : resp.getNodes()) {
                nodes.put(node.getId(), node);
            }
            int totalShards = 0;
            int skippedShards = 0;
            Map<ShardId, TargetShard> shards = newHashMap(resp.getGroups().size());
            for (SearchShardsGroup group : resp.getGroups()) {
                var shardId = group.shardId();
                if (concreteIndices.contains(shardId.getIndexName()) == false) {
                    continue;
                }
                totalShards++;
                if (group.skipped()) {
                    skippedShards++;
                    continue;
                }
                List<DiscoveryNode> allocatedNodes = new ArrayList<>(group.allocatedNodes().size());
                for (String n : group.allocatedNodes()) {
                    allocatedNodes.add(nodes.get(n));
                }
                AliasFilter aliasFilter = resp.getAliasFilters().get(shardId.getIndex().getUUID());
                shards.put(shardId, new TargetShard(shardId, allocatedNodes, aliasFilter, group.reshardSplitShardCountSummary()));
            }
            return new TargetShards(shards, totalShards, skippedShards);
        });
        var searchShardsRequest = new SearchShardsRequest(
            originalIndices.indices(),
            originalIndices.indicesOptions(),
            requestFilter,
            null,
            null,
            true, // unavailable_shards will be handled by the sender
            clusterAlias
        );
        transportService.sendChildRequest(
            transportService.getLocalNode(),
            EsqlSearchShardsAction.TYPE.name(),
            searchShardsRequest,
            rootTask,
            TransportRequestOptions.EMPTY,
            new ActionListenerResponseHandler<>(searchShardsListener, SearchShardsResponse::new, esqlExecutor)
        );
    }

    /**
     * Attempts to resolve shards locations after they have been moved
     */
    Map<ShardId, List<DiscoveryNode>> resolveShards(Set<ShardId> shardIds) {
        var project = projectResolver.getProjectState(clusterService.state());
        var nodes = Maps.<ShardId, List<DiscoveryNode>>newMapWithExpectedSize(shardIds.size());
        for (var shardId : shardIds) {
            List<DiscoveryNode> allocatedNodes;
            try {
                allocatedNodes = project.routingTable()
                    .shardRoutingTable(shardId)
                    .allShards()
                    .filter(shard -> shard.active() && shard.isSearchable())
                    .map(shard -> project.cluster().nodes().get(shard.currentNodeId()))
                    .toList();
            } catch (Exception ignored) {
                // If the target index is deleted or the target shard is not found after the query has started,
                // we skip resolving its new shard routing, and that shard will not be retried.
                continue;
            }
            nodes.put(shardId, allocatedNodes);
        }
        return nodes;
    }
}<|MERGE_RESOLUTION|>--- conflicted
+++ resolved
@@ -297,19 +297,13 @@
 
             @Override
             public void onResponse(DataNodeComputeResponse response) {
-<<<<<<< HEAD
                 try {
                     // remove failures of successful shards
-                    for (ShardId shardId : request.shardIds()) {
+                    for (var shard : request.shards) {
+                        ShardId shardId = shard.shardId();
                         if (response.shardLevelFailures().containsKey(shardId) == false) {
                             shardFailures.remove(shardId);
                         }
-=======
-                // remove failures of successful shards
-                for (DataNodeRequest.Shard shard : request.shards()) {
-                    if (response.shardLevelFailures().containsKey(shard.shardId()) == false) {
-                        shardFailures.remove(shard.shardId());
->>>>>>> 2e9b8f1f
                     }
                     for (var entry : response.shardLevelFailures().entrySet()) {
                         final ShardId shardId = entry.getKey();
@@ -327,9 +321,9 @@
 
             @Override
             public void onFailure(Exception e, boolean receivedData) {
-<<<<<<< HEAD
                 try {
-                    for (ShardId shardId : request.shardIds) {
+                    for (var shard : request.shards) {
+                        ShardId shardId = shard.shardId();
                         trackShardLevelFailure(shardId, receivedData, e);
                         pendingShardIds.add(shardId);
                     }
@@ -338,11 +332,6 @@
                     expectNoFailure("expect no failure while handling failure of data node request", ex);
                     listener.onFailure(ex);
                     return;
-=======
-                for (DataNodeRequest.Shard shard : request.shards) {
-                    trackShardLevelFailure(shard.shardId(), receivedData, e);
-                    pendingShardIds.add(shard.shardId());
->>>>>>> 2e9b8f1f
                 }
                 listener.onResponse(DriverCompletionInfo.EMPTY);
             }

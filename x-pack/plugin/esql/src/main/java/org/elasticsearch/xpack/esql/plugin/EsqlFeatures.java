/*
 * Copyright Elasticsearch B.V. and/or licensed to Elasticsearch B.V. under one
 * or more contributor license agreements. Licensed under the Elastic License
 * 2.0; you may not use this file except in compliance with the Elastic License
 * 2.0.
 */

package org.elasticsearch.xpack.esql.plugin;

import org.elasticsearch.Build;
import org.elasticsearch.Version;
import org.elasticsearch.common.util.set.Sets;
import org.elasticsearch.features.FeatureSpecification;
import org.elasticsearch.features.NodeFeature;
import org.elasticsearch.rest.action.admin.cluster.RestNodesCapabilitiesAction;
import org.elasticsearch.xpack.esql.action.EsqlCapabilities;

import java.util.Collections;
import java.util.Map;
import java.util.Set;

/**
 * {@link NodeFeature}s declared by ESQL. These should be used for fast checks
 * on the node. Before the introduction of the {@link RestNodesCapabilitiesAction}
 * this was used for controlling which features are tested so many of the
 * examples below are *just* used for that. Don't make more of those - add them
 * to {@link EsqlCapabilities} instead.
 * <p>
 *     NOTE: You can't remove a feature now and probably never will be able to.
 *     Only add more of these if you need a fast CPU level check.
 * </p>
 */
public class EsqlFeatures implements FeatureSpecification {
    /**
     * Introduction of {@code MV_SORT}, {@code MV_SLICE}, and {@code MV_ZIP}.
     * Added in #106095.
     */
    private static final NodeFeature MV_SORT = new NodeFeature("esql.mv_sort");

    /**
     * When we disabled some broken optimizations around {@code nullable}.
     * Fixed in #105691.
     */
    private static final NodeFeature DISABLE_NULLABLE_OPTS = new NodeFeature("esql.disable_nullable_opts");

    /**
     * Introduction of {@code ST_X} and {@code ST_Y}. Added in #105768.
     */
    private static final NodeFeature ST_X_Y = new NodeFeature("esql.st_x_y");

    /**
     * When we added the warnings for multivalued fields emitting {@code null}
     * when they touched multivalued fields. Added in #102417.
     */
    private static final NodeFeature MV_WARN = new NodeFeature("esql.mv_warn");

    /**
     * Support for loading {@code geo_point} and {@code cartesian_point} fields. Added in #102177.
     */
    private static final NodeFeature SPATIAL_POINTS = new NodeFeature("esql.spatial_points");

    /**
     * Changed precision of {@code geo_point} and {@code cartesian_point} fields, by loading from source into WKB. Done in #103691.
     */
    private static final NodeFeature SPATIAL_POINTS_FROM_SOURCE = new NodeFeature("esql.spatial_points_from_source");

    /**
     * When we added the warnings when conversion functions fail. Like {@code TO_INT('foo')}.
     * Added in ESQL-1183.
     */
    private static final NodeFeature CONVERT_WARN = new NodeFeature("esql.convert_warn");

    /**
     * When we flipped the return type of {@code POW} to always return a double. Changed
     * in #102183.
     */
    private static final NodeFeature POW_DOUBLE = new NodeFeature("esql.pow_double");

    /**
     * Support for loading {@code geo_shape} and {@code cartesian_shape} fields. Done in #104269.
     */
    private static final NodeFeature SPATIAL_SHAPES = new NodeFeature("esql.spatial_shapes");

    /**
     * Support for spatial aggregation {@code ST_CENTROID}. Done in #104269.
     */
    private static final NodeFeature ST_CENTROID_AGG = new NodeFeature("esql.st_centroid_agg");

    /**
     * Support for spatial aggregation {@code ST_INTERSECTS}. Done in #104907.
     */
    private static final NodeFeature ST_INTERSECTS = new NodeFeature("esql.st_intersects");

    /**
     * Support for spatial aggregation {@code ST_CONTAINS} and {@code ST_WITHIN}. Done in #106503.
     */
    private static final NodeFeature ST_CONTAINS_WITHIN = new NodeFeature("esql.st_contains_within");

    /**
     * Support for spatial aggregation {@code ST_DISJOINT}. Done in #107007.
     */
    private static final NodeFeature ST_DISJOINT = new NodeFeature("esql.st_disjoint");

    /**
     * The introduction of the {@code VALUES} agg.
     */
    private static final NodeFeature AGG_VALUES = new NodeFeature("esql.agg_values");

    /**
     * Does ESQL support async queries.
     */
    public static final NodeFeature ASYNC_QUERY = new NodeFeature("esql.async_query");

    /**
     * Does ESQL support FROM OPTIONS?
     */
    @Deprecated
    public static final NodeFeature FROM_OPTIONS = new NodeFeature("esql.from_options");

    /**
     * Cast string literals to a desired data type.
     */
    public static final NodeFeature STRING_LITERAL_AUTO_CASTING = new NodeFeature("esql.string_literal_auto_casting");

    /**
     * Base64 encoding and decoding functions.
     */
    public static final NodeFeature BASE64_DECODE_ENCODE = new NodeFeature("esql.base64_decode_encode");

    /**
     * Support for the :: casting operator
     */
    public static final NodeFeature CASTING_OPERATOR = new NodeFeature("esql.casting_operator");

    /**
     * Blocks can be labelled with {@link org.elasticsearch.compute.data.Block.MvOrdering#SORTED_ASCENDING} for optimizations.
     * C.f. {@link org.elasticsearch.TransportVersions#ESQL_MV_ORDERING_SORTED_ASCENDING}.
     */
    public static final NodeFeature MV_ORDERING_SORTED_ASCENDING = new NodeFeature("esql.mv_ordering_sorted_ascending");

    /**
     * Support for metrics counter fields
     */
    public static final NodeFeature METRICS_COUNTER_FIELDS = new NodeFeature("esql.metrics_counter_fields");

    /**
     * Cast string literals to a desired data type for IN predicate and more types for BinaryComparison.
     */
    public static final NodeFeature STRING_LITERAL_AUTO_CASTING_EXTENDED = new NodeFeature("esql.string_literal_auto_casting_extended");

    /**
     * Support for metadata fields.
     */
    public static final NodeFeature METADATA_FIELDS = new NodeFeature("esql.metadata_fields");

    /**
     * Support for loading values over enrich. This is supported by all versions of ESQL but not
     * the unit test CsvTests.
     */
    public static final NodeFeature ENRICH_LOAD = new NodeFeature("esql.enrich_load");

    /**
     * Support for timespan units abbreviations
     */
    public static final NodeFeature TIMESPAN_ABBREVIATIONS = new NodeFeature("esql.timespan_abbreviations");

    /**
     * Support metrics counter types
     */
    public static final NodeFeature COUNTER_TYPES = new NodeFeature("esql.counter_types");

    /**
     * Support metrics syntax
     */
    public static final NodeFeature METRICS_SYNTAX = new NodeFeature("esql.metrics_syntax");

    /**
<<<<<<< HEAD
     * Support metrics syntax
     */
    public static final NodeFeature METRICS_AGGREGATE_DOUBLE_METRIC_FIELD = new NodeFeature("esql.aggregate_metric_double");
=======
     * Internal resolve_fields API for ES|QL
     */
    public static final NodeFeature RESOLVE_FIELDS_API = new NodeFeature("esql.resolve_fields_api");
>>>>>>> 04845342

    private Set<NodeFeature> snapshotBuildFeatures() {
        assert Build.current().isSnapshot() : Build.current();
        return Set.of(METRICS_SYNTAX);
    }

    @Override
    public Set<NodeFeature> getFeatures() {
        Set<NodeFeature> features = Set.of(
            ASYNC_QUERY,
            AGG_VALUES,
            BASE64_DECODE_ENCODE,
            MV_SORT,
            DISABLE_NULLABLE_OPTS,
            ST_X_Y,
            FROM_OPTIONS,
            SPATIAL_POINTS_FROM_SOURCE,
            SPATIAL_SHAPES,
            ST_CENTROID_AGG,
            ST_INTERSECTS,
            ST_CONTAINS_WITHIN,
            ST_DISJOINT,
            STRING_LITERAL_AUTO_CASTING,
            CASTING_OPERATOR,
            MV_ORDERING_SORTED_ASCENDING,
            METRICS_COUNTER_FIELDS,
            STRING_LITERAL_AUTO_CASTING_EXTENDED,
            METADATA_FIELDS,
            TIMESPAN_ABBREVIATIONS,
            COUNTER_TYPES,
<<<<<<< HEAD
            METRICS_AGGREGATE_DOUBLE_METRIC_FIELD
=======
            RESOLVE_FIELDS_API
>>>>>>> 04845342
        );
        if (Build.current().isSnapshot()) {
            return Collections.unmodifiableSet(Sets.union(features, snapshotBuildFeatures()));
        } else {
            return features;
        }
    }

    @Override
    public Map<NodeFeature, Version> getHistoricalFeatures() {
        return Map.ofEntries(
            Map.entry(TransportEsqlStatsAction.ESQL_STATS_FEATURE, Version.V_8_11_0),
            Map.entry(MV_WARN, Version.V_8_12_0),
            Map.entry(SPATIAL_POINTS, Version.V_8_12_0),
            Map.entry(CONVERT_WARN, Version.V_8_12_0),
            Map.entry(POW_DOUBLE, Version.V_8_12_0),
            Map.entry(ENRICH_LOAD, Version.V_8_12_0)
        );
    }
}<|MERGE_RESOLUTION|>--- conflicted
+++ resolved
@@ -175,15 +175,14 @@
     public static final NodeFeature METRICS_SYNTAX = new NodeFeature("esql.metrics_syntax");
 
     /**
-<<<<<<< HEAD
+     * Internal resolve_fields API for ES|QL
+     */
+    public static final NodeFeature RESOLVE_FIELDS_API = new NodeFeature("esql.resolve_fields_api");
+
+    /**
      * Support metrics syntax
      */
     public static final NodeFeature METRICS_AGGREGATE_DOUBLE_METRIC_FIELD = new NodeFeature("esql.aggregate_metric_double");
-=======
-     * Internal resolve_fields API for ES|QL
-     */
-    public static final NodeFeature RESOLVE_FIELDS_API = new NodeFeature("esql.resolve_fields_api");
->>>>>>> 04845342
 
     private Set<NodeFeature> snapshotBuildFeatures() {
         assert Build.current().isSnapshot() : Build.current();
@@ -214,11 +213,8 @@
             METADATA_FIELDS,
             TIMESPAN_ABBREVIATIONS,
             COUNTER_TYPES,
-<<<<<<< HEAD
+            RESOLVE_FIELDS_API,
             METRICS_AGGREGATE_DOUBLE_METRIC_FIELD
-=======
-            RESOLVE_FIELDS_API
->>>>>>> 04845342
         );
         if (Build.current().isSnapshot()) {
             return Collections.unmodifiableSet(Sets.union(features, snapshotBuildFeatures()));

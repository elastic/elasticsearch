--- conflicted
+++ resolved
@@ -106,15 +106,14 @@
     public static final NodeFeature STRING_LITERAL_AUTO_CASTING = new NodeFeature("esql.string_literal_auto_casting");
 
     /**
-<<<<<<< HEAD
+     * Base64 encoding and decoding functions.
+     */
+    public static final NodeFeature BASE64_DECODE_ENCODE = new NodeFeature("esql.base64_decode_encode");
+
+    /**
      * Support for the :: casting operator
      */
     public static final NodeFeature CASTING_OPERATOR = new NodeFeature("esql.casting_operator");
-=======
-     * Base64 encoding and decoding functions.
-     */
-    public static final NodeFeature BASE64_DECODE_ENCODE = new NodeFeature("esql.base64_decode_encode");
->>>>>>> d11048e7
 
     @Override
     public Set<NodeFeature> getFeatures() {

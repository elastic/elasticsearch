/*
 * Copyright Elasticsearch B.V. and/or licensed to Elasticsearch B.V. under one
 * or more contributor license agreements. Licensed under the Elastic License
 * 2.0; you may not use this file except in compliance with the Elastic License
 * 2.0.
 */

package org.elasticsearch.xpack.esql.plugin;

import org.elasticsearch.Version;
import org.elasticsearch.features.FeatureSpecification;
import org.elasticsearch.features.NodeFeature;

import java.util.Map;
import java.util.Set;

public class EsqlFeatures implements FeatureSpecification {
<<<<<<< HEAD

    public static final NodeFeature ASYNC_API_SUPPORTED = new NodeFeature("esql.async_api_supported");
=======
    private static final NodeFeature MV_LOAD = new NodeFeature("esql.mv_load");
>>>>>>> 663126ea

    @Override
    public Map<NodeFeature, Version> getHistoricalFeatures() {
        return Map.ofEntries(
            Map.entry(TransportEsqlStatsAction.ESQL_STATS_FEATURE, Version.V_8_11_0),
            Map.entry(MV_LOAD, Version.V_8_12_0)
        );
    }

    @Override
    public Set<NodeFeature> getFeatures() {
        return Set.of(ASYNC_API_SUPPORTED);
    }
}<|MERGE_RESOLUTION|>--- conflicted
+++ resolved
@@ -15,12 +15,10 @@
 import java.util.Set;
 
 public class EsqlFeatures implements FeatureSpecification {
-<<<<<<< HEAD
 
     public static final NodeFeature ASYNC_API_SUPPORTED = new NodeFeature("esql.async_api_supported");
-=======
+
     private static final NodeFeature MV_LOAD = new NodeFeature("esql.mv_load");
->>>>>>> 663126ea
 
     @Override
     public Map<NodeFeature, Version> getHistoricalFeatures() {

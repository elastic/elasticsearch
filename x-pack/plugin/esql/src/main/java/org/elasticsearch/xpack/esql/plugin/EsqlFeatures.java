/*
 * Copyright Elasticsearch B.V. and/or licensed to Elasticsearch B.V. under one
 * or more contributor license agreements. Licensed under the Elastic License
 * 2.0; you may not use this file except in compliance with the Elastic License
 * 2.0.
 */

package org.elasticsearch.xpack.esql.plugin;

import org.elasticsearch.Build;
import org.elasticsearch.common.util.set.Sets;
import org.elasticsearch.features.FeatureSpecification;
import org.elasticsearch.features.NodeFeature;
import org.elasticsearch.rest.action.admin.cluster.RestNodesCapabilitiesAction;
import org.elasticsearch.xpack.esql.action.EsqlCapabilities;

import java.util.Collections;
import java.util.Set;

/**
 * {@link NodeFeature}s declared by ESQL. These should be used for fast checks
 * on the node. Before the introduction of the {@link RestNodesCapabilitiesAction}
 * this was used for controlling which features are tested so many of the
 * examples below are *just* used for that. Don't make more of those - add them
 * to {@link EsqlCapabilities} instead.
 * <p>
 *     NOTE: You can't remove a feature now and probably never will be able to.
 *     Only add more of these if you need a fast CPU level check.
 * </p>
 */
public class EsqlFeatures implements FeatureSpecification {
    /**
     * Introduction of {@code MV_SORT}, {@code MV_SLICE}, and {@code MV_ZIP}.
     * Added in #106095.
     */
    private static final NodeFeature MV_SORT = new NodeFeature("esql.mv_sort");

    /**
     * When we disabled some broken optimizations around {@code nullable}.
     * Fixed in #105691.
     */
    private static final NodeFeature DISABLE_NULLABLE_OPTS = new NodeFeature("esql.disable_nullable_opts");

    /**
     * Introduction of {@code ST_X} and {@code ST_Y}. Added in #105768.
     */
    private static final NodeFeature ST_X_Y = new NodeFeature("esql.st_x_y");

    /**
     * Changed precision of {@code geo_point} and {@code cartesian_point} fields, by loading from source into WKB. Done in #103691.
     */
    private static final NodeFeature SPATIAL_POINTS_FROM_SOURCE = new NodeFeature("esql.spatial_points_from_source");

    /**
     * Support for loading {@code geo_shape} and {@code cartesian_shape} fields. Done in #104269.
     */
    private static final NodeFeature SPATIAL_SHAPES = new NodeFeature("esql.spatial_shapes");

    /**
     * Support for spatial aggregation {@code ST_CENTROID}. Done in #104269.
     */
    private static final NodeFeature ST_CENTROID_AGG = new NodeFeature("esql.st_centroid_agg");

    /**
     * Support for spatial aggregation {@code ST_INTERSECTS}. Done in #104907.
     */
    private static final NodeFeature ST_INTERSECTS = new NodeFeature("esql.st_intersects");

    /**
     * Support for spatial aggregation {@code ST_CONTAINS} and {@code ST_WITHIN}. Done in #106503.
     */
    private static final NodeFeature ST_CONTAINS_WITHIN = new NodeFeature("esql.st_contains_within");

    /**
     * Support for spatial aggregation {@code ST_DISJOINT}. Done in #107007.
     */
    private static final NodeFeature ST_DISJOINT = new NodeFeature("esql.st_disjoint");

    /**
     * The introduction of the {@code VALUES} agg.
     */
    private static final NodeFeature AGG_VALUES = new NodeFeature("esql.agg_values");

    /**
     * Does ESQL support async queries.
     */
    public static final NodeFeature ASYNC_QUERY = new NodeFeature("esql.async_query");

    /**
     * Does ESQL support FROM OPTIONS?
     */
    @Deprecated
    public static final NodeFeature FROM_OPTIONS = new NodeFeature("esql.from_options");

    /**
     * Cast string literals to a desired data type.
     */
    public static final NodeFeature STRING_LITERAL_AUTO_CASTING = new NodeFeature("esql.string_literal_auto_casting");

    /**
     * Base64 encoding and decoding functions.
     */
    public static final NodeFeature BASE64_DECODE_ENCODE = new NodeFeature("esql.base64_decode_encode");

    /**
     * Support for the :: casting operator
     */
    public static final NodeFeature CASTING_OPERATOR = new NodeFeature("esql.casting_operator");

    /**
     * Blocks can be labelled with {@link org.elasticsearch.compute.data.Block.MvOrdering#SORTED_ASCENDING} for optimizations.
     */
    public static final NodeFeature MV_ORDERING_SORTED_ASCENDING = new NodeFeature("esql.mv_ordering_sorted_ascending");

    /**
     * Support for metrics counter fields
     */
    public static final NodeFeature METRICS_COUNTER_FIELDS = new NodeFeature("esql.metrics_counter_fields");

    /**
     * Cast string literals to a desired data type for IN predicate and more types for BinaryComparison.
     */
    public static final NodeFeature STRING_LITERAL_AUTO_CASTING_EXTENDED = new NodeFeature("esql.string_literal_auto_casting_extended");

    /**
     * Support for metadata fields.
     */
    public static final NodeFeature METADATA_FIELDS = new NodeFeature("esql.metadata_fields");

    /**
     * Support for timespan units abbreviations
     */
    public static final NodeFeature TIMESPAN_ABBREVIATIONS = new NodeFeature("esql.timespan_abbreviations");

    /**
     * Support metrics counter types
     */
    public static final NodeFeature COUNTER_TYPES = new NodeFeature("esql.counter_types");

    /**
     * Support metrics syntax
     */
    public static final NodeFeature METRICS_SYNTAX = new NodeFeature("esql.metrics_syntax");

    /**
     * Internal resolve_fields API for ES|QL
     */
    public static final NodeFeature RESOLVE_FIELDS_API = new NodeFeature("esql.resolve_fields_api");

    private Set<NodeFeature> snapshotBuildFeatures() {
        assert Build.current().isSnapshot() : Build.current();
        return Set.of(METRICS_SYNTAX);
    }

    @Override
    public Set<NodeFeature> getFeatures() {
        Set<NodeFeature> features = Set.of(
            ASYNC_QUERY,
            AGG_VALUES,
            BASE64_DECODE_ENCODE,
            MV_SORT,
            DISABLE_NULLABLE_OPTS,
            ST_X_Y,
            FROM_OPTIONS,
            SPATIAL_POINTS_FROM_SOURCE,
            SPATIAL_SHAPES,
            ST_CENTROID_AGG,
            ST_INTERSECTS,
            ST_CONTAINS_WITHIN,
            ST_DISJOINT,
            STRING_LITERAL_AUTO_CASTING,
            CASTING_OPERATOR,
            MV_ORDERING_SORTED_ASCENDING,
            METRICS_COUNTER_FIELDS,
            STRING_LITERAL_AUTO_CASTING_EXTENDED,
            METADATA_FIELDS,
            TIMESPAN_ABBREVIATIONS,
            COUNTER_TYPES,
            RESOLVE_FIELDS_API
        );
        if (Build.current().isSnapshot()) {
            return Collections.unmodifiableSet(Sets.union(features, snapshotBuildFeatures()));
        } else {
            return features;
        }
    }
<<<<<<< HEAD

    public Map<NodeFeature, Version> getHistoricalFeatures() {
        return Map.ofEntries(
            Map.entry(TransportEsqlStatsAction.ESQL_STATS_FEATURE, Version.V_8_11_0),
            Map.entry(MV_WARN, Version.V_8_12_0),
            Map.entry(SPATIAL_POINTS, Version.V_8_12_0),
            Map.entry(CONVERT_WARN, Version.V_8_12_0),
            Map.entry(POW_DOUBLE, Version.V_8_12_0),
            Map.entry(ENRICH_LOAD, Version.V_8_12_0)
        );
    }
=======
>>>>>>> 06840ba5
}<|MERGE_RESOLUTION|>--- conflicted
+++ resolved
@@ -184,18 +184,4 @@
             return features;
         }
     }
-<<<<<<< HEAD
-
-    public Map<NodeFeature, Version> getHistoricalFeatures() {
-        return Map.ofEntries(
-            Map.entry(TransportEsqlStatsAction.ESQL_STATS_FEATURE, Version.V_8_11_0),
-            Map.entry(MV_WARN, Version.V_8_12_0),
-            Map.entry(SPATIAL_POINTS, Version.V_8_12_0),
-            Map.entry(CONVERT_WARN, Version.V_8_12_0),
-            Map.entry(POW_DOUBLE, Version.V_8_12_0),
-            Map.entry(ENRICH_LOAD, Version.V_8_12_0)
-        );
-    }
-=======
->>>>>>> 06840ba5
 }
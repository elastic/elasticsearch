/*
 * Copyright Elasticsearch B.V. and/or licensed to Elasticsearch B.V. under one
 * or more contributor license agreements. Licensed under the Elastic License
 * 2.0; you may not use this file except in compliance with the Elastic License
 * 2.0.
 */
package org.elasticsearch.xpack.esql.plugin;

import org.elasticsearch.action.ActionRequest;
import org.elasticsearch.action.ActionResponse;
import org.elasticsearch.cluster.metadata.IndexNameExpressionResolver;
import org.elasticsearch.cluster.node.DiscoveryNodes;
import org.elasticsearch.common.breaker.CircuitBreaker;
import org.elasticsearch.common.io.stream.NamedWriteableRegistry;
import org.elasticsearch.common.settings.ClusterSettings;
import org.elasticsearch.common.settings.IndexScopedSettings;
import org.elasticsearch.common.settings.Setting;
import org.elasticsearch.common.settings.Settings;
import org.elasticsearch.common.settings.SettingsFilter;
import org.elasticsearch.common.unit.ByteSizeValue;
import org.elasticsearch.common.util.BigArrays;
import org.elasticsearch.common.util.FeatureFlag;
import org.elasticsearch.common.util.concurrent.EsExecutors;
import org.elasticsearch.compute.data.BlockFactory;
import org.elasticsearch.compute.data.BlockFactoryProvider;
import org.elasticsearch.compute.data.BlockWritables;
import org.elasticsearch.compute.lucene.LuceneOperator;
import org.elasticsearch.compute.lucene.ValuesSourceReaderOperator;
import org.elasticsearch.compute.operator.AbstractPageMappingOperator;
import org.elasticsearch.compute.operator.AbstractPageMappingToIteratorOperator;
import org.elasticsearch.compute.operator.AggregationOperator;
import org.elasticsearch.compute.operator.AsyncOperator;
import org.elasticsearch.compute.operator.DriverStatus;
import org.elasticsearch.compute.operator.HashAggregationOperator;
import org.elasticsearch.compute.operator.LimitOperator;
import org.elasticsearch.compute.operator.MvExpandOperator;
import org.elasticsearch.compute.operator.exchange.ExchangeService;
import org.elasticsearch.compute.operator.exchange.ExchangeSinkOperator;
import org.elasticsearch.compute.operator.exchange.ExchangeSourceOperator;
import org.elasticsearch.compute.operator.topn.TopNOperatorStatus;
import org.elasticsearch.core.TimeValue;
import org.elasticsearch.features.NodeFeature;
import org.elasticsearch.license.XPackLicenseState;
import org.elasticsearch.plugins.ActionPlugin;
import org.elasticsearch.plugins.Plugin;
import org.elasticsearch.rest.RestController;
import org.elasticsearch.rest.RestHandler;
import org.elasticsearch.threadpool.ExecutorBuilder;
import org.elasticsearch.threadpool.FixedExecutorBuilder;
import org.elasticsearch.threadpool.ThreadPool;
import org.elasticsearch.xpack.core.XPackPlugin;
import org.elasticsearch.xpack.core.action.XPackInfoFeatureAction;
import org.elasticsearch.xpack.core.action.XPackUsageFeatureAction;
import org.elasticsearch.xpack.esql.EsqlInfoTransportAction;
import org.elasticsearch.xpack.esql.EsqlUsageTransportAction;
import org.elasticsearch.xpack.esql.action.EsqlAsyncGetResultAction;
import org.elasticsearch.xpack.esql.action.EsqlAsyncStopAction;
import org.elasticsearch.xpack.esql.action.EsqlQueryAction;
import org.elasticsearch.xpack.esql.action.EsqlQueryRequestBuilder;
import org.elasticsearch.xpack.esql.action.EsqlResolveFieldsAction;
import org.elasticsearch.xpack.esql.action.EsqlSearchShardsAction;
import org.elasticsearch.xpack.esql.action.RestEsqlAsyncQueryAction;
import org.elasticsearch.xpack.esql.action.RestEsqlDeleteAsyncResultAction;
import org.elasticsearch.xpack.esql.action.RestEsqlGetAsyncResultAction;
import org.elasticsearch.xpack.esql.action.RestEsqlQueryAction;
import org.elasticsearch.xpack.esql.action.RestEsqlStopAsyncAction;
import org.elasticsearch.xpack.esql.enrich.EnrichLookupOperator;
import org.elasticsearch.xpack.esql.enrich.LookupFromIndexOperator;
import org.elasticsearch.xpack.esql.execution.PlanExecutor;
import org.elasticsearch.xpack.esql.expression.ExpressionWritables;
import org.elasticsearch.xpack.esql.plan.PlanWritables;
import org.elasticsearch.xpack.esql.querydsl.query.SingleValueQuery;
import org.elasticsearch.xpack.esql.session.IndexResolver;
import org.elasticsearch.xpack.esql.slowlog.EsqlSlowLog;

import java.lang.invoke.MethodHandles;
import java.util.ArrayList;
import java.util.Collection;
import java.util.List;
import java.util.Objects;
import java.util.function.Predicate;
import java.util.function.Supplier;

public class EsqlPlugin extends Plugin implements ActionPlugin {
    public static final FeatureFlag INLINESTATS_FEATURE_FLAG = new FeatureFlag("esql_inlinestats");

    public static final String ESQL_WORKER_THREAD_POOL_NAME = "esql_worker";

    public static final Setting<Integer> QUERY_RESULT_TRUNCATION_MAX_SIZE = Setting.intSetting(
        "esql.query.result_truncation_max_size",
        10000,
        1,
        1000000,
        Setting.Property.NodeScope,
        Setting.Property.Dynamic
    );

    public static final Setting<Integer> QUERY_RESULT_TRUNCATION_DEFAULT_SIZE = Setting.intSetting(
        "esql.query.result_truncation_default_size",
        1000,
        1,
        10000,
        Setting.Property.NodeScope,
        Setting.Property.Dynamic
    );

<<<<<<< HEAD
    public static final Setting<TimeValue> ESQL_SLOWLOG_THRESHOLD_QUERY_WARN_SETTING = Setting.timeSetting(
        "esql.slowlog.threshold.query.warn",
        TimeValue.timeValueNanos(-1),
        TimeValue.timeValueMillis(-1),
        TimeValue.timeValueMillis(Integer.MAX_VALUE),
        Setting.Property.NodeScope,
        Setting.Property.Dynamic
    );

    public static final Setting<TimeValue> ESQL_SLOWLOG_THRESHOLD_QUERY_INFO_SETTING = Setting.timeSetting(
        "esql.slowlog.threshold.query.info",
        TimeValue.timeValueNanos(-1),
        TimeValue.timeValueMillis(-1),
        TimeValue.timeValueMillis(Integer.MAX_VALUE),
        Setting.Property.NodeScope,
        Setting.Property.Dynamic
    );

    public static final Setting<TimeValue> ESQL_SLOWLOG_THRESHOLD_QUERY_DEBUG_SETTING = Setting.timeSetting(
        "esql.slowlog.threshold.query.debug",
        TimeValue.timeValueNanos(-1),
        TimeValue.timeValueMillis(-1),
        TimeValue.timeValueMillis(Integer.MAX_VALUE),
        Setting.Property.NodeScope,
        Setting.Property.Dynamic
    );

    public static final Setting<TimeValue> ESQL_SLOWLOG_THRESHOLD_QUERY_TRACE_SETTING = Setting.timeSetting(
        "esql.slowlog.threshold.query.trace",
        TimeValue.timeValueNanos(-1),
        TimeValue.timeValueMillis(-1),
        TimeValue.timeValueMillis(Integer.MAX_VALUE),
=======
    public static final Setting<Boolean> QUERY_ALLOW_PARTIAL_RESULTS = Setting.boolSetting(
        "esql.query.allow_partial_results",
        false,
>>>>>>> b218f698
        Setting.Property.NodeScope,
        Setting.Property.Dynamic
    );

    @Override
    public Collection<?> createComponents(PluginServices services) {
        CircuitBreaker circuitBreaker = services.indicesService().getBigArrays().breakerService().getBreaker("request");
        Objects.requireNonNull(circuitBreaker, "request circuit breaker wasn't set");
        Settings settings = services.clusterService().getSettings();
        ByteSizeValue maxPrimitiveArrayBlockSize = settings.getAsBytesSize(
            BlockFactory.MAX_BLOCK_PRIMITIVE_ARRAY_SIZE_SETTING,
            BlockFactory.DEFAULT_MAX_BLOCK_PRIMITIVE_ARRAY_SIZE
        );
        BigArrays bigArrays = services.indicesService().getBigArrays().withCircuitBreaking();
        var blockFactoryProvider = blockFactoryProvider(circuitBreaker, bigArrays, maxPrimitiveArrayBlockSize);
        setupSharedSecrets();
        return List.of(
            new PlanExecutor(
                new IndexResolver(services.client()),
                services.telemetryProvider().getMeterRegistry(),
                getLicenseState(),
                new EsqlSlowLog(services.clusterService().getClusterSettings())
            ),
            new ExchangeService(
                services.clusterService().getSettings(),
                services.threadPool(),
                ThreadPool.Names.SEARCH,
                blockFactoryProvider.blockFactory()
            ),
            blockFactoryProvider
        );
    }

    protected BlockFactoryProvider blockFactoryProvider(CircuitBreaker breaker, BigArrays bigArrays, ByteSizeValue maxPrimitiveArraySize) {
        return new BlockFactoryProvider(new BlockFactory(breaker, bigArrays, maxPrimitiveArraySize));
    }

    private void setupSharedSecrets() {
        try {
            // EsqlQueryRequestBuilder.<clinit> initializes the shared secret access
            MethodHandles.lookup().ensureInitialized(EsqlQueryRequestBuilder.class);
        } catch (IllegalAccessException e) {
            throw new AssertionError(e);
        }
    }

    // to be overriden by tests
    protected XPackLicenseState getLicenseState() {
        return XPackPlugin.getSharedLicenseState();
    }

    /**
     * The settings defined by the ESQL plugin.
     *
     * @return the settings
     */
    @Override
    public List<Setting<?>> getSettings() {
<<<<<<< HEAD
        return List.of(
            QUERY_RESULT_TRUNCATION_DEFAULT_SIZE,
            QUERY_RESULT_TRUNCATION_MAX_SIZE,
            ESQL_SLOWLOG_THRESHOLD_QUERY_TRACE_SETTING,
            ESQL_SLOWLOG_THRESHOLD_QUERY_DEBUG_SETTING,
            ESQL_SLOWLOG_THRESHOLD_QUERY_INFO_SETTING,
            ESQL_SLOWLOG_THRESHOLD_QUERY_WARN_SETTING
        );
=======
        return List.of(QUERY_RESULT_TRUNCATION_DEFAULT_SIZE, QUERY_RESULT_TRUNCATION_MAX_SIZE, QUERY_ALLOW_PARTIAL_RESULTS);
>>>>>>> b218f698
    }

    @Override
    public List<ActionHandler<? extends ActionRequest, ? extends ActionResponse>> getActions() {
        return List.of(
            new ActionHandler<>(EsqlQueryAction.INSTANCE, TransportEsqlQueryAction.class),
            new ActionHandler<>(EsqlAsyncGetResultAction.INSTANCE, TransportEsqlAsyncGetResultsAction.class),
            new ActionHandler<>(EsqlStatsAction.INSTANCE, TransportEsqlStatsAction.class),
            new ActionHandler<>(XPackUsageFeatureAction.ESQL, EsqlUsageTransportAction.class),
            new ActionHandler<>(XPackInfoFeatureAction.ESQL, EsqlInfoTransportAction.class),
            new ActionHandler<>(EsqlResolveFieldsAction.TYPE, EsqlResolveFieldsAction.class),
            new ActionHandler<>(EsqlSearchShardsAction.TYPE, EsqlSearchShardsAction.class),
            new ActionHandler<>(EsqlAsyncStopAction.INSTANCE, TransportEsqlAsyncStopAction.class)
        );
    }

    @Override
    public List<RestHandler> getRestHandlers(
        Settings settings,
        NamedWriteableRegistry namedWriteableRegistry,
        RestController restController,
        ClusterSettings clusterSettings,
        IndexScopedSettings indexScopedSettings,
        SettingsFilter settingsFilter,
        IndexNameExpressionResolver indexNameExpressionResolver,
        Supplier<DiscoveryNodes> nodesInCluster,
        Predicate<NodeFeature> clusterSupportsFeature
    ) {
        return List.of(
            new RestEsqlQueryAction(),
            new RestEsqlAsyncQueryAction(),
            new RestEsqlGetAsyncResultAction(),
            new RestEsqlStopAsyncAction(),
            new RestEsqlDeleteAsyncResultAction()
        );
    }

    @Override
    public List<NamedWriteableRegistry.Entry> getNamedWriteables() {
        List<NamedWriteableRegistry.Entry> entries = new ArrayList<>();
        entries.add(DriverStatus.ENTRY);
        entries.add(AbstractPageMappingOperator.Status.ENTRY);
        entries.add(AbstractPageMappingToIteratorOperator.Status.ENTRY);
        entries.add(AggregationOperator.Status.ENTRY);
        entries.add(ExchangeSinkOperator.Status.ENTRY);
        entries.add(ExchangeSourceOperator.Status.ENTRY);
        entries.add(HashAggregationOperator.Status.ENTRY);
        entries.add(LimitOperator.Status.ENTRY);
        entries.add(LuceneOperator.Status.ENTRY);
        entries.add(TopNOperatorStatus.ENTRY);
        entries.add(MvExpandOperator.Status.ENTRY);
        entries.add(ValuesSourceReaderOperator.Status.ENTRY);
        entries.add(SingleValueQuery.ENTRY);
        entries.add(AsyncOperator.Status.ENTRY);
        entries.add(EnrichLookupOperator.Status.ENTRY);
        entries.add(LookupFromIndexOperator.Status.ENTRY);

        entries.addAll(BlockWritables.getNamedWriteables());
        entries.addAll(ExpressionWritables.getNamedWriteables());
        entries.addAll(PlanWritables.getNamedWriteables());
        return entries;
    }

    public List<ExecutorBuilder<?>> getExecutorBuilders(Settings settings) {
        final int allocatedProcessors = EsExecutors.allocatedProcessors(settings);
        return List.of(
            // TODO: Maybe have two types of threadpools for workers: one for CPU-bound and one for I/O-bound tasks.
            // And we should also reduce the number of threads of the CPU-bound threadpool to allocatedProcessors.
            new FixedExecutorBuilder(
                settings,
                ESQL_WORKER_THREAD_POOL_NAME,
                ThreadPool.searchOrGetThreadPoolSize(allocatedProcessors),
                1000,
                ESQL_WORKER_THREAD_POOL_NAME,
                EsExecutors.TaskTrackingConfig.DEFAULT
            )
        );
    }
}<|MERGE_RESOLUTION|>--- conflicted
+++ resolved
@@ -104,50 +104,51 @@
         Setting.Property.Dynamic
     );
 
-<<<<<<< HEAD
-    public static final Setting<TimeValue> ESQL_SLOWLOG_THRESHOLD_QUERY_WARN_SETTING = Setting.timeSetting(
-        "esql.slowlog.threshold.query.warn",
-        TimeValue.timeValueNanos(-1),
-        TimeValue.timeValueMillis(-1),
-        TimeValue.timeValueMillis(Integer.MAX_VALUE),
-        Setting.Property.NodeScope,
-        Setting.Property.Dynamic
-    );
-
-    public static final Setting<TimeValue> ESQL_SLOWLOG_THRESHOLD_QUERY_INFO_SETTING = Setting.timeSetting(
-        "esql.slowlog.threshold.query.info",
-        TimeValue.timeValueNanos(-1),
-        TimeValue.timeValueMillis(-1),
-        TimeValue.timeValueMillis(Integer.MAX_VALUE),
-        Setting.Property.NodeScope,
-        Setting.Property.Dynamic
-    );
-
-    public static final Setting<TimeValue> ESQL_SLOWLOG_THRESHOLD_QUERY_DEBUG_SETTING = Setting.timeSetting(
-        "esql.slowlog.threshold.query.debug",
-        TimeValue.timeValueNanos(-1),
-        TimeValue.timeValueMillis(-1),
-        TimeValue.timeValueMillis(Integer.MAX_VALUE),
-        Setting.Property.NodeScope,
-        Setting.Property.Dynamic
-    );
-
-    public static final Setting<TimeValue> ESQL_SLOWLOG_THRESHOLD_QUERY_TRACE_SETTING = Setting.timeSetting(
-        "esql.slowlog.threshold.query.trace",
-        TimeValue.timeValueNanos(-1),
-        TimeValue.timeValueMillis(-1),
-        TimeValue.timeValueMillis(Integer.MAX_VALUE),
-=======
     public static final Setting<Boolean> QUERY_ALLOW_PARTIAL_RESULTS = Setting.boolSetting(
         "esql.query.allow_partial_results",
         false,
->>>>>>> b218f698
-        Setting.Property.NodeScope,
-        Setting.Property.Dynamic
-    );
-
-    @Override
-    public Collection<?> createComponents(PluginServices services) {
+        Setting.Property.NodeScope,
+        Setting.Property.Dynamic
+    );
+
+    public static final Setting<TimeValue> ESQL_SLOWLOG_THRESHOLD_QUERY_WARN_SETTING = Setting.timeSetting(
+        "esql.slowlog.threshold.query.warn",
+        TimeValue.timeValueNanos(-1),
+        TimeValue.timeValueMillis(-1),
+        TimeValue.timeValueMillis(Integer.MAX_VALUE),
+        Setting.Property.NodeScope,
+        Setting.Property.Dynamic
+    );
+
+    public static final Setting<TimeValue> ESQL_SLOWLOG_THRESHOLD_QUERY_INFO_SETTING = Setting.timeSetting(
+        "esql.slowlog.threshold.query.info",
+        TimeValue.timeValueNanos(-1),
+        TimeValue.timeValueMillis(-1),
+        TimeValue.timeValueMillis(Integer.MAX_VALUE),
+        Setting.Property.NodeScope,
+        Setting.Property.Dynamic
+    );
+
+    public static final Setting<TimeValue> ESQL_SLOWLOG_THRESHOLD_QUERY_DEBUG_SETTING = Setting.timeSetting(
+        "esql.slowlog.threshold.query.debug",
+        TimeValue.timeValueNanos(-1),
+        TimeValue.timeValueMillis(-1),
+        TimeValue.timeValueMillis(Integer.MAX_VALUE),
+        Setting.Property.NodeScope,
+        Setting.Property.Dynamic
+    );
+
+    public static final Setting<TimeValue> ESQL_SLOWLOG_THRESHOLD_QUERY_TRACE_SETTING = Setting.timeSetting(
+        "esql.slowlog.threshold.query.trace",
+        TimeValue.timeValueNanos(-1),
+        TimeValue.timeValueMillis(-1),
+        TimeValue.timeValueMillis(Integer.MAX_VALUE),
+        Setting.Property.NodeScope,
+        Setting.Property.Dynamic
+    );
+
+    @Override
+    public Collection<?> createComponents(Plugin.PluginServices services) {
         CircuitBreaker circuitBreaker = services.indicesService().getBigArrays().breakerService().getBreaker("request");
         Objects.requireNonNull(circuitBreaker, "request circuit breaker wasn't set");
         Settings settings = services.clusterService().getSettings();
@@ -200,18 +201,15 @@
      */
     @Override
     public List<Setting<?>> getSettings() {
-<<<<<<< HEAD
         return List.of(
             QUERY_RESULT_TRUNCATION_DEFAULT_SIZE,
             QUERY_RESULT_TRUNCATION_MAX_SIZE,
+            QUERY_ALLOW_PARTIAL_RESULTS,
             ESQL_SLOWLOG_THRESHOLD_QUERY_TRACE_SETTING,
             ESQL_SLOWLOG_THRESHOLD_QUERY_DEBUG_SETTING,
             ESQL_SLOWLOG_THRESHOLD_QUERY_INFO_SETTING,
             ESQL_SLOWLOG_THRESHOLD_QUERY_WARN_SETTING
         );
-=======
-        return List.of(QUERY_RESULT_TRUNCATION_DEFAULT_SIZE, QUERY_RESULT_TRUNCATION_MAX_SIZE, QUERY_ALLOW_PARTIAL_RESULTS);
->>>>>>> b218f698
     }
 
     @Override

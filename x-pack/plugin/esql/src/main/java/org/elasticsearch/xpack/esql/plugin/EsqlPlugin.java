--- conflicted
+++ resolved
@@ -76,18 +76,18 @@
         Setting.Property.NodeScope
     );
 
-<<<<<<< HEAD
     public static final Setting<TimeValue> QUERY_DEFAULT_TIMEOUT = Setting.timeSetting(
         "esql.query.default_timeout",
         new TimeValue(0),
         new TimeValue(0),
-=======
+        Setting.Property.NodeScope
+    );
+
     public static final Setting<Integer> QUERY_RESULT_TRUNCATION_DEFAULT_SIZE = Setting.intSetting(
         "esql.query.result_truncation_default_size",
         500,
         1,
         10000,
->>>>>>> 04e478ae
         Setting.Property.NodeScope
     );
 

/*
 * Copyright Elasticsearch B.V. and/or licensed to Elasticsearch B.V. under one
 * or more contributor license agreements. Licensed under the Elastic License
 * 2.0; you may not use this file except in compliance with the Elastic License
 * 2.0.
 */
package org.elasticsearch.xpack.esql.plugin;

import org.elasticsearch.action.ActionRequest;
import org.elasticsearch.action.ActionResponse;
import org.elasticsearch.cluster.metadata.IndexNameExpressionResolver;
import org.elasticsearch.cluster.node.DiscoveryNodes;
import org.elasticsearch.common.breaker.CircuitBreaker;
import org.elasticsearch.common.io.stream.NamedWriteableRegistry;
import org.elasticsearch.common.settings.ClusterSettings;
import org.elasticsearch.common.settings.IndexScopedSettings;
import org.elasticsearch.common.settings.Setting;
import org.elasticsearch.common.settings.Settings;
import org.elasticsearch.common.settings.SettingsFilter;
import org.elasticsearch.common.unit.ByteSizeValue;
import org.elasticsearch.common.util.BigArrays;
import org.elasticsearch.common.util.FeatureFlag;
import org.elasticsearch.common.util.concurrent.EsExecutors;
import org.elasticsearch.compute.data.Block;
import org.elasticsearch.compute.data.BlockFactory;
import org.elasticsearch.compute.lucene.LuceneOperator;
import org.elasticsearch.compute.lucene.ValuesSourceReaderOperator;
import org.elasticsearch.compute.operator.AbstractPageMappingOperator;
import org.elasticsearch.compute.operator.AbstractPageMappingToIteratorOperator;
import org.elasticsearch.compute.operator.AggregationOperator;
import org.elasticsearch.compute.operator.AsyncOperator;
import org.elasticsearch.compute.operator.DriverStatus;
import org.elasticsearch.compute.operator.HashAggregationOperator;
import org.elasticsearch.compute.operator.LimitOperator;
import org.elasticsearch.compute.operator.MvExpandOperator;
import org.elasticsearch.compute.operator.exchange.ExchangeService;
import org.elasticsearch.compute.operator.exchange.ExchangeSinkOperator;
import org.elasticsearch.compute.operator.exchange.ExchangeSourceOperator;
import org.elasticsearch.compute.operator.topn.TopNOperatorStatus;
import org.elasticsearch.features.NodeFeature;
import org.elasticsearch.license.XPackLicenseState;
import org.elasticsearch.plugins.ActionPlugin;
import org.elasticsearch.plugins.Plugin;
import org.elasticsearch.rest.RestController;
import org.elasticsearch.rest.RestHandler;
import org.elasticsearch.threadpool.ExecutorBuilder;
import org.elasticsearch.threadpool.FixedExecutorBuilder;
import org.elasticsearch.threadpool.ThreadPool;
import org.elasticsearch.xpack.core.XPackPlugin;
import org.elasticsearch.xpack.core.action.XPackInfoFeatureAction;
import org.elasticsearch.xpack.core.action.XPackUsageFeatureAction;
import org.elasticsearch.xpack.esql.EsqlInfoTransportAction;
import org.elasticsearch.xpack.esql.EsqlUsageTransportAction;
import org.elasticsearch.xpack.esql.action.EsqlAsyncGetResultAction;
import org.elasticsearch.xpack.esql.action.EsqlQueryAction;
import org.elasticsearch.xpack.esql.action.EsqlQueryRequestBuilder;
import org.elasticsearch.xpack.esql.action.EsqlResolveFieldsAction;
import org.elasticsearch.xpack.esql.action.EsqlSearchShardsAction;
import org.elasticsearch.xpack.esql.action.RestEsqlAsyncQueryAction;
import org.elasticsearch.xpack.esql.action.RestEsqlDeleteAsyncResultAction;
import org.elasticsearch.xpack.esql.action.RestEsqlGetAsyncResultAction;
import org.elasticsearch.xpack.esql.action.RestEsqlQueryAction;
import org.elasticsearch.xpack.esql.core.expression.Attribute;
import org.elasticsearch.xpack.esql.core.expression.Expression;
import org.elasticsearch.xpack.esql.core.expression.NamedExpression;
import org.elasticsearch.xpack.esql.enrich.EnrichLookupOperator;
import org.elasticsearch.xpack.esql.execution.PlanExecutor;
import org.elasticsearch.xpack.esql.expression.function.UnsupportedAttribute;
import org.elasticsearch.xpack.esql.expression.function.aggregate.AggregateFunction;
import org.elasticsearch.xpack.esql.expression.function.fulltext.FullTextFunction;
import org.elasticsearch.xpack.esql.expression.function.scalar.EsqlScalarFunction;
import org.elasticsearch.xpack.esql.plan.logical.LogicalPlan;
import org.elasticsearch.xpack.esql.plan.physical.PhysicalPlan;
import org.elasticsearch.xpack.esql.querydsl.query.SingleValueQuery;
import org.elasticsearch.xpack.esql.session.IndexResolver;

import java.lang.invoke.MethodHandles;
import java.util.ArrayList;
import java.util.Collection;
import java.util.List;
import java.util.Objects;
import java.util.function.Predicate;
import java.util.function.Supplier;

public class EsqlPlugin extends Plugin implements ActionPlugin {
    public static final FeatureFlag INLINESTATS_FEATURE_FLAG = new FeatureFlag("esql_inlinestats");

    public static final String ESQL_WORKER_THREAD_POOL_NAME = "esql_worker";

    public static final Setting<Integer> QUERY_RESULT_TRUNCATION_MAX_SIZE = Setting.intSetting(
        "esql.query.result_truncation_max_size",
        10000,
        1,
        1000000,
        Setting.Property.NodeScope,
        Setting.Property.Dynamic
    );

    public static final Setting<Integer> QUERY_RESULT_TRUNCATION_DEFAULT_SIZE = Setting.intSetting(
        "esql.query.result_truncation_default_size",
        1000,
        1,
        10000,
        Setting.Property.NodeScope,
        Setting.Property.Dynamic
    );

    @Override
    public Collection<?> createComponents(PluginServices services) {
        CircuitBreaker circuitBreaker = services.indicesService().getBigArrays().breakerService().getBreaker("request");
        Objects.requireNonNull(circuitBreaker, "request circuit breaker wasn't set");
        Settings settings = services.clusterService().getSettings();
        ByteSizeValue maxPrimitiveArrayBlockSize = settings.getAsBytesSize(
            BlockFactory.MAX_BLOCK_PRIMITIVE_ARRAY_SIZE_SETTING,
            BlockFactory.DEFAULT_MAX_BLOCK_PRIMITIVE_ARRAY_SIZE
        );
        BigArrays bigArrays = services.indicesService().getBigArrays().withCircuitBreaking();
        BlockFactory blockFactory = new BlockFactory(circuitBreaker, bigArrays, maxPrimitiveArrayBlockSize);
        setupSharedSecrets();
        return List.of(
<<<<<<< HEAD
            new PlanExecutor(
                new IndexResolver(services.client()),
                services.telemetryProvider().getMeterRegistry(),
                services.client(),
                services.clusterService()
            ),
=======
            new PlanExecutor(new IndexResolver(services.client()), services.telemetryProvider().getMeterRegistry(), getLicenseState()),
>>>>>>> 07957030
            new ExchangeService(services.clusterService().getSettings(), services.threadPool(), ThreadPool.Names.SEARCH, blockFactory),
            blockFactory
        );
    }

    private void setupSharedSecrets() {
        try {
            // EsqlQueryRequestBuilder.<clinit> initializes the shared secret access
            MethodHandles.lookup().ensureInitialized(EsqlQueryRequestBuilder.class);
        } catch (IllegalAccessException e) {
            throw new AssertionError(e);
        }
    }

    // to be overriden by tests
    protected XPackLicenseState getLicenseState() {
        return XPackPlugin.getSharedLicenseState();
    }

    /**
     * The settings defined by the ESQL plugin.
     *
     * @return the settings
     */
    @Override
    public List<Setting<?>> getSettings() {
        return List.of(QUERY_RESULT_TRUNCATION_DEFAULT_SIZE, QUERY_RESULT_TRUNCATION_MAX_SIZE);
    }

    @Override
    public List<ActionHandler<? extends ActionRequest, ? extends ActionResponse>> getActions() {
        return List.of(
            new ActionHandler<>(EsqlQueryAction.INSTANCE, TransportEsqlQueryAction.class),
            new ActionHandler<>(EsqlAsyncGetResultAction.INSTANCE, TransportEsqlAsyncGetResultsAction.class),
            new ActionHandler<>(EsqlStatsAction.INSTANCE, TransportEsqlStatsAction.class),
            new ActionHandler<>(XPackUsageFeatureAction.ESQL, EsqlUsageTransportAction.class),
            new ActionHandler<>(XPackInfoFeatureAction.ESQL, EsqlInfoTransportAction.class),
            new ActionHandler<>(EsqlResolveFieldsAction.TYPE, EsqlResolveFieldsAction.class),
            new ActionHandler<>(EsqlSearchShardsAction.TYPE, EsqlSearchShardsAction.class)
        );
    }

    @Override
    public List<RestHandler> getRestHandlers(
        Settings settings,
        NamedWriteableRegistry namedWriteableRegistry,
        RestController restController,
        ClusterSettings clusterSettings,
        IndexScopedSettings indexScopedSettings,
        SettingsFilter settingsFilter,
        IndexNameExpressionResolver indexNameExpressionResolver,
        Supplier<DiscoveryNodes> nodesInCluster,
        Predicate<NodeFeature> clusterSupportsFeature
    ) {
        return List.of(
            new RestEsqlQueryAction(),
            new RestEsqlAsyncQueryAction(),
            new RestEsqlGetAsyncResultAction(),
            new RestEsqlDeleteAsyncResultAction()
        );
    }

    @Override
    public List<NamedWriteableRegistry.Entry> getNamedWriteables() {
        List<NamedWriteableRegistry.Entry> entries = new ArrayList<>();
        entries.add(DriverStatus.ENTRY);
        entries.add(AbstractPageMappingOperator.Status.ENTRY);
        entries.add(AbstractPageMappingToIteratorOperator.Status.ENTRY);
        entries.add(AggregationOperator.Status.ENTRY);
        entries.add(ExchangeSinkOperator.Status.ENTRY);
        entries.add(ExchangeSourceOperator.Status.ENTRY);
        entries.add(HashAggregationOperator.Status.ENTRY);
        entries.add(LimitOperator.Status.ENTRY);
        entries.add(LuceneOperator.Status.ENTRY);
        entries.add(TopNOperatorStatus.ENTRY);
        entries.add(MvExpandOperator.Status.ENTRY);
        entries.add(ValuesSourceReaderOperator.Status.ENTRY);
        entries.add(SingleValueQuery.ENTRY);
        entries.add(AsyncOperator.Status.ENTRY);
        entries.add(EnrichLookupOperator.Status.ENTRY);
        entries.addAll(Block.getNamedWriteables());
        entries.addAll(Attribute.getNamedWriteables());
        entries.add(UnsupportedAttribute.ENTRY);  // TODO combine with above once these are in the same project
        entries.addAll(NamedExpression.getNamedWriteables());
        entries.add(UnsupportedAttribute.NAMED_EXPRESSION_ENTRY); // TODO combine with above once these are in the same project
        entries.addAll(Expression.getNamedWriteables());
        entries.add(UnsupportedAttribute.EXPRESSION_ENTRY); // TODO combine with above once these are in the same project
        entries.addAll(EsqlScalarFunction.getNamedWriteables());
        entries.addAll(AggregateFunction.getNamedWriteables());
        entries.addAll(LogicalPlan.getNamedWriteables());
        entries.addAll(PhysicalPlan.getNamedWriteables());
        entries.addAll(FullTextFunction.getNamedWriteables());
        return entries;
    }

    public List<ExecutorBuilder<?>> getExecutorBuilders(Settings settings) {
        final int allocatedProcessors = EsExecutors.allocatedProcessors(settings);
        return List.of(
            // TODO: Maybe have two types of threadpools for workers: one for CPU-bound and one for I/O-bound tasks.
            // And we should also reduce the number of threads of the CPU-bound threadpool to allocatedProcessors.
            new FixedExecutorBuilder(
                settings,
                ESQL_WORKER_THREAD_POOL_NAME,
                ThreadPool.searchOrGetThreadPoolSize(allocatedProcessors),
                1000,
                ESQL_WORKER_THREAD_POOL_NAME,
                EsExecutors.TaskTrackingConfig.DEFAULT
            )
        );
    }
}<|MERGE_RESOLUTION|>--- conflicted
+++ resolved
@@ -118,16 +118,13 @@
         BlockFactory blockFactory = new BlockFactory(circuitBreaker, bigArrays, maxPrimitiveArrayBlockSize);
         setupSharedSecrets();
         return List.of(
-<<<<<<< HEAD
             new PlanExecutor(
                 new IndexResolver(services.client()),
                 services.telemetryProvider().getMeterRegistry(),
+                getLicenseState(),
                 services.client(),
                 services.clusterService()
             ),
-=======
-            new PlanExecutor(new IndexResolver(services.client()), services.telemetryProvider().getMeterRegistry(), getLicenseState()),
->>>>>>> 07957030
             new ExchangeService(services.clusterService().getSettings(), services.threadPool(), ThreadPool.Names.SEARCH, blockFactory),
             blockFactory
         );

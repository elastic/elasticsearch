/*
 * Copyright Elasticsearch B.V. and/or licensed to Elasticsearch B.V. under one
 * or more contributor license agreements. Licensed under the Elastic License
 * 2.0; you may not use this file except in compliance with the Elastic License
 * 2.0.
 */
package org.elasticsearch.xpack.esql.plugin;

import org.elasticsearch.action.ActionRequest;
import org.elasticsearch.action.ActionResponse;
import org.elasticsearch.cluster.metadata.IndexNameExpressionResolver;
import org.elasticsearch.cluster.node.DiscoveryNodes;
import org.elasticsearch.common.breaker.CircuitBreaker;
import org.elasticsearch.common.io.stream.NamedWriteableRegistry;
import org.elasticsearch.common.settings.ClusterSettings;
import org.elasticsearch.common.settings.IndexScopedSettings;
import org.elasticsearch.common.settings.Setting;
import org.elasticsearch.common.settings.Settings;
import org.elasticsearch.common.settings.SettingsFilter;
import org.elasticsearch.common.unit.ByteSizeValue;
import org.elasticsearch.common.util.BigArrays;
import org.elasticsearch.common.util.FeatureFlag;
import org.elasticsearch.common.util.concurrent.EsExecutors;
import org.elasticsearch.compute.data.BlockFactory;
import org.elasticsearch.compute.data.BlockFactoryProvider;
import org.elasticsearch.compute.lucene.LuceneOperator;
import org.elasticsearch.compute.lucene.ValuesSourceReaderOperator;
import org.elasticsearch.compute.operator.AbstractPageMappingOperator;
import org.elasticsearch.compute.operator.AbstractPageMappingToIteratorOperator;
import org.elasticsearch.compute.operator.AggregationOperator;
import org.elasticsearch.compute.operator.AsyncOperator;
import org.elasticsearch.compute.operator.DriverStatus;
import org.elasticsearch.compute.operator.HashAggregationOperator;
import org.elasticsearch.compute.operator.LimitOperator;
import org.elasticsearch.compute.operator.MvExpandOperator;
import org.elasticsearch.compute.operator.exchange.ExchangeService;
import org.elasticsearch.compute.operator.exchange.ExchangeSinkOperator;
import org.elasticsearch.compute.operator.exchange.ExchangeSourceOperator;
import org.elasticsearch.compute.operator.topn.TopNOperatorStatus;
import org.elasticsearch.core.TimeValue;
import org.elasticsearch.features.NodeFeature;
import org.elasticsearch.license.XPackLicenseState;
import org.elasticsearch.node.Node;
import org.elasticsearch.plugins.ActionPlugin;
import org.elasticsearch.plugins.Plugin;
import org.elasticsearch.rest.RestController;
import org.elasticsearch.rest.RestHandler;
import org.elasticsearch.threadpool.ExecutorBuilder;
import org.elasticsearch.threadpool.FixedExecutorBuilder;
import org.elasticsearch.threadpool.ThreadPool;
import org.elasticsearch.xpack.core.XPackPlugin;
import org.elasticsearch.xpack.core.action.XPackInfoFeatureAction;
import org.elasticsearch.xpack.core.action.XPackUsageFeatureAction;
import org.elasticsearch.xpack.esql.EsqlInfoTransportAction;
import org.elasticsearch.xpack.esql.EsqlUsageTransportAction;
import org.elasticsearch.xpack.esql.action.EsqlAsyncGetResultAction;
import org.elasticsearch.xpack.esql.action.EsqlAsyncStopAction;
import org.elasticsearch.xpack.esql.action.EsqlQueryAction;
import org.elasticsearch.xpack.esql.action.EsqlQueryRequestBuilder;
import org.elasticsearch.xpack.esql.action.EsqlResolveFieldsAction;
import org.elasticsearch.xpack.esql.action.EsqlSearchShardsAction;
import org.elasticsearch.xpack.esql.action.RestEsqlAsyncQueryAction;
import org.elasticsearch.xpack.esql.action.RestEsqlDeleteAsyncResultAction;
import org.elasticsearch.xpack.esql.action.RestEsqlGetAsyncResultAction;
import org.elasticsearch.xpack.esql.action.RestEsqlQueryAction;
import org.elasticsearch.xpack.esql.action.RestEsqlStopAsyncAction;
import org.elasticsearch.xpack.esql.enrich.EnrichLookupOperator;
import org.elasticsearch.xpack.esql.enrich.LookupFromIndexOperator;
import org.elasticsearch.xpack.esql.execution.PlanExecutor;
import org.elasticsearch.xpack.esql.expression.ExpressionWritables;
import org.elasticsearch.xpack.esql.plan.PlanWritables;
import org.elasticsearch.xpack.esql.querydsl.query.SingleValueQuery;
import org.elasticsearch.xpack.esql.querylog.EsqlQueryLog;
import org.elasticsearch.xpack.esql.session.IndexResolver;

import java.lang.invoke.MethodHandles;
import java.util.ArrayList;
import java.util.Collection;
import java.util.List;
import java.util.Objects;
import java.util.function.Predicate;
import java.util.function.Supplier;

public class EsqlPlugin extends Plugin implements ActionPlugin {
    public static final FeatureFlag INLINESTATS_FEATURE_FLAG = new FeatureFlag("esql_inlinestats");

    public static final String ESQL_WORKER_THREAD_POOL_NAME = "esql_worker";

    public static final Setting<Integer> QUERY_RESULT_TRUNCATION_MAX_SIZE = Setting.intSetting(
        "esql.query.result_truncation_max_size",
        10000,
        1,
        1000000,
        Setting.Property.NodeScope,
        Setting.Property.Dynamic
    );

    public static final Setting<Integer> QUERY_RESULT_TRUNCATION_DEFAULT_SIZE = Setting.intSetting(
        "esql.query.result_truncation_default_size",
        1000,
        1,
        10000,
        Setting.Property.NodeScope,
        Setting.Property.Dynamic
    );

    public static final Setting<Boolean> QUERY_ALLOW_PARTIAL_RESULTS = Setting.boolSetting(
        "esql.query.allow_partial_results",
        false,
        Setting.Property.NodeScope,
        Setting.Property.Dynamic
    );

    public static final Setting<TimeValue> ESQL_QUERYLOG_THRESHOLD_WARN_SETTING = Setting.timeSetting(
        "esql.querylog.threshold.warn",
        TimeValue.timeValueMillis(-1),
        TimeValue.timeValueMillis(-1),
        TimeValue.timeValueMillis(Integer.MAX_VALUE),
        Setting.Property.NodeScope,
        Setting.Property.Dynamic
    );

    public static final Setting<TimeValue> ESQL_QUERYLOG_THRESHOLD_INFO_SETTING = Setting.timeSetting(
        "esql.querylog.threshold.info",
        TimeValue.timeValueMillis(-1),
        TimeValue.timeValueMillis(-1),
        TimeValue.timeValueMillis(Integer.MAX_VALUE),
        Setting.Property.NodeScope,
        Setting.Property.Dynamic
    );

    public static final Setting<TimeValue> ESQL_QUERYLOG_THRESHOLD_DEBUG_SETTING = Setting.timeSetting(
        "esql.querylog.threshold.debug",
        TimeValue.timeValueMillis(-1),
        TimeValue.timeValueMillis(-1),
        TimeValue.timeValueMillis(Integer.MAX_VALUE),
        Setting.Property.NodeScope,
        Setting.Property.Dynamic
    );

    public static final Setting<TimeValue> ESQL_QUERYLOG_THRESHOLD_TRACE_SETTING = Setting.timeSetting(
        "esql.querylog.threshold.trace",
        TimeValue.timeValueMillis(-1),
        TimeValue.timeValueMillis(-1),
        TimeValue.timeValueMillis(Integer.MAX_VALUE),
        Setting.Property.NodeScope,
        Setting.Property.Dynamic
    );

    public static final Setting<Boolean> ESQL_QUERYLOG_INCLUDE_USER_SETTING = Setting.boolSetting(
        "esql.querylog.include.user",
        false,
        Setting.Property.NodeScope,
        Setting.Property.Dynamic
    );

    @Override
    public Collection<?> createComponents(PluginServices services) {
        CircuitBreaker circuitBreaker = services.indicesService().getBigArrays().breakerService().getBreaker("request");
        Objects.requireNonNull(circuitBreaker, "request circuit breaker wasn't set");
        Settings settings = services.clusterService().getSettings();
        ByteSizeValue maxPrimitiveArrayBlockSize = settings.getAsBytesSize(
            BlockFactory.MAX_BLOCK_PRIMITIVE_ARRAY_SIZE_SETTING,
            BlockFactory.DEFAULT_MAX_BLOCK_PRIMITIVE_ARRAY_SIZE
        );
        BigArrays bigArrays = services.indicesService().getBigArrays().withCircuitBreaking();
        var blockFactoryProvider = blockFactoryProvider(circuitBreaker, bigArrays, maxPrimitiveArrayBlockSize);
        setupSharedSecrets();
        return List.of(
            new PlanExecutor(
                new IndexResolver(services.client()),
                services.telemetryProvider().getMeterRegistry(),
                getLicenseState(),
<<<<<<< HEAD
                Node.NODE_NAME_SETTING.get(settings)
=======
                new EsqlQueryLog(services.clusterService().getClusterSettings(), services.slowLogFieldProvider())
>>>>>>> 6a9d7654
            ),
            new ExchangeService(
                services.clusterService().getSettings(),
                services.threadPool(),
                ThreadPool.Names.SEARCH,
                blockFactoryProvider.blockFactory()
            ),
            blockFactoryProvider
        );
    }

    protected BlockFactoryProvider blockFactoryProvider(CircuitBreaker breaker, BigArrays bigArrays, ByteSizeValue maxPrimitiveArraySize) {
        return new BlockFactoryProvider(new BlockFactory(breaker, bigArrays, maxPrimitiveArraySize));
    }

    private void setupSharedSecrets() {
        try {
            // EsqlQueryRequestBuilder.<clinit> initializes the shared secret access
            MethodHandles.lookup().ensureInitialized(EsqlQueryRequestBuilder.class);
        } catch (IllegalAccessException e) {
            throw new AssertionError(e);
        }
    }

    // to be overriden by tests
    protected XPackLicenseState getLicenseState() {
        return XPackPlugin.getSharedLicenseState();
    }

    /**
     * The settings defined by the ESQL plugin.
     *
     * @return the settings
     */
    @Override
    public List<Setting<?>> getSettings() {
        return List.of(
            QUERY_RESULT_TRUNCATION_DEFAULT_SIZE,
            QUERY_RESULT_TRUNCATION_MAX_SIZE,
            QUERY_ALLOW_PARTIAL_RESULTS,
            ESQL_QUERYLOG_THRESHOLD_TRACE_SETTING,
            ESQL_QUERYLOG_THRESHOLD_DEBUG_SETTING,
            ESQL_QUERYLOG_THRESHOLD_INFO_SETTING,
            ESQL_QUERYLOG_THRESHOLD_WARN_SETTING,
            ESQL_QUERYLOG_INCLUDE_USER_SETTING
        );
    }

    @Override
    public List<ActionHandler<? extends ActionRequest, ? extends ActionResponse>> getActions() {
        return List.of(
            new ActionHandler<>(EsqlQueryAction.INSTANCE, TransportEsqlQueryAction.class),
            new ActionHandler<>(EsqlAsyncGetResultAction.INSTANCE, TransportEsqlAsyncGetResultsAction.class),
            new ActionHandler<>(EsqlStatsAction.INSTANCE, TransportEsqlStatsAction.class),
            new ActionHandler<>(XPackUsageFeatureAction.ESQL, EsqlUsageTransportAction.class),
            new ActionHandler<>(XPackInfoFeatureAction.ESQL, EsqlInfoTransportAction.class),
            new ActionHandler<>(EsqlResolveFieldsAction.TYPE, EsqlResolveFieldsAction.class),
            new ActionHandler<>(EsqlSearchShardsAction.TYPE, EsqlSearchShardsAction.class),
            new ActionHandler<>(EsqlAsyncStopAction.INSTANCE, TransportEsqlAsyncStopAction.class)
        );
    }

    @Override
    public List<RestHandler> getRestHandlers(
        Settings settings,
        NamedWriteableRegistry namedWriteableRegistry,
        RestController restController,
        ClusterSettings clusterSettings,
        IndexScopedSettings indexScopedSettings,
        SettingsFilter settingsFilter,
        IndexNameExpressionResolver indexNameExpressionResolver,
        Supplier<DiscoveryNodes> nodesInCluster,
        Predicate<NodeFeature> clusterSupportsFeature
    ) {
        return List.of(
            new RestEsqlQueryAction(),
            new RestEsqlAsyncQueryAction(),
            new RestEsqlGetAsyncResultAction(),
            new RestEsqlStopAsyncAction(),
            new RestEsqlDeleteAsyncResultAction()
        );
    }

    @Override
    public List<NamedWriteableRegistry.Entry> getNamedWriteables() {
        List<NamedWriteableRegistry.Entry> entries = new ArrayList<>();
        entries.add(DriverStatus.ENTRY);
        entries.add(AbstractPageMappingOperator.Status.ENTRY);
        entries.add(AbstractPageMappingToIteratorOperator.Status.ENTRY);
        entries.add(AggregationOperator.Status.ENTRY);
        entries.add(ExchangeSinkOperator.Status.ENTRY);
        entries.add(ExchangeSourceOperator.Status.ENTRY);
        entries.add(HashAggregationOperator.Status.ENTRY);
        entries.add(LimitOperator.Status.ENTRY);
        entries.add(LuceneOperator.Status.ENTRY);
        entries.add(TopNOperatorStatus.ENTRY);
        entries.add(MvExpandOperator.Status.ENTRY);
        entries.add(ValuesSourceReaderOperator.Status.ENTRY);
        entries.add(SingleValueQuery.ENTRY);
        entries.add(AsyncOperator.Status.ENTRY);
        entries.add(EnrichLookupOperator.Status.ENTRY);
        entries.add(LookupFromIndexOperator.Status.ENTRY);

        entries.addAll(ExpressionWritables.getNamedWriteables());
        entries.addAll(PlanWritables.getNamedWriteables());
        return entries;
    }

    public List<ExecutorBuilder<?>> getExecutorBuilders(Settings settings) {
        final int allocatedProcessors = EsExecutors.allocatedProcessors(settings);
        return List.of(
            // TODO: Maybe have two types of threadpools for workers: one for CPU-bound and one for I/O-bound tasks.
            // And we should also reduce the number of threads of the CPU-bound threadpool to allocatedProcessors.
            new FixedExecutorBuilder(
                settings,
                ESQL_WORKER_THREAD_POOL_NAME,
                ThreadPool.searchOrGetThreadPoolSize(allocatedProcessors),
                1000,
                ESQL_WORKER_THREAD_POOL_NAME,
                EsExecutors.TaskTrackingConfig.DEFAULT
            )
        );
    }
}<|MERGE_RESOLUTION|>--- conflicted
+++ resolved
@@ -171,11 +171,8 @@
                 new IndexResolver(services.client()),
                 services.telemetryProvider().getMeterRegistry(),
                 getLicenseState(),
-<<<<<<< HEAD
+                new EsqlQueryLog(services.clusterService().getClusterSettings(), services.slowLogFieldProvider()),
                 Node.NODE_NAME_SETTING.get(settings)
-=======
-                new EsqlQueryLog(services.clusterService().getClusterSettings(), services.slowLogFieldProvider())
->>>>>>> 6a9d7654
             ),
             new ExchangeService(
                 services.clusterService().getSettings(),

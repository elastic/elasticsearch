--- conflicted
+++ resolved
@@ -318,12 +318,6 @@
     }
 
     private EsqlQueryResponse toResponse(Task task, EsqlQueryRequest request, Configuration configuration, Result result) {
-<<<<<<< HEAD
-        List<ColumnInfoImpl> columns = result.schema()
-            .stream()
-            .map(c -> new ColumnInfoImpl(c.qualifiedName().toString(), c.dataType().outputType()))
-            .toList();
-=======
         List<ColumnInfoImpl> columns = result.schema().stream().map(c -> {
             List<String> originalTypes;
             if (c.originalTypes() == null) {
@@ -333,9 +327,8 @@
                 originalTypes = new ArrayList<>(c.originalTypes());
                 Collections.sort(originalTypes);
             }
-            return new ColumnInfoImpl(c.name(), c.dataType().outputType(), originalTypes);
+            return new ColumnInfoImpl(c.qualifiedName().toString(), c.dataType().outputType(), originalTypes);
         }).toList();
->>>>>>> aab40b12
         EsqlQueryResponse.Profile profile = configuration.profile() ? new EsqlQueryResponse.Profile(result.profiles()) : null;
         threadPool.getThreadContext().addResponseHeader(AsyncExecutionId.ASYNC_EXECUTION_IS_RUNNING_HEADER, "?0");
         if (task instanceof EsqlQueryTask asyncTask && request.keepOnCompletion()) {

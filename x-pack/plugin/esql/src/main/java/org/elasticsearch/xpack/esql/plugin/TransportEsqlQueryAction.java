/*
 * Copyright Elasticsearch B.V. and/or licensed to Elasticsearch B.V. under one
 * or more contributor license agreements. Licensed under the Elastic License
 * 2.0; you may not use this file except in compliance with the Elastic License
 * 2.0.
 */

package org.elasticsearch.xpack.esql.plugin;

import org.elasticsearch.action.ActionListener;
import org.elasticsearch.action.ActionRunnable;
import org.elasticsearch.action.admin.cluster.stats.CCSUsage;
import org.elasticsearch.action.admin.cluster.stats.CCSUsageTelemetry;
import org.elasticsearch.action.support.ActionFilters;
import org.elasticsearch.action.support.HandledTransportAction;
import org.elasticsearch.action.support.SubscribableListener;
import org.elasticsearch.client.internal.Client;
import org.elasticsearch.cluster.metadata.IndexNameExpressionResolver;
import org.elasticsearch.cluster.service.ClusterService;
import org.elasticsearch.common.io.stream.NamedWriteableRegistry;
import org.elasticsearch.common.io.stream.StreamInput;
import org.elasticsearch.common.util.BigArrays;
import org.elasticsearch.common.util.concurrent.ConcurrentCollections;
import org.elasticsearch.common.util.concurrent.EsExecutors;
import org.elasticsearch.compute.data.BlockFactory;
import org.elasticsearch.compute.operator.exchange.ExchangeService;
import org.elasticsearch.core.Nullable;
import org.elasticsearch.injection.guice.Inject;
import org.elasticsearch.search.SearchService;
import org.elasticsearch.tasks.CancellableTask;
import org.elasticsearch.tasks.Task;
import org.elasticsearch.tasks.TaskId;
import org.elasticsearch.threadpool.ThreadPool;
import org.elasticsearch.transport.RemoteClusterAware;
import org.elasticsearch.transport.RemoteClusterService;
import org.elasticsearch.transport.TransportService;
import org.elasticsearch.usage.UsageService;
import org.elasticsearch.xpack.core.XPackPlugin;
import org.elasticsearch.xpack.core.async.AsyncExecutionId;
import org.elasticsearch.xpack.esql.VerificationException;
import org.elasticsearch.xpack.esql.action.ColumnInfoImpl;
import org.elasticsearch.xpack.esql.action.EsqlExecutionInfo;
import org.elasticsearch.xpack.esql.action.EsqlQueryAction;
import org.elasticsearch.xpack.esql.action.EsqlQueryRequest;
import org.elasticsearch.xpack.esql.action.EsqlQueryResponse;
import org.elasticsearch.xpack.esql.action.EsqlQueryTask;
import org.elasticsearch.xpack.esql.core.async.AsyncTaskManagementService;
import org.elasticsearch.xpack.esql.core.expression.FoldContext;
import org.elasticsearch.xpack.esql.enrich.AbstractLookupService;
import org.elasticsearch.xpack.esql.enrich.EnrichLookupService;
import org.elasticsearch.xpack.esql.enrich.EnrichPolicyResolver;
import org.elasticsearch.xpack.esql.enrich.LookupFromIndexService;
import org.elasticsearch.xpack.esql.execution.PlanExecutor;
import org.elasticsearch.xpack.esql.inference.InferenceService;
import org.elasticsearch.xpack.esql.session.Configuration;
import org.elasticsearch.xpack.esql.session.EsqlSession.PlanRunner;
import org.elasticsearch.xpack.esql.session.QueryBuilderResolver;
import org.elasticsearch.xpack.esql.session.Result;

import java.io.IOException;
import java.time.ZoneOffset;
import java.util.List;
import java.util.Locale;
import java.util.Map;
import java.util.concurrent.Executor;
import java.util.concurrent.atomic.AtomicInteger;

import static org.elasticsearch.xpack.core.ClientHelper.ASYNC_SEARCH_ORIGIN;

public class TransportEsqlQueryAction extends HandledTransportAction<EsqlQueryRequest, EsqlQueryResponse>
    implements
        AsyncTaskManagementService.AsyncOperation<EsqlQueryRequest, EsqlQueryResponse, EsqlQueryTask> {

    private final ThreadPool threadPool;
    private final PlanExecutor planExecutor;
    private final ComputeService computeService;
    private final ExchangeService exchangeService;
    private final ClusterService clusterService;
    private final Executor requestExecutor;
    private final EnrichPolicyResolver enrichPolicyResolver;
    private final EnrichLookupService enrichLookupService;
    private final LookupFromIndexService lookupFromIndexService;
    private final AsyncTaskManagementService<EsqlQueryRequest, EsqlQueryResponse, EsqlQueryTask> asyncTaskManagementService;
    private final RemoteClusterService remoteClusterService;
    private final QueryBuilderResolver queryBuilderResolver;
    private final UsageService usageService;
<<<<<<< HEAD
    private final InferenceService inferenceService;
=======
    // Listeners for active async queries, key being the async task execution ID
    private final Map<String, EsqlQueryListener> asyncListeners = ConcurrentCollections.newConcurrentMap();
>>>>>>> 9d90d05a

    @Inject
    @SuppressWarnings("this-escape")
    public TransportEsqlQueryAction(
        TransportService transportService,
        ActionFilters actionFilters,
        PlanExecutor planExecutor,
        SearchService searchService,
        ExchangeService exchangeService,
        ClusterService clusterService,
        ThreadPool threadPool,
        BigArrays bigArrays,
        BlockFactory blockFactory,
        Client client,
        NamedWriteableRegistry registry,
        IndexNameExpressionResolver indexNameExpressionResolver,
        UsageService usageService
    ) {
        // TODO replace SAME when removing workaround for https://github.com/elastic/elasticsearch/issues/97916
        super(EsqlQueryAction.NAME, transportService, actionFilters, EsqlQueryRequest::new, EsExecutors.DIRECT_EXECUTOR_SERVICE);
        this.threadPool = threadPool;
        this.planExecutor = planExecutor;
        this.clusterService = clusterService;
        this.requestExecutor = threadPool.executor(ThreadPool.Names.SEARCH);
        exchangeService.registerTransportHandler(transportService);
        this.exchangeService = exchangeService;
        this.enrichPolicyResolver = new EnrichPolicyResolver(clusterService, transportService, planExecutor.indexResolver());
<<<<<<< HEAD
        this.enrichLookupService = new EnrichLookupService(clusterService, searchService, transportService, bigArrays, blockFactory);
        this.lookupFromIndexService = new LookupFromIndexService(clusterService, searchService, transportService, bigArrays, blockFactory);
        this.inferenceService = new InferenceService(client);
=======
        AbstractLookupService.LookupShardContextFactory lookupLookupShardContextFactory = AbstractLookupService.LookupShardContextFactory
            .fromSearchService(searchService);
        this.enrichLookupService = new EnrichLookupService(
            clusterService,
            lookupLookupShardContextFactory,
            transportService,
            bigArrays,
            blockFactory
        );
        this.lookupFromIndexService = new LookupFromIndexService(
            clusterService,
            lookupLookupShardContextFactory,
            transportService,
            bigArrays,
            blockFactory
        );
>>>>>>> 9d90d05a
        this.computeService = new ComputeService(
            searchService,
            transportService,
            exchangeService,
            enrichLookupService,
            lookupFromIndexService,
            clusterService,
            threadPool,
            bigArrays,
            inferenceService,
            blockFactory
        );
        this.asyncTaskManagementService = new AsyncTaskManagementService<>(
            XPackPlugin.ASYNC_RESULTS_INDEX,
            client,
            ASYNC_SEARCH_ORIGIN,
            registry,
            taskManager,
            EsqlQueryAction.INSTANCE.name(),
            this,
            EsqlQueryTask.class,
            clusterService,
            threadPool,
            bigArrays
        );
        this.remoteClusterService = transportService.getRemoteClusterService();
        this.queryBuilderResolver = new QueryBuilderResolver(searchService, clusterService, transportService, indexNameExpressionResolver);
        this.usageService = usageService;
    }

    @Override
    protected void doExecute(Task task, EsqlQueryRequest request, ActionListener<EsqlQueryResponse> listener) {
        // workaround for https://github.com/elastic/elasticsearch/issues/97916 - TODO remove this when we can
        requestExecutor.execute(
            ActionRunnable.wrap(
                listener.<EsqlQueryResponse>delegateFailureAndWrap(ActionListener::respondAndRelease),
                l -> doExecuteForked(task, request, l)
            )
        );
    }

    private void doExecuteForked(Task task, EsqlQueryRequest request, ActionListener<EsqlQueryResponse> listener) {
        assert ThreadPool.assertCurrentThreadPool(ThreadPool.Names.SEARCH);
        if (requestIsAsync(request)) {
            asyncTaskManagementService.asyncExecute(
                request,
                request.waitForCompletionTimeout(),
                request.keepAlive(),
                request.keepOnCompletion(),
                listener
            );
        } else {
            innerExecute(task, request, listener);
        }
    }

    // Subscribable listener that can keep track of the EsqlExecutionInfo
    // Used to mark an async query as partial if it is stopped
    public static class EsqlQueryListener extends SubscribableListener<EsqlQueryResponse> {
        private EsqlExecutionInfo executionInfo;

        public EsqlQueryListener(EsqlExecutionInfo executionInfo) {
            this.executionInfo = executionInfo;
        }

        public EsqlExecutionInfo getExecutionInfo() {
            return executionInfo;
        }

        public void markAsPartial() {
            if (executionInfo != null) {
                executionInfo.markAsPartial();
            }
        }
    }

    @Override
    public void execute(EsqlQueryRequest request, EsqlQueryTask task, ActionListener<EsqlQueryResponse> listener) {
        // set EsqlExecutionInfo on async-search task so that it is accessible to GET _query/async while the query is still running
        task.setExecutionInfo(createEsqlExecutionInfo(request));
        // Since the request is async here, we need to wrap the listener in a SubscribableListener so that we can collect the results from
        // other endpoints, such as _query/async/stop
        EsqlQueryListener subListener = new EsqlQueryListener(task.executionInfo());
        String asyncExecutionId = task.getExecutionId().getEncoded();
        subListener.addListener(ActionListener.runAfter(listener, () -> asyncListeners.remove(asyncExecutionId)));
        asyncListeners.put(asyncExecutionId, subListener);
        ActionListener.run(subListener, l -> innerExecute(task, request, l));
    }

    public EsqlQueryListener getAsyncListener(String executionId) {
        return asyncListeners.get(executionId);
    }

    private void innerExecute(Task task, EsqlQueryRequest request, ActionListener<EsqlQueryResponse> listener) {
        Configuration configuration = new Configuration(
            ZoneOffset.UTC,
            request.locale() != null ? request.locale() : Locale.US,
            // TODO: plug-in security
            null,
            clusterService.getClusterName().value(),
            request.pragmas(),
            clusterService.getClusterSettings().get(EsqlPlugin.QUERY_RESULT_TRUNCATION_MAX_SIZE),
            clusterService.getClusterSettings().get(EsqlPlugin.QUERY_RESULT_TRUNCATION_DEFAULT_SIZE),
            request.query(),
            request.profile(),
            request.tables(),
            System.nanoTime()
        );
        String sessionId = sessionID(task);
        // async-query uses EsqlQueryTask, so pull the EsqlExecutionInfo out of the task
        // sync query uses CancellableTask which does not have EsqlExecutionInfo, so create one
        EsqlExecutionInfo executionInfo = getOrCreateExecutionInfo(task, request);
        FoldContext foldCtx = configuration.newFoldContext();
        PlanRunner planRunner = (plan, resultListener) -> computeService.execute(
            sessionId,
            (CancellableTask) task,
            plan,
            configuration,
            foldCtx,
            executionInfo,
            resultListener
        );
        planExecutor.esql(
            request,
            sessionId,
            configuration,
            foldCtx,
            enrichPolicyResolver,
            executionInfo,
            remoteClusterService,
            planRunner,
            queryBuilderResolver,
            inferenceService,
            ActionListener.wrap(result -> {
                recordCCSTelemetry(task, executionInfo, request, null);
                listener.onResponse(toResponse(task, request, configuration, result));
            }, ex -> {
                recordCCSTelemetry(task, executionInfo, request, ex);
                listener.onFailure(ex);
            })
        );

    }

    private void recordCCSTelemetry(Task task, EsqlExecutionInfo executionInfo, EsqlQueryRequest request, @Nullable Exception exception) {
        if (executionInfo.isCrossClusterSearch() == false) {
            return;
        }

        CCSUsage.Builder usageBuilder = new CCSUsage.Builder();
        usageBuilder.setClientFromTask(task);
        if (exception != null) {
            if (exception instanceof VerificationException ve) {
                CCSUsageTelemetry.Result failureType = classifyVerificationException(ve);
                if (failureType != CCSUsageTelemetry.Result.UNKNOWN) {
                    usageBuilder.setFailure(failureType);
                } else {
                    usageBuilder.setFailure(exception);
                }
            } else {
                usageBuilder.setFailure(exception);
            }
        }
        var took = executionInfo.overallTook();
        if (took != null) {
            usageBuilder.took(took.getMillis());
        }
        if (request.async()) {
            usageBuilder.setFeature(CCSUsageTelemetry.ASYNC_FEATURE);
        }

        AtomicInteger remotesCount = new AtomicInteger();
        executionInfo.getClusters().forEach((clusterAlias, cluster) -> {
            if (cluster.getStatus() == EsqlExecutionInfo.Cluster.Status.SKIPPED) {
                usageBuilder.skippedRemote(clusterAlias);
            } else {
                usageBuilder.perClusterUsage(clusterAlias, cluster.getTook());
            }
            if (clusterAlias.equals(RemoteClusterAware.LOCAL_CLUSTER_GROUP_KEY) == false) {
                remotesCount.getAndIncrement();
            }
        });
        assert remotesCount.get() > 0 : "Got cross-cluster search telemetry without any remote clusters";
        usageBuilder.setRemotesCount(remotesCount.get());
        usageService.getEsqlUsageHolder().updateUsage(usageBuilder.build());
    }

    private CCSUsageTelemetry.Result classifyVerificationException(VerificationException exception) {
        if (exception.getDetailedMessage().contains("Unknown index")) {
            return CCSUsageTelemetry.Result.NOT_FOUND;
        }
        return CCSUsageTelemetry.Result.UNKNOWN;
    }

    private EsqlExecutionInfo getOrCreateExecutionInfo(Task task, EsqlQueryRequest request) {
        if (task instanceof EsqlQueryTask esqlQueryTask && esqlQueryTask.executionInfo() != null) {
            return esqlQueryTask.executionInfo();
        } else {
            return createEsqlExecutionInfo(request);
        }
    }

    private EsqlExecutionInfo createEsqlExecutionInfo(EsqlQueryRequest request) {
        return new EsqlExecutionInfo(clusterAlias -> remoteClusterService.isSkipUnavailable(clusterAlias), request.includeCCSMetadata());
    }

    private EsqlQueryResponse toResponse(Task task, EsqlQueryRequest request, Configuration configuration, Result result) {
        List<ColumnInfoImpl> columns = result.schema().stream().map(c -> new ColumnInfoImpl(c.name(), c.dataType().outputType())).toList();
        EsqlQueryResponse.Profile profile = configuration.profile() ? new EsqlQueryResponse.Profile(result.profiles()) : null;
        threadPool.getThreadContext().addResponseHeader(AsyncExecutionId.ASYNC_EXECUTION_IS_RUNNING_HEADER, "?0");
        if (task instanceof EsqlQueryTask asyncTask && request.keepOnCompletion()) {
            String asyncExecutionId = asyncTask.getExecutionId().getEncoded();
            threadPool.getThreadContext().addResponseHeader(AsyncExecutionId.ASYNC_EXECUTION_ID_HEADER, asyncExecutionId);
            return new EsqlQueryResponse(
                columns,
                result.pages(),
                profile,
                request.columnar(),
                asyncExecutionId,
                false,
                request.async(),
                result.executionInfo()
            );
        }
        return new EsqlQueryResponse(columns, result.pages(), profile, request.columnar(), request.async(), result.executionInfo());
    }

    /**
     * Returns the ID for this compute session. The ID is unique within the cluster, and is used
     * to identify the compute-session across nodes. The ID is just the TaskID of the task that
     * initiated the session.
     */
    final String sessionID(Task task) {
        return new TaskId(clusterService.localNode().getId(), task.getId()).toString();
    }

    public ExchangeService exchangeService() {
        return exchangeService;
    }

    public EnrichLookupService enrichLookupService() {
        return enrichLookupService;
    }

    @Override
    public EsqlQueryTask createTask(
        EsqlQueryRequest request,
        long id,
        String type,
        String action,
        TaskId parentTaskId,
        Map<String, String> headers,
        Map<String, String> originHeaders,
        AsyncExecutionId asyncExecutionId
    ) {
        return new EsqlQueryTask(
            id,
            type,
            action,
            request.getDescription(),
            parentTaskId,
            headers,
            originHeaders,
            asyncExecutionId,
            request.keepAlive()
        );
    }

    @Override
    public EsqlQueryResponse initialResponse(EsqlQueryTask task) {
        var asyncExecutionId = task.getExecutionId().getEncoded();
        threadPool.getThreadContext().addResponseHeader(AsyncExecutionId.ASYNC_EXECUTION_ID_HEADER, asyncExecutionId);
        threadPool.getThreadContext().addResponseHeader(AsyncExecutionId.ASYNC_EXECUTION_IS_RUNNING_HEADER, "?1");
        return new EsqlQueryResponse(
            List.of(),
            List.of(),
            null,
            false,
            asyncExecutionId,
            true, // is_running
            true, // isAsync
            task.executionInfo()
        );
    }

    @Override
    public EsqlQueryResponse readResponse(StreamInput inputStream) throws IOException {
        throw new AssertionError("should not reach here");
    }

    private static boolean requestIsAsync(EsqlQueryRequest request) {
        return request.async();
    }

    public LookupFromIndexService getLookupFromIndexService() {
        return lookupFromIndexService;
    }
}<|MERGE_RESOLUTION|>--- conflicted
+++ resolved
@@ -84,12 +84,9 @@
     private final RemoteClusterService remoteClusterService;
     private final QueryBuilderResolver queryBuilderResolver;
     private final UsageService usageService;
-<<<<<<< HEAD
     private final InferenceService inferenceService;
-=======
     // Listeners for active async queries, key being the async task execution ID
     private final Map<String, EsqlQueryListener> asyncListeners = ConcurrentCollections.newConcurrentMap();
->>>>>>> 9d90d05a
 
     @Inject
     @SuppressWarnings("this-escape")
@@ -117,11 +114,6 @@
         exchangeService.registerTransportHandler(transportService);
         this.exchangeService = exchangeService;
         this.enrichPolicyResolver = new EnrichPolicyResolver(clusterService, transportService, planExecutor.indexResolver());
-<<<<<<< HEAD
-        this.enrichLookupService = new EnrichLookupService(clusterService, searchService, transportService, bigArrays, blockFactory);
-        this.lookupFromIndexService = new LookupFromIndexService(clusterService, searchService, transportService, bigArrays, blockFactory);
-        this.inferenceService = new InferenceService(client);
-=======
         AbstractLookupService.LookupShardContextFactory lookupLookupShardContextFactory = AbstractLookupService.LookupShardContextFactory
             .fromSearchService(searchService);
         this.enrichLookupService = new EnrichLookupService(
@@ -138,7 +130,7 @@
             bigArrays,
             blockFactory
         );
->>>>>>> 9d90d05a
+        this.inferenceService = new InferenceService(client);
         this.computeService = new ComputeService(
             searchService,
             transportService,

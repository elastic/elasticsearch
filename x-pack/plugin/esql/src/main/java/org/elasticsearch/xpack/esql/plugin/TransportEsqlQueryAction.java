--- conflicted
+++ resolved
@@ -412,13 +412,9 @@
                 asyncExecutionId,
                 false,
                 request.async(),
-<<<<<<< HEAD
-                innerResult.executionInfo()
-=======
                 task.getStartTime(),
                 ((EsqlQueryTask) task).getExpirationTimeMillis(),
-                result.executionInfo()
->>>>>>> c2a3ab6e
+                innerResult.executionInfo()
             );
         }
         return new EsqlQueryResponse(
@@ -429,13 +425,9 @@
             profile,
             request.columnar(),
             request.async(),
-<<<<<<< HEAD
-            innerResult.executionInfo()
-=======
             task.getStartTime(),
             threadPool.absoluteTimeInMillis() + request.keepAlive().millis(),
-            result.executionInfo()
->>>>>>> c2a3ab6e
+            innerResult.executionInfo()
         );
     }
 

--- conflicted
+++ resolved
@@ -25,14 +25,7 @@
 import org.elasticsearch.xpack.esql.action.EsqlQueryResponse;
 import org.elasticsearch.xpack.esql.analyzer.Avg;
 import org.elasticsearch.xpack.esql.execution.PlanExecutor;
-<<<<<<< HEAD
-=======
-import org.elasticsearch.xpack.esql.plan.physical.EsQueryExec;
-import org.elasticsearch.xpack.esql.plan.physical.LocalExecutionPlanner;
-import org.elasticsearch.xpack.esql.plan.physical.OutputExec;
-import org.elasticsearch.xpack.esql.plan.physical.PhysicalPlan;
 import org.elasticsearch.xpack.esql.session.EsqlConfiguration;
->>>>>>> 8a594aff
 import org.elasticsearch.xpack.esql.session.EsqlSession;
 import org.elasticsearch.xpack.ql.expression.function.FunctionRegistry;
 
@@ -73,11 +66,7 @@
             request.pragmas()
         );
         new EsqlSession(planExecutor.indexResolver(), functionRegistry, configuration).execute(request.query(), ActionListener.wrap(r -> {
-<<<<<<< HEAD
-            computeService.runCompute(r, listener.map(pages -> {
-=======
-            runCompute(r, configuration, listener.map(pages -> {
->>>>>>> 8a594aff
+            computeService.runCompute(r, configuration, listener.map(pages -> {
                 List<ColumnInfo> columns = r.output().stream().map(c -> new ColumnInfo(c.qualifiedName(), c.dataType().esType())).toList();
                 return new EsqlQueryResponse(columns, pagesToValues(pages));
             }));
@@ -98,75 +87,4 @@
         }
         return result;
     }
-<<<<<<< HEAD
-=======
-
-    private void runCompute(PhysicalPlan physicalPlan, EsqlConfiguration configuration, ActionListener<List<Page>> listener)
-        throws IOException {
-        Set<String> indexNames = physicalPlan.collect(l -> l instanceof EsQueryExec)
-            .stream()
-            .map(qe -> ((EsQueryExec) qe).index().name())
-            .collect(Collectors.toSet());
-        Index[] indices = indexNameExpressionResolver.concreteIndices(
-            clusterService.state(),
-            IndicesOptions.STRICT_EXPAND_OPEN,
-            indexNames.toArray(String[]::new)
-        );
-        List<SearchContext> searchContexts = new ArrayList<>();
-        for (Index index : indices) {
-            IndexService indexService = searchService.getIndicesService().indexServiceSafe(index);
-            for (IndexShard indexShard : indexService) {
-                ShardSearchRequest shardSearchLocalRequest = new ShardSearchRequest(indexShard.shardId(), 0, AliasFilter.EMPTY);
-                SearchContext context = searchService.createSearchContext(shardSearchLocalRequest, SearchService.NO_TIMEOUT);
-                searchContexts.add(context);
-            }
-        }
-
-        boolean success = false;
-        try {
-            searchContexts.stream().forEach(SearchContext::preProcess);
-
-            LocalExecutionPlanner planner = new LocalExecutionPlanner(
-                configuration,
-                searchContexts.stream()
-                    .map(SearchContext::getSearchExecutionContext)
-                    .map(
-                        sec -> new LocalExecutionPlanner.IndexReaderReference(
-                            sec.getIndexReader(),
-                            new ShardId(sec.index(), sec.getShardId())
-                        )
-                    )
-                    .collect(Collectors.toList())
-            );
-
-            final List<Page> results = Collections.synchronizedList(new ArrayList<>());
-            LocalExecutionPlanner.LocalExecutionPlan localExecutionPlan = planner.plan(
-                new OutputExec(physicalPlan, (l, p) -> { results.add(p); })
-            );
-            List<Driver> drivers = localExecutionPlan.createDrivers();
-            if (drivers.isEmpty()) {
-                throw new IllegalStateException("no drivers created");
-            }
-            logger.info("using {} drivers", drivers.size());
-            Driver.start(threadPool.executor(ThreadPool.Names.SEARCH), drivers).addListener(new ActionListener<>() {
-                @Override
-                public void onResponse(Void unused) {
-                    Releasables.close(searchContexts);
-                    listener.onResponse(new ArrayList<>(results));
-                }
-
-                @Override
-                public void onFailure(Exception e) {
-                    Releasables.close(searchContexts);
-                    listener.onFailure(e);
-                }
-            });
-            success = true;
-        } finally {
-            if (success == false) {
-                Releasables.close(searchContexts);
-            }
-        }
-    }
->>>>>>> 8a594aff
 }
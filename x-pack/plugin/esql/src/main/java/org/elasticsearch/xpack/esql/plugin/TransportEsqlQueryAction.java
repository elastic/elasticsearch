--- conflicted
+++ resolved
@@ -125,7 +125,13 @@
     private void doExecuteForked(Task task, EsqlQueryRequest request, ActionListener<EsqlQueryResponse> listener) {
         assert ThreadPool.assertCurrentThreadPool(EsqlPlugin.ESQL_THREAD_POOL_NAME);
         if (requestIsAsync(request)) {
-            requestExecutor.execute(ActionRunnable.wrap(listener, l -> asyncExecute(request, l)));
+            asyncTaskManagementService.asyncExecute(
+                request,
+                request.waitForCompletionTimeout(),
+                request.keepAlive(),
+                request.keepOnCompletion(),
+                listener
+            );
         } else {
             innerExecute(task, request, listener);
         }
@@ -143,11 +149,7 @@
 
     @Override
     public void execute(EsqlQueryRequest request, EsqlQueryTask task, ActionListener<EsqlQueryResponse> listener) {
-<<<<<<< HEAD
-        ActionRunnable.wrap(listener, l -> doExecuteForked(task, request, l)).run();
-=======
         ActionListener.run(listener, l -> innerExecute(task, request, l));
->>>>>>> 1c8cc8f2
     }
 
     private void innerExecute(Task task, EsqlQueryRequest request, ActionListener<EsqlQueryResponse> listener) {

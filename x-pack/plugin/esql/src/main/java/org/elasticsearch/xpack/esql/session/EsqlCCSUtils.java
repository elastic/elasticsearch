/*
 * Copyright Elasticsearch B.V. and/or licensed to Elasticsearch B.V. under one
 * or more contributor license agreements. Licensed under the Elastic License
 * 2.0; you may not use this file except in compliance with the Elastic License
 * 2.0.
 */

package org.elasticsearch.xpack.esql.session;

import org.elasticsearch.ExceptionsHelper;
import org.elasticsearch.action.ActionListener;
import org.elasticsearch.action.OriginalIndices;
import org.elasticsearch.action.fieldcaps.FieldCapabilitiesFailure;
import org.elasticsearch.action.search.ShardSearchFailure;
import org.elasticsearch.action.support.IndicesOptions;
import org.elasticsearch.common.Strings;
import org.elasticsearch.common.util.set.Sets;
import org.elasticsearch.core.Nullable;
import org.elasticsearch.indices.IndicesExpressionGrouper;
import org.elasticsearch.license.XPackLicenseState;
import org.elasticsearch.transport.ConnectTransportException;
import org.elasticsearch.transport.NoSuchRemoteClusterException;
import org.elasticsearch.transport.RemoteClusterAware;
import org.elasticsearch.transport.RemoteClusterService;
import org.elasticsearch.transport.RemoteTransportException;
import org.elasticsearch.xpack.esql.VerificationException;
import org.elasticsearch.xpack.esql.action.EsqlExecutionInfo;
import org.elasticsearch.xpack.esql.action.EsqlExecutionInfo.Cluster;
import org.elasticsearch.xpack.esql.analysis.Analyzer;
import org.elasticsearch.xpack.esql.index.IndexResolution;
import org.elasticsearch.xpack.esql.plan.IndexPattern;
import org.elasticsearch.xpack.esql.plan.logical.LogicalPlan;

import java.util.Collections;
import java.util.HashMap;
import java.util.HashSet;
import java.util.List;
import java.util.Map;
import java.util.Objects;
import java.util.Set;

public class EsqlCCSUtils {

    private EsqlCCSUtils() {}

    static Map<String, FieldCapabilitiesFailure> determineUnavailableRemoteClusters(List<FieldCapabilitiesFailure> failures) {
        Map<String, FieldCapabilitiesFailure> unavailableRemotes = new HashMap<>();
        for (FieldCapabilitiesFailure failure : failures) {
            if (ExceptionsHelper.isRemoteUnavailableException(failure.getException())) {
                for (String indexExpression : failure.getIndices()) {
                    if (indexExpression.indexOf(RemoteClusterAware.REMOTE_CLUSTER_INDEX_SEPARATOR) > 0) {
                        unavailableRemotes.put(RemoteClusterAware.parseClusterAlias(indexExpression), failure);
                    }
                }
            }
        }
        return unavailableRemotes;
    }

    /**
     * ActionListener that receives LogicalPlan or error from logical planning.
     * Any Exception sent to onFailure stops processing, but not all are fatal (return a 4xx or 5xx), so
     * the onFailure handler determines whether to return an empty successful result or a 4xx/5xx error.
     */
    abstract static class CssPartialErrorsActionListener implements ActionListener<LogicalPlan> {
        private final EsqlExecutionInfo executionInfo;
        private final ActionListener<Result> listener;

        CssPartialErrorsActionListener(EsqlExecutionInfo executionInfo, ActionListener<Result> listener) {
            this.executionInfo = executionInfo;
            this.listener = listener;
        }

        @Override
        public void onFailure(Exception e) {
            if (returnSuccessWithEmptyResult(executionInfo, e)) {
                updateExecutionInfoToReturnEmptyResult(executionInfo, e);
                listener.onResponse(new Result(Analyzer.NO_FIELDS, Collections.emptyList(), Collections.emptyList(), executionInfo));
            } else {
                listener.onFailure(e);
            }
        }
    }

    /**
     * Whether to return an empty result (HTTP status 200) for a CCS rather than a top level 4xx/5xx error.
     * <p>
     * For cases where field-caps had no indices to search and the remotes were unavailable, we
     * return an empty successful response (200) if all remotes are marked with skip_unavailable=true.
     * <p>
     * Note: a follow-on PR will expand this logic to handle cases where no indices could be found to match
     * on any of the requested clusters.
     */
    static boolean returnSuccessWithEmptyResult(EsqlExecutionInfo executionInfo, Exception e) {
        if (executionInfo.isCrossClusterSearch() == false) {
            return false;
        }

        if (e instanceof NoClustersToSearchException || ExceptionsHelper.isRemoteUnavailableException(e)) {
            for (String clusterAlias : executionInfo.clusterAliases()) {
                if (executionInfo.isSkipUnavailable(clusterAlias) == false
                    && clusterAlias.equals(RemoteClusterAware.LOCAL_CLUSTER_GROUP_KEY) == false) {
                    return false;
                }
            }
            return true;
        }
        return false;
    }

    static void updateExecutionInfoToReturnEmptyResult(EsqlExecutionInfo executionInfo, Exception e) {
        executionInfo.markEndQuery();
        Exception exceptionForResponse;
        if (e instanceof ConnectTransportException) {
            // when field-caps has no field info (since no clusters could be connected to or had matching indices)
            // it just throws the first exception in its list, so this odd special handling is here is to avoid
            // having one specific remote alias name in all failure lists in the metadata response
            exceptionForResponse = new RemoteTransportException("connect_transport_exception - unable to connect to remote cluster", null);
        } else {
            exceptionForResponse = e;
        }
        for (String clusterAlias : executionInfo.clusterAliases()) {
            executionInfo.swapCluster(clusterAlias, (k, v) -> {
                EsqlExecutionInfo.Cluster.Builder builder = new EsqlExecutionInfo.Cluster.Builder(v).setTook(executionInfo.overallTook())
                    .setTotalShards(0)
                    .setSuccessfulShards(0)
                    .setSkippedShards(0)
                    .setFailedShards(0);
                if (RemoteClusterAware.LOCAL_CLUSTER_GROUP_KEY.equals(clusterAlias)) {
                    // never mark local cluster as skipped
                    builder.setStatus(EsqlExecutionInfo.Cluster.Status.SUCCESSFUL);
                } else {
                    builder.setStatus(EsqlExecutionInfo.Cluster.Status.SKIPPED);
                    // add this exception to the failures list only if there is no failure already recorded there
                    if (v.getFailures() == null || v.getFailures().size() == 0) {
                        builder.setFailures(List.of(new ShardSearchFailure(exceptionForResponse)));
                    }
                }
                return builder.build();
            });
        }
    }

    static String createIndexExpressionFromAvailableClusters(EsqlExecutionInfo executionInfo) {
        StringBuilder sb = new StringBuilder();
        for (String clusterAlias : executionInfo.clusterAliases()) {
            EsqlExecutionInfo.Cluster cluster = executionInfo.getCluster(clusterAlias);
            if (cluster.getStatus() != EsqlExecutionInfo.Cluster.Status.SKIPPED) {
                if (cluster.getClusterAlias().equals(RemoteClusterAware.LOCAL_CLUSTER_GROUP_KEY)) {
                    sb.append(executionInfo.getCluster(clusterAlias).getIndexExpression()).append(',');
                } else {
                    String indexExpression = executionInfo.getCluster(clusterAlias).getIndexExpression();
                    for (String index : indexExpression.split(",")) {
                        sb.append(clusterAlias).append(':').append(index).append(',');
                    }
                }
            }
        }

        if (sb.length() > 0) {
            return sb.substring(0, sb.length() - 1);
        } else {
            return "";
        }
    }

    static void updateExecutionInfoWithUnavailableClusters(EsqlExecutionInfo execInfo, Map<String, FieldCapabilitiesFailure> unavailable) {
        for (Map.Entry<String, FieldCapabilitiesFailure> entry : unavailable.entrySet()) {
            String clusterAlias = entry.getKey();
            boolean skipUnavailable = execInfo.getCluster(clusterAlias).isSkipUnavailable();
            RemoteTransportException e = new RemoteTransportException(
                Strings.format("Remote cluster [%s] (with setting skip_unavailable=%s) is not available", clusterAlias, skipUnavailable),
                entry.getValue().getException()
            );
            if (skipUnavailable) {
                markClusterWithFinalStateAndNoShards(execInfo, clusterAlias, EsqlExecutionInfo.Cluster.Status.SKIPPED, e);
            } else {
                throw e;
            }
        }
    }

    static void updateExecutionInfoWithClustersWithNoMatchingIndices(EsqlExecutionInfo executionInfo, IndexResolution indexResolution) {
        Set<String> clustersWithResolvedIndices = new HashSet<>();
        // determine missing clusters
        for (String indexName : indexResolution.resolvedIndices()) {
            clustersWithResolvedIndices.add(RemoteClusterAware.parseClusterAlias(indexName));
        }
        Set<String> clustersRequested = executionInfo.clusterAliases();
        Set<String> clustersWithNoMatchingIndices = Sets.difference(clustersRequested, clustersWithResolvedIndices);
        clustersWithNoMatchingIndices.removeAll(indexResolution.unavailableClusters().keySet());

        /**
         * Rules enforced at planning time around non-matching indices
         * 1. fail query if no matching indices on any cluster (VerificationException) - that is handled elsewhere
         * 2. fail query if a cluster has no matching indices *and* a concrete index was specified - handled here
         */
        String fatalErrorMessage = null;
        /*
         * These are clusters in the original request that are not present in the field-caps response. They were
         * specified with an index expression that matched no indices, so the search on that cluster is done.
         * Mark it as SKIPPED with 0 shards searched and took=0.
         */
        for (String c : clustersWithNoMatchingIndices) {
            if (executionInfo.getCluster(c).getStatus() == EsqlExecutionInfo.Cluster.Status.SKIPPED) {
                // if cluster was already marked SKIPPED during enrich policy resolution, do not overwrite
                continue;
            }
            final String indexExpression = executionInfo.getCluster(c).getIndexExpression();
            if (concreteIndexRequested(executionInfo.getCluster(c).getIndexExpression())) {
                String error = Strings.format(
                    "Unknown index [%s]",
                    (c.equals(RemoteClusterAware.LOCAL_CLUSTER_GROUP_KEY) ? indexExpression : c + ":" + indexExpression)
                );
                if (fatalErrorMessage == null) {
                    fatalErrorMessage = error;
                } else {
                    fatalErrorMessage += "; " + error;
                }
            } else {
                // no matching indices and no concrete index requested - just mark it as done, no error
                markClusterWithFinalStateAndNoShards(executionInfo, c, Cluster.Status.SUCCESSFUL, null);
            }
        }
        if (fatalErrorMessage != null) {
            throw new VerificationException(fatalErrorMessage);
        }
    }

    // visible for testing
    static boolean concreteIndexRequested(String indexExpression) {
        if (Strings.isNullOrBlank(indexExpression)) {
            return false;
        }
        for (String expr : indexExpression.split(",")) {
            if (expr.charAt(0) == '<' || expr.startsWith("-<")) {
                // skip date math expressions
                continue;
            }
            if (expr.indexOf('*') < 0) {
                return true;
            }
        }
        return false;
    }

    // visible for testing
    static void updateExecutionInfoAtEndOfPlanning(EsqlExecutionInfo execInfo) {
        // TODO: this logic assumes a single phase execution model, so it may need to altered once INLINESTATS is made CCS compatible
        execInfo.markEndPlanning();
        if (execInfo.isCrossClusterSearch()) {
            for (String clusterAlias : execInfo.clusterAliases()) {
                EsqlExecutionInfo.Cluster cluster = execInfo.getCluster(clusterAlias);
                if (cluster.getStatus() == EsqlExecutionInfo.Cluster.Status.SKIPPED) {
                    execInfo.swapCluster(
                        clusterAlias,
                        (k, v) -> new EsqlExecutionInfo.Cluster.Builder(v).setTook(execInfo.planningTookTime())
                            .setTotalShards(0)
                            .setSuccessfulShards(0)
                            .setSkippedShards(0)
                            .setFailedShards(0)
                            .build()
                    );
                }
            }
        }
    }

    /**
     * Checks the index expression for the presence of remote clusters. If found, it will ensure that the caller
     * has a valid Enterprise (or Trial) license on the querying cluster.
     * @param indices index expression requested by user
     * @param indicesGrouper grouper of index expressions by cluster alias
     * @param licenseState license state on the querying cluster
     * @throws org.elasticsearch.ElasticsearchStatusException if the license is not valid (or present) for ES|QL CCS search.
     */
    public static void checkForCcsLicense(
        EsqlExecutionInfo executionInfo,
        List<IndexPattern> indices,
        IndicesExpressionGrouper indicesGrouper,
        Set<String> configuredClusters,
        XPackLicenseState licenseState
    ) {
        for (IndexPattern index : indices) {
            Map<String, OriginalIndices> groupedIndices;
            try {
<<<<<<< HEAD
                groupedIndices = indicesGrouper.groupIndices(IndicesOptions.DEFAULT, index.indexPattern());
=======
                groupedIndices = indicesGrouper.groupIndices(configuredClusters, IndicesOptions.DEFAULT, tableInfo.id().indexPattern());
>>>>>>> b5631451
            } catch (NoSuchRemoteClusterException e) {
                if (EsqlLicenseChecker.isCcsAllowed(licenseState)) {
                    throw e;
                } else {
                    throw EsqlLicenseChecker.invalidLicenseForCcsException(licenseState);
                }
            }
            // check if it is a cross-cluster query
            if (groupedIndices.size() > 1 || groupedIndices.containsKey(RemoteClusterService.LOCAL_CLUSTER_GROUP_KEY) == false) {
                if (EsqlLicenseChecker.isCcsAllowed(licenseState) == false) {
                    // initialize the cluster entries in EsqlExecutionInfo before throwing the invalid license error
                    // so that the CCS telemetry handler can recognize that this error is CCS-related
                    for (Map.Entry<String, OriginalIndices> entry : groupedIndices.entrySet()) {
                        executionInfo.swapCluster(
                            entry.getKey(),
                            (k, v) -> new EsqlExecutionInfo.Cluster(
                                entry.getKey(),
                                Strings.arrayToCommaDelimitedString(entry.getValue().indices())
                            )
                        );
                    }
                    throw EsqlLicenseChecker.invalidLicenseForCcsException(licenseState);
                }
            }
        }
    }

    /**
     * Mark cluster with a final status (success or failure).
     * Most metrics are set to 0 if not set yet, except for "took" which is set to the total time taken so far.
     * The status must be the final status of the cluster, not RUNNING.
     */
    public static void markClusterWithFinalStateAndNoShards(
        EsqlExecutionInfo executionInfo,
        String clusterAlias,
        Cluster.Status status,
        @Nullable Exception ex
    ) {
        assert status != Cluster.Status.RUNNING : "status must be a final state, not RUNNING";
        executionInfo.swapCluster(clusterAlias, (k, v) -> {
            Cluster.Builder builder = new Cluster.Builder(v).setStatus(status)
                .setTook(executionInfo.tookSoFar())
                .setTotalShards(Objects.requireNonNullElse(v.getTotalShards(), 0))
                .setSuccessfulShards(Objects.requireNonNullElse(v.getTotalShards(), 0))
                .setSkippedShards(Objects.requireNonNullElse(v.getTotalShards(), 0))
                .setFailedShards(Objects.requireNonNullElse(v.getTotalShards(), 0));
            if (ex != null) {
                builder.setFailures(List.of(new ShardSearchFailure(ex)));
            }
            return builder.build();
        });
    }

    /**
     * We will ignore the error if it's remote unavailable and the cluster is marked to skip unavailable.
     */
    public static boolean shouldIgnoreRuntimeError(EsqlExecutionInfo executionInfo, String clusterAlias, Exception e) {
        if (executionInfo.isSkipUnavailable(clusterAlias) == false) {
            return false;
        }

        return ExceptionsHelper.isRemoteUnavailableException(e);
    }
}<|MERGE_RESOLUTION|>--- conflicted
+++ resolved
@@ -284,11 +284,7 @@
         for (IndexPattern index : indices) {
             Map<String, OriginalIndices> groupedIndices;
             try {
-<<<<<<< HEAD
-                groupedIndices = indicesGrouper.groupIndices(IndicesOptions.DEFAULT, index.indexPattern());
-=======
-                groupedIndices = indicesGrouper.groupIndices(configuredClusters, IndicesOptions.DEFAULT, tableInfo.id().indexPattern());
->>>>>>> b5631451
+                groupedIndices = indicesGrouper.groupIndices(configuredClusters, IndicesOptions.DEFAULT, index.indexPattern());
             } catch (NoSuchRemoteClusterException e) {
                 if (EsqlLicenseChecker.isCcsAllowed(licenseState)) {
                     throw e;

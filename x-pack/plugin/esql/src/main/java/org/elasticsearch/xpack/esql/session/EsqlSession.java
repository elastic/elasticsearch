--- conflicted
+++ resolved
@@ -356,13 +356,9 @@
             actual -> "sub-plan execution results too large [" + ByteSizeValue.ofBytes(actual) + "] > " + intermediateLocalRelationMaxSize
         );
         List<Attribute> schema = result.schema();
-<<<<<<< HEAD
-        // if (pages.size() > 1) {
-        Block[] blocks = SessionUtils.fromPages(schema, pages);
-        return new LocalRelation(plan.source(), schema, LocalSupplier.of(blocks.length == 0 ? new Page(0) : new Page(blocks)));
-=======
+
         Block[] blocks = SessionUtils.fromPages(schema, pages, blockFactory);
-        return new LocalRelation(planSource, schema, LocalSupplier.of(blocks));
+        return new LocalRelation(planSource, schema, LocalSupplier.of(blocks.length == 0 ? new Page(0) : new Page(blocks)));
     }
 
     private static void releaseLocalRelationBlocks(AtomicReference<Block[]> localRelationBlocks) {
@@ -370,7 +366,6 @@
         if (relationBlocks != null) {
             Releasables.closeExpectNoException(relationBlocks);
         }
->>>>>>> 1eeab39d
     }
 
     private EsqlStatement parse(String query, QueryParams params) {

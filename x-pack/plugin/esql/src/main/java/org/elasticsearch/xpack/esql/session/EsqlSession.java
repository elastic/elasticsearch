--- conflicted
+++ resolved
@@ -293,19 +293,11 @@
         var unresolvedPolicies = preAnalysis.enriches.stream()
             .map(e -> new EnrichPolicyResolver.UnresolvedPolicy((String) e.policyName().fold(), e.mode()))
             .collect(Collectors.toSet());
-<<<<<<< HEAD
-        final Set<String> clusters = enrichPolicyResolver.groupIndicesPerCluster(
-            preAnalysis.indices.stream()
-                .flatMap(t -> Arrays.stream(Strings.commaDelimitedListToStringArray(t.id().index())))
-                .toArray(String[]::new)
-=======
         final List<TableInfo> indices = preAnalysis.indices;
         // TODO: make a separate call for lookup indices
-        final Set<String> targetClusters = enrichPolicyResolver.groupIndicesPerCluster(
+        final Set<String> clusters = enrichPolicyResolver.groupIndicesPerCluster(
             indices.stream().flatMap(t -> Arrays.stream(Strings.commaDelimitedListToStringArray(t.id().index()))).toArray(String[]::new)
->>>>>>> dcd7fb7d
         ).keySet();
-
         // key: cluster alias; value = skip_unavailable setting (false for local cluster)
         Map<String, Boolean> targetClusters = new HashMap<>();
         for (String alias : clusters) {

/*
 * Copyright Elasticsearch B.V. and/or licensed to Elasticsearch B.V. under one
 * or more contributor license agreements. Licensed under the Elastic License
 * 2.0; you may not use this file except in compliance with the Elastic License
 * 2.0.
 */

package org.elasticsearch.xpack.esql.session;

import org.elasticsearch.action.ActionListener;
import org.elasticsearch.action.OriginalIndices;
import org.elasticsearch.action.support.IndicesOptions;
import org.elasticsearch.action.support.SubscribableListener;
import org.elasticsearch.common.Strings;
import org.elasticsearch.common.collect.Iterators;
import org.elasticsearch.common.lucene.BytesRefs;
import org.elasticsearch.common.regex.Regex;
import org.elasticsearch.compute.data.Block;
import org.elasticsearch.compute.data.BlockUtils;
import org.elasticsearch.compute.data.Page;
import org.elasticsearch.compute.operator.DriverCompletionInfo;
import org.elasticsearch.core.Releasables;
import org.elasticsearch.index.IndexMode;
import org.elasticsearch.index.mapper.IndexModeFieldMapper;
import org.elasticsearch.index.query.BoolQueryBuilder;
import org.elasticsearch.index.query.QueryBuilder;
import org.elasticsearch.index.query.TermQueryBuilder;
import org.elasticsearch.indices.IndicesExpressionGrouper;
import org.elasticsearch.logging.LogManager;
import org.elasticsearch.logging.Logger;
import org.elasticsearch.xpack.esql.VerificationException;
import org.elasticsearch.xpack.esql.action.EsqlExecutionInfo;
import org.elasticsearch.xpack.esql.action.EsqlQueryRequest;
import org.elasticsearch.xpack.esql.analysis.Analyzer;
import org.elasticsearch.xpack.esql.analysis.AnalyzerContext;
import org.elasticsearch.xpack.esql.analysis.EnrichResolution;
import org.elasticsearch.xpack.esql.analysis.PreAnalyzer;
import org.elasticsearch.xpack.esql.analysis.Verifier;
import org.elasticsearch.xpack.esql.core.expression.Alias;
import org.elasticsearch.xpack.esql.core.expression.Attribute;
import org.elasticsearch.xpack.esql.core.expression.AttributeSet;
import org.elasticsearch.xpack.esql.core.expression.EmptyAttribute;
import org.elasticsearch.xpack.esql.core.expression.Expressions;
import org.elasticsearch.xpack.esql.core.expression.FoldContext;
import org.elasticsearch.xpack.esql.core.expression.MetadataAttribute;
import org.elasticsearch.xpack.esql.core.expression.NamedExpression;
import org.elasticsearch.xpack.esql.core.expression.ReferenceAttribute;
import org.elasticsearch.xpack.esql.core.expression.UnresolvedAttribute;
import org.elasticsearch.xpack.esql.core.expression.UnresolvedStar;
import org.elasticsearch.xpack.esql.core.tree.Source;
import org.elasticsearch.xpack.esql.core.type.DataType;
import org.elasticsearch.xpack.esql.core.util.Holder;
import org.elasticsearch.xpack.esql.enrich.EnrichPolicyResolver;
import org.elasticsearch.xpack.esql.enrich.ResolvedEnrichPolicy;
import org.elasticsearch.xpack.esql.expression.UnresolvedNamePattern;
import org.elasticsearch.xpack.esql.expression.function.EsqlFunctionRegistry;
import org.elasticsearch.xpack.esql.index.EsIndex;
import org.elasticsearch.xpack.esql.index.IndexResolution;
import org.elasticsearch.xpack.esql.index.MappingException;
import org.elasticsearch.xpack.esql.inference.InferenceResolution;
import org.elasticsearch.xpack.esql.inference.InferenceRunner;
import org.elasticsearch.xpack.esql.optimizer.LogicalPlanOptimizer;
import org.elasticsearch.xpack.esql.optimizer.PhysicalOptimizerContext;
import org.elasticsearch.xpack.esql.optimizer.PhysicalPlanOptimizer;
import org.elasticsearch.xpack.esql.parser.EsqlParser;
import org.elasticsearch.xpack.esql.parser.QueryParams;
import org.elasticsearch.xpack.esql.plan.IndexPattern;
import org.elasticsearch.xpack.esql.plan.logical.Aggregate;
import org.elasticsearch.xpack.esql.plan.logical.Drop;
import org.elasticsearch.xpack.esql.plan.logical.Enrich;
import org.elasticsearch.xpack.esql.plan.logical.Eval;
import org.elasticsearch.xpack.esql.plan.logical.Explain;
import org.elasticsearch.xpack.esql.plan.logical.Filter;
import org.elasticsearch.xpack.esql.plan.logical.Fork;
import org.elasticsearch.xpack.esql.plan.logical.InlineStats;
import org.elasticsearch.xpack.esql.plan.logical.Insist;
import org.elasticsearch.xpack.esql.plan.logical.Keep;
import org.elasticsearch.xpack.esql.plan.logical.Limit;
import org.elasticsearch.xpack.esql.plan.logical.LogicalPlan;
import org.elasticsearch.xpack.esql.plan.logical.MvExpand;
import org.elasticsearch.xpack.esql.plan.logical.OrderBy;
import org.elasticsearch.xpack.esql.plan.logical.Project;
import org.elasticsearch.xpack.esql.plan.logical.RegexExtract;
import org.elasticsearch.xpack.esql.plan.logical.Rename;
import org.elasticsearch.xpack.esql.plan.logical.TopN;
import org.elasticsearch.xpack.esql.plan.logical.UnresolvedRelation;
import org.elasticsearch.xpack.esql.plan.logical.inference.Completion;
import org.elasticsearch.xpack.esql.plan.logical.inference.InferencePlan;
import org.elasticsearch.xpack.esql.plan.logical.join.InlineJoin;
import org.elasticsearch.xpack.esql.plan.logical.join.JoinTypes;
import org.elasticsearch.xpack.esql.plan.logical.join.LookupJoin;
import org.elasticsearch.xpack.esql.plan.logical.join.StubRelation;
import org.elasticsearch.xpack.esql.plan.logical.local.LocalRelation;
import org.elasticsearch.xpack.esql.plan.logical.local.LocalSupplier;
import org.elasticsearch.xpack.esql.plan.physical.EstimatesRowSize;
import org.elasticsearch.xpack.esql.plan.physical.FragmentExec;
import org.elasticsearch.xpack.esql.plan.physical.LocalSourceExec;
import org.elasticsearch.xpack.esql.plan.physical.PhysicalPlan;
import org.elasticsearch.xpack.esql.planner.PlannerUtils;
import org.elasticsearch.xpack.esql.planner.mapper.Mapper;
import org.elasticsearch.xpack.esql.planner.premapper.PreMapper;
import org.elasticsearch.xpack.esql.plugin.TransportActionServices;
import org.elasticsearch.xpack.esql.telemetry.PlanTelemetry;

import java.util.HashMap;
import java.util.HashSet;
import java.util.List;
import java.util.Map;
import java.util.Set;
import java.util.function.Function;
import java.util.stream.Collectors;

import static org.elasticsearch.index.query.QueryBuilders.boolQuery;
import static org.elasticsearch.xpack.esql.core.tree.Source.EMPTY;
import static org.elasticsearch.xpack.esql.core.util.StringUtils.WILDCARD;

public class EsqlSession {

    private static final Logger LOGGER = LogManager.getLogger(EsqlSession.class);

    /**
     * Interface for running the underlying plan.
     * Abstracts away the underlying execution engine.
     */
    public interface PlanRunner {
        void run(PhysicalPlan plan, ActionListener<Result> listener);
    }

    private final String sessionId;
    private final Configuration configuration;
    private final IndexResolver indexResolver;
    private final EnrichPolicyResolver enrichPolicyResolver;

    private final PreAnalyzer preAnalyzer;
    private final Verifier verifier;
    private final EsqlFunctionRegistry functionRegistry;
    private final LogicalPlanOptimizer logicalPlanOptimizer;
    private final PreMapper preMapper;

    private final Mapper mapper;
    private final PhysicalPlanOptimizer physicalPlanOptimizer;
    private final PlanTelemetry planTelemetry;
    private final IndicesExpressionGrouper indicesExpressionGrouper;
    private Set<String> configuredClusters;
    private final InferenceRunner inferenceRunner;

    private boolean explainMode;
    private String parsedPlanString;
    private String optimizedLogicalPlanString;

    public EsqlSession(
        String sessionId,
        Configuration configuration,
        IndexResolver indexResolver,
        EnrichPolicyResolver enrichPolicyResolver,
        PreAnalyzer preAnalyzer,
        EsqlFunctionRegistry functionRegistry,
        LogicalPlanOptimizer logicalPlanOptimizer,
        Mapper mapper,
        Verifier verifier,
        PlanTelemetry planTelemetry,
        IndicesExpressionGrouper indicesExpressionGrouper,
        TransportActionServices services
    ) {
        this.sessionId = sessionId;
        this.configuration = configuration;
        this.indexResolver = indexResolver;
        this.enrichPolicyResolver = enrichPolicyResolver;
        this.preAnalyzer = preAnalyzer;
        this.verifier = verifier;
        this.functionRegistry = functionRegistry;
        this.mapper = mapper;
        this.logicalPlanOptimizer = logicalPlanOptimizer;
        this.physicalPlanOptimizer = new PhysicalPlanOptimizer(new PhysicalOptimizerContext(configuration));
        this.planTelemetry = planTelemetry;
        this.indicesExpressionGrouper = indicesExpressionGrouper;
        this.inferenceRunner = services.inferenceRunner();
        this.preMapper = new PreMapper(services);
    }

    public String sessionId() {
        return sessionId;
    }

    /**
     * Execute an ESQL request.
     */
    public void execute(EsqlQueryRequest request, EsqlExecutionInfo executionInfo, PlanRunner planRunner, ActionListener<Result> listener) {
        assert executionInfo != null : "Null EsqlExecutionInfo";
        LOGGER.debug("ESQL query:\n{}", request.query());
        LogicalPlan parsed = parse(request.query(), request.params());
        Explain explain = findExplain(parsed);
        if (explain != null) {
            explainMode = true;
            if (explain == parsed) {
                parsed = explain.query();
                parsedPlanString = parsed.toString();
            } else {
                throw new VerificationException("EXPLAIN does not support downstream commands");
            }
        }
        analyzedPlan(parsed, executionInfo, request.filter(), new EsqlCCSUtils.CssPartialErrorsActionListener(executionInfo, listener) {
            @Override
            public void onResponse(LogicalPlan analyzedPlan) {
                preMapper.preMapper(
                    analyzedPlan,
                    listener.delegateFailureAndWrap((l, p) -> executeOptimizedPlan(request, executionInfo, planRunner, optimizedPlan(p), l))
                );
            }
        });
    }

    private Explain findExplain(LogicalPlan parsed) {
        if (parsed instanceof Explain e) {
            return e;
        }
        for (LogicalPlan child : parsed.children()) {
            Explain result = findExplain(child);
            if (result != null) {
                return result;
            }
        }
        return null;
    }

    /**
     * Execute an analyzed plan. Most code should prefer calling {@link #execute} but
     * this is public for testing.
     */
    public void executeOptimizedPlan(
        EsqlQueryRequest request,
        EsqlExecutionInfo executionInfo,
        PlanRunner planRunner,
        LogicalPlan optimizedPlan,
        ActionListener<Result> listener
    ) {
<<<<<<< HEAD
=======
        PhysicalPlan physicalPlan = logicalPlanToPhysicalPlan(optimizedPlan, request);
        if (explainMode) {
            String physicalPlanString = physicalPlan.toString();
            List<Attribute> fields = List.of(
                new ReferenceAttribute(EMPTY, "role", DataType.KEYWORD),
                new ReferenceAttribute(EMPTY, "type", DataType.KEYWORD),
                new ReferenceAttribute(EMPTY, "plan", DataType.KEYWORD)
            );
            List<List<Object>> values = new ArrayList<>();
            values.add(List.of("coordinator", "parsedPlan", parsedPlanString));
            values.add(List.of("coordinator", "optimizedLogicalPlan", optimizedLogicalPlanString));
            values.add(List.of("coordinator", "optimizedPhysicalPlan", physicalPlanString));
            var blocks = BlockUtils.fromList(PlannerUtils.NON_BREAKING_BLOCK_FACTORY, values);
            physicalPlan = new LocalSourceExec(Source.EMPTY, fields, LocalSupplier.of(blocks));
        }
>>>>>>> 7d4bbcc4
        // TODO: this could be snuck into the underlying listener
        EsqlCCSUtils.updateExecutionInfoAtEndOfPlanning(executionInfo);
        // execute any potential subplans
        executeSubPlans(optimizedPlan, planRunner, executionInfo, request, listener);
    }

    private record LogicalPlanTuple(LogicalPlan nonStubbedSubPlan, LogicalPlan originalSubPlan) {}

    private void executeSubPlans(
        LogicalPlan optimizedPlan,
        PlanRunner runner,
        EsqlExecutionInfo executionInfo,
        EsqlQueryRequest request,
        ActionListener<Result> listener
    ) {
        var subPlan = firstSubPlan(optimizedPlan);

        // TODO: merge into one method
        if (subPlan != null) {
            // code-path to execute subplans
            executeSubPlan(new DriverCompletionInfo.Accumulator(), optimizedPlan, subPlan, executionInfo, runner, request, listener);
        } else {
            PhysicalPlan physicalPlan = logicalPlanToPhysicalPlan(optimizedPlan, request);
            // execute main plan
            runner.run(physicalPlan, listener);
        }
    }

    private LogicalPlanTuple firstSubPlan(LogicalPlan optimizedPlan) {
        Holder<LogicalPlanTuple> subPlan = new Holder<>();
        // Collect the first inlinejoin (bottom up in the tree)
        optimizedPlan.forEachUp(InlineJoin.class, ij -> {
            // extract the right side of the plan and replace its source
            if (subPlan.get() == null && ij.right().anyMatch(p -> p instanceof StubRelation)) {
                var p = InlineJoin.replaceStub(ij.left(), ij.right());
                p.setOptimized();
                subPlan.set(new LogicalPlanTuple(p, ij.right()));
            }
        });
        return subPlan.get();
    }

    private void executeSubPlan(
        DriverCompletionInfo.Accumulator completionInfoAccumulator,
        LogicalPlan optimizedPlan,
        LogicalPlanTuple subPlans,
        EsqlExecutionInfo executionInfo,
        PlanRunner runner,
        EsqlQueryRequest request,
        ActionListener<Result> listener
    ) {
        // Create a physical plan out of the logical sub-plan
        var physicalSubPlan = logicalPlanToPhysicalPlan(subPlans.nonStubbedSubPlan, request);

        runner.run(physicalSubPlan, listener.delegateFailureAndWrap((next, result) -> {
            try {
                // Translate the subquery into a separate, coordinator based plan and the results 'broadcasted' as a local relation
                completionInfoAccumulator.accumulate(result.completionInfo());
                LocalRelation resultWrapper = resultToPlan(subPlans.nonStubbedSubPlan, result);

                // replace the original logical plan with the backing result
                LogicalPlan newLogicalPlan = optimizedPlan.transformUp(
                    InlineJoin.class,
                    ij -> ij.right() == subPlans.originalSubPlan ? InlineJoin.inlineData(ij, resultWrapper) : ij
                );
                newLogicalPlan.setOptimized();
                // look for the next inlinejoin plan
                var newSubPlan = firstSubPlan(newLogicalPlan);

                if (newSubPlan == null) {// run the final "main" plan
                    var newPhysicalPlan = logicalPlanToPhysicalPlan(newLogicalPlan, request);
                    runner.run(newPhysicalPlan, next.delegateFailureAndWrap((finalListener, finalResult) -> {
                        completionInfoAccumulator.accumulate(finalResult.completionInfo());
                        finalListener.onResponse(
                            new Result(finalResult.schema(), finalResult.pages(), completionInfoAccumulator.finish(), executionInfo)
                        );
                    }));
                } else {// continue executing the subplans
                    executeSubPlan(completionInfoAccumulator, newLogicalPlan, newSubPlan, executionInfo, runner, request, listener);
                }
            } finally {
                Releasables.closeExpectNoException(Releasables.wrap(Iterators.map(result.pages().iterator(), p -> p::releaseBlocks)));
            }
        }));
    }

    private LocalRelation resultToPlan(LogicalPlan plan, Result result) {
        List<Page> pages = result.pages();
        List<Attribute> schema = result.schema();
        // if (pages.size() > 1) {
        Block[] blocks = SessionUtils.fromPages(schema, pages);
        return new LocalRelation(plan.source(), schema, LocalSupplier.of(blocks));
    }

    private LogicalPlan parse(String query, QueryParams params) {
        var parsed = new EsqlParser().createStatement(query, params, planTelemetry);
        LOGGER.debug("Parsed logical plan:\n{}", parsed);
        return parsed;
    }

    public void analyzedPlan(
        LogicalPlan parsed,
        EsqlExecutionInfo executionInfo,
        QueryBuilder requestFilter,
        ActionListener<LogicalPlan> logicalPlanListener
    ) {
        if (parsed.analyzed()) {
            logicalPlanListener.onResponse(parsed);
            return;
        }

        Function<PreAnalysisResult, LogicalPlan> analyzeAction = (l) -> {
            Analyzer analyzer = new Analyzer(
                new AnalyzerContext(configuration, functionRegistry, l.indices, l.lookupIndices, l.enrichResolution, l.inferenceResolution),
                verifier
            );
            LogicalPlan plan = analyzer.analyze(parsed);
            plan.setAnalyzed();
            return plan;
        };
        // Capture configured remotes list to ensure consistency throughout the session
        configuredClusters = Set.copyOf(indicesExpressionGrouper.getConfiguredClusters());

        PreAnalyzer.PreAnalysis preAnalysis = preAnalyzer.preAnalyze(parsed);
        var unresolvedPolicies = preAnalysis.enriches.stream()
            .map(
                e -> new EnrichPolicyResolver.UnresolvedPolicy(
                    BytesRefs.toString(e.policyName().fold(FoldContext.small() /* TODO remove me*/)),
                    e.mode()
                )
            )
            .collect(Collectors.toSet());
        final List<IndexPattern> indices = preAnalysis.indices;

        EsqlCCSUtils.checkForCcsLicense(executionInfo, indices, indicesExpressionGrouper, configuredClusters, verifier.licenseState());
        initializeClusterData(indices, executionInfo);

        var listener = SubscribableListener.<EnrichResolution>newForked(
            l -> enrichPolicyResolver.resolvePolicies(unresolvedPolicies, executionInfo, l)
        )
            .<PreAnalysisResult>andThen((l, enrichResolution) -> resolveFieldNames(parsed, enrichResolution, l))
            .<PreAnalysisResult>andThen((l, preAnalysisResult) -> resolveInferences(preAnalysis.inferencePlans, preAnalysisResult, l));
        // first resolve the lookup indices, then the main indices
        for (var index : preAnalysis.lookupIndices) {
            listener = listener.andThen((l, preAnalysisResult) -> { preAnalyzeLookupIndex(index, preAnalysisResult, l); });
        }
        listener.<PreAnalysisResult>andThen((l, result) -> {
            // resolve the main indices
            preAnalyzeMainIndices(preAnalysis, executionInfo, result, requestFilter, l);
        }).<PreAnalysisResult>andThen((l, result) -> {
            // TODO in follow-PR (for skip_unavailable handling of missing concrete indexes) add some tests for
            // invalid index resolution to updateExecutionInfo
            // If we run out of clusters to search due to unavailability we can stop the analysis right here
            if (result.indices.isValid() && allCCSClustersSkipped(executionInfo, result, logicalPlanListener)) return;
            // whatever tuple we have here (from CCS-special handling or from the original pre-analysis), pass it on to the next step
            l.onResponse(result);
        }).<PreAnalysisResult>andThen((l, result) -> {
            // first attempt (maybe the only one) at analyzing the plan
            analyzeAndMaybeRetry(analyzeAction, requestFilter, result, executionInfo, logicalPlanListener, l);
        }).<PreAnalysisResult>andThen((l, result) -> {
            assert requestFilter != null : "The second pre-analysis shouldn't take place when there is no index filter in the request";

            // here the requestFilter is set to null, performing the pre-analysis after the first step failed
            preAnalyzeMainIndices(preAnalysis, executionInfo, result, null, l);
        }).<LogicalPlan>andThen((l, result) -> {
            assert requestFilter != null : "The second analysis shouldn't take place when there is no index filter in the request";
            LOGGER.debug("Analyzing the plan (second attempt, without filter)");
            LogicalPlan plan;
            try {
                // the order here is tricky - if the cluster has been filtered and later became unavailable,
                // do we want to declare it successful or skipped? For now, unavailability takes precedence.
                EsqlCCSUtils.updateExecutionInfoWithUnavailableClusters(executionInfo, result.indices.unavailableClusters());
                EsqlCCSUtils.updateExecutionInfoWithClustersWithNoMatchingIndices(executionInfo, result.indices, null);
                plan = analyzeAction.apply(result);
            } catch (Exception e) {
                l.onFailure(e);
                return;
            }
            LOGGER.debug("Analyzed plan (second attempt, without filter):\n{}", plan);
            l.onResponse(plan);
        }).addListener(logicalPlanListener);
    }

    private void preAnalyzeLookupIndex(IndexPattern table, PreAnalysisResult result, ActionListener<PreAnalysisResult> listener) {
        Set<String> fieldNames = result.wildcardJoinIndices().contains(table.indexPattern()) ? IndexResolver.ALL_FIELDS : result.fieldNames;
        // call the EsqlResolveFieldsAction (field-caps) to resolve indices and get field types
        indexResolver.resolveAsMergedMapping(
            table.indexPattern(),
            fieldNames,
            null,
            listener.map(indexResolution -> result.addLookupIndexResolution(table.indexPattern(), indexResolution))
        );
        // TODO: Verify that the resolved index actually has indexMode: "lookup"
    }

    private void initializeClusterData(List<IndexPattern> indices, EsqlExecutionInfo executionInfo) {
        if (indices.isEmpty()) {
            return;
        }
        assert indices.size() == 1 : "Only single index pattern is supported";
        Map<String, OriginalIndices> clusterIndices = indicesExpressionGrouper.groupIndices(
            configuredClusters,
            IndicesOptions.DEFAULT,
            indices.getFirst().indexPattern()
        );
        for (Map.Entry<String, OriginalIndices> entry : clusterIndices.entrySet()) {
            final String clusterAlias = entry.getKey();
            String indexExpr = Strings.arrayToCommaDelimitedString(entry.getValue().indices());
            executionInfo.swapCluster(clusterAlias, (k, v) -> {
                assert v == null : "No cluster for " + clusterAlias + " should have been added to ExecutionInfo yet";
                return new EsqlExecutionInfo.Cluster(clusterAlias, indexExpr, executionInfo.isSkipUnavailable(clusterAlias));
            });
        }
    }

    private void preAnalyzeMainIndices(
        PreAnalyzer.PreAnalysis preAnalysis,
        EsqlExecutionInfo executionInfo,
        PreAnalysisResult result,
        QueryBuilder requestFilter,
        ActionListener<PreAnalysisResult> listener
    ) {
        // TODO we plan to support joins in the future when possible, but for now we'll just fail early if we see one
        List<IndexPattern> indices = preAnalysis.indices;
        if (indices.size() > 1) {
            // Note: JOINs are not supported but we detect them when
            listener.onFailure(new MappingException("Queries with multiple indices are not supported"));
        } else if (indices.size() == 1) {
            IndexPattern table = indices.getFirst();

            // if the preceding call to the enrich policy API found unavailable clusters, recreate the index expression to search
            // based only on available clusters (which could now be an empty list)
            String indexExpressionToResolve = EsqlCCSUtils.createIndexExpressionFromAvailableClusters(executionInfo);
            if (indexExpressionToResolve.isEmpty()) {
                // if this was a pure remote CCS request (no local indices) and all remotes are offline, return an empty IndexResolution
                listener.onResponse(
                    result.withIndexResolution(IndexResolution.valid(new EsIndex(table.indexPattern(), Map.of(), Map.of())))
                );
            } else {
                // call the EsqlResolveFieldsAction (field-caps) to resolve indices and get field types
                if (preAnalysis.indexMode == IndexMode.TIME_SERIES) {
                    // TODO: Maybe if no indices are returned, retry without index mode and provide a clearer error message.
                    var indexModeFilter = new TermQueryBuilder(IndexModeFieldMapper.NAME, IndexMode.TIME_SERIES.getName());
                    if (requestFilter != null) {
                        requestFilter = new BoolQueryBuilder().filter(requestFilter).filter(indexModeFilter);
                    } else {
                        requestFilter = indexModeFilter;
                    }
                }
                indexResolver.resolveAsMergedMapping(
                    indexExpressionToResolve,
                    result.fieldNames,
                    requestFilter,
                    listener.delegateFailure((l, indexResolution) -> {
                        if (configuration.allowPartialResults() == false && indexResolution.getUnavailableShards().isEmpty() == false) {
                            l.onFailure(indexResolution.getUnavailableShards().iterator().next());
                        } else {
                            l.onResponse(result.withIndexResolution(indexResolution));
                        }
                    })
                );
            }
        } else {
            try {
                // occurs when dealing with local relations (row a = 1)
                listener.onResponse(result.withIndexResolution(IndexResolution.invalid("[none specified]")));
            } catch (Exception ex) {
                listener.onFailure(ex);
            }
        }
    }

    /**
     * Check if there are any clusters to search.
     *
     * @return true if there are no clusters to search, false otherwise
     */
    private boolean allCCSClustersSkipped(
        EsqlExecutionInfo executionInfo,
        PreAnalysisResult result,
        ActionListener<LogicalPlan> logicalPlanListener
    ) {
        IndexResolution indexResolution = result.indices;
        EsqlCCSUtils.updateExecutionInfoWithUnavailableClusters(executionInfo, indexResolution.unavailableClusters());
        if (executionInfo.isCrossClusterSearch()
            && executionInfo.getClusterStates(EsqlExecutionInfo.Cluster.Status.RUNNING).findAny().isEmpty()) {
            // for a CCS, if all clusters have been marked as SKIPPED, nothing to search so send a sentinel Exception
            // to let the LogicalPlanActionListener decide how to proceed
            LOGGER.debug("No more clusters to search, ending analysis stage");
            logicalPlanListener.onFailure(new NoClustersToSearchException());
            return true;
        }

        return false;
    }

    private static void analyzeAndMaybeRetry(
        Function<PreAnalysisResult, LogicalPlan> analyzeAction,
        QueryBuilder requestFilter,
        PreAnalysisResult result,
        EsqlExecutionInfo executionInfo,
        ActionListener<LogicalPlan> logicalPlanListener,
        ActionListener<PreAnalysisResult> l
    ) {
        LogicalPlan plan = null;
        var filterPresentMessage = requestFilter == null ? "without" : "with";
        var attemptMessage = requestFilter == null ? "the only" : "first";
        LOGGER.debug("Analyzing the plan ({} attempt, {} filter)", attemptMessage, filterPresentMessage);

        try {
            if (result.indices.isValid() || requestFilter != null) {
                // We won't run this check with no filter and no valid indices since this may lead to false positive - missing index report
                // when the resolution result is not valid for a different reason.
                EsqlCCSUtils.updateExecutionInfoWithClustersWithNoMatchingIndices(executionInfo, result.indices, requestFilter);
            }
            plan = analyzeAction.apply(result);
        } catch (Exception e) {
            if (e instanceof VerificationException ve) {
                LOGGER.debug(
                    "Analyzing the plan ({} attempt, {} filter) failed with {}",
                    attemptMessage,
                    filterPresentMessage,
                    ve.getDetailedMessage()
                );
                if (requestFilter == null) {
                    // if the initial request didn't have a filter, then just pass the exception back to the user
                    logicalPlanListener.onFailure(ve);
                } else {
                    // interested only in a VerificationException, but this time we are taking out the index filter
                    // to try and make the index resolution work without any index filtering. In the next step... to be continued
                    l.onResponse(result);
                }
            } else {
                // if the query failed with any other type of exception, then just pass the exception back to the user
                logicalPlanListener.onFailure(e);
            }
            return;
        }
        LOGGER.debug("Analyzed plan ({} attempt, {} filter):\n{}", attemptMessage, filterPresentMessage, plan);
        // the analysis succeeded from the first attempt, irrespective if it had a filter or not, just continue with the planning
        logicalPlanListener.onResponse(plan);
    }

    private static void resolveFieldNames(LogicalPlan parsed, EnrichResolution enrichResolution, ActionListener<PreAnalysisResult> l) {
        try {
            // we need the match_fields names from enrich policies and THEN, with an updated list of fields, we call field_caps API
            var enrichMatchFields = enrichResolution.resolvedEnrichPolicies()
                .stream()
                .map(ResolvedEnrichPolicy::matchField)
                .collect(Collectors.toSet());
            // get the field names from the parsed plan combined with the ENRICH match fields from the ENRICH policy
            l.onResponse(fieldNames(parsed, enrichMatchFields, new PreAnalysisResult(enrichResolution)));
        } catch (Exception ex) {
            l.onFailure(ex);
        }
    }

    private void resolveInferences(
        List<InferencePlan<?>> inferencePlans,
        PreAnalysisResult preAnalysisResult,
        ActionListener<PreAnalysisResult> l
    ) {
        inferenceRunner.resolveInferenceIds(inferencePlans, l.map(preAnalysisResult::withInferenceResolution));
    }

    static PreAnalysisResult fieldNames(LogicalPlan parsed, Set<String> enrichPolicyMatchFields, PreAnalysisResult result) {
        List<LogicalPlan> inlinestats = parsed.collect(InlineStats.class::isInstance);
        Set<Aggregate> inlinestatsAggs = new HashSet<>();
        for (var i : inlinestats) {
            inlinestatsAggs.add(((InlineStats) i).aggregate());
        }

        if (false == parsed.anyMatch(p -> shouldCollectReferencedFields(p, inlinestatsAggs))) {
            // no explicit columns selection, for example "from employees"
            // also, inlinestats only adds columns to the existent output, its Aggregate shouldn't interfere with potentially using "*"
            return result.withFieldNames(IndexResolver.ALL_FIELDS);
        }

        // TODO: Improve field resolution for FORK - right now we request all fields
        if (parsed.anyMatch(p -> p instanceof Fork)) {
            return result.withFieldNames(IndexResolver.ALL_FIELDS);
        }

        Holder<Boolean> projectAll = new Holder<>(false);
        parsed.forEachExpressionDown(UnresolvedStar.class, us -> {// explicit "*" fields selection
            if (projectAll.get()) {
                return;
            }
            projectAll.set(true);
        });

        if (projectAll.get()) {
            return result.withFieldNames(IndexResolver.ALL_FIELDS);
        }

        var referencesBuilder = AttributeSet.builder();
        // "keep" and "drop" attributes are special whenever a wildcard is used in their name, as the wildcard can shadow some
        // attributes ("lookup join" generated columns among others) and steps like removal of Aliases should ignore the fields
        // to remove if their name matches one of these wildcards.
        //
        // ie "from test | eval lang = languages + 1 | keep *l" should consider both "languages" and "*l" as valid fields to ask for
        // "from test | eval first_name = 1 | drop first_name | drop *name should also consider "*name" as valid field to ask for
        //
        // NOTE: the grammar allows wildcards to be used in other commands as well, but these are forbidden in the LogicalPlanBuilder
        var shadowingRefsBuilder = AttributeSet.builder();
        var keepJoinRefsBuilder = AttributeSet.builder();
        Set<String> wildcardJoinIndices = new java.util.HashSet<>();

        boolean[] canRemoveAliases = new boolean[] { true };

        parsed.forEachDown(p -> {// go over each plan top-down
            if (p instanceof RegexExtract re) { // for Grok and Dissect
                // keep the inputs needed by Grok/Dissect
                referencesBuilder.addAll(re.input().references());
            } else if (p instanceof Enrich enrich) {
                AttributeSet enrichFieldRefs = Expressions.references(enrich.enrichFields());
                AttributeSet.Builder enrichRefs = enrichFieldRefs.combine(enrich.matchField().references()).asBuilder();
                // Enrich adds an EmptyAttribute if no match field is specified
                // The exact name of the field will be added later as part of enrichPolicyMatchFields Set
                enrichRefs.removeIf(attr -> attr instanceof EmptyAttribute);
                referencesBuilder.addAll(enrichRefs);
            } else if (p instanceof LookupJoin join) {
                if (join.config().type() instanceof JoinTypes.UsingJoinType usingJoinType) {
                    keepJoinRefsBuilder.addAll(usingJoinType.columns());
                }
                if (shadowingRefsBuilder.isEmpty()) {
                    // No KEEP commands after the JOIN, so we need to mark this index for "*" field resolution
                    wildcardJoinIndices.add(((UnresolvedRelation) join.right()).indexPattern().indexPattern());
                } else {
                    // Keep commands can reference the join columns with names that shadow aliases, so we block their removal
                    keepJoinRefsBuilder.addAll(shadowingRefsBuilder);
                }
            } else {
                referencesBuilder.addAll(p.references());
                if (p instanceof UnresolvedRelation ur && ur.indexMode() == IndexMode.TIME_SERIES) {
                    // METRICS aggs generally rely on @timestamp without the user having to mention it.
                    referencesBuilder.add(new UnresolvedAttribute(ur.source(), MetadataAttribute.TIMESTAMP_FIELD));
                }
                // special handling for UnresolvedPattern (which is not an UnresolvedAttribute)
                p.forEachExpression(UnresolvedNamePattern.class, up -> {
                    var ua = new UnresolvedAttribute(up.source(), up.name());
                    referencesBuilder.add(ua);
                    shadowingRefsBuilder.add(ua);
                });
                if (p instanceof Keep) {
                    shadowingRefsBuilder.addAll(p.references());
                }
            }

            // If the current node in the tree is of type JOIN (lookup join, inlinestats) or ENRICH or other type of
            // command that we may add in the future which can override already defined Aliases with EVAL
            // (for example
            //
            // from test
            // | eval ip = 123
            // | enrich ips_policy ON hostname
            // | rename ip AS my_ip
            //
            // and ips_policy enriches the results with the same name ip field),
            // these aliases should be kept in the list of fields.
            if (canRemoveAliases[0] && p.anyMatch(EsqlSession::couldOverrideAliases)) {
                canRemoveAliases[0] = false;
            }
            if (canRemoveAliases[0]) {
                // remove any already discovered UnresolvedAttributes that are in fact aliases defined later down in the tree
                // for example "from test | eval x = salary | stats max = max(x) by gender"
                // remove the UnresolvedAttribute "x", since that is an Alias defined in "eval"
                // also remove other down-the-tree references to the extracted fields from "grok" and "dissect"
                AttributeSet planRefs = p.references();
                Set<String> fieldNames = planRefs.names();
                p.forEachExpressionDown(NamedExpression.class, ne -> {
                    if ((ne instanceof Alias || ne instanceof ReferenceAttribute) == false) {
                        return;
                    }
                    // do not remove the UnresolvedAttribute that has the same name as its alias, ie "rename id AS id"
                    // or the UnresolvedAttributes that are used in Functions that have aliases "STATS id = MAX(id)"
                    if (fieldNames.contains(ne.name())) {
                        return;
                    }
                    referencesBuilder.removeIf(attr -> matchByName(attr, ne.name(), shadowingRefsBuilder.contains(attr)));
                });
            }
        });

        // Add JOIN ON column references afterward to avoid Alias removal
        referencesBuilder.addAll(keepJoinRefsBuilder);
        // If any JOIN commands need wildcard field-caps calls, persist the index names
        if (wildcardJoinIndices.isEmpty() == false) {
            result = result.withWildcardJoinIndices(wildcardJoinIndices);
        }

        // remove valid metadata attributes because they will be filtered out by the IndexResolver anyway
        // otherwise, in some edge cases, we will fail to ask for "*" (all fields) instead
        referencesBuilder.removeIf(a -> a instanceof MetadataAttribute || MetadataAttribute.isSupported(a.name()));
        Set<String> fieldNames = referencesBuilder.build().names();

        if (fieldNames.isEmpty() && enrichPolicyMatchFields.isEmpty()) {
            // there cannot be an empty list of fields, we'll ask the simplest and lightest one instead: _index
            return result.withFieldNames(IndexResolver.INDEX_METADATA_FIELD);
        } else {
            fieldNames.addAll(subfields(fieldNames));
            fieldNames.addAll(enrichPolicyMatchFields);
            fieldNames.addAll(subfields(enrichPolicyMatchFields));
            return result.withFieldNames(fieldNames);
        }
    }

    /**
     * Indicates whether the given plan gives an exact list of fields that we need to collect from field_caps.
     */
    private static boolean shouldCollectReferencedFields(LogicalPlan plan, Set<Aggregate> inlinestatsAggs) {
        return plan instanceof Project || (plan instanceof Aggregate agg && inlinestatsAggs.contains(agg) == false);
    }

    /**
     * Could a plan "accidentally" override aliases?
     * Examples are JOIN and ENRICH, that _could_ produce fields with the same
     * name of an existing alias, based on their index mapping.
     * Here we just have to consider commands where this information is not available before index resolution,
     * eg. EVAL, GROK, DISSECT can override an alias, but we know it in advance, ie. we don't need to resolve indices to know.
     */
    private static boolean couldOverrideAliases(LogicalPlan p) {
        return (p instanceof Aggregate
            || p instanceof Completion
            || p instanceof Drop
            || p instanceof Eval
            || p instanceof Filter
            || p instanceof Fork
            || p instanceof InlineStats
            || p instanceof Insist
            || p instanceof Keep
            || p instanceof Limit
            || p instanceof MvExpand
            || p instanceof OrderBy
            || p instanceof Project
            || p instanceof RegexExtract
            || p instanceof Rename
            || p instanceof TopN
            || p instanceof UnresolvedRelation) == false;
    }

    private static boolean matchByName(Attribute attr, String other, boolean skipIfPattern) {
        boolean isPattern = Regex.isSimpleMatchPattern(attr.name());
        if (skipIfPattern && isPattern) {
            return false;
        }
        var name = attr.name();
        return isPattern ? Regex.simpleMatch(name, other) : name.equals(other);
    }

    private static Set<String> subfields(Set<String> names) {
        return names.stream().filter(name -> name.endsWith(WILDCARD) == false).map(name -> name + ".*").collect(Collectors.toSet());
    }

    private PhysicalPlan logicalPlanToPhysicalPlan(LogicalPlan optimizedPlan, EsqlQueryRequest request) {
        PhysicalPlan physicalPlan = optimizedPhysicalPlan(optimizedPlan);
        physicalPlan = physicalPlan.transformUp(FragmentExec.class, f -> {
            QueryBuilder filter = request.filter();
            if (filter != null) {
                var fragmentFilter = f.esFilter();
                // TODO: have an ESFilter and push down to EsQueryExec / EsSource
                // This is an ugly hack to push the filter parameter to Lucene
                // TODO: filter integration testing
                filter = fragmentFilter != null ? boolQuery().filter(fragmentFilter).must(filter) : filter;
                LOGGER.debug("Fold filter {} to EsQueryExec", filter);
                f = f.withFilter(filter);
            }
            return f;
        });
        return EstimatesRowSize.estimateRowSize(0, physicalPlan);
    }

    public LogicalPlan optimizedPlan(LogicalPlan logicalPlan) {
        if (logicalPlan.analyzed() == false) {
            throw new IllegalStateException("Expected analyzed plan");
        }
        var plan = logicalPlanOptimizer.optimize(logicalPlan);
        LOGGER.debug("Optimized logicalPlan plan:\n{}", plan);
        return plan;
    }

    public PhysicalPlan physicalPlan(LogicalPlan optimizedPlan) {
        if (optimizedPlan.optimized() == false) {
            throw new IllegalStateException("Expected optimized plan");
        }
        optimizedLogicalPlanString = optimizedPlan.toString();
        var plan = mapper.map(optimizedPlan);
        LOGGER.debug("Physical plan:\n{}", plan);
        return plan;
    }

    public PhysicalPlan optimizedPhysicalPlan(LogicalPlan optimizedPlan) {
        var plan = physicalPlanOptimizer.optimize(physicalPlan(optimizedPlan));
        LOGGER.debug("Optimized physical plan:\n{}", plan);
        return plan;
    }

    record PreAnalysisResult(
        IndexResolution indices,
        Map<String, IndexResolution> lookupIndices,
        EnrichResolution enrichResolution,
        Set<String> fieldNames,
        Set<String> wildcardJoinIndices,
        InferenceResolution inferenceResolution
    ) {
        PreAnalysisResult(EnrichResolution newEnrichResolution) {
            this(null, new HashMap<>(), newEnrichResolution, Set.of(), Set.of(), InferenceResolution.EMPTY);
        }

        PreAnalysisResult withEnrichResolution(EnrichResolution newEnrichResolution) {
            return new PreAnalysisResult(
                indices(),
                lookupIndices(),
                newEnrichResolution,
                fieldNames(),
                wildcardJoinIndices(),
                inferenceResolution()
            );
        }

        PreAnalysisResult withInferenceResolution(InferenceResolution newInferenceResolution) {
            return new PreAnalysisResult(
                indices(),
                lookupIndices(),
                enrichResolution(),
                fieldNames(),
                wildcardJoinIndices(),
                newInferenceResolution
            );
        }

        PreAnalysisResult withIndexResolution(IndexResolution newIndexResolution) {
            return new PreAnalysisResult(
                newIndexResolution,
                lookupIndices(),
                enrichResolution(),
                fieldNames(),
                wildcardJoinIndices(),
                inferenceResolution()
            );
        }

        PreAnalysisResult addLookupIndexResolution(String index, IndexResolution newIndexResolution) {
            lookupIndices.put(index, newIndexResolution);
            return this;
        }

        PreAnalysisResult withFieldNames(Set<String> newFields) {
            return new PreAnalysisResult(
                indices(),
                lookupIndices(),
                enrichResolution(),
                newFields,
                wildcardJoinIndices(),
                inferenceResolution()
            );
        }

        public PreAnalysisResult withWildcardJoinIndices(Set<String> wildcardJoinIndices) {
            return new PreAnalysisResult(
                indices(),
                lookupIndices(),
                enrichResolution(),
                fieldNames(),
                wildcardJoinIndices,
                inferenceResolution()
            );
        }
    }
}<|MERGE_RESOLUTION|>--- conflicted
+++ resolved
@@ -234,9 +234,6 @@
         LogicalPlan optimizedPlan,
         ActionListener<Result> listener
     ) {
-<<<<<<< HEAD
-=======
-        PhysicalPlan physicalPlan = logicalPlanToPhysicalPlan(optimizedPlan, request);
         if (explainMode) {
             String physicalPlanString = physicalPlan.toString();
             List<Attribute> fields = List.of(
@@ -251,7 +248,6 @@
             var blocks = BlockUtils.fromList(PlannerUtils.NON_BREAKING_BLOCK_FACTORY, values);
             physicalPlan = new LocalSourceExec(Source.EMPTY, fields, LocalSupplier.of(blocks));
         }
->>>>>>> 7d4bbcc4
         // TODO: this could be snuck into the underlying listener
         EsqlCCSUtils.updateExecutionInfoAtEndOfPlanning(executionInfo);
         // execute any potential subplans

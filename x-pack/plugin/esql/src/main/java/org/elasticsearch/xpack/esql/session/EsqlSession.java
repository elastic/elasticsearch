/*
 * Copyright Elasticsearch B.V. and/or licensed to Elasticsearch B.V. under one
 * or more contributor license agreements. Licensed under the Elastic License
 * 2.0; you may not use this file except in compliance with the Elastic License
 * 2.0.
 */

package org.elasticsearch.xpack.esql.session;

import org.elasticsearch.ElasticsearchException;
import org.elasticsearch.ExceptionsHelper;
import org.elasticsearch.TransportVersions;
import org.elasticsearch.action.ActionListener;
import org.elasticsearch.action.fieldcaps.FieldCapabilitiesFailure;
import org.elasticsearch.action.search.ShardSearchFailure;
import org.elasticsearch.action.support.SubscribableListener;
import org.elasticsearch.common.collect.Iterators;
import org.elasticsearch.compute.data.Block;
import org.elasticsearch.compute.data.BlockUtils;
import org.elasticsearch.compute.data.Page;
import org.elasticsearch.compute.operator.DriverCompletionInfo;
import org.elasticsearch.compute.operator.FailureCollector;
import org.elasticsearch.core.Releasables;
import org.elasticsearch.index.IndexMode;
import org.elasticsearch.index.mapper.IndexModeFieldMapper;
import org.elasticsearch.index.query.BoolQueryBuilder;
import org.elasticsearch.index.query.QueryBuilder;
import org.elasticsearch.index.query.TermQueryBuilder;
import org.elasticsearch.index.shard.ShardId;
import org.elasticsearch.indices.IndicesExpressionGrouper;
import org.elasticsearch.logging.LogManager;
import org.elasticsearch.logging.Logger;
import org.elasticsearch.search.SearchShardTarget;
import org.elasticsearch.threadpool.ThreadPool;
import org.elasticsearch.transport.RemoteClusterAware;
import org.elasticsearch.transport.RemoteClusterService;
import org.elasticsearch.xpack.esql.VerificationException;
import org.elasticsearch.xpack.esql.action.EsqlExecutionInfo;
import org.elasticsearch.xpack.esql.action.EsqlQueryRequest;
import org.elasticsearch.xpack.esql.analysis.Analyzer;
import org.elasticsearch.xpack.esql.analysis.AnalyzerContext;
import org.elasticsearch.xpack.esql.analysis.EnrichResolution;
import org.elasticsearch.xpack.esql.analysis.PreAnalyzer;
import org.elasticsearch.xpack.esql.analysis.Verifier;
import org.elasticsearch.xpack.esql.core.expression.Attribute;
import org.elasticsearch.xpack.esql.core.expression.ReferenceAttribute;
import org.elasticsearch.xpack.esql.core.tree.Source;
import org.elasticsearch.xpack.esql.core.type.DataType;
import org.elasticsearch.xpack.esql.enrich.EnrichPolicyResolver;
import org.elasticsearch.xpack.esql.expression.function.EsqlFunctionRegistry;
import org.elasticsearch.xpack.esql.index.EsIndex;
import org.elasticsearch.xpack.esql.index.IndexResolution;
import org.elasticsearch.xpack.esql.inference.InferenceResolution;
import org.elasticsearch.xpack.esql.inference.InferenceService;
import org.elasticsearch.xpack.esql.optimizer.LogicalPlanOptimizer;
import org.elasticsearch.xpack.esql.optimizer.LogicalPlanPreOptimizer;
import org.elasticsearch.xpack.esql.optimizer.PhysicalOptimizerContext;
import org.elasticsearch.xpack.esql.optimizer.PhysicalPlanOptimizer;
import org.elasticsearch.xpack.esql.parser.EsqlParser;
import org.elasticsearch.xpack.esql.parser.QueryParams;
import org.elasticsearch.xpack.esql.plan.IndexPattern;
import org.elasticsearch.xpack.esql.plan.logical.Explain;
import org.elasticsearch.xpack.esql.plan.logical.LogicalPlan;
import org.elasticsearch.xpack.esql.plan.logical.join.InlineJoin;
import org.elasticsearch.xpack.esql.plan.logical.local.LocalRelation;
import org.elasticsearch.xpack.esql.plan.logical.local.LocalSupplier;
import org.elasticsearch.xpack.esql.plan.physical.EstimatesRowSize;
import org.elasticsearch.xpack.esql.plan.physical.FragmentExec;
import org.elasticsearch.xpack.esql.plan.physical.LocalSourceExec;
import org.elasticsearch.xpack.esql.plan.physical.PhysicalPlan;
import org.elasticsearch.xpack.esql.planner.PlannerUtils;
import org.elasticsearch.xpack.esql.planner.mapper.Mapper;
import org.elasticsearch.xpack.esql.planner.premapper.PreMapper;
import org.elasticsearch.xpack.esql.plugin.TransportActionServices;
import org.elasticsearch.xpack.esql.telemetry.PlanTelemetry;

import java.util.ArrayList;
import java.util.Collection;
import java.util.HashMap;
import java.util.Iterator;
import java.util.List;
import java.util.Map;
import java.util.Set;
import java.util.stream.Collectors;
import java.util.stream.Stream;

import static java.util.stream.Collectors.toSet;
import static org.elasticsearch.index.query.QueryBuilders.boolQuery;
import static org.elasticsearch.xpack.esql.core.tree.Source.EMPTY;
import static org.elasticsearch.xpack.esql.plan.logical.join.InlineJoin.firstSubPlan;

public class EsqlSession {

    private static final Logger LOGGER = LogManager.getLogger(EsqlSession.class);

    /**
     * Interface for running the underlying plan.
     * Abstracts away the underlying execution engine.
     */
    public interface PlanRunner {
        void run(PhysicalPlan plan, ActionListener<Result> listener);
    }

    private final String sessionId;
    private final Configuration configuration;
    private final IndexResolver indexResolver;
    private final EnrichPolicyResolver enrichPolicyResolver;

    private final PreAnalyzer preAnalyzer;
    private final Verifier verifier;
    private final EsqlFunctionRegistry functionRegistry;
    private final LogicalPlanPreOptimizer logicalPlanPreOptimizer;
    private final LogicalPlanOptimizer logicalPlanOptimizer;
    private final PreMapper preMapper;

    private final Mapper mapper;
    private final PhysicalPlanOptimizer physicalPlanOptimizer;
    private final PlanTelemetry planTelemetry;
    private final IndicesExpressionGrouper indicesExpressionGrouper;
    private final InferenceService inferenceService;
    private final RemoteClusterService remoteClusterService;

    private boolean explainMode;
    private String parsedPlanString;
    private String optimizedLogicalPlanString;

    public EsqlSession(
        String sessionId,
        Configuration configuration,
        IndexResolver indexResolver,
        EnrichPolicyResolver enrichPolicyResolver,
        PreAnalyzer preAnalyzer,
        LogicalPlanPreOptimizer logicalPlanPreOptimizer,
        EsqlFunctionRegistry functionRegistry,
        LogicalPlanOptimizer logicalPlanOptimizer,
        Mapper mapper,
        Verifier verifier,
        PlanTelemetry planTelemetry,
        IndicesExpressionGrouper indicesExpressionGrouper,
        TransportActionServices services
    ) {
        this.sessionId = sessionId;
        this.configuration = configuration;
        this.indexResolver = indexResolver;
        this.enrichPolicyResolver = enrichPolicyResolver;
        this.preAnalyzer = preAnalyzer;
        this.logicalPlanPreOptimizer = logicalPlanPreOptimizer;
        this.verifier = verifier;
        this.functionRegistry = functionRegistry;
        this.mapper = mapper;
        this.logicalPlanOptimizer = logicalPlanOptimizer;
        this.physicalPlanOptimizer = new PhysicalPlanOptimizer(new PhysicalOptimizerContext(configuration));
        this.planTelemetry = planTelemetry;
        this.indicesExpressionGrouper = indicesExpressionGrouper;
        this.inferenceService = services.inferenceService();
        this.preMapper = new PreMapper(services);
        this.remoteClusterService = services.transportService().getRemoteClusterService();
    }

    public String sessionId() {
        return sessionId;
    }

    /**
     * Execute an ESQL request.
     */
    public void execute(EsqlQueryRequest request, EsqlExecutionInfo executionInfo, PlanRunner planRunner, ActionListener<Result> listener) {
        assert ThreadPool.assertCurrentThreadPool(ThreadPool.Names.SEARCH);
        assert executionInfo != null : "Null EsqlExecutionInfo";
        LOGGER.debug("ESQL query:\n{}", request.query());
        LogicalPlan parsed = parse(request.query(), request.params());
        if (parsed instanceof Explain explain) {
            explainMode = true;
            parsed = explain.query();
            parsedPlanString = parsed.toString();
        }
        analyzedPlan(parsed, executionInfo, request.filter(), new EsqlCCSUtils.CssPartialErrorsActionListener(executionInfo, listener) {
            @Override
            public void onResponse(LogicalPlan analyzedPlan) {
                assert ThreadPool.assertCurrentThreadPool(
                    ThreadPool.Names.SEARCH,
                    ThreadPool.Names.SEARCH_COORDINATION,
                    ThreadPool.Names.SYSTEM_READ
                );
                SubscribableListener.<LogicalPlan>newForked(l -> preOptimizedPlan(analyzedPlan, l))
                    .<LogicalPlan>andThen((l, p) -> preMapper.preMapper(optimizedPlan(p), l))
                    .<Result>andThen((l, p) -> executeOptimizedPlan(request, executionInfo, planRunner, p, l))
                    .addListener(listener);
            }
        });
    }

    /**
     * Execute an analyzed plan. Most code should prefer calling {@link #execute} but
     * this is public for testing.
     */
    public void executeOptimizedPlan(
        EsqlQueryRequest request,
        EsqlExecutionInfo executionInfo,
        PlanRunner planRunner,
        LogicalPlan optimizedPlan,
        ActionListener<Result> listener
    ) {
        assert ThreadPool.assertCurrentThreadPool(
            ThreadPool.Names.SEARCH,
            ThreadPool.Names.SEARCH_COORDINATION,
            ThreadPool.Names.SYSTEM_READ
        );
        if (explainMode) {// TODO: INLINESTATS come back to the explain mode branch and reevaluate
            PhysicalPlan physicalPlan = logicalPlanToPhysicalPlan(optimizedPlan, request);
            String physicalPlanString = physicalPlan.toString();
            List<Attribute> fields = List.of(
                new ReferenceAttribute(EMPTY, null, "role", DataType.KEYWORD),
                new ReferenceAttribute(EMPTY, null, "type", DataType.KEYWORD),
                new ReferenceAttribute(EMPTY, null, "plan", DataType.KEYWORD)
            );
            List<List<Object>> values = new ArrayList<>();
            values.add(List.of("coordinator", "parsedPlan", parsedPlanString));
            values.add(List.of("coordinator", "optimizedLogicalPlan", optimizedLogicalPlanString));
            values.add(List.of("coordinator", "optimizedPhysicalPlan", physicalPlanString));
            var blocks = BlockUtils.fromList(PlannerUtils.NON_BREAKING_BLOCK_FACTORY, values);
            physicalPlan = new LocalSourceExec(Source.EMPTY, fields, LocalSupplier.of(blocks));
            planRunner.run(physicalPlan, listener);
        } else {
            // TODO: this could be snuck into the underlying listener
            EsqlCCSUtils.updateExecutionInfoAtEndOfPlanning(executionInfo);
            // execute any potential subplans
            executeSubPlans(optimizedPlan, planRunner, executionInfo, request, listener);
        }
    }

    private void executeSubPlans(
        LogicalPlan optimizedPlan,
        PlanRunner runner,
        EsqlExecutionInfo executionInfo,
        EsqlQueryRequest request,
        ActionListener<Result> listener
    ) {
        var subPlan = firstSubPlan(optimizedPlan);

        // TODO: merge into one method
        if (subPlan != null) {
            // code-path to execute subplans
            executeSubPlan(new DriverCompletionInfo.Accumulator(), optimizedPlan, subPlan, executionInfo, runner, request, listener);
        } else {
            PhysicalPlan physicalPlan = logicalPlanToPhysicalPlan(optimizedPlan, request);
            // execute main plan
            runner.run(physicalPlan, listener);
        }
    }

    private void executeSubPlan(
        DriverCompletionInfo.Accumulator completionInfoAccumulator,
        LogicalPlan optimizedPlan,
        InlineJoin.LogicalPlanTuple subPlans,
        EsqlExecutionInfo executionInfo,
        PlanRunner runner,
        EsqlQueryRequest request,
        ActionListener<Result> listener
    ) {
        LOGGER.debug("Executing subplan:\n{}", subPlans.stubReplacedSubPlan());
        // Create a physical plan out of the logical sub-plan
        var physicalSubPlan = logicalPlanToPhysicalPlan(subPlans.stubReplacedSubPlan(), request);

        runner.run(physicalSubPlan, listener.delegateFailureAndWrap((next, result) -> {
            try {
                // Translate the subquery into a separate, coordinator based plan and the results 'broadcasted' as a local relation
                completionInfoAccumulator.accumulate(result.completionInfo());
                LocalRelation resultWrapper = resultToPlan(subPlans.stubReplacedSubPlan(), result);

                // replace the original logical plan with the backing result
                LogicalPlan newLogicalPlan = optimizedPlan.transformUp(
                    InlineJoin.class,
                    // use object equality since the right-hand side shouldn't have changed in the optimizedPlan at this point
                    // and equals would have ignored name IDs anyway
                    ij -> ij.right() == subPlans.originalSubPlan() ? InlineJoin.inlineData(ij, resultWrapper) : ij
                );
                // TODO: INLINESTATS can we do better here and further optimize the plan AFTER one of the subplans executed?
                newLogicalPlan.setOptimized();
                LOGGER.debug("Plan after previous subplan execution:\n{}", newLogicalPlan);
                // look for the next inlinejoin plan
                var newSubPlan = firstSubPlan(newLogicalPlan);

                if (newSubPlan == null) {// run the final "main" plan
                    LOGGER.debug("Executing final plan:\n{}", newLogicalPlan);
                    var newPhysicalPlan = logicalPlanToPhysicalPlan(newLogicalPlan, request);
                    runner.run(newPhysicalPlan, next.delegateFailureAndWrap((finalListener, finalResult) -> {
                        completionInfoAccumulator.accumulate(finalResult.completionInfo());
                        finalListener.onResponse(
                            new Result(finalResult.schema(), finalResult.pages(), completionInfoAccumulator.finish(), executionInfo)
                        );
                    }));
                } else {// continue executing the subplans
                    executeSubPlan(completionInfoAccumulator, newLogicalPlan, newSubPlan, executionInfo, runner, request, listener);
                }
            } finally {
                Releasables.closeExpectNoException(Releasables.wrap(Iterators.map(result.pages().iterator(), p -> p::releaseBlocks)));
            }
        }));
    }

    private static LocalRelation resultToPlan(LogicalPlan plan, Result result) {
        List<Page> pages = result.pages();
        List<Attribute> schema = result.schema();
        // if (pages.size() > 1) {
        Block[] blocks = SessionUtils.fromPages(schema, pages);
        return new LocalRelation(plan.source(), schema, LocalSupplier.of(blocks));
    }

    private LogicalPlan parse(String query, QueryParams params) {
        var parsed = new EsqlParser().createStatement(query, params, planTelemetry, configuration);
        LOGGER.debug("Parsed logical plan:\n{}", parsed);
        return parsed;
    }

    /**
     * Associates errors that occurred during field-caps with the cluster info in the execution info.
     * - Skips clusters that are no longer running, as they have already been marked as successful, skipped, or failed.
     * - If allow_partial_results or skip_unavailable is enabled, stores the failures in the cluster info but allows execution to continue.
     * - Otherwise, aborts execution with the failures.
     */
    static void handleFieldCapsFailures(
        boolean allowPartialResults,
        EsqlExecutionInfo executionInfo,
        Map<String, List<FieldCapabilitiesFailure>> failures
    ) throws Exception {
        FailureCollector failureCollector = new FailureCollector();
        for (var e : failures.entrySet()) {
            String clusterAlias = e.getKey();
            EsqlExecutionInfo.Cluster cluster = executionInfo.getCluster(clusterAlias);
            if (cluster.getStatus() != EsqlExecutionInfo.Cluster.Status.RUNNING) {
                assert cluster.getStatus() != EsqlExecutionInfo.Cluster.Status.SUCCESSFUL : "can't mark a cluster success with failures";
                continue;
            }
            if (allowPartialResults == false && executionInfo.shouldSkipOnFailure(clusterAlias) == false) {
                for (FieldCapabilitiesFailure failure : e.getValue()) {
                    failureCollector.unwrapAndCollect(failure.getException());
                }
            } else if (cluster.getFailures().isEmpty()) {
                var shardFailures = e.getValue().stream().map(f -> {
                    ShardId shardId = null;
                    if (ExceptionsHelper.unwrapCause(f.getException()) instanceof ElasticsearchException es) {
                        shardId = es.getShardId();
                    }
                    if (shardId != null) {
                        return new ShardSearchFailure(f.getException(), new SearchShardTarget(null, shardId, clusterAlias));
                    } else {
                        return new ShardSearchFailure(f.getException());
                    }
                }).toList();
                executionInfo.swapCluster(
                    clusterAlias,
                    (k, curr) -> new EsqlExecutionInfo.Cluster.Builder(cluster).addFailures(shardFailures).build()
                );
            }
        }
        Exception failure = failureCollector.getFailure();
        if (failure != null) {
            throw failure;
        }
    }

    public void analyzedPlan(
        LogicalPlan parsed,
        EsqlExecutionInfo executionInfo,
        QueryBuilder requestFilter,
        ActionListener<LogicalPlan> logicalPlanListener
    ) {
        assert ThreadPool.assertCurrentThreadPool(ThreadPool.Names.SEARCH);
        if (parsed.analyzed()) {
            logicalPlanListener.onResponse(parsed);
            return;
        }

        var preAnalysis = preAnalyzer.preAnalyze(parsed);
        EsqlCCSUtils.initCrossClusterState(indicesExpressionGrouper, verifier.licenseState(), preAnalysis.index(), executionInfo);

        SubscribableListener. //
<<<<<<< HEAD
        <EnrichResolution>newForked(l -> enrichPolicyResolver.resolvePolicies(preAnalysis, requestFilter, executionInfo, l))
=======
        <EnrichResolution>newForked(l -> enrichPolicyResolver.resolvePolicies(preAnalysis.enriches(), executionInfo, l))
>>>>>>> 30666199
            .<PreAnalysisResult>andThenApply(enrichResolution -> FieldNameUtils.resolveFieldNames(parsed, enrichResolution))
            .<PreAnalysisResult>andThen((l, r) -> resolveInferences(parsed, r, l))
            .<PreAnalysisResult>andThen((l, r) -> preAnalyzeMainIndices(preAnalysis, executionInfo, r, requestFilter, l))
            .<PreAnalysisResult>andThen((l, r) -> preAnalyzeLookupIndices(preAnalysis.lookupIndices().iterator(), r, executionInfo, l))
            .<LogicalPlan>andThen((l, r) -> analyzeWithRetry(parsed, requestFilter, preAnalysis, executionInfo, r, l))
            .addListener(logicalPlanListener);
    }

    private void preAnalyzeLookupIndices(
        Iterator<IndexPattern> lookupIndices,
        PreAnalysisResult preAnalysisResult,
        EsqlExecutionInfo executionInfo,
        ActionListener<PreAnalysisResult> listener
    ) {
        if (lookupIndices.hasNext()) {
            preAnalyzeLookupIndex(lookupIndices.next(), preAnalysisResult, executionInfo, listener.delegateFailureAndWrap((l, r) -> {
                preAnalyzeLookupIndices(lookupIndices, r, executionInfo, l);
            }));
        } else {
            listener.onResponse(preAnalysisResult);
        }
    }

    private void preAnalyzeLookupIndex(
        IndexPattern lookupIndexPattern,
        PreAnalysisResult result,
        EsqlExecutionInfo executionInfo,
        ActionListener<PreAnalysisResult> listener
    ) {
        String localPattern = lookupIndexPattern.indexPattern();
        assert RemoteClusterAware.isRemoteIndexName(localPattern) == false
            : "Lookup index name should not include remote, but got: " + localPattern;
        assert ThreadPool.assertCurrentThreadPool(
            ThreadPool.Names.SEARCH,
            ThreadPool.Names.SEARCH_COORDINATION,
            ThreadPool.Names.SYSTEM_READ
        );
        Set<String> fieldNames = result.wildcardJoinIndices().contains(localPattern) ? IndexResolver.ALL_FIELDS : result.fieldNames;

        String patternWithRemotes;

        if (executionInfo.getClusters().isEmpty()) {
            patternWithRemotes = localPattern;
        } else {
            // convert index -> cluster1:index,cluster2:index, etc.for each running cluster
            patternWithRemotes = executionInfo.getClusterStates(EsqlExecutionInfo.Cluster.Status.RUNNING)
                .map(c -> RemoteClusterAware.buildRemoteIndexName(c.getClusterAlias(), localPattern))
                .collect(Collectors.joining(","));
        }
        if (patternWithRemotes.isEmpty()) {
            return;
        }
        // call the EsqlResolveFieldsAction (field-caps) to resolve indices and get field types
        indexResolver.resolveAsMergedMapping(
            patternWithRemotes,
            fieldNames,
            null,
            false,
            listener.map(indexResolution -> receiveLookupIndexResolution(result, localPattern, executionInfo, indexResolution))
        );
    }

    private void skipClusterOrError(String clusterAlias, EsqlExecutionInfo executionInfo, String message) {
        skipClusterOrError(clusterAlias, executionInfo, new VerificationException(message));
    }

    private void skipClusterOrError(String clusterAlias, EsqlExecutionInfo executionInfo, ElasticsearchException error) {
        // If we can, skip the cluster and mark it as such
        if (executionInfo.shouldSkipOnFailure(clusterAlias)) {
            EsqlCCSUtils.markClusterWithFinalStateAndNoShards(executionInfo, clusterAlias, EsqlExecutionInfo.Cluster.Status.SKIPPED, error);
        } else {
            throw error;
        }
    }

    /**
     * Receive and process lookup index resolutions from resolveAsMergedMapping.
     * This processes the lookup index data for a single index, updates and returns the {@link PreAnalysisResult} result
     */
    private PreAnalysisResult receiveLookupIndexResolution(
        PreAnalysisResult result,
        String index,
        EsqlExecutionInfo executionInfo,
        IndexResolution lookupIndexResolution
    ) {
        EsqlCCSUtils.updateExecutionInfoWithUnavailableClusters(executionInfo, lookupIndexResolution.failures());
        if (lookupIndexResolution.isValid() == false) {
            // If the index resolution is invalid, don't bother with the rest of the analysis
            return result.addLookupIndexResolution(index, lookupIndexResolution);
        }
        if (executionInfo.getClusters().isEmpty() || executionInfo.isCrossClusterSearch() == false) {
            // Local only case, still do some checks, since we moved analysis checks here
            if (lookupIndexResolution.get().indexNameWithModes().isEmpty()) {
                // This is not OK, but we proceed with it as we do with invalid resolution, and it will fail on the verification
                // because lookup field will be missing.
                return result.addLookupIndexResolution(index, lookupIndexResolution);
            }
            if (lookupIndexResolution.get().indexNameWithModes().size() > 1) {
                throw new VerificationException(
                    "Lookup Join requires a single lookup mode index; [" + index + "] resolves to multiple indices"
                );
            }
            var indexModeEntry = lookupIndexResolution.get().indexNameWithModes().entrySet().iterator().next();
            if (indexModeEntry.getValue() != IndexMode.LOOKUP) {
                throw new VerificationException(
                    "Lookup Join requires a single lookup mode index; ["
                        + index
                        + "] resolves to ["
                        + indexModeEntry.getKey()
                        + "] in ["
                        + indexModeEntry.getValue()
                        + "] mode"
                );
            }
            return result.addLookupIndexResolution(index, lookupIndexResolution);
        }

        if (lookupIndexResolution.get().indexNameWithModes().isEmpty() && lookupIndexResolution.resolvedIndices().isEmpty() == false) {
            // This is a weird situation - we have empty index list but non-empty resolution. This is likely because IndexResolver
            // got an empty map and pretends to have an empty resolution. This means this query will fail, since lookup fields will not
            // match, but here we can pretend it's ok to pass it on to the verifier and generate a correct error message.
            // Note this only happens if the map is completely empty, which means it's going to error out anyway, since we should have
            // at least the key field there.
            return result.addLookupIndexResolution(index, lookupIndexResolution);
        }

        // Collect resolved clusters from the index resolution, verify that each cluster has a single resolution for the lookup index
        Map<String, String> clustersWithResolvedIndices = new HashMap<>(lookupIndexResolution.resolvedIndices().size());
        lookupIndexResolution.get().indexNameWithModes().forEach((indexName, indexMode) -> {
            String clusterAlias = RemoteClusterAware.parseClusterAlias(indexName);
            // Check that all indices are in lookup mode
            if (indexMode != IndexMode.LOOKUP) {
                skipClusterOrError(
                    clusterAlias,
                    executionInfo,
                    "Lookup Join requires a single lookup mode index; ["
                        + index
                        + "] resolves to ["
                        + indexName
                        + "] in ["
                        + indexMode
                        + "] mode"
                );
            }
            // Each cluster should have only one resolution for the lookup index
            if (clustersWithResolvedIndices.containsKey(clusterAlias)) {
                skipClusterOrError(
                    clusterAlias,
                    executionInfo,
                    "Lookup Join requires a single lookup mode index; ["
                        + index
                        + "] resolves to multiple indices "
                        + EsqlCCSUtils.inClusterName(clusterAlias)
                );
            } else {
                clustersWithResolvedIndices.put(clusterAlias, indexName);
            }
        });

        // These are clusters that are still in the running, we need to have the index on all of them
        Stream<EsqlExecutionInfo.Cluster> clusters = executionInfo.getClusterStates(EsqlExecutionInfo.Cluster.Status.RUNNING);
        // Verify that all active clusters have the lookup index resolved
        clusters.forEach(cluster -> {
            String clusterAlias = cluster.getClusterAlias();
            if (clustersWithResolvedIndices.containsKey(clusterAlias) == false) {
                // Missing cluster resolution
                skipClusterOrError(clusterAlias, executionInfo, findFailure(lookupIndexResolution.failures(), index, clusterAlias));
            }
        });

        return result.addLookupIndexResolution(
            index,
            checkSingleIndex(index, executionInfo, lookupIndexResolution, clustersWithResolvedIndices.values())
        );
    }

    private ElasticsearchException findFailure(Map<String, List<FieldCapabilitiesFailure>> failures, String index, String clusterAlias) {
        if (failures.containsKey(clusterAlias)) {
            var exc = failures.get(clusterAlias).stream().findFirst().map(FieldCapabilitiesFailure::getException);
            if (exc.isPresent()) {
                return new VerificationException(
                    "lookup failed " + EsqlCCSUtils.inClusterName(clusterAlias) + " for index [" + index + "]",
                    ExceptionsHelper.unwrapCause(exc.get())
                );
            }
        }
        return new VerificationException("lookup index [" + index + "] is not available " + EsqlCCSUtils.inClusterName(clusterAlias));
    }

    /**
     * Check whether the lookup index resolves to a single concrete index on all clusters or not.
     * If it's a single index, we are compatible with old pre-9.2 LOOKUP JOIN code and just need to send the same resolution as we did.
     * If there are multiple index names (e.g. due to aliases) then pre-9.2 clusters won't be able to handle it so we need to skip them.
     * @return An updated `IndexResolution` object if the index resolves to a single concrete index,
     *         or the original `lookupIndexResolution` if no changes are needed.
     */
    private IndexResolution checkSingleIndex(
        String index,
        EsqlExecutionInfo executionInfo,
        IndexResolution lookupIndexResolution,
        Collection<String> indexNames
    ) {
        // If all indices resolve to the same name, we can use that for BWC
        // Older clusters only can handle one name in LOOKUP JOIN
        var localIndexNames = indexNames.stream().map(n -> RemoteClusterAware.splitIndexName(n)[1]).collect(toSet());
        if (localIndexNames.size() == 1) {
            String indexName = localIndexNames.iterator().next();
            EsIndex newIndex = new EsIndex(index, lookupIndexResolution.get().mapping(), Map.of(indexName, IndexMode.LOOKUP));
            return IndexResolution.valid(newIndex, newIndex.concreteIndices(), lookupIndexResolution.failures());
        }
        // validate remotes to be able to handle multiple indices in LOOKUP JOIN
        validateRemoteVersions(executionInfo);
        return lookupIndexResolution;
    }

    /**
     * Older clusters can only handle one name in LOCAL JOIN - verify that all the remotes involved
     * are recent enough to be able to handle multiple indices.
     * This is only checked if there are actually multiple indices, which happens when remotes have a different
     * concrete indices aliased to the same index name.
     */
    private void validateRemoteVersions(EsqlExecutionInfo executionInfo) {
        Stream<EsqlExecutionInfo.Cluster> clusters = executionInfo.getClusterStates(EsqlExecutionInfo.Cluster.Status.RUNNING);
        clusters.forEach(cluster -> {
            String clusterAlias = cluster.getClusterAlias();
            if (clusterAlias.equals(RemoteClusterAware.LOCAL_CLUSTER_GROUP_KEY) == false) {
                // No need to check local, obviously
                var connection = remoteClusterService.getConnection(clusterAlias);
                if (connection != null && connection.getTransportVersion().before(TransportVersions.LOOKUP_JOIN_CCS)) {
                    skipClusterOrError(
                        clusterAlias,
                        executionInfo,
                        "remote cluster ["
                            + clusterAlias
                            + "] has version ["
                            + connection.getTransportVersion()
                            + "] that does not support multiple indices in LOOKUP JOIN, skipping"
                    );
                }
            }
        });
    }

    private void preAnalyzeMainIndices(
        PreAnalyzer.PreAnalysis preAnalysis,
        EsqlExecutionInfo executionInfo,
        PreAnalysisResult result,
        QueryBuilder requestFilter,
        ActionListener<PreAnalysisResult> listener
    ) {
        assert ThreadPool.assertCurrentThreadPool(
            ThreadPool.Names.SEARCH,
            ThreadPool.Names.SEARCH_COORDINATION,
            ThreadPool.Names.SYSTEM_READ
        );
        if (preAnalysis.index() != null) {
            String indexExpressionToResolve = EsqlCCSUtils.createIndexExpressionFromAvailableClusters(executionInfo);
            if (indexExpressionToResolve.isEmpty()) {
                // if this was a pure remote CCS request (no local indices) and all remotes are offline, return an empty IndexResolution
                listener.onResponse(
                    result.withIndexResolution(IndexResolution.valid(new EsIndex(preAnalysis.index().indexPattern(), Map.of(), Map.of())))
                );
            } else {
                boolean includeAllDimensions = false;
                // call the EsqlResolveFieldsAction (field-caps) to resolve indices and get field types
                if (preAnalysis.indexMode() == IndexMode.TIME_SERIES) {
                    includeAllDimensions = true;
                    // TODO: Maybe if no indices are returned, retry without index mode and provide a clearer error message.
                    var indexModeFilter = new TermQueryBuilder(IndexModeFieldMapper.NAME, IndexMode.TIME_SERIES.getName());
                    if (requestFilter != null) {
                        requestFilter = new BoolQueryBuilder().filter(requestFilter).filter(indexModeFilter);
                    } else {
                        requestFilter = indexModeFilter;
                    }
                }
                indexResolver.resolveAsMergedMapping(
                    indexExpressionToResolve,
                    result.fieldNames,
                    requestFilter,
                    includeAllDimensions,
                    listener.delegateFailure((l, indexResolution) -> {
                        l.onResponse(result.withIndexResolution(indexResolution));
                    })
                );
            }
        } else {
            // occurs when dealing with local relations (row a = 1)
            listener.onResponse(result.withIndexResolution(IndexResolution.invalid("[none specified]")));
        }
    }

    private void analyzeWithRetry(
        LogicalPlan parsed,
        QueryBuilder requestFilter,
        PreAnalyzer.PreAnalysis preAnalysis,
        EsqlExecutionInfo executionInfo,
        PreAnalysisResult result,
        ActionListener<LogicalPlan> listener
    ) {
        if (result.indices.isValid()) {
            EsqlCCSUtils.updateExecutionInfoWithUnavailableClusters(executionInfo, result.indices.failures());
            if (executionInfo.isCrossClusterSearch()
                && executionInfo.getClusterStates(EsqlExecutionInfo.Cluster.Status.RUNNING).findAny().isEmpty()) {
                // for a CCS, if all clusters have been marked as SKIPPED, nothing to search so send a sentinel Exception
                // to let the LogicalPlanActionListener decide how to proceed
                LOGGER.debug("No more clusters to search, ending analysis stage");
                listener.onFailure(new NoClustersToSearchException());
                return;
            }
        }

        var description = requestFilter == null ? "the only attempt without filter" : "first attempt with filter";
        LOGGER.debug("Analyzing the plan ({})", description);

        try {
            if (result.indices.isValid() || requestFilter != null) {
                // We won't run this check with no filter and no valid indices since this may lead to false positive - missing index report
                // when the resolution result is not valid for a different reason.
                if (executionInfo.clusterInfo.isEmpty() == false) {
                    EsqlCCSUtils.updateExecutionInfoWithClustersWithNoMatchingIndices(executionInfo, result.indices, requestFilter != null);
                }
            }
            LogicalPlan plan = analyzedPlan(parsed, result, executionInfo);
            LOGGER.debug("Analyzed plan ({}):\n{}", description, plan);
            // the analysis succeeded from the first attempt, irrespective if it had a filter or not, just continue with the planning
            listener.onResponse(plan);
        } catch (VerificationException ve) {
            LOGGER.debug("Analyzing the plan ({}) failed with {}", description, ve.getDetailedMessage());
            if (requestFilter == null) {
                // if the initial request didn't have a filter, then just pass the exception back to the user
                listener.onFailure(ve);
            } else {
                // retrying and make the index resolution work without any index filtering.
                preAnalyzeMainIndices(preAnalysis, executionInfo, result, null, listener.delegateFailure((l, r) -> {
                    LOGGER.debug("Analyzing the plan (second attempt, without filter)");
                    try {
                        // the order here is tricky - if the cluster has been filtered and later became unavailable,
                        // do we want to declare it successful or skipped? For now, unavailability takes precedence.
                        EsqlCCSUtils.updateExecutionInfoWithUnavailableClusters(executionInfo, r.indices.failures());
                        EsqlCCSUtils.updateExecutionInfoWithClustersWithNoMatchingIndices(executionInfo, r.indices, false);
                        LogicalPlan plan = analyzedPlan(parsed, r, executionInfo);
                        LOGGER.debug("Analyzed plan (second attempt without filter):\n{}", plan);
                        l.onResponse(plan);
                    } catch (Exception e) {
                        l.onFailure(e);
                    }
                }));
            }
        } catch (Exception e) {
            listener.onFailure(e);
        }
    }

    private void resolveInferences(LogicalPlan plan, PreAnalysisResult preAnalysisResult, ActionListener<PreAnalysisResult> l) {
        inferenceService.inferenceResolver().resolveInferenceIds(plan, l.map(preAnalysisResult::withInferenceResolution));
    }

    private PhysicalPlan logicalPlanToPhysicalPlan(LogicalPlan optimizedPlan, EsqlQueryRequest request) {
        PhysicalPlan physicalPlan = optimizedPhysicalPlan(optimizedPlan);
        physicalPlan = physicalPlan.transformUp(FragmentExec.class, f -> {
            QueryBuilder filter = request.filter();
            if (filter != null) {
                var fragmentFilter = f.esFilter();
                // TODO: have an ESFilter and push down to EsQueryExec / EsSource
                // This is an ugly hack to push the filter parameter to Lucene
                // TODO: filter integration testing
                filter = fragmentFilter != null ? boolQuery().filter(fragmentFilter).must(filter) : filter;
                LOGGER.debug("Fold filter {} to EsQueryExec", filter);
                f = f.withFilter(filter);
            }
            return f;
        });
        return EstimatesRowSize.estimateRowSize(0, physicalPlan);
    }

    private LogicalPlan analyzedPlan(LogicalPlan parsed, PreAnalysisResult r, EsqlExecutionInfo executionInfo) throws Exception {
        handleFieldCapsFailures(configuration.allowPartialResults(), executionInfo, r.indices.failures());
        Analyzer analyzer = new Analyzer(
            new AnalyzerContext(configuration, functionRegistry, r.indices, r.lookupIndices, r.enrichResolution, r.inferenceResolution),
            verifier
        );
        LogicalPlan plan = analyzer.analyze(parsed);
        plan.setAnalyzed();
        return plan;
    }

    public LogicalPlan optimizedPlan(LogicalPlan logicalPlan) {
        if (logicalPlan.preOptimized() == false) {
            throw new IllegalStateException("Expected pre-optimized plan");
        }
        var plan = logicalPlanOptimizer.optimize(logicalPlan);
        LOGGER.debug("Optimized logicalPlan plan:\n{}", plan);
        return plan;
    }

    public void preOptimizedPlan(LogicalPlan logicalPlan, ActionListener<LogicalPlan> listener) {
        logicalPlanPreOptimizer.preOptimize(logicalPlan, listener);
    }

    public PhysicalPlan physicalPlan(LogicalPlan optimizedPlan) {
        if (optimizedPlan.optimized() == false) {
            throw new IllegalStateException("Expected optimized plan");
        }
        optimizedLogicalPlanString = optimizedPlan.toString();
        var plan = mapper.map(optimizedPlan);
        LOGGER.debug("Physical plan:\n{}", plan);
        return plan;
    }

    public PhysicalPlan optimizedPhysicalPlan(LogicalPlan optimizedPlan) {
        var plan = physicalPlanOptimizer.optimize(physicalPlan(optimizedPlan));
        LOGGER.debug("Optimized physical plan:\n{}", plan);
        return plan;
    }

    public record PreAnalysisResult(
        IndexResolution indices,
        Map<String, IndexResolution> lookupIndices,
        EnrichResolution enrichResolution,
        Set<String> fieldNames,
        Set<String> wildcardJoinIndices,
        InferenceResolution inferenceResolution
    ) {

        public PreAnalysisResult(EnrichResolution enrichResolution, Set<String> fieldNames, Set<String> wildcardJoinIndices) {
            this(null, new HashMap<>(), enrichResolution, fieldNames, wildcardJoinIndices, InferenceResolution.EMPTY);
        }

        PreAnalysisResult withInferenceResolution(InferenceResolution newInferenceResolution) {
            return new PreAnalysisResult(
                indices(),
                lookupIndices(),
                enrichResolution(),
                fieldNames(),
                wildcardJoinIndices(),
                newInferenceResolution
            );
        }

        PreAnalysisResult withIndexResolution(IndexResolution newIndexResolution) {
            return new PreAnalysisResult(
                newIndexResolution,
                lookupIndices(),
                enrichResolution(),
                fieldNames(),
                wildcardJoinIndices(),
                inferenceResolution()
            );
        }

        PreAnalysisResult addLookupIndexResolution(String index, IndexResolution newIndexResolution) {
            lookupIndices.put(index, newIndexResolution);
            return this;
        }
    }
}<|MERGE_RESOLUTION|>--- conflicted
+++ resolved
@@ -373,14 +373,10 @@
         }
 
         var preAnalysis = preAnalyzer.preAnalyze(parsed);
-        EsqlCCSUtils.initCrossClusterState(indicesExpressionGrouper, verifier.licenseState(), preAnalysis.index(), executionInfo);
+        EsqlCCSUtils.initCrossClusterState(indicesExpressionGrouper, verifier.licenseState(), preAnalysis.indexPattern(), executionInfo);
 
         SubscribableListener. //
-<<<<<<< HEAD
         <EnrichResolution>newForked(l -> enrichPolicyResolver.resolvePolicies(preAnalysis, requestFilter, executionInfo, l))
-=======
-        <EnrichResolution>newForked(l -> enrichPolicyResolver.resolvePolicies(preAnalysis.enriches(), executionInfo, l))
->>>>>>> 30666199
             .<PreAnalysisResult>andThenApply(enrichResolution -> FieldNameUtils.resolveFieldNames(parsed, enrichResolution))
             .<PreAnalysisResult>andThen((l, r) -> resolveInferences(parsed, r, l))
             .<PreAnalysisResult>andThen((l, r) -> preAnalyzeMainIndices(preAnalysis, executionInfo, r, requestFilter, l))
@@ -636,12 +632,12 @@
             ThreadPool.Names.SEARCH_COORDINATION,
             ThreadPool.Names.SYSTEM_READ
         );
-        if (preAnalysis.index() != null) {
+        if (preAnalysis.indexPattern() != null) {
             String indexExpressionToResolve = EsqlCCSUtils.createIndexExpressionFromAvailableClusters(executionInfo);
             if (indexExpressionToResolve.isEmpty()) {
                 // if this was a pure remote CCS request (no local indices) and all remotes are offline, return an empty IndexResolution
                 listener.onResponse(
-                    result.withIndexResolution(IndexResolution.valid(new EsIndex(preAnalysis.index().indexPattern(), Map.of(), Map.of())))
+                    result.withIndexResolution(IndexResolution.valid(new EsIndex(preAnalysis.indexPattern().indexPattern(), Map.of())))
                 );
             } else {
                 boolean includeAllDimensions = false;

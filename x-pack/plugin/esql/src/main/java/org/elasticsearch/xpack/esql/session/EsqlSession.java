/*
 * Copyright Elasticsearch B.V. and/or licensed to Elasticsearch B.V. under one
 * or more contributor license agreements. Licensed under the Elastic License
 * 2.0; you may not use this file except in compliance with the Elastic License
 * 2.0.
 */

package org.elasticsearch.xpack.esql.session;

import org.elasticsearch.action.ActionListener;
import org.elasticsearch.action.OriginalIndices;
import org.elasticsearch.action.search.ShardSearchFailure;
import org.elasticsearch.action.support.IndicesOptions;
import org.elasticsearch.action.support.SubscribableListener;
import org.elasticsearch.common.Strings;
import org.elasticsearch.common.collect.Iterators;
import org.elasticsearch.common.regex.Regex;
import org.elasticsearch.compute.data.Block;
import org.elasticsearch.compute.data.Page;
import org.elasticsearch.compute.operator.DriverProfile;
import org.elasticsearch.core.Releasables;
import org.elasticsearch.core.TimeValue;
import org.elasticsearch.index.IndexMode;
import org.elasticsearch.index.query.QueryBuilder;
import org.elasticsearch.indices.IndicesExpressionGrouper;
import org.elasticsearch.logging.LogManager;
import org.elasticsearch.logging.Logger;
import org.elasticsearch.xpack.esql.VerificationException;
import org.elasticsearch.xpack.esql.action.EsqlExecutionInfo;
import org.elasticsearch.xpack.esql.action.EsqlQueryRequest;
import org.elasticsearch.xpack.esql.analysis.Analyzer;
import org.elasticsearch.xpack.esql.analysis.AnalyzerContext;
import org.elasticsearch.xpack.esql.analysis.EnrichResolution;
import org.elasticsearch.xpack.esql.analysis.PreAnalyzer;
import org.elasticsearch.xpack.esql.analysis.Verifier;
import org.elasticsearch.xpack.esql.core.expression.Alias;
import org.elasticsearch.xpack.esql.core.expression.Attribute;
import org.elasticsearch.xpack.esql.core.expression.AttributeSet;
import org.elasticsearch.xpack.esql.core.expression.EmptyAttribute;
import org.elasticsearch.xpack.esql.core.expression.Expressions;
import org.elasticsearch.xpack.esql.core.expression.FoldContext;
import org.elasticsearch.xpack.esql.core.expression.MetadataAttribute;
import org.elasticsearch.xpack.esql.core.expression.UnresolvedAttribute;
import org.elasticsearch.xpack.esql.core.expression.UnresolvedStar;
import org.elasticsearch.xpack.esql.core.util.Holder;
import org.elasticsearch.xpack.esql.enrich.EnrichPolicyResolver;
import org.elasticsearch.xpack.esql.enrich.ResolvedEnrichPolicy;
import org.elasticsearch.xpack.esql.expression.UnresolvedNamePattern;
import org.elasticsearch.xpack.esql.expression.function.EsqlFunctionRegistry;
import org.elasticsearch.xpack.esql.index.EsIndex;
import org.elasticsearch.xpack.esql.index.IndexResolution;
import org.elasticsearch.xpack.esql.index.MappingException;
import org.elasticsearch.xpack.esql.inference.InferenceResolution;
import org.elasticsearch.xpack.esql.inference.InferenceRunner;
import org.elasticsearch.xpack.esql.optimizer.LogicalPlanOptimizer;
import org.elasticsearch.xpack.esql.optimizer.PhysicalOptimizerContext;
import org.elasticsearch.xpack.esql.optimizer.PhysicalPlanOptimizer;
import org.elasticsearch.xpack.esql.parser.EsqlParser;
import org.elasticsearch.xpack.esql.parser.QueryParams;
import org.elasticsearch.xpack.esql.plan.IndexPattern;
import org.elasticsearch.xpack.esql.plan.logical.Aggregate;
import org.elasticsearch.xpack.esql.plan.logical.Enrich;
import org.elasticsearch.xpack.esql.plan.logical.Fork;
import org.elasticsearch.xpack.esql.plan.logical.Keep;
import org.elasticsearch.xpack.esql.plan.logical.LogicalPlan;
import org.elasticsearch.xpack.esql.plan.logical.Project;
import org.elasticsearch.xpack.esql.plan.logical.RegexExtract;
import org.elasticsearch.xpack.esql.plan.logical.UnresolvedRelation;
import org.elasticsearch.xpack.esql.plan.logical.inference.InferencePlan;
import org.elasticsearch.xpack.esql.plan.logical.join.InlineJoin;
import org.elasticsearch.xpack.esql.plan.logical.join.JoinTypes;
import org.elasticsearch.xpack.esql.plan.logical.join.LookupJoin;
import org.elasticsearch.xpack.esql.plan.logical.local.LocalRelation;
import org.elasticsearch.xpack.esql.plan.logical.local.LocalSupplier;
import org.elasticsearch.xpack.esql.plan.physical.EstimatesRowSize;
import org.elasticsearch.xpack.esql.plan.physical.FragmentExec;
import org.elasticsearch.xpack.esql.plan.physical.LocalSourceExec;
import org.elasticsearch.xpack.esql.plan.physical.MergeExec;
import org.elasticsearch.xpack.esql.plan.physical.PhysicalPlan;
import org.elasticsearch.xpack.esql.planner.mapper.Mapper;
import org.elasticsearch.xpack.esql.planner.premapper.PreMapper;
import org.elasticsearch.xpack.esql.plugin.TransportActionServices;
import org.elasticsearch.xpack.esql.telemetry.PlanTelemetry;

import java.util.ArrayList;
import java.util.Arrays;
import java.util.HashMap;
import java.util.Iterator;
import java.util.List;
import java.util.Map;
import java.util.Set;
import java.util.function.Function;
import java.util.stream.Collectors;

import static org.elasticsearch.index.query.QueryBuilders.boolQuery;
import static org.elasticsearch.xpack.esql.core.util.StringUtils.WILDCARD;

public class EsqlSession {

    private static final Logger LOGGER = LogManager.getLogger(EsqlSession.class);

    /**
     * Interface for running the underlying plan.
     * Abstracts away the underlying execution engine.
     */
    public interface PlanRunner {
        void run(PhysicalPlan plan, ActionListener<Result> listener);
    }

    private final String sessionId;
    private final Configuration configuration;
    private final IndexResolver indexResolver;
    private final EnrichPolicyResolver enrichPolicyResolver;

    private final PreAnalyzer preAnalyzer;
    private final Verifier verifier;
    private final EsqlFunctionRegistry functionRegistry;
    private final LogicalPlanOptimizer logicalPlanOptimizer;
    private final PreMapper preMapper;

    private final Mapper mapper;
    private final PhysicalPlanOptimizer physicalPlanOptimizer;
    private final PlanTelemetry planTelemetry;
    private final IndicesExpressionGrouper indicesExpressionGrouper;
<<<<<<< HEAD
    private final InferenceRunner inferenceRunner;
=======
    private Set<String> configuredClusters;
>>>>>>> ecaa0b1f

    public EsqlSession(
        String sessionId,
        Configuration configuration,
        IndexResolver indexResolver,
        EnrichPolicyResolver enrichPolicyResolver,
        PreAnalyzer preAnalyzer,
        EsqlFunctionRegistry functionRegistry,
        LogicalPlanOptimizer logicalPlanOptimizer,
        Mapper mapper,
        Verifier verifier,
        PlanTelemetry planTelemetry,
        IndicesExpressionGrouper indicesExpressionGrouper,
        TransportActionServices services
    ) {
        this.sessionId = sessionId;
        this.configuration = configuration;
        this.indexResolver = indexResolver;
        this.enrichPolicyResolver = enrichPolicyResolver;
        this.preAnalyzer = preAnalyzer;
        this.verifier = verifier;
        this.functionRegistry = functionRegistry;
        this.mapper = mapper;
        this.logicalPlanOptimizer = logicalPlanOptimizer;
        this.physicalPlanOptimizer = new PhysicalPlanOptimizer(new PhysicalOptimizerContext(configuration));
        this.planTelemetry = planTelemetry;
        this.indicesExpressionGrouper = indicesExpressionGrouper;
        this.inferenceRunner = services.inferenceRunner();
        this.preMapper = new PreMapper(services);
    }

    public String sessionId() {
        return sessionId;
    }

    /**
     * Execute an ESQL request.
     */
    public void execute(EsqlQueryRequest request, EsqlExecutionInfo executionInfo, PlanRunner planRunner, ActionListener<Result> listener) {
        assert executionInfo != null : "Null EsqlExecutionInfo";
        LOGGER.debug("ESQL query:\n{}", request.query());
        analyzedPlan(
            parse(request.query(), request.params()),
            executionInfo,
            request.filter(),
            new EsqlCCSUtils.CssPartialErrorsActionListener(executionInfo, listener) {
                @Override
                public void onResponse(LogicalPlan analyzedPlan) {
                    preMapper.preMapper(
                        analyzedPlan,
                        listener.delegateFailureAndWrap(
                            (l, p) -> executeOptimizedPlan(request, executionInfo, planRunner, optimizedPlan(p), l)
                        )
                    );
                }
            }
        );
    }

    /**
     * Execute an analyzed plan. Most code should prefer calling {@link #execute} but
     * this is public for testing.
     */
    public void executeOptimizedPlan(
        EsqlQueryRequest request,
        EsqlExecutionInfo executionInfo,
        PlanRunner planRunner,
        LogicalPlan optimizedPlan,
        ActionListener<Result> listener
    ) {
        PhysicalPlan physicalPlan = logicalPlanToPhysicalPlan(optimizedPlan, request);
        // TODO: this could be snuck into the underlying listener
        EsqlCCSUtils.updateExecutionInfoAtEndOfPlanning(executionInfo);
        // execute any potential subplans
        executeSubPlans(physicalPlan, planRunner, executionInfo, request, listener);
    }

    private record PlanTuple(PhysicalPlan physical, LogicalPlan logical) {}

    private void executeSubPlans(
        PhysicalPlan physicalPlan,
        PlanRunner runner,
        EsqlExecutionInfo executionInfo,
        EsqlQueryRequest request,
        ActionListener<Result> listener
    ) {
        List<PlanTuple> subplans = new ArrayList<>();

        // Currently the inlinestats are limited and supported as streaming operators, thus present inside the fragment as logical plans
        // Below they get collected, translated into a separate, coordinator based plan and the results 'broadcasted' as a local relation
        physicalPlan.forEachUp(FragmentExec.class, f -> {
            f.fragment().forEachUp(InlineJoin.class, ij -> {
                // extract the right side of the plan and replace its source
                LogicalPlan subplan = InlineJoin.replaceStub(ij.left(), ij.right());
                // mark the new root node as optimized
                subplan.setOptimized();
                PhysicalPlan subqueryPlan = logicalPlanToPhysicalPlan(subplan, request);
                subplans.add(new PlanTuple(subqueryPlan, ij.right()));
            });
        });

        // Currently fork is limited and supported as streaming operators, similar to inlinestats
        physicalPlan = physicalPlan.transformUp(MergeExec.class, m -> {
            List<PhysicalPlan> newSubPlans = new ArrayList<>();
            for (var plan : m.children()) {
                if (plan instanceof FragmentExec fragmentExec) {
                    LogicalPlan subplan = fragmentExec.fragment();
                    subplan = optimizedPlan(subplan);
                    PhysicalPlan subqueryPlan = logicalPlanToPhysicalPlan(subplan, request);
                    subplans.add(new PlanTuple(subqueryPlan, subplan));
                    plan = new FragmentExec(subplan);
                }
                newSubPlans.add(plan);
            }
            return new MergeExec(m.source(), newSubPlans, m.output());
        });

        Iterator<PlanTuple> iterator = subplans.iterator();

        // TODO: merge into one method
        if (subplans.size() > 0) {
            // code-path to execute subplans
            executeSubPlan(new ArrayList<>(), physicalPlan, iterator, executionInfo, runner, listener);
        } else {
            // execute main plan
            runner.run(physicalPlan, listener);
        }
    }

    private void executeSubPlan(
        List<DriverProfile> profileAccumulator,
        PhysicalPlan plan,
        Iterator<PlanTuple> subPlanIterator,
        EsqlExecutionInfo executionInfo,
        PlanRunner runner,
        ActionListener<Result> listener
    ) {
        PlanTuple tuple = subPlanIterator.next();

        runner.run(tuple.physical, listener.delegateFailureAndWrap((next, result) -> {
            try {
                profileAccumulator.addAll(result.profiles());
                LocalRelation resultWrapper = resultToPlan(tuple.logical, result);

                // replace the original logical plan with the backing result
                PhysicalPlan newPlan = plan.transformUp(FragmentExec.class, f -> {
                    LogicalPlan frag = f.fragment();
                    return f.withFragment(
                        frag.transformUp(
                            InlineJoin.class,
                            ij -> ij.right() == tuple.logical ? InlineJoin.inlineData(ij, resultWrapper) : ij
                        )
                    );
                });

                // replace the original logical plan with the backing result, in MergeExec
                newPlan = newPlan.transformUp(MergeExec.class, m -> {
                    boolean changed = m.children()
                        .stream()
                        .filter(sp -> FragmentExec.class.isAssignableFrom(sp.getClass()))
                        .map(FragmentExec.class::cast)
                        .anyMatch(fragmentExec -> fragmentExec.fragment() == tuple.logical);
                    if (changed) {
                        List<PhysicalPlan> newSubPlans = m.children().stream().map(subPlan -> {
                            if (subPlan instanceof FragmentExec fe && fe.fragment() == tuple.logical) {
                                return new LocalSourceExec(resultWrapper.source(), resultWrapper.output(), resultWrapper.supplier());
                            } else {
                                return subPlan;
                            }
                        }).toList();
                        return new MergeExec(m.source(), newSubPlans, m.output());
                    }
                    return m;
                });

                if (subPlanIterator.hasNext() == false) {
                    runner.run(newPlan, next.delegateFailureAndWrap((finalListener, finalResult) -> {
                        profileAccumulator.addAll(finalResult.profiles());
                        finalListener.onResponse(new Result(finalResult.schema(), finalResult.pages(), profileAccumulator, executionInfo));
                    }));
                } else {
                    // continue executing the subplans
                    executeSubPlan(profileAccumulator, newPlan, subPlanIterator, executionInfo, runner, next);
                }
            } finally {
                Releasables.closeExpectNoException(Releasables.wrap(Iterators.map(result.pages().iterator(), p -> p::releaseBlocks)));
            }
        }));
    }

    private LocalRelation resultToPlan(LogicalPlan plan, Result result) {
        List<Page> pages = result.pages();
        List<Attribute> schema = result.schema();
        // if (pages.size() > 1) {
        Block[] blocks = SessionUtils.fromPages(schema, pages);
        return new LocalRelation(plan.source(), schema, LocalSupplier.of(blocks));
    }

    private LogicalPlan parse(String query, QueryParams params) {
        var parsed = new EsqlParser().createStatement(query, params, planTelemetry);
        LOGGER.debug("Parsed logical plan:\n{}", parsed);
        return parsed;
    }

    public void analyzedPlan(
        LogicalPlan parsed,
        EsqlExecutionInfo executionInfo,
        QueryBuilder requestFilter,
        ActionListener<LogicalPlan> logicalPlanListener
    ) {
        if (parsed.analyzed()) {
            logicalPlanListener.onResponse(parsed);
            return;
        }

        Function<PreAnalysisResult, LogicalPlan> analyzeAction = (l) -> {
            Analyzer analyzer = new Analyzer(
                new AnalyzerContext(configuration, functionRegistry, l.indices, l.lookupIndices, l.enrichResolution, l.inferenceResolution),
                verifier
            );
            LogicalPlan plan = analyzer.analyze(parsed);
            plan.setAnalyzed();
            return plan;
        };
        // Capture configured remotes list to ensure consistency throughout the session
        configuredClusters = Set.copyOf(indicesExpressionGrouper.getConfiguredClusters());

        PreAnalyzer.PreAnalysis preAnalysis = preAnalyzer.preAnalyze(parsed);
        var unresolvedPolicies = preAnalysis.enriches.stream()
            .map(
                e -> new EnrichPolicyResolver.UnresolvedPolicy(
                    (String) e.policyName().fold(FoldContext.small() /* TODO remove me*/),
                    e.mode()
                )
            )
            .collect(Collectors.toSet());
        final List<IndexPattern> indices = preAnalysis.indices;

        EsqlCCSUtils.checkForCcsLicense(executionInfo, indices, indicesExpressionGrouper, configuredClusters, verifier.licenseState());

        final Set<String> targetClusters = enrichPolicyResolver.groupIndicesPerCluster(
            configuredClusters,
            indices.stream()
                .flatMap(index -> Arrays.stream(Strings.commaDelimitedListToStringArray(index.indexPattern())))
                .toArray(String[]::new)
        ).keySet();

        var listener = SubscribableListener.<EnrichResolution>newForked(
            l -> enrichPolicyResolver.resolvePolicies(targetClusters, unresolvedPolicies, l)
        )
            .<PreAnalysisResult>andThen((l, enrichResolution) -> resolveFieldNames(parsed, enrichResolution, l))
            .<PreAnalysisResult>andThen((l, preAnalysisResult) -> resolveInferences(preAnalysis.inferencePlans, preAnalysisResult, l));
        // first resolve the lookup indices, then the main indices
        for (var index : preAnalysis.lookupIndices) {
            listener = listener.andThen((l, preAnalysisResult) -> { preAnalyzeLookupIndex(index, preAnalysisResult, l); });
        }
        listener.<PreAnalysisResult>andThen((l, result) -> {
            // resolve the main indices
            preAnalyzeIndices(preAnalysis.indices, executionInfo, result, requestFilter, l);
        }).<PreAnalysisResult>andThen((l, result) -> {
            // TODO in follow-PR (for skip_unavailable handling of missing concrete indexes) add some tests for
            // invalid index resolution to updateExecutionInfo
            if (result.indices.isValid()) {
                // CCS indices and skip_unavailable cluster values can stop the analysis right here
                if (allCCSClustersSkipped(executionInfo, result, logicalPlanListener)) return;
            }
            // whatever tuple we have here (from CCS-special handling or from the original pre-analysis), pass it on to the next step
            l.onResponse(result);
        }).<PreAnalysisResult>andThen((l, result) -> {
            // first attempt (maybe the only one) at analyzing the plan
            analyzeAndMaybeRetry(analyzeAction, requestFilter, result, logicalPlanListener, l);
        }).<PreAnalysisResult>andThen((l, result) -> {
            assert requestFilter != null : "The second pre-analysis shouldn't take place when there is no index filter in the request";

            // "reset" execution information for all ccs or non-ccs (local) clusters, since we are performing the indices
            // resolving one more time (the first attempt failed and the query had a filter)
            for (String clusterAlias : executionInfo.clusterAliases()) {
                executionInfo.swapCluster(clusterAlias, (k, v) -> null);
            }

            // here the requestFilter is set to null, performing the pre-analysis after the first step failed
            preAnalyzeIndices(preAnalysis.indices, executionInfo, result, null, l);
        }).<LogicalPlan>andThen((l, result) -> {
            assert requestFilter != null : "The second analysis shouldn't take place when there is no index filter in the request";
            LOGGER.debug("Analyzing the plan (second attempt, without filter)");
            LogicalPlan plan;
            try {
                plan = analyzeAction.apply(result);
            } catch (Exception e) {
                l.onFailure(e);
                return;
            }
            LOGGER.debug("Analyzed plan (second attempt, without filter):\n{}", plan);
            l.onResponse(plan);
        }).addListener(logicalPlanListener);
    }

    private void preAnalyzeLookupIndex(IndexPattern table, PreAnalysisResult result, ActionListener<PreAnalysisResult> listener) {
        Set<String> fieldNames = result.wildcardJoinIndices().contains(table.indexPattern()) ? IndexResolver.ALL_FIELDS : result.fieldNames;
        // call the EsqlResolveFieldsAction (field-caps) to resolve indices and get field types
        indexResolver.resolveAsMergedMapping(
            table.indexPattern(),
            fieldNames,
            null,
            listener.map(indexResolution -> result.addLookupIndexResolution(table.indexPattern(), indexResolution))
        );
        // TODO: Verify that the resolved index actually has indexMode: "lookup"
    }

    private void preAnalyzeIndices(
        List<IndexPattern> indices,
        EsqlExecutionInfo executionInfo,
        PreAnalysisResult result,
        QueryBuilder requestFilter,
        ActionListener<PreAnalysisResult> listener
    ) {
        // TODO we plan to support joins in the future when possible, but for now we'll just fail early if we see one
        if (indices.size() > 1) {
            // Note: JOINs are not supported but we detect them when
            listener.onFailure(new MappingException("Queries with multiple indices are not supported"));
        } else if (indices.size() == 1) {
            // known to be unavailable from the enrich policy API call
            Map<String, Exception> unavailableClusters = result.enrichResolution.getUnavailableClusters();
            IndexPattern table = indices.getFirst();

            Map<String, OriginalIndices> clusterIndices = indicesExpressionGrouper.groupIndices(
                configuredClusters,
                IndicesOptions.DEFAULT,
                table.indexPattern()
            );
            for (Map.Entry<String, OriginalIndices> entry : clusterIndices.entrySet()) {
                final String clusterAlias = entry.getKey();
                String indexExpr = Strings.arrayToCommaDelimitedString(entry.getValue().indices());
                executionInfo.swapCluster(clusterAlias, (k, v) -> {
                    assert v == null : "No cluster for " + clusterAlias + " should have been added to ExecutionInfo yet";
                    if (unavailableClusters.containsKey(k)) {
                        return new EsqlExecutionInfo.Cluster(
                            clusterAlias,
                            indexExpr,
                            executionInfo.isSkipUnavailable(clusterAlias),
                            EsqlExecutionInfo.Cluster.Status.SKIPPED,
                            0,
                            0,
                            0,
                            0,
                            List.of(new ShardSearchFailure(unavailableClusters.get(k))),
                            new TimeValue(0)
                        );
                    } else {
                        return new EsqlExecutionInfo.Cluster(clusterAlias, indexExpr, executionInfo.isSkipUnavailable(clusterAlias));
                    }
                });
            }
            // if the preceding call to the enrich policy API found unavailable clusters, recreate the index expression to search
            // based only on available clusters (which could now be an empty list)
            String indexExpressionToResolve = EsqlCCSUtils.createIndexExpressionFromAvailableClusters(executionInfo);
            if (indexExpressionToResolve.isEmpty()) {
                // if this was a pure remote CCS request (no local indices) and all remotes are offline, return an empty IndexResolution
                listener.onResponse(
                    result.withIndexResolution(IndexResolution.valid(new EsIndex(table.indexPattern(), Map.of(), Map.of())))
                );
            } else {
                // call the EsqlResolveFieldsAction (field-caps) to resolve indices and get field types
                indexResolver.resolveAsMergedMapping(
                    indexExpressionToResolve,
                    result.fieldNames,
                    requestFilter,
                    listener.delegateFailure((l, indexResolution) -> {
                        if (configuration.allowPartialResults() == false && indexResolution.getUnavailableShards().isEmpty() == false) {
                            l.onFailure(indexResolution.getUnavailableShards().iterator().next());
                        } else {
                            l.onResponse(result.withIndexResolution(indexResolution));
                        }
                    })
                );
            }
        } else {
            try {
                // occurs when dealing with local relations (row a = 1)
                listener.onResponse(result.withIndexResolution(IndexResolution.invalid("[none specified]")));
            } catch (Exception ex) {
                listener.onFailure(ex);
            }
        }
    }

    /**
     * Check if there are any clusters to search.
     * @return true if there are no clusters to search, false otherwise
     */
    private boolean allCCSClustersSkipped(
        EsqlExecutionInfo executionInfo,
        PreAnalysisResult result,
        ActionListener<LogicalPlan> logicalPlanListener
    ) {
        IndexResolution indexResolution = result.indices;
        EsqlCCSUtils.updateExecutionInfoWithClustersWithNoMatchingIndices(executionInfo, indexResolution);
        EsqlCCSUtils.updateExecutionInfoWithUnavailableClusters(executionInfo, indexResolution.unavailableClusters());
        if (executionInfo.isCrossClusterSearch()
            && executionInfo.getClusterStates(EsqlExecutionInfo.Cluster.Status.RUNNING).findAny().isEmpty()) {
            // for a CCS, if all clusters have been marked as SKIPPED, nothing to search so send a sentinel Exception
            // to let the LogicalPlanActionListener decide how to proceed
            logicalPlanListener.onFailure(new NoClustersToSearchException());
            return true;
        }

        return false;
    }

    private static void analyzeAndMaybeRetry(
        Function<PreAnalysisResult, LogicalPlan> analyzeAction,
        QueryBuilder requestFilter,
        PreAnalysisResult result,
        ActionListener<LogicalPlan> logicalPlanListener,
        ActionListener<PreAnalysisResult> l
    ) {
        LogicalPlan plan = null;
        var filterPresentMessage = requestFilter == null ? "without" : "with";
        var attemptMessage = requestFilter == null ? "the only" : "first";
        LOGGER.debug("Analyzing the plan ({} attempt, {} filter)", attemptMessage, filterPresentMessage);

        try {
            plan = analyzeAction.apply(result);
        } catch (Exception e) {
            if (e instanceof VerificationException ve) {
                LOGGER.debug(
                    "Analyzing the plan ({} attempt, {} filter) failed with {}",
                    attemptMessage,
                    filterPresentMessage,
                    ve.getDetailedMessage()
                );
                if (requestFilter == null) {
                    // if the initial request didn't have a filter, then just pass the exception back to the user
                    logicalPlanListener.onFailure(ve);
                } else {
                    // interested only in a VerificationException, but this time we are taking out the index filter
                    // to try and make the index resolution work without any index filtering. In the next step... to be continued
                    l.onResponse(result);
                }
            } else {
                // if the query failed with any other type of exception, then just pass the exception back to the user
                logicalPlanListener.onFailure(e);
            }
            return;
        }
        LOGGER.debug("Analyzed plan ({} attempt, {} filter):\n{}", attemptMessage, filterPresentMessage, plan);
        // the analysis succeeded from the first attempt, irrespective if it had a filter or not, just continue with the planning
        logicalPlanListener.onResponse(plan);
    }

    private static void resolveFieldNames(LogicalPlan parsed, EnrichResolution enrichResolution, ActionListener<PreAnalysisResult> l) {
        try {
            // we need the match_fields names from enrich policies and THEN, with an updated list of fields, we call field_caps API
            var enrichMatchFields = enrichResolution.resolvedEnrichPolicies()
                .stream()
                .map(ResolvedEnrichPolicy::matchField)
                .collect(Collectors.toSet());
            // get the field names from the parsed plan combined with the ENRICH match fields from the ENRICH policy
            l.onResponse(fieldNames(parsed, enrichMatchFields, new PreAnalysisResult(enrichResolution)));
        } catch (Exception ex) {
            l.onFailure(ex);
        }
    }

    private void resolveInferences(
        List<InferencePlan> inferencePlans,
        PreAnalysisResult preAnalysisResult,
        ActionListener<PreAnalysisResult> l
    ) {
        inferenceRunner.resolveInferenceIds(inferencePlans, l.map(preAnalysisResult::withInferenceResolution));
    }

    static PreAnalysisResult fieldNames(LogicalPlan parsed, Set<String> enrichPolicyMatchFields, PreAnalysisResult result) {
        if (false == parsed.anyMatch(plan -> plan instanceof Aggregate || plan instanceof Project)) {
            // no explicit columns selection, for example "from employees"
            return result.withFieldNames(IndexResolver.ALL_FIELDS);
        }
        if (parsed.anyMatch(plan -> plan instanceof Fork)) {
            return result.withFieldNames(IndexResolver.ALL_FIELDS);
        }

        Holder<Boolean> projectAll = new Holder<>(false);
        parsed.forEachExpressionDown(UnresolvedStar.class, us -> {// explicit "*" fields selection
            if (projectAll.get()) {
                return;
            }
            projectAll.set(true);
        });
        if (projectAll.get()) {
            return result.withFieldNames(IndexResolver.ALL_FIELDS);
        }

        var referencesBuilder = AttributeSet.builder();
        // "keep" attributes are special whenever a wildcard is used in their name
        // ie "from test | eval lang = languages + 1 | keep *l" should consider both "languages" and "*l" as valid fields to ask for
        var keepCommandRefsBuilder = AttributeSet.builder();
        var keepJoinRefsBuilder = AttributeSet.builder();
        Set<String> wildcardJoinIndices = new java.util.HashSet<>();

        parsed.forEachDown(p -> {// go over each plan top-down
            if (p instanceof RegexExtract re) { // for Grok and Dissect
                // remove other down-the-tree references to the extracted fields
                for (Attribute extracted : re.extractedFields()) {
                    referencesBuilder.removeIf(attr -> matchByName(attr, extracted.name(), false));
                }
                // but keep the inputs needed by Grok/Dissect
                referencesBuilder.addAll(re.input().references());
            } else if (p instanceof Enrich enrich) {
                AttributeSet enrichFieldRefs = Expressions.references(enrich.enrichFields());
                AttributeSet.Builder enrichRefs = enrichFieldRefs.combine(enrich.matchField().references()).asBuilder();
                // Enrich adds an EmptyAttribute if no match field is specified
                // The exact name of the field will be added later as part of enrichPolicyMatchFields Set
                enrichRefs.removeIf(attr -> attr instanceof EmptyAttribute);
                referencesBuilder.addAll(enrichRefs);
            } else if (p instanceof LookupJoin join) {
                if (join.config().type() instanceof JoinTypes.UsingJoinType usingJoinType) {
                    keepJoinRefsBuilder.addAll(usingJoinType.columns());
                }
                if (keepCommandRefsBuilder.isEmpty()) {
                    // No KEEP commands after the JOIN, so we need to mark this index for "*" field resolution
                    wildcardJoinIndices.add(((UnresolvedRelation) join.right()).indexPattern().indexPattern());
                } else {
                    // Keep commands can reference the join columns with names that shadow aliases, so we block their removal
                    keepJoinRefsBuilder.addAll(keepCommandRefsBuilder);
                }
            } else {
                referencesBuilder.addAll(p.references());
                if (p instanceof UnresolvedRelation ur && ur.indexMode() == IndexMode.TIME_SERIES) {
                    // METRICS aggs generally rely on @timestamp without the user having to mention it.
                    referencesBuilder.add(new UnresolvedAttribute(ur.source(), MetadataAttribute.TIMESTAMP_FIELD));
                }
                // special handling for UnresolvedPattern (which is not an UnresolvedAttribute)
                p.forEachExpression(UnresolvedNamePattern.class, up -> {
                    var ua = new UnresolvedAttribute(up.source(), up.name());
                    referencesBuilder.add(ua);
                    if (p instanceof Keep) {
                        keepCommandRefsBuilder.add(ua);
                    }
                });
                if (p instanceof Keep) {
                    keepCommandRefsBuilder.addAll(p.references());
                }
            }

            // remove any already discovered UnresolvedAttributes that are in fact aliases defined later down in the tree
            // for example "from test | eval x = salary | stats max = max(x) by gender"
            // remove the UnresolvedAttribute "x", since that is an Alias defined in "eval"
            AttributeSet planRefs = p.references();
            Set<String> fieldNames = planRefs.names();
            p.forEachExpressionDown(Alias.class, alias -> {
                // do not remove the UnresolvedAttribute that has the same name as its alias, ie "rename id = id"
                // or the UnresolvedAttributes that are used in Functions that have aliases "STATS id = MAX(id)"
                if (fieldNames.contains(alias.name())) {
                    return;
                }
                referencesBuilder.removeIf(attr -> matchByName(attr, alias.name(), keepCommandRefsBuilder.contains(attr)));
            });
        });
        // Add JOIN ON column references afterward to avoid Alias removal
        referencesBuilder.addAll(keepJoinRefsBuilder);
        // If any JOIN commands need wildcard field-caps calls, persist the index names
        if (wildcardJoinIndices.isEmpty() == false) {
            result = result.withWildcardJoinIndices(wildcardJoinIndices);
        }

        // remove valid metadata attributes because they will be filtered out by the IndexResolver anyway
        // otherwise, in some edge cases, we will fail to ask for "*" (all fields) instead
        referencesBuilder.removeIf(a -> a instanceof MetadataAttribute || MetadataAttribute.isSupported(a.name()));
        Set<String> fieldNames = referencesBuilder.build().names();

        if (fieldNames.isEmpty() && enrichPolicyMatchFields.isEmpty()) {
            // there cannot be an empty list of fields, we'll ask the simplest and lightest one instead: _index
            return result.withFieldNames(IndexResolver.INDEX_METADATA_FIELD);
        } else {
            fieldNames.addAll(subfields(fieldNames));
            fieldNames.addAll(enrichPolicyMatchFields);
            fieldNames.addAll(subfields(enrichPolicyMatchFields));
            return result.withFieldNames(fieldNames);
        }
    }

    private static boolean matchByName(Attribute attr, String other, boolean skipIfPattern) {
        boolean isPattern = Regex.isSimpleMatchPattern(attr.name());
        if (skipIfPattern && isPattern) {
            return false;
        }
        var name = attr.name();
        return isPattern ? Regex.simpleMatch(name, other) : name.equals(other);
    }

    private static Set<String> subfields(Set<String> names) {
        return names.stream().filter(name -> name.endsWith(WILDCARD) == false).map(name -> name + ".*").collect(Collectors.toSet());
    }

    private PhysicalPlan logicalPlanToPhysicalPlan(LogicalPlan optimizedPlan, EsqlQueryRequest request) {
        PhysicalPlan physicalPlan = optimizedPhysicalPlan(optimizedPlan);
        physicalPlan = physicalPlan.transformUp(FragmentExec.class, f -> {
            QueryBuilder filter = request.filter();
            if (filter != null) {
                var fragmentFilter = f.esFilter();
                // TODO: have an ESFilter and push down to EsQueryExec / EsSource
                // This is an ugly hack to push the filter parameter to Lucene
                // TODO: filter integration testing
                filter = fragmentFilter != null ? boolQuery().filter(fragmentFilter).must(filter) : filter;
                LOGGER.debug("Fold filter {} to EsQueryExec", filter);
                f = f.withFilter(filter);
            }
            return f;
        });
        return EstimatesRowSize.estimateRowSize(0, physicalPlan);
    }

    public LogicalPlan optimizedPlan(LogicalPlan logicalPlan) {
        if (logicalPlan.analyzed() == false) {
            throw new IllegalStateException("Expected analyzed plan");
        }
        var plan = logicalPlanOptimizer.optimize(logicalPlan);
        LOGGER.debug("Optimized logicalPlan plan:\n{}", plan);
        return plan;
    }

    public PhysicalPlan physicalPlan(LogicalPlan optimizedPlan) {
        if (optimizedPlan.optimized() == false) {
            throw new IllegalStateException("Expected optimized plan");
        }
        var plan = mapper.map(optimizedPlan);
        LOGGER.debug("Physical plan:\n{}", plan);
        return plan;
    }

    public PhysicalPlan optimizedPhysicalPlan(LogicalPlan optimizedPlan) {
        var plan = physicalPlanOptimizer.optimize(physicalPlan(optimizedPlan));
        LOGGER.debug("Optimized physical plan:\n{}", plan);
        return plan;
    }

    record PreAnalysisResult(
        IndexResolution indices,
        Map<String, IndexResolution> lookupIndices,
        EnrichResolution enrichResolution,
        Set<String> fieldNames,
        Set<String> wildcardJoinIndices,
        InferenceResolution inferenceResolution
    ) {
        PreAnalysisResult(EnrichResolution newEnrichResolution) {
            this(null, new HashMap<>(), newEnrichResolution, Set.of(), Set.of(), InferenceResolution.EMPTY);
        }

        PreAnalysisResult withEnrichResolution(EnrichResolution newEnrichResolution) {
            return new PreAnalysisResult(
                indices(),
                lookupIndices(),
                newEnrichResolution,
                fieldNames(),
                wildcardJoinIndices(),
                inferenceResolution()
            );
        }

        PreAnalysisResult withInferenceResolution(InferenceResolution newInferenceResolution) {
            return new PreAnalysisResult(
                indices(),
                lookupIndices(),
                enrichResolution(),
                fieldNames(),
                wildcardJoinIndices(),
                newInferenceResolution
            );
        }

        PreAnalysisResult withIndexResolution(IndexResolution newIndexResolution) {
            return new PreAnalysisResult(
                newIndexResolution,
                lookupIndices(),
                enrichResolution(),
                fieldNames(),
                wildcardJoinIndices(),
                inferenceResolution()
            );
        }

        PreAnalysisResult addLookupIndexResolution(String index, IndexResolution newIndexResolution) {
            lookupIndices.put(index, newIndexResolution);
            return this;
        }

        PreAnalysisResult withFieldNames(Set<String> newFields) {
            return new PreAnalysisResult(
                indices(),
                lookupIndices(),
                enrichResolution(),
                newFields,
                wildcardJoinIndices(),
                inferenceResolution()
            );
        }

        public PreAnalysisResult withWildcardJoinIndices(Set<String> wildcardJoinIndices) {
            return new PreAnalysisResult(
                indices(),
                lookupIndices(),
                enrichResolution(),
                fieldNames(),
                wildcardJoinIndices,
                inferenceResolution()
            );
        }
    }
}<|MERGE_RESOLUTION|>--- conflicted
+++ resolved
@@ -122,11 +122,8 @@
     private final PhysicalPlanOptimizer physicalPlanOptimizer;
     private final PlanTelemetry planTelemetry;
     private final IndicesExpressionGrouper indicesExpressionGrouper;
-<<<<<<< HEAD
+    private Set<String> configuredClusters;
     private final InferenceRunner inferenceRunner;
-=======
-    private Set<String> configuredClusters;
->>>>>>> ecaa0b1f
 
     public EsqlSession(
         String sessionId,

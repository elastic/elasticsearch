--- conflicted
+++ resolved
@@ -373,7 +373,7 @@
         }
 
         var preAnalysis = preAnalyzer.preAnalyze(parsed);
-        EsqlCCSUtils.initCrossClusterState(indicesExpressionGrouper, verifier.licenseState(), preAnalysis.index(), executionInfo);
+        EsqlCCSUtils.initCrossClusterState(indicesExpressionGrouper, verifier.licenseState(), preAnalysis.indexPattern(), executionInfo);
 
         SubscribableListener. //
         <EnrichResolution>newForked(l -> enrichPolicyResolver.resolvePolicies(preAnalysis.enriches(), executionInfo, l))
@@ -632,51 +632,31 @@
             ThreadPool.Names.SEARCH_COORDINATION,
             ThreadPool.Names.SYSTEM_READ
         );
-<<<<<<< HEAD
-        switch (preAnalysis.indices.size()) {
-            // occurs when dealing with local relations (row a = 1)
-            case 0 -> listener.onResponse(result.withIndexResolution(IndexResolution.invalid("[none specified]")));
-            case 1 -> {
-=======
-        if (preAnalysis.index() != null) {
-            String indexExpressionToResolve = EsqlCCSUtils.createIndexExpressionFromAvailableClusters(executionInfo);
-            if (indexExpressionToResolve.isEmpty()) {
-                // if this was a pure remote CCS request (no local indices) and all remotes are offline, return an empty IndexResolution
-                listener.onResponse(
-                    result.withIndexResolution(IndexResolution.valid(new EsIndex(preAnalysis.index().indexPattern(), Map.of(), Map.of())))
-                );
-            } else {
->>>>>>> 30666199
-                boolean includeAllDimensions = false;
-                // call the EsqlResolveFieldsAction (field-caps) to resolve indices and get field types
-                if (preAnalysis.indexMode() == IndexMode.TIME_SERIES) {
-                    includeAllDimensions = true;
-                    // TODO: Maybe if no indices are returned, retry without index mode and provide a clearer error message.
-                    var indexModeFilter = new TermQueryBuilder(IndexModeFieldMapper.NAME, IndexMode.TIME_SERIES.getName());
-                    if (requestFilter != null) {
-                        requestFilter = new BoolQueryBuilder().filter(requestFilter).filter(indexModeFilter);
-                    } else {
-                        requestFilter = indexModeFilter;
-                    }
+        if (preAnalysis.indexPattern() != null) {
+            boolean includeAllDimensions = false;
+            // call the EsqlResolveFieldsAction (field-caps) to resolve indices and get field types
+            if (preAnalysis.indexMode() == IndexMode.TIME_SERIES) {
+                includeAllDimensions = true;
+                // TODO: Maybe if no indices are returned, retry without index mode and provide a clearer error message.
+                var indexModeFilter = new TermQueryBuilder(IndexModeFieldMapper.NAME, IndexMode.TIME_SERIES.getName());
+                if (requestFilter != null) {
+                    requestFilter = new BoolQueryBuilder().filter(requestFilter).filter(indexModeFilter);
+                } else {
+                    requestFilter = indexModeFilter;
                 }
-                indexResolver.resolveAsMergedMapping(
-                    preAnalysis.indices.getFirst().indexPattern(),
-                    result.fieldNames,
-                    requestFilter,
-                    includeAllDimensions,
-                    listener.delegateFailure((l, indexResolution) -> {
-                        l.onResponse(result.withIndexResolution(indexResolution));
-                    })
-                );
-            }
-<<<<<<< HEAD
-            // Note: JOINs are not supported but we detect them when
-            default -> listener.onFailure(new MappingException("Queries with multiple indices are not supported"));
-=======
+            }
+            indexResolver.resolveAsMergedMapping(
+                preAnalysis.indexPattern().indexPattern(),
+                result.fieldNames,
+                requestFilter,
+                includeAllDimensions,
+                listener.delegateFailure((l, indexResolution) -> {
+                    l.onResponse(result.withIndexResolution(indexResolution));
+                })
+            );
         } else {
             // occurs when dealing with local relations (row a = 1)
             listener.onResponse(result.withIndexResolution(IndexResolution.invalid("[none specified]")));
->>>>>>> 30666199
         }
     }
 

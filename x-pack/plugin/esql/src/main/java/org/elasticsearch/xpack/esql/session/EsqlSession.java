--- conflicted
+++ resolved
@@ -299,13 +299,9 @@
             .map(e -> new EnrichPolicyResolver.UnresolvedPolicy((String) e.policyName().fold(), e.mode()))
             .collect(Collectors.toSet());
         final List<TableInfo> indices = preAnalysis.indices;
-<<<<<<< HEAD
-=======
 
         EsqlSessionCCSUtils.checkForCcsLicense(indices, indicesExpressionGrouper, verifier.licenseState());
 
-        // TODO: make a separate call for lookup indices
->>>>>>> 2be4cd98
         final Set<String> targetClusters = enrichPolicyResolver.groupIndicesPerCluster(
             indices.stream().flatMap(t -> Arrays.stream(Strings.commaDelimitedListToStringArray(t.id().index()))).toArray(String[]::new)
         ).keySet();

--- conflicted
+++ resolved
@@ -371,24 +371,7 @@
                 subPlansResults.add(resultWrapper);
 
                 // replace the original logical plan with the backing result
-<<<<<<< HEAD
                 LogicalPlan newMainPlan = newMainPlan(optimizedPlan, subPlans, resultWrapper);
-=======
-                LogicalPlan newLogicalPlan = optimizedPlan.transformUp(
-                    InlineJoin.class,
-                    // use object equality since the right-hand side shouldn't have changed in the optimizedPlan at this point
-                    // and equals would have ignored name IDs anyway
-                    ij -> ij.right() == subPlans.originalSubPlan() ? InlineJoin.inlineData(ij, resultWrapper) : ij
-                );
-                // TODO: INLINE STATS can we do better here and further optimize the plan AFTER one of the subplans executed?
-                newLogicalPlan.setOptimized();
-                if (LOGGER.isTraceEnabled()) {
-                    LOGGER.trace(
-                        "Main plan change after previous subplan execution:\n{}",
-                        NodeUtils.diffString(optimizedPlan, newLogicalPlan)
-                    );
-                }
->>>>>>> d5c84af4
 
                 // look for the next inlinejoin plan
                 var newSubPlan = firstSubPlan(newMainPlan, subPlansResults);
@@ -443,7 +426,9 @@
         );
         // TODO: INLINE STATS can we do better here and further optimize the plan AFTER one of the subplans executed?
         newLogicalPlan.setOptimized();
-        LOGGER.trace("Main plan change after previous subplan execution:\n{}", NodeUtils.diffString(optimizedPlan, newLogicalPlan));
+        if (LOGGER.isTraceEnabled()) {
+            LOGGER.trace("Main plan change after previous subplan execution:\n{}", NodeUtils.diffString(optimizedPlan, newLogicalPlan));
+        }
         return newLogicalPlan;
     }
 

--- conflicted
+++ resolved
@@ -413,7 +413,7 @@
                 enrichPolicyResolver.resolvePolicies(preAnalysis.enriches(), executionInfo, l.map(r::withEnrichResolution));
             })
             .<PreAnalysisResult>andThen((l, r) -> {
-                inferenceService.inferenceResolver().resolveInferenceIds(parsed, l.map(r::withInferenceResolution));
+                inferenceService.inferenceResolver(functionRegistry).resolveInferenceIds(parsed, l.map(r::withInferenceResolution));
             })
             .<LogicalPlan>andThen((l, r) -> analyzeWithRetry(parsed, requestFilter, preAnalysis, executionInfo, r, l))
             .addListener(logicalPlanListener);
@@ -728,13 +728,6 @@
         }
     }
 
-<<<<<<< HEAD
-    private void resolveInferences(LogicalPlan plan, PreAnalysisResult preAnalysisResult, ActionListener<PreAnalysisResult> l) {
-        inferenceService.inferenceResolver(functionRegistry).resolveInferenceIds(plan, l.map(preAnalysisResult::withInferenceResolution));
-    }
-
-=======
->>>>>>> 40f3a1ca
     private PhysicalPlan logicalPlanToPhysicalPlan(LogicalPlan optimizedPlan, EsqlQueryRequest request) {
         PhysicalPlan physicalPlan = optimizedPhysicalPlan(optimizedPlan);
         physicalPlan = physicalPlan.transformUp(FragmentExec.class, f -> {

--- conflicted
+++ resolved
@@ -84,10 +84,6 @@
 import java.util.List;
 import java.util.Map;
 import java.util.Set;
-<<<<<<< HEAD
-import java.util.stream.Collectors;
-=======
->>>>>>> 04ff798c
 
 import static java.util.stream.Collectors.joining;
 import static java.util.stream.Collectors.toSet;
@@ -398,22 +394,14 @@
         }
 
         var preAnalysis = preAnalyzer.preAnalyze(parsed);
-<<<<<<< HEAD
-        var result = FieldNameUtils.resolveFieldNames(parsed, preAnalysis.enriches().isEmpty() == false);
-
-        EsqlCCSUtils.initCrossClusterState(indicesExpressionGrouper, verifier.licenseState(), preAnalysis.index(), executionInfo);
-=======
         EsqlCCSUtils.initCrossClusterState(indicesExpressionGrouper, verifier.licenseState(), preAnalysis.indexPattern(), executionInfo);
->>>>>>> 04ff798c
-
-        SubscribableListener.<PreAnalysisResult>newForked(l -> {
-            inferenceService.inferenceResolver().resolveInferenceIds(parsed, l.map(result::withInferenceResolution));
-        })
+
+        SubscribableListener. //
+        <EnrichResolution>newForked(l -> enrichPolicyResolver.resolvePolicies(preAnalysis.enriches(), executionInfo, l))
+            .<PreAnalysisResult>andThenApply(enrichResolution -> FieldNameUtils.resolveFieldNames(parsed, enrichResolution))
+            .<PreAnalysisResult>andThen((l, r) -> resolveInferences(parsed, r, l))
             .<PreAnalysisResult>andThen((l, r) -> preAnalyzeMainIndices(preAnalysis, executionInfo, r, requestFilter, l))
             .<PreAnalysisResult>andThen((l, r) -> preAnalyzeLookupIndices(preAnalysis.lookupIndices().iterator(), r, executionInfo, l))
-            .<PreAnalysisResult>andThen((l, r) -> {
-                enrichPolicyResolver.resolvePolicies(preAnalysis.enriches(), executionInfo, l.map(r::withEnrichResolution));
-            })
             .<LogicalPlan>andThen((l, r) -> analyzeWithRetry(parsed, requestFilter, preAnalysis, executionInfo, r, l))
             .addListener(logicalPlanListener);
     }
@@ -650,22 +638,15 @@
             if (indexExpressionToResolve.isEmpty()) {
                 // if this was a pure remote CCS request (no local indices) and all remotes are offline, return an empty IndexResolution
                 listener.onResponse(
-<<<<<<< HEAD
-                    result.withIndices(IndexResolution.valid(new EsIndex(preAnalysis.index().indexPattern(), Map.of(), Map.of())))
-=======
                     result.withIndexResolution(
                         IndexResolution.valid(new EsIndex(preAnalysis.indexPattern().indexPattern(), Map.of(), Map.of()))
                     )
->>>>>>> 04ff798c
                 );
             } else {
                 indexResolver.resolveAsMergedMapping(
-                    indexExpressionToResolve, //
+                    indexExpressionToResolve,
                     result.fieldNames,
-<<<<<<< HEAD
-=======
                     // Maybe if no indices are returned, retry without index mode and provide a clearer error message.
->>>>>>> 04ff798c
                     switch (preAnalysis.indexMode()) {
                         case IndexMode.TIME_SERIES -> {
                             var indexModeFilter = new TermQueryBuilder(IndexModeFieldMapper.NAME, IndexMode.TIME_SERIES.getName());
@@ -676,29 +657,14 @@
                         default -> requestFilter;
                     },
                     preAnalysis.indexMode() == IndexMode.TIME_SERIES,
-<<<<<<< HEAD
-                    listener.delegateFailureAndWrap((l, mainIndexResolution) -> {
-                        // the order here is tricky - if the cluster has been filtered and later became unavailable,
-                        // do we want to declare it successful or skipped? For now, unavailability takes precedence.
-                        if (mainIndexResolution.isValid()) {
-                            EsqlCCSUtils.updateExecutionInfoWithUnavailableClusters(executionInfo, mainIndexResolution.failures());
-                            EsqlCCSUtils.updateExecutionInfoWithClustersWithNoMatchingIndices(
-                                executionInfo,
-                                mainIndexResolution,
-                                requestFilter != null
-                            );
-                        }
-                        l.onResponse(result.withIndices(mainIndexResolution));
-=======
                     listener.delegateFailure((l, indexResolution) -> {
                         l.onResponse(result.withIndexResolution(indexResolution));
->>>>>>> 04ff798c
                     })
                 );
             }
         } else {
             // occurs when dealing with local relations (row a = 1)
-            listener.onResponse(result.withIndices(IndexResolution.invalid("[none specified]")));
+            listener.onResponse(result.withIndexResolution(IndexResolution.invalid("[none specified]")));
         }
     }
 
@@ -710,9 +676,29 @@
         PreAnalysisResult result,
         ActionListener<LogicalPlan> listener
     ) {
+        if (result.indices.isValid()) {
+            EsqlCCSUtils.updateExecutionInfoWithUnavailableClusters(executionInfo, result.indices.failures());
+            if (executionInfo.isCrossClusterSearch()
+                && executionInfo.getClusterStates(EsqlExecutionInfo.Cluster.Status.RUNNING).findAny().isEmpty()) {
+                // for a CCS, if all clusters have been marked as SKIPPED, nothing to search so send a sentinel Exception
+                // to let the LogicalPlanActionListener decide how to proceed
+                LOGGER.debug("No more clusters to search, ending analysis stage");
+                listener.onFailure(new NoClustersToSearchException());
+                return;
+            }
+        }
+
         var description = requestFilter == null ? "the only attempt without filter" : "first attempt with filter";
+        LOGGER.debug("Analyzing the plan ({})", description);
+
         try {
-            LOGGER.debug("Analyzing the plan ({})", description);
+            if (result.indices.isValid() || requestFilter != null) {
+                // We won't run this check with no filter and no valid indices since this may lead to false positive - missing index report
+                // when the resolution result is not valid for a different reason.
+                if (executionInfo.clusterInfo.isEmpty() == false) {
+                    EsqlCCSUtils.updateExecutionInfoWithClustersWithNoMatchingIndices(executionInfo, result.indices, requestFilter != null);
+                }
+            }
             LogicalPlan plan = analyzedPlan(parsed, result, executionInfo);
             LOGGER.debug("Analyzed plan ({}):\n{}", description, plan);
             // the analysis succeeded from the first attempt, irrespective if it had a filter or not, just continue with the planning
@@ -725,8 +711,12 @@
             } else {
                 // retrying and make the index resolution work without any index filtering.
                 preAnalyzeMainIndices(preAnalysis, executionInfo, result, null, listener.delegateFailure((l, r) -> {
+                    LOGGER.debug("Analyzing the plan (second attempt, without filter)");
                     try {
-                        LOGGER.debug("Analyzing the plan (second attempt, without filter)");
+                        // the order here is tricky - if the cluster has been filtered and later became unavailable,
+                        // do we want to declare it successful or skipped? For now, unavailability takes precedence.
+                        EsqlCCSUtils.updateExecutionInfoWithUnavailableClusters(executionInfo, r.indices.failures());
+                        EsqlCCSUtils.updateExecutionInfoWithClustersWithNoMatchingIndices(executionInfo, r.indices, false);
                         LogicalPlan plan = analyzedPlan(parsed, r, executionInfo);
                         LOGGER.debug("Analyzed plan (second attempt without filter):\n{}", plan);
                         l.onResponse(plan);
@@ -738,6 +728,10 @@
         } catch (Exception e) {
             listener.onFailure(e);
         }
+    }
+
+    private void resolveInferences(LogicalPlan plan, PreAnalysisResult preAnalysisResult, ActionListener<PreAnalysisResult> l) {
+        inferenceService.inferenceResolver().resolveInferenceIds(plan, l.map(preAnalysisResult::withInferenceResolution));
     }
 
     private PhysicalPlan logicalPlanToPhysicalPlan(LogicalPlan optimizedPlan, EsqlQueryRequest request) {
@@ -799,33 +793,43 @@
     }
 
     public record PreAnalysisResult(
-        Set<String> fieldNames,
-        Set<String> wildcardJoinIndices,
         IndexResolution indices,
         Map<String, IndexResolution> lookupIndices,
         EnrichResolution enrichResolution,
+        Set<String> fieldNames,
+        Set<String> wildcardJoinIndices,
         InferenceResolution inferenceResolution
     ) {
 
-        public PreAnalysisResult(Set<String> fieldNames, Set<String> wildcardJoinIndices) {
-            this(fieldNames, wildcardJoinIndices, null, new HashMap<>(), null, InferenceResolution.EMPTY);
-        }
-
-        PreAnalysisResult withIndices(IndexResolution indices) {
-            return new PreAnalysisResult(fieldNames, wildcardJoinIndices, indices, lookupIndices, enrichResolution, inferenceResolution);
-        }
-
-        PreAnalysisResult addLookupIndexResolution(String index, IndexResolution indexResolution) {
-            lookupIndices.put(index, indexResolution);
+        public PreAnalysisResult(EnrichResolution enrichResolution, Set<String> fieldNames, Set<String> wildcardJoinIndices) {
+            this(null, new HashMap<>(), enrichResolution, fieldNames, wildcardJoinIndices, InferenceResolution.EMPTY);
+        }
+
+        PreAnalysisResult withInferenceResolution(InferenceResolution newInferenceResolution) {
+            return new PreAnalysisResult(
+                indices(),
+                lookupIndices(),
+                enrichResolution(),
+                fieldNames(),
+                wildcardJoinIndices(),
+                newInferenceResolution
+            );
+        }
+
+        PreAnalysisResult withIndexResolution(IndexResolution newIndexResolution) {
+            return new PreAnalysisResult(
+                newIndexResolution,
+                lookupIndices(),
+                enrichResolution(),
+                fieldNames(),
+                wildcardJoinIndices(),
+                inferenceResolution()
+            );
+        }
+
+        PreAnalysisResult addLookupIndexResolution(String index, IndexResolution newIndexResolution) {
+            lookupIndices.put(index, newIndexResolution);
             return this;
         }
-
-        PreAnalysisResult withEnrichResolution(EnrichResolution enrichResolution) {
-            return new PreAnalysisResult(fieldNames, wildcardJoinIndices, indices, lookupIndices, enrichResolution, inferenceResolution);
-        }
-
-        PreAnalysisResult withInferenceResolution(InferenceResolution inferenceResolution) {
-            return new PreAnalysisResult(fieldNames, wildcardJoinIndices, indices, lookupIndices, enrichResolution, inferenceResolution);
-        }
     }
 }
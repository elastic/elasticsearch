--- conflicted
+++ resolved
@@ -675,11 +675,7 @@
                     if (fieldNames.contains(ne.name())) {
                         return;
                     }
-<<<<<<< HEAD
-                    referencesBuilder.removeIf(attr -> matchByName(attr, ne.name(), keepCommandRefsBuilder.contains(attr)));
-=======
-                    referencesBuilder.removeIf(attr -> matchByName(attr, alias.name(), shadowingRefsBuilder.contains(attr)));
->>>>>>> e38bbc00
+                    referencesBuilder.removeIf(attr -> matchByName(attr, ne.name(), shadowingRefsBuilder.contains(attr)));
                 });
             }
         });

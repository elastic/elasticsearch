--- conflicted
+++ resolved
@@ -209,14 +209,9 @@
             request.tables(),
             System.nanoTime(),
             request.allowPartialResults(),
-<<<<<<< HEAD
             analyzerSettings.timeseriesResultTruncationMaxSize(),
-            analyzerSettings.timeseriesResultTruncationDefaultSize()
-=======
-            clusterSettings.timeseriesResultTruncationMaxSize(),
-            clusterSettings.timeseriesResultTruncationDefaultSize(),
+            analyzerSettings.timeseriesResultTruncationDefaultSize(),
             projectRouting(request, statement)
->>>>>>> c2a3ab6e
         );
         FoldContext foldContext = configuration.newFoldContext();
 
@@ -596,11 +591,11 @@
             })
             .<PreAnalysisResult>andThen((l, r) -> preAnalyzeLookupIndices(preAnalysis.lookupIndices().iterator(), r, executionInfo, l))
             .<PreAnalysisResult>andThen((l, r) -> {
+                // Do not update PreAnalysisResult.minimumTransportVersion, that's already been determined during main index resolution.
                 enrichPolicyResolver.resolvePolicies(
                     preAnalysis.enriches(),
                     executionInfo,
                     r.minimumTransportVersion(),
-                    // Do not update PreAnalysisResult.minimumTransportVersion, that's already been determined during main index resolution.
                     l.map(r::withEnrichResolution)
                 );
             })
@@ -639,29 +634,17 @@
             ThreadPool.Names.SEARCH_COORDINATION,
             ThreadPool.Names.SYSTEM_READ
         );
-<<<<<<< HEAD
-        indexResolver.resolveIndexPattern(
+        // No need to update the minimum transport version in the PreAnalysisResult,
+        // it should already have been determined during the main index resolution.
+        indexResolver.resolveIndices(
             EsqlCCSUtils.createQualifiedLookupIndexExpressionFromAvailableClusters(executionInfo, localPattern),
             result.wildcardJoinIndices().contains(localPattern) ? IndexResolver.ALL_FIELDS : result.fieldNames,
-            null,
-            false,
-            // Disable aggregate_metric_double and dense_vector until we get version checks in planning
-            false,
-            false,
             // We use the minimum version determined in the main index resolution, because for remote LOOKUP JOIN, we're only considering
             // remote lookup indices in the field caps request - but the coordinating cluster must be considered, too!
             // The main index resolution should already have taken the version of the coordinating cluster into account and this should
             // be reflected in result.minimumTransportVersion().
             result.minimumTransportVersion(),
-            // No need to update the minimum transport version in the PreAnalysisResult,
-            // it should already have been determined during the main index resolution.
-            listener.map(indexResolution -> receiveLookupIndexResolution(result, localPattern, executionInfo, indexResolution.inner()))
-=======
-        indexResolver.resolveIndices(
-            EsqlCCSUtils.createQualifiedLookupIndexExpressionFromAvailableClusters(executionInfo, localPattern),
-            result.wildcardJoinIndices().contains(localPattern) ? IndexResolver.ALL_FIELDS : result.fieldNames,
             listener.map(indexResolution -> receiveLookupIndexResolution(result, localPattern, executionInfo, indexResolution))
->>>>>>> c2a3ab6e
         );
     }
 
@@ -905,18 +888,11 @@
             // return empty resolution if the expression is pure CCS and resolved no remote clusters (like no-such-cluster*:index)
             listener.onResponse(result.withIndices(indexPattern, IndexResolution.empty(indexPattern.indexPattern())));
         } else {
-<<<<<<< HEAD
-            indexResolver.resolveIndexPattern(
-=======
             indexResolver.resolveIndicesVersioned(
->>>>>>> c2a3ab6e
                 indexPattern.indexPattern(),
                 result.fieldNames,
                 createQueryFilter(indexMode, requestFilter),
                 indexMode == IndexMode.TIME_SERIES,
-                preAnalysis.useAggregateMetricDoubleWhenNotSupported(),
-                preAnalysis.useDenseVectorWhenNotSupported(),
-<<<<<<< HEAD
                 // TODO: in case of subqueries, the different main index resolutions don't know about each other's minimum version.
                 // This is bad because `FROM (FROM remote1:*) (FROM remote2:*)` can have different minimum versions
                 // while resolving each subquery's main index pattern; we'll determine the correct overall minimum transport version
@@ -926,9 +902,9 @@
                 // as the main index pattern from a subquery that we resolve first may have a higher min version than an index pattern
                 // that we resolve later.
                 localClusterMinimumVersion,
-=======
+                preAnalysis.useAggregateMetricDoubleWhenNotSupported(),
+                preAnalysis.useDenseVectorWhenNotSupported(),
                 indicesExpressionGrouper,
->>>>>>> c2a3ab6e
                 listener.delegateFailureAndWrap((l, indexResolution) -> {
                     EsqlCCSUtils.updateExecutionInfoWithUnavailableClusters(executionInfo, indexResolution.inner().failures());
                     l.onResponse(
@@ -954,6 +930,7 @@
             result.fieldNames,
             createQueryFilter(indexMode, requestFilter),
             indexMode == IndexMode.TIME_SERIES,
+            localClusterMinimumVersion,
             preAnalysis.useAggregateMetricDoubleWhenNotSupported(),
             preAnalysis.useDenseVectorWhenNotSupported(),
             listener.delegateFailureAndWrap((l, indexResolution) -> {

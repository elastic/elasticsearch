--- conflicted
+++ resolved
@@ -662,21 +662,12 @@
                 referencesBuilder.addAll(p.references());
                 if (p instanceof UnresolvedRelation ur && ur.indexMode() == IndexMode.TIME_SERIES) {
                     // METRICS aggs generally rely on @timestamp without the user having to mention it.
-<<<<<<< HEAD
-                    references.add(new UnresolvedAttribute(ur.source(), null, MetadataAttribute.TIMESTAMP_FIELD));
+                    referencesBuilder.add(new UnresolvedAttribute(ur.source(), null, MetadataAttribute.TIMESTAMP_FIELD));
                 }
                 // special handling for UnresolvedPattern (which is not an UnresolvedAttribute)
                 p.forEachExpression(UnresolvedNamePattern.class, up -> {
                     var ua = new UnresolvedAttribute(up.source(), null, up.name());
-                    references.add(ua);
-=======
-                    referencesBuilder.add(new UnresolvedAttribute(ur.source(), MetadataAttribute.TIMESTAMP_FIELD));
-                }
-                // special handling for UnresolvedPattern (which is not an UnresolvedAttribute)
-                p.forEachExpression(UnresolvedNamePattern.class, up -> {
-                    var ua = new UnresolvedAttribute(up.source(), up.name());
                     referencesBuilder.add(ua);
->>>>>>> aab40b12
                     if (p instanceof Keep) {
                         keepCommandRefsBuilder.add(ua);
                     }

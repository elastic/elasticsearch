/*
 * Copyright Elasticsearch B.V. and/or licensed to Elasticsearch B.V. under one
 * or more contributor license agreements. Licensed under the Elastic License
 * 2.0; you may not use this file except in compliance with the Elastic License
 * 2.0.
 */

package org.elasticsearch.xpack.esql.session;

import org.elasticsearch.ElasticsearchException;
import org.elasticsearch.ExceptionsHelper;
import org.elasticsearch.TransportVersion;
import org.elasticsearch.action.ActionListener;
import org.elasticsearch.action.fieldcaps.FieldCapabilitiesFailure;
import org.elasticsearch.action.search.ShardSearchFailure;
import org.elasticsearch.action.support.SubscribableListener;
import org.elasticsearch.common.collect.Iterators;
import org.elasticsearch.compute.data.Block;
import org.elasticsearch.compute.data.BlockUtils;
import org.elasticsearch.compute.data.Page;
import org.elasticsearch.compute.operator.DriverCompletionInfo;
import org.elasticsearch.compute.operator.FailureCollector;
import org.elasticsearch.core.Releasables;
import org.elasticsearch.index.IndexMode;
import org.elasticsearch.index.mapper.IndexModeFieldMapper;
import org.elasticsearch.index.query.BoolQueryBuilder;
import org.elasticsearch.index.query.QueryBuilder;
import org.elasticsearch.index.query.TermQueryBuilder;
import org.elasticsearch.index.shard.ShardId;
import org.elasticsearch.indices.IndicesExpressionGrouper;
import org.elasticsearch.logging.LogManager;
import org.elasticsearch.logging.Logger;
import org.elasticsearch.search.SearchShardTarget;
import org.elasticsearch.threadpool.ThreadPool;
import org.elasticsearch.transport.RemoteClusterAware;
import org.elasticsearch.transport.RemoteClusterService;
import org.elasticsearch.xpack.esql.VerificationException;
import org.elasticsearch.xpack.esql.action.EsqlExecutionInfo;
import org.elasticsearch.xpack.esql.action.EsqlQueryRequest;
import org.elasticsearch.xpack.esql.analysis.Analyzer;
import org.elasticsearch.xpack.esql.analysis.AnalyzerContext;
import org.elasticsearch.xpack.esql.analysis.EnrichResolution;
import org.elasticsearch.xpack.esql.analysis.PreAnalyzer;
import org.elasticsearch.xpack.esql.analysis.Verifier;
import org.elasticsearch.xpack.esql.core.expression.Attribute;
import org.elasticsearch.xpack.esql.core.expression.ReferenceAttribute;
import org.elasticsearch.xpack.esql.core.tree.Source;
import org.elasticsearch.xpack.esql.core.type.DataType;
import org.elasticsearch.xpack.esql.enrich.EnrichPolicyResolver;
import org.elasticsearch.xpack.esql.expression.function.EsqlFunctionRegistry;
import org.elasticsearch.xpack.esql.index.EsIndex;
import org.elasticsearch.xpack.esql.index.IndexResolution;
import org.elasticsearch.xpack.esql.inference.InferenceResolution;
import org.elasticsearch.xpack.esql.inference.InferenceService;
import org.elasticsearch.xpack.esql.optimizer.LogicalPlanOptimizer;
import org.elasticsearch.xpack.esql.optimizer.LogicalPlanPreOptimizer;
import org.elasticsearch.xpack.esql.optimizer.PhysicalOptimizerContext;
import org.elasticsearch.xpack.esql.optimizer.PhysicalPlanOptimizer;
import org.elasticsearch.xpack.esql.parser.EsqlParser;
import org.elasticsearch.xpack.esql.parser.QueryParams;
import org.elasticsearch.xpack.esql.plan.EsqlStatement;
import org.elasticsearch.xpack.esql.plan.IndexPattern;
import org.elasticsearch.xpack.esql.plan.QuerySetting;
import org.elasticsearch.xpack.esql.plan.QuerySettings;
import org.elasticsearch.xpack.esql.plan.logical.Explain;
import org.elasticsearch.xpack.esql.plan.logical.LogicalPlan;
import org.elasticsearch.xpack.esql.plan.logical.join.InlineJoin;
import org.elasticsearch.xpack.esql.plan.logical.local.LocalRelation;
import org.elasticsearch.xpack.esql.plan.logical.local.LocalSupplier;
import org.elasticsearch.xpack.esql.plan.physical.EstimatesRowSize;
import org.elasticsearch.xpack.esql.plan.physical.FragmentExec;
import org.elasticsearch.xpack.esql.plan.physical.LocalSourceExec;
import org.elasticsearch.xpack.esql.plan.physical.PhysicalPlan;
import org.elasticsearch.xpack.esql.planner.PlannerUtils;
import org.elasticsearch.xpack.esql.planner.mapper.Mapper;
import org.elasticsearch.xpack.esql.planner.premapper.PreMapper;
import org.elasticsearch.xpack.esql.plugin.TransportActionServices;
import org.elasticsearch.xpack.esql.telemetry.PlanTelemetry;

import java.util.ArrayList;
import java.util.Collection;
import java.util.HashMap;
import java.util.Iterator;
import java.util.List;
import java.util.Map;
import java.util.Set;

import static java.util.stream.Collectors.joining;
import static java.util.stream.Collectors.toSet;
import static org.elasticsearch.index.query.QueryBuilders.boolQuery;
import static org.elasticsearch.xpack.esql.core.tree.Source.EMPTY;
import static org.elasticsearch.xpack.esql.plan.logical.join.InlineJoin.firstSubPlan;

public class EsqlSession {

    private static final Logger LOGGER = LogManager.getLogger(EsqlSession.class);

    /**
     * Interface for running the underlying plan.
     * Abstracts away the underlying execution engine.
     */
    public interface PlanRunner {
        void run(PhysicalPlan plan, ActionListener<Result> listener);
    }

    private static final TransportVersion LOOKUP_JOIN_CCS = TransportVersion.fromName("lookup_join_ccs");

    private final String sessionId;
    private final Configuration configuration;
    private final IndexResolver indexResolver;
    private final EnrichPolicyResolver enrichPolicyResolver;

    private final PreAnalyzer preAnalyzer;
    private final Verifier verifier;
    private final EsqlFunctionRegistry functionRegistry;
    private final LogicalPlanPreOptimizer logicalPlanPreOptimizer;
    private final LogicalPlanOptimizer logicalPlanOptimizer;
    private final PreMapper preMapper;

    private final Mapper mapper;
    private final PhysicalPlanOptimizer physicalPlanOptimizer;
    private final PlanTelemetry planTelemetry;
    private final IndicesExpressionGrouper indicesExpressionGrouper;
    private final InferenceService inferenceService;
    private final RemoteClusterService remoteClusterService;

    private boolean explainMode;
    private String parsedPlanString;
    private String optimizedLogicalPlanString;

    public EsqlSession(
        String sessionId,
        Configuration configuration,
        IndexResolver indexResolver,
        EnrichPolicyResolver enrichPolicyResolver,
        PreAnalyzer preAnalyzer,
        LogicalPlanPreOptimizer logicalPlanPreOptimizer,
        EsqlFunctionRegistry functionRegistry,
        LogicalPlanOptimizer logicalPlanOptimizer,
        Mapper mapper,
        Verifier verifier,
        PlanTelemetry planTelemetry,
        IndicesExpressionGrouper indicesExpressionGrouper,
        TransportActionServices services
    ) {
        this.sessionId = sessionId;
        this.configuration = configuration;
        this.indexResolver = indexResolver;
        this.enrichPolicyResolver = enrichPolicyResolver;
        this.preAnalyzer = preAnalyzer;
        this.logicalPlanPreOptimizer = logicalPlanPreOptimizer;
        this.verifier = verifier;
        this.functionRegistry = functionRegistry;
        this.mapper = mapper;
        this.logicalPlanOptimizer = logicalPlanOptimizer;
        this.physicalPlanOptimizer = new PhysicalPlanOptimizer(new PhysicalOptimizerContext(configuration));
        this.planTelemetry = planTelemetry;
        this.indicesExpressionGrouper = indicesExpressionGrouper;
        this.inferenceService = services.inferenceService();
        this.preMapper = new PreMapper(services);
        this.remoteClusterService = services.transportService().getRemoteClusterService();
    }

    public String sessionId() {
        return sessionId;
    }

    /**
     * Execute an ESQL request.
     */
    public void execute(EsqlQueryRequest request, EsqlExecutionInfo executionInfo, PlanRunner planRunner, ActionListener<Result> listener) {
        assert ThreadPool.assertCurrentThreadPool(ThreadPool.Names.SEARCH);
        assert executionInfo != null : "Null EsqlExecutionInfo";
        LOGGER.debug("ESQL query:\n{}", request.query());
        EsqlStatement statement = parse(request.query(), request.params());
        LogicalPlan plan = statement.plan();
        if (plan instanceof Explain explain) {
            explainMode = true;
            plan = explain.query();
            parsedPlanString = plan.toString();
        }
        analyzedPlan(plan, executionInfo, request.filter(), new EsqlCCSUtils.CssPartialErrorsActionListener(executionInfo, listener) {
            @Override
            public void onResponse(LogicalPlan analyzedPlan) {
                assert ThreadPool.assertCurrentThreadPool(
                    ThreadPool.Names.SEARCH,
                    ThreadPool.Names.SEARCH_COORDINATION,
                    ThreadPool.Names.SYSTEM_READ
                );
                SubscribableListener.<LogicalPlan>newForked(l -> preOptimizedPlan(analyzedPlan, l))
                    .<LogicalPlan>andThen((l, p) -> preMapper.preMapper(optimizedPlan(p), l))
                    .<Result>andThen((l, p) -> executeOptimizedPlan(request, executionInfo, planRunner, p, l))
                    .addListener(listener);
            }
        });
    }

    /**
     * Execute an analyzed plan. Most code should prefer calling {@link #execute} but
     * this is public for testing.
     */
    public void executeOptimizedPlan(
        EsqlQueryRequest request,
        EsqlExecutionInfo executionInfo,
        PlanRunner planRunner,
        LogicalPlan optimizedPlan,
        ActionListener<Result> listener
    ) {
        assert ThreadPool.assertCurrentThreadPool(
            ThreadPool.Names.SEARCH,
            ThreadPool.Names.SEARCH_COORDINATION,
            ThreadPool.Names.SYSTEM_READ
        );
        if (explainMode) {// TODO: INLINE STATS come back to the explain mode branch and reevaluate
            PhysicalPlan physicalPlan = logicalPlanToPhysicalPlan(optimizedPlan, request);
            String physicalPlanString = physicalPlan.toString();
            List<Attribute> fields = List.of(
                new ReferenceAttribute(EMPTY, null, "role", DataType.KEYWORD),
                new ReferenceAttribute(EMPTY, null, "type", DataType.KEYWORD),
                new ReferenceAttribute(EMPTY, null, "plan", DataType.KEYWORD)
            );
            List<List<Object>> values = new ArrayList<>();
            values.add(List.of("coordinator", "parsedPlan", parsedPlanString));
            values.add(List.of("coordinator", "optimizedLogicalPlan", optimizedLogicalPlanString));
            values.add(List.of("coordinator", "optimizedPhysicalPlan", physicalPlanString));
            var blocks = BlockUtils.fromList(PlannerUtils.NON_BREAKING_BLOCK_FACTORY, values);
            physicalPlan = new LocalSourceExec(Source.EMPTY, fields, LocalSupplier.of(blocks));
            planRunner.run(physicalPlan, listener);
        } else {
            // TODO: this could be snuck into the underlying listener
            EsqlCCSUtils.updateExecutionInfoAtEndOfPlanning(executionInfo);
            // execute any potential subplans
            executeSubPlans(optimizedPlan, planRunner, executionInfo, request, listener);
        }
    }

    private void executeSubPlans(
        LogicalPlan optimizedPlan,
        PlanRunner runner,
        EsqlExecutionInfo executionInfo,
        EsqlQueryRequest request,
        ActionListener<Result> listener
    ) {
        var subPlan = firstSubPlan(optimizedPlan);

        // TODO: merge into one method
        if (subPlan != null) {
            // code-path to execute subplans
            executeSubPlan(
                new DriverCompletionInfo.Accumulator(),
                optimizedPlan,
                subPlan,
                executionInfo,
                runner,
                request,
                // Ensure we don't have subplan flag stuck in there on failure
                ActionListener.runAfter(listener, executionInfo::finishSubPlans)
            );
        } else {
            PhysicalPlan physicalPlan = logicalPlanToPhysicalPlan(optimizedPlan, request);
            // execute main plan
            runner.run(physicalPlan, listener);
        }
    }

    private void executeSubPlan(
        DriverCompletionInfo.Accumulator completionInfoAccumulator,
        LogicalPlan optimizedPlan,
        InlineJoin.LogicalPlanTuple subPlans,
        EsqlExecutionInfo executionInfo,
        PlanRunner runner,
        EsqlQueryRequest request,
        ActionListener<Result> listener
    ) {
        LOGGER.debug("Executing subplan:\n{}", subPlans.stubReplacedSubPlan());
        // Create a physical plan out of the logical sub-plan
        var physicalSubPlan = logicalPlanToPhysicalPlan(subPlans.stubReplacedSubPlan(), request);

        executionInfo.startSubPlans();

        runner.run(physicalSubPlan, listener.delegateFailureAndWrap((next, result) -> {
            try {
                // Translate the subquery into a separate, coordinator based plan and the results 'broadcasted' as a local relation
                completionInfoAccumulator.accumulate(result.completionInfo());
                LocalRelation resultWrapper = resultToPlan(subPlans.stubReplacedSubPlan(), result);

                // replace the original logical plan with the backing result
                LogicalPlan newLogicalPlan = optimizedPlan.transformUp(
                    InlineJoin.class,
                    // use object equality since the right-hand side shouldn't have changed in the optimizedPlan at this point
                    // and equals would have ignored name IDs anyway
                    ij -> ij.right() == subPlans.originalSubPlan() ? InlineJoin.inlineData(ij, resultWrapper) : ij
                );
                // TODO: INLINE STATS can we do better here and further optimize the plan AFTER one of the subplans executed?
                newLogicalPlan.setOptimized();
                LOGGER.debug("Plan after previous subplan execution:\n{}", newLogicalPlan);
                // look for the next inlinejoin plan
                var newSubPlan = firstSubPlan(newLogicalPlan);

                if (newSubPlan == null) {// run the final "main" plan
                    executionInfo.finishSubPlans();
                    LOGGER.debug("Executing final plan:\n{}", newLogicalPlan);
                    var newPhysicalPlan = logicalPlanToPhysicalPlan(newLogicalPlan, request);
                    runner.run(newPhysicalPlan, next.delegateFailureAndWrap((finalListener, finalResult) -> {
                        completionInfoAccumulator.accumulate(finalResult.completionInfo());
                        finalListener.onResponse(
                            new Result(finalResult.schema(), finalResult.pages(), completionInfoAccumulator.finish(), executionInfo)
                        );
                    }));
                } else {// continue executing the subplans
                    executeSubPlan(completionInfoAccumulator, newLogicalPlan, newSubPlan, executionInfo, runner, request, listener);
                }
            } finally {
                Releasables.closeExpectNoException(Releasables.wrap(Iterators.map(result.pages().iterator(), p -> p::releaseBlocks)));
            }
        }));
    }

    private static LocalRelation resultToPlan(LogicalPlan plan, Result result) {
        List<Page> pages = result.pages();
        List<Attribute> schema = result.schema();
        // if (pages.size() > 1) {
        Block[] blocks = SessionUtils.fromPages(schema, pages);
        return new LocalRelation(plan.source(), schema, LocalSupplier.of(blocks));
    }

    private EsqlStatement parse(String query, QueryParams params) {
        var parsed = new EsqlParser().createQuery(query, params, planTelemetry, configuration);
        if (LOGGER.isDebugEnabled()) {
            LOGGER.debug("Parsed logical plan:\n{}", parsed.plan());
            LOGGER.debug("Parsed settings:\n[{}]", parsed.settings().stream().map(QuerySetting::toString).collect(joining("; ")));
        }
        QuerySettings.validate(parsed, remoteClusterService);
        return parsed;
    }

    /**
     * Associates errors that occurred during field-caps with the cluster info in the execution info.
     * - Skips clusters that are no longer running, as they have already been marked as successful, skipped, or failed.
     * - If allow_partial_results or skip_unavailable is enabled, stores the failures in the cluster info but allows execution to continue.
     * - Otherwise, aborts execution with the failures.
     */
    static void handleFieldCapsFailures(
        boolean allowPartialResults,
        EsqlExecutionInfo executionInfo,
        Map<String, List<FieldCapabilitiesFailure>> failures
    ) throws Exception {
        FailureCollector failureCollector = new FailureCollector();
        for (var e : failures.entrySet()) {
            String clusterAlias = e.getKey();
            EsqlExecutionInfo.Cluster cluster = executionInfo.getCluster(clusterAlias);
            if (cluster.getStatus() != EsqlExecutionInfo.Cluster.Status.RUNNING) {
                assert cluster.getStatus() != EsqlExecutionInfo.Cluster.Status.SUCCESSFUL : "can't mark a cluster success with failures";
                continue;
            }
            if (allowPartialResults == false && executionInfo.shouldSkipOnFailure(clusterAlias) == false) {
                for (FieldCapabilitiesFailure failure : e.getValue()) {
                    failureCollector.unwrapAndCollect(failure.getException());
                }
            } else if (cluster.getFailures().isEmpty()) {
                var shardFailures = e.getValue().stream().map(f -> {
                    ShardId shardId = null;
                    if (ExceptionsHelper.unwrapCause(f.getException()) instanceof ElasticsearchException es) {
                        shardId = es.getShardId();
                    }
                    if (shardId != null) {
                        return new ShardSearchFailure(f.getException(), new SearchShardTarget(null, shardId, clusterAlias));
                    } else {
                        return new ShardSearchFailure(f.getException());
                    }
                }).toList();
                executionInfo.swapCluster(
                    clusterAlias,
                    (k, curr) -> new EsqlExecutionInfo.Cluster.Builder(cluster).addFailures(shardFailures).build()
                );
            }
        }
        Exception failure = failureCollector.getFailure();
        if (failure != null) {
            throw failure;
        }
    }

    public void analyzedPlan(
        LogicalPlan parsed,
        EsqlExecutionInfo executionInfo,
        QueryBuilder requestFilter,
        ActionListener<LogicalPlan> logicalPlanListener
    ) {
        assert ThreadPool.assertCurrentThreadPool(ThreadPool.Names.SEARCH);
        if (parsed.analyzed()) {
            logicalPlanListener.onResponse(parsed);
            return;
        }

        var preAnalysis = preAnalyzer.preAnalyze(parsed);
        var result = FieldNameUtils.resolveFieldNames(parsed, preAnalysis.enriches().isEmpty() == false);

        EsqlCCSUtils.initCrossClusterState(indicesExpressionGrouper, verifier.licenseState(), preAnalysis.indexPattern(), executionInfo);

        SubscribableListener.<PreAnalysisResult>newForked(l -> preAnalyzeMainIndices(preAnalysis, executionInfo, result, requestFilter, l))
            .andThenApply(r -> {
                if (r.indices.isValid()
                    && executionInfo.isCrossClusterSearch()
                    && executionInfo.getRunningClusterAliases().findAny().isEmpty()) {
                    LOGGER.debug("No more clusters to search, ending analysis stage");
                    throw new NoClustersToSearchException();
                }
                return r;
            })
            .<PreAnalysisResult>andThen((l, r) -> preAnalyzeLookupIndices(preAnalysis.lookupIndices().iterator(), r, executionInfo, l))
            .<PreAnalysisResult>andThen((l, r) -> {
                enrichPolicyResolver.resolvePolicies(preAnalysis.enriches(), executionInfo, l.map(r::withEnrichResolution));
            })
            .<PreAnalysisResult>andThen((l, r) -> {
                inferenceService.inferenceResolver().resolveInferenceIds(parsed, l.map(r::withInferenceResolution));
            })
            .<LogicalPlan>andThen((l, r) -> analyzeWithRetry(parsed, requestFilter, preAnalysis, executionInfo, r, l))
            .addListener(logicalPlanListener);
    }

    private void preAnalyzeLookupIndices(
        Iterator<IndexPattern> lookupIndices,
        PreAnalysisResult preAnalysisResult,
        EsqlExecutionInfo executionInfo,
        ActionListener<PreAnalysisResult> listener
    ) {
        if (lookupIndices.hasNext()) {
            preAnalyzeLookupIndex(lookupIndices.next(), preAnalysisResult, executionInfo, listener.delegateFailureAndWrap((l, r) -> {
                preAnalyzeLookupIndices(lookupIndices, r, executionInfo, l);
            }));
        } else {
            listener.onResponse(preAnalysisResult);
        }
    }

    private void preAnalyzeLookupIndex(
        IndexPattern lookupIndexPattern,
        PreAnalysisResult result,
        EsqlExecutionInfo executionInfo,
        ActionListener<PreAnalysisResult> listener
    ) {
        String localPattern = lookupIndexPattern.indexPattern();
        assert RemoteClusterAware.isRemoteIndexName(localPattern) == false
            : "Lookup index name should not include remote, but got: " + localPattern;
        assert ThreadPool.assertCurrentThreadPool(
            ThreadPool.Names.SEARCH,
            ThreadPool.Names.SEARCH_COORDINATION,
            ThreadPool.Names.SYSTEM_READ
        );
        indexResolver.resolveAsMergedMapping(
            EsqlCCSUtils.createQualifiedLookupIndexExpressionFromAvailableClusters(executionInfo, localPattern),
            result.wildcardJoinIndices().contains(localPattern) ? IndexResolver.ALL_FIELDS : result.fieldNames,
            null,
            false,
            false,
            false,
            listener.map(indexResolution -> receiveLookupIndexResolution(result, localPattern, executionInfo, indexResolution))
        );
    }

    private void skipClusterOrError(String clusterAlias, EsqlExecutionInfo executionInfo, String message) {
        skipClusterOrError(clusterAlias, executionInfo, new VerificationException(message));
    }

    private void skipClusterOrError(String clusterAlias, EsqlExecutionInfo executionInfo, ElasticsearchException error) {
        // If we can, skip the cluster and mark it as such
        if (executionInfo.shouldSkipOnFailure(clusterAlias)) {
            EsqlCCSUtils.markClusterWithFinalStateAndNoShards(executionInfo, clusterAlias, EsqlExecutionInfo.Cluster.Status.SKIPPED, error);
        } else {
            throw error;
        }
    }

    /**
     * Receive and process lookup index resolutions from resolveAsMergedMapping.
     * This processes the lookup index data for a single index, updates and returns the {@link PreAnalysisResult} result
     */
    private PreAnalysisResult receiveLookupIndexResolution(
        PreAnalysisResult result,
        String index,
        EsqlExecutionInfo executionInfo,
        IndexResolution lookupIndexResolution
    ) {
        EsqlCCSUtils.updateExecutionInfoWithUnavailableClusters(executionInfo, lookupIndexResolution.failures());
        if (lookupIndexResolution.isValid() == false) {
            // If the index resolution is invalid, don't bother with the rest of the analysis
            return result.addLookupIndexResolution(index, lookupIndexResolution);
        }
        if (executionInfo.getClusters().isEmpty() || executionInfo.isCrossClusterSearch() == false) {
            // Local only case, still do some checks, since we moved analysis checks here
            if (lookupIndexResolution.get().indexNameWithModes().isEmpty()) {
                // This is not OK, but we proceed with it as we do with invalid resolution, and it will fail on the verification
                // because lookup field will be missing.
                return result.addLookupIndexResolution(index, lookupIndexResolution);
            }
            if (lookupIndexResolution.get().indexNameWithModes().size() > 1) {
                throw new VerificationException(
                    "Lookup Join requires a single lookup mode index; [" + index + "] resolves to multiple indices"
                );
            }
            var indexModeEntry = lookupIndexResolution.get().indexNameWithModes().entrySet().iterator().next();
            if (indexModeEntry.getValue() != IndexMode.LOOKUP) {
                throw new VerificationException(
                    "Lookup Join requires a single lookup mode index; ["
                        + index
                        + "] resolves to ["
                        + indexModeEntry.getKey()
                        + "] in ["
                        + indexModeEntry.getValue()
                        + "] mode"
                );
            }
            return result.addLookupIndexResolution(index, lookupIndexResolution);
        }

        if (lookupIndexResolution.get().indexNameWithModes().isEmpty() && lookupIndexResolution.resolvedIndices().isEmpty() == false) {
            // This is a weird situation - we have empty index list but non-empty resolution. This is likely because IndexResolver
            // got an empty map and pretends to have an empty resolution. This means this query will fail, since lookup fields will not
            // match, but here we can pretend it's ok to pass it on to the verifier and generate a correct error message.
            // Note this only happens if the map is completely empty, which means it's going to error out anyway, since we should have
            // at least the key field there.
            return result.addLookupIndexResolution(index, lookupIndexResolution);
        }

        // Collect resolved clusters from the index resolution, verify that each cluster has a single resolution for the lookup index
        Map<String, String> clustersWithResolvedIndices = new HashMap<>(lookupIndexResolution.resolvedIndices().size());
        lookupIndexResolution.get().indexNameWithModes().forEach((indexName, indexMode) -> {
            String clusterAlias = RemoteClusterAware.parseClusterAlias(indexName);
            // Check that all indices are in lookup mode
            if (indexMode != IndexMode.LOOKUP) {
                skipClusterOrError(
                    clusterAlias,
                    executionInfo,
                    "Lookup Join requires a single lookup mode index; ["
                        + index
                        + "] resolves to ["
                        + indexName
                        + "] in ["
                        + indexMode
                        + "] mode"
                );
            }
            // Each cluster should have only one resolution for the lookup index
            if (clustersWithResolvedIndices.containsKey(clusterAlias)) {
                skipClusterOrError(
                    clusterAlias,
                    executionInfo,
                    "Lookup Join requires a single lookup mode index; ["
                        + index
                        + "] resolves to multiple indices "
                        + EsqlCCSUtils.inClusterName(clusterAlias)
                );
            } else {
                clustersWithResolvedIndices.put(clusterAlias, indexName);
            }
        });

        // These are clusters that are still in the running, we need to have the index on all of them
        // Verify that all active clusters have the lookup index resolved
        executionInfo.getRunningClusterAliases().forEach(clusterAlias -> {
            if (clustersWithResolvedIndices.containsKey(clusterAlias) == false) {
                // Missing cluster resolution
                skipClusterOrError(clusterAlias, executionInfo, findFailure(lookupIndexResolution.failures(), index, clusterAlias));
            }
        });

        return result.addLookupIndexResolution(
            index,
            checkSingleIndex(index, executionInfo, lookupIndexResolution, clustersWithResolvedIndices.values())
        );
    }

    private ElasticsearchException findFailure(Map<String, List<FieldCapabilitiesFailure>> failures, String index, String clusterAlias) {
        if (failures.containsKey(clusterAlias)) {
            var exc = failures.get(clusterAlias).stream().findFirst().map(FieldCapabilitiesFailure::getException);
            if (exc.isPresent()) {
                return new VerificationException(
                    "lookup failed " + EsqlCCSUtils.inClusterName(clusterAlias) + " for index [" + index + "]",
                    ExceptionsHelper.unwrapCause(exc.get())
                );
            }
        }
        return new VerificationException("lookup index [" + index + "] is not available " + EsqlCCSUtils.inClusterName(clusterAlias));
    }

    /**
     * Check whether the lookup index resolves to a single concrete index on all clusters or not.
     * If it's a single index, we are compatible with old pre-9.2 LOOKUP JOIN code and just need to send the same resolution as we did.
     * If there are multiple index names (e.g. due to aliases) then pre-9.2 clusters won't be able to handle it so we need to skip them.
     * @return An updated `IndexResolution` object if the index resolves to a single concrete index,
     *         or the original `lookupIndexResolution` if no changes are needed.
     */
    private IndexResolution checkSingleIndex(
        String index,
        EsqlExecutionInfo executionInfo,
        IndexResolution lookupIndexResolution,
        Collection<String> indexNames
    ) {
        // If all indices resolve to the same name, we can use that for BWC
        // Older clusters only can handle one name in LOOKUP JOIN
        var localIndexNames = indexNames.stream().map(n -> RemoteClusterAware.splitIndexName(n)[1]).collect(toSet());
        if (localIndexNames.size() == 1) {
            String indexName = localIndexNames.iterator().next();
            EsIndex newIndex = new EsIndex(index, lookupIndexResolution.get().mapping(), Map.of(indexName, IndexMode.LOOKUP));
            return IndexResolution.valid(newIndex, newIndex.concreteIndices(), lookupIndexResolution.failures());
        }
        // validate remotes to be able to handle multiple indices in LOOKUP JOIN
        validateRemoteVersions(executionInfo);
        return lookupIndexResolution;
    }

    /**
     * Older clusters can only handle one name in LOCAL JOIN - verify that all the remotes involved
     * are recent enough to be able to handle multiple indices.
     * This is only checked if there are actually multiple indices, which happens when remotes have a different
     * concrete indices aliased to the same index name.
     */
    private void validateRemoteVersions(EsqlExecutionInfo executionInfo) {
        executionInfo.getRunningClusterAliases().forEach(clusterAlias -> {
            if (clusterAlias.equals(RemoteClusterAware.LOCAL_CLUSTER_GROUP_KEY) == false) {
                // No need to check local, obviously
                var connection = remoteClusterService.getConnection(clusterAlias);
                if (connection != null && connection.getTransportVersion().supports(LOOKUP_JOIN_CCS) == false) {
                    skipClusterOrError(
                        clusterAlias,
                        executionInfo,
                        "remote cluster ["
                            + clusterAlias
                            + "] has version ["
                            + connection.getTransportVersion()
                            + "] that does not support multiple indices in LOOKUP JOIN, skipping"
                    );
                }
            }
        });
    }

    private void preAnalyzeMainIndices(
        PreAnalyzer.PreAnalysis preAnalysis,
        EsqlExecutionInfo executionInfo,
        PreAnalysisResult result,
        QueryBuilder requestFilter,
        ActionListener<PreAnalysisResult> listener
    ) {
        assert ThreadPool.assertCurrentThreadPool(
            ThreadPool.Names.SEARCH,
            ThreadPool.Names.SEARCH_COORDINATION,
            ThreadPool.Names.SYSTEM_READ
        );
        if (preAnalysis.indexPattern() != null) {
            String indexExpressionToResolve = EsqlCCSUtils.createIndexExpressionFromAvailableClusters(executionInfo);
            if (indexExpressionToResolve.isEmpty()) {
                // if this was a pure remote CCS request (no local indices) and all remotes are offline, return an empty IndexResolution
                listener.onResponse(
                    result.withIndices(IndexResolution.valid(new EsIndex(preAnalysis.indexPattern().indexPattern(), Map.of(), Map.of())))
                );
            } else {
                indexResolver.resolveAsMergedMapping(
                    indexExpressionToResolve,
                    result.fieldNames,
                    // Maybe if no indices are returned, retry without index mode and provide a clearer error message.
                    switch (preAnalysis.indexMode()) {
                        case IndexMode.TIME_SERIES -> {
                            var indexModeFilter = new TermQueryBuilder(IndexModeFieldMapper.NAME, IndexMode.TIME_SERIES.getName());
                            yield requestFilter != null
                                ? new BoolQueryBuilder().filter(requestFilter).filter(indexModeFilter)
                                : indexModeFilter;
                        }
                        default -> requestFilter;
                    },
                    preAnalysis.indexMode() == IndexMode.TIME_SERIES,
<<<<<<< HEAD
                    preAnalysis.supportsAggregateMetricDouble(),
                    preAnalysis.supportsDenseVector(),
                    listener.delegateFailure((l, indexResolution) -> {
                        l.onResponse(result.withIndexResolution(indexResolution));
=======
                    listener.delegateFailureAndWrap((l, indexResolution) -> {
                        EsqlCCSUtils.updateExecutionInfoWithUnavailableClusters(executionInfo, indexResolution.failures());
                        l.onResponse(result.withIndices(indexResolution));
>>>>>>> e529fa7e
                    })
                );
            }
        } else {
            // occurs when dealing with local relations (row a = 1)
            listener.onResponse(result.withIndices(IndexResolution.invalid("[none specified]")));
        }
    }

    private void analyzeWithRetry(
        LogicalPlan parsed,
        QueryBuilder requestFilter,
        PreAnalyzer.PreAnalysis preAnalysis,
        EsqlExecutionInfo executionInfo,
        PreAnalysisResult result,
        ActionListener<LogicalPlan> listener
    ) {
        var description = requestFilter == null ? "the only attempt without filter" : "first attempt with filter";
        LOGGER.debug("Analyzing the plan ({})", description);
        try {
            if (result.indices.isValid() || requestFilter != null) {
                // We won't run this check with no filter and no valid indices since this may lead to false positive - missing index report
                // when the resolution result is not valid for a different reason.
                if (executionInfo.clusterInfo.isEmpty() == false) {
                    EsqlCCSUtils.updateExecutionInfoWithClustersWithNoMatchingIndices(executionInfo, result.indices, requestFilter != null);
                }
            }
            LogicalPlan plan = analyzedPlan(parsed, result, executionInfo);
            LOGGER.debug("Analyzed plan ({}):\n{}", description, plan);
            // the analysis succeeded from the first attempt, irrespective if it had a filter or not, just continue with the planning
            listener.onResponse(plan);
        } catch (VerificationException ve) {
            LOGGER.debug("Analyzing the plan ({}) failed with {}", description, ve.getDetailedMessage());
            if (requestFilter == null) {
                // if the initial request didn't have a filter, then just pass the exception back to the user
                listener.onFailure(ve);
            } else {
                // retrying and make the index resolution work without any index filtering.
                preAnalyzeMainIndices(preAnalysis, executionInfo, result, null, listener.delegateFailure((l, r) -> {
                    LOGGER.debug("Analyzing the plan (second attempt, without filter)");
                    try {
                        // the order here is tricky - if the cluster has been filtered and later became unavailable,
                        // do we want to declare it successful or skipped? For now, unavailability takes precedence.
                        EsqlCCSUtils.updateExecutionInfoWithClustersWithNoMatchingIndices(executionInfo, r.indices, false);
                        LogicalPlan plan = analyzedPlan(parsed, r, executionInfo);
                        LOGGER.debug("Analyzed plan (second attempt without filter):\n{}", plan);
                        l.onResponse(plan);
                    } catch (Exception e) {
                        l.onFailure(e);
                    }
                }));
            }
        } catch (Exception e) {
            listener.onFailure(e);
        }
    }

    private PhysicalPlan logicalPlanToPhysicalPlan(LogicalPlan optimizedPlan, EsqlQueryRequest request) {
        PhysicalPlan physicalPlan = optimizedPhysicalPlan(optimizedPlan);
        physicalPlan = physicalPlan.transformUp(FragmentExec.class, f -> {
            QueryBuilder filter = request.filter();
            if (filter != null) {
                var fragmentFilter = f.esFilter();
                // TODO: have an ESFilter and push down to EsQueryExec / EsSource
                // This is an ugly hack to push the filter parameter to Lucene
                // TODO: filter integration testing
                filter = fragmentFilter != null ? boolQuery().filter(fragmentFilter).must(filter) : filter;
                LOGGER.debug("Fold filter {} to EsQueryExec", filter);
                f = f.withFilter(filter);
            }
            return f;
        });
        return EstimatesRowSize.estimateRowSize(0, physicalPlan);
    }

    private LogicalPlan analyzedPlan(LogicalPlan parsed, PreAnalysisResult r, EsqlExecutionInfo executionInfo) throws Exception {
        handleFieldCapsFailures(configuration.allowPartialResults(), executionInfo, r.indices.failures());
        Analyzer analyzer = new Analyzer(
            new AnalyzerContext(configuration, functionRegistry, r.indices, r.lookupIndices, r.enrichResolution, r.inferenceResolution),
            verifier
        );
        LogicalPlan plan = analyzer.analyze(parsed);
        plan.setAnalyzed();
        return plan;
    }

    public LogicalPlan optimizedPlan(LogicalPlan logicalPlan) {
        if (logicalPlan.preOptimized() == false) {
            throw new IllegalStateException("Expected pre-optimized plan");
        }
        var plan = logicalPlanOptimizer.optimize(logicalPlan);
        LOGGER.debug("Optimized logicalPlan plan:\n{}", plan);
        return plan;
    }

    public void preOptimizedPlan(LogicalPlan logicalPlan, ActionListener<LogicalPlan> listener) {
        logicalPlanPreOptimizer.preOptimize(logicalPlan, listener);
    }

    public PhysicalPlan physicalPlan(LogicalPlan optimizedPlan) {
        if (optimizedPlan.optimized() == false) {
            throw new IllegalStateException("Expected optimized plan");
        }
        optimizedLogicalPlanString = optimizedPlan.toString();
        var plan = mapper.map(optimizedPlan);
        LOGGER.debug("Physical plan:\n{}", plan);
        return plan;
    }

    public PhysicalPlan optimizedPhysicalPlan(LogicalPlan optimizedPlan) {
        var plan = physicalPlanOptimizer.optimize(physicalPlan(optimizedPlan));
        LOGGER.debug("Optimized physical plan:\n{}", plan);
        return plan;
    }

    public record PreAnalysisResult(
        Set<String> fieldNames,
        Set<String> wildcardJoinIndices,
        IndexResolution indices,
        Map<String, IndexResolution> lookupIndices,
        EnrichResolution enrichResolution,
        InferenceResolution inferenceResolution
    ) {

        public PreAnalysisResult(Set<String> fieldNames, Set<String> wildcardJoinIndices) {
            this(fieldNames, wildcardJoinIndices, null, new HashMap<>(), null, InferenceResolution.EMPTY);
        }

        PreAnalysisResult withIndices(IndexResolution indices) {
            return new PreAnalysisResult(fieldNames, wildcardJoinIndices, indices, lookupIndices, enrichResolution, inferenceResolution);
        }

        PreAnalysisResult addLookupIndexResolution(String index, IndexResolution indexResolution) {
            lookupIndices.put(index, indexResolution);
            return this;
        }

        PreAnalysisResult withEnrichResolution(EnrichResolution enrichResolution) {
            return new PreAnalysisResult(fieldNames, wildcardJoinIndices, indices, lookupIndices, enrichResolution, inferenceResolution);
        }

        PreAnalysisResult withInferenceResolution(InferenceResolution inferenceResolution) {
            return new PreAnalysisResult(fieldNames, wildcardJoinIndices, indices, lookupIndices, enrichResolution, inferenceResolution);
        }
    }
}<|MERGE_RESOLUTION|>--- conflicted
+++ resolved
@@ -670,16 +670,11 @@
                         default -> requestFilter;
                     },
                     preAnalysis.indexMode() == IndexMode.TIME_SERIES,
-<<<<<<< HEAD
                     preAnalysis.supportsAggregateMetricDouble(),
                     preAnalysis.supportsDenseVector(),
-                    listener.delegateFailure((l, indexResolution) -> {
-                        l.onResponse(result.withIndexResolution(indexResolution));
-=======
                     listener.delegateFailureAndWrap((l, indexResolution) -> {
                         EsqlCCSUtils.updateExecutionInfoWithUnavailableClusters(executionInfo, indexResolution.failures());
                         l.onResponse(result.withIndices(indexResolution));
->>>>>>> e529fa7e
                     })
                 );
             }

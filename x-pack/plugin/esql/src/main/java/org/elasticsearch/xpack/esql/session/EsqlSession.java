/*
 * Copyright Elasticsearch B.V. and/or licensed to Elasticsearch B.V. under one
 * or more contributor license agreements. Licensed under the Elastic License
 * 2.0; you may not use this file except in compliance with the Elastic License
 * 2.0.
 */

package org.elasticsearch.xpack.esql.session;

import org.elasticsearch.action.ActionListener;
import org.elasticsearch.action.OriginalIndices;
import org.elasticsearch.action.support.IndicesOptions;
import org.elasticsearch.action.support.SubscribableListener;
import org.elasticsearch.common.Strings;
import org.elasticsearch.common.collect.Iterators;
import org.elasticsearch.common.regex.Regex;
import org.elasticsearch.compute.data.Block;
import org.elasticsearch.compute.data.Page;
import org.elasticsearch.compute.operator.DriverCompletionInfo;
import org.elasticsearch.core.Releasables;
import org.elasticsearch.index.IndexMode;
import org.elasticsearch.index.mapper.IndexModeFieldMapper;
import org.elasticsearch.index.query.BoolQueryBuilder;
import org.elasticsearch.index.query.QueryBuilder;
import org.elasticsearch.index.query.TermQueryBuilder;
import org.elasticsearch.indices.IndicesExpressionGrouper;
import org.elasticsearch.logging.LogManager;
import org.elasticsearch.logging.Logger;
import org.elasticsearch.xpack.esql.VerificationException;
import org.elasticsearch.xpack.esql.action.EsqlExecutionInfo;
import org.elasticsearch.xpack.esql.action.EsqlQueryRequest;
import org.elasticsearch.xpack.esql.analysis.Analyzer;
import org.elasticsearch.xpack.esql.analysis.AnalyzerContext;
import org.elasticsearch.xpack.esql.analysis.EnrichResolution;
import org.elasticsearch.xpack.esql.analysis.PreAnalyzer;
import org.elasticsearch.xpack.esql.analysis.Verifier;
import org.elasticsearch.xpack.esql.core.expression.Alias;
import org.elasticsearch.xpack.esql.core.expression.Attribute;
import org.elasticsearch.xpack.esql.core.expression.AttributeSet;
import org.elasticsearch.xpack.esql.core.expression.EmptyAttribute;
import org.elasticsearch.xpack.esql.core.expression.Expressions;
import org.elasticsearch.xpack.esql.core.expression.FoldContext;
import org.elasticsearch.xpack.esql.core.expression.MetadataAttribute;
import org.elasticsearch.xpack.esql.core.expression.UnresolvedAttribute;
import org.elasticsearch.xpack.esql.core.expression.UnresolvedStar;
import org.elasticsearch.xpack.esql.core.util.Holder;
import org.elasticsearch.xpack.esql.enrich.EnrichPolicyResolver;
import org.elasticsearch.xpack.esql.enrich.ResolvedEnrichPolicy;
import org.elasticsearch.xpack.esql.expression.UnresolvedNamePattern;
import org.elasticsearch.xpack.esql.expression.function.EsqlFunctionRegistry;
import org.elasticsearch.xpack.esql.index.EsIndex;
import org.elasticsearch.xpack.esql.index.IndexResolution;
import org.elasticsearch.xpack.esql.index.MappingException;
import org.elasticsearch.xpack.esql.inference.InferenceResolution;
import org.elasticsearch.xpack.esql.inference.InferenceRunner;
import org.elasticsearch.xpack.esql.optimizer.LogicalPlanOptimizer;
import org.elasticsearch.xpack.esql.optimizer.PhysicalOptimizerContext;
import org.elasticsearch.xpack.esql.optimizer.PhysicalPlanOptimizer;
import org.elasticsearch.xpack.esql.parser.EsqlParser;
import org.elasticsearch.xpack.esql.parser.QueryParams;
import org.elasticsearch.xpack.esql.plan.IndexPattern;
import org.elasticsearch.xpack.esql.plan.logical.Aggregate;
import org.elasticsearch.xpack.esql.plan.logical.Drop;
import org.elasticsearch.xpack.esql.plan.logical.Enrich;
import org.elasticsearch.xpack.esql.plan.logical.Eval;
import org.elasticsearch.xpack.esql.plan.logical.Filter;
import org.elasticsearch.xpack.esql.plan.logical.Fork;
import org.elasticsearch.xpack.esql.plan.logical.InlineStats;
import org.elasticsearch.xpack.esql.plan.logical.Insist;
import org.elasticsearch.xpack.esql.plan.logical.Keep;
import org.elasticsearch.xpack.esql.plan.logical.Limit;
import org.elasticsearch.xpack.esql.plan.logical.LogicalPlan;
import org.elasticsearch.xpack.esql.plan.logical.MvExpand;
import org.elasticsearch.xpack.esql.plan.logical.OrderBy;
import org.elasticsearch.xpack.esql.plan.logical.Project;
import org.elasticsearch.xpack.esql.plan.logical.RegexExtract;
import org.elasticsearch.xpack.esql.plan.logical.Rename;
import org.elasticsearch.xpack.esql.plan.logical.TopN;
import org.elasticsearch.xpack.esql.plan.logical.UnresolvedRelation;
import org.elasticsearch.xpack.esql.plan.logical.inference.Completion;
import org.elasticsearch.xpack.esql.plan.logical.inference.InferencePlan;
import org.elasticsearch.xpack.esql.plan.logical.join.InlineJoin;
import org.elasticsearch.xpack.esql.plan.logical.join.JoinTypes;
import org.elasticsearch.xpack.esql.plan.logical.join.LookupJoin;
import org.elasticsearch.xpack.esql.plan.logical.local.LocalRelation;
import org.elasticsearch.xpack.esql.plan.logical.local.LocalSupplier;
import org.elasticsearch.xpack.esql.plan.physical.EstimatesRowSize;
import org.elasticsearch.xpack.esql.plan.physical.FragmentExec;
import org.elasticsearch.xpack.esql.plan.physical.PhysicalPlan;
import org.elasticsearch.xpack.esql.planner.mapper.Mapper;
import org.elasticsearch.xpack.esql.planner.premapper.PreMapper;
import org.elasticsearch.xpack.esql.plugin.TransportActionServices;
import org.elasticsearch.xpack.esql.telemetry.PlanTelemetry;

import java.util.ArrayList;
import java.util.HashMap;
import java.util.Iterator;
import java.util.List;
import java.util.Map;
import java.util.Set;
import java.util.function.Function;
import java.util.stream.Collectors;

import static org.elasticsearch.index.query.QueryBuilders.boolQuery;
import static org.elasticsearch.xpack.esql.core.util.StringUtils.WILDCARD;

public class EsqlSession {

    private static final Logger LOGGER = LogManager.getLogger(EsqlSession.class);

    /**
     * Interface for running the underlying plan.
     * Abstracts away the underlying execution engine.
     */
    public interface PlanRunner {
        void run(PhysicalPlan plan, ActionListener<Result> listener);
    }

    private final String sessionId;
    private final Configuration configuration;
    private final IndexResolver indexResolver;
    private final EnrichPolicyResolver enrichPolicyResolver;

    private final PreAnalyzer preAnalyzer;
    private final Verifier verifier;
    private final EsqlFunctionRegistry functionRegistry;
    private final LogicalPlanOptimizer logicalPlanOptimizer;
    private final PreMapper preMapper;

    private final Mapper mapper;
    private final PhysicalPlanOptimizer physicalPlanOptimizer;
    private final PlanTelemetry planTelemetry;
    private final IndicesExpressionGrouper indicesExpressionGrouper;
    private Set<String> configuredClusters;
    private final InferenceRunner inferenceRunner;

    public EsqlSession(
        String sessionId,
        Configuration configuration,
        IndexResolver indexResolver,
        EnrichPolicyResolver enrichPolicyResolver,
        PreAnalyzer preAnalyzer,
        EsqlFunctionRegistry functionRegistry,
        LogicalPlanOptimizer logicalPlanOptimizer,
        Mapper mapper,
        Verifier verifier,
        PlanTelemetry planTelemetry,
        IndicesExpressionGrouper indicesExpressionGrouper,
        TransportActionServices services
    ) {
        this.sessionId = sessionId;
        this.configuration = configuration;
        this.indexResolver = indexResolver;
        this.enrichPolicyResolver = enrichPolicyResolver;
        this.preAnalyzer = preAnalyzer;
        this.verifier = verifier;
        this.functionRegistry = functionRegistry;
        this.mapper = mapper;
        this.logicalPlanOptimizer = logicalPlanOptimizer;
        this.physicalPlanOptimizer = new PhysicalPlanOptimizer(new PhysicalOptimizerContext(configuration));
        this.planTelemetry = planTelemetry;
        this.indicesExpressionGrouper = indicesExpressionGrouper;
        this.inferenceRunner = services.inferenceRunner();
        this.preMapper = new PreMapper(services);
    }

    public String sessionId() {
        return sessionId;
    }

    /**
     * Execute an ESQL request.
     */
    public void execute(EsqlQueryRequest request, EsqlExecutionInfo executionInfo, PlanRunner planRunner, ActionListener<Result> listener) {
        assert executionInfo != null : "Null EsqlExecutionInfo";
        LOGGER.debug("ESQL query:\n{}", request.query());
        analyzedPlan(
            parse(request.query(), request.params()),
            executionInfo,
            request.filter(),
            new EsqlCCSUtils.CssPartialErrorsActionListener(executionInfo, listener) {
                @Override
                public void onResponse(LogicalPlan analyzedPlan) {
                    preMapper.preMapper(
                        analyzedPlan,
                        listener.delegateFailureAndWrap(
                            (l, p) -> executeOptimizedPlan(request, executionInfo, planRunner, optimizedPlan(p), l)
                        )
                    );
                }
            }
        );
    }

    /**
     * Execute an analyzed plan. Most code should prefer calling {@link #execute} but
     * this is public for testing.
     */
    public void executeOptimizedPlan(
        EsqlQueryRequest request,
        EsqlExecutionInfo executionInfo,
        PlanRunner planRunner,
        LogicalPlan optimizedPlan,
        ActionListener<Result> listener
    ) {
        PhysicalPlan physicalPlan = logicalPlanToPhysicalPlan(optimizedPlan, request);
        // TODO: this could be snuck into the underlying listener
        EsqlCCSUtils.updateExecutionInfoAtEndOfPlanning(executionInfo);
        // execute any potential subplans
        executeSubPlans(physicalPlan, planRunner, executionInfo, request, listener);
    }

    private record PlanTuple(PhysicalPlan physical, LogicalPlan logical) {}

    private void executeSubPlans(
        PhysicalPlan physicalPlan,
        PlanRunner runner,
        EsqlExecutionInfo executionInfo,
        EsqlQueryRequest request,
        ActionListener<Result> listener
    ) {
        List<PlanTuple> subplans = new ArrayList<>();

        // Currently the inlinestats are limited and supported as streaming operators, thus present inside the fragment as logical plans
        // Below they get collected, translated into a separate, coordinator based plan and the results 'broadcasted' as a local relation
        physicalPlan.forEachUp(FragmentExec.class, f -> {
            f.fragment().forEachUp(InlineJoin.class, ij -> {
                // extract the right side of the plan and replace its source
                LogicalPlan subplan = InlineJoin.replaceStub(ij.left(), ij.right());
                // mark the new root node as optimized
                subplan.setOptimized();
                PhysicalPlan subqueryPlan = logicalPlanToPhysicalPlan(subplan, request);
                subplans.add(new PlanTuple(subqueryPlan, ij.right()));
            });
        });

        Iterator<PlanTuple> iterator = subplans.iterator();

        // TODO: merge into one method
        if (subplans.size() > 0) {
            // code-path to execute subplans
            executeSubPlan(new DriverCompletionInfo.Accumulator(), physicalPlan, iterator, executionInfo, runner, listener);
        } else {
            // execute main plan
            runner.run(physicalPlan, listener);
        }
    }

    private void executeSubPlan(
        DriverCompletionInfo.Accumulator completionInfoAccumulator,
        PhysicalPlan plan,
        Iterator<PlanTuple> subPlanIterator,
        EsqlExecutionInfo executionInfo,
        PlanRunner runner,
        ActionListener<Result> listener
    ) {
        PlanTuple tuple = subPlanIterator.next();

        runner.run(tuple.physical, listener.delegateFailureAndWrap((next, result) -> {
            try {
                completionInfoAccumulator.accumulate(result.completionInfo());
                LocalRelation resultWrapper = resultToPlan(tuple.logical, result);

                // replace the original logical plan with the backing result
                PhysicalPlan newPlan = plan.transformUp(FragmentExec.class, f -> {
                    LogicalPlan frag = f.fragment();
                    return f.withFragment(
                        frag.transformUp(
                            InlineJoin.class,
                            ij -> ij.right() == tuple.logical ? InlineJoin.inlineData(ij, resultWrapper) : ij
                        )
                    );
                });

                if (subPlanIterator.hasNext() == false) {
                    runner.run(newPlan, next.delegateFailureAndWrap((finalListener, finalResult) -> {
                        completionInfoAccumulator.accumulate(finalResult.completionInfo());
                        finalListener.onResponse(
                            new Result(finalResult.schema(), finalResult.pages(), completionInfoAccumulator.finish(), executionInfo)
                        );
                    }));
                } else {
                    // continue executing the subplans
                    executeSubPlan(completionInfoAccumulator, newPlan, subPlanIterator, executionInfo, runner, next);
                }
            } finally {
                Releasables.closeExpectNoException(Releasables.wrap(Iterators.map(result.pages().iterator(), p -> p::releaseBlocks)));
            }
        }));
    }

    private LocalRelation resultToPlan(LogicalPlan plan, Result result) {
        List<Page> pages = result.pages();
        List<Attribute> schema = result.schema();
        // if (pages.size() > 1) {
        Block[] blocks = SessionUtils.fromPages(schema, pages);
        return new LocalRelation(plan.source(), schema, LocalSupplier.of(blocks));
    }

    private LogicalPlan parse(String query, QueryParams params) {
        var parsed = new EsqlParser().createStatement(query, params, planTelemetry);
        LOGGER.debug("Parsed logical plan:\n{}", parsed);
        return parsed;
    }

    public void analyzedPlan(
        LogicalPlan parsed,
        EsqlExecutionInfo executionInfo,
        QueryBuilder requestFilter,
        ActionListener<LogicalPlan> logicalPlanListener
    ) {
        if (parsed.analyzed()) {
            logicalPlanListener.onResponse(parsed);
            return;
        }

        Function<PreAnalysisResult, LogicalPlan> analyzeAction = (l) -> {
            Analyzer analyzer = new Analyzer(
                new AnalyzerContext(configuration, functionRegistry, l.indices, l.lookupIndices, l.enrichResolution, l.inferenceResolution),
                verifier
            );
            LogicalPlan plan = analyzer.analyze(parsed);
            plan.setAnalyzed();
            return plan;
        };
        // Capture configured remotes list to ensure consistency throughout the session
        configuredClusters = Set.copyOf(indicesExpressionGrouper.getConfiguredClusters());

        PreAnalyzer.PreAnalysis preAnalysis = preAnalyzer.preAnalyze(parsed);
        var unresolvedPolicies = preAnalysis.enriches.stream()
            .map(
                e -> new EnrichPolicyResolver.UnresolvedPolicy(
                    (String) e.policyName().fold(FoldContext.small() /* TODO remove me*/),
                    e.mode()
                )
            )
            .collect(Collectors.toSet());
        final List<IndexPattern> indices = preAnalysis.indices;

        EsqlCCSUtils.checkForCcsLicense(executionInfo, indices, indicesExpressionGrouper, configuredClusters, verifier.licenseState());
        initializeClusterData(indices, executionInfo);

        var listener = SubscribableListener.<EnrichResolution>newForked(
            l -> enrichPolicyResolver.resolvePolicies(unresolvedPolicies, executionInfo, l)
        )
            .<PreAnalysisResult>andThen((l, enrichResolution) -> resolveFieldNames(parsed, enrichResolution, l))
            .<PreAnalysisResult>andThen((l, preAnalysisResult) -> resolveInferences(preAnalysis.inferencePlans, preAnalysisResult, l));
        // first resolve the lookup indices, then the main indices
        for (var index : preAnalysis.lookupIndices) {
            listener = listener.andThen((l, preAnalysisResult) -> { preAnalyzeLookupIndex(index, preAnalysisResult, l); });
        }
        listener.<PreAnalysisResult>andThen((l, result) -> {
            // resolve the main indices
            preAnalyzeMainIndices(preAnalysis, executionInfo, result, requestFilter, l);
        }).<PreAnalysisResult>andThen((l, result) -> {
            // TODO in follow-PR (for skip_unavailable handling of missing concrete indexes) add some tests for
            // invalid index resolution to updateExecutionInfo
            // If we run out of clusters to search due to unavailability we can stop the analysis right here
            if (result.indices.isValid() && allCCSClustersSkipped(executionInfo, result, logicalPlanListener)) return;
            // whatever tuple we have here (from CCS-special handling or from the original pre-analysis), pass it on to the next step
            l.onResponse(result);
        }).<PreAnalysisResult>andThen((l, result) -> {
            // first attempt (maybe the only one) at analyzing the plan
            analyzeAndMaybeRetry(analyzeAction, requestFilter, result, executionInfo, logicalPlanListener, l);
        }).<PreAnalysisResult>andThen((l, result) -> {
            assert requestFilter != null : "The second pre-analysis shouldn't take place when there is no index filter in the request";

            // here the requestFilter is set to null, performing the pre-analysis after the first step failed
            preAnalyzeMainIndices(preAnalysis, executionInfo, result, null, l);
        }).<LogicalPlan>andThen((l, result) -> {
            assert requestFilter != null : "The second analysis shouldn't take place when there is no index filter in the request";
            LOGGER.debug("Analyzing the plan (second attempt, without filter)");
            LogicalPlan plan;
            try {
                // the order here is tricky - if the cluster has been filtered and later became unavailable,
                // do we want to declare it successful or skipped? For now, unavailability takes precedence.
                EsqlCCSUtils.updateExecutionInfoWithUnavailableClusters(executionInfo, result.indices.unavailableClusters());
                EsqlCCSUtils.updateExecutionInfoWithClustersWithNoMatchingIndices(executionInfo, result.indices, null);
                plan = analyzeAction.apply(result);
            } catch (Exception e) {
                l.onFailure(e);
                return;
            }
            LOGGER.debug("Analyzed plan (second attempt, without filter):\n{}", plan);
            l.onResponse(plan);
        }).addListener(logicalPlanListener);
    }

    private void preAnalyzeLookupIndex(IndexPattern table, PreAnalysisResult result, ActionListener<PreAnalysisResult> listener) {
        Set<String> fieldNames = result.wildcardJoinIndices().contains(table.indexPattern()) ? IndexResolver.ALL_FIELDS : result.fieldNames;
        // call the EsqlResolveFieldsAction (field-caps) to resolve indices and get field types
        indexResolver.resolveAsMergedMapping(
            table.indexPattern(),
            fieldNames,
            null,
            listener.map(indexResolution -> result.addLookupIndexResolution(table.indexPattern(), indexResolution))
        );
        // TODO: Verify that the resolved index actually has indexMode: "lookup"
    }

    private void initializeClusterData(List<IndexPattern> indices, EsqlExecutionInfo executionInfo) {
        if (indices.isEmpty()) {
            return;
        }
        assert indices.size() == 1 : "Only single index pattern is supported";
        Map<String, OriginalIndices> clusterIndices = indicesExpressionGrouper.groupIndices(
            configuredClusters,
            IndicesOptions.DEFAULT,
            indices.getFirst().indexPattern()
        );
        for (Map.Entry<String, OriginalIndices> entry : clusterIndices.entrySet()) {
            final String clusterAlias = entry.getKey();
            String indexExpr = Strings.arrayToCommaDelimitedString(entry.getValue().indices());
            executionInfo.swapCluster(clusterAlias, (k, v) -> {
                assert v == null : "No cluster for " + clusterAlias + " should have been added to ExecutionInfo yet";
                return new EsqlExecutionInfo.Cluster(clusterAlias, indexExpr, executionInfo.isSkipUnavailable(clusterAlias));
            });
        }
    }

    private void preAnalyzeMainIndices(
        PreAnalyzer.PreAnalysis preAnalysis,
        EsqlExecutionInfo executionInfo,
        PreAnalysisResult result,
        QueryBuilder requestFilter,
        ActionListener<PreAnalysisResult> listener
    ) {
        // TODO we plan to support joins in the future when possible, but for now we'll just fail early if we see one
        List<IndexPattern> indices = preAnalysis.indices;
        if (indices.size() > 1) {
            // Note: JOINs are not supported but we detect them when
            listener.onFailure(new MappingException("Queries with multiple indices are not supported"));
        } else if (indices.size() == 1) {
            IndexPattern table = indices.getFirst();

            // if the preceding call to the enrich policy API found unavailable clusters, recreate the index expression to search
            // based only on available clusters (which could now be an empty list)
            String indexExpressionToResolve = EsqlCCSUtils.createIndexExpressionFromAvailableClusters(executionInfo);
            if (indexExpressionToResolve.isEmpty()) {
                // if this was a pure remote CCS request (no local indices) and all remotes are offline, return an empty IndexResolution
                listener.onResponse(
                    result.withIndexResolution(IndexResolution.valid(new EsIndex(table.indexPattern(), Map.of(), Map.of())))
                );
            } else {
                // call the EsqlResolveFieldsAction (field-caps) to resolve indices and get field types
                if (preAnalysis.indexMode == IndexMode.TIME_SERIES) {
                    // TODO: Maybe if no indices are returned, retry without index mode and provide a clearer error message.
                    var indexModeFilter = new TermQueryBuilder(IndexModeFieldMapper.NAME, IndexMode.TIME_SERIES.getName());
                    if (requestFilter != null) {
                        requestFilter = new BoolQueryBuilder().filter(requestFilter).filter(indexModeFilter);
                    } else {
                        requestFilter = indexModeFilter;
                    }
                }
                indexResolver.resolveAsMergedMapping(
                    indexExpressionToResolve,
                    result.fieldNames,
                    requestFilter,
                    listener.delegateFailure((l, indexResolution) -> {
                        if (configuration.allowPartialResults() == false && indexResolution.getUnavailableShards().isEmpty() == false) {
                            l.onFailure(indexResolution.getUnavailableShards().iterator().next());
                        } else {
                            l.onResponse(result.withIndexResolution(indexResolution));
                        }
                    })
                );
            }
        } else {
            try {
                // occurs when dealing with local relations (row a = 1)
                listener.onResponse(result.withIndexResolution(IndexResolution.invalid("[none specified]")));
            } catch (Exception ex) {
                listener.onFailure(ex);
            }
        }
    }

    /**
     * Check if there are any clusters to search.
     *
     * @return true if there are no clusters to search, false otherwise
     */
    private boolean allCCSClustersSkipped(
        EsqlExecutionInfo executionInfo,
        PreAnalysisResult result,
        ActionListener<LogicalPlan> logicalPlanListener
    ) {
        IndexResolution indexResolution = result.indices;
        EsqlCCSUtils.updateExecutionInfoWithUnavailableClusters(executionInfo, indexResolution.unavailableClusters());
        if (executionInfo.isCrossClusterSearch()
            && executionInfo.getClusterStates(EsqlExecutionInfo.Cluster.Status.RUNNING).findAny().isEmpty()) {
            // for a CCS, if all clusters have been marked as SKIPPED, nothing to search so send a sentinel Exception
            // to let the LogicalPlanActionListener decide how to proceed
            LOGGER.debug("No more clusters to search, ending analysis stage");
            logicalPlanListener.onFailure(new NoClustersToSearchException());
            return true;
        }

        return false;
    }

    private static void analyzeAndMaybeRetry(
        Function<PreAnalysisResult, LogicalPlan> analyzeAction,
        QueryBuilder requestFilter,
        PreAnalysisResult result,
        EsqlExecutionInfo executionInfo,
        ActionListener<LogicalPlan> logicalPlanListener,
        ActionListener<PreAnalysisResult> l
    ) {
        LogicalPlan plan = null;
        var filterPresentMessage = requestFilter == null ? "without" : "with";
        var attemptMessage = requestFilter == null ? "the only" : "first";
        LOGGER.debug("Analyzing the plan ({} attempt, {} filter)", attemptMessage, filterPresentMessage);

        try {
            if (result.indices.isValid() || requestFilter != null) {
                // We won't run this check with no filter and no valid indices since this may lead to false positive - missing index report
                // when the resolution result is not valid for a different reason.
                EsqlCCSUtils.updateExecutionInfoWithClustersWithNoMatchingIndices(executionInfo, result.indices, requestFilter);
            }
            plan = analyzeAction.apply(result);
        } catch (Exception e) {
            if (e instanceof VerificationException ve) {
                LOGGER.debug(
                    "Analyzing the plan ({} attempt, {} filter) failed with {}",
                    attemptMessage,
                    filterPresentMessage,
                    ve.getDetailedMessage()
                );
                if (requestFilter == null) {
                    // if the initial request didn't have a filter, then just pass the exception back to the user
                    logicalPlanListener.onFailure(ve);
                } else {
                    // interested only in a VerificationException, but this time we are taking out the index filter
                    // to try and make the index resolution work without any index filtering. In the next step... to be continued
                    l.onResponse(result);
                }
            } else {
                // if the query failed with any other type of exception, then just pass the exception back to the user
                logicalPlanListener.onFailure(e);
            }
            return;
        }
        LOGGER.debug("Analyzed plan ({} attempt, {} filter):\n{}", attemptMessage, filterPresentMessage, plan);
        // the analysis succeeded from the first attempt, irrespective if it had a filter or not, just continue with the planning
        logicalPlanListener.onResponse(plan);
    }

    private static void resolveFieldNames(LogicalPlan parsed, EnrichResolution enrichResolution, ActionListener<PreAnalysisResult> l) {
        try {
            // we need the match_fields names from enrich policies and THEN, with an updated list of fields, we call field_caps API
            var enrichMatchFields = enrichResolution.resolvedEnrichPolicies()
                .stream()
                .map(ResolvedEnrichPolicy::matchField)
                .collect(Collectors.toSet());
            // get the field names from the parsed plan combined with the ENRICH match fields from the ENRICH policy
            l.onResponse(fieldNames(parsed, enrichMatchFields, new PreAnalysisResult(enrichResolution)));
        } catch (Exception ex) {
            l.onFailure(ex);
        }
    }

    private void resolveInferences(
        List<InferencePlan<?>> inferencePlans,
        PreAnalysisResult preAnalysisResult,
        ActionListener<PreAnalysisResult> l
    ) {
        inferenceRunner.resolveInferenceIds(inferencePlans, l.map(preAnalysisResult::withInferenceResolution));
    }

    static PreAnalysisResult fieldNames(LogicalPlan parsed, Set<String> enrichPolicyMatchFields, PreAnalysisResult result) {
        if (false == parsed.anyMatch(plan -> plan instanceof Aggregate || plan instanceof Project)) {
            // no explicit columns selection, for example "from employees"
            return result.withFieldNames(IndexResolver.ALL_FIELDS);
        }

        if (parsed.anyMatch(plan -> plan instanceof Fork)) {
            return result.withFieldNames(IndexResolver.ALL_FIELDS);
        }

        Holder<Boolean> projectAll = new Holder<>(false);
        parsed.forEachExpressionDown(UnresolvedStar.class, us -> {// explicit "*" fields selection
            if (projectAll.get()) {
                return;
            }
            projectAll.set(true);
        });
        if (projectAll.get()) {
            return result.withFieldNames(IndexResolver.ALL_FIELDS);
        }

        var referencesBuilder = AttributeSet.builder();
        // "keep" and "drop" attributes are special whenever a wildcard is used in their name, as the wildcard can shadow some
        // attributes ("lookup join" generated columns among others) and steps like removal of Aliases should ignore the fields
        // to remove if their name matches one of these wildcards.
        //
        // ie "from test | eval lang = languages + 1 | keep *l" should consider both "languages" and "*l" as valid fields to ask for
        // "from test | eval first_name = 1 | drop first_name | drop *name should also consider "*name" as valid field to ask for
        //
        // NOTE: the grammar allows wildcards to be used in other commands as well, but these are forbidden in the LogicalPlanBuilder
        var shadowingRefsBuilder = AttributeSet.builder();
        var keepJoinRefsBuilder = AttributeSet.builder();
        Set<String> wildcardJoinIndices = new java.util.HashSet<>();

        boolean[] canRemoveAliases = new boolean[] { true, true };

        parsed.forEachDown(p -> {// go over each plan top-down
            if (p instanceof RegexExtract re) { // for Grok and Dissect
                // remove other down-the-tree references to the extracted fields
                for (Attribute extracted : re.extractedFields()) {
                    referencesBuilder.removeIf(attr -> matchByName(attr, extracted.name(), false));
                }
                // but keep the inputs needed by Grok/Dissect
                referencesBuilder.addAll(re.input().references());
            } else if (p instanceof Enrich enrich) {
                AttributeSet enrichFieldRefs = Expressions.references(enrich.enrichFields());
                AttributeSet.Builder enrichRefs = enrichFieldRefs.combine(enrich.matchField().references()).asBuilder();
                // Enrich adds an EmptyAttribute if no match field is specified
                // The exact name of the field will be added later as part of enrichPolicyMatchFields Set
                enrichRefs.removeIf(attr -> attr instanceof EmptyAttribute);
                referencesBuilder.addAll(enrichRefs);
            } else if (p instanceof LookupJoin join) {
                if (join.config().type() instanceof JoinTypes.UsingJoinType usingJoinType) {
                    keepJoinRefsBuilder.addAll(usingJoinType.columns());
                }
                if (shadowingRefsBuilder.isEmpty()) {
                    // No KEEP commands after the JOIN, so we need to mark this index for "*" field resolution
                    wildcardJoinIndices.add(((UnresolvedRelation) join.right()).indexPattern().indexPattern());
                } else {
                    // Keep commands can reference the join columns with names that shadow aliases, so we block their removal
                    keepJoinRefsBuilder.addAll(shadowingRefsBuilder);
                }
            } else {
                referencesBuilder.addAll(p.references());
                if (p instanceof UnresolvedRelation ur && ur.indexMode() == IndexMode.TIME_SERIES) {
                    // METRICS aggs generally rely on @timestamp without the user having to mention it.
                    referencesBuilder.add(new UnresolvedAttribute(ur.source(), MetadataAttribute.TIMESTAMP_FIELD));
                }
                // special handling for UnresolvedPattern (which is not an UnresolvedAttribute)
                p.forEachExpression(UnresolvedNamePattern.class, up -> {
                    var ua = new UnresolvedAttribute(up.source(), up.name());
                    referencesBuilder.add(ua);
                    shadowingRefsBuilder.add(ua);
                });
                if (p instanceof Keep) {
                    shadowingRefsBuilder.addAll(p.references());
                }
            }

            // If the current node in the tree is of type JOIN (lookup join, inlinestats) or ENRICH or other type of
            // command that we may add in the future which can override already defined Aliases with EVAL
            // (for example
            //
            // from test
            // | eval ip = 123
            // | enrich ips_policy ON hostname
            // | rename ip AS my_ip
            //
            // and ips_policy enriches the results with the same name ip field),
            // these aliases should be kept in the list of fields.
            if (canRemoveAliases[0] && couldOverrideAliases(p)) {
                canRemoveAliases[0] = false;
            }
            if (canRemoveAliases[0]) {
                // remove any already discovered UnresolvedAttributes that are in fact aliases defined later down in the tree
                // for example "from test | eval x = salary | stats max = max(x) by gender"
                // remove the UnresolvedAttribute "x", since that is an Alias defined in "eval"
                AttributeSet planRefs = p.references();
                Set<String> fieldNames = planRefs.names();
                canRemoveAliases[1] = true;
                // go down each plan and remove aliases until we meet a plan that can override aliases
                p.forEachDown(c -> {
                    if (canRemoveAliases[1] && couldOverrideAliases(c)) {
                        canRemoveAliases[1] = false;
                    }
                    if (canRemoveAliases[1]) {
                        c.forEachExpression(Alias.class, alias -> {
                            // do not remove the UnresolvedAttribute that has the same name as its alias, ie "rename id AS id"
                            // or the UnresolvedAttributes that are used in Functions that have aliases "STATS id = MAX(id)"
                            if (fieldNames.contains(alias.name())) {
                                return;
                            }
                            referencesBuilder.removeIf(attr -> matchByName(attr, alias.name(), keepCommandRefsBuilder.contains(attr)));
                        });
                    }
<<<<<<< HEAD
=======
                    referencesBuilder.removeIf(attr -> matchByName(attr, alias.name(), shadowingRefsBuilder.contains(attr)));
>>>>>>> f4b60861
                });
            }
        });

        // Add JOIN ON column references afterward to avoid Alias removal
        referencesBuilder.addAll(keepJoinRefsBuilder);
        // If any JOIN commands need wildcard field-caps calls, persist the index names
        if (wildcardJoinIndices.isEmpty() == false) {
            result = result.withWildcardJoinIndices(wildcardJoinIndices);
        }

        // remove valid metadata attributes because they will be filtered out by the IndexResolver anyway
        // otherwise, in some edge cases, we will fail to ask for "*" (all fields) instead
        referencesBuilder.removeIf(a -> a instanceof MetadataAttribute || MetadataAttribute.isSupported(a.name()));
        Set<String> fieldNames = referencesBuilder.build().names();

        if (fieldNames.isEmpty() && enrichPolicyMatchFields.isEmpty()) {
            // there cannot be an empty list of fields, we'll ask the simplest and lightest one instead: _index
            return result.withFieldNames(IndexResolver.INDEX_METADATA_FIELD);
        } else {
            fieldNames.addAll(subfields(fieldNames));
            fieldNames.addAll(enrichPolicyMatchFields);
            fieldNames.addAll(subfields(enrichPolicyMatchFields));
            return result.withFieldNames(fieldNames);
        }
    }

    /**
     * Could a plan "accidentally" override aliases?
     * Examples are JOIN and ENRICH, that _could_ produce fields with the same
     * name of an existing alias, based on their index mapping.
     * Here we just have to consider commands where this information is not available before index resolution,
     * eg. EVAL, GROK, DISSECT can override an alias, but we know it in advance, ie. we don't need to resolve indices to know.
     */
    private static boolean couldOverrideAliases(LogicalPlan p) {
        return (p instanceof Aggregate
            || p instanceof Completion
            || p instanceof Drop
            || p instanceof Eval
            || p instanceof Filter
            || p instanceof Fork
            || p instanceof InlineStats
            || p instanceof Insist
            || p instanceof Keep
            || p instanceof Limit
            || p instanceof MvExpand
            || p instanceof OrderBy
            || p instanceof Project
            || p instanceof RegexExtract
            || p instanceof Rename
            || p instanceof TopN) == false;
    }

    private static boolean matchByName(Attribute attr, String other, boolean skipIfPattern) {
        boolean isPattern = Regex.isSimpleMatchPattern(attr.name());
        if (skipIfPattern && isPattern) {
            return false;
        }
        var name = attr.name();
        return isPattern ? Regex.simpleMatch(name, other) : name.equals(other);
    }

    private static Set<String> subfields(Set<String> names) {
        return names.stream().filter(name -> name.endsWith(WILDCARD) == false).map(name -> name + ".*").collect(Collectors.toSet());
    }

    private PhysicalPlan logicalPlanToPhysicalPlan(LogicalPlan optimizedPlan, EsqlQueryRequest request) {
        PhysicalPlan physicalPlan = optimizedPhysicalPlan(optimizedPlan);
        physicalPlan = physicalPlan.transformUp(FragmentExec.class, f -> {
            QueryBuilder filter = request.filter();
            if (filter != null) {
                var fragmentFilter = f.esFilter();
                // TODO: have an ESFilter and push down to EsQueryExec / EsSource
                // This is an ugly hack to push the filter parameter to Lucene
                // TODO: filter integration testing
                filter = fragmentFilter != null ? boolQuery().filter(fragmentFilter).must(filter) : filter;
                LOGGER.debug("Fold filter {} to EsQueryExec", filter);
                f = f.withFilter(filter);
            }
            return f;
        });
        return EstimatesRowSize.estimateRowSize(0, physicalPlan);
    }

    public LogicalPlan optimizedPlan(LogicalPlan logicalPlan) {
        if (logicalPlan.analyzed() == false) {
            throw new IllegalStateException("Expected analyzed plan");
        }
        var plan = logicalPlanOptimizer.optimize(logicalPlan);
        LOGGER.debug("Optimized logicalPlan plan:\n{}", plan);
        return plan;
    }

    public PhysicalPlan physicalPlan(LogicalPlan optimizedPlan) {
        if (optimizedPlan.optimized() == false) {
            throw new IllegalStateException("Expected optimized plan");
        }
        var plan = mapper.map(optimizedPlan);
        LOGGER.debug("Physical plan:\n{}", plan);
        return plan;
    }

    public PhysicalPlan optimizedPhysicalPlan(LogicalPlan optimizedPlan) {
        var plan = physicalPlanOptimizer.optimize(physicalPlan(optimizedPlan));
        LOGGER.debug("Optimized physical plan:\n{}", plan);
        return plan;
    }

    record PreAnalysisResult(
        IndexResolution indices,
        Map<String, IndexResolution> lookupIndices,
        EnrichResolution enrichResolution,
        Set<String> fieldNames,
        Set<String> wildcardJoinIndices,
        InferenceResolution inferenceResolution
    ) {
        PreAnalysisResult(EnrichResolution newEnrichResolution) {
            this(null, new HashMap<>(), newEnrichResolution, Set.of(), Set.of(), InferenceResolution.EMPTY);
        }

        PreAnalysisResult withEnrichResolution(EnrichResolution newEnrichResolution) {
            return new PreAnalysisResult(
                indices(),
                lookupIndices(),
                newEnrichResolution,
                fieldNames(),
                wildcardJoinIndices(),
                inferenceResolution()
            );
        }

        PreAnalysisResult withInferenceResolution(InferenceResolution newInferenceResolution) {
            return new PreAnalysisResult(
                indices(),
                lookupIndices(),
                enrichResolution(),
                fieldNames(),
                wildcardJoinIndices(),
                newInferenceResolution
            );
        }

        PreAnalysisResult withIndexResolution(IndexResolution newIndexResolution) {
            return new PreAnalysisResult(
                newIndexResolution,
                lookupIndices(),
                enrichResolution(),
                fieldNames(),
                wildcardJoinIndices(),
                inferenceResolution()
            );
        }

        PreAnalysisResult addLookupIndexResolution(String index, IndexResolution newIndexResolution) {
            lookupIndices.put(index, newIndexResolution);
            return this;
        }

        PreAnalysisResult withFieldNames(Set<String> newFields) {
            return new PreAnalysisResult(
                indices(),
                lookupIndices(),
                enrichResolution(),
                newFields,
                wildcardJoinIndices(),
                inferenceResolution()
            );
        }

        public PreAnalysisResult withWildcardJoinIndices(Set<String> wildcardJoinIndices) {
            return new PreAnalysisResult(
                indices(),
                lookupIndices(),
                enrichResolution(),
                fieldNames(),
                wildcardJoinIndices,
                inferenceResolution()
            );
        }
    }
}<|MERGE_RESOLUTION|>--- conflicted
+++ resolved
@@ -680,13 +680,9 @@
                             if (fieldNames.contains(alias.name())) {
                                 return;
                             }
-                            referencesBuilder.removeIf(attr -> matchByName(attr, alias.name(), keepCommandRefsBuilder.contains(attr)));
+                            referencesBuilder.removeIf(attr -> matchByName(attr, alias.name(), shadowingRefsBuilder.contains(attr)));
                         });
                     }
-<<<<<<< HEAD
-=======
-                    referencesBuilder.removeIf(attr -> matchByName(attr, alias.name(), shadowingRefsBuilder.contains(attr)));
->>>>>>> f4b60861
                 });
             }
         });

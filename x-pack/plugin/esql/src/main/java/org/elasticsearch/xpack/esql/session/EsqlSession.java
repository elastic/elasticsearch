/*
 * Copyright Elasticsearch B.V. and/or licensed to Elasticsearch B.V. under one
 * or more contributor license agreements. Licensed under the Elastic License
 * 2.0; you may not use this file except in compliance with the Elastic License
 * 2.0.
 */

package org.elasticsearch.xpack.esql.session;

import org.elasticsearch.action.ActionListener;
import org.elasticsearch.action.OriginalIndices;
import org.elasticsearch.action.support.IndicesOptions;
import org.elasticsearch.action.support.SubscribableListener;
import org.elasticsearch.common.Strings;
import org.elasticsearch.common.collect.Iterators;
import org.elasticsearch.common.regex.Regex;
import org.elasticsearch.compute.data.Block;
import org.elasticsearch.compute.data.Page;
import org.elasticsearch.compute.operator.DriverCompletionInfo;
import org.elasticsearch.core.Releasables;
import org.elasticsearch.index.IndexMode;
import org.elasticsearch.index.mapper.IndexModeFieldMapper;
import org.elasticsearch.index.query.BoolQueryBuilder;
import org.elasticsearch.index.query.QueryBuilder;
import org.elasticsearch.index.query.TermQueryBuilder;
import org.elasticsearch.indices.IndicesExpressionGrouper;
import org.elasticsearch.logging.LogManager;
import org.elasticsearch.logging.Logger;
import org.elasticsearch.xpack.esql.VerificationException;
import org.elasticsearch.xpack.esql.action.EsqlExecutionInfo;
import org.elasticsearch.xpack.esql.action.EsqlQueryRequest;
import org.elasticsearch.xpack.esql.analysis.Analyzer;
import org.elasticsearch.xpack.esql.analysis.AnalyzerContext;
import org.elasticsearch.xpack.esql.analysis.EnrichResolution;
import org.elasticsearch.xpack.esql.analysis.PreAnalyzer;
import org.elasticsearch.xpack.esql.analysis.Verifier;
import org.elasticsearch.xpack.esql.core.expression.Alias;
import org.elasticsearch.xpack.esql.core.expression.Attribute;
import org.elasticsearch.xpack.esql.core.expression.AttributeSet;
import org.elasticsearch.xpack.esql.core.expression.EmptyAttribute;
import org.elasticsearch.xpack.esql.core.expression.Expressions;
import org.elasticsearch.xpack.esql.core.expression.FoldContext;
import org.elasticsearch.xpack.esql.core.expression.MetadataAttribute;
import org.elasticsearch.xpack.esql.core.expression.NamedExpression;
import org.elasticsearch.xpack.esql.core.expression.ReferenceAttribute;
import org.elasticsearch.xpack.esql.core.expression.UnresolvedAttribute;
import org.elasticsearch.xpack.esql.core.expression.UnresolvedStar;
import org.elasticsearch.xpack.esql.core.util.Holder;
import org.elasticsearch.xpack.esql.enrich.EnrichPolicyResolver;
import org.elasticsearch.xpack.esql.enrich.ResolvedEnrichPolicy;
import org.elasticsearch.xpack.esql.expression.UnresolvedNamePattern;
import org.elasticsearch.xpack.esql.expression.function.EsqlFunctionRegistry;
import org.elasticsearch.xpack.esql.index.EsIndex;
import org.elasticsearch.xpack.esql.index.IndexResolution;
import org.elasticsearch.xpack.esql.index.MappingException;
import org.elasticsearch.xpack.esql.inference.InferenceResolution;
import org.elasticsearch.xpack.esql.inference.InferenceRunner;
import org.elasticsearch.xpack.esql.optimizer.LogicalPlanOptimizer;
import org.elasticsearch.xpack.esql.optimizer.PhysicalOptimizerContext;
import org.elasticsearch.xpack.esql.optimizer.PhysicalPlanOptimizer;
import org.elasticsearch.xpack.esql.parser.EsqlParser;
import org.elasticsearch.xpack.esql.parser.QueryParams;
import org.elasticsearch.xpack.esql.plan.IndexPattern;
import org.elasticsearch.xpack.esql.plan.logical.Aggregate;
import org.elasticsearch.xpack.esql.plan.logical.Drop;
import org.elasticsearch.xpack.esql.plan.logical.Enrich;
import org.elasticsearch.xpack.esql.plan.logical.Eval;
import org.elasticsearch.xpack.esql.plan.logical.Filter;
import org.elasticsearch.xpack.esql.plan.logical.Fork;
import org.elasticsearch.xpack.esql.plan.logical.InlineStats;
import org.elasticsearch.xpack.esql.plan.logical.Insist;
import org.elasticsearch.xpack.esql.plan.logical.Keep;
import org.elasticsearch.xpack.esql.plan.logical.Limit;
import org.elasticsearch.xpack.esql.plan.logical.LogicalPlan;
import org.elasticsearch.xpack.esql.plan.logical.MvExpand;
import org.elasticsearch.xpack.esql.plan.logical.OrderBy;
import org.elasticsearch.xpack.esql.plan.logical.Project;
import org.elasticsearch.xpack.esql.plan.logical.RegexExtract;
import org.elasticsearch.xpack.esql.plan.logical.Rename;
import org.elasticsearch.xpack.esql.plan.logical.TopN;
import org.elasticsearch.xpack.esql.plan.logical.UnresolvedRelation;
import org.elasticsearch.xpack.esql.plan.logical.inference.Completion;
import org.elasticsearch.xpack.esql.plan.logical.inference.InferencePlan;
import org.elasticsearch.xpack.esql.plan.logical.join.InlineJoin;
import org.elasticsearch.xpack.esql.plan.logical.join.JoinTypes;
import org.elasticsearch.xpack.esql.plan.logical.join.LookupJoin;
import org.elasticsearch.xpack.esql.plan.logical.local.LocalRelation;
import org.elasticsearch.xpack.esql.plan.logical.local.LocalSupplier;
import org.elasticsearch.xpack.esql.plan.physical.EstimatesRowSize;
import org.elasticsearch.xpack.esql.plan.physical.FragmentExec;
import org.elasticsearch.xpack.esql.plan.physical.PhysicalPlan;
import org.elasticsearch.xpack.esql.planner.mapper.Mapper;
import org.elasticsearch.xpack.esql.planner.premapper.PreMapper;
import org.elasticsearch.xpack.esql.plugin.TransportActionServices;
import org.elasticsearch.xpack.esql.telemetry.PlanTelemetry;

import java.util.ArrayList;
import java.util.HashMap;
import java.util.HashSet;
import java.util.Iterator;
import java.util.List;
import java.util.Map;
import java.util.Set;
import java.util.function.Function;
import java.util.stream.Collectors;

import static org.elasticsearch.index.query.QueryBuilders.boolQuery;
import static org.elasticsearch.xpack.esql.core.util.StringUtils.WILDCARD;

public class EsqlSession {

    private static final Logger LOGGER = LogManager.getLogger(EsqlSession.class);

    /**
     * Interface for running the underlying plan.
     * Abstracts away the underlying execution engine.
     */
    public interface PlanRunner {
        void run(PhysicalPlan plan, ActionListener<Result> listener);
    }

    private final String sessionId;
    private final Configuration configuration;
    private final IndexResolver indexResolver;
    private final EnrichPolicyResolver enrichPolicyResolver;

    private final PreAnalyzer preAnalyzer;
    private final Verifier verifier;
    private final EsqlFunctionRegistry functionRegistry;
    private final LogicalPlanOptimizer logicalPlanOptimizer;
    private final PreMapper preMapper;

    private final Mapper mapper;
    private final PhysicalPlanOptimizer physicalPlanOptimizer;
    private final PlanTelemetry planTelemetry;
    private final IndicesExpressionGrouper indicesExpressionGrouper;
    private Set<String> configuredClusters;
    private final InferenceRunner inferenceRunner;

    public EsqlSession(
        String sessionId,
        Configuration configuration,
        IndexResolver indexResolver,
        EnrichPolicyResolver enrichPolicyResolver,
        PreAnalyzer preAnalyzer,
        EsqlFunctionRegistry functionRegistry,
        LogicalPlanOptimizer logicalPlanOptimizer,
        Mapper mapper,
        Verifier verifier,
        PlanTelemetry planTelemetry,
        IndicesExpressionGrouper indicesExpressionGrouper,
        TransportActionServices services
    ) {
        this.sessionId = sessionId;
        this.configuration = configuration;
        this.indexResolver = indexResolver;
        this.enrichPolicyResolver = enrichPolicyResolver;
        this.preAnalyzer = preAnalyzer;
        this.verifier = verifier;
        this.functionRegistry = functionRegistry;
        this.mapper = mapper;
        this.logicalPlanOptimizer = logicalPlanOptimizer;
        this.physicalPlanOptimizer = new PhysicalPlanOptimizer(new PhysicalOptimizerContext(configuration));
        this.planTelemetry = planTelemetry;
        this.indicesExpressionGrouper = indicesExpressionGrouper;
        this.inferenceRunner = services.inferenceRunner();
        this.preMapper = new PreMapper(services);
    }

    public String sessionId() {
        return sessionId;
    }

    /**
     * Execute an ESQL request.
     */
    public void execute(EsqlQueryRequest request, EsqlExecutionInfo executionInfo, PlanRunner planRunner, ActionListener<Result> listener) {
        assert executionInfo != null : "Null EsqlExecutionInfo";
        LOGGER.debug("ESQL query:\n{}", request.query());
        analyzedPlan(
            parse(request.query(), request.params()),
            executionInfo,
            request.filter(),
            new EsqlCCSUtils.CssPartialErrorsActionListener(executionInfo, listener) {
                @Override
                public void onResponse(LogicalPlan analyzedPlan) {
                    preMapper.preMapper(
                        analyzedPlan,
                        listener.delegateFailureAndWrap(
                            (l, p) -> executeOptimizedPlan(request, executionInfo, planRunner, optimizedPlan(p), l)
                        )
                    );
                }
            }
        );
    }

    /**
     * Execute an analyzed plan. Most code should prefer calling {@link #execute} but
     * this is public for testing.
     */
    public void executeOptimizedPlan(
        EsqlQueryRequest request,
        EsqlExecutionInfo executionInfo,
        PlanRunner planRunner,
        LogicalPlan optimizedPlan,
        ActionListener<Result> listener
    ) {
        PhysicalPlan physicalPlan = logicalPlanToPhysicalPlan(optimizedPlan, request);
        // TODO: this could be snuck into the underlying listener
        EsqlCCSUtils.updateExecutionInfoAtEndOfPlanning(executionInfo);
        // execute any potential subplans
        executeSubPlans(physicalPlan, planRunner, executionInfo, request, listener);
    }

    private record PlanTuple(PhysicalPlan physical, LogicalPlan logical) {}

    private void executeSubPlans(
        PhysicalPlan physicalPlan,
        PlanRunner runner,
        EsqlExecutionInfo executionInfo,
        EsqlQueryRequest request,
        ActionListener<Result> listener
    ) {
        List<PlanTuple> subplans = new ArrayList<>();

        // Currently the inlinestats are limited and supported as streaming operators, thus present inside the fragment as logical plans
        // Below they get collected, translated into a separate, coordinator based plan and the results 'broadcasted' as a local relation
        physicalPlan.forEachUp(FragmentExec.class, f -> {
            f.fragment().forEachUp(InlineJoin.class, ij -> {
                // extract the right side of the plan and replace its source
                LogicalPlan subplan = InlineJoin.replaceStub(ij.left(), ij.right());
                // mark the new root node as optimized
                subplan.setOptimized();
                PhysicalPlan subqueryPlan = logicalPlanToPhysicalPlan(subplan, request);
                subplans.add(new PlanTuple(subqueryPlan, ij.right()));
            });
        });

        Iterator<PlanTuple> iterator = subplans.iterator();

        // TODO: merge into one method
        if (subplans.size() > 0) {
            // code-path to execute subplans
            executeSubPlan(new DriverCompletionInfo.Accumulator(), physicalPlan, iterator, executionInfo, runner, listener);
        } else {
            // execute main plan
            runner.run(physicalPlan, listener);
        }
    }

    private void executeSubPlan(
        DriverCompletionInfo.Accumulator completionInfoAccumulator,
        PhysicalPlan plan,
        Iterator<PlanTuple> subPlanIterator,
        EsqlExecutionInfo executionInfo,
        PlanRunner runner,
        ActionListener<Result> listener
    ) {
        PlanTuple tuple = subPlanIterator.next();

        runner.run(tuple.physical, listener.delegateFailureAndWrap((next, result) -> {
            try {
                completionInfoAccumulator.accumulate(result.completionInfo());
                LocalRelation resultWrapper = resultToPlan(tuple.logical, result);

                // replace the original logical plan with the backing result
                PhysicalPlan newPlan = plan.transformUp(FragmentExec.class, f -> {
                    LogicalPlan frag = f.fragment();
                    return f.withFragment(
                        frag.transformUp(
                            InlineJoin.class,
                            ij -> ij.right() == tuple.logical ? InlineJoin.inlineData(ij, resultWrapper) : ij
                        )
                    );
                });

                if (subPlanIterator.hasNext() == false) {
                    runner.run(newPlan, next.delegateFailureAndWrap((finalListener, finalResult) -> {
                        completionInfoAccumulator.accumulate(finalResult.completionInfo());
                        finalListener.onResponse(
                            new Result(finalResult.schema(), finalResult.pages(), completionInfoAccumulator.finish(), executionInfo)
                        );
                    }));
                } else {
                    // continue executing the subplans
                    executeSubPlan(completionInfoAccumulator, newPlan, subPlanIterator, executionInfo, runner, next);
                }
            } finally {
                Releasables.closeExpectNoException(Releasables.wrap(Iterators.map(result.pages().iterator(), p -> p::releaseBlocks)));
            }
        }));
    }

    private LocalRelation resultToPlan(LogicalPlan plan, Result result) {
        List<Page> pages = result.pages();
        List<Attribute> schema = result.schema();
        // if (pages.size() > 1) {
        Block[] blocks = SessionUtils.fromPages(schema, pages);
        return new LocalRelation(plan.source(), schema, LocalSupplier.of(blocks));
    }

    private LogicalPlan parse(String query, QueryParams params) {
        var parsed = new EsqlParser().createStatement(query, params, planTelemetry);
        LOGGER.debug("Parsed logical plan:\n{}", parsed);
        return parsed;
    }

    public void analyzedPlan(
        LogicalPlan parsed,
        EsqlExecutionInfo executionInfo,
        QueryBuilder requestFilter,
        ActionListener<LogicalPlan> logicalPlanListener
    ) {
        if (parsed.analyzed()) {
            logicalPlanListener.onResponse(parsed);
            return;
        }

        Function<PreAnalysisResult, LogicalPlan> analyzeAction = (l) -> {
            Analyzer analyzer = new Analyzer(
                new AnalyzerContext(configuration, functionRegistry, l.indices, l.lookupIndices, l.enrichResolution, l.inferenceResolution),
                verifier
            );
            LogicalPlan plan = analyzer.analyze(parsed);
            plan.setAnalyzed();
            return plan;
        };
        // Capture configured remotes list to ensure consistency throughout the session
        configuredClusters = Set.copyOf(indicesExpressionGrouper.getConfiguredClusters());

        PreAnalyzer.PreAnalysis preAnalysis = preAnalyzer.preAnalyze(parsed);
        var unresolvedPolicies = preAnalysis.enriches.stream()
            .map(
                e -> new EnrichPolicyResolver.UnresolvedPolicy(
                    (String) e.policyName().fold(FoldContext.small() /* TODO remove me*/),
                    e.mode()
                )
            )
            .collect(Collectors.toSet());
        final List<IndexPattern> indices = preAnalysis.indices;

        EsqlCCSUtils.checkForCcsLicense(executionInfo, indices, indicesExpressionGrouper, configuredClusters, verifier.licenseState());
        initializeClusterData(indices, executionInfo);

        var listener = SubscribableListener.<EnrichResolution>newForked(
            l -> enrichPolicyResolver.resolvePolicies(unresolvedPolicies, executionInfo, l)
        )
            .<PreAnalysisResult>andThen((l, enrichResolution) -> resolveFieldNames(parsed, enrichResolution, l))
            .<PreAnalysisResult>andThen((l, preAnalysisResult) -> resolveInferences(preAnalysis.inferencePlans, preAnalysisResult, l));
        // first resolve the lookup indices, then the main indices
        for (var index : preAnalysis.lookupIndices) {
            listener = listener.andThen((l, preAnalysisResult) -> { preAnalyzeLookupIndex(index, preAnalysisResult, l); });
        }
        listener.<PreAnalysisResult>andThen((l, result) -> {
            // resolve the main indices
            preAnalyzeMainIndices(preAnalysis, executionInfo, result, requestFilter, l);
        }).<PreAnalysisResult>andThen((l, result) -> {
            // TODO in follow-PR (for skip_unavailable handling of missing concrete indexes) add some tests for
            // invalid index resolution to updateExecutionInfo
            // If we run out of clusters to search due to unavailability we can stop the analysis right here
            if (result.indices.isValid() && allCCSClustersSkipped(executionInfo, result, logicalPlanListener)) return;
            // whatever tuple we have here (from CCS-special handling or from the original pre-analysis), pass it on to the next step
            l.onResponse(result);
        }).<PreAnalysisResult>andThen((l, result) -> {
            // first attempt (maybe the only one) at analyzing the plan
            analyzeAndMaybeRetry(analyzeAction, requestFilter, result, executionInfo, logicalPlanListener, l);
        }).<PreAnalysisResult>andThen((l, result) -> {
            assert requestFilter != null : "The second pre-analysis shouldn't take place when there is no index filter in the request";

            // here the requestFilter is set to null, performing the pre-analysis after the first step failed
            preAnalyzeMainIndices(preAnalysis, executionInfo, result, null, l);
        }).<LogicalPlan>andThen((l, result) -> {
            assert requestFilter != null : "The second analysis shouldn't take place when there is no index filter in the request";
            LOGGER.debug("Analyzing the plan (second attempt, without filter)");
            LogicalPlan plan;
            try {
                // the order here is tricky - if the cluster has been filtered and later became unavailable,
                // do we want to declare it successful or skipped? For now, unavailability takes precedence.
                EsqlCCSUtils.updateExecutionInfoWithUnavailableClusters(executionInfo, result.indices.unavailableClusters());
                EsqlCCSUtils.updateExecutionInfoWithClustersWithNoMatchingIndices(executionInfo, result.indices, null);
                plan = analyzeAction.apply(result);
            } catch (Exception e) {
                l.onFailure(e);
                return;
            }
            LOGGER.debug("Analyzed plan (second attempt, without filter):\n{}", plan);
            l.onResponse(plan);
        }).addListener(logicalPlanListener);
    }

    private void preAnalyzeLookupIndex(IndexPattern table, PreAnalysisResult result, ActionListener<PreAnalysisResult> listener) {
        Set<String> fieldNames = result.wildcardJoinIndices().contains(table.indexPattern()) ? IndexResolver.ALL_FIELDS : result.fieldNames;
        // call the EsqlResolveFieldsAction (field-caps) to resolve indices and get field types
        indexResolver.resolveAsMergedMapping(
            table.indexPattern(),
            fieldNames,
            null,
            listener.map(indexResolution -> result.addLookupIndexResolution(table.indexPattern(), indexResolution))
        );
        // TODO: Verify that the resolved index actually has indexMode: "lookup"
    }

    private void initializeClusterData(List<IndexPattern> indices, EsqlExecutionInfo executionInfo) {
        if (indices.isEmpty()) {
            return;
        }
        assert indices.size() == 1 : "Only single index pattern is supported";
        Map<String, OriginalIndices> clusterIndices = indicesExpressionGrouper.groupIndices(
            configuredClusters,
            IndicesOptions.DEFAULT,
            indices.getFirst().indexPattern()
        );
        for (Map.Entry<String, OriginalIndices> entry : clusterIndices.entrySet()) {
            final String clusterAlias = entry.getKey();
            String indexExpr = Strings.arrayToCommaDelimitedString(entry.getValue().indices());
            executionInfo.swapCluster(clusterAlias, (k, v) -> {
                assert v == null : "No cluster for " + clusterAlias + " should have been added to ExecutionInfo yet";
                return new EsqlExecutionInfo.Cluster(clusterAlias, indexExpr, executionInfo.isSkipUnavailable(clusterAlias));
            });
        }
    }

    private void preAnalyzeMainIndices(
        PreAnalyzer.PreAnalysis preAnalysis,
        EsqlExecutionInfo executionInfo,
        PreAnalysisResult result,
        QueryBuilder requestFilter,
        ActionListener<PreAnalysisResult> listener
    ) {
        // TODO we plan to support joins in the future when possible, but for now we'll just fail early if we see one
        List<IndexPattern> indices = preAnalysis.indices;
        if (indices.size() > 1) {
            // Note: JOINs are not supported but we detect them when
            listener.onFailure(new MappingException("Queries with multiple indices are not supported"));
        } else if (indices.size() == 1) {
            IndexPattern table = indices.getFirst();

            // if the preceding call to the enrich policy API found unavailable clusters, recreate the index expression to search
            // based only on available clusters (which could now be an empty list)
            String indexExpressionToResolve = EsqlCCSUtils.createIndexExpressionFromAvailableClusters(executionInfo);
            if (indexExpressionToResolve.isEmpty()) {
                // if this was a pure remote CCS request (no local indices) and all remotes are offline, return an empty IndexResolution
                listener.onResponse(
                    result.withIndexResolution(IndexResolution.valid(new EsIndex(table.indexPattern(), Map.of(), Map.of())))
                );
            } else {
                // call the EsqlResolveFieldsAction (field-caps) to resolve indices and get field types
                if (preAnalysis.indexMode == IndexMode.TIME_SERIES) {
                    // TODO: Maybe if no indices are returned, retry without index mode and provide a clearer error message.
                    var indexModeFilter = new TermQueryBuilder(IndexModeFieldMapper.NAME, IndexMode.TIME_SERIES.getName());
                    if (requestFilter != null) {
                        requestFilter = new BoolQueryBuilder().filter(requestFilter).filter(indexModeFilter);
                    } else {
                        requestFilter = indexModeFilter;
                    }
                }
                indexResolver.resolveAsMergedMapping(
                    indexExpressionToResolve,
                    result.fieldNames,
                    requestFilter,
                    listener.delegateFailure((l, indexResolution) -> {
                        if (configuration.allowPartialResults() == false && indexResolution.getUnavailableShards().isEmpty() == false) {
                            l.onFailure(indexResolution.getUnavailableShards().iterator().next());
                        } else {
                            l.onResponse(result.withIndexResolution(indexResolution));
                        }
                    })
                );
            }
        } else {
            try {
                // occurs when dealing with local relations (row a = 1)
                listener.onResponse(result.withIndexResolution(IndexResolution.invalid("[none specified]")));
            } catch (Exception ex) {
                listener.onFailure(ex);
            }
        }
    }

    /**
     * Check if there are any clusters to search.
     *
     * @return true if there are no clusters to search, false otherwise
     */
    private boolean allCCSClustersSkipped(
        EsqlExecutionInfo executionInfo,
        PreAnalysisResult result,
        ActionListener<LogicalPlan> logicalPlanListener
    ) {
        IndexResolution indexResolution = result.indices;
        EsqlCCSUtils.updateExecutionInfoWithUnavailableClusters(executionInfo, indexResolution.unavailableClusters());
        if (executionInfo.isCrossClusterSearch()
            && executionInfo.getClusterStates(EsqlExecutionInfo.Cluster.Status.RUNNING).findAny().isEmpty()) {
            // for a CCS, if all clusters have been marked as SKIPPED, nothing to search so send a sentinel Exception
            // to let the LogicalPlanActionListener decide how to proceed
            LOGGER.debug("No more clusters to search, ending analysis stage");
            logicalPlanListener.onFailure(new NoClustersToSearchException());
            return true;
        }

        return false;
    }

    private static void analyzeAndMaybeRetry(
        Function<PreAnalysisResult, LogicalPlan> analyzeAction,
        QueryBuilder requestFilter,
        PreAnalysisResult result,
        EsqlExecutionInfo executionInfo,
        ActionListener<LogicalPlan> logicalPlanListener,
        ActionListener<PreAnalysisResult> l
    ) {
        LogicalPlan plan = null;
        var filterPresentMessage = requestFilter == null ? "without" : "with";
        var attemptMessage = requestFilter == null ? "the only" : "first";
        LOGGER.debug("Analyzing the plan ({} attempt, {} filter)", attemptMessage, filterPresentMessage);

        try {
            if (result.indices.isValid() || requestFilter != null) {
                // We won't run this check with no filter and no valid indices since this may lead to false positive - missing index report
                // when the resolution result is not valid for a different reason.
                EsqlCCSUtils.updateExecutionInfoWithClustersWithNoMatchingIndices(executionInfo, result.indices, requestFilter);
            }
            plan = analyzeAction.apply(result);
        } catch (Exception e) {
            if (e instanceof VerificationException ve) {
                LOGGER.debug(
                    "Analyzing the plan ({} attempt, {} filter) failed with {}",
                    attemptMessage,
                    filterPresentMessage,
                    ve.getDetailedMessage()
                );
                if (requestFilter == null) {
                    // if the initial request didn't have a filter, then just pass the exception back to the user
                    logicalPlanListener.onFailure(ve);
                } else {
                    // interested only in a VerificationException, but this time we are taking out the index filter
                    // to try and make the index resolution work without any index filtering. In the next step... to be continued
                    l.onResponse(result);
                }
            } else {
                // if the query failed with any other type of exception, then just pass the exception back to the user
                logicalPlanListener.onFailure(e);
            }
            return;
        }
        LOGGER.debug("Analyzed plan ({} attempt, {} filter):\n{}", attemptMessage, filterPresentMessage, plan);
        // the analysis succeeded from the first attempt, irrespective if it had a filter or not, just continue with the planning
        logicalPlanListener.onResponse(plan);
    }

    private static void resolveFieldNames(LogicalPlan parsed, EnrichResolution enrichResolution, ActionListener<PreAnalysisResult> l) {
        try {
            // we need the match_fields names from enrich policies and THEN, with an updated list of fields, we call field_caps API
            var enrichMatchFields = enrichResolution.resolvedEnrichPolicies()
                .stream()
                .map(ResolvedEnrichPolicy::matchField)
                .collect(Collectors.toSet());
            // get the field names from the parsed plan combined with the ENRICH match fields from the ENRICH policy
            l.onResponse(fieldNames(parsed, enrichMatchFields, new PreAnalysisResult(enrichResolution)));
        } catch (Exception ex) {
            l.onFailure(ex);
        }
    }

    private void resolveInferences(
        List<InferencePlan<?>> inferencePlans,
        PreAnalysisResult preAnalysisResult,
        ActionListener<PreAnalysisResult> l
    ) {
        inferenceRunner.resolveInferenceIds(inferencePlans, l.map(preAnalysisResult::withInferenceResolution));
    }

    static PreAnalysisResult fieldNames(LogicalPlan parsed, Set<String> enrichPolicyMatchFields, PreAnalysisResult result) {
<<<<<<< HEAD
        List<LogicalPlan> inlinestats = parsed.collect(InlineStats.class::isInstance);
        Set<Aggregate> inlinestatsAggs = new HashSet<>();
        for (var i : inlinestats) {
            inlinestatsAggs.add(((InlineStats) i).aggregate());
        }

        if (false == parsed.anyMatch(
            plan -> plan instanceof Project || (plan instanceof Aggregate agg && inlinestatsAggs.contains(agg) == false)
        )) {
=======
        if (false == parsed.anyMatch(EsqlSession::shouldCollectReferencedFields)) {
>>>>>>> 445c3ea0
            // no explicit columns selection, for example "from employees"
            // also, inlinestats only adds columns to the existent output, its Aggregate shouldn't interfere with potentially using "*"
            return result.withFieldNames(IndexResolver.ALL_FIELDS);
        }

        Holder<Boolean> projectAll = new Holder<>(false);
        parsed.forEachExpressionDown(UnresolvedStar.class, us -> {// explicit "*" fields selection
            if (projectAll.get()) {
                return;
            }
            projectAll.set(true);
        });

        if (projectAll.get()) {
            return result.withFieldNames(IndexResolver.ALL_FIELDS);
        }

        Holder<Boolean> projectAfterFork = new Holder<>(false);
        Holder<Boolean> hasFork = new Holder<>(false);

        parsed.forEachDown(plan -> {
            if (projectAll.get()) {
                return;
            }

            if (hasFork.get() == false && shouldCollectReferencedFields(plan)) {
                projectAfterFork.set(true);
            }

            if (plan instanceof Fork fork && projectAfterFork.get() == false) {
                hasFork.set(true);
                fork.children().forEach(child -> {
                    if (child.anyMatch(EsqlSession::shouldCollectReferencedFields) == false) {
                        projectAll.set(true);
                    }
                });
            }
        });

        if (projectAll.get()) {
            return result.withFieldNames(IndexResolver.ALL_FIELDS);
        }

        var referencesBuilder = AttributeSet.builder();
        // "keep" and "drop" attributes are special whenever a wildcard is used in their name, as the wildcard can shadow some
        // attributes ("lookup join" generated columns among others) and steps like removal of Aliases should ignore the fields
        // to remove if their name matches one of these wildcards.
        //
        // ie "from test | eval lang = languages + 1 | keep *l" should consider both "languages" and "*l" as valid fields to ask for
        // "from test | eval first_name = 1 | drop first_name | drop *name should also consider "*name" as valid field to ask for
        //
        // NOTE: the grammar allows wildcards to be used in other commands as well, but these are forbidden in the LogicalPlanBuilder
        var shadowingRefsBuilder = AttributeSet.builder();
        var keepJoinRefsBuilder = AttributeSet.builder();
        Set<String> wildcardJoinIndices = new java.util.HashSet<>();

        boolean[] canRemoveAliases = new boolean[] { true };

        parsed.forEachDown(p -> {// go over each plan top-down
            if (p instanceof RegexExtract re) { // for Grok and Dissect
                // keep the inputs needed by Grok/Dissect
                referencesBuilder.addAll(re.input().references());
            } else if (p instanceof Enrich enrich) {
                AttributeSet enrichFieldRefs = Expressions.references(enrich.enrichFields());
                AttributeSet.Builder enrichRefs = enrichFieldRefs.combine(enrich.matchField().references()).asBuilder();
                // Enrich adds an EmptyAttribute if no match field is specified
                // The exact name of the field will be added later as part of enrichPolicyMatchFields Set
                enrichRefs.removeIf(attr -> attr instanceof EmptyAttribute);
                referencesBuilder.addAll(enrichRefs);
            } else if (p instanceof LookupJoin join) {
                if (join.config().type() instanceof JoinTypes.UsingJoinType usingJoinType) {
                    keepJoinRefsBuilder.addAll(usingJoinType.columns());
                }
                if (shadowingRefsBuilder.isEmpty()) {
                    // No KEEP commands after the JOIN, so we need to mark this index for "*" field resolution
                    wildcardJoinIndices.add(((UnresolvedRelation) join.right()).indexPattern().indexPattern());
                } else {
                    // Keep commands can reference the join columns with names that shadow aliases, so we block their removal
                    keepJoinRefsBuilder.addAll(shadowingRefsBuilder);
                }
            } else {
                referencesBuilder.addAll(p.references());
                if (p instanceof UnresolvedRelation ur && ur.indexMode() == IndexMode.TIME_SERIES) {
                    // METRICS aggs generally rely on @timestamp without the user having to mention it.
                    referencesBuilder.add(new UnresolvedAttribute(ur.source(), MetadataAttribute.TIMESTAMP_FIELD));
                }
                // special handling for UnresolvedPattern (which is not an UnresolvedAttribute)
                p.forEachExpression(UnresolvedNamePattern.class, up -> {
                    var ua = new UnresolvedAttribute(up.source(), up.name());
                    referencesBuilder.add(ua);
                    shadowingRefsBuilder.add(ua);
                });
                if (p instanceof Keep) {
                    shadowingRefsBuilder.addAll(p.references());
                }
            }

            // If the current node in the tree is of type JOIN (lookup join, inlinestats) or ENRICH or other type of
            // command that we may add in the future which can override already defined Aliases with EVAL
            // (for example
            //
            // from test
            // | eval ip = 123
            // | enrich ips_policy ON hostname
            // | rename ip AS my_ip
            //
            // and ips_policy enriches the results with the same name ip field),
            // these aliases should be kept in the list of fields.
            if (canRemoveAliases[0] && p.anyMatch(EsqlSession::couldOverrideAliases)) {
                canRemoveAliases[0] = false;
            }
            if (canRemoveAliases[0]) {
                // remove any already discovered UnresolvedAttributes that are in fact aliases defined later down in the tree
                // for example "from test | eval x = salary | stats max = max(x) by gender"
                // remove the UnresolvedAttribute "x", since that is an Alias defined in "eval"
                // also remove other down-the-tree references to the extracted fields from "grok" and "dissect"
                AttributeSet planRefs = p.references();
                Set<String> fieldNames = planRefs.names();
                p.forEachExpressionDown(NamedExpression.class, ne -> {
                    if ((ne instanceof Alias || ne instanceof ReferenceAttribute) == false) {
                        return;
                    }
                    // do not remove the UnresolvedAttribute that has the same name as its alias, ie "rename id AS id"
                    // or the UnresolvedAttributes that are used in Functions that have aliases "STATS id = MAX(id)"
                    if (fieldNames.contains(ne.name())) {
                        return;
                    }
                    referencesBuilder.removeIf(attr -> matchByName(attr, ne.name(), shadowingRefsBuilder.contains(attr)));
                });
            }
        });

        // Add JOIN ON column references afterward to avoid Alias removal
        referencesBuilder.addAll(keepJoinRefsBuilder);
        // If any JOIN commands need wildcard field-caps calls, persist the index names
        if (wildcardJoinIndices.isEmpty() == false) {
            result = result.withWildcardJoinIndices(wildcardJoinIndices);
        }

        // remove valid metadata attributes because they will be filtered out by the IndexResolver anyway
        // otherwise, in some edge cases, we will fail to ask for "*" (all fields) instead
        referencesBuilder.removeIf(a -> a instanceof MetadataAttribute || MetadataAttribute.isSupported(a.name()));
        Set<String> fieldNames = referencesBuilder.build().names();

        if (fieldNames.isEmpty() && enrichPolicyMatchFields.isEmpty()) {
            // there cannot be an empty list of fields, we'll ask the simplest and lightest one instead: _index
            return result.withFieldNames(IndexResolver.INDEX_METADATA_FIELD);
        } else {
            fieldNames.addAll(subfields(fieldNames));
            fieldNames.addAll(enrichPolicyMatchFields);
            fieldNames.addAll(subfields(enrichPolicyMatchFields));
            return result.withFieldNames(fieldNames);
        }
    }

    /**
     * Indicates whether the given plan gives an exact list of fields that we need to collect from field_caps.
     */
    private static boolean shouldCollectReferencedFields(LogicalPlan plan) {
        return plan instanceof Aggregate || plan instanceof Project;
    }

    /**
     * Could a plan "accidentally" override aliases?
     * Examples are JOIN and ENRICH, that _could_ produce fields with the same
     * name of an existing alias, based on their index mapping.
     * Here we just have to consider commands where this information is not available before index resolution,
     * eg. EVAL, GROK, DISSECT can override an alias, but we know it in advance, ie. we don't need to resolve indices to know.
     */
    private static boolean couldOverrideAliases(LogicalPlan p) {
        return (p instanceof Aggregate
            || p instanceof Completion
            || p instanceof Drop
            || p instanceof Eval
            || p instanceof Filter
            || p instanceof Fork
            || p instanceof InlineStats
            || p instanceof Insist
            || p instanceof Keep
            || p instanceof Limit
            || p instanceof MvExpand
            || p instanceof OrderBy
            || p instanceof Project
            || p instanceof RegexExtract
            || p instanceof Rename
            || p instanceof TopN
            || p instanceof UnresolvedRelation) == false;
    }

    private static boolean matchByName(Attribute attr, String other, boolean skipIfPattern) {
        boolean isPattern = Regex.isSimpleMatchPattern(attr.name());
        if (skipIfPattern && isPattern) {
            return false;
        }
        var name = attr.name();
        return isPattern ? Regex.simpleMatch(name, other) : name.equals(other);
    }

    private static Set<String> subfields(Set<String> names) {
        return names.stream().filter(name -> name.endsWith(WILDCARD) == false).map(name -> name + ".*").collect(Collectors.toSet());
    }

    private PhysicalPlan logicalPlanToPhysicalPlan(LogicalPlan optimizedPlan, EsqlQueryRequest request) {
        PhysicalPlan physicalPlan = optimizedPhysicalPlan(optimizedPlan);
        physicalPlan = physicalPlan.transformUp(FragmentExec.class, f -> {
            QueryBuilder filter = request.filter();
            if (filter != null) {
                var fragmentFilter = f.esFilter();
                // TODO: have an ESFilter and push down to EsQueryExec / EsSource
                // This is an ugly hack to push the filter parameter to Lucene
                // TODO: filter integration testing
                filter = fragmentFilter != null ? boolQuery().filter(fragmentFilter).must(filter) : filter;
                LOGGER.debug("Fold filter {} to EsQueryExec", filter);
                f = f.withFilter(filter);
            }
            return f;
        });
        return EstimatesRowSize.estimateRowSize(0, physicalPlan);
    }

    public LogicalPlan optimizedPlan(LogicalPlan logicalPlan) {
        if (logicalPlan.analyzed() == false) {
            throw new IllegalStateException("Expected analyzed plan");
        }
        var plan = logicalPlanOptimizer.optimize(logicalPlan);
        LOGGER.debug("Optimized logicalPlan plan:\n{}", plan);
        return plan;
    }

    public PhysicalPlan physicalPlan(LogicalPlan optimizedPlan) {
        if (optimizedPlan.optimized() == false) {
            throw new IllegalStateException("Expected optimized plan");
        }
        var plan = mapper.map(optimizedPlan);
        LOGGER.debug("Physical plan:\n{}", plan);
        return plan;
    }

    public PhysicalPlan optimizedPhysicalPlan(LogicalPlan optimizedPlan) {
        var plan = physicalPlanOptimizer.optimize(physicalPlan(optimizedPlan));
        LOGGER.debug("Optimized physical plan:\n{}", plan);
        return plan;
    }

    record PreAnalysisResult(
        IndexResolution indices,
        Map<String, IndexResolution> lookupIndices,
        EnrichResolution enrichResolution,
        Set<String> fieldNames,
        Set<String> wildcardJoinIndices,
        InferenceResolution inferenceResolution
    ) {
        PreAnalysisResult(EnrichResolution newEnrichResolution) {
            this(null, new HashMap<>(), newEnrichResolution, Set.of(), Set.of(), InferenceResolution.EMPTY);
        }

        PreAnalysisResult withEnrichResolution(EnrichResolution newEnrichResolution) {
            return new PreAnalysisResult(
                indices(),
                lookupIndices(),
                newEnrichResolution,
                fieldNames(),
                wildcardJoinIndices(),
                inferenceResolution()
            );
        }

        PreAnalysisResult withInferenceResolution(InferenceResolution newInferenceResolution) {
            return new PreAnalysisResult(
                indices(),
                lookupIndices(),
                enrichResolution(),
                fieldNames(),
                wildcardJoinIndices(),
                newInferenceResolution
            );
        }

        PreAnalysisResult withIndexResolution(IndexResolution newIndexResolution) {
            return new PreAnalysisResult(
                newIndexResolution,
                lookupIndices(),
                enrichResolution(),
                fieldNames(),
                wildcardJoinIndices(),
                inferenceResolution()
            );
        }

        PreAnalysisResult addLookupIndexResolution(String index, IndexResolution newIndexResolution) {
            lookupIndices.put(index, newIndexResolution);
            return this;
        }

        PreAnalysisResult withFieldNames(Set<String> newFields) {
            return new PreAnalysisResult(
                indices(),
                lookupIndices(),
                enrichResolution(),
                newFields,
                wildcardJoinIndices(),
                inferenceResolution()
            );
        }

        public PreAnalysisResult withWildcardJoinIndices(Set<String> wildcardJoinIndices) {
            return new PreAnalysisResult(
                indices(),
                lookupIndices(),
                enrichResolution(),
                fieldNames(),
                wildcardJoinIndices,
                inferenceResolution()
            );
        }
    }
}<|MERGE_RESOLUTION|>--- conflicted
+++ resolved
@@ -572,19 +572,13 @@
     }
 
     static PreAnalysisResult fieldNames(LogicalPlan parsed, Set<String> enrichPolicyMatchFields, PreAnalysisResult result) {
-<<<<<<< HEAD
         List<LogicalPlan> inlinestats = parsed.collect(InlineStats.class::isInstance);
         Set<Aggregate> inlinestatsAggs = new HashSet<>();
         for (var i : inlinestats) {
             inlinestatsAggs.add(((InlineStats) i).aggregate());
         }
 
-        if (false == parsed.anyMatch(
-            plan -> plan instanceof Project || (plan instanceof Aggregate agg && inlinestatsAggs.contains(agg) == false)
-        )) {
-=======
-        if (false == parsed.anyMatch(EsqlSession::shouldCollectReferencedFields)) {
->>>>>>> 445c3ea0
+        if (false == parsed.anyMatch(p -> shouldCollectReferencedFields(p, inlinestatsAggs))) {
             // no explicit columns selection, for example "from employees"
             // also, inlinestats only adds columns to the existent output, its Aggregate shouldn't interfere with potentially using "*"
             return result.withFieldNames(IndexResolver.ALL_FIELDS);
@@ -610,14 +604,14 @@
                 return;
             }
 
-            if (hasFork.get() == false && shouldCollectReferencedFields(plan)) {
+            if (hasFork.get() == false && shouldCollectReferencedFields(plan, inlinestatsAggs)) {
                 projectAfterFork.set(true);
             }
 
             if (plan instanceof Fork fork && projectAfterFork.get() == false) {
                 hasFork.set(true);
                 fork.children().forEach(child -> {
-                    if (child.anyMatch(EsqlSession::shouldCollectReferencedFields) == false) {
+                    if (child.anyMatch(p -> shouldCollectReferencedFields(p, inlinestatsAggs)) == false) {
                         projectAll.set(true);
                     }
                 });
@@ -743,8 +737,8 @@
     /**
      * Indicates whether the given plan gives an exact list of fields that we need to collect from field_caps.
      */
-    private static boolean shouldCollectReferencedFields(LogicalPlan plan) {
-        return plan instanceof Aggregate || plan instanceof Project;
+    private static boolean shouldCollectReferencedFields(LogicalPlan plan, Set<Aggregate> inlinestatsAggs) {
+        return plan instanceof Project || (plan instanceof Aggregate agg && inlinestatsAggs.contains(agg) == false);
     }
 
     /**

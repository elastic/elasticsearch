--- conflicted
+++ resolved
@@ -591,14 +591,10 @@
     ) {
         assert ThreadPool.assertCurrentThreadPool(ThreadPool.Names.SEARCH);
 
-<<<<<<< HEAD
-        PreAnalyzer.PreAnalysis preAnalysis = preAnalyzer.preAnalyze(parsed.plan());
-=======
         PlanningProfile.TimeSpanMarker preAnalysisProfile = executionInfo.planningProfile().preAnalysis();
         preAnalysisProfile.start();
-        PreAnalyzer.PreAnalysis preAnalysis = preAnalyzer.preAnalyze(parsed);
+        PreAnalyzer.PreAnalysis preAnalysis = preAnalyzer.preAnalyze(parsed.plan());
         preAnalysisProfile.stop();
->>>>>>> 2b045494
         // Initialize the PreAnalysisResult with the local cluster's minimum transport version, so our planning will be correct also in
         // case of ROW queries. ROW queries can still require inter-node communication (for ENRICH and LOOKUP JOIN execution) with an older
         // node in the same cluster; so assuming that all nodes are on the same version as this node will be wrong and may cause bugs.

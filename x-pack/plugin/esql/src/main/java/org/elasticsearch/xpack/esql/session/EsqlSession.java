--- conflicted
+++ resolved
@@ -502,11 +502,12 @@
         var result = FieldNameUtils.resolveFieldNames(parsed, preAnalysis.enriches().isEmpty() == false);
         var description = requestFilter == null ? "the only attempt without filter" : "first attempt with filter";
 
-        resolveIndices(parsed, executionInfo, description, requestFilter, preAnalysis, result, logicalPlanListener);
+        resolveIndices(parsed, configuration, executionInfo, description, requestFilter, preAnalysis, result, logicalPlanListener);
     }
 
     private void resolveIndices(
         LogicalPlan parsed,
+        Configuration configuration,
         EsqlExecutionInfo executionInfo,
         String description,
         QueryBuilder requestFilter,
@@ -533,11 +534,9 @@
             .<PreAnalysisResult>andThen((l, r) -> {
                 inferenceService.inferenceResolver(functionRegistry).resolveInferenceIds(parsed, l.map(r::withInferenceResolution));
             })
-<<<<<<< HEAD
-            .<LogicalPlan>andThen((l, r) -> analyzeWithRetry(parsed, configuration, requestFilter, preAnalysis, executionInfo, r, l))
-=======
-            .<LogicalPlan>andThen((l, r) -> analyzeWithRetry(parsed, executionInfo, description, requestFilter, preAnalysis, r, l))
->>>>>>> 89c58cf4
+            .<LogicalPlan>andThen(
+                (l, r) -> analyzeWithRetry(parsed, configuration, executionInfo, description, requestFilter, preAnalysis, r, l)
+            )
             .addListener(logicalPlanListener);
     }
 
@@ -809,12 +808,9 @@
 
     private void analyzeWithRetry(
         LogicalPlan parsed,
-<<<<<<< HEAD
         Configuration configuration,
-=======
         EsqlExecutionInfo executionInfo,
         String description,
->>>>>>> 89c58cf4
         QueryBuilder requestFilter,
         PreAnalyzer.PreAnalysis preAnalysis,
         PreAnalysisResult result,
@@ -837,26 +833,9 @@
                 // if the initial request didn't have a filter, then just pass the exception back to the user
                 listener.onFailure(ve);
             } else {
-<<<<<<< HEAD
-                // retrying and make the index resolution work without any index filtering.
-                preAnalyzeMainIndices(preAnalysis, executionInfo, result, null, listener.delegateFailure((l, r) -> {
-                    LOGGER.debug("Analyzing the plan (second attempt, without filter)");
-                    try {
-                        // the order here is tricky - if the cluster has been filtered and later became unavailable,
-                        // do we want to declare it successful or skipped? For now, unavailability takes precedence.
-                        EsqlCCSUtils.updateExecutionInfoWithClustersWithNoMatchingIndices(executionInfo, r.indices, false);
-                        LogicalPlan plan = analyzedPlan(parsed, configuration, r, executionInfo);
-                        LOGGER.debug("Analyzed plan (second attempt without filter):\n{}", plan);
-                        l.onResponse(plan);
-                    } catch (Exception e) {
-                        l.onFailure(e);
-                    }
-                }));
-=======
                 // retrying the index resolution without index filtering.
                 executionInfo.clusterInfo.clear();
-                resolveIndices(parsed, executionInfo, "second attempt, without filter", null, preAnalysis, result, listener);
->>>>>>> 89c58cf4
+                resolveIndices(parsed, configuration, executionInfo, "second attempt, without filter", null, preAnalysis, result, listener);
             }
         } catch (Exception e) {
             listener.onFailure(e);

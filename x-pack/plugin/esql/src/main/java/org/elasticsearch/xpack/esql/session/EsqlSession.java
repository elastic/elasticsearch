/*
 * Copyright Elasticsearch B.V. and/or licensed to Elasticsearch B.V. under one
 * or more contributor license agreements. Licensed under the Elastic License
 * 2.0; you may not use this file except in compliance with the Elastic License
 * 2.0.
 */

package org.elasticsearch.xpack.esql.session;

import org.elasticsearch.action.ActionListener;
import org.elasticsearch.action.OriginalIndices;
import org.elasticsearch.action.support.IndicesOptions;
import org.elasticsearch.action.support.SubscribableListener;
import org.elasticsearch.common.Strings;
import org.elasticsearch.common.collect.Iterators;
import org.elasticsearch.common.lucene.BytesRefs;
import org.elasticsearch.common.regex.Regex;
import org.elasticsearch.compute.data.Block;
import org.elasticsearch.compute.data.BlockUtils;
import org.elasticsearch.compute.data.Page;
import org.elasticsearch.compute.operator.DriverCompletionInfo;
import org.elasticsearch.core.Releasables;
import org.elasticsearch.index.IndexMode;
import org.elasticsearch.index.mapper.IndexModeFieldMapper;
import org.elasticsearch.index.query.BoolQueryBuilder;
import org.elasticsearch.index.query.QueryBuilder;
import org.elasticsearch.index.query.TermQueryBuilder;
import org.elasticsearch.indices.IndicesExpressionGrouper;
import org.elasticsearch.logging.LogManager;
import org.elasticsearch.logging.Logger;
import org.elasticsearch.xpack.esql.VerificationException;
import org.elasticsearch.xpack.esql.action.EsqlExecutionInfo;
import org.elasticsearch.xpack.esql.action.EsqlQueryRequest;
import org.elasticsearch.xpack.esql.analysis.Analyzer;
import org.elasticsearch.xpack.esql.analysis.AnalyzerContext;
import org.elasticsearch.xpack.esql.analysis.EnrichResolution;
import org.elasticsearch.xpack.esql.analysis.PreAnalyzer;
import org.elasticsearch.xpack.esql.analysis.Verifier;
import org.elasticsearch.xpack.esql.core.expression.Alias;
import org.elasticsearch.xpack.esql.core.expression.Attribute;
import org.elasticsearch.xpack.esql.core.expression.AttributeSet;
import org.elasticsearch.xpack.esql.core.expression.EmptyAttribute;
import org.elasticsearch.xpack.esql.core.expression.Expressions;
import org.elasticsearch.xpack.esql.core.expression.FoldContext;
import org.elasticsearch.xpack.esql.core.expression.MetadataAttribute;
import org.elasticsearch.xpack.esql.core.expression.NamedExpression;
import org.elasticsearch.xpack.esql.core.expression.ReferenceAttribute;
import org.elasticsearch.xpack.esql.core.expression.UnresolvedAttribute;
import org.elasticsearch.xpack.esql.core.expression.UnresolvedStar;
import org.elasticsearch.xpack.esql.core.tree.Source;
import org.elasticsearch.xpack.esql.core.type.DataType;
import org.elasticsearch.xpack.esql.core.util.Holder;
import org.elasticsearch.xpack.esql.enrich.EnrichPolicyResolver;
import org.elasticsearch.xpack.esql.enrich.ResolvedEnrichPolicy;
import org.elasticsearch.xpack.esql.expression.UnresolvedNamePattern;
import org.elasticsearch.xpack.esql.expression.function.EsqlFunctionRegistry;
import org.elasticsearch.xpack.esql.index.EsIndex;
import org.elasticsearch.xpack.esql.index.IndexResolution;
import org.elasticsearch.xpack.esql.index.MappingException;
import org.elasticsearch.xpack.esql.inference.InferenceResolution;
import org.elasticsearch.xpack.esql.inference.InferenceRunner;
import org.elasticsearch.xpack.esql.optimizer.LogicalPlanOptimizer;
import org.elasticsearch.xpack.esql.optimizer.PhysicalOptimizerContext;
import org.elasticsearch.xpack.esql.optimizer.PhysicalPlanOptimizer;
import org.elasticsearch.xpack.esql.parser.EsqlParser;
import org.elasticsearch.xpack.esql.parser.QueryParams;
import org.elasticsearch.xpack.esql.plan.IndexPattern;
import org.elasticsearch.xpack.esql.plan.logical.Aggregate;
import org.elasticsearch.xpack.esql.plan.logical.Drop;
import org.elasticsearch.xpack.esql.plan.logical.Enrich;
import org.elasticsearch.xpack.esql.plan.logical.Eval;
import org.elasticsearch.xpack.esql.plan.logical.Explain;
import org.elasticsearch.xpack.esql.plan.logical.Filter;
import org.elasticsearch.xpack.esql.plan.logical.Fork;
import org.elasticsearch.xpack.esql.plan.logical.InlineStats;
import org.elasticsearch.xpack.esql.plan.logical.Insist;
import org.elasticsearch.xpack.esql.plan.logical.Keep;
import org.elasticsearch.xpack.esql.plan.logical.Limit;
import org.elasticsearch.xpack.esql.plan.logical.LogicalPlan;
import org.elasticsearch.xpack.esql.plan.logical.MvExpand;
import org.elasticsearch.xpack.esql.plan.logical.OrderBy;
import org.elasticsearch.xpack.esql.plan.logical.Project;
import org.elasticsearch.xpack.esql.plan.logical.RegexExtract;
import org.elasticsearch.xpack.esql.plan.logical.Rename;
import org.elasticsearch.xpack.esql.plan.logical.TopN;
import org.elasticsearch.xpack.esql.plan.logical.UnresolvedRelation;
import org.elasticsearch.xpack.esql.plan.logical.inference.Completion;
import org.elasticsearch.xpack.esql.plan.logical.inference.InferencePlan;
import org.elasticsearch.xpack.esql.plan.logical.join.InlineJoin;
import org.elasticsearch.xpack.esql.plan.logical.join.JoinTypes;
import org.elasticsearch.xpack.esql.plan.logical.join.LookupJoin;
import org.elasticsearch.xpack.esql.plan.logical.local.LocalRelation;
import org.elasticsearch.xpack.esql.plan.logical.local.LocalSupplier;
import org.elasticsearch.xpack.esql.plan.physical.EstimatesRowSize;
import org.elasticsearch.xpack.esql.plan.physical.FragmentExec;
import org.elasticsearch.xpack.esql.plan.physical.LocalSourceExec;
import org.elasticsearch.xpack.esql.plan.physical.PhysicalPlan;
import org.elasticsearch.xpack.esql.planner.PlannerUtils;
import org.elasticsearch.xpack.esql.planner.mapper.Mapper;
import org.elasticsearch.xpack.esql.planner.premapper.PreMapper;
import org.elasticsearch.xpack.esql.plugin.TransportActionServices;
import org.elasticsearch.xpack.esql.telemetry.PlanTelemetry;

import java.util.ArrayList;
import java.util.Collections;
import java.util.HashMap;
import java.util.HashSet;
import java.util.List;
import java.util.Map;
import java.util.Set;
import java.util.concurrent.atomic.AtomicInteger;
import java.util.concurrent.atomic.AtomicReference;
import java.util.function.BiConsumer;
import java.util.stream.Collectors;

import static org.elasticsearch.index.query.QueryBuilders.boolQuery;
import static org.elasticsearch.xpack.esql.core.tree.Source.EMPTY;
import static org.elasticsearch.xpack.esql.core.util.StringUtils.WILDCARD;
import static org.elasticsearch.xpack.esql.plan.logical.join.InlineJoin.firstSubPlan;

public class EsqlSession {

    private static final Logger LOGGER = LogManager.getLogger(EsqlSession.class);

    /**
     * Interface for running the underlying plan.
     * Abstracts away the underlying execution engine.
     */
    public interface PlanRunner {
        void run(PhysicalPlan plan, ActionListener<Result> listener);
    }

    private final String sessionId;
    private final Configuration configuration;
    private final IndexResolver indexResolver;
    private final EnrichPolicyResolver enrichPolicyResolver;

    private final PreAnalyzer preAnalyzer;
    private final Verifier verifier;
    private final EsqlFunctionRegistry functionRegistry;
    private final LogicalPlanOptimizer logicalPlanOptimizer;
    private final PreMapper preMapper;

    private final Mapper mapper;
    private final PhysicalPlanOptimizer physicalPlanOptimizer;
    private final PlanTelemetry planTelemetry;
    private final IndicesExpressionGrouper indicesExpressionGrouper;
    private Set<String> configuredClusters;
    private final InferenceRunner inferenceRunner;

    private boolean explainMode;
    private String parsedPlanString;
    private String optimizedLogicalPlanString;

    public EsqlSession(
        String sessionId,
        Configuration configuration,
        IndexResolver indexResolver,
        EnrichPolicyResolver enrichPolicyResolver,
        PreAnalyzer preAnalyzer,
        EsqlFunctionRegistry functionRegistry,
        LogicalPlanOptimizer logicalPlanOptimizer,
        Mapper mapper,
        Verifier verifier,
        PlanTelemetry planTelemetry,
        IndicesExpressionGrouper indicesExpressionGrouper,
        TransportActionServices services
    ) {
        this.sessionId = sessionId;
        this.configuration = configuration;
        this.indexResolver = indexResolver;
        this.enrichPolicyResolver = enrichPolicyResolver;
        this.preAnalyzer = preAnalyzer;
        this.verifier = verifier;
        this.functionRegistry = functionRegistry;
        this.mapper = mapper;
        this.logicalPlanOptimizer = logicalPlanOptimizer;
        this.physicalPlanOptimizer = new PhysicalPlanOptimizer(new PhysicalOptimizerContext(configuration));
        this.planTelemetry = planTelemetry;
        this.indicesExpressionGrouper = indicesExpressionGrouper;
        this.inferenceRunner = services.inferenceRunner();
        this.preMapper = new PreMapper(services);
    }

    public String sessionId() {
        return sessionId;
    }

    /**
     * Execute an ESQL request.
     */
    public void execute(EsqlQueryRequest request, EsqlExecutionInfo executionInfo, PlanRunner planRunner, ActionListener<Result> listener) {
        assert executionInfo != null : "Null EsqlExecutionInfo";
        LOGGER.debug("ESQL query:\n{}", request.query());
        LogicalPlan parsed = parse(request.query(), request.params());
        if (parsed instanceof Explain explain) {
            explainMode = true;
            parsed = explain.query();
            parsedPlanString = parsed.toString();
        }
        analyzedPlan(parsed, executionInfo, request.filter(), new EsqlCCSUtils.CssPartialErrorsActionListener(executionInfo, listener) {
            @Override
            public void onResponse(LogicalPlan analyzedPlan) {
                SubscribableListener.<LogicalPlan>newForked(l -> preMapper.preMapper(analyzedPlan, l))
                    .<LogicalPlan>andThen((l, p) -> optimizedPlan(p, l))
                    .<Result>andThen((l, p) -> executeOptimizedPlan(request, executionInfo, planRunner, p, l))
                    .addListener(listener);
            }
        });
    }

    /**
     * Execute an analyzed plan. Most code should prefer calling {@link #execute} but
     * this is public for testing.
     */
    public void executeOptimizedPlan(
        EsqlQueryRequest request,
        EsqlExecutionInfo executionInfo,
        PlanRunner planRunner,
        LogicalPlan optimizedPlan,
        ActionListener<Result> listener
    ) {
<<<<<<< HEAD
        logicalPlanToPhysicalPlan(optimizedPlan, request, ActionListener.wrap(physicalPlan -> {
            PhysicalPlan finalPhysicalPlan = physicalPlan;
            if (explainMode) {
                String physicalPlanString = physicalPlan.toString();
                List<Attribute> fields = List.of(
                    new ReferenceAttribute(EMPTY, "role", DataType.KEYWORD),
                    new ReferenceAttribute(EMPTY, "type", DataType.KEYWORD),
                    new ReferenceAttribute(EMPTY, "plan", DataType.KEYWORD)
                );
                List<List<Object>> values = new ArrayList<>();
                values.add(List.of("coordinator", "parsedPlan", parsedPlanString));
                values.add(List.of("coordinator", "optimizedLogicalPlan", optimizedLogicalPlanString));
                values.add(List.of("coordinator", "optimizedPhysicalPlan", physicalPlanString));
                var blocks = BlockUtils.fromList(PlannerUtils.NON_BREAKING_BLOCK_FACTORY, values);
                finalPhysicalPlan = new LocalSourceExec(Source.EMPTY, fields, LocalSupplier.of(blocks));
            }
            // TODO: this could be snuck into the underlying listener
            EsqlCCSUtils.updateExecutionInfoAtEndOfPlanning(executionInfo);
            // execute any potential subplans
            executeSubPlans(finalPhysicalPlan, planRunner, executionInfo, request, listener);
        }, listener::onFailure));
=======
        if (explainMode) {// TODO: INLINESTATS come back to the explain mode branch and reevaluate
            PhysicalPlan physicalPlan = logicalPlanToPhysicalPlan(optimizedPlan, request);
            String physicalPlanString = physicalPlan.toString();
            List<Attribute> fields = List.of(
                new ReferenceAttribute(EMPTY, "role", DataType.KEYWORD),
                new ReferenceAttribute(EMPTY, "type", DataType.KEYWORD),
                new ReferenceAttribute(EMPTY, "plan", DataType.KEYWORD)
            );
            List<List<Object>> values = new ArrayList<>();
            values.add(List.of("coordinator", "parsedPlan", parsedPlanString));
            values.add(List.of("coordinator", "optimizedLogicalPlan", optimizedLogicalPlanString));
            values.add(List.of("coordinator", "optimizedPhysicalPlan", physicalPlanString));
            var blocks = BlockUtils.fromList(PlannerUtils.NON_BREAKING_BLOCK_FACTORY, values);
            physicalPlan = new LocalSourceExec(Source.EMPTY, fields, LocalSupplier.of(blocks));
            planRunner.run(physicalPlan, listener);
        } else {
            // TODO: this could be snuck into the underlying listener
            EsqlCCSUtils.updateExecutionInfoAtEndOfPlanning(executionInfo);
            // execute any potential subplans
            executeSubPlans(optimizedPlan, planRunner, executionInfo, request, listener);
        }
>>>>>>> c9a4206c
    }

    private void executeSubPlans(
        LogicalPlan optimizedPlan,
        PlanRunner runner,
        EsqlExecutionInfo executionInfo,
        EsqlQueryRequest request,
        ActionListener<Result> listener
    ) {
<<<<<<< HEAD
        // Collect all logical subplans first
        List<LogicalPlan> logicalSubplans = new ArrayList<>();

        // Currently the inlinestats are limited and supported as streaming operators, thus present inside the fragment as logical plans
        // Below they get collected, translated into a separate, coordinator based plan and the results 'broadcasted' as a local relation
        physicalPlan.forEachUp(FragmentExec.class, f -> {
            f.fragment().forEachUp(InlineJoin.class, ij -> {
                // extract the right side of the plan and replace its source
                LogicalPlan subplan = InlineJoin.replaceStub(ij.left(), ij.right());
                // mark the new root node as optimized
                subplan.setOptimized();
                logicalSubplans.add(subplan);
            });
        });

        if (logicalSubplans.isEmpty()) {
=======
        var subPlan = firstSubPlan(optimizedPlan);

        // TODO: merge into one method
        if (subPlan != null) {
            // code-path to execute subplans
            executeSubPlan(new DriverCompletionInfo.Accumulator(), optimizedPlan, subPlan, executionInfo, runner, request, listener);
        } else {
            PhysicalPlan physicalPlan = logicalPlanToPhysicalPlan(optimizedPlan, request);
>>>>>>> c9a4206c
            // execute main plan
            runner.run(physicalPlan, listener);
            return;
        }

        // Convert all logical subplans to physical plans asynchronously
        List<PlanTuple> subplans = new ArrayList<>(Collections.nCopies(logicalSubplans.size(), null));
        AtomicInteger completed = new AtomicInteger(0);
        AtomicReference<Exception> error = new AtomicReference<>();

        for (int i = 0; i < logicalSubplans.size(); i++) {
            final int index = i;
            LogicalPlan logicalSubplan = logicalSubplans.get(i);

            logicalPlanToPhysicalPlan(logicalSubplan, request, ActionListener.wrap(subqueryPlan -> {
                synchronized (subplans) {
                    if (error.get() == null) {
                        // Find the corresponding InlineJoin to get the right side
                        physicalPlan.forEachUp(FragmentExec.class, f -> {
                            f.fragment().forEachUp(InlineJoin.class, ij -> {
                                LogicalPlan subplan = InlineJoin.replaceStub(ij.left(), ij.right());
                                if (subplan.equals(logicalSubplan)) {
                                    subplans.set(index, new PlanTuple(subqueryPlan, ij.right()));
                                }
                            });
                        });

                        if (completed.incrementAndGet() == logicalSubplans.size()) {
                            // All subplans are ready, execute them
                            Iterator<PlanTuple> iterator = subplans.iterator();
                            executeSubPlan(new DriverCompletionInfo.Accumulator(), physicalPlan, iterator, executionInfo, runner, listener);
                        }
                    }
                }
            }, e -> {
                if (error.compareAndSet(null, e instanceof Exception ex ? ex : new RuntimeException(e))) {
                    listener.onFailure(error.get());
                }
            }));
        }
    }

    private void executeSubPlan(
        DriverCompletionInfo.Accumulator completionInfoAccumulator,
        LogicalPlan optimizedPlan,
        InlineJoin.LogicalPlanTuple subPlans,
        EsqlExecutionInfo executionInfo,
        PlanRunner runner,
        EsqlQueryRequest request,
        ActionListener<Result> listener
    ) {
        LOGGER.debug("Executing subplan:\n{}", subPlans.stubReplacedSubPlan());
        // Create a physical plan out of the logical sub-plan
        var physicalSubPlan = logicalPlanToPhysicalPlan(subPlans.stubReplacedSubPlan(), request);

        runner.run(physicalSubPlan, listener.delegateFailureAndWrap((next, result) -> {
            try {
                // Translate the subquery into a separate, coordinator based plan and the results 'broadcasted' as a local relation
                completionInfoAccumulator.accumulate(result.completionInfo());
                LocalRelation resultWrapper = resultToPlan(subPlans.stubReplacedSubPlan(), result);

                // replace the original logical plan with the backing result
                LogicalPlan newLogicalPlan = optimizedPlan.transformUp(
                    InlineJoin.class,
                    // use object equality since the right-hand side shouldn't have changed in the optimizedPlan at this point
                    // and equals would have ignored name IDs anyway
                    ij -> ij.right() == subPlans.originalSubPlan() ? InlineJoin.inlineData(ij, resultWrapper) : ij
                );
                // TODO: INLINESTATS can we do better here and further optimize the plan AFTER one of the subplans executed?
                newLogicalPlan.setOptimized();
                LOGGER.debug("Plan after previous subplan execution:\n{}", newLogicalPlan);
                // look for the next inlinejoin plan
                var newSubPlan = firstSubPlan(newLogicalPlan);

                if (newSubPlan == null) {// run the final "main" plan
                    LOGGER.debug("Executing final plan:\n{}", newLogicalPlan);
                    var newPhysicalPlan = logicalPlanToPhysicalPlan(newLogicalPlan, request);
                    runner.run(newPhysicalPlan, next.delegateFailureAndWrap((finalListener, finalResult) -> {
                        completionInfoAccumulator.accumulate(finalResult.completionInfo());
                        finalListener.onResponse(
                            new Result(finalResult.schema(), finalResult.pages(), completionInfoAccumulator.finish(), executionInfo)
                        );
                    }));
                } else {// continue executing the subplans
                    executeSubPlan(completionInfoAccumulator, newLogicalPlan, newSubPlan, executionInfo, runner, request, listener);
                }
            } finally {
                Releasables.closeExpectNoException(Releasables.wrap(Iterators.map(result.pages().iterator(), p -> p::releaseBlocks)));
            }
        }));
    }

    private static LocalRelation resultToPlan(LogicalPlan plan, Result result) {
        List<Page> pages = result.pages();
        List<Attribute> schema = result.schema();
        // if (pages.size() > 1) {
        Block[] blocks = SessionUtils.fromPages(schema, pages);
        return new LocalRelation(plan.source(), schema, LocalSupplier.of(blocks));
    }

    private LogicalPlan parse(String query, QueryParams params) {
        var parsed = new EsqlParser().createStatement(query, params, planTelemetry);
        LOGGER.debug("Parsed logical plan:\n{}", parsed);
        return parsed;
    }

    public void analyzedPlan(
        LogicalPlan parsed,
        EsqlExecutionInfo executionInfo,
        QueryBuilder requestFilter,
        ActionListener<LogicalPlan> logicalPlanListener
    ) {
        if (parsed.analyzed()) {
            logicalPlanListener.onResponse(parsed);
            return;
        }

        BiConsumer<PreAnalysisResult, ActionListener<LogicalPlan>> analyzeAction = (preAnalysisResult, listener) -> {
            Analyzer analyzer = new Analyzer(
                new AnalyzerContext(
                    configuration,
                    functionRegistry,
                    preAnalysisResult.indices,
                    preAnalysisResult.lookupIndices,
                    preAnalysisResult.enrichResolution,
                    preAnalysisResult.inferenceResolution
                ),
                verifier
            );
            analyzer.analyze(parsed, listener.map(analyzedPlan -> {
                analyzedPlan.setAnalyzed();
                return analyzedPlan;
            }));
        };
        // Capture configured remotes list to ensure consistency throughout the session
        configuredClusters = Set.copyOf(indicesExpressionGrouper.getConfiguredClusters());

        PreAnalyzer.PreAnalysis preAnalysis = preAnalyzer.preAnalyze(parsed);
        var unresolvedPolicies = preAnalysis.enriches.stream()
            .map(
                e -> new EnrichPolicyResolver.UnresolvedPolicy(
                    BytesRefs.toString(e.policyName().fold(FoldContext.small() /* TODO remove me*/)),
                    e.mode()
                )
            )
            .collect(Collectors.toSet());
        final List<IndexPattern> indices = preAnalysis.indices;

        EsqlCCSUtils.checkForCcsLicense(executionInfo, indices, indicesExpressionGrouper, configuredClusters, verifier.licenseState());
        initializeClusterData(indices, executionInfo);

        var listener = SubscribableListener.<EnrichResolution>newForked(
            l -> enrichPolicyResolver.resolvePolicies(unresolvedPolicies, executionInfo, l)
        )
            .<PreAnalysisResult>andThen((l, enrichResolution) -> resolveFieldNames(parsed, enrichResolution, l))
            .<PreAnalysisResult>andThen((l, preAnalysisResult) -> resolveInferences(preAnalysis.inferencePlans, preAnalysisResult, l));
        // first resolve the lookup indices, then the main indices
        for (var index : preAnalysis.lookupIndices) {
            listener = listener.andThen((l, preAnalysisResult) -> { preAnalyzeLookupIndex(index, preAnalysisResult, l); });
        }
        listener.<PreAnalysisResult>andThen((l, result) -> {
            // resolve the main indices
            preAnalyzeMainIndices(preAnalysis, executionInfo, result, requestFilter, l);
        }).<PreAnalysisResult>andThen((l, result) -> {
            // TODO in follow-PR (for skip_unavailable handling of missing concrete indexes) add some tests for
            // invalid index resolution to updateExecutionInfo
            // If we run out of clusters to search due to unavailability we can stop the analysis right here
            if (result.indices.isValid() && allCCSClustersSkipped(executionInfo, result, logicalPlanListener)) return;
            // whatever tuple we have here (from CCS-special handling or from the original pre-analysis), pass it on to the next step
            l.onResponse(result);
        }).<PreAnalysisResult>andThen((l, result) -> {
            // first attempt (maybe the only one) at analyzing the plan
            analyzeAndMaybeRetry(analyzeAction, requestFilter, result, executionInfo, logicalPlanListener, l);
        }).<PreAnalysisResult>andThen((l, result) -> {
            assert requestFilter != null : "The second pre-analysis shouldn't take place when there is no index filter in the request";

            // here the requestFilter is set to null, performing the pre-analysis after the first step failed
            preAnalyzeMainIndices(preAnalysis, executionInfo, result, null, l);
        }).<LogicalPlan>andThen((l, result) -> {
            assert requestFilter != null : "The second analysis shouldn't take place when there is no index filter in the request";
            LOGGER.debug("Analyzing the plan (second attempt, without filter)");
            LogicalPlan plan;
            try {
                // the order here is tricky - if the cluster has been filtered and later became unavailable,
                // do we want to declare it successful or skipped? For now, unavailability takes precedence.
                EsqlCCSUtils.updateExecutionInfoWithUnavailableClusters(executionInfo, result.indices.unavailableClusters());
                EsqlCCSUtils.updateExecutionInfoWithClustersWithNoMatchingIndices(executionInfo, result.indices, null);
                analyzeAction.accept(result, l.delegateFailureAndWrap((analyzedPlanListener, analyzedPlan) -> {
                    LOGGER.debug("Analyzed plan (second attempt, without filter):\n{}", analyzedPlan);
                    analyzedPlanListener.onResponse(analyzedPlan);
                }));
            } catch (Exception e) {
                l.onFailure(e);
                return;
            }
        }).addListener(logicalPlanListener);
    }

    private void preAnalyzeLookupIndex(IndexPattern table, PreAnalysisResult result, ActionListener<PreAnalysisResult> listener) {
        Set<String> fieldNames = result.wildcardJoinIndices().contains(table.indexPattern()) ? IndexResolver.ALL_FIELDS : result.fieldNames;
        // call the EsqlResolveFieldsAction (field-caps) to resolve indices and get field types
        indexResolver.resolveAsMergedMapping(
            table.indexPattern(),
            fieldNames,
            null,
            listener.map(indexResolution -> result.addLookupIndexResolution(table.indexPattern(), indexResolution))
        );
        // TODO: Verify that the resolved index actually has indexMode: "lookup"
    }

    private void initializeClusterData(List<IndexPattern> indices, EsqlExecutionInfo executionInfo) {
        if (indices.isEmpty()) {
            return;
        }
        assert indices.size() == 1 : "Only single index pattern is supported";
        Map<String, OriginalIndices> clusterIndices = indicesExpressionGrouper.groupIndices(
            configuredClusters,
            IndicesOptions.DEFAULT,
            indices.getFirst().indexPattern()
        );
        for (Map.Entry<String, OriginalIndices> entry : clusterIndices.entrySet()) {
            final String clusterAlias = entry.getKey();
            String indexExpr = Strings.arrayToCommaDelimitedString(entry.getValue().indices());
            executionInfo.swapCluster(clusterAlias, (k, v) -> {
                assert v == null : "No cluster for " + clusterAlias + " should have been added to ExecutionInfo yet";
                return new EsqlExecutionInfo.Cluster(clusterAlias, indexExpr, executionInfo.isSkipUnavailable(clusterAlias));
            });
        }
    }

    private void preAnalyzeMainIndices(
        PreAnalyzer.PreAnalysis preAnalysis,
        EsqlExecutionInfo executionInfo,
        PreAnalysisResult result,
        QueryBuilder requestFilter,
        ActionListener<PreAnalysisResult> listener
    ) {
        // TODO we plan to support joins in the future when possible, but for now we'll just fail early if we see one
        List<IndexPattern> indices = preAnalysis.indices;
        if (indices.size() > 1) {
            // Note: JOINs are not supported but we detect them when
            listener.onFailure(new MappingException("Queries with multiple indices are not supported"));
        } else if (indices.size() == 1) {
            IndexPattern table = indices.getFirst();

            // if the preceding call to the enrich policy API found unavailable clusters, recreate the index expression to search
            // based only on available clusters (which could now be an empty list)
            String indexExpressionToResolve = EsqlCCSUtils.createIndexExpressionFromAvailableClusters(executionInfo);
            if (indexExpressionToResolve.isEmpty()) {
                // if this was a pure remote CCS request (no local indices) and all remotes are offline, return an empty IndexResolution
                listener.onResponse(
                    result.withIndexResolution(IndexResolution.valid(new EsIndex(table.indexPattern(), Map.of(), Map.of())))
                );
            } else {
                // call the EsqlResolveFieldsAction (field-caps) to resolve indices and get field types
                if (preAnalysis.indexMode == IndexMode.TIME_SERIES) {
                    // TODO: Maybe if no indices are returned, retry without index mode and provide a clearer error message.
                    var indexModeFilter = new TermQueryBuilder(IndexModeFieldMapper.NAME, IndexMode.TIME_SERIES.getName());
                    if (requestFilter != null) {
                        requestFilter = new BoolQueryBuilder().filter(requestFilter).filter(indexModeFilter);
                    } else {
                        requestFilter = indexModeFilter;
                    }
                }
                indexResolver.resolveAsMergedMapping(
                    indexExpressionToResolve,
                    result.fieldNames,
                    requestFilter,
                    listener.delegateFailure((l, indexResolution) -> {
                        if (configuration.allowPartialResults() == false && indexResolution.getUnavailableShards().isEmpty() == false) {
                            l.onFailure(indexResolution.getUnavailableShards().iterator().next());
                        } else {
                            l.onResponse(result.withIndexResolution(indexResolution));
                        }
                    })
                );
            }
        } else {
            try {
                // occurs when dealing with local relations (row a = 1)
                listener.onResponse(result.withIndexResolution(IndexResolution.invalid("[none specified]")));
            } catch (Exception ex) {
                listener.onFailure(ex);
            }
        }
    }

    /**
     * Check if there are any clusters to search.
     *
     * @return true if there are no clusters to search, false otherwise
     */
    private boolean allCCSClustersSkipped(
        EsqlExecutionInfo executionInfo,
        PreAnalysisResult result,
        ActionListener<LogicalPlan> logicalPlanListener
    ) {
        IndexResolution indexResolution = result.indices;
        EsqlCCSUtils.updateExecutionInfoWithUnavailableClusters(executionInfo, indexResolution.unavailableClusters());
        if (executionInfo.isCrossClusterSearch()
            && executionInfo.getClusterStates(EsqlExecutionInfo.Cluster.Status.RUNNING).findAny().isEmpty()) {
            // for a CCS, if all clusters have been marked as SKIPPED, nothing to search so send a sentinel Exception
            // to let the LogicalPlanActionListener decide how to proceed
            LOGGER.debug("No more clusters to search, ending analysis stage");
            logicalPlanListener.onFailure(new NoClustersToSearchException());
            return true;
        }

        return false;
    }

    private static void analyzeAndMaybeRetry(
        BiConsumer<PreAnalysisResult, ActionListener<LogicalPlan>> analyzeAction,
        QueryBuilder requestFilter,
        PreAnalysisResult result,
        EsqlExecutionInfo executionInfo,
        ActionListener<LogicalPlan> logicalPlanListener,
        ActionListener<PreAnalysisResult> l
    ) {
        LogicalPlan plan = null;
        var filterPresentMessage = requestFilter == null ? "without" : "with";
        var attemptMessage = requestFilter == null ? "the only" : "first";
        LOGGER.debug("Analyzing the plan ({} attempt, {} filter)", attemptMessage, filterPresentMessage);

        logicalPlanListener = logicalPlanListener.delegateResponse((errorListener, e) -> {
            if (e instanceof VerificationException ve) {
                LOGGER.debug(
                    "Analyzing the plan ({} attempt, {} filter) failed with {}",
                    attemptMessage,
                    filterPresentMessage,
                    ve.getDetailedMessage()
                );
                if (requestFilter == null) {
                    // if the initial request didn't have a filter, then just pass the exception back to the user
                    errorListener.onFailure(ve);
                } else {
                    // interested only in a VerificationException, but this time we are taking out the index filter
                    // to try and make the index resolution work without any index filtering. In the next step... to be continued
                    l.onResponse(result);
                }
            } else {
                // if the query failed with any other type of exception, then just pass the exception back to the user
                errorListener.onFailure(e);
            }
        });

        try {
            if (result.indices.isValid() || requestFilter != null) {
                // We won't run this check with no filter and no valid indices since this may lead to false positive - missing index report
                // when the resolution result is not valid for a different reason.
                EsqlCCSUtils.updateExecutionInfoWithClustersWithNoMatchingIndices(executionInfo, result.indices, requestFilter);
            }
            analyzeAction.accept(result, ActionListener.runBefore(logicalPlanListener, () -> {
                LOGGER.debug("Analyzed plan ({} attempt, {} filter):\n{}", attemptMessage, filterPresentMessage, plan);
                // the analysis succeeded from the first attempt, irrespective if it had a filter or not, just continue with the planning
            }));
        } catch (Exception e) {
            l.onFailure(e);
        }
    }

    private static void resolveFieldNames(LogicalPlan parsed, EnrichResolution enrichResolution, ActionListener<PreAnalysisResult> l) {
        try {
            // we need the match_fields names from enrich policies and THEN, with an updated list of fields, we call field_caps API
            var enrichMatchFields = enrichResolution.resolvedEnrichPolicies()
                .stream()
                .map(ResolvedEnrichPolicy::matchField)
                .collect(Collectors.toSet());
            // get the field names from the parsed plan combined with the ENRICH match fields from the ENRICH policy
            l.onResponse(fieldNames(parsed, enrichMatchFields, new PreAnalysisResult(enrichResolution)));
        } catch (Exception ex) {
            l.onFailure(ex);
        }
    }

    private void resolveInferences(
        List<InferencePlan<?>> inferencePlans,
        PreAnalysisResult preAnalysisResult,
        ActionListener<PreAnalysisResult> l
    ) {
        inferenceRunner.resolveInferenceIds(inferencePlans, l.map(preAnalysisResult::withInferenceResolution));
    }

    static PreAnalysisResult fieldNames(LogicalPlan parsed, Set<String> enrichPolicyMatchFields, PreAnalysisResult result) {
        List<LogicalPlan> inlinestats = parsed.collect(InlineStats.class::isInstance);
        Set<Aggregate> inlinestatsAggs = new HashSet<>();
        for (var i : inlinestats) {
            inlinestatsAggs.add(((InlineStats) i).aggregate());
        }

        if (false == parsed.anyMatch(p -> shouldCollectReferencedFields(p, inlinestatsAggs))) {
            // no explicit columns selection, for example "from employees"
            // also, inlinestats only adds columns to the existent output, its Aggregate shouldn't interfere with potentially using "*"
            return result.withFieldNames(IndexResolver.ALL_FIELDS);
        }

        // TODO: Improve field resolution for FORK - right now we request all fields
        if (parsed.anyMatch(p -> p instanceof Fork)) {
            return result.withFieldNames(IndexResolver.ALL_FIELDS);
        }

        Holder<Boolean> projectAll = new Holder<>(false);
        parsed.forEachExpressionDown(UnresolvedStar.class, us -> {// explicit "*" fields selection
            if (projectAll.get()) {
                return;
            }
            projectAll.set(true);
        });

        if (projectAll.get()) {
            return result.withFieldNames(IndexResolver.ALL_FIELDS);
        }

        var referencesBuilder = AttributeSet.builder();
        // "keep" and "drop" attributes are special whenever a wildcard is used in their name, as the wildcard can cover some
        // attributes ("lookup join" generated columns among others); steps like removal of Aliases should ignore fields matching the
        // wildcards.
        //
        // E.g. "from test | eval lang = languages + 1 | keep *l" should consider both "languages" and "*l" as valid fields to ask for
        // "from test | eval first_name = 1 | drop first_name | drop *name" should also consider "*name" as valid field to ask for
        //
        // NOTE: the grammar allows wildcards to be used in other commands as well, but these are forbidden in the LogicalPlanBuilder
        // Except in KEEP and DROP.
        var keepRefs = AttributeSet.builder();
        var dropWildcardRefs = AttributeSet.builder();
        // fields required to request for lookup joins to work
        var joinRefs = AttributeSet.builder();
        // lookup indices where we request "*" because we may require all their fields
        Set<String> wildcardJoinIndices = new java.util.HashSet<>();

        boolean[] canRemoveAliases = new boolean[] { true };

        parsed.forEachDown(p -> {// go over each plan top-down
            if (p instanceof RegexExtract re) { // for Grok and Dissect
                // keep the inputs needed by Grok/Dissect
                referencesBuilder.addAll(re.input().references());
            } else if (p instanceof Enrich enrich) {
                AttributeSet enrichFieldRefs = Expressions.references(enrich.enrichFields());
                AttributeSet.Builder enrichRefs = enrichFieldRefs.combine(enrich.matchField().references()).asBuilder();
                // Enrich adds an EmptyAttribute if no match field is specified
                // The exact name of the field will be added later as part of enrichPolicyMatchFields Set
                enrichRefs.removeIf(attr -> attr instanceof EmptyAttribute);
                referencesBuilder.addAll(enrichRefs);
            } else if (p instanceof LookupJoin join) {
                if (join.config().type() instanceof JoinTypes.UsingJoinType usingJoinType) {
                    joinRefs.addAll(usingJoinType.columns());
                }
                if (keepRefs.isEmpty()) {
                    // No KEEP commands after the JOIN, so we need to mark this index for "*" field resolution
                    wildcardJoinIndices.add(((UnresolvedRelation) join.right()).indexPattern().indexPattern());
                } else {
                    // Keep commands can reference the join columns with names that shadow aliases, so we block their removal
                    joinRefs.addAll(keepRefs);
                }
            } else {
                referencesBuilder.addAll(p.references());
                if (p instanceof UnresolvedRelation ur && ur.indexMode() == IndexMode.TIME_SERIES) {
                    // METRICS aggs generally rely on @timestamp without the user having to mention it.
                    referencesBuilder.add(new UnresolvedAttribute(ur.source(), MetadataAttribute.TIMESTAMP_FIELD));
                }
                // special handling for UnresolvedPattern (which is not an UnresolvedAttribute)
                p.forEachExpression(UnresolvedNamePattern.class, up -> {
                    var ua = new UnresolvedAttribute(up.source(), up.name());
                    referencesBuilder.add(ua);
                    if (p instanceof Keep) {
                        keepRefs.add(ua);
                    } else if (p instanceof Drop) {
                        dropWildcardRefs.add(ua);
                    } else {
                        throw new IllegalStateException("Only KEEP and DROP should allow wildcards");
                    }
                });
                if (p instanceof Keep) {
                    keepRefs.addAll(p.references());
                }
            }

            // If the current node in the tree is of type JOIN (lookup join, inlinestats) or ENRICH or other type of
            // command that we may add in the future which can override already defined Aliases with EVAL
            // (for example
            //
            // from test
            // | eval ip = 123
            // | enrich ips_policy ON hostname
            // | rename ip AS my_ip
            //
            // and ips_policy enriches the results with the same name ip field),
            // these aliases should be kept in the list of fields.
            if (canRemoveAliases[0] && p.anyMatch(EsqlSession::couldOverrideAliases)) {
                canRemoveAliases[0] = false;
            }
            if (canRemoveAliases[0]) {
                // remove any already discovered UnresolvedAttributes that are in fact aliases defined later down in the tree
                // for example "from test | eval x = salary | stats max = max(x) by gender"
                // remove the UnresolvedAttribute "x", since that is an Alias defined in "eval"
                // also remove other down-the-tree references to the extracted fields from "grok" and "dissect"
                AttributeSet planRefs = p.references();
                Set<String> fieldNames = planRefs.names();
                p.forEachExpressionDown(NamedExpression.class, ne -> {
                    if ((ne instanceof Alias || ne instanceof ReferenceAttribute) == false) {
                        return;
                    }
                    // do not remove the UnresolvedAttribute that has the same name as its alias, ie "rename id AS id"
                    // or the UnresolvedAttributes that are used in Functions that have aliases "STATS id = MAX(id)"
                    if (fieldNames.contains(ne.name())) {
                        return;
                    }
                    referencesBuilder.removeIf(
                        attr -> matchByName(attr, ne.name(), keepRefs.contains(attr) || dropWildcardRefs.contains(attr))
                    );
                });
            }
        });

        // Add JOIN ON column references afterward to avoid Alias removal
        referencesBuilder.addAll(joinRefs);
        // If any JOIN commands need wildcard field-caps calls, persist the index names
        if (wildcardJoinIndices.isEmpty() == false) {
            result = result.withWildcardJoinIndices(wildcardJoinIndices);
        }

        // remove valid metadata attributes because they will be filtered out by the IndexResolver anyway
        // otherwise, in some edge cases, we will fail to ask for "*" (all fields) instead
        referencesBuilder.removeIf(a -> a instanceof MetadataAttribute || MetadataAttribute.isSupported(a.name()));
        Set<String> fieldNames = referencesBuilder.build().names();

        if (fieldNames.isEmpty() && enrichPolicyMatchFields.isEmpty()) {
            // there cannot be an empty list of fields, we'll ask the simplest and lightest one instead: _index
            return result.withFieldNames(IndexResolver.INDEX_METADATA_FIELD);
        } else {
            fieldNames.addAll(subfields(fieldNames));
            fieldNames.addAll(enrichPolicyMatchFields);
            fieldNames.addAll(subfields(enrichPolicyMatchFields));
            return result.withFieldNames(fieldNames);
        }
    }

    /**
     * Indicates whether the given plan gives an exact list of fields that we need to collect from field_caps.
     */
    private static boolean shouldCollectReferencedFields(LogicalPlan plan, Set<Aggregate> inlinestatsAggs) {
        return plan instanceof Project || (plan instanceof Aggregate agg && inlinestatsAggs.contains(agg) == false);
    }

    /**
     * Could a plan "accidentally" override aliases?
     * Examples are JOIN and ENRICH, that _could_ produce fields with the same
     * name of an existing alias, based on their index mapping.
     * Here we just have to consider commands where this information is not available before index resolution,
     * eg. EVAL, GROK, DISSECT can override an alias, but we know it in advance, ie. we don't need to resolve indices to know.
     */
    private static boolean couldOverrideAliases(LogicalPlan p) {
        return (p instanceof Aggregate
            || p instanceof Completion
            || p instanceof Drop
            || p instanceof Eval
            || p instanceof Filter
            || p instanceof Fork
            || p instanceof InlineStats
            || p instanceof Insist
            || p instanceof Keep
            || p instanceof Limit
            || p instanceof MvExpand
            || p instanceof OrderBy
            || p instanceof Project
            || p instanceof RegexExtract
            || p instanceof Rename
            || p instanceof TopN
            || p instanceof UnresolvedRelation) == false;
    }

    private static boolean matchByName(Attribute attr, String other, boolean skipIfPattern) {
        boolean isPattern = Regex.isSimpleMatchPattern(attr.name());
        if (skipIfPattern && isPattern) {
            return false;
        }
        var name = attr.name();
        return isPattern ? Regex.simpleMatch(name, other) : name.equals(other);
    }

    private static Set<String> subfields(Set<String> names) {
        return names.stream().filter(name -> name.endsWith(WILDCARD) == false).map(name -> name + ".*").collect(Collectors.toSet());
    }

    private void logicalPlanToPhysicalPlan(LogicalPlan optimizedPlan, EsqlQueryRequest request, ActionListener<PhysicalPlan> listener) {
        optimizedPhysicalPlan(optimizedPlan, listener.map(physicalPlan -> {
            physicalPlan = physicalPlan.transformUp(FragmentExec.class, f -> {
                QueryBuilder filter = request.filter();
                if (filter != null) {
                    var fragmentFilter = f.esFilter();
                    // TODO: have an ESFilter and push down to EsQueryExec / EsSource
                    // This is an ugly hack to push the filter parameter to Lucene
                    // TODO: filter integration testing
                    filter = fragmentFilter != null ? boolQuery().filter(fragmentFilter).must(filter) : filter;
                    LOGGER.debug("Fold filter {} to EsQueryExec", filter);
                    f = f.withFilter(filter);
                }
                return f;
            });
            return EstimatesRowSize.estimateRowSize(0, physicalPlan);
        }));
    }

    public void optimizedPlan(LogicalPlan logicalPlan, ActionListener<LogicalPlan> listener) {
        if (logicalPlan.analyzed() == false) {
            listener.onFailure(new IllegalStateException("Expected analyzed plan"));
            return;
        }
        logicalPlanOptimizer.optimize(logicalPlan, listener.map(optimizedPlan -> {
            LOGGER.debug("Optimized logicalPlan plan:\n{}", optimizedPlan);
            return optimizedPlan;
        }));
    }

    public PhysicalPlan physicalPlan(LogicalPlan optimizedPlan) {
        if (optimizedPlan.optimized() == false) {
            throw new IllegalStateException("Expected optimized plan");
        }
        optimizedLogicalPlanString = optimizedPlan.toString();
        var plan = mapper.map(optimizedPlan);
        LOGGER.debug("Physical plan:\n{}", plan);
        return plan;
    }

    public void optimizedPhysicalPlan(LogicalPlan optimizedPlan, ActionListener<PhysicalPlan> listener) {
        physicalPlanOptimizer.optimize(physicalPlan(optimizedPlan), listener.map(plan -> {
            LOGGER.debug("Optimized physical plan:\n{}", plan);
            return plan;
        }));
    }

    record PreAnalysisResult(
        IndexResolution indices,
        Map<String, IndexResolution> lookupIndices,
        EnrichResolution enrichResolution,
        Set<String> fieldNames,
        Set<String> wildcardJoinIndices,
        InferenceResolution inferenceResolution
    ) {
        PreAnalysisResult(EnrichResolution newEnrichResolution) {
            this(null, new HashMap<>(), newEnrichResolution, Set.of(), Set.of(), InferenceResolution.EMPTY);
        }

        PreAnalysisResult withEnrichResolution(EnrichResolution newEnrichResolution) {
            return new PreAnalysisResult(
                indices(),
                lookupIndices(),
                newEnrichResolution,
                fieldNames(),
                wildcardJoinIndices(),
                inferenceResolution()
            );
        }

        PreAnalysisResult withInferenceResolution(InferenceResolution newInferenceResolution) {
            return new PreAnalysisResult(
                indices(),
                lookupIndices(),
                enrichResolution(),
                fieldNames(),
                wildcardJoinIndices(),
                newInferenceResolution
            );
        }

        PreAnalysisResult withIndexResolution(IndexResolution newIndexResolution) {
            return new PreAnalysisResult(
                newIndexResolution,
                lookupIndices(),
                enrichResolution(),
                fieldNames(),
                wildcardJoinIndices(),
                inferenceResolution()
            );
        }

        PreAnalysisResult addLookupIndexResolution(String index, IndexResolution newIndexResolution) {
            lookupIndices.put(index, newIndexResolution);
            return this;
        }

        PreAnalysisResult withFieldNames(Set<String> newFields) {
            return new PreAnalysisResult(
                indices(),
                lookupIndices(),
                enrichResolution(),
                newFields,
                wildcardJoinIndices(),
                inferenceResolution()
            );
        }

        public PreAnalysisResult withWildcardJoinIndices(Set<String> wildcardJoinIndices) {
            return new PreAnalysisResult(
                indices(),
                lookupIndices(),
                enrichResolution(),
                fieldNames(),
                wildcardJoinIndices,
                inferenceResolution()
            );
        }
    }
}<|MERGE_RESOLUTION|>--- conflicted
+++ resolved
@@ -102,14 +102,11 @@
 import org.elasticsearch.xpack.esql.telemetry.PlanTelemetry;
 
 import java.util.ArrayList;
-import java.util.Collections;
 import java.util.HashMap;
 import java.util.HashSet;
 import java.util.List;
 import java.util.Map;
 import java.util.Set;
-import java.util.concurrent.atomic.AtomicInteger;
-import java.util.concurrent.atomic.AtomicReference;
 import java.util.function.BiConsumer;
 import java.util.stream.Collectors;
 
@@ -220,10 +217,8 @@
         LogicalPlan optimizedPlan,
         ActionListener<Result> listener
     ) {
-<<<<<<< HEAD
-        logicalPlanToPhysicalPlan(optimizedPlan, request, ActionListener.wrap(physicalPlan -> {
-            PhysicalPlan finalPhysicalPlan = physicalPlan;
-            if (explainMode) {
+        if (explainMode) {// TODO: INLINESTATS come back to the explain mode branch and reevaluate
+            logicalPlanToPhysicalPlan(optimizedPlan, request, ActionListener.wrap(physicalPlan -> {
                 String physicalPlanString = physicalPlan.toString();
                 List<Attribute> fields = List.of(
                     new ReferenceAttribute(EMPTY, "role", DataType.KEYWORD),
@@ -235,36 +230,15 @@
                 values.add(List.of("coordinator", "optimizedLogicalPlan", optimizedLogicalPlanString));
                 values.add(List.of("coordinator", "optimizedPhysicalPlan", physicalPlanString));
                 var blocks = BlockUtils.fromList(PlannerUtils.NON_BREAKING_BLOCK_FACTORY, values);
-                finalPhysicalPlan = new LocalSourceExec(Source.EMPTY, fields, LocalSupplier.of(blocks));
-            }
-            // TODO: this could be snuck into the underlying listener
-            EsqlCCSUtils.updateExecutionInfoAtEndOfPlanning(executionInfo);
-            // execute any potential subplans
-            executeSubPlans(finalPhysicalPlan, planRunner, executionInfo, request, listener);
-        }, listener::onFailure));
-=======
-        if (explainMode) {// TODO: INLINESTATS come back to the explain mode branch and reevaluate
-            PhysicalPlan physicalPlan = logicalPlanToPhysicalPlan(optimizedPlan, request);
-            String physicalPlanString = physicalPlan.toString();
-            List<Attribute> fields = List.of(
-                new ReferenceAttribute(EMPTY, "role", DataType.KEYWORD),
-                new ReferenceAttribute(EMPTY, "type", DataType.KEYWORD),
-                new ReferenceAttribute(EMPTY, "plan", DataType.KEYWORD)
-            );
-            List<List<Object>> values = new ArrayList<>();
-            values.add(List.of("coordinator", "parsedPlan", parsedPlanString));
-            values.add(List.of("coordinator", "optimizedLogicalPlan", optimizedLogicalPlanString));
-            values.add(List.of("coordinator", "optimizedPhysicalPlan", physicalPlanString));
-            var blocks = BlockUtils.fromList(PlannerUtils.NON_BREAKING_BLOCK_FACTORY, values);
-            physicalPlan = new LocalSourceExec(Source.EMPTY, fields, LocalSupplier.of(blocks));
-            planRunner.run(physicalPlan, listener);
+                physicalPlan = new LocalSourceExec(Source.EMPTY, fields, LocalSupplier.of(blocks));
+                planRunner.run(physicalPlan, listener);
+            }, listener::onFailure));
         } else {
             // TODO: this could be snuck into the underlying listener
             EsqlCCSUtils.updateExecutionInfoAtEndOfPlanning(executionInfo);
             // execute any potential subplans
             executeSubPlans(optimizedPlan, planRunner, executionInfo, request, listener);
         }
->>>>>>> c9a4206c
     }
 
     private void executeSubPlans(
@@ -274,24 +248,6 @@
         EsqlQueryRequest request,
         ActionListener<Result> listener
     ) {
-<<<<<<< HEAD
-        // Collect all logical subplans first
-        List<LogicalPlan> logicalSubplans = new ArrayList<>();
-
-        // Currently the inlinestats are limited and supported as streaming operators, thus present inside the fragment as logical plans
-        // Below they get collected, translated into a separate, coordinator based plan and the results 'broadcasted' as a local relation
-        physicalPlan.forEachUp(FragmentExec.class, f -> {
-            f.fragment().forEachUp(InlineJoin.class, ij -> {
-                // extract the right side of the plan and replace its source
-                LogicalPlan subplan = InlineJoin.replaceStub(ij.left(), ij.right());
-                // mark the new root node as optimized
-                subplan.setOptimized();
-                logicalSubplans.add(subplan);
-            });
-        });
-
-        if (logicalSubplans.isEmpty()) {
-=======
         var subPlan = firstSubPlan(optimizedPlan);
 
         // TODO: merge into one method
@@ -299,46 +255,9 @@
             // code-path to execute subplans
             executeSubPlan(new DriverCompletionInfo.Accumulator(), optimizedPlan, subPlan, executionInfo, runner, request, listener);
         } else {
-            PhysicalPlan physicalPlan = logicalPlanToPhysicalPlan(optimizedPlan, request);
->>>>>>> c9a4206c
-            // execute main plan
-            runner.run(physicalPlan, listener);
-            return;
-        }
-
-        // Convert all logical subplans to physical plans asynchronously
-        List<PlanTuple> subplans = new ArrayList<>(Collections.nCopies(logicalSubplans.size(), null));
-        AtomicInteger completed = new AtomicInteger(0);
-        AtomicReference<Exception> error = new AtomicReference<>();
-
-        for (int i = 0; i < logicalSubplans.size(); i++) {
-            final int index = i;
-            LogicalPlan logicalSubplan = logicalSubplans.get(i);
-
-            logicalPlanToPhysicalPlan(logicalSubplan, request, ActionListener.wrap(subqueryPlan -> {
-                synchronized (subplans) {
-                    if (error.get() == null) {
-                        // Find the corresponding InlineJoin to get the right side
-                        physicalPlan.forEachUp(FragmentExec.class, f -> {
-                            f.fragment().forEachUp(InlineJoin.class, ij -> {
-                                LogicalPlan subplan = InlineJoin.replaceStub(ij.left(), ij.right());
-                                if (subplan.equals(logicalSubplan)) {
-                                    subplans.set(index, new PlanTuple(subqueryPlan, ij.right()));
-                                }
-                            });
-                        });
-
-                        if (completed.incrementAndGet() == logicalSubplans.size()) {
-                            // All subplans are ready, execute them
-                            Iterator<PlanTuple> iterator = subplans.iterator();
-                            executeSubPlan(new DriverCompletionInfo.Accumulator(), physicalPlan, iterator, executionInfo, runner, listener);
-                        }
-                    }
-                }
-            }, e -> {
-                if (error.compareAndSet(null, e instanceof Exception ex ? ex : new RuntimeException(e))) {
-                    listener.onFailure(error.get());
-                }
+            logicalPlanToPhysicalPlan(optimizedPlan, request, listener.delegateFailureAndWrap((l, physicalPlan) -> {
+                // execute main plan
+                runner.run(physicalPlan, listener);
             }));
         }
     }

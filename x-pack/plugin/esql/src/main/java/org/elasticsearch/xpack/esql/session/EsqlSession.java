/*
 * Copyright Elasticsearch B.V. and/or licensed to Elasticsearch B.V. under one
 * or more contributor license agreements. Licensed under the Elastic License
 * 2.0; you may not use this file except in compliance with the Elastic License
 * 2.0.
 */

package org.elasticsearch.xpack.esql.session;

import org.elasticsearch.ElasticsearchException;
import org.elasticsearch.ExceptionsHelper;
import org.elasticsearch.TransportVersions;
import org.elasticsearch.action.ActionListener;
import org.elasticsearch.action.fieldcaps.FieldCapabilitiesFailure;
import org.elasticsearch.action.search.ShardSearchFailure;
import org.elasticsearch.action.support.SubscribableListener;
import org.elasticsearch.common.collect.Iterators;
import org.elasticsearch.common.lucene.BytesRefs;
import org.elasticsearch.compute.data.Block;
import org.elasticsearch.compute.data.BlockUtils;
import org.elasticsearch.compute.data.Page;
import org.elasticsearch.compute.operator.DriverCompletionInfo;
import org.elasticsearch.compute.operator.FailureCollector;
import org.elasticsearch.core.CheckedFunction;
import org.elasticsearch.core.Releasables;
import org.elasticsearch.index.IndexMode;
import org.elasticsearch.index.mapper.IndexModeFieldMapper;
import org.elasticsearch.index.query.BoolQueryBuilder;
import org.elasticsearch.index.query.QueryBuilder;
import org.elasticsearch.index.query.TermQueryBuilder;
import org.elasticsearch.index.shard.ShardId;
import org.elasticsearch.indices.IndicesExpressionGrouper;
import org.elasticsearch.logging.LogManager;
import org.elasticsearch.logging.Logger;
import org.elasticsearch.search.SearchShardTarget;
import org.elasticsearch.transport.RemoteClusterAware;
import org.elasticsearch.transport.RemoteClusterService;
import org.elasticsearch.xpack.esql.VerificationException;
import org.elasticsearch.xpack.esql.action.EsqlExecutionInfo;
import org.elasticsearch.xpack.esql.action.EsqlQueryRequest;
import org.elasticsearch.xpack.esql.analysis.Analyzer;
import org.elasticsearch.xpack.esql.analysis.AnalyzerContext;
import org.elasticsearch.xpack.esql.analysis.EnrichResolution;
import org.elasticsearch.xpack.esql.analysis.PreAnalyzer;
import org.elasticsearch.xpack.esql.analysis.Verifier;
import org.elasticsearch.xpack.esql.core.expression.Attribute;
import org.elasticsearch.xpack.esql.core.expression.FoldContext;
import org.elasticsearch.xpack.esql.core.expression.ReferenceAttribute;
import org.elasticsearch.xpack.esql.core.tree.Source;
import org.elasticsearch.xpack.esql.core.type.DataType;
import org.elasticsearch.xpack.esql.enrich.EnrichPolicyResolver;
import org.elasticsearch.xpack.esql.expression.function.EsqlFunctionRegistry;
import org.elasticsearch.xpack.esql.index.EsIndex;
import org.elasticsearch.xpack.esql.index.IndexResolution;
import org.elasticsearch.xpack.esql.index.MappingException;
import org.elasticsearch.xpack.esql.inference.InferenceResolution;
import org.elasticsearch.xpack.esql.inference.InferenceRunner;
import org.elasticsearch.xpack.esql.optimizer.LogicalPlanOptimizer;
import org.elasticsearch.xpack.esql.optimizer.LogicalPlanPreOptimizer;
import org.elasticsearch.xpack.esql.optimizer.PhysicalOptimizerContext;
import org.elasticsearch.xpack.esql.optimizer.PhysicalPlanOptimizer;
import org.elasticsearch.xpack.esql.parser.EsqlParser;
import org.elasticsearch.xpack.esql.parser.QueryParams;
import org.elasticsearch.xpack.esql.plan.IndexPattern;
import org.elasticsearch.xpack.esql.plan.logical.Explain;
import org.elasticsearch.xpack.esql.plan.logical.LogicalPlan;
import org.elasticsearch.xpack.esql.plan.logical.inference.InferencePlan;
import org.elasticsearch.xpack.esql.plan.logical.join.InlineJoin;
import org.elasticsearch.xpack.esql.plan.logical.local.LocalRelation;
import org.elasticsearch.xpack.esql.plan.logical.local.LocalSupplier;
import org.elasticsearch.xpack.esql.plan.physical.EstimatesRowSize;
import org.elasticsearch.xpack.esql.plan.physical.FragmentExec;
import org.elasticsearch.xpack.esql.plan.physical.LocalSourceExec;
import org.elasticsearch.xpack.esql.plan.physical.PhysicalPlan;
import org.elasticsearch.xpack.esql.planner.PlannerUtils;
import org.elasticsearch.xpack.esql.planner.mapper.Mapper;
import org.elasticsearch.xpack.esql.planner.premapper.PreMapper;
import org.elasticsearch.xpack.esql.plugin.TransportActionServices;
import org.elasticsearch.xpack.esql.telemetry.PlanTelemetry;

import java.util.ArrayList;
import java.util.Collection;
import java.util.HashMap;
import java.util.List;
import java.util.Map;
import java.util.Set;
import java.util.function.Function;
import java.util.stream.Collectors;
import java.util.stream.Stream;

import static org.elasticsearch.index.query.QueryBuilders.boolQuery;
import static org.elasticsearch.xpack.esql.core.tree.Source.EMPTY;
import static org.elasticsearch.xpack.esql.plan.logical.join.InlineJoin.firstSubPlan;

public class EsqlSession {

    private static final Logger LOGGER = LogManager.getLogger(EsqlSession.class);

    /**
     * Interface for running the underlying plan.
     * Abstracts away the underlying execution engine.
     */
    public interface PlanRunner {
        void run(PhysicalPlan plan, ActionListener<Result> listener);
    }

    private final String sessionId;
    private final Configuration configuration;
    private final IndexResolver indexResolver;
    private final EnrichPolicyResolver enrichPolicyResolver;

    private final PreAnalyzer preAnalyzer;
    private final Verifier verifier;
    private final EsqlFunctionRegistry functionRegistry;
    private final LogicalPlanPreOptimizer logicalPlanPreOptimizer;
    private final LogicalPlanOptimizer logicalPlanOptimizer;
    private final PreMapper preMapper;

    private final Mapper mapper;
    private final PhysicalPlanOptimizer physicalPlanOptimizer;
    private final PlanTelemetry planTelemetry;
    private final IndicesExpressionGrouper indicesExpressionGrouper;
    private final InferenceRunner inferenceRunner;
    private final RemoteClusterService remoteClusterService;

    private boolean explainMode;
    private String parsedPlanString;
    private String optimizedLogicalPlanString;

    public EsqlSession(
        String sessionId,
        Configuration configuration,
        IndexResolver indexResolver,
        EnrichPolicyResolver enrichPolicyResolver,
        PreAnalyzer preAnalyzer,
        LogicalPlanPreOptimizer logicalPlanPreOptimizer,
        EsqlFunctionRegistry functionRegistry,
        LogicalPlanOptimizer logicalPlanOptimizer,
        Mapper mapper,
        Verifier verifier,
        PlanTelemetry planTelemetry,
        IndicesExpressionGrouper indicesExpressionGrouper,
        TransportActionServices services
    ) {
        this.sessionId = sessionId;
        this.configuration = configuration;
        this.indexResolver = indexResolver;
        this.enrichPolicyResolver = enrichPolicyResolver;
        this.preAnalyzer = preAnalyzer;
        this.logicalPlanPreOptimizer = logicalPlanPreOptimizer;
        this.verifier = verifier;
        this.functionRegistry = functionRegistry;
        this.mapper = mapper;
        this.logicalPlanOptimizer = logicalPlanOptimizer;
        this.physicalPlanOptimizer = new PhysicalPlanOptimizer(new PhysicalOptimizerContext(configuration));
        this.planTelemetry = planTelemetry;
        this.indicesExpressionGrouper = indicesExpressionGrouper;
        this.inferenceRunner = services.inferenceRunner();
        this.preMapper = new PreMapper(services);
        this.remoteClusterService = services.transportService().getRemoteClusterService();
    }

    public String sessionId() {
        return sessionId;
    }

    /**
     * Execute an ESQL request.
     */
    public void execute(EsqlQueryRequest request, EsqlExecutionInfo executionInfo, PlanRunner planRunner, ActionListener<Result> listener) {
        assert executionInfo != null : "Null EsqlExecutionInfo";
        LOGGER.debug("ESQL query:\n{}", request.query());
        LogicalPlan parsed = parse(request.query(), request.params());
        if (parsed instanceof Explain explain) {
            explainMode = true;
            parsed = explain.query();
            parsedPlanString = parsed.toString();
        }
        analyzedPlan(parsed, executionInfo, request.filter(), new EsqlCCSUtils.CssPartialErrorsActionListener(executionInfo, listener) {
            @Override
            public void onResponse(LogicalPlan analyzedPlan) {
                SubscribableListener.<LogicalPlan>newForked(l -> preOptimizedPlan(analyzedPlan, l))
                    .<LogicalPlan>andThen((l, p) -> preMapper.preMapper(optimizedPlan(p), l))
                    .<Result>andThen((l, p) -> executeOptimizedPlan(request, executionInfo, planRunner, p, l))
                    .addListener(listener);
            }
        });
    }

    /**
     * Execute an analyzed plan. Most code should prefer calling {@link #execute} but
     * this is public for testing.
     */
    public void executeOptimizedPlan(
        EsqlQueryRequest request,
        EsqlExecutionInfo executionInfo,
        PlanRunner planRunner,
        LogicalPlan optimizedPlan,
        ActionListener<Result> listener
    ) {
        if (explainMode) {// TODO: INLINESTATS come back to the explain mode branch and reevaluate
            PhysicalPlan physicalPlan = logicalPlanToPhysicalPlan(optimizedPlan, request);
            String physicalPlanString = physicalPlan.toString();
            List<Attribute> fields = List.of(
                new ReferenceAttribute(EMPTY, "role", DataType.KEYWORD),
                new ReferenceAttribute(EMPTY, "type", DataType.KEYWORD),
                new ReferenceAttribute(EMPTY, "plan", DataType.KEYWORD)
            );
            List<List<Object>> values = new ArrayList<>();
            values.add(List.of("coordinator", "parsedPlan", parsedPlanString));
            values.add(List.of("coordinator", "optimizedLogicalPlan", optimizedLogicalPlanString));
            values.add(List.of("coordinator", "optimizedPhysicalPlan", physicalPlanString));
            var blocks = BlockUtils.fromList(PlannerUtils.NON_BREAKING_BLOCK_FACTORY, values);
            physicalPlan = new LocalSourceExec(Source.EMPTY, fields, LocalSupplier.of(blocks));
            planRunner.run(physicalPlan, listener);
        } else {
            // TODO: this could be snuck into the underlying listener
            EsqlCCSUtils.updateExecutionInfoAtEndOfPlanning(executionInfo);
            // execute any potential subplans
            executeSubPlans(optimizedPlan, planRunner, executionInfo, request, listener);
        }
    }

    private void executeSubPlans(
        LogicalPlan optimizedPlan,
        PlanRunner runner,
        EsqlExecutionInfo executionInfo,
        EsqlQueryRequest request,
        ActionListener<Result> listener
    ) {
        var subPlan = firstSubPlan(optimizedPlan);

        // TODO: merge into one method
        if (subPlan != null) {
            // code-path to execute subplans
            executeSubPlan(new DriverCompletionInfo.Accumulator(), optimizedPlan, subPlan, executionInfo, runner, request, listener);
        } else {
            PhysicalPlan physicalPlan = logicalPlanToPhysicalPlan(optimizedPlan, request);
            // execute main plan
            runner.run(physicalPlan, listener);
        }
    }

    private void executeSubPlan(
        DriverCompletionInfo.Accumulator completionInfoAccumulator,
        LogicalPlan optimizedPlan,
        InlineJoin.LogicalPlanTuple subPlans,
        EsqlExecutionInfo executionInfo,
        PlanRunner runner,
        EsqlQueryRequest request,
        ActionListener<Result> listener
    ) {
        LOGGER.debug("Executing subplan:\n{}", subPlans.stubReplacedSubPlan());
        // Create a physical plan out of the logical sub-plan
        var physicalSubPlan = logicalPlanToPhysicalPlan(subPlans.stubReplacedSubPlan(), request);

        runner.run(physicalSubPlan, listener.delegateFailureAndWrap((next, result) -> {
            try {
                // Translate the subquery into a separate, coordinator based plan and the results 'broadcasted' as a local relation
                completionInfoAccumulator.accumulate(result.completionInfo());
                LocalRelation resultWrapper = resultToPlan(subPlans.stubReplacedSubPlan(), result);

                // replace the original logical plan with the backing result
                LogicalPlan newLogicalPlan = optimizedPlan.transformUp(
                    InlineJoin.class,
                    // use object equality since the right-hand side shouldn't have changed in the optimizedPlan at this point
                    // and equals would have ignored name IDs anyway
                    ij -> ij.right() == subPlans.originalSubPlan() ? InlineJoin.inlineData(ij, resultWrapper) : ij
                );
                // TODO: INLINESTATS can we do better here and further optimize the plan AFTER one of the subplans executed?
                newLogicalPlan.setOptimized();
                LOGGER.debug("Plan after previous subplan execution:\n{}", newLogicalPlan);
                // look for the next inlinejoin plan
                var newSubPlan = firstSubPlan(newLogicalPlan);

                if (newSubPlan == null) {// run the final "main" plan
                    LOGGER.debug("Executing final plan:\n{}", newLogicalPlan);
                    var newPhysicalPlan = logicalPlanToPhysicalPlan(newLogicalPlan, request);
                    runner.run(newPhysicalPlan, next.delegateFailureAndWrap((finalListener, finalResult) -> {
                        completionInfoAccumulator.accumulate(finalResult.completionInfo());
                        finalListener.onResponse(
                            new Result(finalResult.schema(), finalResult.pages(), completionInfoAccumulator.finish(), executionInfo)
                        );
                    }));
                } else {// continue executing the subplans
                    executeSubPlan(completionInfoAccumulator, newLogicalPlan, newSubPlan, executionInfo, runner, request, listener);
                }
            } finally {
                Releasables.closeExpectNoException(Releasables.wrap(Iterators.map(result.pages().iterator(), p -> p::releaseBlocks)));
            }
        }));
    }

    private static LocalRelation resultToPlan(LogicalPlan plan, Result result) {
        List<Page> pages = result.pages();
        List<Attribute> schema = result.schema();
        // if (pages.size() > 1) {
        Block[] blocks = SessionUtils.fromPages(schema, pages);
        return new LocalRelation(plan.source(), schema, LocalSupplier.of(blocks));
    }

    private LogicalPlan parse(String query, QueryParams params) {
        var parsed = new EsqlParser().createStatement(query, params, planTelemetry, configuration);
        LOGGER.debug("Parsed logical plan:\n{}", parsed);
        return parsed;
    }

    /**
     * Associates errors that occurred during field-caps with the cluster info in the execution info.
     * - Skips clusters that are no longer running, as they have already been marked as successful, skipped, or failed.
     * - If allow_partial_results or skip_unavailable is enabled, stores the failures in the cluster info but allows execution to continue.
     * - Otherwise, aborts execution with the failures.
     */
    static void handleFieldCapsFailures(
        boolean allowPartialResults,
        EsqlExecutionInfo executionInfo,
        Map<String, List<FieldCapabilitiesFailure>> failures
    ) throws Exception {
        FailureCollector failureCollector = new FailureCollector();
        for (var e : failures.entrySet()) {
            String clusterAlias = e.getKey();
            EsqlExecutionInfo.Cluster cluster = executionInfo.getCluster(clusterAlias);
            if (cluster.getStatus() != EsqlExecutionInfo.Cluster.Status.RUNNING) {
                assert cluster.getStatus() != EsqlExecutionInfo.Cluster.Status.SUCCESSFUL : "can't mark a cluster success with failures";
                continue;
            }
            if (allowPartialResults == false && executionInfo.isSkipUnavailable(clusterAlias) == false) {
                for (FieldCapabilitiesFailure failure : e.getValue()) {
                    failureCollector.unwrapAndCollect(failure.getException());
                }
            } else if (cluster.getFailures().isEmpty()) {
                var shardFailures = e.getValue().stream().map(f -> {
                    ShardId shardId = null;
                    if (ExceptionsHelper.unwrapCause(f.getException()) instanceof ElasticsearchException es) {
                        shardId = es.getShardId();
                    }
                    if (shardId != null) {
                        return new ShardSearchFailure(f.getException(), new SearchShardTarget(null, shardId, clusterAlias));
                    } else {
                        return new ShardSearchFailure(f.getException());
                    }
                }).toList();
                executionInfo.swapCluster(
                    clusterAlias,
                    (k, curr) -> new EsqlExecutionInfo.Cluster.Builder(cluster).addFailures(shardFailures).build()
                );
            }
        }
        Exception failure = failureCollector.getFailure();
        if (failure != null) {
            throw failure;
        }
    }

    public void analyzedPlan(
        LogicalPlan parsed,
        EsqlExecutionInfo executionInfo,
        QueryBuilder requestFilter,
        ActionListener<LogicalPlan> logicalPlanListener
    ) {
        if (parsed.analyzed()) {
            logicalPlanListener.onResponse(parsed);
            return;
        }

        CheckedFunction<PreAnalysisResult, LogicalPlan, Exception> analyzeAction = (l) -> {
            handleFieldCapsFailures(configuration.allowPartialResults(), executionInfo, l.indices.failures());
            Analyzer analyzer = new Analyzer(
                new AnalyzerContext(configuration, functionRegistry, l.indices, l.lookupIndices, l.enrichResolution, l.inferenceResolution),
                verifier
            );
            LogicalPlan plan = analyzer.analyze(parsed);
            plan.setAnalyzed();
            return plan;
        };

        PreAnalyzer.PreAnalysis preAnalysis = preAnalyzer.preAnalyze(parsed);
        var unresolvedPolicies = preAnalysis.enriches.stream()
            .map(
                e -> new EnrichPolicyResolver.UnresolvedPolicy(
                    BytesRefs.toString(e.policyName().fold(FoldContext.small() /* TODO remove me*/)),
                    e.mode()
                )
            )
            .collect(Collectors.toSet());

        EsqlCCSUtils.initCrossClusterState(indicesExpressionGrouper, verifier.licenseState(), preAnalysis.indices, executionInfo);

        var listener = SubscribableListener.<EnrichResolution>newForked(
            l -> enrichPolicyResolver.resolvePolicies(unresolvedPolicies, executionInfo, l)
        )
            .<PreAnalysisResult>andThen((l, enrichResolution) -> resolveFieldNames(parsed, enrichResolution, l))
            .<PreAnalysisResult>andThen((l, preAnalysisResult) -> resolveInferences(preAnalysis.inferencePlans, preAnalysisResult, l));
        // first resolve the lookup indices, then the main indices
        for (var index : preAnalysis.lookupIndices) {
            listener = listener.andThen((l, preAnalysisResult) -> preAnalyzeLookupIndex(index, preAnalysisResult, executionInfo, l));
        }
        listener.<PreAnalysisResult>andThen((l, result) -> {
            // resolve the main indices
            preAnalyzeMainIndices(preAnalysis, executionInfo, result, requestFilter, l);
        }).<PreAnalysisResult>andThen((l, result) -> {
            // TODO in follow-PR (for skip_unavailable handling of missing concrete indexes) add some tests for
            // invalid index resolution to updateExecutionInfo
            // If we run out of clusters to search due to unavailability we can stop the analysis right here
            if (result.indices.isValid() && allCCSClustersSkipped(executionInfo, result, logicalPlanListener)) return;
            // whatever tuple we have here (from CCS-special handling or from the original pre-analysis), pass it on to the next step
            l.onResponse(result);
        }).<PreAnalysisResult>andThen((l, result) -> {
            // first attempt (maybe the only one) at analyzing the plan
            analyzeAndMaybeRetry(analyzeAction, requestFilter, result, executionInfo, logicalPlanListener, l);
        }).<PreAnalysisResult>andThen((l, result) -> {
            assert requestFilter != null : "The second pre-analysis shouldn't take place when there is no index filter in the request";

            // here the requestFilter is set to null, performing the pre-analysis after the first step failed
            preAnalyzeMainIndices(preAnalysis, executionInfo, result, null, l);
        }).<LogicalPlan>andThen((l, result) -> {
            assert requestFilter != null : "The second analysis shouldn't take place when there is no index filter in the request";
            LOGGER.debug("Analyzing the plan (second attempt, without filter)");
            LogicalPlan plan;
            try {
                // the order here is tricky - if the cluster has been filtered and later became unavailable,
                // do we want to declare it successful or skipped? For now, unavailability takes precedence.
                EsqlCCSUtils.updateExecutionInfoWithUnavailableClusters(executionInfo, result.indices.failures());
                EsqlCCSUtils.updateExecutionInfoWithClustersWithNoMatchingIndices(executionInfo, result.indices, false);
                plan = analyzeAction.apply(result);
            } catch (Exception e) {
                l.onFailure(e);
                return;
            }
            LOGGER.debug("Analyzed plan (second attempt, without filter):\n{}", plan);
            l.onResponse(plan);
        }).addListener(logicalPlanListener);
    }

    private void preAnalyzeLookupIndex(
        IndexPattern lookupIndexPattern,
        PreAnalysisResult result,
        EsqlExecutionInfo executionInfo,
        ActionListener<PreAnalysisResult> listener
    ) {
        String localPattern = lookupIndexPattern.indexPattern();
        assert RemoteClusterAware.isRemoteIndexName(localPattern) == false
            : "Lookup index name should not include remote, but got: " + localPattern;
        Set<String> fieldNames = result.wildcardJoinIndices().contains(localPattern) ? IndexResolver.ALL_FIELDS : result.fieldNames;

        String patternWithRemotes;

        if (executionInfo.getClusters().isEmpty()) {
            patternWithRemotes = localPattern;
        } else {
            // convert index -> cluster1:index,cluster2:index, etc.for each running cluster
            patternWithRemotes = executionInfo.getClusterStates(EsqlExecutionInfo.Cluster.Status.RUNNING)
                .map(c -> RemoteClusterAware.buildRemoteIndexName(c.getClusterAlias(), localPattern))
                .collect(Collectors.joining(","));
        }
        if (patternWithRemotes.isEmpty()) {
            return;
        }
        // call the EsqlResolveFieldsAction (field-caps) to resolve indices and get field types
        indexResolver.resolveAsMergedMapping(
            patternWithRemotes,
            fieldNames,
            null,
            listener.map(indexResolution -> receiveLookupIndexResolution(result, localPattern, executionInfo, indexResolution))
        );
    }

    private void skipClusterOrError(String clusterAlias, EsqlExecutionInfo executionInfo, String message) {
        VerificationException error = new VerificationException(message);
        // If we can, skip the cluster and mark it as such
        if (executionInfo.isSkipUnavailable(clusterAlias)) {
            EsqlCCSUtils.markClusterWithFinalStateAndNoShards(executionInfo, clusterAlias, EsqlExecutionInfo.Cluster.Status.SKIPPED, error);
        } else {
            throw error;
        }
    }

    /**
     * Receive and process lookup index resolutions from resolveAsMergedMapping.
     * This processes the lookup index data for a single index, updates and returns the {@link PreAnalysisResult} result
     */
    private PreAnalysisResult receiveLookupIndexResolution(
        PreAnalysisResult result,
        String index,
        EsqlExecutionInfo executionInfo,
        IndexResolution lookupIndexResolution
    ) {
        EsqlCCSUtils.updateExecutionInfoWithUnavailableClusters(executionInfo, lookupIndexResolution.failures());
        if (lookupIndexResolution.isValid() == false) {
            // If the index resolution is invalid, don't bother with the rest of the analysis
            return result.addLookupIndexResolution(index, lookupIndexResolution);
        }
        if (executionInfo.getClusters().isEmpty() || executionInfo.isCrossClusterSearch() == false) {
            // Local only case, still do some checks, since we moved analysis checks here
            if (lookupIndexResolution.get().indexNameWithModes().size() > 1) {
                throw new VerificationException(
                    "Lookup Join requires a single lookup mode index; [" + index + "] resolves to multiple indices"
                );
            }
            var indexModeEntry = lookupIndexResolution.get().indexNameWithModes().entrySet().iterator().next();
            if (indexModeEntry.getValue() != IndexMode.LOOKUP) {
                throw new VerificationException(
                    "Lookup Join requires a single lookup mode index; ["
                        + index
                        + "] resolves to ["
                        + indexModeEntry.getKey()
                        + "] in ["
                        + indexModeEntry.getValue()
                        + "] mode"
                );
            }
            return result.addLookupIndexResolution(index, lookupIndexResolution);
        }
        // Collect resolved clusters from the index resolution, verify that each cluster has a single resolution for the lookup index
        Map<String, String> clustersWithResolvedIndices = new HashMap<>(lookupIndexResolution.resolvedIndices().size());
        lookupIndexResolution.get().indexNameWithModes().forEach((indexName, indexMode) -> {
            String clusterAlias = RemoteClusterAware.parseClusterAlias(indexName);
            // Check that all indices are in lookup mode
            if (indexMode != IndexMode.LOOKUP) {
                skipClusterOrError(
                    clusterAlias,
                    executionInfo,
                    "Lookup Join requires a single lookup mode index; ["
                        + index
                        + "] resolves to ["
                        + indexName
                        + "] in ["
                        + indexMode
                        + "] mode"
                );
            }
            // Each cluster should have only one resolution for the lookup index
            if (clustersWithResolvedIndices.containsKey(clusterAlias)) {
                skipClusterOrError(
                    clusterAlias,
                    executionInfo,
                    "Lookup Join requires a single lookup mode index; ["
                        + index
                        + "] resolves to multiple indices "
                        + EsqlCCSUtils.inClusterName(clusterAlias)
                );
            } else {
                clustersWithResolvedIndices.put(clusterAlias, indexName);
            }
        });

        // These are clusters that are still in the running, we need to have the index on all of them
        Stream<EsqlExecutionInfo.Cluster> clusters = executionInfo.getClusterStates(EsqlExecutionInfo.Cluster.Status.RUNNING);
        // Verify that all active clusters have the lookup index resolved
        clusters.forEach(cluster -> {
            String clusterAlias = cluster.getClusterAlias();
            if (clustersWithResolvedIndices.containsKey(clusterAlias) == false) {
                // Missing cluster resolution
                skipClusterOrError(
                    clusterAlias,
                    executionInfo,
                    "lookup index [" + index + "] is not available " + EsqlCCSUtils.inClusterName(clusterAlias)
                );
            }
        });

        return result.addLookupIndexResolution(
            index,
            checkSingleIndex(index, executionInfo, lookupIndexResolution, clustersWithResolvedIndices.values())
        );
    }

    /**
     * Check whether the lookup index resolves to a single concrete index on all clusters or not.
     * If it's a single index, we are compatible with old pre-9.2 LOOKUP JOIN code and just need to send the same resolution as we did.
     * If there are multiple index names (e.g. due to aliases) then pre-9.2 clusters won't be able to handle it so we need to skip them.
     * @return An updated `IndexResolution` object if the index resolves to a single concrete index,
     *         or the original `lookupIndexResolution` if no changes are needed.
     */
    private IndexResolution checkSingleIndex(
        String index,
        EsqlExecutionInfo executionInfo,
        IndexResolution lookupIndexResolution,
        Collection<String> indexNames
    ) {
        // If all indices resolve to the same name, we can use that for BWC
        // Older clusters only can handle one name in LOOKUP JOIN
        var localIndexNames = indexNames.stream().map(n -> RemoteClusterAware.splitIndexName(n)[1]).collect(Collectors.toSet());
        if (localIndexNames.size() == 1) {
            String indexName = localIndexNames.iterator().next();
            EsIndex newIndex = new EsIndex(index, lookupIndexResolution.get().mapping(), Map.of(indexName, IndexMode.LOOKUP));
            return IndexResolution.valid(newIndex, newIndex.concreteIndices(), lookupIndexResolution.failures());
        }
        // validate remotes to be able to handle multiple indices in LOOKUP JOIN
        validateRemoteVersions(executionInfo);
        return lookupIndexResolution;
    }

    /**
     * Older clusters can only handle one name in LOCAL JOIN - verify that all the remotes involved
     * are recent enough to be able to handle multiple indices.
     * This is only checked if there are actually multiple indices, which happens when remotes have a different
     * concrete indices aliased to the same index name.
     */
    private void validateRemoteVersions(EsqlExecutionInfo executionInfo) {
        Stream<EsqlExecutionInfo.Cluster> clusters = executionInfo.getClusterStates(EsqlExecutionInfo.Cluster.Status.RUNNING);
        clusters.forEach(cluster -> {
            String clusterAlias = cluster.getClusterAlias();
            if (clusterAlias.equals(RemoteClusterAware.LOCAL_CLUSTER_GROUP_KEY) == false) {
                // No need to check local, obviously
                var connection = remoteClusterService.getConnection(clusterAlias);
                if (connection != null && connection.getTransportVersion().before(TransportVersions.LOOKUP_JOIN_CCS)) {
                    skipClusterOrError(
                        clusterAlias,
                        executionInfo,
                        "remote cluster ["
                            + clusterAlias
                            + "] has version ["
                            + connection.getTransportVersion()
                            + "] that does not support multiple indices in LOOKUP JOIN, skipping"
                    );
                }
            }
        });
    }

    private void preAnalyzeMainIndices(
        PreAnalyzer.PreAnalysis preAnalysis,
        EsqlExecutionInfo executionInfo,
        PreAnalysisResult result,
        QueryBuilder requestFilter,
        ActionListener<PreAnalysisResult> listener
    ) {
        // TODO we plan to support joins in the future when possible, but for now we'll just fail early if we see one
        List<IndexPattern> indices = preAnalysis.indices;
        if (indices.size() > 1) {
            // Note: JOINs are not supported but we detect them when
            listener.onFailure(new MappingException("Queries with multiple indices are not supported"));
        } else if (indices.size() == 1) {
            IndexPattern table = indices.getFirst();

            // if the preceding call to the enrich policy API found unavailable clusters, recreate the index expression to search
            // based only on available clusters (which could now be an empty list)
            String indexExpressionToResolve = EsqlCCSUtils.createIndexExpressionFromAvailableClusters(executionInfo);
            if (indexExpressionToResolve.isEmpty()) {
                // if this was a pure remote CCS request (no local indices) and all remotes are offline, return an empty IndexResolution
                listener.onResponse(
                    result.withIndexResolution(IndexResolution.valid(new EsIndex(table.indexPattern(), Map.of(), Map.of())))
                );
            } else {
                // call the EsqlResolveFieldsAction (field-caps) to resolve indices and get field types
                if (preAnalysis.indexMode == IndexMode.TIME_SERIES) {
                    // TODO: Maybe if no indices are returned, retry without index mode and provide a clearer error message.
                    var indexModeFilter = new TermQueryBuilder(IndexModeFieldMapper.NAME, IndexMode.TIME_SERIES.getName());
                    if (requestFilter != null) {
                        requestFilter = new BoolQueryBuilder().filter(requestFilter).filter(indexModeFilter);
                    } else {
                        requestFilter = indexModeFilter;
                    }
                }
                indexResolver.resolveAsMergedMapping(
                    indexExpressionToResolve,
                    result.fieldNames,
                    requestFilter,
                    listener.delegateFailure((l, indexResolution) -> {
                        l.onResponse(result.withIndexResolution(indexResolution));
                    })
                );
            }
        } else {
            try {
                // occurs when dealing with local relations (row a = 1)
                listener.onResponse(result.withIndexResolution(IndexResolution.invalid("[none specified]")));
            } catch (Exception ex) {
                listener.onFailure(ex);
            }
        }
    }

    /**
     * Check if there are any clusters to search.
     *
     * @return true if there are no clusters to search, false otherwise
     */
    private boolean allCCSClustersSkipped(
        EsqlExecutionInfo executionInfo,
        PreAnalysisResult result,
        ActionListener<LogicalPlan> logicalPlanListener
    ) {
        IndexResolution indexResolution = result.indices;
        EsqlCCSUtils.updateExecutionInfoWithUnavailableClusters(executionInfo, indexResolution.failures());
        if (executionInfo.isCrossClusterSearch()
            && executionInfo.getClusterStates(EsqlExecutionInfo.Cluster.Status.RUNNING).findAny().isEmpty()) {
            // for a CCS, if all clusters have been marked as SKIPPED, nothing to search so send a sentinel Exception
            // to let the LogicalPlanActionListener decide how to proceed
            LOGGER.debug("No more clusters to search, ending analysis stage");
            logicalPlanListener.onFailure(new NoClustersToSearchException());
            return true;
        }

        return false;
    }

    private static void analyzeAndMaybeRetry(
        CheckedFunction<PreAnalysisResult, LogicalPlan, Exception> analyzeAction,
        QueryBuilder requestFilter,
        PreAnalysisResult result,
        EsqlExecutionInfo executionInfo,
        ActionListener<LogicalPlan> logicalPlanListener,
        ActionListener<PreAnalysisResult> l
    ) {
        LogicalPlan plan = null;
        var filterPresentMessage = requestFilter == null ? "without" : "with";
        var attemptMessage = requestFilter == null ? "the only" : "first";
        LOGGER.debug("Analyzing the plan ({} attempt, {} filter)", attemptMessage, filterPresentMessage);

        try {
            if (result.indices.isValid() || requestFilter != null) {
                // We won't run this check with no filter and no valid indices since this may lead to false positive - missing index report
                // when the resolution result is not valid for a different reason.
                EsqlCCSUtils.updateExecutionInfoWithClustersWithNoMatchingIndices(executionInfo, result.indices, requestFilter != null);
            }
            plan = analyzeAction.apply(result);
        } catch (Exception e) {
            if (e instanceof VerificationException ve) {
                LOGGER.debug(
                    "Analyzing the plan ({} attempt, {} filter) failed with {}",
                    attemptMessage,
                    filterPresentMessage,
                    ve.getDetailedMessage()
                );
                if (requestFilter == null) {
                    // if the initial request didn't have a filter, then just pass the exception back to the user
                    logicalPlanListener.onFailure(ve);
                } else {
                    // interested only in a VerificationException, but this time we are taking out the index filter
                    // to try and make the index resolution work without any index filtering. In the next step... to be continued
                    l.onResponse(result);
                }
            } else {
                // if the query failed with any other type of exception, then just pass the exception back to the user
                logicalPlanListener.onFailure(e);
            }
            return;
        }
        LOGGER.debug("Analyzed plan ({} attempt, {} filter):\n{}", attemptMessage, filterPresentMessage, plan);
        // the analysis succeeded from the first attempt, irrespective if it had a filter or not, just continue with the planning
        logicalPlanListener.onResponse(plan);
    }

    private static void resolveFieldNames(LogicalPlan parsed, EnrichResolution enrichResolution, ActionListener<PreAnalysisResult> l) {
        ActionListener.completeWith(l, () -> FieldNameUtils.resolveFieldNames(parsed, enrichResolution));
    }

    private void resolveInferences(
        List<InferencePlan<?>> inferencePlans,
        PreAnalysisResult preAnalysisResult,
        ActionListener<PreAnalysisResult> l
    ) {
        inferenceRunner.resolveInferenceIds(inferencePlans, l.map(preAnalysisResult::withInferenceResolution));
    }

<<<<<<< HEAD
    static PreAnalysisResult fieldNames(LogicalPlan parsed, Set<String> enrichPolicyMatchFields, PreAnalysisResult result) {
        List<LogicalPlan> inlinestats = parsed.collect(InlineStats.class::isInstance);
        Set<Aggregate> inlinestatsAggs = new HashSet<>();
        for (var i : inlinestats) {
            inlinestatsAggs.add(((InlineStats) i).aggregate());
        }

        if (false == parsed.anyMatch(p -> shouldCollectReferencedFields(p, inlinestatsAggs))) {
            // no explicit columns selection, for example "from employees"
            // also, inlinestats only adds columns to the existent output, its Aggregate shouldn't interfere with potentially using "*"
            return result.withFieldNames(IndexResolver.ALL_FIELDS);
        }

        Holder<Boolean> projectAll = new Holder<>(false);
        parsed.forEachExpressionDown(UnresolvedStar.class, us -> {// explicit "*" fields selection
            if (projectAll.get()) {
                return;
            }
            projectAll.set(true);
        });

        if (projectAll.get()) {
            return result.withFieldNames(IndexResolver.ALL_FIELDS);
        }

        var referencesBuilder = new Holder<>(AttributeSet.builder());
        // "keep" and "drop" attributes are special whenever a wildcard is used in their name, as the wildcard can cover some
        // attributes ("lookup join" generated columns among others); steps like removal of Aliases should ignore fields matching the
        // wildcards.
        //
        // E.g. "from test | eval lang = languages + 1 | keep *l" should consider both "languages" and "*l" as valid fields to ask for
        // "from test | eval first_name = 1 | drop first_name | drop *name" should also consider "*name" as valid field to ask for
        //
        // NOTE: the grammar allows wildcards to be used in other commands as well, but these are forbidden in the LogicalPlanBuilder
        // Except in KEEP and DROP.
        var keepRefs = AttributeSet.builder();
        var dropWildcardRefs = AttributeSet.builder();
        // fields required to request for lookup joins to work
        var joinRefs = AttributeSet.builder();
        // lookup indices where we request "*" because we may require all their fields
        Set<String> wildcardJoinIndices = new java.util.HashSet<>();

        var canRemoveAliases = new Holder<>(true);

        var processingLambda = new Holder<Function<LogicalPlan, Boolean>>();
        processingLambda.set((LogicalPlan p) -> {// go over each plan top-down
            if (p instanceof Fork fork) {
                // Early return from forEachDown. We will iterate over the children manually.
                var forkRefsResult = AttributeSet.builder();
                forkRefsResult.addAll(referencesBuilder.get());

                for (var child : fork.children()) {
                    referencesBuilder.set(AttributeSet.builder());
                    var return_result = child.forEachDownMayReturnEarly(processingLambda.get());
                    // No nested Forks for now...
                    assert return_result;
                    forkRefsResult.addAll(referencesBuilder.get());
                }

                forkRefsResult.removeIf(attr -> attr.name().equals(Fork.FORK_FIELD));
                referencesBuilder.set(forkRefsResult);
                return false;
            } else if (p instanceof RegexExtract re) { // for Grok and Dissect
                // keep the inputs needed by Grok/Dissect
                referencesBuilder.get().addAll(re.input().references());
            } else if (p instanceof Enrich enrich) {
                AttributeSet enrichFieldRefs = Expressions.references(enrich.enrichFields());
                AttributeSet.Builder enrichRefs = enrichFieldRefs.combine(enrich.matchField().references()).asBuilder();
                // Enrich adds an EmptyAttribute if no match field is specified
                // The exact name of the field will be added later as part of enrichPolicyMatchFields Set
                enrichRefs.removeIf(attr -> attr instanceof EmptyAttribute);
                referencesBuilder.get().addAll(enrichRefs);
            } else if (p instanceof LookupJoin join) {
                if (join.config().type() instanceof JoinTypes.UsingJoinType usingJoinType) {
                    joinRefs.addAll(usingJoinType.columns());
                }
                if (keepRefs.isEmpty()) {
                    // No KEEP commands after the JOIN, so we need to mark this index for "*" field resolution
                    wildcardJoinIndices.add(((UnresolvedRelation) join.right()).indexPattern().indexPattern());
                } else {
                    // Keep commands can reference the join columns with names that shadow aliases, so we block their removal
                    joinRefs.addAll(keepRefs);
                }
            } else {
                referencesBuilder.get().addAll(p.references());
                if (p instanceof UnresolvedRelation ur && ur.indexMode() == IndexMode.TIME_SERIES) {
                    // METRICS aggs generally rely on @timestamp without the user having to mention it.
                    referencesBuilder.get().add(new UnresolvedAttribute(ur.source(), MetadataAttribute.TIMESTAMP_FIELD));
                }
                // special handling for UnresolvedPattern (which is not an UnresolvedAttribute)
                p.forEachExpression(UnresolvedNamePattern.class, up -> {
                    var ua = new UnresolvedAttribute(up.source(), up.name());
                    referencesBuilder.get().add(ua);
                    if (p instanceof Keep) {
                        keepRefs.add(ua);
                    } else if (p instanceof Drop) {
                        dropWildcardRefs.add(ua);
                    } else {
                        throw new IllegalStateException("Only KEEP and DROP should allow wildcards");
                    }
                });
                if (p instanceof Keep) {
                    keepRefs.addAll(p.references());
                }
            }

            // If the current node in the tree is of type JOIN (lookup join, inlinestats) or ENRICH or other type of
            // command that we may add in the future which can override already defined Aliases with EVAL
            // (for example
            //
            // from test
            // | eval ip = 123
            // | enrich ips_policy ON hostname
            // | rename ip AS my_ip
            //
            // and ips_policy enriches the results with the same name ip field),
            // these aliases should be kept in the list of fields.
            if (canRemoveAliases.get() && p.anyMatch(EsqlSession::couldOverrideAliases)) {
                canRemoveAliases.set(false);
            }
            if (canRemoveAliases.get()) {
                // remove any already discovered UnresolvedAttributes that are in fact aliases defined later down in the tree
                // for example "from test | eval x = salary | stats max = max(x) by gender"
                // remove the UnresolvedAttribute "x", since that is an Alias defined in "eval"
                // also remove other down-the-tree references to the extracted fields from "grok" and "dissect"
                AttributeSet planRefs = p.references();
                Set<String> fieldNames = planRefs.names();
                p.forEachExpressionDown(NamedExpression.class, ne -> {
                    if ((ne instanceof Alias || ne instanceof ReferenceAttribute) == false) {
                        return;
                    }
                    // do not remove the UnresolvedAttribute that has the same name as its alias, ie "rename id AS id"
                    // or the UnresolvedAttributes that are used in Functions that have aliases "STATS id = MAX(id)"
                    if (fieldNames.contains(ne.name())) {
                        return;
                    }
                    referencesBuilder.get()
                        .removeIf(attr -> matchByName(attr, ne.name(), keepRefs.contains(attr) || dropWildcardRefs.contains(attr)));
                });
            }

            // No early return.
            return true;
        });
        parsed.forEachDownMayReturnEarly(processingLambda.get());

        // Add JOIN ON column references afterward to avoid Alias removal
        referencesBuilder.get().addAll(joinRefs);
        // If any JOIN commands need wildcard field-caps calls, persist the index names
        if (wildcardJoinIndices.isEmpty() == false) {
            result = result.withWildcardJoinIndices(wildcardJoinIndices);
        }

        // remove valid metadata attributes because they will be filtered out by the IndexResolver anyway
        // otherwise, in some edge cases, we will fail to ask for "*" (all fields) instead
        referencesBuilder.get().removeIf(a -> a instanceof MetadataAttribute || MetadataAttribute.isSupported(a.name()));
        Set<String> fieldNames = referencesBuilder.get().build().names();

        if (fieldNames.isEmpty() && enrichPolicyMatchFields.isEmpty()) {
            // there cannot be an empty list of fields, we'll ask the simplest and lightest one instead: _index
            return result.withFieldNames(IndexResolver.INDEX_METADATA_FIELD);
        } else {
            fieldNames.addAll(subfields(fieldNames));
            fieldNames.addAll(enrichPolicyMatchFields);
            fieldNames.addAll(subfields(enrichPolicyMatchFields));
            return result.withFieldNames(fieldNames);
        }
    }

    /**
     * Indicates whether the given plan gives an exact list of fields that we need to collect from field_caps.
     */
    private static boolean shouldCollectReferencedFields(LogicalPlan plan, Set<Aggregate> inlinestatsAggs) {
        return plan instanceof Project || (plan instanceof Aggregate agg && inlinestatsAggs.contains(agg) == false);
    }

    /**
     * Could a plan "accidentally" override aliases?
     * Examples are JOIN and ENRICH, that _could_ produce fields with the same
     * name of an existing alias, based on their index mapping.
     * Here we just have to consider commands where this information is not available before index resolution,
     * eg. EVAL, GROK, DISSECT can override an alias, but we know it in advance, ie. we don't need to resolve indices to know.
     */
    private static boolean couldOverrideAliases(LogicalPlan p) {
        return (p instanceof Aggregate
            || p instanceof Completion
            || p instanceof Drop
            || p instanceof Eval
            || p instanceof Filter
            || p instanceof Fork
            || p instanceof InlineStats
            || p instanceof Insist
            || p instanceof Keep
            || p instanceof Limit
            || p instanceof MvExpand
            || p instanceof OrderBy
            || p instanceof Project
            || p instanceof RegexExtract
            || p instanceof Rename
            || p instanceof TopN
            || p instanceof UnresolvedRelation) == false;
    }

    private static boolean matchByName(Attribute attr, String other, boolean skipIfPattern) {
        boolean isPattern = Regex.isSimpleMatchPattern(attr.name());
        if (skipIfPattern && isPattern) {
            return false;
        }
        var name = attr.name();
        return isPattern ? Regex.simpleMatch(name, other) : name.equals(other);
    }

    private static Set<String> subfields(Set<String> names) {
        return names.stream().filter(name -> name.endsWith(WILDCARD) == false).map(name -> name + ".*").collect(Collectors.toSet());
    }

=======
>>>>>>> 08d8224f
    private PhysicalPlan logicalPlanToPhysicalPlan(LogicalPlan optimizedPlan, EsqlQueryRequest request) {
        PhysicalPlan physicalPlan = optimizedPhysicalPlan(optimizedPlan);
        physicalPlan = physicalPlan.transformUp(FragmentExec.class, f -> {
            QueryBuilder filter = request.filter();
            if (filter != null) {
                var fragmentFilter = f.esFilter();
                // TODO: have an ESFilter and push down to EsQueryExec / EsSource
                // This is an ugly hack to push the filter parameter to Lucene
                // TODO: filter integration testing
                filter = fragmentFilter != null ? boolQuery().filter(fragmentFilter).must(filter) : filter;
                LOGGER.debug("Fold filter {} to EsQueryExec", filter);
                f = f.withFilter(filter);
            }
            return f;
        });
        return EstimatesRowSize.estimateRowSize(0, physicalPlan);
    }

    public LogicalPlan optimizedPlan(LogicalPlan logicalPlan) {
        if (logicalPlan.preOptimized() == false) {
            throw new IllegalStateException("Expected pre-optimized plan");
        }
        var plan = logicalPlanOptimizer.optimize(logicalPlan);
        LOGGER.debug("Optimized logicalPlan plan:\n{}", plan);
        return plan;
    }

    public void preOptimizedPlan(LogicalPlan logicalPlan, ActionListener<LogicalPlan> listener) {
        logicalPlanPreOptimizer.preOptimize(logicalPlan, listener);
    }

    public PhysicalPlan physicalPlan(LogicalPlan optimizedPlan) {
        if (optimizedPlan.optimized() == false) {
            throw new IllegalStateException("Expected optimized plan");
        }
        optimizedLogicalPlanString = optimizedPlan.toString();
        var plan = mapper.map(optimizedPlan);
        LOGGER.debug("Physical plan:\n{}", plan);
        return plan;
    }

    public PhysicalPlan optimizedPhysicalPlan(LogicalPlan optimizedPlan) {
        var plan = physicalPlanOptimizer.optimize(physicalPlan(optimizedPlan));
        LOGGER.debug("Optimized physical plan:\n{}", plan);
        return plan;
    }

    public record PreAnalysisResult(
        IndexResolution indices,
        Map<String, IndexResolution> lookupIndices,
        EnrichResolution enrichResolution,
        Set<String> fieldNames,
        Set<String> wildcardJoinIndices,
        InferenceResolution inferenceResolution
    ) {

        public PreAnalysisResult(EnrichResolution enrichResolution, Set<String> fieldNames, Set<String> wildcardJoinIndices) {
            this(null, new HashMap<>(), enrichResolution, fieldNames, wildcardJoinIndices, InferenceResolution.EMPTY);
        }

        PreAnalysisResult withInferenceResolution(InferenceResolution newInferenceResolution) {
            return new PreAnalysisResult(
                indices(),
                lookupIndices(),
                enrichResolution(),
                fieldNames(),
                wildcardJoinIndices(),
                newInferenceResolution
            );
        }

        PreAnalysisResult withIndexResolution(IndexResolution newIndexResolution) {
            return new PreAnalysisResult(
                newIndexResolution,
                lookupIndices(),
                enrichResolution(),
                fieldNames(),
                wildcardJoinIndices(),
                inferenceResolution()
            );
        }

        PreAnalysisResult addLookupIndexResolution(String index, IndexResolution newIndexResolution) {
            lookupIndices.put(index, newIndexResolution);
            return this;
        }
    }
}<|MERGE_RESOLUTION|>--- conflicted
+++ resolved
@@ -755,7 +755,6 @@
         inferenceRunner.resolveInferenceIds(inferencePlans, l.map(preAnalysisResult::withInferenceResolution));
     }
 
-<<<<<<< HEAD
     static PreAnalysisResult fieldNames(LogicalPlan parsed, Set<String> enrichPolicyMatchFields, PreAnalysisResult result) {
         List<LogicalPlan> inlinestats = parsed.collect(InlineStats.class::isInstance);
         Set<Aggregate> inlinestatsAggs = new HashSet<>();
@@ -972,8 +971,6 @@
         return names.stream().filter(name -> name.endsWith(WILDCARD) == false).map(name -> name + ".*").collect(Collectors.toSet());
     }
 
-=======
->>>>>>> 08d8224f
     private PhysicalPlan logicalPlanToPhysicalPlan(LogicalPlan optimizedPlan, EsqlQueryRequest request) {
         PhysicalPlan physicalPlan = optimizedPhysicalPlan(optimizedPlan);
         physicalPlan = physicalPlan.transformUp(FragmentExec.class, f -> {

/*
 * Copyright Elasticsearch B.V. and/or licensed to Elasticsearch B.V. under one
 * or more contributor license agreements. Licensed under the Elastic License
 * 2.0; you may not use this file except in compliance with the Elastic License
 * 2.0.
 */

package org.elasticsearch.xpack.esql.session;

import org.elasticsearch.ElasticsearchException;
import org.elasticsearch.ExceptionsHelper;
import org.elasticsearch.TransportVersion;
import org.elasticsearch.action.ActionListener;
import org.elasticsearch.action.fieldcaps.FieldCapabilitiesFailure;
import org.elasticsearch.action.search.ShardSearchFailure;
import org.elasticsearch.action.support.SubscribableListener;
import org.elasticsearch.common.collect.Iterators;
import org.elasticsearch.common.unit.ByteSizeValue;
import org.elasticsearch.compute.data.Block;
import org.elasticsearch.compute.data.BlockFactory;
import org.elasticsearch.compute.data.BlockUtils;
import org.elasticsearch.compute.data.Page;
import org.elasticsearch.compute.operator.DriverCompletionInfo;
import org.elasticsearch.compute.operator.FailureCollector;
import org.elasticsearch.core.Releasables;
import org.elasticsearch.index.IndexMode;
import org.elasticsearch.index.mapper.IndexModeFieldMapper;
import org.elasticsearch.index.query.BoolQueryBuilder;
import org.elasticsearch.index.query.QueryBuilder;
import org.elasticsearch.index.query.TermQueryBuilder;
import org.elasticsearch.index.shard.ShardId;
import org.elasticsearch.indices.IndicesExpressionGrouper;
import org.elasticsearch.logging.LogManager;
import org.elasticsearch.logging.Logger;
import org.elasticsearch.search.SearchShardTarget;
import org.elasticsearch.threadpool.ThreadPool;
import org.elasticsearch.transport.RemoteClusterAware;
import org.elasticsearch.transport.RemoteClusterService;
import org.elasticsearch.xpack.esql.VerificationException;
import org.elasticsearch.xpack.esql.action.EsqlExecutionInfo;
import org.elasticsearch.xpack.esql.action.EsqlQueryRequest;
import org.elasticsearch.xpack.esql.analysis.Analyzer;
import org.elasticsearch.xpack.esql.analysis.AnalyzerContext;
import org.elasticsearch.xpack.esql.analysis.AnalyzerSettings;
import org.elasticsearch.xpack.esql.analysis.EnrichResolution;
import org.elasticsearch.xpack.esql.analysis.PreAnalyzer;
import org.elasticsearch.xpack.esql.analysis.Verifier;
import org.elasticsearch.xpack.esql.core.expression.Attribute;
import org.elasticsearch.xpack.esql.core.expression.FoldContext;
import org.elasticsearch.xpack.esql.core.expression.ReferenceAttribute;
import org.elasticsearch.xpack.esql.core.tree.NodeUtils;
import org.elasticsearch.xpack.esql.core.tree.Source;
import org.elasticsearch.xpack.esql.core.type.DataType;
import org.elasticsearch.xpack.esql.enrich.EnrichPolicyResolver;
import org.elasticsearch.xpack.esql.expression.function.EsqlFunctionRegistry;
import org.elasticsearch.xpack.esql.index.EsIndex;
import org.elasticsearch.xpack.esql.index.IndexResolution;
import org.elasticsearch.xpack.esql.inference.InferenceResolution;
import org.elasticsearch.xpack.esql.inference.InferenceService;
import org.elasticsearch.xpack.esql.optimizer.LogicalOptimizerContext;
import org.elasticsearch.xpack.esql.optimizer.LogicalPlanOptimizer;
import org.elasticsearch.xpack.esql.optimizer.LogicalPlanPreOptimizer;
import org.elasticsearch.xpack.esql.optimizer.LogicalPreOptimizerContext;
import org.elasticsearch.xpack.esql.optimizer.PhysicalOptimizerContext;
import org.elasticsearch.xpack.esql.optimizer.PhysicalPlanOptimizer;
import org.elasticsearch.xpack.esql.parser.EsqlParser;
import org.elasticsearch.xpack.esql.parser.QueryParams;
import org.elasticsearch.xpack.esql.plan.EsqlStatement;
import org.elasticsearch.xpack.esql.plan.IndexPattern;
import org.elasticsearch.xpack.esql.plan.QuerySetting;
import org.elasticsearch.xpack.esql.plan.QuerySettings;
import org.elasticsearch.xpack.esql.plan.logical.Explain;
import org.elasticsearch.xpack.esql.plan.logical.LogicalPlan;
import org.elasticsearch.xpack.esql.plan.logical.join.InlineJoin;
import org.elasticsearch.xpack.esql.plan.logical.local.LocalRelation;
import org.elasticsearch.xpack.esql.plan.logical.local.LocalSupplier;
import org.elasticsearch.xpack.esql.plan.physical.EstimatesRowSize;
import org.elasticsearch.xpack.esql.plan.physical.FragmentExec;
import org.elasticsearch.xpack.esql.plan.physical.LocalSourceExec;
import org.elasticsearch.xpack.esql.plan.physical.PhysicalPlan;
import org.elasticsearch.xpack.esql.planner.PlannerUtils;
import org.elasticsearch.xpack.esql.planner.mapper.Mapper;
import org.elasticsearch.xpack.esql.planner.premapper.PreMapper;
import org.elasticsearch.xpack.esql.plugin.TransportActionServices;
import org.elasticsearch.xpack.esql.telemetry.PlanTelemetry;

import java.util.ArrayList;
import java.util.Collection;
import java.util.HashMap;
import java.util.HashSet;
import java.util.Iterator;
import java.util.List;
import java.util.Locale;
import java.util.Map;
import java.util.Set;
import java.util.concurrent.atomic.AtomicReference;

import static java.util.stream.Collectors.joining;
import static java.util.stream.Collectors.toSet;
import static org.elasticsearch.index.query.QueryBuilders.boolQuery;
import static org.elasticsearch.xpack.esql.core.tree.Source.EMPTY;
import static org.elasticsearch.xpack.esql.plan.logical.join.InlineJoin.firstSubPlan;
import static org.elasticsearch.xpack.esql.session.SessionUtils.checkPagesBelowSize;

public class EsqlSession {

    private static final Logger LOGGER = LogManager.getLogger(EsqlSession.class);

    /**
     * Interface for running the underlying plan.
     * Abstracts away the underlying execution engine.
     */
    public interface PlanRunner {
        void run(PhysicalPlan plan, Configuration configuration, FoldContext foldContext, ActionListener<Result> listener);
    }

    private static final TransportVersion LOOKUP_JOIN_CCS = TransportVersion.fromName("lookup_join_ccs");

    private final String sessionId;
    private final AnalyzerSettings clusterSettings;
    private final IndexResolver indexResolver;
    private final EnrichPolicyResolver enrichPolicyResolver;

    private final PreAnalyzer preAnalyzer;
    private final Verifier verifier;
    private final EsqlFunctionRegistry functionRegistry;
    private final PreMapper preMapper;

    private final Mapper mapper;
    private final PlanTelemetry planTelemetry;
    private final IndicesExpressionGrouper indicesExpressionGrouper;
    private final InferenceService inferenceService;
    private final RemoteClusterService remoteClusterService;
    private final BlockFactory blockFactory;
    private final ByteSizeValue intermediateLocalRelationMaxSize;
    private final String clusterName;

    private boolean explainMode;
    private String parsedPlanString;
    private String optimizedLogicalPlanString;

    public EsqlSession(
        String sessionId,
        AnalyzerSettings clusterSettings,
        IndexResolver indexResolver,
        EnrichPolicyResolver enrichPolicyResolver,
        PreAnalyzer preAnalyzer,
        EsqlFunctionRegistry functionRegistry,
        Mapper mapper,
        Verifier verifier,
        PlanTelemetry planTelemetry,
        IndicesExpressionGrouper indicesExpressionGrouper,
        TransportActionServices services
    ) {
        this.sessionId = sessionId;
        this.clusterSettings = clusterSettings;
        this.indexResolver = indexResolver;
        this.enrichPolicyResolver = enrichPolicyResolver;
        this.preAnalyzer = preAnalyzer;
        this.verifier = verifier;
        this.functionRegistry = functionRegistry;
        this.mapper = mapper;
        this.planTelemetry = planTelemetry;
        this.indicesExpressionGrouper = indicesExpressionGrouper;
        this.inferenceService = services.inferenceService();
        this.preMapper = new PreMapper(services);
        this.remoteClusterService = services.transportService().getRemoteClusterService();
        this.blockFactory = services.blockFactoryProvider().blockFactory();
        this.intermediateLocalRelationMaxSize = services.plannerSettings().intermediateLocalRelationMaxSize();
        this.clusterName = services.clusterService().getClusterName().value();
    }

    public String sessionId() {
        return sessionId;
    }

    /**
     * Execute an ESQL request.
     */
    public void execute(EsqlQueryRequest request, EsqlExecutionInfo executionInfo, PlanRunner planRunner, ActionListener<Result> listener) {
        assert ThreadPool.assertCurrentThreadPool(ThreadPool.Names.SEARCH);
        assert executionInfo != null : "Null EsqlExecutionInfo";
        LOGGER.debug("ESQL query:\n{}", request.query());
        EsqlStatement statement = parse(request.query(), request.params());
        Configuration configuration = new Configuration(
            request.timeZone() == null
                ? statement.setting(QuerySettings.TIME_ZONE)
                : statement.settingOrDefault(QuerySettings.TIME_ZONE, request.timeZone()),
            request.locale() != null ? request.locale() : Locale.US,
            // TODO: plug-in security
            null,
            clusterName,
            request.pragmas(),
            clusterSettings.resultTruncationMaxSize(),
            clusterSettings.resultTruncationDefaultSize(),
            request.query(),
            request.profile(),
            request.tables(),
            System.nanoTime(),
            request.allowPartialResults(),
            clusterSettings.timeseriesResultTruncationMaxSize(),
            clusterSettings.timeseriesResultTruncationDefaultSize()
        );
        FoldContext foldContext = configuration.newFoldContext();

        LogicalPlan plan = statement.plan();
        if (plan instanceof Explain explain) {
            explainMode = true;
            plan = explain.query();
            parsedPlanString = plan.toString();
        }
        analyzedPlan(
            plan,
            configuration,
            executionInfo,
            request.filter(),
            new EsqlCCSUtils.CssPartialErrorsActionListener(executionInfo, listener) {
                @Override
                public void onResponse(Versioned<LogicalPlan> analyzedPlan) {
                    assert ThreadPool.assertCurrentThreadPool(
                        ThreadPool.Names.SEARCH,
                        ThreadPool.Names.SEARCH_COORDINATION,
                        ThreadPool.Names.SYSTEM_READ
                    );

                    LogicalPlan plan = analyzedPlan.inner();
                    TransportVersion minimumVersion = analyzedPlan.minimumVersion();

                    var logicalPlanPreOptimizer = new LogicalPlanPreOptimizer(
                        new LogicalPreOptimizerContext(foldContext, inferenceService, minimumVersion)
                    );
                    var logicalPlanOptimizer = new LogicalPlanOptimizer(
                        new LogicalOptimizerContext(configuration, foldContext, minimumVersion)
                    );

                    SubscribableListener.<LogicalPlan>newForked(l -> preOptimizedPlan(plan, logicalPlanPreOptimizer, l))
                        .<LogicalPlan>andThen(
                            (l, p) -> preMapper.preMapper(new Versioned<>(optimizedPlan(p, logicalPlanOptimizer), minimumVersion), l)
                        )
                        .<Result>andThen(
                            (l, p) -> executeOptimizedPlan(
                                request,
                                executionInfo,
                                planRunner,
                                p,
                                configuration,
                                foldContext,
                                minimumVersion,
                                l
                            )
                        )
                        .addListener(listener);
                }
            }
        );
    }

    /**
     * Execute an analyzed plan. Most code should prefer calling {@link #execute} but
     * this is public for testing.
     */
    public void executeOptimizedPlan(
        EsqlQueryRequest request,
        EsqlExecutionInfo executionInfo,
        PlanRunner planRunner,
        LogicalPlan optimizedPlan,
        Configuration configuration,
        FoldContext foldContext,
        TransportVersion minimumVersion,
        ActionListener<Result> listener
    ) {
        assert ThreadPool.assertCurrentThreadPool(
            ThreadPool.Names.SEARCH,
            ThreadPool.Names.SEARCH_COORDINATION,
            ThreadPool.Names.SYSTEM_READ
        );
        var physicalPlanOptimizer = new PhysicalPlanOptimizer(new PhysicalOptimizerContext(configuration, minimumVersion));

        if (explainMode) {// TODO: INLINE STATS come back to the explain mode branch and reevaluate
            PhysicalPlan physicalPlan = logicalPlanToPhysicalPlan(optimizedPlan, request, physicalPlanOptimizer);
            String physicalPlanString = physicalPlan.toString();
            List<Attribute> fields = List.of(
                new ReferenceAttribute(EMPTY, null, "role", DataType.KEYWORD),
                new ReferenceAttribute(EMPTY, null, "type", DataType.KEYWORD),
                new ReferenceAttribute(EMPTY, null, "plan", DataType.KEYWORD)
            );
            List<List<Object>> values = new ArrayList<>();
            values.add(List.of("coordinator", "parsedPlan", parsedPlanString));
            values.add(List.of("coordinator", "optimizedLogicalPlan", optimizedLogicalPlanString));
            values.add(List.of("coordinator", "optimizedPhysicalPlan", physicalPlanString));
            var blocks = BlockUtils.fromList(PlannerUtils.NON_BREAKING_BLOCK_FACTORY, values);
            physicalPlan = new LocalSourceExec(Source.EMPTY, fields, LocalSupplier.of(new Page(blocks)));
            planRunner.run(physicalPlan, configuration, foldContext, listener);
        } else {
            // TODO: this could be snuck into the underlying listener
            EsqlCCSUtils.updateExecutionInfoAtEndOfPlanning(executionInfo);
            // execute any potential subplans
            executeSubPlans(optimizedPlan, configuration, foldContext, planRunner, executionInfo, request, physicalPlanOptimizer, listener);
        }
    }

    private void executeSubPlans(
        LogicalPlan optimizedPlan,
        Configuration configuration,
        FoldContext foldContext,
        PlanRunner runner,
        EsqlExecutionInfo executionInfo,
        EsqlQueryRequest request,
        PhysicalPlanOptimizer physicalPlanOptimizer,
        ActionListener<Result> listener
    ) {
        var subPlansResults = new HashSet<LocalRelation>();
        var subPlan = firstSubPlan(optimizedPlan, subPlansResults);

        // TODO: merge into one method
        if (subPlan != null) {
            // code-path to execute subplans
            executeSubPlan(
                new DriverCompletionInfo.Accumulator(),
                optimizedPlan,
                subPlan,
                configuration,
                foldContext,
                executionInfo,
                runner,
                request,
                subPlansResults,
                physicalPlanOptimizer,
                // Ensure we don't have subplan flag stuck in there on failure
                ActionListener.runAfter(listener, executionInfo::finishSubPlans)
            );
        } else {
            PhysicalPlan physicalPlan = logicalPlanToPhysicalPlan(optimizedPlan, request, physicalPlanOptimizer);
            // execute main plan
            runner.run(physicalPlan, configuration, foldContext, listener);
        }
    }

    private void executeSubPlan(
        DriverCompletionInfo.Accumulator completionInfoAccumulator,
        LogicalPlan optimizedPlan,
        InlineJoin.LogicalPlanTuple subPlans,
        Configuration configuration,
        FoldContext foldContext,
        EsqlExecutionInfo executionInfo,
        PlanRunner runner,
        EsqlQueryRequest request,
        Set<LocalRelation> subPlansResults,
        PhysicalPlanOptimizer physicalPlanOptimizer,
        ActionListener<Result> listener
    ) {
        LOGGER.debug("Executing subplan:\n{}", subPlans.stubReplacedSubPlan());
        // Create a physical plan out of the logical sub-plan
        var physicalSubPlan = logicalPlanToPhysicalPlan(subPlans.stubReplacedSubPlan(), request, physicalPlanOptimizer);

        executionInfo.startSubPlans();

        runner.run(physicalSubPlan, configuration, foldContext, listener.delegateFailureAndWrap((next, result) -> {
            AtomicReference<Page> localRelationPage = new AtomicReference<>();
            try {
                // Translate the subquery into a separate, coordinator based plan and the results 'broadcasted' as a local relation
                completionInfoAccumulator.accumulate(result.completionInfo());
                LocalRelation resultWrapper = resultToPlan(subPlans.stubReplacedSubPlan().source(), result);
                localRelationPage.set(resultWrapper.supplier().get());
                var releasingNext = ActionListener.runAfter(next, () -> releaseLocalRelationBlocks(localRelationPage));
                subPlansResults.add(resultWrapper);

                // replace the original logical plan with the backing result
                LogicalPlan newLogicalPlan = optimizedPlan.transformUp(
                    InlineJoin.class,
                    // use object equality since the right-hand side shouldn't have changed in the optimizedPlan at this point
                    // and equals would have ignored name IDs anyway
                    ij -> ij.right() == subPlans.originalSubPlan() ? InlineJoin.inlineData(ij, resultWrapper) : ij
                );
                // TODO: INLINE STATS can we do better here and further optimize the plan AFTER one of the subplans executed?
                newLogicalPlan.setOptimized();
                LOGGER.trace("Main plan change after previous subplan execution:\n{}", NodeUtils.diffString(optimizedPlan, newLogicalPlan));

                // look for the next inlinejoin plan
                var newSubPlan = firstSubPlan(newLogicalPlan, subPlansResults);

                if (newSubPlan == null) {// run the final "main" plan
                    executionInfo.finishSubPlans();
                    LOGGER.debug("Executing final plan:\n{}", newLogicalPlan);
                    var newPhysicalPlan = logicalPlanToPhysicalPlan(newLogicalPlan, request, physicalPlanOptimizer);
                    runner.run(
                        newPhysicalPlan,
                        configuration,
                        foldContext,
                        releasingNext.delegateFailureAndWrap((finalListener, finalResult) -> {
                            completionInfoAccumulator.accumulate(finalResult.completionInfo());
                            finalListener.onResponse(
                                new Result(finalResult.schema(), finalResult.pages(), completionInfoAccumulator.finish(), executionInfo)
                            );
                        })
                    );
                } else {// continue executing the subplans
                    executeSubPlan(
                        completionInfoAccumulator,
                        newLogicalPlan,
                        newSubPlan,
                        configuration,
                        foldContext,
                        executionInfo,
                        runner,
                        request,
                        subPlansResults,
                        physicalPlanOptimizer,
                        releasingNext
                    );
                }
            } catch (Exception e) {
                // safely release the blocks in case an exception occurs either before, but also after the "final" runner.run() forks off
                // the current thread, but with the blocks still referenced
                releaseLocalRelationBlocks(localRelationPage);
                throw e;
            } finally {
                Releasables.closeExpectNoException(Releasables.wrap(Iterators.map(result.pages().iterator(), p -> p::releaseBlocks)));
            }
        }));
    }

    private LocalRelation resultToPlan(Source planSource, Result result) {
        List<Page> pages = result.pages();
        checkPagesBelowSize(
            pages,
            intermediateLocalRelationMaxSize,
            actual -> "sub-plan execution results too large [" + ByteSizeValue.ofBytes(actual) + "] > " + intermediateLocalRelationMaxSize
        );
        List<Attribute> schema = result.schema();

        Block[] blocks = SessionUtils.fromPages(schema, pages, blockFactory);
        return new LocalRelation(planSource, schema, LocalSupplier.of(blocks.length == 0 ? new Page(0) : new Page(blocks)));
    }

    private static void releaseLocalRelationBlocks(AtomicReference<Page> localRelationPage) {
        Page relationPage = localRelationPage.getAndSet(null);
        if (relationPage != null) {
            Releasables.closeExpectNoException(relationPage);
        }
    }

    private EsqlStatement parse(String query, QueryParams params) {
        var parsed = new EsqlParser().createQuery(query, params, planTelemetry);
        if (LOGGER.isDebugEnabled()) {
            LOGGER.debug("Parsed logical plan:\n{}", parsed.plan());
            LOGGER.debug("Parsed settings:\n[{}]", parsed.settings().stream().map(QuerySetting::toString).collect(joining("; ")));
        }
        QuerySettings.validate(parsed, remoteClusterService);
        return parsed;
    }

    /**
     * Associates errors that occurred during field-caps with the cluster info in the execution info.
     * - Skips clusters that are no longer running, as they have already been marked as successful, skipped, or failed.
     * - If allow_partial_results or skip_unavailable is enabled, stores the failures in the cluster info but allows execution to continue.
     * - Otherwise, aborts execution with the failures.
     */
    static void handleFieldCapsFailures(
        boolean allowPartialResults,
        EsqlExecutionInfo executionInfo,
        Map<String, List<FieldCapabilitiesFailure>> failures
    ) throws Exception {
        FailureCollector failureCollector = new FailureCollector();
        for (var e : failures.entrySet()) {
            String clusterAlias = e.getKey();
            EsqlExecutionInfo.Cluster cluster = executionInfo.getCluster(clusterAlias);
            if (cluster.getStatus() != EsqlExecutionInfo.Cluster.Status.RUNNING) {
                assert cluster.getStatus() != EsqlExecutionInfo.Cluster.Status.SUCCESSFUL : "can't mark a cluster success with failures";
                continue;
            }
            if (allowPartialResults == false && executionInfo.shouldSkipOnFailure(clusterAlias) == false) {
                for (FieldCapabilitiesFailure failure : e.getValue()) {
                    failureCollector.unwrapAndCollect(failure.getException());
                }
            } else if (cluster.getFailures().isEmpty()) {
                var shardFailures = e.getValue().stream().map(f -> {
                    ShardId shardId = null;
                    if (ExceptionsHelper.unwrapCause(f.getException()) instanceof ElasticsearchException es) {
                        shardId = es.getShardId();
                    }
                    if (shardId != null) {
                        return new ShardSearchFailure(f.getException(), new SearchShardTarget(null, shardId, clusterAlias));
                    } else {
                        return new ShardSearchFailure(f.getException());
                    }
                }).toList();
                executionInfo.swapCluster(
                    clusterAlias,
                    (k, curr) -> new EsqlExecutionInfo.Cluster.Builder(cluster).addFailures(shardFailures).build()
                );
            }
        }
        Exception failure = failureCollector.getFailure();
        if (failure != null) {
            throw failure;
        }
    }

    public void analyzedPlan(
        LogicalPlan parsed,
        Configuration configuration,
        EsqlExecutionInfo executionInfo,
        QueryBuilder requestFilter,
        ActionListener<Versioned<LogicalPlan>> logicalPlanListener
    ) {
        assert ThreadPool.assertCurrentThreadPool(ThreadPool.Names.SEARCH);

        PreAnalyzer.PreAnalysis preAnalysis = preAnalyzer.preAnalyze(parsed);
        PreAnalysisResult result = FieldNameUtils.resolveFieldNames(parsed, preAnalysis.enriches().isEmpty() == false);
        String description = requestFilter == null ? "the only attempt without filter" : "first attempt with filter";

        resolveIndicesAndAnalyze(
            parsed,
            configuration,
            executionInfo,
            description,
            requestFilter,
            preAnalysis,
            result,
            logicalPlanListener
        );
    }

    private void resolveIndicesAndAnalyze(
        LogicalPlan parsed,
        Configuration configuration,
        EsqlExecutionInfo executionInfo,
        String description,
        QueryBuilder requestFilter,
        PreAnalyzer.PreAnalysis preAnalysis,
        PreAnalysisResult result,
        ActionListener<Versioned<LogicalPlan>> logicalPlanListener
    ) {
        EsqlCCSUtils.initCrossClusterState(indicesExpressionGrouper, verifier.licenseState(), preAnalysis.indexPattern(), executionInfo);

        // The main index pattern dictates on which nodes the query can be executed, so we use the minimum transport version from this field
        // caps request.
        SubscribableListener.<PreAnalysisResult>newForked(
            l -> preAnalyzeMainIndicesAndRetrieveMinTransportVersion(preAnalysis, executionInfo, result, requestFilter, l)
        ).andThenApply(r -> {
            if (r.indices.isValid()
                && executionInfo.isCrossClusterSearch()
                && executionInfo.getRunningClusterAliases().findAny().isEmpty()) {
                LOGGER.debug("No more clusters to search, ending analysis stage");
                throw new NoClustersToSearchException();
            }
            return r;
        })
            .<PreAnalysisResult>andThen((l, r) -> preAnalyzeLookupIndices(preAnalysis.lookupIndices().iterator(), r, executionInfo, l))
            .<PreAnalysisResult>andThen((l, r) -> {
                enrichPolicyResolver.resolvePolicies(preAnalysis.enriches(), executionInfo, l.map(r::withEnrichResolution));
            })
            .<PreAnalysisResult>andThen((l, r) -> {
                inferenceService.inferenceResolver(functionRegistry).resolveInferenceIds(parsed, l.map(r::withInferenceResolution));
            })
<<<<<<< HEAD
            .<PreAnalysisResult>andThen((l, r) -> preAnalyzeSubqueryIndices(preAnalysis, preAnalysis.subqueryIndices().iterator(), r, l))
            .<LogicalPlan>andThen(
=======
            .<Versioned<LogicalPlan>>andThen(
>>>>>>> cf606141
                (l, r) -> analyzeWithRetry(parsed, configuration, executionInfo, description, requestFilter, preAnalysis, r, l)
            )
            .addListener(logicalPlanListener);
    }

    private void preAnalyzeSubqueryIndices(
        PreAnalyzer.PreAnalysis preAnalysis,
        Iterator<IndexPattern> subqueryIndices,
        PreAnalysisResult preAnalysisResult,
        ActionListener<PreAnalysisResult> listener
    ) {
        if (subqueryIndices.hasNext()) {
            preAnalyzeSubqueryIndex(preAnalysis, subqueryIndices.next(), preAnalysisResult, listener.delegateFailureAndWrap((l, r) -> {
                preAnalyzeSubqueryIndices(preAnalysis, subqueryIndices, r, l);
            }));
        } else {
            listener.onResponse(preAnalysisResult);
        }
    }

    private void preAnalyzeSubqueryIndex(
        PreAnalyzer.PreAnalysis preAnalysis,
        IndexPattern subqueryIndexPattern,
        PreAnalysisResult result,
        ActionListener<PreAnalysisResult> listener
    ) {
        assert ThreadPool.assertCurrentThreadPool(
            ThreadPool.Names.SEARCH,
            ThreadPool.Names.SEARCH_COORDINATION,
            ThreadPool.Names.SYSTEM_READ
        );
        if (subqueryIndexPattern != null) {
            /*
             * TODO subqueries with remote clusters need to be tested.
             * Subquery index pattern can contain remote clusters, which need to be
             * resolved against the available clusters. The input executionInfo is built for
             *  the main index pattern, not for subqueries. Create an index pattern with
             *  remote clusters for subquery's index pattern, make a copy of the main
             * EsqlExecutionInfo for this subquery, and reuse the existing API to build
             * the subqueryIndexExpression.
             */

            // time-series index mode is not supported in subqueries yet, the grammar does not allow it
            indexResolver.resolveAsMergedMapping(
                subqueryIndexPattern.indexPattern(),
                result.fieldNames,
                null,
                false,
                false,
                preAnalysis.supportsDenseVector(),
                listener.delegateFailure((l, indexResolution) -> {
                    l.onResponse(result.addSubqueryIndexResolution(subqueryIndexPattern.indexPattern(), indexResolution));
                })
            );

        } else {
            // occurs when dealing with local relations (row a = 1)
            listener.onResponse(result.addSubqueryIndexResolution("invalid subquery", IndexResolution.invalid("[none specified]")));
        }
    }

    private void preAnalyzeLookupIndices(
        Iterator<IndexPattern> lookupIndices,
        PreAnalysisResult preAnalysisResult,
        EsqlExecutionInfo executionInfo,
        ActionListener<PreAnalysisResult> listener
    ) {
        if (lookupIndices.hasNext()) {
            preAnalyzeLookupIndex(lookupIndices.next(), preAnalysisResult, executionInfo, listener.delegateFailureAndWrap((l, r) -> {
                preAnalyzeLookupIndices(lookupIndices, r, executionInfo, l);
            }));
        } else {
            listener.onResponse(preAnalysisResult);
        }
    }

    private void preAnalyzeLookupIndex(
        IndexPattern lookupIndexPattern,
        PreAnalysisResult result,
        EsqlExecutionInfo executionInfo,
        ActionListener<PreAnalysisResult> listener
    ) {
        String localPattern = lookupIndexPattern.indexPattern();
        assert RemoteClusterAware.isRemoteIndexName(localPattern) == false
            : "Lookup index name should not include remote, but got: " + localPattern;
        assert ThreadPool.assertCurrentThreadPool(
            ThreadPool.Names.SEARCH,
            ThreadPool.Names.SEARCH_COORDINATION,
            ThreadPool.Names.SYSTEM_READ
        );
        indexResolver.resolveAsMergedMapping(
            EsqlCCSUtils.createQualifiedLookupIndexExpressionFromAvailableClusters(executionInfo, localPattern),
            result.wildcardJoinIndices().contains(localPattern) ? IndexResolver.ALL_FIELDS : result.fieldNames,
            null,
            false,
            // Disable aggregate_metric_double and dense_vector until we get version checks in planning
            false,
            false,
            listener.map(indexResolution -> receiveLookupIndexResolution(result, localPattern, executionInfo, indexResolution))
        );
    }

    private void skipClusterOrError(String clusterAlias, EsqlExecutionInfo executionInfo, String message) {
        skipClusterOrError(clusterAlias, executionInfo, new VerificationException(message));
    }

    private void skipClusterOrError(String clusterAlias, EsqlExecutionInfo executionInfo, ElasticsearchException error) {
        // If we can, skip the cluster and mark it as such
        if (executionInfo.shouldSkipOnFailure(clusterAlias)) {
            EsqlCCSUtils.markClusterWithFinalStateAndNoShards(executionInfo, clusterAlias, EsqlExecutionInfo.Cluster.Status.SKIPPED, error);
        } else {
            throw error;
        }
    }

    /**
     * Receive and process lookup index resolutions from resolveAsMergedMapping.
     * This processes the lookup index data for a single index, updates and returns the {@link PreAnalysisResult} result
     */
    private PreAnalysisResult receiveLookupIndexResolution(
        PreAnalysisResult result,
        String index,
        EsqlExecutionInfo executionInfo,
        IndexResolution lookupIndexResolution
    ) {
        EsqlCCSUtils.updateExecutionInfoWithUnavailableClusters(executionInfo, lookupIndexResolution.failures());
        if (lookupIndexResolution.isValid() == false) {
            // If the index resolution is invalid, don't bother with the rest of the analysis
            return result.addLookupIndexResolution(index, lookupIndexResolution);
        }
        if (executionInfo.getClusters().isEmpty() || executionInfo.isCrossClusterSearch() == false) {
            // Local only case, still do some checks, since we moved analysis checks here
            if (lookupIndexResolution.get().indexNameWithModes().isEmpty()) {
                // This is not OK, but we proceed with it as we do with invalid resolution, and it will fail on the verification
                // because lookup field will be missing.
                return result.addLookupIndexResolution(index, lookupIndexResolution);
            }
            if (lookupIndexResolution.get().indexNameWithModes().size() > 1) {
                throw new VerificationException(
                    "Lookup Join requires a single lookup mode index; [" + index + "] resolves to multiple indices"
                );
            }
            var indexModeEntry = lookupIndexResolution.get().indexNameWithModes().entrySet().iterator().next();
            if (indexModeEntry.getValue() != IndexMode.LOOKUP) {
                throw new VerificationException(
                    "Lookup Join requires a single lookup mode index; ["
                        + index
                        + "] resolves to ["
                        + indexModeEntry.getKey()
                        + "] in ["
                        + indexModeEntry.getValue()
                        + "] mode"
                );
            }
            return result.addLookupIndexResolution(index, lookupIndexResolution);
        }

        if (lookupIndexResolution.get().indexNameWithModes().isEmpty() && lookupIndexResolution.resolvedIndices().isEmpty() == false) {
            // This is a weird situation - we have empty index list but non-empty resolution. This is likely because IndexResolver
            // got an empty map and pretends to have an empty resolution. This means this query will fail, since lookup fields will not
            // match, but here we can pretend it's ok to pass it on to the verifier and generate a correct error message.
            // Note this only happens if the map is completely empty, which means it's going to error out anyway, since we should have
            // at least the key field there.
            return result.addLookupIndexResolution(index, lookupIndexResolution);
        }

        // Collect resolved clusters from the index resolution, verify that each cluster has a single resolution for the lookup index
        Map<String, String> clustersWithResolvedIndices = new HashMap<>(lookupIndexResolution.resolvedIndices().size());
        lookupIndexResolution.get().indexNameWithModes().forEach((indexName, indexMode) -> {
            String clusterAlias = RemoteClusterAware.parseClusterAlias(indexName);
            // Check that all indices are in lookup mode
            if (indexMode != IndexMode.LOOKUP) {
                skipClusterOrError(
                    clusterAlias,
                    executionInfo,
                    "Lookup Join requires a single lookup mode index; ["
                        + index
                        + "] resolves to ["
                        + indexName
                        + "] in ["
                        + indexMode
                        + "] mode"
                );
            }
            // Each cluster should have only one resolution for the lookup index
            if (clustersWithResolvedIndices.containsKey(clusterAlias)) {
                skipClusterOrError(
                    clusterAlias,
                    executionInfo,
                    "Lookup Join requires a single lookup mode index; ["
                        + index
                        + "] resolves to multiple indices "
                        + EsqlCCSUtils.inClusterName(clusterAlias)
                );
            } else {
                clustersWithResolvedIndices.put(clusterAlias, indexName);
            }
        });

        // These are clusters that are still in the running, we need to have the index on all of them
        // Verify that all active clusters have the lookup index resolved
        executionInfo.getRunningClusterAliases().forEach(clusterAlias -> {
            if (clustersWithResolvedIndices.containsKey(clusterAlias) == false) {
                // Missing cluster resolution
                skipClusterOrError(clusterAlias, executionInfo, findFailure(lookupIndexResolution.failures(), index, clusterAlias));
            }
        });

        return result.addLookupIndexResolution(
            index,
            checkSingleIndex(index, executionInfo, lookupIndexResolution, clustersWithResolvedIndices.values())
        );
    }

    private ElasticsearchException findFailure(Map<String, List<FieldCapabilitiesFailure>> failures, String index, String clusterAlias) {
        if (failures.containsKey(clusterAlias)) {
            var exc = failures.get(clusterAlias).stream().findFirst().map(FieldCapabilitiesFailure::getException);
            if (exc.isPresent()) {
                return new VerificationException(
                    "lookup failed " + EsqlCCSUtils.inClusterName(clusterAlias) + " for index [" + index + "]",
                    ExceptionsHelper.unwrapCause(exc.get())
                );
            }
        }
        return new VerificationException("lookup index [" + index + "] is not available " + EsqlCCSUtils.inClusterName(clusterAlias));
    }

    /**
     * Check whether the lookup index resolves to a single concrete index on all clusters or not.
     * If it's a single index, we are compatible with old pre-9.2 LOOKUP JOIN code and just need to send the same resolution as we did.
     * If there are multiple index names (e.g. due to aliases) then pre-9.2 clusters won't be able to handle it so we need to skip them.
     *
     * @return An updated `IndexResolution` object if the index resolves to a single concrete index,
     * or the original `lookupIndexResolution` if no changes are needed.
     */
    private IndexResolution checkSingleIndex(
        String index,
        EsqlExecutionInfo executionInfo,
        IndexResolution lookupIndexResolution,
        Collection<String> indexNames
    ) {
        // If all indices resolve to the same name, we can use that for BWC
        // Older clusters only can handle one name in LOOKUP JOIN
        var localIndexNames = indexNames.stream().map(n -> RemoteClusterAware.splitIndexName(n)[1]).collect(toSet());
        if (localIndexNames.size() == 1) {
            String indexName = localIndexNames.iterator().next();
            EsIndex newIndex = new EsIndex(index, lookupIndexResolution.get().mapping(), Map.of(indexName, IndexMode.LOOKUP));
            return IndexResolution.valid(newIndex, newIndex.concreteIndices(), lookupIndexResolution.failures());
        }
        // validate remotes to be able to handle multiple indices in LOOKUP JOIN
        validateRemoteVersions(executionInfo);
        return lookupIndexResolution;
    }

    /**
     * Older clusters can only handle one name in LOCAL JOIN - verify that all the remotes involved
     * are recent enough to be able to handle multiple indices.
     * This is only checked if there are actually multiple indices, which happens when remotes have a different
     * concrete indices aliased to the same index name.
     */
    private void validateRemoteVersions(EsqlExecutionInfo executionInfo) {
        executionInfo.getRunningClusterAliases().forEach(clusterAlias -> {
            if (clusterAlias.equals(RemoteClusterAware.LOCAL_CLUSTER_GROUP_KEY) == false) {
                // No need to check local, obviously
                var connection = remoteClusterService.getConnection(clusterAlias);
                if (connection != null && connection.getTransportVersion().supports(LOOKUP_JOIN_CCS) == false) {
                    skipClusterOrError(
                        clusterAlias,
                        executionInfo,
                        "remote cluster ["
                            + clusterAlias
                            + "] has version ["
                            + connection.getTransportVersion()
                            + "] that does not support multiple indices in LOOKUP JOIN, skipping"
                    );
                }
            }
        });
    }

    private void preAnalyzeMainIndicesAndRetrieveMinTransportVersion(
        PreAnalyzer.PreAnalysis preAnalysis,
        EsqlExecutionInfo executionInfo,
        PreAnalysisResult result,
        QueryBuilder requestFilter,
        ActionListener<PreAnalysisResult> listener
    ) {
        assert ThreadPool.assertCurrentThreadPool(
            ThreadPool.Names.SEARCH,
            ThreadPool.Names.SEARCH_COORDINATION,
            ThreadPool.Names.SYSTEM_READ
        );
        if (preAnalysis.indexPattern() != null) {
            if (executionInfo.clusterAliases().isEmpty()) {
                // return empty resolution if the expression is pure CCS and resolved no remote clusters (like no-such-cluster*:index)
                listener.onResponse(
                    result.withIndices(IndexResolution.valid(new EsIndex(preAnalysis.indexPattern().indexPattern(), Map.of(), Map.of())))
                        .withMinimumTransportVersion(TransportVersion.current())
                );
            } else {
                indexResolver.resolveAsMergedMappingAndRetrieveMinimumVersion(
                    preAnalysis.indexPattern().indexPattern(),
                    result.fieldNames,
                    // Maybe if no indices are returned, retry without index mode and provide a clearer error message.
                    switch (preAnalysis.indexMode()) {
                        case IndexMode.TIME_SERIES -> {
                            var indexModeFilter = new TermQueryBuilder(IndexModeFieldMapper.NAME, IndexMode.TIME_SERIES.getName());
                            yield requestFilter != null
                                ? new BoolQueryBuilder().filter(requestFilter).filter(indexModeFilter)
                                : indexModeFilter;
                        }
                        default -> requestFilter;
                    },
                    preAnalysis.indexMode() == IndexMode.TIME_SERIES,
                    preAnalysis.supportsAggregateMetricDouble(),
                    preAnalysis.supportsDenseVector(),
                    listener.delegateFailureAndWrap((l, indexResolution) -> {
                        EsqlCCSUtils.updateExecutionInfoWithUnavailableClusters(executionInfo, indexResolution.inner().failures());
                        l.onResponse(
                            result.withIndices(indexResolution.inner()).withMinimumTransportVersion(indexResolution.minimumVersion())
                        );
                    })
                );
            }
        } else {
            // occurs when dealing with local relations (row a = 1)
            listener.onResponse(
                result.withIndices(IndexResolution.invalid("[none specified]")).withMinimumTransportVersion(TransportVersion.current())
            );
        }
    }

    private void analyzeWithRetry(
        LogicalPlan parsed,
        Configuration configuration,
        EsqlExecutionInfo executionInfo,
        String description,
        QueryBuilder requestFilter,
        PreAnalyzer.PreAnalysis preAnalysis,
        PreAnalysisResult result,
        ActionListener<Versioned<LogicalPlan>> listener
    ) {
        LOGGER.debug("Analyzing the plan ({})", description);
        try {
            if (result.indices.isValid() || requestFilter != null) {
                // We won't run this check with no filter and no valid indices since this may lead to false positive - missing index report
                // when the resolution result is not valid for a different reason.
                EsqlCCSUtils.updateExecutionInfoWithClustersWithNoMatchingIndices(executionInfo, result.indices, requestFilter != null);
            }
            LogicalPlan plan = analyzedPlan(parsed, configuration, result, executionInfo);
            LOGGER.debug("Analyzed plan ({}):\n{}", description, plan);
            // the analysis succeeded from the first attempt, irrespective if it had a filter or not, just continue with the planning
            listener.onResponse(new Versioned<>(plan, result.minimumTransportVersion()));
        } catch (VerificationException ve) {
            LOGGER.debug("Analyzing the plan ({}) failed with {}", description, ve.getDetailedMessage());
            if (requestFilter == null) {
                // if the initial request didn't have a filter, then just pass the exception back to the user
                listener.onFailure(ve);
            } else {
                // retrying the index resolution without index filtering.
                executionInfo.clusterInfo.clear();
                resolveIndicesAndAnalyze(
                    parsed,
                    configuration,
                    executionInfo,
                    "second attempt, without filter",
                    null,
                    preAnalysis,
                    result,
                    listener
                );
            }
        } catch (Exception e) {
            listener.onFailure(e);
        }
    }

    private PhysicalPlan logicalPlanToPhysicalPlan(
        LogicalPlan optimizedPlan,
        EsqlQueryRequest request,
        PhysicalPlanOptimizer physicalPlanOptimizer
    ) {
        PhysicalPlan physicalPlan = optimizedPhysicalPlan(optimizedPlan, physicalPlanOptimizer);
        physicalPlan = physicalPlan.transformUp(FragmentExec.class, f -> {
            QueryBuilder filter = request.filter();
            if (filter != null) {
                var fragmentFilter = f.esFilter();
                // TODO: have an ESFilter and push down to EsQueryExec / EsSource
                // This is an ugly hack to push the filter parameter to Lucene
                // TODO: filter integration testing
                filter = fragmentFilter != null ? boolQuery().filter(fragmentFilter).must(filter) : filter;
                LOGGER.debug("Fold filter {} to EsQueryExec", filter);
                f = f.withFilter(filter);
            }
            return f;
        });
        return EstimatesRowSize.estimateRowSize(0, physicalPlan);
    }

    private LogicalPlan analyzedPlan(LogicalPlan parsed, Configuration configuration, PreAnalysisResult r, EsqlExecutionInfo executionInfo)
        throws Exception {
        handleFieldCapsFailures(configuration.allowPartialResults(), executionInfo, r.indices.failures());
<<<<<<< HEAD
        Analyzer analyzer = new Analyzer(
            new AnalyzerContext(
                configuration,
                functionRegistry,
                r.indices,
                r.lookupIndices,
                r.enrichResolution,
                r.inferenceResolution,
                r.subqueryIndices
            ),
            verifier
        );
=======
        Analyzer analyzer = new Analyzer(new AnalyzerContext(configuration, functionRegistry, r), verifier);
>>>>>>> cf606141
        LogicalPlan plan = analyzer.analyze(parsed);
        plan.setAnalyzed();
        return plan;
    }

    public LogicalPlan optimizedPlan(LogicalPlan logicalPlan, LogicalPlanOptimizer logicalPlanOptimizer) {
        if (logicalPlan.preOptimized() == false) {
            throw new IllegalStateException("Expected pre-optimized plan");
        }
        var plan = logicalPlanOptimizer.optimize(logicalPlan);
        LOGGER.debug("Optimized logicalPlan plan:\n{}", plan);
        return plan;
    }

    public void preOptimizedPlan(
        LogicalPlan logicalPlan,
        LogicalPlanPreOptimizer logicalPlanPreOptimizer,
        ActionListener<LogicalPlan> listener
    ) {
        logicalPlanPreOptimizer.preOptimize(logicalPlan, listener);
    }

    private PhysicalPlan physicalPlan(Versioned<LogicalPlan> optimizedPlan) {
        LogicalPlan logicalPlan = optimizedPlan.inner();
        if (logicalPlan.optimized() == false) {
            throw new IllegalStateException("Expected optimized plan");
        }
        optimizedLogicalPlanString = logicalPlan.toString();
        PhysicalPlan plan = mapper.map(optimizedPlan);
        LOGGER.debug("Physical plan:\n{}", plan);
        return plan;
    }

    private PhysicalPlan optimizedPhysicalPlan(LogicalPlan optimizedPlan, PhysicalPlanOptimizer physicalPlanOptimizer) {
        var plan = physicalPlanOptimizer.optimize(
            physicalPlan(new Versioned<>(optimizedPlan, physicalPlanOptimizer.context().minimumVersion()))
        );
        LOGGER.debug("Optimized physical plan:\n{}", plan);
        return plan;
    }

    public record PreAnalysisResult(
        Set<String> fieldNames,
        Set<String> wildcardJoinIndices,
        IndexResolution indices,
        Map<String, IndexResolution> lookupIndices,
        EnrichResolution enrichResolution,
        InferenceResolution inferenceResolution,
<<<<<<< HEAD
        Map<String, IndexResolution> subqueryIndices
    ) {

        public PreAnalysisResult(Set<String> fieldNames, Set<String> wildcardJoinIndices) {
            this(fieldNames, wildcardJoinIndices, null, new HashMap<>(), null, InferenceResolution.EMPTY, new HashMap<>());
=======
        TransportVersion minimumTransportVersion
    ) {

        public PreAnalysisResult(Set<String> fieldNames, Set<String> wildcardJoinIndices) {
            this(fieldNames, wildcardJoinIndices, null, new HashMap<>(), null, InferenceResolution.EMPTY, null);
>>>>>>> cf606141
        }

        PreAnalysisResult withIndices(IndexResolution indices) {
            return new PreAnalysisResult(
                fieldNames,
                wildcardJoinIndices,
                indices,
                lookupIndices,
                enrichResolution,
                inferenceResolution,
<<<<<<< HEAD
                subqueryIndices
=======
                minimumTransportVersion
>>>>>>> cf606141
            );
        }

        PreAnalysisResult addLookupIndexResolution(String index, IndexResolution indexResolution) {
            lookupIndices.put(index, indexResolution);
            return this;
        }

        PreAnalysisResult withEnrichResolution(EnrichResolution enrichResolution) {
            return new PreAnalysisResult(
                fieldNames,
                wildcardJoinIndices,
                indices,
                lookupIndices,
                enrichResolution,
                inferenceResolution,
<<<<<<< HEAD
                subqueryIndices
=======
                minimumTransportVersion
>>>>>>> cf606141
            );
        }

        PreAnalysisResult withInferenceResolution(InferenceResolution inferenceResolution) {
            return new PreAnalysisResult(
                fieldNames,
                wildcardJoinIndices,
                indices,
                lookupIndices,
                enrichResolution,
                inferenceResolution,
<<<<<<< HEAD
                subqueryIndices
            );
        }

        PreAnalysisResult addSubqueryIndexResolution(String index, IndexResolution newIndexResolution) {
            subqueryIndices.put(index, newIndexResolution);
            return this;
=======
                minimumTransportVersion
            );
        }

        PreAnalysisResult withMinimumTransportVersion(TransportVersion minimumTransportVersion) {
            return new PreAnalysisResult(
                fieldNames,
                wildcardJoinIndices,
                indices,
                lookupIndices,
                enrichResolution,
                inferenceResolution,
                minimumTransportVersion
            );
>>>>>>> cf606141
        }
    }
}<|MERGE_RESOLUTION|>--- conflicted
+++ resolved
@@ -554,12 +554,8 @@
             .<PreAnalysisResult>andThen((l, r) -> {
                 inferenceService.inferenceResolver(functionRegistry).resolveInferenceIds(parsed, l.map(r::withInferenceResolution));
             })
-<<<<<<< HEAD
             .<PreAnalysisResult>andThen((l, r) -> preAnalyzeSubqueryIndices(preAnalysis, preAnalysis.subqueryIndices().iterator(), r, l))
-            .<LogicalPlan>andThen(
-=======
             .<Versioned<LogicalPlan>>andThen(
->>>>>>> cf606141
                 (l, r) -> analyzeWithRetry(parsed, configuration, executionInfo, description, requestFilter, preAnalysis, r, l)
             )
             .addListener(logicalPlanListener);
@@ -962,22 +958,7 @@
     private LogicalPlan analyzedPlan(LogicalPlan parsed, Configuration configuration, PreAnalysisResult r, EsqlExecutionInfo executionInfo)
         throws Exception {
         handleFieldCapsFailures(configuration.allowPartialResults(), executionInfo, r.indices.failures());
-<<<<<<< HEAD
-        Analyzer analyzer = new Analyzer(
-            new AnalyzerContext(
-                configuration,
-                functionRegistry,
-                r.indices,
-                r.lookupIndices,
-                r.enrichResolution,
-                r.inferenceResolution,
-                r.subqueryIndices
-            ),
-            verifier
-        );
-=======
         Analyzer analyzer = new Analyzer(new AnalyzerContext(configuration, functionRegistry, r), verifier);
->>>>>>> cf606141
         LogicalPlan plan = analyzer.analyze(parsed);
         plan.setAnalyzed();
         return plan;
@@ -1026,19 +1007,11 @@
         Map<String, IndexResolution> lookupIndices,
         EnrichResolution enrichResolution,
         InferenceResolution inferenceResolution,
-<<<<<<< HEAD
+        TransportVersion minimumTransportVersion,
         Map<String, IndexResolution> subqueryIndices
     ) {
-
         public PreAnalysisResult(Set<String> fieldNames, Set<String> wildcardJoinIndices) {
-            this(fieldNames, wildcardJoinIndices, null, new HashMap<>(), null, InferenceResolution.EMPTY, new HashMap<>());
-=======
-        TransportVersion minimumTransportVersion
-    ) {
-
-        public PreAnalysisResult(Set<String> fieldNames, Set<String> wildcardJoinIndices) {
-            this(fieldNames, wildcardJoinIndices, null, new HashMap<>(), null, InferenceResolution.EMPTY, null);
->>>>>>> cf606141
+            this(fieldNames, wildcardJoinIndices, null, new HashMap<>(), null, InferenceResolution.EMPTY, null, new HashMap<>());
         }
 
         PreAnalysisResult withIndices(IndexResolution indices) {
@@ -1049,11 +1022,8 @@
                 lookupIndices,
                 enrichResolution,
                 inferenceResolution,
-<<<<<<< HEAD
+                minimumTransportVersion,
                 subqueryIndices
-=======
-                minimumTransportVersion
->>>>>>> cf606141
             );
         }
 
@@ -1070,11 +1040,8 @@
                 lookupIndices,
                 enrichResolution,
                 inferenceResolution,
-<<<<<<< HEAD
+                minimumTransportVersion,
                 subqueryIndices
-=======
-                minimumTransportVersion
->>>>>>> cf606141
             );
         }
 
@@ -1086,16 +1053,8 @@
                 lookupIndices,
                 enrichResolution,
                 inferenceResolution,
-<<<<<<< HEAD
+                minimumTransportVersion,
                 subqueryIndices
-            );
-        }
-
-        PreAnalysisResult addSubqueryIndexResolution(String index, IndexResolution newIndexResolution) {
-            subqueryIndices.put(index, newIndexResolution);
-            return this;
-=======
-                minimumTransportVersion
             );
         }
 
@@ -1107,9 +1066,14 @@
                 lookupIndices,
                 enrichResolution,
                 inferenceResolution,
-                minimumTransportVersion
+                minimumTransportVersion,
+                subqueryIndices
             );
->>>>>>> cf606141
+        }
+
+        PreAnalysisResult addSubqueryIndexResolution(String index, IndexResolution newIndexResolution) {
+            subqueryIndices.put(index, newIndexResolution);
+            return this;
         }
     }
 }
/*
 * Copyright Elasticsearch B.V. and/or licensed to Elasticsearch B.V. under one
 * or more contributor license agreements. Licensed under the Elastic License
 * 2.0; you may not use this file except in compliance with the Elastic License
 * 2.0.
 */

package org.elasticsearch.xpack.esql.session;

import org.elasticsearch.ElasticsearchException;
import org.elasticsearch.ExceptionsHelper;
import org.elasticsearch.TransportVersion;
import org.elasticsearch.action.ActionListener;
import org.elasticsearch.action.fieldcaps.FieldCapabilitiesFailure;
import org.elasticsearch.action.search.ShardSearchFailure;
import org.elasticsearch.action.support.SubscribableListener;
import org.elasticsearch.common.TriConsumer;
import org.elasticsearch.common.collect.Iterators;
import org.elasticsearch.common.unit.ByteSizeValue;
import org.elasticsearch.compute.data.Block;
import org.elasticsearch.compute.data.BlockFactory;
import org.elasticsearch.compute.data.BlockUtils;
import org.elasticsearch.compute.data.Page;
import org.elasticsearch.compute.operator.DriverCompletionInfo;
import org.elasticsearch.compute.operator.FailureCollector;
import org.elasticsearch.core.Releasables;
import org.elasticsearch.index.IndexMode;
import org.elasticsearch.index.mapper.IndexModeFieldMapper;
import org.elasticsearch.index.query.BoolQueryBuilder;
import org.elasticsearch.index.query.QueryBuilder;
import org.elasticsearch.index.query.TermQueryBuilder;
import org.elasticsearch.index.shard.ShardId;
import org.elasticsearch.indices.IndicesExpressionGrouper;
import org.elasticsearch.logging.LogManager;
import org.elasticsearch.logging.Logger;
import org.elasticsearch.search.SearchShardTarget;
import org.elasticsearch.search.crossproject.CrossProjectModeDecider;
import org.elasticsearch.threadpool.ThreadPool;
import org.elasticsearch.transport.RemoteClusterAware;
import org.elasticsearch.transport.RemoteClusterService;
import org.elasticsearch.xpack.esql.VerificationException;
import org.elasticsearch.xpack.esql.action.EsqlExecutionInfo;
import org.elasticsearch.xpack.esql.action.EsqlQueryRequest;
import org.elasticsearch.xpack.esql.analysis.Analyzer;
import org.elasticsearch.xpack.esql.analysis.AnalyzerContext;
import org.elasticsearch.xpack.esql.analysis.AnalyzerSettings;
import org.elasticsearch.xpack.esql.analysis.EnrichResolution;
import org.elasticsearch.xpack.esql.analysis.PreAnalyzer;
import org.elasticsearch.xpack.esql.analysis.Verifier;
import org.elasticsearch.xpack.esql.core.expression.Attribute;
import org.elasticsearch.xpack.esql.core.expression.FoldContext;
import org.elasticsearch.xpack.esql.core.expression.ReferenceAttribute;
import org.elasticsearch.xpack.esql.core.tree.NodeUtils;
import org.elasticsearch.xpack.esql.core.tree.Source;
import org.elasticsearch.xpack.esql.core.type.DataType;
import org.elasticsearch.xpack.esql.enrich.EnrichPolicyResolver;
import org.elasticsearch.xpack.esql.expression.function.EsqlFunctionRegistry;
import org.elasticsearch.xpack.esql.index.EsIndex;
import org.elasticsearch.xpack.esql.index.IndexResolution;
import org.elasticsearch.xpack.esql.inference.InferenceResolution;
import org.elasticsearch.xpack.esql.inference.InferenceService;
import org.elasticsearch.xpack.esql.optimizer.LogicalOptimizerContext;
import org.elasticsearch.xpack.esql.optimizer.LogicalPlanOptimizer;
import org.elasticsearch.xpack.esql.optimizer.LogicalPlanPreOptimizer;
import org.elasticsearch.xpack.esql.optimizer.LogicalPreOptimizerContext;
import org.elasticsearch.xpack.esql.optimizer.PhysicalOptimizerContext;
import org.elasticsearch.xpack.esql.optimizer.PhysicalPlanOptimizer;
import org.elasticsearch.xpack.esql.parser.EsqlParser;
import org.elasticsearch.xpack.esql.parser.QueryParams;
import org.elasticsearch.xpack.esql.plan.EsqlStatement;
import org.elasticsearch.xpack.esql.plan.IndexPattern;
import org.elasticsearch.xpack.esql.plan.QuerySetting;
import org.elasticsearch.xpack.esql.plan.QuerySettings;
import org.elasticsearch.xpack.esql.plan.SettingsValidationContext;
import org.elasticsearch.xpack.esql.plan.logical.Explain;
import org.elasticsearch.xpack.esql.plan.logical.LogicalPlan;
import org.elasticsearch.xpack.esql.plan.logical.join.InlineJoin;
import org.elasticsearch.xpack.esql.plan.logical.local.LocalRelation;
import org.elasticsearch.xpack.esql.plan.logical.local.LocalSupplier;
import org.elasticsearch.xpack.esql.plan.physical.EstimatesRowSize;
import org.elasticsearch.xpack.esql.plan.physical.LocalSourceExec;
import org.elasticsearch.xpack.esql.plan.physical.PhysicalPlan;
import org.elasticsearch.xpack.esql.planner.PlannerUtils;
import org.elasticsearch.xpack.esql.planner.mapper.Mapper;
import org.elasticsearch.xpack.esql.planner.premapper.PreMapper;
import org.elasticsearch.xpack.esql.plugin.TransportActionServices;
import org.elasticsearch.xpack.esql.telemetry.PlanTelemetry;

import java.util.ArrayList;
import java.util.Collection;
import java.util.HashMap;
import java.util.HashSet;
import java.util.Iterator;
import java.util.List;
import java.util.Locale;
import java.util.Map;
import java.util.Set;
import java.util.concurrent.atomic.AtomicReference;

import static java.util.stream.Collectors.joining;
import static java.util.stream.Collectors.toSet;
import static org.elasticsearch.xpack.esql.core.tree.Source.EMPTY;
import static org.elasticsearch.xpack.esql.plan.logical.join.InlineJoin.firstSubPlan;
import static org.elasticsearch.xpack.esql.session.SessionUtils.checkPagesBelowSize;

public class EsqlSession {

    private static final Logger LOGGER = LogManager.getLogger(EsqlSession.class);

    /**
     * Interface for running the underlying plan.
     * Abstracts away the underlying execution engine.
     */
    public interface PlanRunner {
        void run(PhysicalPlan plan, Configuration configuration, FoldContext foldContext, ActionListener<Result> listener);
    }

    private static final TransportVersion LOOKUP_JOIN_CCS = TransportVersion.fromName("lookup_join_ccs");

    private final String sessionId;
    private final AnalyzerSettings clusterSettings;
    private final IndexResolver indexResolver;
    private final EnrichPolicyResolver enrichPolicyResolver;

    private final PreAnalyzer preAnalyzer;
    private final Verifier verifier;
    private final EsqlFunctionRegistry functionRegistry;
    private final PreMapper preMapper;

    private final Mapper mapper;
    private final PlanTelemetry planTelemetry;
    private final IndicesExpressionGrouper indicesExpressionGrouper;
    private final InferenceService inferenceService;
    private final RemoteClusterService remoteClusterService;
    private final BlockFactory blockFactory;
    private final ByteSizeValue intermediateLocalRelationMaxSize;
    private final CrossProjectModeDecider crossProjectModeDecider;
    private final String clusterName;

    private boolean explainMode;
    private String parsedPlanString;
    private String optimizedLogicalPlanString;

    public EsqlSession(
        String sessionId,
        AnalyzerSettings clusterSettings,
        IndexResolver indexResolver,
        EnrichPolicyResolver enrichPolicyResolver,
        PreAnalyzer preAnalyzer,
        EsqlFunctionRegistry functionRegistry,
        Mapper mapper,
        Verifier verifier,
        PlanTelemetry planTelemetry,
        IndicesExpressionGrouper indicesExpressionGrouper,
        TransportActionServices services
    ) {
        this.sessionId = sessionId;
        this.clusterSettings = clusterSettings;
        this.indexResolver = indexResolver;
        this.enrichPolicyResolver = enrichPolicyResolver;
        this.preAnalyzer = preAnalyzer;
        this.verifier = verifier;
        this.functionRegistry = functionRegistry;
        this.mapper = mapper;
        this.planTelemetry = planTelemetry;
        this.indicesExpressionGrouper = indicesExpressionGrouper;
        this.inferenceService = services.inferenceService();
        this.preMapper = new PreMapper(services);
        this.remoteClusterService = services.transportService().getRemoteClusterService();
        this.blockFactory = services.blockFactoryProvider().blockFactory();
        this.intermediateLocalRelationMaxSize = services.plannerSettings().intermediateLocalRelationMaxSize();
        this.crossProjectModeDecider = services.crossProjectModeDecider();
        this.clusterName = services.clusterService().getClusterName().value();
    }

    public String sessionId() {
        return sessionId;
    }

    /**
     * Execute an ESQL request.
     */
    public void execute(EsqlQueryRequest request, EsqlExecutionInfo executionInfo, PlanRunner planRunner, ActionListener<Result> listener) {
        assert ThreadPool.assertCurrentThreadPool(ThreadPool.Names.SEARCH);
        assert executionInfo != null : "Null EsqlExecutionInfo";
        LOGGER.debug("ESQL query:\n{}", request.query());
        EsqlStatement statement = parse(request.query(), request.params());
        Configuration configuration = new Configuration(
            request.timeZone() == null
                ? statement.setting(QuerySettings.TIME_ZONE)
                : statement.settingOrDefault(QuerySettings.TIME_ZONE, request.timeZone()),
            request.locale() != null ? request.locale() : Locale.US,
            // TODO: plug-in security
            null,
            clusterName,
            request.pragmas(),
            clusterSettings.resultTruncationMaxSize(),
            clusterSettings.resultTruncationDefaultSize(),
            request.query(),
            request.profile(),
            request.tables(),
            System.nanoTime(),
            request.allowPartialResults(),
            clusterSettings.timeseriesResultTruncationMaxSize(),
            clusterSettings.timeseriesResultTruncationDefaultSize(),
            projectRouting(request, statement)
        );
        FoldContext foldContext = configuration.newFoldContext();

        LogicalPlan plan = statement.plan();
        if (plan instanceof Explain explain) {
            explainMode = true;
            plan = explain.query();
            parsedPlanString = plan.toString();
        }
        analyzedPlan(
            plan,
            configuration,
            executionInfo,
            request.filter(),
            new EsqlCCSUtils.CssPartialErrorsActionListener(executionInfo, listener) {
                @Override
                public void onResponse(Versioned<LogicalPlan> analyzedPlan) {
                    assert ThreadPool.assertCurrentThreadPool(
                        ThreadPool.Names.SEARCH,
                        ThreadPool.Names.SEARCH_COORDINATION,
                        ThreadPool.Names.SYSTEM_READ
                    );

                    LogicalPlan plan = analyzedPlan.inner();
                    TransportVersion minimumVersion = analyzedPlan.minimumVersion();

                    var logicalPlanPreOptimizer = new LogicalPlanPreOptimizer(
                        new LogicalPreOptimizerContext(foldContext, inferenceService, minimumVersion)
                    );
                    var logicalPlanOptimizer = new LogicalPlanOptimizer(
                        new LogicalOptimizerContext(configuration, foldContext, minimumVersion)
                    );

                    SubscribableListener.<LogicalPlan>newForked(l -> preOptimizedPlan(plan, logicalPlanPreOptimizer, l))
                        .<LogicalPlan>andThen(
                            (l, p) -> preMapper.preMapper(new Versioned<>(optimizedPlan(p, logicalPlanOptimizer), minimumVersion), l)
                        )
                        .<Result>andThen(
                            (l, p) -> executeOptimizedPlan(
                                request,
                                executionInfo,
                                planRunner,
                                p,
                                configuration,
                                foldContext,
                                minimumVersion,
                                l
                            )
                        )
                        .addListener(listener);
                }
            }
        );
    }

    private String projectRouting(EsqlQueryRequest request, EsqlStatement statement) {
        String projectRouting = statement.setting(QuerySettings.PROJECT_ROUTING);
        if (projectRouting == null) {
            projectRouting = request.projectRouting();
        }

        if (projectRouting != null && crossProjectModeDecider.crossProjectEnabled() == false) {
            throw new VerificationException("[project_routing] is only allowed when cross-project search is enabled");
        }
        return projectRouting;
    }

    /**
     * Execute an analyzed plan. Most code should prefer calling {@link #execute} but
     * this is public for testing.
     */
    public void executeOptimizedPlan(
        EsqlQueryRequest request,
        EsqlExecutionInfo executionInfo,
        PlanRunner planRunner,
        LogicalPlan optimizedPlan,
        Configuration configuration,
        FoldContext foldContext,
        TransportVersion minimumVersion,
        ActionListener<Result> listener
    ) {
        assert ThreadPool.assertCurrentThreadPool(
            ThreadPool.Names.SEARCH,
            ThreadPool.Names.SEARCH_COORDINATION,
            ThreadPool.Names.SYSTEM_READ
        );
        var physicalPlanOptimizer = new PhysicalPlanOptimizer(new PhysicalOptimizerContext(configuration, minimumVersion));

        if (explainMode) {// TODO: INLINE STATS come back to the explain mode branch and reevaluate
            PhysicalPlan physicalPlan = logicalPlanToPhysicalPlan(optimizedPlan, request, physicalPlanOptimizer);
            String physicalPlanString = physicalPlan.toString();
            List<Attribute> fields = List.of(
                new ReferenceAttribute(EMPTY, null, "role", DataType.KEYWORD),
                new ReferenceAttribute(EMPTY, null, "type", DataType.KEYWORD),
                new ReferenceAttribute(EMPTY, null, "plan", DataType.KEYWORD)
            );
            List<List<Object>> values = new ArrayList<>();
            values.add(List.of("coordinator", "parsedPlan", parsedPlanString));
            values.add(List.of("coordinator", "optimizedLogicalPlan", optimizedLogicalPlanString));
            values.add(List.of("coordinator", "optimizedPhysicalPlan", physicalPlanString));
            var blocks = BlockUtils.fromList(PlannerUtils.NON_BREAKING_BLOCK_FACTORY, values);
            physicalPlan = new LocalSourceExec(Source.EMPTY, fields, LocalSupplier.of(new Page(blocks)));
            planRunner.run(physicalPlan, configuration, foldContext, listener);
        } else {
            // TODO: this could be snuck into the underlying listener
            EsqlCCSUtils.updateExecutionInfoAtEndOfPlanning(executionInfo);
            // execute any potential subplans
            executeSubPlans(optimizedPlan, configuration, foldContext, planRunner, executionInfo, request, physicalPlanOptimizer, listener);
        }
    }

    private void executeSubPlans(
        LogicalPlan optimizedPlan,
        Configuration configuration,
        FoldContext foldContext,
        PlanRunner runner,
        EsqlExecutionInfo executionInfo,
        EsqlQueryRequest request,
        PhysicalPlanOptimizer physicalPlanOptimizer,
        ActionListener<Result> listener
    ) {
        var subPlansResults = new HashSet<LocalRelation>();
        var subPlan = firstSubPlan(optimizedPlan, subPlansResults);

        // TODO: merge into one method
        if (subPlan != null) {
            // code-path to execute subplans
            executeSubPlan(
                new DriverCompletionInfo.Accumulator(),
                optimizedPlan,
                subPlan,
                configuration,
                foldContext,
                executionInfo,
                runner,
                request,
                subPlansResults,
                physicalPlanOptimizer,
                // Ensure we don't have subplan flag stuck in there on failure
                ActionListener.runAfter(listener, executionInfo::finishSubPlans)
            );
        } else {
            PhysicalPlan physicalPlan = logicalPlanToPhysicalPlan(optimizedPlan, request, physicalPlanOptimizer);
            // execute main plan
            runner.run(physicalPlan, configuration, foldContext, listener);
        }
    }

    private void executeSubPlan(
        DriverCompletionInfo.Accumulator completionInfoAccumulator,
        LogicalPlan optimizedPlan,
        InlineJoin.LogicalPlanTuple subPlans,
        Configuration configuration,
        FoldContext foldContext,
        EsqlExecutionInfo executionInfo,
        PlanRunner runner,
        EsqlQueryRequest request,
        Set<LocalRelation> subPlansResults,
        PhysicalPlanOptimizer physicalPlanOptimizer,
        ActionListener<Result> listener
    ) {
        LOGGER.debug("Executing subplan:\n{}", subPlans.stubReplacedSubPlan());
        // Create a physical plan out of the logical sub-plan
        var physicalSubPlan = logicalPlanToPhysicalPlan(subPlans.stubReplacedSubPlan(), request, physicalPlanOptimizer);

        executionInfo.startSubPlans();

        runner.run(physicalSubPlan, configuration, foldContext, listener.delegateFailureAndWrap((next, result) -> {
            AtomicReference<Page> localRelationPage = new AtomicReference<>();
            try {
                // Translate the subquery into a separate, coordinator based plan and the results 'broadcasted' as a local relation
                completionInfoAccumulator.accumulate(result.completionInfo());
                LocalRelation resultWrapper = resultToPlan(subPlans.stubReplacedSubPlan().source(), result);
                localRelationPage.set(resultWrapper.supplier().get());
                var releasingNext = ActionListener.runAfter(next, () -> releaseLocalRelationBlocks(localRelationPage));
                subPlansResults.add(resultWrapper);

                // replace the original logical plan with the backing result
                LogicalPlan newMainPlan = newMainPlan(optimizedPlan, subPlans, resultWrapper);

                // look for the next inlinejoin plan
                var newSubPlan = firstSubPlan(newMainPlan, subPlansResults);

                if (newSubPlan == null) {// run the final "main" plan
                    executionInfo.finishSubPlans();
                    LOGGER.debug("Executing final plan:\n{}", newMainPlan);
                    var newPhysicalPlan = logicalPlanToPhysicalPlan(newMainPlan, request, physicalPlanOptimizer);
                    runner.run(
                        newPhysicalPlan,
                        configuration,
                        foldContext,
                        releasingNext.delegateFailureAndWrap((finalListener, finalResult) -> {
                            completionInfoAccumulator.accumulate(finalResult.completionInfo());
                            finalListener.onResponse(
                                new Result(finalResult.schema(), finalResult.pages(), completionInfoAccumulator.finish(), executionInfo)
                            );
                        })
                    );
                } else {// continue executing the subplans
                    executeSubPlan(
                        completionInfoAccumulator,
                        newMainPlan,
                        newSubPlan,
                        configuration,
                        foldContext,
                        executionInfo,
                        runner,
                        request,
                        subPlansResults,
                        physicalPlanOptimizer,
                        releasingNext
                    );
                }
            } catch (Exception e) {
                // safely release the blocks in case an exception occurs either before, but also after the "final" runner.run() forks off
                // the current thread, but with the blocks still referenced
                releaseLocalRelationBlocks(localRelationPage);
                throw e;
            } finally {
                Releasables.closeExpectNoException(Releasables.wrap(Iterators.map(result.pages().iterator(), p -> p::releaseBlocks)));
            }
        }));
    }

    public static LogicalPlan newMainPlan(LogicalPlan optimizedPlan, InlineJoin.LogicalPlanTuple subPlans, LocalRelation resultWrapper) {
        LogicalPlan newLogicalPlan = optimizedPlan.transformUp(
            InlineJoin.class,
            // use object equality since the right-hand side shouldn't have changed in the optimizedPlan at this point
            // and equals would have ignored name IDs anyway
            ij -> ij.right() == subPlans.originalSubPlan() ? InlineJoin.inlineData(ij, resultWrapper) : ij
        );
        // TODO: INLINE STATS can we do better here and further optimize the plan AFTER one of the subplans executed?
        newLogicalPlan.setOptimized();
        if (LOGGER.isTraceEnabled()) {
            LOGGER.trace("Main plan change after previous subplan execution:\n{}", NodeUtils.diffString(optimizedPlan, newLogicalPlan));
        }
        return newLogicalPlan;
    }

    private LocalRelation resultToPlan(Source planSource, Result result) {
        List<Page> pages = result.pages();
        checkPagesBelowSize(
            pages,
            intermediateLocalRelationMaxSize,
            actual -> "sub-plan execution results too large [" + ByteSizeValue.ofBytes(actual) + "] > " + intermediateLocalRelationMaxSize
        );
        List<Attribute> schema = result.schema();

        Block[] blocks = SessionUtils.fromPages(schema, pages, blockFactory);
        return new LocalRelation(planSource, schema, LocalSupplier.of(blocks.length == 0 ? new Page(0) : new Page(blocks)));
    }

    private static void releaseLocalRelationBlocks(AtomicReference<Page> localRelationPage) {
        Page relationPage = localRelationPage.getAndSet(null);
        if (relationPage != null) {
            Releasables.closeExpectNoException(relationPage);
        }
    }

    private EsqlStatement parse(String query, QueryParams params) {
        var parsed = new EsqlParser().createQuery(query, params, planTelemetry);
        if (LOGGER.isDebugEnabled()) {
            LOGGER.debug("Parsed logical plan:\n{}", parsed.plan());
            LOGGER.debug("Parsed settings:\n[{}]", parsed.settings().stream().map(QuerySetting::toString).collect(joining("; ")));
        }
        QuerySettings.validate(parsed, SettingsValidationContext.from(remoteClusterService));
        return parsed;
    }

    /**
     * Associates errors that occurred during field-caps with the cluster info in the execution info.
     * - Skips clusters that are no longer running, as they have already been marked as successful, skipped, or failed.
     * - If allow_partial_results or skip_unavailable is enabled, stores the failures in the cluster info but allows execution to continue.
     * - Otherwise, aborts execution with the failures.
     */
    static void handleFieldCapsFailures(
        boolean allowPartialResults,
        EsqlExecutionInfo executionInfo,
        Map<IndexPattern, IndexResolution> indexResolutions
    ) throws Exception {
        FailureCollector failureCollector = new FailureCollector();
        for (IndexResolution indexResolution : indexResolutions.values()) {
            handleFieldCapsFailures(allowPartialResults, executionInfo, indexResolution.failures(), failureCollector);
        }
        Exception failure = failureCollector.getFailure();
        if (failure != null) {
            throw failure;
        }
    }

    static void handleFieldCapsFailures(
        boolean allowPartialResults,
        EsqlExecutionInfo executionInfo,
        Map<String, List<FieldCapabilitiesFailure>> failures,
        FailureCollector failureCollector
    ) throws Exception {
        for (var e : failures.entrySet()) {
            String clusterAlias = e.getKey();
            EsqlExecutionInfo.Cluster cluster = executionInfo.getCluster(clusterAlias);
            if (cluster.getStatus() != EsqlExecutionInfo.Cluster.Status.RUNNING) {
                assert cluster.getStatus() != EsqlExecutionInfo.Cluster.Status.SUCCESSFUL : "can't mark a cluster success with failures";
                continue;
            }
            if (allowPartialResults == false && executionInfo.shouldSkipOnFailure(clusterAlias) == false) {
                for (FieldCapabilitiesFailure failure : e.getValue()) {
                    failureCollector.unwrapAndCollect(failure.getException());
                }
            } else if (cluster.getFailures().isEmpty()) {
                var shardFailures = e.getValue().stream().map(f -> {
                    ShardId shardId = null;
                    if (ExceptionsHelper.unwrapCause(f.getException()) instanceof ElasticsearchException es) {
                        shardId = es.getShardId();
                    }
                    if (shardId != null) {
                        return new ShardSearchFailure(f.getException(), new SearchShardTarget(null, shardId, clusterAlias));
                    } else {
                        return new ShardSearchFailure(f.getException());
                    }
                }).toList();
                executionInfo.swapCluster(
                    clusterAlias,
                    (k, curr) -> new EsqlExecutionInfo.Cluster.Builder(cluster).addFailures(shardFailures).build()
                );
            }
        }
    }

    public void analyzedPlan(
        LogicalPlan parsed,
        Configuration configuration,
        EsqlExecutionInfo executionInfo,
        QueryBuilder requestFilter,
        ActionListener<Versioned<LogicalPlan>> logicalPlanListener
    ) {
        assert ThreadPool.assertCurrentThreadPool(ThreadPool.Names.SEARCH);

        PreAnalyzer.PreAnalysis preAnalysis = preAnalyzer.preAnalyze(parsed);
        PreAnalysisResult result = FieldNameUtils.resolveFieldNames(parsed, preAnalysis.enriches().isEmpty() == false);
        String description = requestFilter == null ? "the only attempt without filter" : "first attempt with filter";

        resolveIndicesAndAnalyze(
            parsed,
            configuration,
            executionInfo,
            description,
            requestFilter,
            preAnalysis,
            result,
            logicalPlanListener
        );
    }

    private void resolveIndicesAndAnalyze(
        LogicalPlan parsed,
        Configuration configuration,
        EsqlExecutionInfo executionInfo,
        String description,
        QueryBuilder requestFilter,
        PreAnalyzer.PreAnalysis preAnalysis,
        PreAnalysisResult result,
        ActionListener<Versioned<LogicalPlan>> logicalPlanListener
    ) {
<<<<<<< HEAD
        SubscribableListener.<PreAnalysisResult>newForked(l -> preAnalyzeMainIndices(preAnalysis, executionInfo, result, requestFilter, l))
            .andThenApply(r -> {
                if (r.indexResolution.isEmpty() == false // Rule out ROW case with no FROM clauses
                    && executionInfo.isCrossClusterSearch()
                    && executionInfo.getRunningClusterAliases().findAny().isEmpty()) {
                    LOGGER.debug("No more clusters to search, ending analysis stage");
                    throw new NoClustersToSearchException();
                }
                // Check if a subquery need to be pruned. If some but not all the subqueries has invalid index resolution,
                // try to prune it by setting IndexResolution to EMPTY_SUBQUERY. Analyzer.PruneEmptyUnionAllBranch will
                // take care of removing the subquery during analysis.
                // If all subqueries have invalid index resolution, we should fail in Analyzer's verifier.
                if (r.indexResolution.isEmpty() == false // it is not a row
                    && r.indexResolution.size() > 1 // there is a subquery
                    && executionInfo.isCrossClusterSearch()) {
                    Collection<IndexResolution> indexResolutions = r.indexResolution.values();
                    boolean hasInvalid = indexResolutions.stream().anyMatch(ir -> ir.isValid() == false);
                    boolean hasValid = indexResolutions.stream().anyMatch(IndexResolution::isValid);
                    // Only if there is partial invalid index resolutions in subqueries
                    if (hasInvalid && hasValid) {
                        // iterate the index resolution and replace it with EMPTY_SUBQUERY if the index resolution is invalid
                        r.indexResolution.forEach((indexPattern, indexResolution) -> {
                            if (indexResolution.isValid() == false) {
                                LOGGER.debug("Index pattern [{}] does not match valid indices, pruning the subquery", indexPattern);
                                r.withIndices(indexPattern, IndexResolution.EMPTY_SUBQUERY);
                            }
                        });
                        // check if there is a cluster that does not have any valid index resolution, if so mark it as skipped
                        executionInfo.getRunningClusterAliases().forEach(clusterAlias -> {
                            boolean clusterHasValidIndex = r.indexResolution.values()
                                .stream()
                                .anyMatch(ir -> ir.isValid() && ir.get().originalIndices().get(clusterAlias) != null);
                            if (clusterHasValidIndex == false) {
                                String errorMsg = "no valid indices found in any subquery " + EsqlCCSUtils.inClusterName(clusterAlias);
                                LOGGER.debug(errorMsg);
                                EsqlCCSUtils.markClusterWithFinalStateAndNoShards(
                                    executionInfo,
                                    clusterAlias,
                                    EsqlExecutionInfo.Cluster.Status.SKIPPED,
                                    new VerificationException(errorMsg)
                                );
                            }
                        });
                    }
                }
                return r;
            })
=======
        SubscribableListener.<PreAnalysisResult>newForked(
            l -> preAnalyzeMainIndices(preAnalysis, configuration, executionInfo, result, requestFilter, l)
        ).andThenApply(r -> {
            if (r.indexResolution.isEmpty() == false // Rule out ROW case with no FROM clauses
                && executionInfo.isCrossClusterSearch()
                && executionInfo.getRunningClusterAliases().findAny().isEmpty()) {
                LOGGER.debug("No more clusters to search, ending analysis stage");
                throw new NoClustersToSearchException();
            }
            return r;
        })
>>>>>>> 92763600
            .<PreAnalysisResult>andThen((l, r) -> preAnalyzeLookupIndices(preAnalysis.lookupIndices().iterator(), r, executionInfo, l))
            .<PreAnalysisResult>andThen((l, r) -> {
                enrichPolicyResolver.resolvePolicies(preAnalysis.enriches(), executionInfo, l.map(r::withEnrichResolution));
            })
            .<PreAnalysisResult>andThen((l, r) -> {
                inferenceService.inferenceResolver(functionRegistry).resolveInferenceIds(parsed, l.map(r::withInferenceResolution));
            })
            .<Versioned<LogicalPlan>>andThen(
                (l, r) -> analyzeWithRetry(parsed, configuration, executionInfo, description, requestFilter, preAnalysis, r, l)
            )
            .addListener(logicalPlanListener);
    }

    /**
     * Perform a field caps request for each lookup index. Does not update the minimum transport version.
     */
    private void preAnalyzeLookupIndices(
        Iterator<IndexPattern> lookupIndices,
        PreAnalysisResult preAnalysisResult,
        EsqlExecutionInfo executionInfo,
        ActionListener<PreAnalysisResult> listener
    ) {
        forAll(lookupIndices, preAnalysisResult, (lookupIndex, r, l) -> preAnalyzeLookupIndex(lookupIndex, r, executionInfo, l), listener);
    }

    private void preAnalyzeLookupIndex(
        IndexPattern lookupIndexPattern,
        PreAnalysisResult result,
        EsqlExecutionInfo executionInfo,
        ActionListener<PreAnalysisResult> listener
    ) {
        String localPattern = lookupIndexPattern.indexPattern();
        assert RemoteClusterAware.isRemoteIndexName(localPattern) == false
            : "Lookup index name should not include remote, but got: " + localPattern;
        assert ThreadPool.assertCurrentThreadPool(
            ThreadPool.Names.SEARCH,
            ThreadPool.Names.SEARCH_COORDINATION,
            ThreadPool.Names.SYSTEM_READ
        );
        indexResolver.resolveIndices(
            EsqlCCSUtils.createQualifiedLookupIndexExpressionFromAvailableClusters(executionInfo, localPattern),
            result.wildcardJoinIndices().contains(localPattern) ? IndexResolver.ALL_FIELDS : result.fieldNames,
            listener.map(indexResolution -> receiveLookupIndexResolution(result, localPattern, executionInfo, indexResolution))
        );
    }

    private void skipClusterOrError(String clusterAlias, EsqlExecutionInfo executionInfo, String message) {
        skipClusterOrError(clusterAlias, executionInfo, new VerificationException(message));
    }

    private void skipClusterOrError(String clusterAlias, EsqlExecutionInfo executionInfo, ElasticsearchException error) {
        // If we can, skip the cluster and mark it as such
        if (executionInfo.shouldSkipOnFailure(clusterAlias)) {
            EsqlCCSUtils.markClusterWithFinalStateAndNoShards(executionInfo, clusterAlias, EsqlExecutionInfo.Cluster.Status.SKIPPED, error);
        } else {
            throw error;
        }
    }

    /**
     * Receive and process lookup index resolutions from resolveAsMergedMapping.
     * This processes the lookup index data for a single index, updates and returns the {@link PreAnalysisResult} result
     */
    private PreAnalysisResult receiveLookupIndexResolution(
        PreAnalysisResult result,
        String index,
        EsqlExecutionInfo executionInfo,
        IndexResolution lookupIndexResolution
    ) {
        EsqlCCSUtils.updateExecutionInfoWithUnavailableClusters(executionInfo, lookupIndexResolution.failures());
        if (lookupIndexResolution.isValid() == false) {
            // If the index resolution is invalid, don't bother with the rest of the analysis
            return result.addLookupIndexResolution(index, lookupIndexResolution);
        }
        if (executionInfo.getClusters().isEmpty() || executionInfo.isCrossClusterSearch() == false) {
            // Local only case, still do some checks, since we moved analysis checks here
            if (lookupIndexResolution.get().indexNameWithModes().isEmpty()) {
                // This is not OK, but we proceed with it as we do with invalid resolution, and it will fail on the verification
                // because lookup field will be missing.
                return result.addLookupIndexResolution(index, lookupIndexResolution);
            }
            if (lookupIndexResolution.get().indexNameWithModes().size() > 1) {
                throw new VerificationException(
                    "Lookup Join requires a single lookup mode index; [" + index + "] resolves to multiple indices"
                );
            }
            var indexModeEntry = lookupIndexResolution.get().indexNameWithModes().entrySet().iterator().next();
            if (indexModeEntry.getValue() != IndexMode.LOOKUP) {
                throw new VerificationException(
                    "Lookup Join requires a single lookup mode index; ["
                        + index
                        + "] resolves to ["
                        + indexModeEntry.getKey()
                        + "] in ["
                        + indexModeEntry.getValue()
                        + "] mode"
                );
            }
            return result.addLookupIndexResolution(index, lookupIndexResolution);
        }

        if (lookupIndexResolution.get().indexNameWithModes().isEmpty() && lookupIndexResolution.resolvedIndices().isEmpty() == false) {
            // This is a weird situation - we have empty index list but non-empty resolution. This is likely because IndexResolver
            // got an empty map and pretends to have an empty resolution. This means this query will fail, since lookup fields will not
            // match, but here we can pretend it's ok to pass it on to the verifier and generate a correct error message.
            // Note this only happens if the map is completely empty, which means it's going to error out anyway, since we should have
            // at least the key field there.
            return result.addLookupIndexResolution(index, lookupIndexResolution);
        }

        // Collect resolved clusters from the index resolution, verify that each cluster has a single resolution for the lookup index
        Map<String, String> clustersWithResolvedIndices = new HashMap<>(lookupIndexResolution.resolvedIndices().size());
        lookupIndexResolution.get().indexNameWithModes().forEach((indexName, indexMode) -> {
            String clusterAlias = RemoteClusterAware.parseClusterAlias(indexName);
            // Check that all indices are in lookup mode
            if (indexMode != IndexMode.LOOKUP) {
                skipClusterOrError(
                    clusterAlias,
                    executionInfo,
                    "Lookup Join requires a single lookup mode index; ["
                        + index
                        + "] resolves to ["
                        + indexName
                        + "] in ["
                        + indexMode
                        + "] mode"
                );
            }
            // Each cluster should have only one resolution for the lookup index
            if (clustersWithResolvedIndices.containsKey(clusterAlias)) {
                skipClusterOrError(
                    clusterAlias,
                    executionInfo,
                    "Lookup Join requires a single lookup mode index; ["
                        + index
                        + "] resolves to multiple indices "
                        + EsqlCCSUtils.inClusterName(clusterAlias)
                );
            } else {
                clustersWithResolvedIndices.put(clusterAlias, indexName);
            }
        });

        // These are clusters that are still in the running, we need to have the index on all of them
        // Verify that all active clusters have the lookup index resolved
        executionInfo.getRunningClusterAliases().forEach(clusterAlias -> {
            if (clustersWithResolvedIndices.containsKey(clusterAlias) == false) {
                // Missing cluster resolution
                skipClusterOrError(clusterAlias, executionInfo, findFailure(lookupIndexResolution.failures(), index, clusterAlias));
            }
        });

        return result.addLookupIndexResolution(
            index,
            checkSingleIndex(index, executionInfo, lookupIndexResolution, clustersWithResolvedIndices.values())
        );
    }

    private ElasticsearchException findFailure(Map<String, List<FieldCapabilitiesFailure>> failures, String index, String clusterAlias) {
        if (failures.containsKey(clusterAlias)) {
            var exc = failures.get(clusterAlias).stream().findFirst().map(FieldCapabilitiesFailure::getException);
            if (exc.isPresent()) {
                return new VerificationException(
                    "lookup failed " + EsqlCCSUtils.inClusterName(clusterAlias) + " for index [" + index + "]",
                    ExceptionsHelper.unwrapCause(exc.get())
                );
            }
        }
        return new VerificationException("lookup index [" + index + "] is not available " + EsqlCCSUtils.inClusterName(clusterAlias));
    }

    /**
     * Check whether the lookup index resolves to a single concrete index on all clusters or not.
     * If it's a single index, we are compatible with old pre-9.2 LOOKUP JOIN code and just need to send the same resolution as we did.
     * If there are multiple index names (e.g. due to aliases) then pre-9.2 clusters won't be able to handle it so we need to skip them.
     *
     * @return An updated `IndexResolution` object if the index resolves to a single concrete index,
     * or the original `lookupIndexResolution` if no changes are needed.
     */
    private IndexResolution checkSingleIndex(
        String index,
        EsqlExecutionInfo executionInfo,
        IndexResolution lookupIndexResolution,
        Collection<String> indexNames
    ) {
        // If all indices resolve to the same name, we can use that for BWC
        // Older clusters only can handle one name in LOOKUP JOIN
        var localIndexNames = indexNames.stream().map(n -> RemoteClusterAware.splitIndexName(n)[1]).collect(toSet());
        if (localIndexNames.size() == 1) {
            String indexName = localIndexNames.iterator().next();
            EsIndex newIndex = new EsIndex(
                index,
                lookupIndexResolution.get().mapping(),
                Map.of(indexName, IndexMode.LOOKUP),
                Map.of(),
                Map.of(),
                Set.of()
            );
            return IndexResolution.valid(newIndex, newIndex.concreteQualifiedIndices(), lookupIndexResolution.failures());
        }
        // validate remotes to be able to handle multiple indices in LOOKUP JOIN
        validateRemoteVersions(executionInfo);
        return lookupIndexResolution;
    }

    /**
     * Older clusters can only handle one name in LOCAL JOIN - verify that all the remotes involved
     * are recent enough to be able to handle multiple indices.
     * This is only checked if there are actually multiple indices, which happens when remotes have a different
     * concrete indices aliased to the same index name.
     */
    private void validateRemoteVersions(EsqlExecutionInfo executionInfo) {
        executionInfo.getRunningClusterAliases().forEach(clusterAlias -> {
            if (clusterAlias.equals(RemoteClusterAware.LOCAL_CLUSTER_GROUP_KEY) == false) {
                // No need to check local, obviously
                var connection = remoteClusterService.getConnection(clusterAlias);
                if (connection != null && connection.getTransportVersion().supports(LOOKUP_JOIN_CCS) == false) {
                    skipClusterOrError(
                        clusterAlias,
                        executionInfo,
                        "remote cluster ["
                            + clusterAlias
                            + "] has version ["
                            + connection.getTransportVersion()
                            + "] that does not support multiple indices in LOOKUP JOIN, skipping"
                    );
                }
            }
        });
    }

    /**
     * Perform a field caps request for each index pattern and determine the minimum transport version of all clusters with matching
     * indices.
     */
    private void preAnalyzeMainIndices(
        PreAnalyzer.PreAnalysis preAnalysis,
        Configuration configuration,
        EsqlExecutionInfo executionInfo,
        PreAnalysisResult result,
        QueryBuilder requestFilter,
        ActionListener<PreAnalysisResult> listener
    ) {
        assert ThreadPool.assertCurrentThreadPool(
            ThreadPool.Names.SEARCH,
            ThreadPool.Names.SEARCH_COORDINATION,
            ThreadPool.Names.SYSTEM_READ
        );
        if (crossProjectModeDecider.crossProjectEnabled() == false) {
            EsqlCCSUtils.initCrossClusterState(
                indicesExpressionGrouper,
                verifier.licenseState(),
                preAnalysis.indexes().keySet(),
                executionInfo
            );
            // The main index pattern dictates on which nodes the query can be executed,
            // so we use the minimum transport version from this field caps request.
            forAll(
                preAnalysis.indexes().entrySet().iterator(),
                result,
                (e, r, l) -> preAnalyzeMainIndices(e.getKey(), e.getValue(), preAnalysis, executionInfo, r, requestFilter, l),
                listener
            );
        } else {
            forAll(
                preAnalysis.indexes().entrySet().iterator(),
                result,
                (e, r, l) -> preAnalyzeFlatMainIndices(
                    e.getKey(),
                    e.getValue(),
                    configuration.projectRouting(),
                    preAnalysis,
                    executionInfo,
                    r,
                    requestFilter,
                    l
                ),
                listener
            );
        }
    }

    private void preAnalyzeMainIndices(
        IndexPattern indexPattern,
        IndexMode indexMode,
        PreAnalyzer.PreAnalysis preAnalysis,
        EsqlExecutionInfo executionInfo,
        PreAnalysisResult result,
        QueryBuilder requestFilter,
        ActionListener<PreAnalysisResult> listener
    ) {
        if (executionInfo.clusterAliases().isEmpty()) {
            // return empty resolution if the expression is pure CCS and resolved no remote clusters (like no-such-cluster*:index)
            listener.onResponse(result.withIndices(indexPattern, IndexResolution.empty(indexPattern.indexPattern())));
        } else {
            indexResolver.resolveIndicesVersioned(
                indexPattern.indexPattern(),
                result.fieldNames,
                createQueryFilter(indexMode, requestFilter),
                indexMode == IndexMode.TIME_SERIES,
                preAnalysis.useAggregateMetricDoubleWhenNotSupported(),
                preAnalysis.useDenseVectorWhenNotSupported(),
                indicesExpressionGrouper,
                listener.delegateFailureAndWrap((l, indexResolution) -> {
                    EsqlCCSUtils.updateExecutionInfoWithUnavailableClusters(executionInfo, indexResolution.inner().failures());
                    l.onResponse(
                        result.withIndices(indexPattern, indexResolution.inner())
                            .withMinimumTransportVersion(indexResolution.minimumVersion())
                    );
                })
            );
        }
    }

    private void preAnalyzeFlatMainIndices(
        IndexPattern indexPattern,
        IndexMode indexMode,
        String projectRouting,
        PreAnalyzer.PreAnalysis preAnalysis,
        EsqlExecutionInfo executionInfo,
        PreAnalysisResult result,
        QueryBuilder requestFilter,
        ActionListener<PreAnalysisResult> listener
    ) {
        indexResolver.resolveFlatWorldIndicesVersioned(
            indexPattern.indexPattern(),
            projectRouting,
            result.fieldNames,
            createQueryFilter(indexMode, requestFilter),
            indexMode == IndexMode.TIME_SERIES,
            preAnalysis.useAggregateMetricDoubleWhenNotSupported(),
            preAnalysis.useDenseVectorWhenNotSupported(),
            listener.delegateFailureAndWrap((l, indexResolution) -> {
                EsqlCCSUtils.initCrossClusterState(indexResolution.inner().get(), executionInfo);
                EsqlCCSUtils.updateExecutionInfoWithUnavailableClusters(executionInfo, indexResolution.inner().failures());
                l.onResponse(
                    result.withIndices(indexPattern, indexResolution.inner()).withMinimumTransportVersion(indexResolution.minimumVersion())
                );
            })
        );
    }

    private static QueryBuilder createQueryFilter(IndexMode indexMode, QueryBuilder requestFilter) {
        // Maybe if no indices are returned, retry without index mode and provide a clearer error message.
        return switch (indexMode) {
            case IndexMode.TIME_SERIES -> {
                var indexModeFilter = new TermQueryBuilder(IndexModeFieldMapper.NAME, IndexMode.TIME_SERIES.getName());
                yield requestFilter != null ? new BoolQueryBuilder().filter(requestFilter).filter(indexModeFilter) : indexModeFilter;
            }
            default -> requestFilter;
        };
    }

    private void analyzeWithRetry(
        LogicalPlan parsed,
        Configuration configuration,
        EsqlExecutionInfo executionInfo,
        String description,
        QueryBuilder requestFilter,
        PreAnalyzer.PreAnalysis preAnalysis,
        PreAnalysisResult result,
        ActionListener<Versioned<LogicalPlan>> listener
    ) {
        LOGGER.debug("Analyzing the plan ({})", description);
        try {
            if (result.indexResolution.values().stream().anyMatch(IndexResolution::isValid) || requestFilter != null) {
                // We won't run this check with no filter and no valid indices since this may lead to false positive - missing index report
                // when the resolution result is not valid for a different reason.
                EsqlCCSUtils.updateExecutionInfoWithClustersWithNoMatchingIndices(
                    executionInfo,
                    result.indexResolution.values(),
                    requestFilter != null
                );
            }
            LogicalPlan plan = analyzedPlan(parsed, configuration, result, executionInfo);
            LOGGER.debug("Analyzed plan ({}):\n{}", description, plan);
            // the analysis succeeded from the first attempt, irrespective if it had a filter or not, just continue with the planning
            listener.onResponse(new Versioned<>(plan, result.minimumTransportVersion()));
        } catch (VerificationException ve) {
            LOGGER.debug("Analyzing the plan ({}) failed with {}", description, ve.getDetailedMessage());
            if (requestFilter == null) {
                // if the initial request didn't have a filter, then just pass the exception back to the user
                listener.onFailure(ve);
            } else {
                // retrying the index resolution without index filtering.
                executionInfo.clusterInfo.clear();
                resolveIndicesAndAnalyze(
                    parsed,
                    configuration,
                    executionInfo,
                    "second attempt, without filter",
                    null,
                    preAnalysis,
                    result,
                    listener
                );
            }
        } catch (Exception e) {
            listener.onFailure(e);
        }
    }

    private PhysicalPlan logicalPlanToPhysicalPlan(
        LogicalPlan optimizedPlan,
        EsqlQueryRequest request,
        PhysicalPlanOptimizer physicalPlanOptimizer
    ) {
        PhysicalPlan physicalPlan = optimizedPhysicalPlan(optimizedPlan, physicalPlanOptimizer);
        physicalPlan = PlannerUtils.integrateEsFilterIntoFragment(physicalPlan, request.filter());
        return EstimatesRowSize.estimateRowSize(0, physicalPlan);
    }

    private LogicalPlan analyzedPlan(LogicalPlan parsed, Configuration configuration, PreAnalysisResult r, EsqlExecutionInfo executionInfo)
        throws Exception {
        handleFieldCapsFailures(configuration.allowPartialResults(), executionInfo, r.indexResolution());
        Analyzer analyzer = new Analyzer(new AnalyzerContext(configuration, functionRegistry, r), verifier);
        LogicalPlan plan = analyzer.analyze(parsed);
        plan.setAnalyzed();
        return plan;
    }

    public LogicalPlan optimizedPlan(LogicalPlan logicalPlan, LogicalPlanOptimizer logicalPlanOptimizer) {
        if (logicalPlan.preOptimized() == false) {
            throw new IllegalStateException("Expected pre-optimized plan");
        }
        var plan = logicalPlanOptimizer.optimize(logicalPlan);
        LOGGER.debug("Optimized logicalPlan plan:\n{}", plan);
        return plan;
    }

    public void preOptimizedPlan(
        LogicalPlan logicalPlan,
        LogicalPlanPreOptimizer logicalPlanPreOptimizer,
        ActionListener<LogicalPlan> listener
    ) {
        logicalPlanPreOptimizer.preOptimize(logicalPlan, listener);
    }

    private PhysicalPlan physicalPlan(Versioned<LogicalPlan> optimizedPlan) {
        LogicalPlan logicalPlan = optimizedPlan.inner();
        if (logicalPlan.optimized() == false) {
            throw new IllegalStateException("Expected optimized plan");
        }
        optimizedLogicalPlanString = logicalPlan.toString();
        PhysicalPlan plan = mapper.map(optimizedPlan);
        LOGGER.debug("Physical plan:\n{}", plan);
        return plan;
    }

    private PhysicalPlan optimizedPhysicalPlan(LogicalPlan optimizedPlan, PhysicalPlanOptimizer physicalPlanOptimizer) {
        var plan = physicalPlanOptimizer.optimize(
            physicalPlan(new Versioned<>(optimizedPlan, physicalPlanOptimizer.context().minimumVersion()))
        );
        LOGGER.debug("Optimized physical plan:\n{}", plan);
        return plan;
    }

    private static <T> void forAll(
        Iterator<T> iterator,
        PreAnalysisResult result,
        TriConsumer<T, PreAnalysisResult, ActionListener<PreAnalysisResult>> consumer,
        ActionListener<PreAnalysisResult> listener
    ) {
        if (iterator.hasNext()) {
            consumer.apply(iterator.next(), result, listener.delegateFailureAndWrap((l, r) -> forAll(iterator, r, consumer, l)));
        } else {
            listener.onResponse(result);
        }
    }

    public record PreAnalysisResult(
        Set<String> fieldNames,
        Set<String> wildcardJoinIndices,
        Map<IndexPattern, IndexResolution> indexResolution,
        Map<String, IndexResolution> lookupIndices,
        EnrichResolution enrichResolution,
        InferenceResolution inferenceResolution,
        TransportVersion minimumTransportVersion
    ) {

        public PreAnalysisResult(Set<String> fieldNames, Set<String> wildcardJoinIndices) {
            this(
                fieldNames,
                wildcardJoinIndices,
                new HashMap<>(),
                new HashMap<>(),
                null,
                InferenceResolution.EMPTY,
                TransportVersion.current()
            );
        }

        PreAnalysisResult withIndices(IndexPattern indexPattern, IndexResolution indices) {
            indexResolution.put(indexPattern, indices);
            return this;
        }

        PreAnalysisResult addLookupIndexResolution(String index, IndexResolution indexResolution) {
            lookupIndices.put(index, indexResolution);
            return this;
        }

        PreAnalysisResult withEnrichResolution(EnrichResolution enrichResolution) {
            return new PreAnalysisResult(
                fieldNames,
                wildcardJoinIndices,
                indexResolution,
                lookupIndices,
                enrichResolution,
                inferenceResolution,
                minimumTransportVersion
            );
        }

        PreAnalysisResult withInferenceResolution(InferenceResolution inferenceResolution) {
            return new PreAnalysisResult(
                fieldNames,
                wildcardJoinIndices,
                indexResolution,
                lookupIndices,
                enrichResolution,
                inferenceResolution,
                minimumTransportVersion
            );
        }

        PreAnalysisResult withMinimumTransportVersion(TransportVersion minimumTransportVersion) {
            if (this.minimumTransportVersion != null) {
                if (this.minimumTransportVersion.equals(minimumTransportVersion)) {
                    return this;
                }
                minimumTransportVersion = TransportVersion.min(this.minimumTransportVersion, minimumTransportVersion);
            }
            return new PreAnalysisResult(
                fieldNames,
                wildcardJoinIndices,
                indexResolution,
                lookupIndices,
                enrichResolution,
                inferenceResolution,
                minimumTransportVersion
            );
        }
    }
}<|MERGE_RESOLUTION|>--- conflicted
+++ resolved
@@ -566,55 +566,6 @@
         PreAnalysisResult result,
         ActionListener<Versioned<LogicalPlan>> logicalPlanListener
     ) {
-<<<<<<< HEAD
-        SubscribableListener.<PreAnalysisResult>newForked(l -> preAnalyzeMainIndices(preAnalysis, executionInfo, result, requestFilter, l))
-            .andThenApply(r -> {
-                if (r.indexResolution.isEmpty() == false // Rule out ROW case with no FROM clauses
-                    && executionInfo.isCrossClusterSearch()
-                    && executionInfo.getRunningClusterAliases().findAny().isEmpty()) {
-                    LOGGER.debug("No more clusters to search, ending analysis stage");
-                    throw new NoClustersToSearchException();
-                }
-                // Check if a subquery need to be pruned. If some but not all the subqueries has invalid index resolution,
-                // try to prune it by setting IndexResolution to EMPTY_SUBQUERY. Analyzer.PruneEmptyUnionAllBranch will
-                // take care of removing the subquery during analysis.
-                // If all subqueries have invalid index resolution, we should fail in Analyzer's verifier.
-                if (r.indexResolution.isEmpty() == false // it is not a row
-                    && r.indexResolution.size() > 1 // there is a subquery
-                    && executionInfo.isCrossClusterSearch()) {
-                    Collection<IndexResolution> indexResolutions = r.indexResolution.values();
-                    boolean hasInvalid = indexResolutions.stream().anyMatch(ir -> ir.isValid() == false);
-                    boolean hasValid = indexResolutions.stream().anyMatch(IndexResolution::isValid);
-                    // Only if there is partial invalid index resolutions in subqueries
-                    if (hasInvalid && hasValid) {
-                        // iterate the index resolution and replace it with EMPTY_SUBQUERY if the index resolution is invalid
-                        r.indexResolution.forEach((indexPattern, indexResolution) -> {
-                            if (indexResolution.isValid() == false) {
-                                LOGGER.debug("Index pattern [{}] does not match valid indices, pruning the subquery", indexPattern);
-                                r.withIndices(indexPattern, IndexResolution.EMPTY_SUBQUERY);
-                            }
-                        });
-                        // check if there is a cluster that does not have any valid index resolution, if so mark it as skipped
-                        executionInfo.getRunningClusterAliases().forEach(clusterAlias -> {
-                            boolean clusterHasValidIndex = r.indexResolution.values()
-                                .stream()
-                                .anyMatch(ir -> ir.isValid() && ir.get().originalIndices().get(clusterAlias) != null);
-                            if (clusterHasValidIndex == false) {
-                                String errorMsg = "no valid indices found in any subquery " + EsqlCCSUtils.inClusterName(clusterAlias);
-                                LOGGER.debug(errorMsg);
-                                EsqlCCSUtils.markClusterWithFinalStateAndNoShards(
-                                    executionInfo,
-                                    clusterAlias,
-                                    EsqlExecutionInfo.Cluster.Status.SKIPPED,
-                                    new VerificationException(errorMsg)
-                                );
-                            }
-                        });
-                    }
-                }
-                return r;
-            })
-=======
         SubscribableListener.<PreAnalysisResult>newForked(
             l -> preAnalyzeMainIndices(preAnalysis, configuration, executionInfo, result, requestFilter, l)
         ).andThenApply(r -> {
@@ -624,9 +575,45 @@
                 LOGGER.debug("No more clusters to search, ending analysis stage");
                 throw new NoClustersToSearchException();
             }
+            // Check if a subquery need to be pruned. If some but not all the subqueries has invalid index resolution,
+            // try to prune it by setting IndexResolution to EMPTY_SUBQUERY. Analyzer.PruneEmptyUnionAllBranch will
+            // take care of removing the subquery during analysis.
+            // If all subqueries have invalid index resolution, we should fail in Analyzer's verifier.
+            if (r.indexResolution.isEmpty() == false // it is not a row
+                && r.indexResolution.size() > 1 // there is a subquery
+                && executionInfo.isCrossClusterSearch()) {
+                Collection<IndexResolution> indexResolutions = r.indexResolution.values();
+                boolean hasInvalid = indexResolutions.stream().anyMatch(ir -> ir.isValid() == false);
+                boolean hasValid = indexResolutions.stream().anyMatch(IndexResolution::isValid);
+                // Only if there is partial invalid index resolutions in subqueries
+                if (hasInvalid && hasValid) {
+                    // iterate the index resolution and replace it with EMPTY_SUBQUERY if the index resolution is invalid
+                    r.indexResolution.forEach((indexPattern, indexResolution) -> {
+                        if (indexResolution.isValid() == false) {
+                            LOGGER.debug("Index pattern [{}] does not match valid indices, pruning the subquery", indexPattern);
+                            r.withIndices(indexPattern, IndexResolution.EMPTY_SUBQUERY);
+                        }
+                    });
+                    // check if there is a cluster that does not have any valid index resolution, if so mark it as skipped
+                    executionInfo.getRunningClusterAliases().forEach(clusterAlias -> {
+                        boolean clusterHasValidIndex = r.indexResolution.values()
+                            .stream()
+                            .anyMatch(ir -> ir.isValid() && ir.get().originalIndices().get(clusterAlias) != null);
+                        if (clusterHasValidIndex == false) {
+                            String errorMsg = "no valid indices found in any subquery " + EsqlCCSUtils.inClusterName(clusterAlias);
+                            LOGGER.debug(errorMsg);
+                            EsqlCCSUtils.markClusterWithFinalStateAndNoShards(
+                                executionInfo,
+                                clusterAlias,
+                                EsqlExecutionInfo.Cluster.Status.SKIPPED,
+                                new VerificationException(errorMsg)
+                            );
+                        }
+                    });
+                }
+            }
             return r;
         })
->>>>>>> 92763600
             .<PreAnalysisResult>andThen((l, r) -> preAnalyzeLookupIndices(preAnalysis.lookupIndices().iterator(), r, executionInfo, l))
             .<PreAnalysisResult>andThen((l, r) -> {
                 enrichPolicyResolver.resolvePolicies(preAnalysis.enriches(), executionInfo, l.map(r::withEnrichResolution));

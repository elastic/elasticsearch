/*
 * Copyright Elasticsearch B.V. and/or licensed to Elasticsearch B.V. under one
 * or more contributor license agreements. Licensed under the Elastic License
 * 2.0; you may not use this file except in compliance with the Elastic License
 * 2.0.
 */
package org.elasticsearch.xpack.esql.session;

<<<<<<< HEAD
import org.elasticsearch.Build;
=======
>>>>>>> 74941ce3
import org.elasticsearch.TransportVersion;
import org.elasticsearch.action.ActionListener;
import org.elasticsearch.action.fieldcaps.FieldCapabilitiesIndexResponse;
import org.elasticsearch.action.fieldcaps.FieldCapabilitiesRequest;
import org.elasticsearch.action.fieldcaps.FieldCapabilitiesResponse;
import org.elasticsearch.action.fieldcaps.IndexFieldCapabilities;
import org.elasticsearch.action.support.IndicesOptions;
import org.elasticsearch.client.internal.Client;
import org.elasticsearch.common.Strings;
import org.elasticsearch.common.util.Maps;
import org.elasticsearch.core.Nullable;
import org.elasticsearch.index.IndexMode;
import org.elasticsearch.index.mapper.TimeSeriesParams;
import org.elasticsearch.index.query.QueryBuilder;
import org.elasticsearch.logging.LogManager;
import org.elasticsearch.logging.Logger;
import org.elasticsearch.threadpool.ThreadPool;
import org.elasticsearch.xpack.esql.action.EsqlResolveFieldsAction;
import org.elasticsearch.xpack.esql.action.EsqlResolveFieldsResponse;
import org.elasticsearch.xpack.esql.core.expression.MetadataAttribute;
import org.elasticsearch.xpack.esql.core.type.DataType;
import org.elasticsearch.xpack.esql.core.type.DateEsField;
import org.elasticsearch.xpack.esql.core.type.EsField;
import org.elasticsearch.xpack.esql.core.type.InvalidMappedField;
import org.elasticsearch.xpack.esql.core.type.KeywordEsField;
import org.elasticsearch.xpack.esql.core.type.SupportedVersion;
import org.elasticsearch.xpack.esql.core.type.TextEsField;
import org.elasticsearch.xpack.esql.core.type.UnsupportedEsField;
import org.elasticsearch.xpack.esql.index.EsIndex;
import org.elasticsearch.xpack.esql.index.IndexResolution;
import org.elasticsearch.xpack.esql.type.EsqlDataTypeRegistry;

import java.util.ArrayList;
import java.util.Arrays;
import java.util.HashMap;
import java.util.HashSet;
import java.util.List;
import java.util.Map;
import java.util.Set;
import java.util.TreeMap;
import java.util.TreeSet;

import static org.elasticsearch.xpack.esql.core.type.DataType.AGGREGATE_METRIC_DOUBLE;
import static org.elasticsearch.xpack.esql.core.type.DataType.DATETIME;
import static org.elasticsearch.xpack.esql.core.type.DataType.DENSE_VECTOR;
import static org.elasticsearch.xpack.esql.core.type.DataType.KEYWORD;
import static org.elasticsearch.xpack.esql.core.type.DataType.OBJECT;
import static org.elasticsearch.xpack.esql.core.type.DataType.TEXT;
import static org.elasticsearch.xpack.esql.core.type.DataType.UNSUPPORTED;

public class IndexResolver {
    private static Logger LOGGER = LogManager.getLogger(IndexResolver.class);

    public static final Set<String> ALL_FIELDS = Set.of("*");
    public static final Set<String> INDEX_METADATA_FIELD = Set.of(MetadataAttribute.INDEX);
    public static final String UNMAPPED = "unmapped";

    public static final IndicesOptions FIELD_CAPS_INDICES_OPTIONS = IndicesOptions.builder()
        .concreteTargetOptions(IndicesOptions.ConcreteTargetOptions.ALLOW_UNAVAILABLE_TARGETS)
        .wildcardOptions(
            IndicesOptions.WildcardOptions.builder()
                .matchOpen(true)
                .matchClosed(false)
                .includeHidden(false)
                .allowEmptyExpressions(true)
                .resolveAliases(true)
        )
        .gatekeeperOptions(
            IndicesOptions.GatekeeperOptions.builder().ignoreThrottled(true).allowClosedIndices(true).allowAliasToMultipleIndices(true)
        )
        .build();

    private final Client client;

    public IndexResolver(Client client) {
        this.client = client;
    }

    /**
     * Resolves a pattern to one (potentially compound meaning that spawns multiple indices) mapping.
     */
    public void resolveAsMergedMapping(
        String indexWildcard,
        Set<String> fieldNames,
        QueryBuilder requestFilter,
        boolean includeAllDimensions,
        boolean supportsAggregateMetricDouble,
        boolean supportsDenseVector,
        ActionListener<IndexResolution> listener
    ) {
        ActionListener<Versioned<IndexResolution>> ignoreVersion = listener.delegateFailureAndWrap(
            (l, versionedResolution) -> l.onResponse(versionedResolution.inner())
        );

        resolveAsMergedMappingAndRetrieveMinimumVersion(
            indexWildcard,
            fieldNames,
            requestFilter,
            includeAllDimensions,
            supportsAggregateMetricDouble,
            supportsDenseVector,
            ignoreVersion
        );
    }

    /**
     * Resolves a pattern to one (potentially compound meaning that spawns multiple indices) mapping. Also retrieves the minimum transport
     * version available in the cluster (and remotes).
     */
    public void resolveAsMergedMappingAndRetrieveMinimumVersion(
        String indexWildcard,
        Set<String> fieldNames,
        QueryBuilder requestFilter,
        boolean includeAllDimensions,
        boolean supportsAggregateMetricDouble,
        boolean supportsDenseVector,
        ActionListener<Versioned<IndexResolution>> listener
    ) {
        client.execute(
            EsqlResolveFieldsAction.TYPE,
            createFieldCapsRequest(indexWildcard, fieldNames, requestFilter, includeAllDimensions),
            listener.delegateFailureAndWrap((l, response) -> {
                TransportVersion minimumVersion = response.minTransportVersion();

                LOGGER.debug("minimum transport version {}", minimumVersion);
                l.onResponse(
<<<<<<< HEAD
                    mergedMappings(
                        indexWildcard,
                        new FieldsInfo(
                            response.caps(),
                            response.minTransportVersion(),
                            Build.current().isSnapshot(),
                            supportsAggregateMetricDouble,
                            supportsDenseVector
                        )
=======
                    new Versioned<>(
                        mergedMappings(indexWildcard, new FieldsInfo(response.caps(), supportsAggregateMetricDouble, supportsDenseVector)),
                        // The minimum transport version was added to the field caps response in 9.2.1; in clusters with older nodes,
                        // we don't have that information and need to assume the oldest supported version.
                        minimumVersion == null ? TransportVersion.minimumCompatible() : minimumVersion
>>>>>>> 74941ce3
                    )
                );
            })
        );
    }

    /**
     * Information for resolving a field.
     * @param caps {@link FieldCapabilitiesResponse} from all indices involved in the query
     * @param minTransportVersion the minimum {@link TransportVersion} of any node that <strong>might</strong> receive the request
     * @param currentBuildIsSnapshot is the current build a snapshot? Note: This is always {@code Build.current().isSnapshot()} in
     *                               production but tests need more control
     * @param useAggregateMetricDoubleWhenNotSupported does the query itself force us to use {@code aggregate_metric_double} fields
     *                                                 even if the remotes don't report that they support the type? This exists because
     *                                                 some remotes <strong>do</strong> support {@code aggregate_metric_double} without
     *                                                 reporting that they do. And, for a while, we used the query itself to opt into
     *                                                 reading these fields.
     * @param useDenseVectorWhenNotSupported does the query itself force us to use {@code dense_vector} fields even if the remotes don't
     *                                       report that they support the type? This exists because some remotes <strong>do</strong>
     *                                       support {@code dense_vector} without reporting that they do. And, for a while, we used the
     *                                       query itself to opt into reading these fields.
     */
    public record FieldsInfo(
        FieldCapabilitiesResponse caps,
        @Nullable TransportVersion minTransportVersion,
        boolean currentBuildIsSnapshot,
        boolean useAggregateMetricDoubleWhenNotSupported,
        boolean useDenseVectorWhenNotSupported
    ) {
        /**
         * The {@link #minTransportVersion}, but if any remote didn't tell us the version we assume
         * that it's very, very old. This effectively disables any fields that were created "recently".
         * Which is appropriate because those fields are not supported on *almost* all versions that
         * don't return the transport version in the response.
         * <p>
         *     "Recently" above means that there are versions of Elasticsearch that we're wire
         *     compatible that with that don't support the field. These fields use
         *     {@link SupportedVersion#supportedOn} rather than {@link SupportedVersion#SUPPORTED_ON_ALL_NODES}.
         *     We maintain wire compatibility with the entire line of a major release.
         *     Thus, "recently" could mean "a few years".
         * </p>
         * <p>
         *     Note: Once {@link EsqlResolveFieldsResponse}'s CREATED version is live everywhere
         *     we can remove this and make sure {@link #minTransportVersion} is non-null. That'll
         *     be 10.0-ish.
         * </p>
         */
        TransportVersion effectiveMinTransportVersion() {
            return minTransportVersion != null ? minTransportVersion : TransportVersion.minimumCompatible();
        }
    }

    // public for testing only
    public static IndexResolution mergedMappings(String indexPattern, FieldsInfo fieldsInfo) {
        assert ThreadPool.assertCurrentThreadPool(ThreadPool.Names.SEARCH_COORDINATION); // too expensive to run this on a transport worker
        int numberOfIndices = fieldsInfo.caps.getIndexResponses().size();
        if (numberOfIndices == 0) {
            return IndexResolution.notFound(indexPattern);
        }

        // For each field name, store a list of the field caps responses from each index
        var collectedFieldCaps = collectFieldCaps(fieldsInfo.caps);
        Map<String, IndexFieldCapabilitiesWithSourceHash> fieldsCaps = collectedFieldCaps.fieldsCaps;
        Map<String, Integer> indexMappingHashDuplicates = collectedFieldCaps.indexMappingHashDuplicates;

        // Build hierarchical fields - it's easier to do it in sorted order so the object fields come first.
        // TODO flattened is simpler - could we get away with that?
        String[] names = fieldsCaps.keySet().toArray(new String[0]);
        Arrays.sort(names);
        Map<String, EsField> rootFields = new HashMap<>();
        Set<String> partiallyUnmappedFields = new HashSet<>();
        for (String name : names) {
            Map<String, EsField> fields = rootFields;
            String fullName = name;
            boolean isAlias = false;
            UnsupportedEsField firstUnsupportedParent = null;
            while (true) {
                int nextDot = name.indexOf('.');
                if (nextDot < 0) {
                    break;
                }
                String parent = name.substring(0, nextDot);
                EsField obj = fields.get(parent);
                if (obj == null) {
                    // Object fields can't be dimensions, so we can safely hard code that here
                    obj = new EsField(parent, OBJECT, new HashMap<>(), false, true, EsField.TimeSeriesFieldType.NONE);
                    isAlias = true;
                    fields.put(parent, obj);
                } else if (firstUnsupportedParent == null && obj instanceof UnsupportedEsField unsupportedParent) {
                    firstUnsupportedParent = unsupportedParent;
                }
                fields = obj.getProperties();
                name = name.substring(nextDot + 1);
            }
            // TODO we're careful to make isAlias match IndexResolver - but do we use it?

            var fieldCap = fieldsCaps.get(fullName);
            List<IndexFieldCapabilities> fcs = fieldCap.fieldCapabilities;
            EsField field = firstUnsupportedParent == null
                ? createField(fieldsInfo, name, fullName, fcs, isAlias)
                : new UnsupportedEsField(
                    fullName,
                    firstUnsupportedParent.getOriginalTypes(),
                    firstUnsupportedParent.getName(),
                    new HashMap<>()
                );
            fields.put(name, field);
            var isPartiallyUnmapped = fcs.size() + indexMappingHashDuplicates.getOrDefault(fieldCap.indexMappingHash, 0) < numberOfIndices;
            if (isPartiallyUnmapped) {
                partiallyUnmappedFields.add(fullName);
            }
        }

        Map<String, IndexMode> concreteIndices = Maps.newMapWithExpectedSize(fieldsInfo.caps.getIndexResponses().size());
        for (FieldCapabilitiesIndexResponse ir : fieldsInfo.caps.getIndexResponses()) {
            concreteIndices.put(ir.getIndexName(), ir.getIndexMode());
        }

        boolean allEmpty = true;
        for (FieldCapabilitiesIndexResponse ir : fieldsInfo.caps.getIndexResponses()) {
            allEmpty &= ir.get().isEmpty();
        }
        // If all the mappings are empty we return an empty set of resolved indices to line up with QL
        // Introduced with #46775
        // We need to be able to differentiate between an empty mapping index and an empty index due to fields not being found. An empty
        // mapping index will generate no columns (important) for a query like FROM empty-mapping-index, whereas an empty result here but
        // for fields that do not exist in the index (but the index has a mapping) will result in "VerificationException Unknown column"
        // errors.
        var index = new EsIndex(indexPattern, rootFields, allEmpty ? Map.of() : concreteIndices, partiallyUnmappedFields);
        var failures = EsqlCCSUtils.groupFailuresPerCluster(fieldsInfo.caps.getFailures());
        return IndexResolution.valid(index, concreteIndices.keySet(), failures);
    }

    private record IndexFieldCapabilitiesWithSourceHash(List<IndexFieldCapabilities> fieldCapabilities, String indexMappingHash) {}

    private record CollectedFieldCaps(
        Map<String, IndexFieldCapabilitiesWithSourceHash> fieldsCaps,
        // The map won't contain entries without duplicates, i.e., it's number of occurrences - 1.
        Map<String, Integer> indexMappingHashDuplicates
    ) {}

    private static CollectedFieldCaps collectFieldCaps(FieldCapabilitiesResponse fieldCapsResponse) {
        Map<String, Integer> indexMappingHashToDuplicateCount = new HashMap<>();
        Map<String, IndexFieldCapabilitiesWithSourceHash> fieldsCaps = new HashMap<>();

        for (FieldCapabilitiesIndexResponse response : fieldCapsResponse.getIndexResponses()) {
            if (indexMappingHashToDuplicateCount.compute(response.getIndexMappingHash(), (k, v) -> v == null ? 1 : v + 1) > 1) {
                continue;
            }
            for (IndexFieldCapabilities fc : response.get().values()) {
                if (fc.isMetadatafield()) {
                    // ESQL builds the metadata fields if they are asked for without using the resolution.
                    continue;
                }
                List<IndexFieldCapabilities> all = fieldsCaps.computeIfAbsent(
                    fc.name(),
                    (_key) -> new IndexFieldCapabilitiesWithSourceHash(new ArrayList<>(), response.getIndexMappingHash())
                ).fieldCapabilities;
                all.add(fc);
            }
        }

        var iterator = indexMappingHashToDuplicateCount.entrySet().iterator();
        while (iterator.hasNext()) {
            var next = iterator.next();
            if (next.getValue() <= 1) {
                iterator.remove();
            } else {
                next.setValue(next.getValue() - 1);
            }
        }

        return new CollectedFieldCaps(fieldsCaps, indexMappingHashToDuplicateCount);
    }

    private static EsField createField(
        FieldsInfo fieldsInfo,
        String name,
        String fullName,
        List<IndexFieldCapabilities> fcs,
        boolean isAlias
    ) {
        IndexFieldCapabilities first = fcs.get(0);
        List<IndexFieldCapabilities> rest = fcs.subList(1, fcs.size());
        DataType type = EsqlDataTypeRegistry.INSTANCE.fromEs(first.type(), first.metricType());
        boolean typeSupported = type.supportedVersion()
            .supports(fieldsInfo.effectiveMinTransportVersion(), fieldsInfo.currentBuildIsSnapshot)
            || switch (type) {
                case AGGREGATE_METRIC_DOUBLE -> fieldsInfo.useAggregateMetricDoubleWhenNotSupported;
                case DENSE_VECTOR -> fieldsInfo.useDenseVectorWhenNotSupported;
                default -> false;
            };
        if (false == typeSupported) {
            type = UNSUPPORTED;
        }
        boolean aggregatable = first.isAggregatable();
        EsField.TimeSeriesFieldType timeSeriesFieldType = EsField.TimeSeriesFieldType.fromIndexFieldCapabilities(first);
        if (rest.isEmpty() == false) {
            for (IndexFieldCapabilities fc : rest) {
                if (first.metricType() != fc.metricType()) {
                    return conflictingMetricTypes(name, fullName, fieldsInfo.caps);
                }
                try {
                    timeSeriesFieldType = timeSeriesFieldType.merge(EsField.TimeSeriesFieldType.fromIndexFieldCapabilities(fc));
                } catch (IllegalArgumentException e) {
                    return new InvalidMappedField(name, e.getMessage());
                }
            }
            for (IndexFieldCapabilities fc : rest) {
                if (type != EsqlDataTypeRegistry.INSTANCE.fromEs(fc.type(), fc.metricType())) {
                    return conflictingTypes(name, fullName, fieldsInfo.caps);
                }
            }
            for (IndexFieldCapabilities fc : rest) {
                aggregatable &= fc.isAggregatable();
            }
        }

        // TODO I think we only care about unmapped fields if we're aggregating on them. do we even then?

        if (type == TEXT) {
            return new TextEsField(name, new HashMap<>(), false, isAlias, timeSeriesFieldType);
        }
        if (type == KEYWORD) {
            int length = Short.MAX_VALUE;
            // TODO: to check whether isSearchable/isAggregateable takes into account the presence of the normalizer
            boolean normalized = false;
            return new KeywordEsField(name, new HashMap<>(), aggregatable, length, normalized, isAlias, timeSeriesFieldType);
        }
        if (type == DATETIME) {
            return DateEsField.dateEsField(name, new HashMap<>(), aggregatable, timeSeriesFieldType);
        }
        if (type == UNSUPPORTED) {
            return unsupported(name, first);
        }

        return new EsField(name, type, new HashMap<>(), aggregatable, isAlias, timeSeriesFieldType);
    }

    private static UnsupportedEsField unsupported(String name, IndexFieldCapabilities fc) {
        String originalType = fc.metricType() == TimeSeriesParams.MetricType.COUNTER ? "counter" : fc.type();
        return new UnsupportedEsField(name, List.of(originalType));
    }

    private static EsField conflictingTypes(String name, String fullName, FieldCapabilitiesResponse fieldCapsResponse) {
        Map<String, Set<String>> typesToIndices = new TreeMap<>();
        for (FieldCapabilitiesIndexResponse ir : fieldCapsResponse.getIndexResponses()) {
            IndexFieldCapabilities fc = ir.get().get(fullName);
            if (fc != null) {
                DataType type = EsqlDataTypeRegistry.INSTANCE.fromEs(fc.type(), fc.metricType());
                if (type == UNSUPPORTED) {
                    return unsupported(name, fc);
                }
                typesToIndices.computeIfAbsent(type.typeName(), _key -> new TreeSet<>()).add(ir.getIndexName());
            }
        }
        return new InvalidMappedField(name, typesToIndices);
    }

    private static EsField conflictingMetricTypes(String name, String fullName, FieldCapabilitiesResponse fieldCapsResponse) {
        TreeSet<String> indices = new TreeSet<>();
        for (FieldCapabilitiesIndexResponse ir : fieldCapsResponse.getIndexResponses()) {
            IndexFieldCapabilities fc = ir.get().get(fullName);
            if (fc != null) {
                indices.add(ir.getIndexName());
            }
        }
        return new InvalidMappedField(name, "mapped as different metric types in indices: " + indices);
    }

    private static FieldCapabilitiesRequest createFieldCapsRequest(
        String index,
        Set<String> fieldNames,
        QueryBuilder requestFilter,
        boolean includeAllDimensions
    ) {
        FieldCapabilitiesRequest req = new FieldCapabilitiesRequest().indices(Strings.commaDelimitedListToStringArray(index));
        req.fields(fieldNames.toArray(String[]::new));
        req.includeUnmapped(true);
        req.indexFilter(requestFilter);
        req.returnLocalAll(false);
        // lenient because we throw our own errors looking at the response e.g. if something was not resolved
        // also because this way security doesn't throw authorization exceptions but rather honors ignore_unavailable
        req.indicesOptions(FIELD_CAPS_INDICES_OPTIONS);
        // we ignore the nested data type fields starting with https://github.com/elastic/elasticsearch/pull/111495
        if (includeAllDimensions) {
            req.filters("-nested", "+dimension");
        } else {
            req.filters("-nested");
        }
        req.setMergeResults(false);
        return req;
    }
}<|MERGE_RESOLUTION|>--- conflicted
+++ resolved
@@ -6,10 +6,7 @@
  */
 package org.elasticsearch.xpack.esql.session;
 
-<<<<<<< HEAD
 import org.elasticsearch.Build;
-=======
->>>>>>> 74941ce3
 import org.elasticsearch.TransportVersion;
 import org.elasticsearch.action.ActionListener;
 import org.elasticsearch.action.fieldcaps.FieldCapabilitiesIndexResponse;
@@ -135,26 +132,14 @@
                 TransportVersion minimumVersion = response.minTransportVersion();
 
                 LOGGER.debug("minimum transport version {}", minimumVersion);
-                l.onResponse(
-<<<<<<< HEAD
-                    mergedMappings(
-                        indexWildcard,
-                        new FieldsInfo(
-                            response.caps(),
-                            response.minTransportVersion(),
-                            Build.current().isSnapshot(),
-                            supportsAggregateMetricDouble,
-                            supportsDenseVector
-                        )
-=======
-                    new Versioned<>(
-                        mergedMappings(indexWildcard, new FieldsInfo(response.caps(), supportsAggregateMetricDouble, supportsDenseVector)),
-                        // The minimum transport version was added to the field caps response in 9.2.1; in clusters with older nodes,
-                        // we don't have that information and need to assume the oldest supported version.
-                        minimumVersion == null ? TransportVersion.minimumCompatible() : minimumVersion
->>>>>>> 74941ce3
-                    )
+                FieldsInfo info = new FieldsInfo(
+                    response.caps(),
+                    response.minTransportVersion(),
+                    Build.current().isSnapshot(),
+                    supportsAggregateMetricDouble,
+                    supportsDenseVector
                 );
+                l.onResponse(new Versioned<>(mergedMappings(indexWildcard, info), info.effectiveMinTransportVersion()));
             })
         );
     }

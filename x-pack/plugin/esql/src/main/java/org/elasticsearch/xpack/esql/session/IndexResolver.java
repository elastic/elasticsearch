--- conflicted
+++ resolved
@@ -92,18 +92,12 @@
         client.execute(
             EsqlResolveFieldsAction.TYPE,
             createFieldCapsRequest(indexWildcard, fieldNames, requestFilter, includeAllDimensions),
-<<<<<<< HEAD
             listener.delegateFailureAndWrap((l, response) -> {
-                LogManager.getLogger(IndexResolver.class).error("NOCOMMIT SADFADF {}", response.minTransportVersion());
-                l.onResponse(mergedMappings(indexWildcard, response.caps()));
+                LogManager.getLogger(IndexResolver.class).error("NOCOMMIT SADFADF {} {}", response.minTransportVersion(), response.caps());
+                l.onResponse(
+                    mergedMappings(indexWildcard, new FieldsInfo(response.caps(), supportsAggregateMetricDouble, supportsDenseVector))
+                );
             })
-=======
-            listener.delegateFailureAndWrap(
-                (l, response) -> l.onResponse(
-                    mergedMappings(indexWildcard, new FieldsInfo(response, supportsAggregateMetricDouble, supportsDenseVector))
-                )
-            )
->>>>>>> f15018c6
         );
     }
 

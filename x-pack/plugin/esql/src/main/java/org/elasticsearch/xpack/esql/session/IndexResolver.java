--- conflicted
+++ resolved
@@ -6,12 +6,9 @@
  */
 package org.elasticsearch.xpack.esql.session;
 
-<<<<<<< HEAD
+import org.elasticsearch.Build;
 import org.elasticsearch.ExceptionsHelper;
-=======
-import org.elasticsearch.Build;
 import org.elasticsearch.TransportVersion;
->>>>>>> 82df0825
 import org.elasticsearch.action.ActionListener;
 import org.elasticsearch.action.fieldcaps.FieldCapabilitiesFailure;
 import org.elasticsearch.action.fieldcaps.FieldCapabilitiesIndexResponse;
@@ -136,16 +133,15 @@
         client.execute(
             EsqlResolveFieldsAction.TYPE,
             createFieldCapsRequest(indexWildcard, fieldNames, requestFilter, includeAllDimensions),
-<<<<<<< HEAD
             ActionListener.wrap(response -> {
-                LOGGER.debug("minimum transport version {}", response.minTransportVersion());
+                LOGGER.debug("minimum transport version {}", response.caps().minTransportVersion());
                 var missingIndices = new TreeSet<String>();
                 for (FieldCapabilitiesFailure failure : response.caps().getFailures()) {
                     var cause = ExceptionsHelper.unwrapCause(failure.getException());
                     var clusterAlias = RemoteClusterAware.parseClusterAlias(failure.getIndices()[0]);
-                    if (canSkip.test(clusterAlias)) {
-                        continue;
-                    }
+                    // if (canSkip.test(clusterAlias)) {
+                    // continue;
+                    // }
                     if (cause instanceof IndexNotFoundException) {
                         missingIndices.addAll(Arrays.asList(failure.getIndices()));
                     } else {
@@ -153,22 +149,6 @@
                         return;
                     }
                 }
-                if (missingIndices.isEmpty()) {
-                    listener.onResponse(
-                        mergedMappings(indexWildcard, new FieldsInfo(response.caps(), supportsAggregateMetricDouble, supportsDenseVector))
-                    );
-                } else {
-                    listener.onResponse(IndexResolution.notFound(String.join(",", missingIndices)));
-                }
-            }, failure -> {
-                var cause = ExceptionsHelper.unwrapCause(failure);
-                if (cause instanceof IndexNotFoundException e) {
-                    listener.onResponse(IndexResolution.notFound(e.getIndex().getName()));
-                } else {
-                    listener.onFailure(failure);
-                }
-=======
-            listener.delegateFailureAndWrap((l, response) -> {
                 FieldsInfo info = new FieldsInfo(
                     response.caps(),
                     response.caps().minTransportVersion(),
@@ -176,9 +156,22 @@
                     useAggregateMetricDoubleWhenNotSupported,
                     useDenseVectorWhenNotSupported
                 );
-                LOGGER.debug("minimum transport version {} {}", response.caps().minTransportVersion(), info.effectiveMinTransportVersion());
-                l.onResponse(new Versioned<>(mergedMappings(indexWildcard, info), info.effectiveMinTransportVersion()));
->>>>>>> 82df0825
+                if (missingIndices.isEmpty()) {
+                    listener.onResponse(new Versioned<>(mergedMappings(indexWildcard, info), info.effectiveMinTransportVersion()));
+                } else {
+                    listener.onResponse(
+                        new Versioned<>(IndexResolution.notFound(String.join(",", missingIndices)), info.effectiveMinTransportVersion())
+                    );
+                }
+            }, failure -> {
+                var cause = ExceptionsHelper.unwrapCause(failure);
+                if (cause instanceof IndexNotFoundException e) {
+                    listener.onResponse(
+                        new Versioned<>(IndexResolution.notFound(e.getIndex().getName()), TransportVersion.minimumCompatible())
+                    );
+                } else {
+                    listener.onFailure(failure);
+                }
             })
         );
     }

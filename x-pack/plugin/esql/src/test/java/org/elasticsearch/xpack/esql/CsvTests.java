--- conflicted
+++ resolved
@@ -347,13 +347,12 @@
                 testCase.requiredCapabilities.contains(EsqlCapabilities.Cap.MULTI_MATCH_FUNCTION.capabilityName())
             );
             assumeFalse(
-<<<<<<< HEAD
+                "CSV tests cannot currently handle subqueries",
+                testCase.requiredCapabilities.contains(EsqlCapabilities.Cap.SUBQUERY_IN_FROM_COMMAND.capabilityName())
+            );
+            assumeFalse(
                 "CSV tests cannot currently handle CHUNK function",
                 testCase.requiredCapabilities.contains(EsqlCapabilities.Cap.CHUNK_FUNCTION.capabilityName())
-=======
-                "CSV tests cannot currently handle subqueries",
-                testCase.requiredCapabilities.contains(EsqlCapabilities.Cap.SUBQUERY_IN_FROM_COMMAND.capabilityName())
->>>>>>> e24ea4bd
             );
 
             if (Build.current().isSnapshot()) {

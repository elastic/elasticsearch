--- conflicted
+++ resolved
@@ -58,7 +58,6 @@
 import org.elasticsearch.xpack.esql.core.type.DataType;
 import org.elasticsearch.xpack.esql.core.type.EsField;
 import org.elasticsearch.xpack.esql.enrich.EnrichLookupService;
-import org.elasticsearch.xpack.esql.enrich.LookupFromIndexService;
 import org.elasticsearch.xpack.esql.enrich.ResolvedEnrichPolicy;
 import org.elasticsearch.xpack.esql.expression.function.EsqlFunctionRegistry;
 import org.elasticsearch.xpack.esql.index.EsIndex;
@@ -255,16 +254,13 @@
                 testCase.requiredCapabilities.contains(EsqlCapabilities.Cap.MATCH_FUNCTION.capabilityName())
             );
             assumeFalse(
-<<<<<<< HEAD
                 "can't use KQL function in csv tests",
                 testCase.requiredCapabilities.contains(EsqlCapabilities.Cap.KQL_FUNCTION.capabilityName())
             );
-
-=======
+            assumeFalse(
                 "lookup join disabled for csv tests",
                 testCase.requiredCapabilities.contains(EsqlCapabilities.Cap.JOIN_LOOKUP.capabilityName())
             );
->>>>>>> 3b0d7e0e
             if (Build.current().isSnapshot()) {
                 assertThat(
                     "Capability is not included in the enabled list capabilities on a snapshot build. Spelling mistake?",
@@ -553,7 +549,6 @@
             exchangeSource,
             exchangeSink,
             Mockito.mock(EnrichLookupService.class),
-            Mockito.mock(LookupFromIndexService.class),
             physicalOperationProviders
         );
 

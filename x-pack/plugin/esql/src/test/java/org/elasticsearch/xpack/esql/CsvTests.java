--- conflicted
+++ resolved
@@ -347,13 +347,12 @@
                 testCase.requiredCapabilities.contains(EsqlCapabilities.Cap.MULTI_MATCH_FUNCTION.capabilityName())
             );
             assumeFalse(
-<<<<<<< HEAD
+                "CSV tests cannot currently handle subqueries",
+                testCase.requiredCapabilities.contains(EsqlCapabilities.Cap.SUBQUERY_IN_FROM_COMMAND.capabilityName())
+            );
+            assumeFalse(
                 "CSV tests can't push down vector similarity functions",
                 testCase.requiredCapabilities.contains(EsqlCapabilities.Cap.VECTOR_SIMILARITY_FUNCTIONS_PUSHDOWN.capabilityName())
-=======
-                "CSV tests cannot currently handle subqueries",
-                testCase.requiredCapabilities.contains(EsqlCapabilities.Cap.SUBQUERY_IN_FROM_COMMAND.capabilityName())
->>>>>>> 2a77e791
             );
 
             if (Build.current().isSnapshot()) {

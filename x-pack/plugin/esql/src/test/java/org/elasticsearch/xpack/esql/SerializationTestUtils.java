--- conflicted
+++ resolved
@@ -124,11 +124,8 @@
         entries.addAll(AggregateFunction.getNamedWriteables());
         entries.addAll(Block.getNamedWriteables());
         entries.addAll(LogicalPlan.getNamedWriteables());
-<<<<<<< HEAD
+        entries.addAll(PhysicalPlan.getNamedWriteables());
         entries.addAll(FullTextFunction.getNamedWriteables());
-=======
-        entries.addAll(PhysicalPlan.getNamedWriteables());
->>>>>>> c66c00df
         return new NamedWriteableRegistry(entries);
     }
 }
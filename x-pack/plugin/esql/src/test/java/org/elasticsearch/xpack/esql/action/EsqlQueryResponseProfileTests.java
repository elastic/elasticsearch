/*
 * Copyright Elasticsearch B.V. and/or licensed to Elasticsearch B.V. under one
 * or more contributor license agreements. Licensed under the Elastic License
 * 2.0; you may not use this file except in compliance with the Elastic License
 * 2.0.
 */

package org.elasticsearch.xpack.esql.action;

import org.elasticsearch.TransportVersion;
import org.elasticsearch.common.io.stream.NamedWriteableRegistry;
import org.elasticsearch.common.io.stream.Writeable;
import org.elasticsearch.compute.operator.AbstractPageMappingOperator;
import org.elasticsearch.compute.operator.DriverProfile;
import org.elasticsearch.compute.operator.DriverSleeps;
import org.elasticsearch.compute.operator.OperatorStatus;
import org.elasticsearch.compute.operator.PlanProfile;
import org.elasticsearch.compute.operator.PlanTimeProfile;
import org.elasticsearch.test.AbstractWireSerializingTestCase;
import org.elasticsearch.xpack.esql.EsqlTestUtils;

import java.util.List;

public class EsqlQueryResponseProfileTests extends AbstractWireSerializingTestCase<EsqlQueryResponse.Profile> {
    @Override
    protected Writeable.Reader<EsqlQueryResponse.Profile> instanceReader() {
        return EsqlQueryResponse.Profile::readFrom;
    }

    @Override
    protected EsqlQueryResponse.Profile createTestInstance() {
        return new EsqlQueryResponse.Profile(randomDriverProfiles(), randomPlanProfiles(), randomMinimumVersion());
    }

    @Override
    protected EsqlQueryResponse.Profile mutateInstance(EsqlQueryResponse.Profile instance) {
        var drivers = instance.drivers();
        var plans = instance.plans();
        var minimumVersion = instance.minimumVersion();

        switch (between(0, 2)) {
            case 0 -> drivers = randomValueOtherThan(drivers, EsqlQueryResponseProfileTests::randomDriverProfiles);
            case 1 -> plans = randomValueOtherThan(plans, EsqlQueryResponseProfileTests::randomPlanProfiles);
            case 2 -> minimumVersion = randomValueOtherThan(minimumVersion, EsqlQueryResponseProfileTests::randomMinimumVersion);
        }
        return new EsqlQueryResponse.Profile(drivers, plans, minimumVersion);
    }

    @Override
    protected NamedWriteableRegistry getNamedWriteableRegistry() {
        return new NamedWriteableRegistry(List.of(AbstractPageMappingOperator.Status.ENTRY));
    }

    private static List<DriverProfile> randomDriverProfiles() {
        return randomList(
            10,
            () -> new DriverProfile(
                randomIdentifier(),
                randomIdentifier(),
                randomIdentifier(),
                randomNonNegativeLong(),
                randomNonNegativeLong(),
                randomNonNegativeLong(),
                randomNonNegativeLong(),
                randomNonNegativeLong(),
                randomList(10, EsqlQueryResponseProfileTests::randomOperatorStatus),
                DriverSleeps.empty()
            )
        );
    }

    private static List<PlanProfile> randomPlanProfiles() {
        return randomList(
            10,
            () -> new PlanProfile(
                randomIdentifier(),
                randomIdentifier(),
                randomIdentifier(),
                randomAlphanumericOfLength(1024),
                randomPlanTimeProfile()
            )
        );
    }

<<<<<<< HEAD
    private PlanTimeProfile randomPlanTimeProfile() {
        return randomBoolean() ? null : new PlanTimeProfile(randomNonNegativeLong(), randomNonNegativeLong(), randomNonNegativeLong());
    }

    private OperatorStatus randomOperatorStatus() {
=======
    private static OperatorStatus randomOperatorStatus() {
>>>>>>> 24cd7d91
        return new OperatorStatus(
            randomAlphaOfLength(4),
            randomBoolean()
                ? new AbstractPageMappingOperator.Status(
                    randomNonNegativeLong(),
                    randomNonNegativeInt(),
                    randomNonNegativeLong(),
                    randomNonNegativeLong()
                )
                : null
        );
    }

    public static TransportVersion randomMinimumVersion() {
        return randomBoolean() ? null : EsqlTestUtils.randomMinimumVersion();
    }
}<|MERGE_RESOLUTION|>--- conflicted
+++ resolved
@@ -82,15 +82,11 @@
         );
     }
 
-<<<<<<< HEAD
     private PlanTimeProfile randomPlanTimeProfile() {
         return randomBoolean() ? null : new PlanTimeProfile(randomNonNegativeLong(), randomNonNegativeLong(), randomNonNegativeLong());
     }
 
-    private OperatorStatus randomOperatorStatus() {
-=======
     private static OperatorStatus randomOperatorStatus() {
->>>>>>> 24cd7d91
         return new OperatorStatus(
             randomAlphaOfLength(4),
             randomBoolean()

/*
 * Copyright Elasticsearch B.V. and/or licensed to Elasticsearch B.V. under one
 * or more contributor license agreements. Licensed under the Elastic License
 * 2.0; you may not use this file except in compliance with the Elastic License
 * 2.0.
 */

package org.elasticsearch.xpack.esql.action;

import org.apache.lucene.document.InetAddressPoint;
import org.apache.lucene.util.BytesRef;
import org.elasticsearch.common.Strings;
import org.elasticsearch.common.breaker.CircuitBreaker;
import org.elasticsearch.common.bytes.BytesReference;
import org.elasticsearch.common.io.stream.NamedWriteableRegistry;
import org.elasticsearch.common.io.stream.Writeable;
import org.elasticsearch.common.unit.ByteSizeValue;
import org.elasticsearch.common.util.BigArrays;
import org.elasticsearch.common.util.MockBigArrays;
import org.elasticsearch.common.util.PageCacheRecycler;
import org.elasticsearch.compute.data.Block;
import org.elasticsearch.compute.data.BlockFactory;
import org.elasticsearch.compute.data.BlockUtils;
import org.elasticsearch.compute.data.BooleanBlock;
import org.elasticsearch.compute.data.BytesRefBlock;
import org.elasticsearch.compute.data.DoubleBlock;
import org.elasticsearch.compute.data.IntBlock;
import org.elasticsearch.compute.data.LongBlock;
import org.elasticsearch.compute.data.Page;
import org.elasticsearch.compute.operator.AbstractPageMappingOperator;
import org.elasticsearch.compute.operator.DriverProfile;
import org.elasticsearch.compute.operator.DriverStatus;
import org.elasticsearch.core.Nullable;
import org.elasticsearch.core.Releasables;
import org.elasticsearch.geo.GeometryTestUtils;
import org.elasticsearch.geo.ShapeTestUtils;
import org.elasticsearch.test.AbstractChunkedSerializingTestCase;
import org.elasticsearch.xcontent.InstantiatingObjectParser;
import org.elasticsearch.xcontent.ObjectParser;
import org.elasticsearch.xcontent.ParseField;
import org.elasticsearch.xcontent.ParserConstructor;
import org.elasticsearch.xcontent.ToXContent;
import org.elasticsearch.xcontent.XContentBuilder;
import org.elasticsearch.xcontent.XContentParser;
import org.elasticsearch.xcontent.XContentType;
import org.elasticsearch.xcontent.json.JsonXContent;
import org.elasticsearch.xpack.esql.TestBlockFactory;
import org.elasticsearch.xpack.esql.core.type.DataType;
import org.elasticsearch.xpack.esql.planner.PlannerUtils;
import org.elasticsearch.xpack.versionfield.Version;
import org.junit.After;
import org.junit.Before;

import java.io.IOException;
import java.io.UncheckedIOException;
import java.util.ArrayList;
import java.util.Iterator;
import java.util.List;
import java.util.Map;
import java.util.stream.Stream;

import static org.elasticsearch.common.xcontent.ChunkedToXContent.wrapAsToXContent;
import static org.elasticsearch.xcontent.ConstructingObjectParser.constructorArg;
import static org.elasticsearch.xcontent.ConstructingObjectParser.optionalConstructorArg;
import static org.elasticsearch.xpack.esql.action.EsqlQueryResponse.DROP_NULL_COLUMNS_OPTION;
import static org.elasticsearch.xpack.esql.core.util.SpatialCoordinateTypes.CARTESIAN;
import static org.elasticsearch.xpack.esql.core.util.SpatialCoordinateTypes.GEO;
import static org.elasticsearch.xpack.esql.type.EsqlDataTypeConverter.dateNanosToLong;
import static org.elasticsearch.xpack.esql.type.EsqlDataTypeConverter.dateTimeToLong;
import static org.elasticsearch.xpack.esql.type.EsqlDataTypeConverter.longToUnsignedLong;
import static org.elasticsearch.xpack.esql.type.EsqlDataTypeConverter.stringToIP;
import static org.elasticsearch.xpack.esql.type.EsqlDataTypeConverter.stringToSpatial;
import static org.elasticsearch.xpack.esql.type.EsqlDataTypeConverter.stringToVersion;
import static org.hamcrest.Matchers.contains;
import static org.hamcrest.Matchers.equalTo;

public class EsqlQueryResponseTests extends AbstractChunkedSerializingTestCase<EsqlQueryResponse> {
    private BlockFactory blockFactory;

    @Before
    public void newBlockFactory() {
        BigArrays bigArrays = new MockBigArrays(PageCacheRecycler.NON_RECYCLING_INSTANCE, ByteSizeValue.ofGb(1)).withCircuitBreaking();
        blockFactory = new BlockFactory(bigArrays.breakerService().getBreaker(CircuitBreaker.REQUEST), bigArrays);
    }

    @After
    public void blockFactoryEmpty() {
        assertThat(blockFactory.breaker().getUsed(), equalTo(0L));
    }

    @Override
    protected NamedWriteableRegistry getNamedWriteableRegistry() {
        return new NamedWriteableRegistry(
            Stream.concat(Stream.of(AbstractPageMappingOperator.Status.ENTRY), Block.getNamedWriteables().stream()).toList()
        );
    }

    @Override
    protected EsqlQueryResponse createXContextTestInstance(XContentType xContentType) {
        // columnar param can't be different from the default value (false) since the EsqlQueryResponse will be serialized (by some random
        // XContentType, not to a StreamOutput) and parsed back, which doesn't preserve columnar field's value.
        return randomResponse(false, null);
    }

    @Override
    protected EsqlQueryResponse createTestInstance() {
        return randomResponse(randomBoolean(), randomProfile());
    }

    EsqlQueryResponse randomResponse(boolean columnar, EsqlQueryResponse.Profile profile) {
        return randomResponseAsync(columnar, profile, false);
    }

    EsqlQueryResponse randomResponseAsync(boolean columnar, EsqlQueryResponse.Profile profile, boolean async) {
        int noCols = randomIntBetween(1, 10);
        List<ColumnInfoImpl> columns = randomList(noCols, noCols, this::randomColumnInfo);
        int noPages = randomIntBetween(1, 20);
        List<Page> values = randomList(noPages, noPages, () -> randomPage(columns));
        String id = null;
        boolean isRunning = false;
        if (async) {
            id = randomAlphaOfLengthBetween(1, 16);
            isRunning = randomBoolean();
        }
        return new EsqlQueryResponse(columns, values, profile, columnar, id, isRunning, async);
    }

    private ColumnInfoImpl randomColumnInfo() {
        DataType type = randomValueOtherThanMany(
            t -> false == DataType.isPrimitiveAndSupported(t)
                || t == DataType.DATE_PERIOD
                || t == DataType.TIME_DURATION
                || t == DataType.PARTIAL_AGG,
            () -> randomFrom(DataType.types())
        ).widenSmallNumeric();
        return new ColumnInfoImpl(randomAlphaOfLength(10), type.esType());
    }

    private EsqlQueryResponse.Profile randomProfile() {
        if (randomBoolean()) {
            return null;
        }
        return new EsqlQueryResponseProfileTests().createTestInstance();
    }

    private Page randomPage(List<ColumnInfoImpl> columns) {
        return new Page(columns.stream().map(c -> {
            Block.Builder builder = PlannerUtils.toElementType(c.type()).newBlockBuilder(1, blockFactory);
            switch (c.type()) {
                case UNSIGNED_LONG, LONG, COUNTER_LONG -> ((LongBlock.Builder) builder).appendLong(randomLong());
                case INTEGER, COUNTER_INTEGER -> ((IntBlock.Builder) builder).appendInt(randomInt());
                case DOUBLE, COUNTER_DOUBLE -> ((DoubleBlock.Builder) builder).appendDouble(randomDouble());
                case KEYWORD -> ((BytesRefBlock.Builder) builder).appendBytesRef(new BytesRef(randomAlphaOfLength(10)));
                case TEXT -> ((BytesRefBlock.Builder) builder).appendBytesRef(new BytesRef(randomAlphaOfLength(10000)));
                case IP -> ((BytesRefBlock.Builder) builder).appendBytesRef(
                    new BytesRef(InetAddressPoint.encode(randomIp(randomBoolean())))
                );
                case DATETIME -> ((LongBlock.Builder) builder).appendLong(randomInstant().toEpochMilli());
                case BOOLEAN -> ((BooleanBlock.Builder) builder).appendBoolean(randomBoolean());
<<<<<<< HEAD
                case UNSUPPORTED -> ((BytesRefBlock.Builder) builder).appendBytesRef(
                    new BytesRef(UnsupportedValueSource.UNSUPPORTED_OUTPUT)
                );
                // TODO - add a random instant thing here?
                case DATE_NANOS -> ((LongBlock.Builder) builder).appendLong(randomLong());
=======
                case UNSUPPORTED -> ((BytesRefBlock.Builder) builder).appendNull();
>>>>>>> a78a21bc
                case VERSION -> ((BytesRefBlock.Builder) builder).appendBytesRef(new Version(randomIdentifier()).toBytesRef());
                case GEO_POINT -> ((BytesRefBlock.Builder) builder).appendBytesRef(GEO.asWkb(GeometryTestUtils.randomPoint()));
                case CARTESIAN_POINT -> ((BytesRefBlock.Builder) builder).appendBytesRef(CARTESIAN.asWkb(ShapeTestUtils.randomPoint()));
                case GEO_SHAPE -> ((BytesRefBlock.Builder) builder).appendBytesRef(
                    GEO.asWkb(GeometryTestUtils.randomGeometry(randomBoolean()))
                );
                case CARTESIAN_SHAPE -> ((BytesRefBlock.Builder) builder).appendBytesRef(
                    CARTESIAN.asWkb(ShapeTestUtils.randomGeometry(randomBoolean()))
                );
                case NULL -> builder.appendNull();
                case SOURCE -> {
                    try {
                        ((BytesRefBlock.Builder) builder).appendBytesRef(
                            BytesReference.bytes(
                                JsonXContent.contentBuilder()
                                    .startObject()
                                    .field(randomAlphaOfLength(3), randomAlphaOfLength(10))
                                    .endObject()
                            ).toBytesRef()
                        );
                    } catch (IOException e) {
                        throw new UncheckedIOException(e);
                    }
                }
                // default -> throw new UnsupportedOperationException("unsupported data type [" + c + "]");
            }
            return builder.build();
        }).toArray(Block[]::new));
    }

    @Override
    protected EsqlQueryResponse mutateInstance(EsqlQueryResponse instance) {
        boolean allNull = true;
        for (ColumnInfoImpl info : instance.columns()) {
            if (info.type() != DataType.NULL) {
                allNull = false;
            }
        }
        return switch (allNull ? between(0, 2) : between(0, 3)) {
            case 0 -> {
                int mutCol = between(0, instance.columns().size() - 1);
                List<ColumnInfoImpl> cols = new ArrayList<>(instance.columns());
                // keep the type the same so the values are still valid but change the name
                cols.set(mutCol, new ColumnInfoImpl(cols.get(mutCol).name() + "mut", cols.get(mutCol).type()));
                yield new EsqlQueryResponse(cols, deepCopyOfPages(instance), instance.profile(), instance.columnar(), instance.isAsync());
            }
            case 1 -> new EsqlQueryResponse(
                instance.columns(),
                deepCopyOfPages(instance),
                instance.profile(),
                false == instance.columnar(),
                instance.isAsync()
            );
            case 2 -> new EsqlQueryResponse(
                instance.columns(),
                deepCopyOfPages(instance),
                randomValueOtherThan(instance.profile(), this::randomProfile),
                instance.columnar(),
                instance.isAsync()
            );
            case 3 -> {
                int noPages = instance.pages().size();
                List<Page> differentPages = List.of();
                do {
                    differentPages.forEach(p -> Releasables.closeExpectNoException(p::releaseBlocks));
                    differentPages = randomList(noPages, noPages, () -> randomPage(instance.columns()));
                } while (differentPages.equals(instance.pages()));
                yield new EsqlQueryResponse(
                    instance.columns(),
                    differentPages,
                    instance.profile(),
                    instance.columnar(),
                    instance.isAsync()
                );
            }
            default -> throw new IllegalArgumentException();
        };
    }

    private List<Page> deepCopyOfPages(EsqlQueryResponse response) {
        List<Page> deepCopiedPages = new ArrayList<>(response.pages().size());
        for (Page p : response.pages()) {
            Block[] deepCopiedBlocks = new Block[p.getBlockCount()];
            for (int b = 0; b < p.getBlockCount(); b++) {
                deepCopiedBlocks[b] = BlockUtils.deepCopyOf(p.getBlock(b), blockFactory);
            }
            deepCopiedPages.add(new Page(deepCopiedBlocks));
        }
        assertThat(deepCopiedPages, equalTo(response.pages()));
        return deepCopiedPages;
    }

    @Override
    protected Writeable.Reader<EsqlQueryResponse> instanceReader() {
        return EsqlQueryResponse.reader(blockFactory);
    }

    @Override
    protected EsqlQueryResponse doParseInstance(XContentParser parser) {
        return ResponseBuilder.fromXContent(parser);
    }

    /**
     * Used to test round tripping through x-content. Unlike lots of other
     * response objects, ESQL doesn't have production code that can parse
     * the response because it doesn't need it. But we want to test random
     * responses are valid. This helps with that by parsing it into a
     * response.
     */
    public static class ResponseBuilder {
        private static final ParseField ID = new ParseField("id");
        private static final ParseField IS_RUNNING = new ParseField("is_running");
        private static final InstantiatingObjectParser<ResponseBuilder, Void> PARSER;

        static {
            InstantiatingObjectParser.Builder<ResponseBuilder, Void> parser = InstantiatingObjectParser.builder(
                "esql/query_response",
                true,
                ResponseBuilder.class
            );
            parser.declareString(optionalConstructorArg(), ID);
            parser.declareField(
                optionalConstructorArg(),
                p -> p.currentToken() == XContentParser.Token.VALUE_NULL ? false : p.booleanValue(),
                IS_RUNNING,
                ObjectParser.ValueType.BOOLEAN_OR_NULL
            );
            parser.declareObjectArray(constructorArg(), (p, c) -> ColumnInfoImpl.fromXContent(p), new ParseField("columns"));
            parser.declareField(constructorArg(), (p, c) -> p.list(), new ParseField("values"), ObjectParser.ValueType.OBJECT_ARRAY);
            PARSER = parser.build();
        }

        // Used for XContent reconstruction
        private final EsqlQueryResponse response;

        @ParserConstructor
        public ResponseBuilder(
            @Nullable String asyncExecutionId,
            Boolean isRunning,
            List<ColumnInfoImpl> columns,
            List<List<Object>> values
        ) {
            this.response = new EsqlQueryResponse(
                columns,
                List.of(valuesToPage(TestBlockFactory.getNonBreakingInstance(), columns, values)),
                null,
                false,
                asyncExecutionId,
                isRunning != null,
                isAsync(asyncExecutionId, isRunning)
            );
        }

        static boolean isAsync(@Nullable String asyncExecutionId, Boolean isRunning) {
            if (asyncExecutionId != null || isRunning != null) {
                return true;
            }
            return false;
        }

        static EsqlQueryResponse fromXContent(XContentParser parser) {
            return PARSER.apply(parser, null).response;
        }
    }

    public void testChunkResponseSizeColumnar() {
        try (EsqlQueryResponse resp = randomResponse(true, null)) {
            int columnCount = resp.pages().get(0).getBlockCount();
            int bodySize = resp.pages().stream().mapToInt(p -> p.getPositionCount() * p.getBlockCount()).sum() + columnCount * 2;
            assertChunkCount(resp, r -> 5 + bodySize);
        }

        try (EsqlQueryResponse resp = randomResponseAsync(true, null, true)) {
            int columnCount = resp.pages().get(0).getBlockCount();
            int bodySize = resp.pages().stream().mapToInt(p -> p.getPositionCount() * p.getBlockCount()).sum() + columnCount * 2;
            assertChunkCount(resp, r -> 6 + bodySize); // is_running
        }
    }

    public void testChunkResponseSizeRows() {
        try (EsqlQueryResponse resp = randomResponse(false, null)) {
            int bodySize = resp.pages().stream().mapToInt(p -> p.getPositionCount()).sum();
            assertChunkCount(resp, r -> 5 + bodySize);
        }
        try (EsqlQueryResponse resp = randomResponseAsync(false, null, true)) {
            int bodySize = resp.pages().stream().mapToInt(p -> p.getPositionCount()).sum();
            assertChunkCount(resp, r -> 6 + bodySize);
        }
    }

    public void testSimpleXContentColumnar() {
        try (EsqlQueryResponse response = simple(true)) {
            assertThat(Strings.toString(wrapAsToXContent(response)), equalTo("""
                {"columns":[{"name":"foo","type":"integer"}],"values":[[40,80]]}"""));
        }
    }

    public void testSimpleXContentColumnarDropNulls() {
        try (EsqlQueryResponse response = simple(true)) {
            assertThat(
                Strings.toString(wrapAsToXContent(response), new ToXContent.MapParams(Map.of(DROP_NULL_COLUMNS_OPTION, "true"))),
                equalTo("""
                    {"all_columns":[{"name":"foo","type":"integer"}],"columns":[{"name":"foo","type":"integer"}],"values":[[40,80]]}""")
            );
        }
    }

    public void testSimpleXContentColumnarAsync() {
        try (EsqlQueryResponse response = simple(true, true)) {
            assertThat(Strings.toString(wrapAsToXContent(response)), equalTo("""
                {"is_running":false,"columns":[{"name":"foo","type":"integer"}],"values":[[40,80]]}"""));
        }
    }

    public void testSimpleXContentRows() {
        try (EsqlQueryResponse response = simple(false)) {
            assertThat(Strings.toString(wrapAsToXContent(response)), equalTo("""
                {"columns":[{"name":"foo","type":"integer"}],"values":[[40],[80]]}"""));
        }
    }

    public void testSimpleXContentRowsAsync() {
        try (EsqlQueryResponse response = simple(false, true)) {
            assertThat(Strings.toString(wrapAsToXContent(response)), equalTo("""
                {"is_running":false,"columns":[{"name":"foo","type":"integer"}],"values":[[40],[80]]}"""));
        }
    }

    public void testBasicXContentIdAndRunning() {
        try (
            EsqlQueryResponse response = new EsqlQueryResponse(
                List.of(new ColumnInfoImpl("foo", "integer")),
                List.of(new Page(blockFactory.newIntArrayVector(new int[] { 40, 80 }, 2).asBlock())),
                null,
                false,
                "id-123",
                true,
                true
            )
        ) {
            assertThat(Strings.toString(response), equalTo("""
                {"id":"id-123","is_running":true,"columns":[{"name":"foo","type":"integer"}],"values":[[40],[80]]}"""));
        }
    }

    public void testNullColumnsXContentDropNulls() {
        try (
            EsqlQueryResponse response = new EsqlQueryResponse(
                List.of(new ColumnInfoImpl("foo", "integer"), new ColumnInfoImpl("all_null", "integer")),
                List.of(new Page(blockFactory.newIntArrayVector(new int[] { 40, 80 }, 2).asBlock(), blockFactory.newConstantNullBlock(2))),
                null,
                false,
                null,
                false,
                false
            )
        ) {
            assertThat(
                Strings.toString(wrapAsToXContent(response), new ToXContent.MapParams(Map.of(DROP_NULL_COLUMNS_OPTION, "true"))),
                equalTo("{" + """
                    "all_columns":[{"name":"foo","type":"integer"},{"name":"all_null","type":"integer"}],""" + """
                    "columns":[{"name":"foo","type":"integer"}],""" + """
                    "values":[[40],[80]]}""")
            );
        }
    }

    /**
     * This is a paranoid test to make sure the {@link Block}s produced by {@link Block.Builder}
     * that contain only {@code null} entries are properly recognized by the {@link EsqlQueryResponse#DROP_NULL_COLUMNS_OPTION}.
     */
    public void testNullColumnsFromBuilderXContentDropNulls() {
        try (IntBlock.Builder b = blockFactory.newIntBlockBuilder(2)) {
            b.appendNull();
            b.appendNull();
            try (
                EsqlQueryResponse response = new EsqlQueryResponse(
                    List.of(new ColumnInfoImpl("foo", "integer"), new ColumnInfoImpl("all_null", "integer")),
                    List.of(new Page(blockFactory.newIntArrayVector(new int[] { 40, 80 }, 2).asBlock(), b.build())),
                    null,
                    false,
                    null,
                    false,
                    false
                )
            ) {
                assertThat(
                    Strings.toString(wrapAsToXContent(response), new ToXContent.MapParams(Map.of(DROP_NULL_COLUMNS_OPTION, "true"))),
                    equalTo("{" + """
                        "all_columns":[{"name":"foo","type":"integer"},{"name":"all_null","type":"integer"}],""" + """
                        "columns":[{"name":"foo","type":"integer"}],""" + """
                        "values":[[40],[80]]}""")
                );
            }
        }
    }

    private EsqlQueryResponse simple(boolean columnar) {
        return simple(columnar, false);
    }

    private EsqlQueryResponse simple(boolean columnar, boolean async) {
        return new EsqlQueryResponse(
            List.of(new ColumnInfoImpl("foo", "integer")),
            List.of(new Page(blockFactory.newIntArrayVector(new int[] { 40, 80 }, 2).asBlock())),
            null,
            columnar,
            async
        );
    }

    public void testProfileXContent() {
        try (
            EsqlQueryResponse response = new EsqlQueryResponse(
                List.of(new ColumnInfoImpl("foo", "integer")),
                List.of(new Page(blockFactory.newIntArrayVector(new int[] { 40, 80 }, 2).asBlock())),
                new EsqlQueryResponse.Profile(
                    List.of(
                        new DriverProfile(
                            20021,
                            20000,
                            12,
                            List.of(new DriverStatus.OperatorStatus("asdf", new AbstractPageMappingOperator.Status(10021, 10)))
                        )
                    )
                ),
                false,
                false
            );
        ) {
            assertThat(Strings.toString(response, true, false), equalTo("""
                {
                  "columns" : [
                    {
                      "name" : "foo",
                      "type" : "integer"
                    }
                  ],
                  "values" : [
                    [
                      40
                    ],
                    [
                      80
                    ]
                  ],
                  "profile" : {
                    "drivers" : [
                      {
                        "took_nanos" : 20021,
                        "cpu_nanos" : 20000,
                        "iterations" : 12,
                        "operators" : [
                          {
                            "operator" : "asdf",
                            "status" : {
                              "process_nanos" : 10021,
                              "pages_processed" : 10
                            }
                          }
                        ]
                      }
                    ]
                  }
                }"""));
        }
    }

    @Override
    protected void dispose(EsqlQueryResponse esqlQueryResponse) {
        esqlQueryResponse.close();
    }

    // Tests for response::column
    public void testColumns() {
        var intBlk1 = blockFactory.newIntArrayVector(new int[] { 10, 20 }, 2).asBlock();
        var intBlk2 = blockFactory.newIntArrayVector(new int[] { 30, 40, 50 }, 3).asBlock();
        var longBlk1 = blockFactory.newLongArrayVector(new long[] { 100L, 200L }, 2).asBlock();
        var longBlk2 = blockFactory.newLongArrayVector(new long[] { 300L, 400L, 500L }, 3).asBlock();
        var columnInfo = List.of(new ColumnInfoImpl("foo", "integer"), new ColumnInfoImpl("bar", "long"));
        var pages = List.of(new Page(intBlk1, longBlk1), new Page(intBlk2, longBlk2));
        try (var response = new EsqlQueryResponse(columnInfo, pages, null, false, null, false, false)) {
            assertThat(columnValues(response.column(0)), contains(10, 20, 30, 40, 50));
            assertThat(columnValues(response.column(1)), contains(100L, 200L, 300L, 400L, 500L));
            expectThrows(IllegalArgumentException.class, () -> response.column(-1));
            expectThrows(IllegalArgumentException.class, () -> response.column(2));
        }
    }

    public void testColumnsIllegalArg() {
        var intBlk1 = blockFactory.newIntArrayVector(new int[] { 10 }, 1).asBlock();
        var columnInfo = List.of(new ColumnInfoImpl("foo", "integer"));
        var pages = List.of(new Page(intBlk1));
        try (var response = new EsqlQueryResponse(columnInfo, pages, null, false, null, false, false)) {
            expectThrows(IllegalArgumentException.class, () -> response.column(-1));
            expectThrows(IllegalArgumentException.class, () -> response.column(1));
        }
    }

    public void testColumnsWithNull() {
        IntBlock blk1, blk2, blk3;
        try (
            var bb1 = blockFactory.newIntBlockBuilder(2);
            var bb2 = blockFactory.newIntBlockBuilder(4);
            var bb3 = blockFactory.newIntBlockBuilder(4)
        ) {
            blk1 = bb1.appendInt(10).appendNull().build();
            blk2 = bb2.appendInt(30).appendNull().appendNull().appendInt(60).build();
            blk3 = bb3.appendNull().appendInt(80).appendInt(90).appendNull().build();
        }
        var columnInfo = List.of(new ColumnInfoImpl("foo", "integer"));
        var pages = List.of(new Page(blk1), new Page(blk2), new Page(blk3));
        try (var response = new EsqlQueryResponse(columnInfo, pages, null, false, null, false, false)) {
            assertThat(columnValues(response.column(0)), contains(10, null, 30, null, null, 60, null, 80, 90, null));
            expectThrows(IllegalArgumentException.class, () -> response.column(-1));
            expectThrows(IllegalArgumentException.class, () -> response.column(2));
        }
    }

    public void testColumnsWithMultiValue() {
        IntBlock blk1, blk2, blk3;
        try (
            var bb1 = blockFactory.newIntBlockBuilder(2);
            var bb2 = blockFactory.newIntBlockBuilder(4);
            var bb3 = blockFactory.newIntBlockBuilder(4)
        ) {
            blk1 = bb1.beginPositionEntry().appendInt(10).appendInt(20).endPositionEntry().appendNull().build();
            blk2 = bb2.beginPositionEntry().appendInt(40).appendInt(50).endPositionEntry().build();
            blk3 = bb3.appendNull().appendInt(70).appendInt(80).appendNull().build();
        }
        var columnInfo = List.of(new ColumnInfoImpl("foo", "integer"));
        var pages = List.of(new Page(blk1), new Page(blk2), new Page(blk3));
        try (var response = new EsqlQueryResponse(columnInfo, pages, null, false, null, false, false)) {
            assertThat(columnValues(response.column(0)), contains(List.of(10, 20), null, List.of(40, 50), null, 70, 80, null));
            expectThrows(IllegalArgumentException.class, () -> response.column(-1));
            expectThrows(IllegalArgumentException.class, () -> response.column(2));
        }
    }

    public void testRowValues() {
        for (int times = 0; times < 10; times++) {
            int numColumns = randomIntBetween(1, 10);
            List<ColumnInfoImpl> columns = randomList(numColumns, numColumns, this::randomColumnInfo);
            int noPages = randomIntBetween(1, 20);
            List<Page> pages = randomList(noPages, noPages, () -> randomPage(columns));
            try (var resp = new EsqlQueryResponse(columns, pages, null, false, "", false, false)) {
                var rowValues = getValuesList(resp.rows());
                var valValues = getValuesList(resp.values());
                for (int i = 0; i < rowValues.size(); i++) {
                    assertThat(rowValues.get(i), equalTo(valValues.get(i)));
                }
            }
        }
    }

    static List<List<Object>> getValuesList(Iterator<Iterator<Object>> values) {
        var valuesList = new ArrayList<List<Object>>();
        values.forEachRemaining(row -> {
            var rowValues = new ArrayList<>();
            row.forEachRemaining(rowValues::add);
            valuesList.add(rowValues);
        });
        return valuesList;
    }

    static List<List<Object>> getValuesList(Iterable<Iterable<Object>> values) {
        var valuesList = new ArrayList<List<Object>>();
        values.forEach(row -> {
            var rowValues = new ArrayList<>();
            row.forEach(rowValues::add);
            valuesList.add(rowValues);
        });
        return valuesList;
    }

    static List<Object> columnValues(Iterator<Object> values) {
        List<Object> l = new ArrayList<>();
        values.forEachRemaining(l::add);
        return l;
    }

    /**
     * Converts a list of values to Pages so that we can parse from xcontent, so we
     * can test round tripping. This is functionally the inverse of {@link PositionToXContent}.
     */
    static Page valuesToPage(BlockFactory blockFactory, List<ColumnInfoImpl> columns, List<List<Object>> values) {
        List<DataType> dataTypes = columns.stream().map(ColumnInfoImpl::type).toList();
        List<Block.Builder> results = dataTypes.stream()
            .map(c -> PlannerUtils.toElementType(c).newBlockBuilder(values.size(), blockFactory))
            .toList();

        for (List<Object> row : values) {
            for (int c = 0; c < row.size(); c++) {
                var builder = results.get(c);
                var value = row.get(c);
                switch (dataTypes.get(c)) {
                    case UNSIGNED_LONG -> ((LongBlock.Builder) builder).appendLong(longToUnsignedLong(((Number) value).longValue(), true));
                    case LONG, COUNTER_LONG -> ((LongBlock.Builder) builder).appendLong(((Number) value).longValue());
                    case INTEGER, COUNTER_INTEGER -> ((IntBlock.Builder) builder).appendInt(((Number) value).intValue());
                    case DOUBLE, COUNTER_DOUBLE -> ((DoubleBlock.Builder) builder).appendDouble(((Number) value).doubleValue());
                    case KEYWORD, TEXT -> ((BytesRefBlock.Builder) builder).appendBytesRef(new BytesRef(value.toString()));
                    case UNSUPPORTED -> ((BytesRefBlock.Builder) builder).appendNull();
                    case IP -> ((BytesRefBlock.Builder) builder).appendBytesRef(stringToIP(value.toString()));
                    case DATETIME -> {
                        long longVal = dateTimeToLong(value.toString());
                        ((LongBlock.Builder) builder).appendLong(longVal);
                    }
                    case DATE_NANOS -> {
                        long longVal = dateNanosToLong(value.toString());
                        ((LongBlock.Builder) builder).appendLong(longVal);
                    }
                    case BOOLEAN -> ((BooleanBlock.Builder) builder).appendBoolean(((Boolean) value));
                    case NULL -> builder.appendNull();
                    case VERSION -> ((BytesRefBlock.Builder) builder).appendBytesRef(stringToVersion(new BytesRef(value.toString())));
                    case SOURCE -> {
                        @SuppressWarnings("unchecked")
                        Map<String, ?> o = (Map<String, ?>) value;
                        try {
                            try (XContentBuilder sourceBuilder = JsonXContent.contentBuilder()) {
                                sourceBuilder.map(o);
                                ((BytesRefBlock.Builder) builder).appendBytesRef(BytesReference.bytes(sourceBuilder).toBytesRef());
                            }
                        } catch (IOException e) {
                            throw new UncheckedIOException(e);
                        }
                    }
                    case GEO_POINT, GEO_SHAPE, CARTESIAN_POINT, CARTESIAN_SHAPE -> {
                        // This just converts WKT to WKB, so does not need CRS knowledge, we could merge GEO and CARTESIAN here
                        BytesRef wkb = stringToSpatial(value.toString());
                        ((BytesRefBlock.Builder) builder).appendBytesRef(wkb);
                    }
                }
            }
        }
        return new Page(results.stream().map(Block.Builder::build).toArray(Block[]::new));
    }

}<|MERGE_RESOLUTION|>--- conflicted
+++ resolved
@@ -157,15 +157,9 @@
                 );
                 case DATETIME -> ((LongBlock.Builder) builder).appendLong(randomInstant().toEpochMilli());
                 case BOOLEAN -> ((BooleanBlock.Builder) builder).appendBoolean(randomBoolean());
-<<<<<<< HEAD
-                case UNSUPPORTED -> ((BytesRefBlock.Builder) builder).appendBytesRef(
-                    new BytesRef(UnsupportedValueSource.UNSUPPORTED_OUTPUT)
-                );
+                case UNSUPPORTED -> ((BytesRefBlock.Builder) builder).appendNull();
                 // TODO - add a random instant thing here?
                 case DATE_NANOS -> ((LongBlock.Builder) builder).appendLong(randomLong());
-=======
-                case UNSUPPORTED -> ((BytesRefBlock.Builder) builder).appendNull();
->>>>>>> a78a21bc
                 case VERSION -> ((BytesRefBlock.Builder) builder).appendBytesRef(new Version(randomIdentifier()).toBytesRef());
                 case GEO_POINT -> ((BytesRefBlock.Builder) builder).appendBytesRef(GEO.asWkb(GeometryTestUtils.randomPoint()));
                 case CARTESIAN_POINT -> ((BytesRefBlock.Builder) builder).appendBytesRef(CARTESIAN.asWkb(ShapeTestUtils.randomPoint()));

--- conflicted
+++ resolved
@@ -1037,12 +1037,8 @@
                             DriverSleeps.empty()
                         )
                     ),
-<<<<<<< HEAD
-                    List.of(new PlanProfile("test", "elasticsearch", "node-1", "plan tree", null))
-=======
-                    List.of(new PlanProfile("test", "elasticsearch", "node-1", "plan tree")),
+                    List.of(new PlanProfile("test", "elasticsearch", "node-1", "plan tree", null)),
                     minimumVersion
->>>>>>> 24cd7d91
                 ),
                 false,
                 false,

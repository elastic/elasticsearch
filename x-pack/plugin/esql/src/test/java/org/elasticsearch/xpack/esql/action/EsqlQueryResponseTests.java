--- conflicted
+++ resolved
@@ -553,14 +553,10 @@
             }
          }
          */
-        return numClusters * 4 + 6;
+        return numClusters * 4 + 1;
     }
 
     public void testChunkResponseSizeColumnar() {
-<<<<<<< HEAD
-        int sizeClusterDetails = 9;
-=======
->>>>>>> 385e1fdf
         try (EsqlQueryResponse resp = randomResponse(true, null)) {
             int columnCount = resp.pages().get(0).getBlockCount();
             int bodySize = resp.pages().stream().mapToInt(p -> p.getPositionCount() * p.getBlockCount()).sum() + columnCount * 2;
@@ -575,10 +571,6 @@
     }
 
     public void testChunkResponseSizeRows() {
-<<<<<<< HEAD
-        int sizeClusterDetails = 9;
-=======
->>>>>>> 385e1fdf
         try (EsqlQueryResponse resp = randomResponse(false, null)) {
             int bodySize = resp.pages().stream().mapToInt(Page::getPositionCount).sum();
             assertChunkCount(resp, r -> 5 + clusterDetailsSize(resp.getExecutionInfo().clusterInfo.size()) + bodySize);

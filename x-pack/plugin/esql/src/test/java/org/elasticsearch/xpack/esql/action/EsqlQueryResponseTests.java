--- conflicted
+++ resolved
@@ -291,7 +291,10 @@
                     }
                     floatBuilder.endPositionEntry();
                 }
-<<<<<<< HEAD
+                case TSID_DATA_TYPE -> {
+                    BytesRef tsIdValue = (BytesRef) EsqlTestUtils.randomLiteral(DataType.TSID_DATA_TYPE).value();
+                    ((BytesRefBlock.Builder) builder).appendBytesRef(tsIdValue);
+                }
                 case EXPONENTIAL_HISTOGRAM -> {
                     ExponentialHistogramBlockBuilder expBuilder = (ExponentialHistogramBlockBuilder) builder;
                     int valueCount = randomIntBetween(0, 500);
@@ -302,11 +305,6 @@
                         randomDoubles(valueCount).toArray()
                     );
                     expBuilder.append(histo);
-=======
-                case TSID_DATA_TYPE -> {
-                    BytesRef tsIdValue = (BytesRef) EsqlTestUtils.randomLiteral(DataType.TSID_DATA_TYPE).value();
-                    ((BytesRefBlock.Builder) builder).appendBytesRef(tsIdValue);
->>>>>>> bd6f6fdd
                 }
                 // default -> throw new UnsupportedOperationException("unsupported data type [" + c + "]");
             }
@@ -1275,17 +1273,15 @@
                         }
                         floatBuilder.endPositionEntry();
                     }
-<<<<<<< HEAD
+                    case TSID_DATA_TYPE -> {
+                        // This has been added just to test a round trip. In reality, TSID should never be taken from XContent
+                        byte[] decode = Base64.getUrlDecoder().decode(value.toString());
+                        ((BytesRefBlock.Builder) builder).appendBytesRef(new BytesRef(decode));
+                    }
                     case EXPONENTIAL_HISTOGRAM -> {
                         ExponentialHistogramBlockBuilder expHistoBuilder = (ExponentialHistogramBlockBuilder) builder;
                         Map<String, Object> serializedHisto = Types.forciblyCast(value);
                         expHistoBuilder.append(ExponentialHistogramXContent.parseForTesting(serializedHisto));
-=======
-                    case TSID_DATA_TYPE -> {
-                        // This has been added just to test a round trip. In reality, TSID should never be taken from XContent
-                        byte[] decode = Base64.getUrlDecoder().decode(value.toString());
-                        ((BytesRefBlock.Builder) builder).appendBytesRef(new BytesRef(decode));
->>>>>>> bd6f6fdd
                     }
                 }
             }

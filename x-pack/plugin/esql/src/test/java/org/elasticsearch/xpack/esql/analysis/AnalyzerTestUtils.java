--- conflicted
+++ resolved
@@ -123,13 +123,8 @@
         return loadMapping("mapping-default.json", "test");
     }
 
-<<<<<<< HEAD
     public static Map<String, IndexResolution> defaultLookupResolution() {
-        return Map.of("languages_lookup", loadMapping("mapping-languages.json", "languages_lookup"));
-=======
-    public static IndexResolution defaultLookupResolution() {
-        return loadMapping("mapping-languages.json", "languages_lookup", IndexMode.LOOKUP);
->>>>>>> 2be4cd98
+        return Map.of("languages_lookup", loadMapping("mapping-languages.json", "languages_lookup", IndexMode.LOOKUP));
     }
 
     public static EnrichResolution defaultEnrichResolution() {

/*
 * Copyright Elasticsearch B.V. and/or licensed to Elasticsearch B.V. under one
 * or more contributor license agreements. Licensed under the Elastic License
 * 2.0; you may not use this file except in compliance with the Elastic License
 * 2.0.
 */

package org.elasticsearch.xpack.esql.analysis;

import org.elasticsearch.index.IndexMode;
import org.elasticsearch.inference.TaskType;
import org.elasticsearch.xpack.core.enrich.EnrichPolicy;
import org.elasticsearch.xpack.esql.EsqlTestUtils;
import org.elasticsearch.xpack.esql.core.type.EsField;
import org.elasticsearch.xpack.esql.core.type.InvalidMappedField;
import org.elasticsearch.xpack.esql.enrich.ResolvedEnrichPolicy;
import org.elasticsearch.xpack.esql.expression.function.EsqlFunctionRegistry;
import org.elasticsearch.xpack.esql.index.EsIndex;
import org.elasticsearch.xpack.esql.index.IndexResolution;
import org.elasticsearch.xpack.esql.inference.InferenceResolution;
import org.elasticsearch.xpack.esql.inference.ResolvedInference;
import org.elasticsearch.xpack.esql.parser.EsqlParser;
import org.elasticsearch.xpack.esql.parser.QueryParams;
import org.elasticsearch.xpack.esql.plan.logical.Enrich;
import org.elasticsearch.xpack.esql.plan.logical.LogicalPlan;
import org.elasticsearch.xpack.esql.session.Configuration;

import java.util.ArrayList;
import java.util.LinkedHashMap;
import java.util.List;
import java.util.Map;
<<<<<<< HEAD
import java.util.Set;
=======
import java.util.function.Predicate;
import java.util.function.Supplier;
>>>>>>> 966d7225

import static org.elasticsearch.xpack.core.enrich.EnrichPolicy.GEO_MATCH_TYPE;
import static org.elasticsearch.xpack.core.enrich.EnrichPolicy.MATCH_TYPE;
import static org.elasticsearch.xpack.core.enrich.EnrichPolicy.RANGE_TYPE;
import static org.elasticsearch.xpack.esql.EsqlTestUtils.TEST_VERIFIER;
import static org.elasticsearch.xpack.esql.EsqlTestUtils.configuration;
import static org.elasticsearch.xpack.esql.EsqlTestUtils.emptyInferenceResolution;

public final class AnalyzerTestUtils {

    private AnalyzerTestUtils() {}

    public static Analyzer defaultAnalyzer() {
        return analyzer(analyzerDefaultMapping());
    }

    public static Analyzer expandedDefaultAnalyzer() {
        return analyzer(expandedDefaultIndexResolution());
    }

    public static Analyzer analyzer(IndexResolution indexResolution) {
        return analyzer(indexResolution, TEST_VERIFIER);
    }

    public static Analyzer analyzer(IndexResolution indexResolution, Map<String, IndexResolution> lookupResolution) {
        return analyzer(indexResolution, lookupResolution, TEST_VERIFIER);
    }

    public static Analyzer analyzer(IndexResolution indexResolution, Verifier verifier) {
        return new Analyzer(
            new AnalyzerContext(
                EsqlTestUtils.TEST_CFG,
                new EsqlFunctionRegistry(),
                indexResolution,
                defaultLookupResolution(),
                defaultEnrichResolution(),
                emptyInferenceResolution()
            ),
            verifier
        );
    }

    public static Analyzer analyzer(IndexResolution indexResolution, Map<String, IndexResolution> lookupResolution, Verifier verifier) {
        return new Analyzer(
            new AnalyzerContext(
                EsqlTestUtils.TEST_CFG,
                new EsqlFunctionRegistry(),
                indexResolution,
                lookupResolution,
                defaultEnrichResolution(),
                defaultInferenceResolution()
            ),
            verifier
        );
    }

    public static Analyzer analyzer(IndexResolution indexResolution, Verifier verifier, Configuration config) {
        return new Analyzer(
            new AnalyzerContext(
                config,
                new EsqlFunctionRegistry(),
                indexResolution,
                defaultLookupResolution(),
                defaultEnrichResolution(),
                defaultInferenceResolution()
            ),
            verifier
        );
    }

    public static Analyzer analyzer(Verifier verifier) {
        return new Analyzer(
            new AnalyzerContext(
                EsqlTestUtils.TEST_CFG,
                new EsqlFunctionRegistry(),
                analyzerDefaultMapping(),
                defaultLookupResolution(),
                defaultEnrichResolution(),
                defaultInferenceResolution()
            ),
            verifier
        );
    }

    public static LogicalPlan analyze(String query) {
        return analyze(query, "mapping-basic.json");
    }

    public static LogicalPlan analyze(String query, String mapping) {
        return analyze(query, "test", mapping);
    }

    public static LogicalPlan analyze(String query, String index, String mapping) {
        return analyze(query, analyzer(loadMapping(mapping, index), TEST_VERIFIER, configuration(query)));
    }

    public static LogicalPlan analyze(String query, Analyzer analyzer) {
        var plan = new EsqlParser().createStatement(query);
        // System.out.println(plan);
        var analyzed = analyzer.analyze(plan);
        // System.out.println(analyzed);
        return analyzed;
    }

    public static LogicalPlan analyze(String query, String mapping, QueryParams params) {
        var plan = new EsqlParser().createStatement(query, params);
        var analyzer = analyzer(loadMapping(mapping, "test"), TEST_VERIFIER, configuration(query));
        return analyzer.analyze(plan);
    }

    public static IndexResolution loadMapping(String resource, String indexName, IndexMode indexMode) {
        EsIndex test = new EsIndex(indexName, EsqlTestUtils.loadMapping(resource), Map.of(indexName, indexMode));
        return IndexResolution.valid(test);
    }

    public static IndexResolution loadMapping(String resource, String indexName) {
        EsIndex test = new EsIndex(indexName, EsqlTestUtils.loadMapping(resource), Map.of(indexName, IndexMode.STANDARD));
        return IndexResolution.valid(test);
    }

    public static IndexResolution analyzerDefaultMapping() {
        return loadMapping("mapping-basic.json", "test");
    }

    public static IndexResolution expandedDefaultIndexResolution() {
        return loadMapping("mapping-default.json", "test");
    }

    public static Map<String, IndexResolution> defaultLookupResolution() {
        return Map.of("languages_lookup", loadMapping("mapping-languages.json", "languages_lookup", IndexMode.LOOKUP));
    }

    public static EnrichResolution defaultEnrichResolution() {
        EnrichResolution enrichResolution = new EnrichResolution();
        loadEnrichPolicyResolution(enrichResolution, MATCH_TYPE, "languages", "language_code", "languages_idx", "mapping-languages.json");
        loadEnrichPolicyResolution(enrichResolution, RANGE_TYPE, "client_cidr", "client_cidr", "client_cidr", "mapping-client_cidr.json");
        loadEnrichPolicyResolution(enrichResolution, RANGE_TYPE, "ages_policy", "age_range", "ages", "mapping-ages.json");
        loadEnrichPolicyResolution(enrichResolution, RANGE_TYPE, "heights_policy", "height_range", "heights", "mapping-heights.json");
        loadEnrichPolicyResolution(enrichResolution, RANGE_TYPE, "decades_policy", "date_range", "decades", "mapping-decades.json");
        loadEnrichPolicyResolution(
            enrichResolution,
            GEO_MATCH_TYPE,
            "city_boundaries",
            "city_boundary",
            "airport_city_boundaries",
            "mapping-airport_city_boundaries.json"
        );
        return enrichResolution;
    }

    public static InferenceResolution defaultInferenceResolution() {
        return InferenceResolution.builder()
            .withResolvedInference(new ResolvedInference("reranking-inference-id", TaskType.RERANK))
            .withResolvedInference(new ResolvedInference("completion-inference-id", TaskType.COMPLETION))
            .withError("error-inference-id", "error with inference resolution")
            .build();
    }

    public static void loadEnrichPolicyResolution(
        EnrichResolution enrich,
        String policyType,
        String policy,
        String field,
        String index,
        String mapping
    ) {
        IndexResolution indexResolution = loadMapping(mapping, index);
        List<String> enrichFields = new ArrayList<>(indexResolution.get().mapping().keySet());
        enrichFields.remove(field);
        enrich.addResolvedPolicy(
            policy,
            Enrich.Mode.ANY,
            new ResolvedEnrichPolicy(field, policyType, enrichFields, Map.of("", index), indexResolution.get().mapping())
        );
    }

    public static void loadEnrichPolicyResolution(EnrichResolution enrich, String policy, String field, String index, String mapping) {
        loadEnrichPolicyResolution(enrich, EnrichPolicy.MATCH_TYPE, policy, field, index, mapping);
    }

    public static IndexResolution tsdbIndexResolution() {
        return loadMapping("tsdb-mapping.json", "test");
    }

<<<<<<< HEAD
    public static IndexResolution indexWithDateDateNanosUnionType() {
        // this method is shared by AnalyzerTest, QueryTranslatorTests and LocalPhysicalPlanOptimizerTests
        String dateDateNanos = "date_and_date_nanos"; // mixed date and date_nanos
        String dateDateNanosLong = "date_and_date_nanos_and_long"; // mixed date, date_nanos and long
        LinkedHashMap<String, Set<String>> typesToIndices1 = new LinkedHashMap<>();
        typesToIndices1.put("date", Set.of("index1", "index2"));
        typesToIndices1.put("date_nanos", Set.of("index3"));
        LinkedHashMap<String, Set<String>> typesToIndices2 = new LinkedHashMap<>();
        typesToIndices2.put("date", Set.of("index1"));
        typesToIndices2.put("date_nanos", Set.of("index2"));
        typesToIndices2.put("long", Set.of("index3"));
        EsField dateDateNanosField = new InvalidMappedField(dateDateNanos, typesToIndices1);
        EsField dateDateNanosLongField = new InvalidMappedField(dateDateNanosLong, typesToIndices2);
        EsIndex index = new EsIndex(
            "test*",
            Map.of(dateDateNanos, dateDateNanosField, dateDateNanosLong, dateDateNanosLongField),
            Map.of("index1", IndexMode.STANDARD, "index2", IndexMode.STANDARD, "index3", IndexMode.STANDARD)
        );
        return IndexResolution.valid(index);

=======
    public static <E> E randomValueOtherThanTest(Predicate<E> exclude, Supplier<E> supplier) {
        while (true) {
            E value = supplier.get();
            if (exclude.test(value) == false) {
                return value;
            }
        }
>>>>>>> 966d7225
    }
}<|MERGE_RESOLUTION|>--- conflicted
+++ resolved
@@ -29,12 +29,9 @@
 import java.util.LinkedHashMap;
 import java.util.List;
 import java.util.Map;
-<<<<<<< HEAD
 import java.util.Set;
-=======
 import java.util.function.Predicate;
 import java.util.function.Supplier;
->>>>>>> 966d7225
 
 import static org.elasticsearch.xpack.core.enrich.EnrichPolicy.GEO_MATCH_TYPE;
 import static org.elasticsearch.xpack.core.enrich.EnrichPolicy.MATCH_TYPE;
@@ -219,7 +216,15 @@
         return loadMapping("tsdb-mapping.json", "test");
     }
 
-<<<<<<< HEAD
+    public static <E> E randomValueOtherThanTest(Predicate<E> exclude, Supplier<E> supplier) {
+        while (true) {
+            E value = supplier.get();
+            if (exclude.test(value) == false) {
+                return value;
+            }
+        }
+    }
+
     public static IndexResolution indexWithDateDateNanosUnionType() {
         // this method is shared by AnalyzerTest, QueryTranslatorTests and LocalPhysicalPlanOptimizerTests
         String dateDateNanos = "date_and_date_nanos"; // mixed date and date_nanos
@@ -239,15 +244,5 @@
             Map.of("index1", IndexMode.STANDARD, "index2", IndexMode.STANDARD, "index3", IndexMode.STANDARD)
         );
         return IndexResolution.valid(index);
-
-=======
-    public static <E> E randomValueOtherThanTest(Predicate<E> exclude, Supplier<E> supplier) {
-        while (true) {
-            E value = supplier.get();
-            if (exclude.test(value) == false) {
-                return value;
-            }
-        }
->>>>>>> 966d7225
     }
 }
--- conflicted
+++ resolved
@@ -2191,9 +2191,8 @@
         assertThat(e.getMessage(), containsString(errorMessage3 + "right side of join"));
     }
 
-<<<<<<< HEAD
     public void testMultipleLookupJoinsGiveDifferentAttributes() {
-        assumeTrue("requires LOOKUP JOIN capability", EsqlCapabilities.Cap.JOIN_LOOKUP_V6.isEnabled());
+        assumeTrue("requires LOOKUP JOIN capability", EsqlCapabilities.Cap.JOIN_LOOKUP_V8.isEnabled());
 
         // The field attributes that get contributed by different LOOKUP JOIN commands must have different name ids,
         // even if they have the same names. Otherwise, things like dependency analysis - like in PruneColumns - cannot work based on
@@ -2220,7 +2219,8 @@
         assertEquals(lookupFields.size(), 2);
         AttributeSet intersection = lookupFields.get(0).intersect(lookupFields.get(1));
         assertEquals(AttributeSet.EMPTY, intersection);
-=======
+    }
+
     public void testLookupJoinIndexMode() {
         assumeTrue("requires LOOKUP JOIN capability", EsqlCapabilities.Cap.JOIN_LOOKUP_V8.isEnabled());
 
@@ -2248,7 +2248,6 @@
             () -> analyze("FROM test | LOOKUP JOIN test ON languages", AnalyzerTestUtils.analyzer(indexResolution, indexResolutionAsLookup))
         );
         assertThat(e.getMessage(), containsString("1:25: invalid [test] resolution in lookup mode to an index in [standard] mode"));
->>>>>>> 5663efa5
     }
 
     public void testImplicitCasting() {

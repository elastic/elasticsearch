--- conflicted
+++ resolved
@@ -1885,21 +1885,20 @@
             """, "mapping-multi-field-variation.json", "text");
     }
 
-<<<<<<< HEAD
     public void testMvAppendValidation() {
         String[][] fields = {
-            { "bool", "boolean" },
-            { "int", "integer" },
-            { "unsigned_long", "unsigned_long" },
-            { "float", "double" },
-            { "text", "text" },
-            { "keyword", "keyword" },
-            { "date", "datetime" },
-            { "point", "geo_point" },
-            { "shape", "geo_shape" },
-            { "long", "long" },
-            { "ip", "ip" },
-            { "version", "version" } };
+            {"bool", "boolean"},
+            {"int", "integer"},
+            {"unsigned_long", "unsigned_long"},
+            {"float", "double"},
+            {"text", "text"},
+            {"keyword", "keyword"},
+            {"date", "datetime"},
+            {"point", "geo_point"},
+            {"shape", "geo_shape"},
+            {"long", "long"},
+            {"ip", "ip"},
+            {"version", "version"}};
 
         Supplier<Integer> supplier = () -> randomInt(fields.length - 1);
         int first = supplier.get();
@@ -1918,7 +1917,7 @@
                 + fields[second][1]
                 + "]"
         );
-=======
+    }
     public void testLookup() {
         var e = expectThrows(ParsingException.class, () -> analyze("""
               FROM test
@@ -1930,7 +1929,6 @@
             return;
         }
         assertThat(e.getMessage(), containsString("LOOKUP not yet supported"));
->>>>>>> 191cacae
     }
 
     private void verifyUnsupported(String query, String errorMessage) {

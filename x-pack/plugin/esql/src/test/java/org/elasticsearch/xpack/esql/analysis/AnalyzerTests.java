--- conflicted
+++ resolved
@@ -1673,16 +1673,9 @@
 
     public void testUnsupportedTypesWithToString() {
         // DATE_PERIOD and TIME_DURATION types have been added, but not really patched through the engine; i.e. supported.
-<<<<<<< HEAD
-        final String supportedTypes = """
-            aggregate_metric_double or boolean or cartesian_point or cartesian_shape or date_nanos or date_range or datetime \
-            or dense_vector or exponential_histogram or geo_point or geo_shape or geohash or geohex or geotile or ip \
-            or numeric or string or version""";
-=======
-        final String supportedTypes = "aggregate_metric_double or boolean or cartesian_point or cartesian_shape or date_nanos or datetime "
+        final String supportedTypes = "aggregate_metric_double or boolean or cartesian_point or cartesian_shape or date_nanos or date_range or datetime "
             + "or dense_vector or exponential_histogram or geo_point "
             + "or geo_shape or geohash or geohex or geotile or histogram or ip or numeric or string or version";
->>>>>>> 10129f23
         verifyUnsupported(
             "row period = 1 year | eval to_string(period)",
             "line 1:28: argument of [to_string(period)] must be [" + supportedTypes + "], found value [period] type [date_period]"

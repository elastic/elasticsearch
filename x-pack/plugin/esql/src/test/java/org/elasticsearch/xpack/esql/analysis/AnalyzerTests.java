/*
 * Copyright Elasticsearch B.V. and/or licensed to Elasticsearch B.V. under one
 * or more contributor license agreements. Licensed under the Elastic License
 * 2.0; you may not use this file except in compliance with the Elastic License
 * 2.0.
 */

package org.elasticsearch.xpack.esql.analysis;

import org.elasticsearch.Build;
import org.elasticsearch.action.fieldcaps.FieldCapabilitiesIndexResponse;
import org.elasticsearch.action.fieldcaps.FieldCapabilitiesResponse;
import org.elasticsearch.action.fieldcaps.IndexFieldCapabilities;
import org.elasticsearch.action.fieldcaps.IndexFieldCapabilitiesBuilder;
import org.elasticsearch.common.lucene.BytesRefs;
import org.elasticsearch.common.settings.Settings;
import org.elasticsearch.index.IndexMode;
import org.elasticsearch.index.analysis.IndexAnalyzers;
import org.elasticsearch.logging.LogManager;
import org.elasticsearch.test.ESTestCase;
import org.elasticsearch.xpack.esql.EsqlTestUtils;
import org.elasticsearch.xpack.esql.LoadMapping;
import org.elasticsearch.xpack.esql.VerificationException;
import org.elasticsearch.xpack.esql.action.EsqlCapabilities;
import org.elasticsearch.xpack.esql.core.expression.Alias;
import org.elasticsearch.xpack.esql.core.expression.Attribute;
import org.elasticsearch.xpack.esql.core.expression.AttributeSet;
import org.elasticsearch.xpack.esql.core.expression.EntryExpression;
import org.elasticsearch.xpack.esql.core.expression.Expression;
import org.elasticsearch.xpack.esql.core.expression.Expressions;
import org.elasticsearch.xpack.esql.core.expression.FieldAttribute;
import org.elasticsearch.xpack.esql.core.expression.Literal;
import org.elasticsearch.xpack.esql.core.expression.MapExpression;
import org.elasticsearch.xpack.esql.core.expression.MetadataAttribute;
import org.elasticsearch.xpack.esql.core.expression.NamedExpression;
import org.elasticsearch.xpack.esql.core.expression.ReferenceAttribute;
import org.elasticsearch.xpack.esql.core.expression.UnresolvedAttribute;
import org.elasticsearch.xpack.esql.core.tree.Source;
import org.elasticsearch.xpack.esql.core.type.DataType;
import org.elasticsearch.xpack.esql.core.type.MultiTypeEsField;
import org.elasticsearch.xpack.esql.core.type.PotentiallyUnmappedKeywordEsField;
import org.elasticsearch.xpack.esql.enrich.ResolvedEnrichPolicy;
import org.elasticsearch.xpack.esql.expression.function.EsqlFunctionRegistry;
import org.elasticsearch.xpack.esql.expression.function.UnsupportedAttribute;
import org.elasticsearch.xpack.esql.expression.function.aggregate.Count;
import org.elasticsearch.xpack.esql.expression.function.aggregate.FilteredExpression;
import org.elasticsearch.xpack.esql.expression.function.aggregate.Max;
import org.elasticsearch.xpack.esql.expression.function.aggregate.Min;
import org.elasticsearch.xpack.esql.expression.function.fulltext.Match;
import org.elasticsearch.xpack.esql.expression.function.fulltext.MatchOperator;
import org.elasticsearch.xpack.esql.expression.function.fulltext.MultiMatch;
import org.elasticsearch.xpack.esql.expression.function.fulltext.QueryString;
import org.elasticsearch.xpack.esql.expression.function.grouping.Bucket;
import org.elasticsearch.xpack.esql.expression.function.scalar.convert.ToDateNanos;
import org.elasticsearch.xpack.esql.expression.function.scalar.convert.ToDatetime;
import org.elasticsearch.xpack.esql.expression.function.scalar.convert.ToInteger;
import org.elasticsearch.xpack.esql.expression.function.scalar.convert.ToLong;
import org.elasticsearch.xpack.esql.expression.function.scalar.convert.ToString;
import org.elasticsearch.xpack.esql.expression.function.scalar.string.Concat;
import org.elasticsearch.xpack.esql.expression.function.scalar.string.Substring;
import org.elasticsearch.xpack.esql.expression.function.vector.Knn;
import org.elasticsearch.xpack.esql.expression.function.vector.Magnitude;
import org.elasticsearch.xpack.esql.expression.function.vector.VectorSimilarityFunction;
import org.elasticsearch.xpack.esql.expression.predicate.operator.arithmetic.Add;
import org.elasticsearch.xpack.esql.expression.predicate.operator.comparison.Equals;
import org.elasticsearch.xpack.esql.expression.predicate.operator.comparison.GreaterThan;
import org.elasticsearch.xpack.esql.index.EsIndex;
import org.elasticsearch.xpack.esql.index.IndexResolution;
import org.elasticsearch.xpack.esql.parser.ParsingException;
import org.elasticsearch.xpack.esql.parser.QueryParams;
import org.elasticsearch.xpack.esql.plan.IndexPattern;
import org.elasticsearch.xpack.esql.plan.logical.Aggregate;
import org.elasticsearch.xpack.esql.plan.logical.Dedup;
import org.elasticsearch.xpack.esql.plan.logical.Dissect;
import org.elasticsearch.xpack.esql.plan.logical.Enrich;
import org.elasticsearch.xpack.esql.plan.logical.EsRelation;
import org.elasticsearch.xpack.esql.plan.logical.Eval;
import org.elasticsearch.xpack.esql.plan.logical.Filter;
import org.elasticsearch.xpack.esql.plan.logical.Fork;
import org.elasticsearch.xpack.esql.plan.logical.Insist;
import org.elasticsearch.xpack.esql.plan.logical.Limit;
import org.elasticsearch.xpack.esql.plan.logical.LogicalPlan;
import org.elasticsearch.xpack.esql.plan.logical.Lookup;
import org.elasticsearch.xpack.esql.plan.logical.OrderBy;
import org.elasticsearch.xpack.esql.plan.logical.Project;
import org.elasticsearch.xpack.esql.plan.logical.Row;
import org.elasticsearch.xpack.esql.plan.logical.RrfScoreEval;
import org.elasticsearch.xpack.esql.plan.logical.UnresolvedRelation;
import org.elasticsearch.xpack.esql.plan.logical.inference.Completion;
import org.elasticsearch.xpack.esql.plan.logical.inference.Rerank;
import org.elasticsearch.xpack.esql.plan.logical.local.EsqlProject;
import org.elasticsearch.xpack.esql.plugin.EsqlPlugin;
import org.elasticsearch.xpack.esql.session.IndexResolver;

import java.io.IOException;
import java.time.Period;
import java.util.ArrayList;
import java.util.List;
import java.util.Locale;
import java.util.Map;
import java.util.Set;
import java.util.function.Function;
import java.util.function.Supplier;
import java.util.stream.Collectors;
import java.util.stream.IntStream;

import static org.elasticsearch.test.ListMatcher.matchesList;
import static org.elasticsearch.test.MapMatcher.assertMap;
import static org.elasticsearch.xpack.esql.EsqlTestUtils.TEST_VERIFIER;
import static org.elasticsearch.xpack.esql.EsqlTestUtils.as;
import static org.elasticsearch.xpack.esql.EsqlTestUtils.configuration;
import static org.elasticsearch.xpack.esql.EsqlTestUtils.emptyInferenceResolution;
import static org.elasticsearch.xpack.esql.EsqlTestUtils.getAttributeByName;
import static org.elasticsearch.xpack.esql.EsqlTestUtils.paramAsConstant;
import static org.elasticsearch.xpack.esql.EsqlTestUtils.paramAsIdentifier;
import static org.elasticsearch.xpack.esql.EsqlTestUtils.paramAsPattern;
import static org.elasticsearch.xpack.esql.EsqlTestUtils.referenceAttribute;
import static org.elasticsearch.xpack.esql.EsqlTestUtils.withDefaultLimitWarning;
import static org.elasticsearch.xpack.esql.analysis.Analyzer.NO_FIELDS;
import static org.elasticsearch.xpack.esql.analysis.AnalyzerTestUtils.analyze;
import static org.elasticsearch.xpack.esql.analysis.AnalyzerTestUtils.analyzer;
import static org.elasticsearch.xpack.esql.analysis.AnalyzerTestUtils.analyzerDefaultMapping;
import static org.elasticsearch.xpack.esql.analysis.AnalyzerTestUtils.defaultEnrichResolution;
import static org.elasticsearch.xpack.esql.analysis.AnalyzerTestUtils.indexWithDateDateNanosUnionType;
import static org.elasticsearch.xpack.esql.analysis.AnalyzerTestUtils.loadMapping;
import static org.elasticsearch.xpack.esql.analysis.AnalyzerTestUtils.tsdbIndexResolution;
import static org.elasticsearch.xpack.esql.core.plugin.EsqlCorePlugin.DENSE_VECTOR_FEATURE_FLAG;
import static org.elasticsearch.xpack.esql.core.tree.Source.EMPTY;
import static org.elasticsearch.xpack.esql.core.type.DataType.DATETIME;
import static org.elasticsearch.xpack.esql.core.type.DataType.DATE_NANOS;
import static org.elasticsearch.xpack.esql.core.type.DataType.DATE_PERIOD;
import static org.elasticsearch.xpack.esql.core.type.DataType.DENSE_VECTOR;
import static org.elasticsearch.xpack.esql.core.type.DataType.DOUBLE;
import static org.elasticsearch.xpack.esql.core.type.DataType.LONG;
import static org.elasticsearch.xpack.esql.core.type.DataType.UNSUPPORTED;
import static org.elasticsearch.xpack.esql.type.EsqlDataTypeConverter.dateTimeToString;
import static org.hamcrest.Matchers.contains;
import static org.hamcrest.Matchers.containsString;
import static org.hamcrest.Matchers.empty;
import static org.hamcrest.Matchers.equalTo;
import static org.hamcrest.Matchers.hasItem;
import static org.hamcrest.Matchers.hasSize;
import static org.hamcrest.Matchers.instanceOf;
import static org.hamcrest.Matchers.is;
import static org.hamcrest.Matchers.matchesRegex;
import static org.hamcrest.Matchers.not;
import static org.hamcrest.Matchers.notNullValue;
import static org.hamcrest.Matchers.startsWith;

//@TestLogging(value = "org.elasticsearch.xpack.esql.analysis:TRACE", reason = "debug")
public class AnalyzerTests extends ESTestCase {

    private static final UnresolvedRelation UNRESOLVED_RELATION = new UnresolvedRelation(
        EMPTY,
        new IndexPattern(EMPTY, "idx"),
        false,
        List.of(),
        IndexMode.STANDARD,
        null,
        "FROM"
    );

    private static final int MAX_LIMIT = EsqlPlugin.QUERY_RESULT_TRUNCATION_MAX_SIZE.getDefault(Settings.EMPTY);
    private static final int DEFAULT_LIMIT = EsqlPlugin.QUERY_RESULT_TRUNCATION_DEFAULT_SIZE.getDefault(Settings.EMPTY);

    public void testIndexResolution() {
        EsIndex idx = new EsIndex("idx", Map.of());
        Analyzer analyzer = analyzer(IndexResolution.valid(idx));
        var plan = analyzer.analyze(UNRESOLVED_RELATION);
        var limit = as(plan, Limit.class);

        assertEquals(new EsRelation(EMPTY, idx.name(), IndexMode.STANDARD, idx.indexNameWithModes(), NO_FIELDS), limit.child());
    }

    public void testFailOnUnresolvedIndex() {
        Analyzer analyzer = analyzer(IndexResolution.invalid("Unknown index [idx]"));

        VerificationException e = expectThrows(VerificationException.class, () -> analyzer.analyze(UNRESOLVED_RELATION));

        assertThat(e.getMessage(), containsString("Unknown index [idx]"));
    }

    public void testIndexWithClusterResolution() {
        EsIndex idx = new EsIndex("cluster:idx", Map.of());
        Analyzer analyzer = analyzer(IndexResolution.valid(idx));

        var plan = analyzer.analyze(UNRESOLVED_RELATION);
        var limit = as(plan, Limit.class);

        assertEquals(new EsRelation(EMPTY, idx.name(), IndexMode.STANDARD, idx.indexNameWithModes(), NO_FIELDS), limit.child());
    }

    public void testAttributeResolution() {
        EsIndex idx = new EsIndex("idx", LoadMapping.loadMapping("mapping-one-field.json"));
        Analyzer analyzer = analyzer(IndexResolution.valid(idx));

        var plan = analyzer.analyze(
            new Eval(EMPTY, UNRESOLVED_RELATION, List.of(new Alias(EMPTY, "e", new UnresolvedAttribute(EMPTY, "emp_no"))))
        );

        var limit = as(plan, Limit.class);
        var eval = as(limit.child(), Eval.class);
        assertEquals(1, eval.fields().size());
        assertEquals(new Alias(EMPTY, "e", new FieldAttribute(EMPTY, "emp_no", idx.mapping().get("emp_no"))), eval.fields().get(0));

        assertEquals(2, eval.output().size());
        Attribute empNo = eval.output().get(0);
        assertEquals("emp_no", empNo.name());
        assertThat(empNo, instanceOf(FieldAttribute.class));
        Attribute e = eval.output().get(1);
        assertEquals("e", e.name());
        assertThat(e, instanceOf(ReferenceAttribute.class));
    }

    public void testAttributeResolutionOfChainedReferences() {
        Analyzer analyzer = analyzer(loadMapping("mapping-one-field.json", "idx"));

        var plan = analyzer.analyze(
            new Eval(
                EMPTY,
                new Eval(EMPTY, UNRESOLVED_RELATION, List.of(new Alias(EMPTY, "e", new UnresolvedAttribute(EMPTY, "emp_no")))),
                List.of(new Alias(EMPTY, "ee", new UnresolvedAttribute(EMPTY, "e")))
            )
        );

        var limit = as(plan, Limit.class);
        var eval = as(limit.child(), Eval.class);

        assertEquals(1, eval.fields().size());
        Alias eeField = eval.fields().get(0);
        assertEquals("ee", eeField.name());
        assertEquals("e", ((ReferenceAttribute) eeField.child()).name());

        assertEquals(3, eval.output().size());
        Attribute empNo = eval.output().get(0);
        assertEquals("emp_no", empNo.name());
        assertThat(empNo, instanceOf(FieldAttribute.class));
        Attribute e = eval.output().get(1);
        assertEquals("e", e.name());
        assertThat(e, instanceOf(ReferenceAttribute.class));
        Attribute ee = eval.output().get(2);
        assertEquals("ee", ee.name());
        assertThat(ee, instanceOf(ReferenceAttribute.class));
    }

    public void testRowAttributeResolution() {
        EsIndex idx = new EsIndex("idx", Map.of());
        Analyzer analyzer = analyzer(IndexResolution.valid(idx));

        var plan = analyzer.analyze(
            new Eval(
                EMPTY,
                new Row(EMPTY, List.of(new Alias(EMPTY, "emp_no", new Literal(EMPTY, 1, DataType.INTEGER)))),
                List.of(new Alias(EMPTY, "e", new UnresolvedAttribute(EMPTY, "emp_no")))
            )
        );

        var limit = as(plan, Limit.class);
        var eval = as(limit.child(), Eval.class);
        assertEquals(1, eval.fields().size());
        assertEquals(new Alias(EMPTY, "e", new ReferenceAttribute(EMPTY, "emp_no", DataType.INTEGER)), eval.fields().get(0));

        assertEquals(2, eval.output().size());
        Attribute empNo = eval.output().get(0);
        assertEquals("emp_no", empNo.name());
        assertThat(empNo, instanceOf(ReferenceAttribute.class));
        Attribute e = eval.output().get(1);
        assertEquals("e", e.name());
        assertThat(e, instanceOf(ReferenceAttribute.class));

        Row row = (Row) eval.child();
        ReferenceAttribute rowEmpNo = (ReferenceAttribute) row.output().get(0);
        assertEquals(rowEmpNo.id(), empNo.id());
    }

    public void testUnresolvableAttribute() {
        Analyzer analyzer = analyzer(loadMapping("mapping-one-field.json", "idx"));

        VerificationException ve = expectThrows(
            VerificationException.class,
            () -> analyzer.analyze(
                new Eval(EMPTY, UNRESOLVED_RELATION, List.of(new Alias(EMPTY, "e", new UnresolvedAttribute(EMPTY, "emp_nos"))))
            )
        );

        assertThat(ve.getMessage(), containsString("Unknown column [emp_nos], did you mean [emp_no]?"));
    }

    public void testProjectBasic() {
        assertProjection("""
            from test
            | keep first_name
            """, "first_name");
    }

    public void testProjectBasicPattern() {
        assertProjection("""
            from test
            | keep first*name
            """, "first_name");
        assertProjectionTypes("""
            from test
            | keep first*name
            """, DataType.KEYWORD);
    }

    public void testProjectIncludePattern() {
        assertProjection("""
            from test
            | keep *name
            """, "first_name", "last_name");
    }

    public void testProjectIncludeMultiStarPattern() {
        assertProjection("""
            from test
            | keep *t*name
            """, "first_name", "last_name");
    }

    public void testProjectStar() {
        assertProjection(
            """
                from test
                | keep *
                """,
            "_meta_field",
            "emp_no",
            "first_name",
            "gender",
            "hire_date",
            "job",
            "job.raw",
            "languages",
            "last_name",
            "long_noidx",
            "salary"
        );
    }

    public void testEscapedStar() {
        assertProjection("""
            from test
            | eval a = 1, `a*` = 2
            | keep `a*`
            """, "a*");
    }

    public void testEscapeStarPlusPattern() {
        assertProjection("""
            row a = 0, `a*` = 1, `ab*` = 2, `ab*cd` = 3, `abc*de` = 4
            | keep `a*`*, abc*
            """, "a*", "abc*de");
    }

    public void testBacktickPlusPattern() {
        assertProjection("""
            row a = 0, `a``` = 1, `a``b*` = 2, `ab*cd` = 3, `abc*de` = 4
            | keep a*, a````b`*`
            """, "a", "a`", "ab*cd", "abc*de", "a`b*");
    }

    public void testRenameBacktickPlusPattern() {
        assertProjection("""
            row a = 0, `a*` = 1, `ab*` = 2, `ab*cd` = 3, `abc*de` = 4
            | rename `ab*` as `xx*`
            """, "a", "a*", "xx*", "ab*cd", "abc*de");
    }

    public void testNoProjection() {
        assertProjection(
            """
                from test
                """,
            "_meta_field",
            "emp_no",
            "first_name",
            "gender",
            "hire_date",
            "job",
            "job.raw",
            "languages",
            "last_name",
            "long_noidx",
            "salary"
        );
        assertProjectionTypes(
            """
                from test
                """,
            DataType.KEYWORD,
            DataType.INTEGER,
            DataType.KEYWORD,
            DataType.TEXT,
            DATETIME,
            DataType.TEXT,
            DataType.KEYWORD,
            DataType.INTEGER,
            DataType.KEYWORD,
            DataType.LONG,
            DataType.INTEGER
        );
    }

    public void testDuplicateProjections() {
        assertProjection("""
            from test
            | keep first_name, first_name
            """, "first_name");
        assertProjection("""
            from test
            | keep first_name, first_name, last_name, first_name
            """, "last_name", "first_name");
    }

    public void testProjectWildcard() {
        assertProjection(
            """
                from test
                | keep first_name, *, last_name
                """,
            "first_name",
            "_meta_field",
            "emp_no",
            "gender",
            "hire_date",
            "job",
            "job.raw",
            "languages",
            "long_noidx",
            "salary",
            "last_name"
        );
        assertProjection(
            """
                from test
                | keep first_name, last_name, *
                """,
            "first_name",
            "last_name",
            "_meta_field",
            "emp_no",
            "gender",
            "hire_date",
            "job",
            "job.raw",
            "languages",
            "long_noidx",
            "salary"
        );
        assertProjection(
            """
                from test
                | keep *, first_name, last_name
                """,
            "_meta_field",
            "emp_no",
            "gender",
            "hire_date",
            "job",
            "job.raw",
            "languages",
            "long_noidx",
            "salary",
            "first_name",
            "last_name"
        );

        var e = expectThrows(ParsingException.class, () -> analyze("""
            from test
            | keep *, first_name, last_name, *
            """));
        assertThat(e.getMessage(), containsString("Cannot specify [*] more than once"));

    }

    public void testProjectMixedWildcard() {
        assertProjection("""
            from test
            | keep *name, first*
            """, "last_name", "first_name");
        assertProjection("""
            from test
            | keep first_name, *name, first*
            """, "first_name", "last_name");
        assertProjection("""
            from test
            | keep *ob*, first_name, *name, first*
            """, "job", "job.raw", "first_name", "last_name");
        assertProjection(
            """
                from test
                | keep first_name, *, *name
                """,
            "first_name",
            "_meta_field",
            "emp_no",
            "gender",
            "hire_date",
            "job",
            "job.raw",
            "languages",
            "long_noidx",
            "salary",
            "last_name"
        );
        assertProjection(
            """
                from test
                | keep first*, *, last_name, first_name
                """,
            "_meta_field",
            "emp_no",
            "gender",
            "hire_date",
            "job",
            "job.raw",
            "languages",
            "long_noidx",
            "salary",
            "last_name",
            "first_name"
        );
        assertProjection(
            """
                from test
                | keep first*, *, last_name, fir*
                """,
            "_meta_field",
            "emp_no",
            "gender",
            "hire_date",
            "job",
            "job.raw",
            "languages",
            "long_noidx",
            "salary",
            "last_name",
            "first_name"
        );
        assertProjection(
            """
                from test
                | keep *, job*
                """,
            "_meta_field",
            "emp_no",
            "first_name",
            "gender",
            "hire_date",
            "languages",
            "last_name",
            "long_noidx",
            "salary",
            "job",
            "job.raw"
        );
    }

    public void testProjectThenDropName() {
        assertProjection("""
            from test
            | keep *name
            | drop first_name
            """, "last_name");
    }

    public void testProjectAfterDropName() {
        assertProjection("""
            from test
            | drop first_name
            | keep *name
            """, "last_name");
    }

    public void testProjectKeepAndDropName() {
        assertProjection("""
            from test
            | drop first_name
            | keep last_name
            """, "last_name");
    }

    public void testProjectDropPattern() {
        assertProjection("""
            from test
            | keep *
            | drop *_name
            """, "_meta_field", "emp_no", "gender", "hire_date", "job", "job.raw", "languages", "long_noidx", "salary");
    }

    public void testProjectDropNoStarPattern() {
        assertProjection("""
            from test
            | drop *_name
            """, "_meta_field", "emp_no", "gender", "hire_date", "job", "job.raw", "languages", "long_noidx", "salary");
    }

    public void testProjectOrderPatternWithRest() {
        assertProjection(
            """
                from test
                | keep *name, *, emp_no
                """,
            "first_name",
            "last_name",
            "_meta_field",
            "gender",
            "hire_date",
            "job",
            "job.raw",
            "languages",
            "long_noidx",
            "salary",
            "emp_no"
        );
    }

    public void testProjectDropPatternAndKeepOthers() {
        assertProjection("""
            from test
            | drop l*
            | keep first_name, salary
            """, "first_name", "salary");
    }

    public void testErrorOnNoMatchingPatternInclusion() {
        var e = expectThrows(VerificationException.class, () -> analyze("""
            from test
            | keep *nonExisting
            """));
        assertThat(e.getMessage(), containsString("No matches found for pattern [*nonExisting]"));
    }

    public void testErrorOnNoMatchingPatternExclusion() {
        var e = expectThrows(VerificationException.class, () -> analyze("""
            from test
            | drop *nonExisting
            """));
        assertThat(e.getMessage(), containsString("No matches found for pattern [*nonExisting]"));
    }

    //
    // Unsupported field
    //

    public void testIncludeUnsupportedFieldExplicit() {
        assertProjectionWithMapping("""
            from test
            | keep unsupported
            """, "mapping-multi-field-variation.json", "unsupported");
    }

    public void testUnsupportedFieldAfterProject() {
        var errorMessage = "Cannot use field [unsupported] with unsupported type [ip_range]";

        verifyUnsupported("""
            from test
            | keep unsupported
            | eval x = unsupported
            """, errorMessage);
    }

    public void testUnsupportedFieldEvalAfterProject() {
        var errorMessage = "Cannot use field [unsupported] with unsupported type [ip_range]";

        verifyUnsupported("""
            from test
            | keep unsupported
            | eval x = unsupported + 1
            """, errorMessage);
    }

    public void testUnsupportedFieldFilterAfterProject() {
        var errorMessage = "Cannot use field [unsupported] with unsupported type [ip_range]";

        verifyUnsupported("""
            from test
            | keep unsupported
            | where unsupported == null
            """, errorMessage);
    }

    public void testUnsupportedFieldFunctionAfterProject() {
        var errorMessage = "Cannot use field [unsupported] with unsupported type [ip_range]";

        verifyUnsupported("""
            from test
            | keep unsupported
            | where length(unsupported) > 0
            """, errorMessage);
    }

    public void testUnsupportedFieldSortAfterProject() {
        var errorMessage = "Cannot use field [unsupported] with unsupported type [ip_range]";

        verifyUnsupported("""
            from test
            | keep unsupported
            | sort unsupported
            """, errorMessage);
    }

    public void testIncludeUnsupportedFieldPattern() {
        var e = expectThrows(VerificationException.class, () -> analyze("""
            from test
            | keep un*
            """));
        assertThat(e.getMessage(), containsString("No matches found for pattern [un*]"));
    }

    public void testDropUnsupportedFieldExplicit() {
        assertProjectionWithMapping(
            """
                from test
                | drop unsupported
                """,
            "mapping-multi-field-variation.json",
            "bool",
            "date",
            "date_nanos",
            "float",
            "foo_type",
            "int",
            "ip",
            "keyword",
            "long",
            "point",
            "shape",
            "some.ambiguous",
            "some.ambiguous.normalized",
            "some.ambiguous.one",
            "some.ambiguous.two",
            "some.dotted.field",
            "some.string",
            "some.string.normalized",
            "some.string.typical",
            "text",
            "unsigned_long",
            "version"
        );
    }

    public void testDropMultipleUnsupportedFieldsExplicitly() {
        verifyUnsupported("""
            from test
            | drop languages, gender
            """, "Unknown column [languages]");
    }

    public void testDropPatternUnsupportedFields() {
        assertProjection("""
            from test
            | drop *ala*
            """, "_meta_field", "emp_no", "first_name", "gender", "hire_date", "job", "job.raw", "languages", "last_name", "long_noidx");
    }

    public void testDropUnsupportedPattern() {
        assertProjectionWithMapping(
            """
                from test
                | drop un*
                """,
            "mapping-multi-field-variation.json",
            "bool",
            "date",
            "date_nanos",
            "float",
            "foo_type",
            "int",
            "ip",
            "keyword",
            "long",
            "point",
            "shape",
            "some.ambiguous",
            "some.ambiguous.normalized",
            "some.ambiguous.one",
            "some.ambiguous.two",
            "some.dotted.field",
            "some.string",
            "some.string.normalized",
            "some.string.typical",
            "text",
            "version"
        );
    }

    public void testRename() {
        assertProjection("""
            from test
            | rename emp_no as e
            | keep first_name, e
            """, "first_name", "e");
    }

    public void testChainedRename() {
        assertProjection("""
            from test
            | rename emp_no as r1, r1 as r2, r2 as r3
            | keep first_name, r3
            """, "first_name", "r3");
    }

    public void testChainedRenameReuse() {
        assertProjection("""
            from test
            | rename emp_no as r1, r1 as r2, r2 as r3, first_name as r1
            | keep r1, r3
            """, "r1", "r3");
    }

    public void testRenameBackAndForth() {
        assertProjection("""
            from test
            | rename emp_no as r1, r1 as emp_no
            | keep emp_no
            """, "emp_no");
    }

    public void testRenameReuseAlias() {
        assertProjection("""
            from test
            | rename emp_no as e, first_name as e
            """, "_meta_field", "e", "gender", "hire_date", "job", "job.raw", "languages", "last_name", "long_noidx", "salary");
    }

    public void testRenameUnsupportedSubFieldAndResolved() {
        assertProjectionWithMapping("""
            from test
            | rename some.string as ss, float as f
            | keep int, ss, f
            """, "mapping-multi-field-variation.json", "int", "ss", "f");
    }

    public void testRenameUnsupportedAndUnknown() {
        verifyUnsupported("""
            from test
            | rename text as t, doesnotexist as d
            """, "Found 1 problem\n" + "line 2:21: Unknown column [doesnotexist]");
    }

    public void testRenameResolvedAndUnknown() {
        verifyUnsupported("""
            from test
            | rename int as i, doesnotexist as d
            """, "Found 1 problem\n" + "line 2:20: Unknown column [doesnotexist]");
    }

    public void testUnsupportedFieldUsedExplicitly() {
        assertProjectionWithMapping("""
            from test
            | keep foo_type
            """, "mapping-multi-field-variation.json", "foo_type");
    }

    public void testUnsupportedFieldTypes() {
        assertProjectionWithMapping("""
            from test
            | keep unsigned_long, date, date_nanos, unsupported, point, version
            """, "mapping-multi-field-variation.json", "unsigned_long", "date", "date_nanos", "unsupported", "point", "version");
    }

    public void testUnsupportedDottedFieldUsedExplicitly() {
        assertProjectionWithMapping("""
            from test
            | keep some.string
            """, "mapping-multi-field-variation.json", "some.string");
    }

    public void testUnsupportedParentField() {
        verifyUnsupported(
            """
                from test
                | keep text, text.keyword
                """,
            "Found 1 problem\n" + "line 2:14: Unknown column [text.keyword], did you mean any of [text.wildcard, text.raw]?",
            "mapping-multi-field.json"
        );
    }

    public void testUnsupportedParentFieldAndItsSubField() {
        assertProjectionWithMapping("""
            from test
            | keep text, text.english
            """, "mapping-multi-field.json", "text", "text.english");
    }

    public void testUnsupportedDeepHierarchy() {
        assertProjectionWithMapping("""
            from test
            | keep x.y.z.w, x.y.z, x.y, x
            """, "mapping-multi-field-with-nested.json", "x.y.z.w", "x.y.z", "x.y", "x");
    }

    /**
     * Here x.y.z.v is of type "keyword" but its parent is of unsupported type "foobar".
     */
    public void testUnsupportedValidFieldTypeInDeepHierarchy() {
        assertProjectionWithMapping("""
            from test
            | keep x.y.z.v
            """, "mapping-multi-field-with-nested.json", "x.y.z.v");
    }

    public void testUnsupportedValidFieldTypeInNestedParentField() {
        verifyUnsupported("""
            from test
            | keep dep.dep_id.keyword
            """, "Found 1 problem\n" + "line 2:8: Unknown column [dep.dep_id.keyword]", "mapping-multi-field-with-nested.json");
    }

    public void testUnsupportedObjectAndNested() {
        verifyUnsupported(
            """
                from test
                | keep dep, some
                """,
            "Found 2 problems\n" + "line 2:8: Unknown column [dep]\n" + "line 2:13: Unknown column [some]",
            "mapping-multi-field-with-nested.json"
        );
    }

    public void testDropNestedField() {
        verifyUnsupported(
            """
                from test
                | drop dep, dep.dep_id.keyword
                """,
            "Found 2 problems\n" + "line 2:8: Unknown column [dep]\n" + "line 2:13: Unknown column [dep.dep_id.keyword]",
            "mapping-multi-field-with-nested.json"
        );
    }

    public void testDropNestedWildcardField() {
        verifyUnsupported("""
            from test
            | drop dep.*
            """, "Found 1 problem\n" + "line 2:8: No matches found for pattern [dep.*]", "mapping-multi-field-with-nested.json");
    }

    public void testSupportedDeepHierarchy() {
        assertProjectionWithMapping("""
            from test
            | keep some.dotted.field, some.string.normalized
            """, "mapping-multi-field-with-nested.json", "some.dotted.field", "some.string.normalized");
    }

    public void testDropSupportedDottedField() {
        assertProjectionWithMapping(
            """
                from test
                | drop some.dotted.field
                """,
            "mapping-multi-field-variation.json",
            "bool",
            "date",
            "date_nanos",
            "float",
            "foo_type",
            "int",
            "ip",
            "keyword",
            "long",
            "point",
            "shape",
            "some.ambiguous",
            "some.ambiguous.normalized",
            "some.ambiguous.one",
            "some.ambiguous.two",
            "some.string",
            "some.string.normalized",
            "some.string.typical",
            "text",
            "unsigned_long",
            "unsupported",
            "version"
        );
    }

    public void testImplicitProjectionOfDeeplyComplexMapping() {
        assertProjectionWithMapping(
            "from test",
            "mapping-multi-field-with-nested.json",
            "binary",
            "binary_stored",
            "bool",
            "date",
            "date_nanos",
            "geo_shape",
            "int",
            "keyword",
            "shape",
            "some.ambiguous",
            "some.ambiguous.normalized",
            "some.ambiguous.one",
            "some.ambiguous.two",
            "some.dotted.field",
            "some.string",
            "some.string.normalized",
            "some.string.typical",
            "text",
            "unsigned_long",
            "unsupported",
            "x",
            "x.y",
            "x.y.z",
            "x.y.z.v",
            "x.y.z.w"
        );
    }

    public void testDropWildcardDottedField() {
        assertProjectionWithMapping(
            """
                from test
                | drop some.ambiguous.*
                """,
            "mapping-multi-field-with-nested.json",
            "binary",
            "binary_stored",
            "bool",
            "date",
            "date_nanos",
            "geo_shape",
            "int",
            "keyword",
            "shape",
            "some.ambiguous",
            "some.dotted.field",
            "some.string",
            "some.string.normalized",
            "some.string.typical",
            "text",
            "unsigned_long",
            "unsupported",
            "x",
            "x.y",
            "x.y.z",
            "x.y.z.v",
            "x.y.z.w"
        );
    }

    public void testDropWildcardDottedField2() {
        assertProjectionWithMapping(
            """
                from test
                | drop some.*
                """,
            "mapping-multi-field-with-nested.json",
            "binary",
            "binary_stored",
            "bool",
            "date",
            "date_nanos",
            "geo_shape",
            "int",
            "keyword",
            "shape",
            "text",
            "unsigned_long",
            "unsupported",
            "x",
            "x.y",
            "x.y.z",
            "x.y.z.v",
            "x.y.z.w"
        );
    }

    public void testProjectOrderPatternWithDottedFields() {
        assertProjectionWithMapping(
            """
                from test
                | keep *some.string*, *, some.ambiguous.two, keyword
                """,
            "mapping-multi-field-with-nested.json",
            "some.string",
            "some.string.normalized",
            "some.string.typical",
            "binary",
            "binary_stored",
            "bool",
            "date",
            "date_nanos",
            "geo_shape",
            "int",
            "shape",
            "some.ambiguous",
            "some.ambiguous.normalized",
            "some.ambiguous.one",
            "some.dotted.field",
            "text",
            "unsigned_long",
            "unsupported",
            "x",
            "x.y",
            "x.y.z",
            "x.y.z.v",
            "x.y.z.w",
            "some.ambiguous.two",
            "keyword"
        );
    }

    public void testUnsupportedFieldUsedExplicitly2() {
        assertProjectionWithMapping("""
            from test
            | keep keyword, point
            """, "mapping-multi-field-variation.json", "keyword", "point");
    }

    public void testCantFilterAfterDrop() {
        verifyUnsupported("""
            from test
            | stats c = avg(float) by int
            | drop int
            | where int > 0
            """, "Unknown column [int]");
    }

    public void testProjectAggGroupsRefs() {
        assertProjection("""
            from test
            | stats c = count(salary) by last_name
            | eval d = c + 1
            | keep d, last_name
            """, "d", "last_name");
    }

    public void testImplicitLimit() {
        var plan = analyze("""
            from test
            """);
        var limit = as(plan, Limit.class);
        assertThat(as(limit.limit(), Literal.class).value(), equalTo(DEFAULT_LIMIT));
        as(limit.child(), EsRelation.class);
    }

    public void testImplicitMaxLimitAfterLimit() {
        for (int i = -1; i <= 1; i++) {
            var plan = analyze("from test | limit " + (MAX_LIMIT + i));
            var limit = as(plan, Limit.class);
            assertThat(as(limit.limit(), Literal.class).value(), equalTo(MAX_LIMIT));
            limit = as(limit.child(), Limit.class);
            as(limit.child(), EsRelation.class);
        }
    }

    /*
    Limit[10000[INTEGER]]
    \_Filter[s{r}#3 > 0[INTEGER]]
      \_Eval[[salary{f}#10 * 10[INTEGER] AS s]]
        \_Limit[10000[INTEGER]]
          \_EsRelation[test][_meta_field{f}#11, emp_no{f}#5, first_name{f}#6, ge..]
     */
    public void testImplicitMaxLimitAfterLimitAndNonLimit() {
        for (int i = -1; i <= 1; i++) {
            var plan = analyze("from test | limit " + (MAX_LIMIT + i) + " | eval s = salary * 10 | where s > 0");
            var limit = as(plan, Limit.class);
            assertThat(as(limit.limit(), Literal.class).value(), equalTo(MAX_LIMIT));
            var filter = as(limit.child(), Filter.class);
            var eval = as(filter.child(), Eval.class);
            limit = as(eval.child(), Limit.class);
            as(limit.child(), EsRelation.class);
        }
    }

    public void testImplicitDefaultLimitAfterLimitAndBreaker() {
        for (var breaker : List.of("stats c = count(salary) by last_name", "sort salary")) {
            var plan = analyze("from test | limit 100000 | " + breaker);
            var limit = as(plan, Limit.class);
            assertThat(as(limit.limit(), Literal.class).value(), equalTo(MAX_LIMIT));
        }
    }

    public void testImplicitDefaultLimitAfterBreakerAndNonBreakers() {
        for (var breaker : List.of("stats c = count(salary) by last_name", "eval c = salary | sort c")) {
            var plan = analyze("from test | " + breaker + " | eval cc = c * 10 | where cc > 0");
            var limit = as(plan, Limit.class);
            assertThat(as(limit.limit(), Literal.class).value(), equalTo(DEFAULT_LIMIT));
        }
    }

    private static final String[] COMPARISONS = new String[] { "==", "!=", "<", "<=", ">", ">=" };

    public void testCompareIntToString() {
        for (String comparison : COMPARISONS) {
            var e = expectThrows(VerificationException.class, () -> analyze("""
                from test
                | where emp_no COMPARISON "foo"
                """.replace("COMPARISON", comparison)));
            assertThat(
                e.getMessage(),
                containsString(
                    "first argument of [emp_no COMPARISON \"foo\"] is [numeric] so second argument must also be [numeric] but was [keyword]"
                        .replace("COMPARISON", comparison)
                )
            );
        }
    }

    public void testCompareStringToInt() {
        for (String comparison : COMPARISONS) {
            var e = expectThrows(VerificationException.class, () -> analyze("""
                from test
                | where "foo" COMPARISON emp_no
                """.replace("COMPARISON", comparison)));
            assertThat(
                e.getMessage(),
                containsString(
                    "first argument of [\"foo\" COMPARISON emp_no] is [keyword] so second argument must also be [keyword] but was [integer]"
                        .replace("COMPARISON", comparison)
                )
            );
        }
    }

    public void testCompareDateToString() {
        for (String comparison : COMPARISONS) {
            assertProjectionWithMapping("""
                from test
                | where date COMPARISON "1985-01-01T00:00:00Z"
                | keep date
                """.replace("COMPARISON", comparison), "mapping-multi-field-variation.json", "date");
        }
    }

    public void testCompareStringToDate() {
        for (String comparison : COMPARISONS) {
            assertProjectionWithMapping("""
                from test
                | where "1985-01-01T00:00:00Z" COMPARISON date
                | keep date
                """.replace("COMPARISON", comparison), "mapping-multi-field-variation.json", "date");
        }
    }

    public void testCompareDateToStringFails() {
        for (String comparison : COMPARISONS) {
            verifyUnsupported(
                """
                    from test
                    | where date COMPARISON "not-a-date"
                    | keep date
                    """.replace("COMPARISON", comparison),
                "Cannot convert string [not-a-date] to [DATETIME]",
                "mapping-multi-field-variation.json"
            );
        }
    }

    public void testDateFormatOnInt() {
        verifyUnsupported("""
            from test
            | eval date_format(int)
            """, "first argument of [date_format(int)] must be [datetime or date_nanos], found value [int] type [integer]");
    }

    public void testDateFormatOnFloat() {
        verifyUnsupported("""
            from test
            | eval date_format(float)
            """, "first argument of [date_format(float)] must be [datetime or date_nanos], found value [float] type [double]");
    }

    public void testDateFormatOnText() {
        verifyUnsupported("""
            from test
            | eval date_format(keyword)
            """, "first argument of [date_format(keyword)] must be [datetime or date_nanos], found value [keyword] type [keyword]");
    }

    public void testDateFormatWithNumericFormat() {
        verifyUnsupported("""
            from test
            | eval date_format(1, date)
            """, "first argument of [date_format(1, date)] must be [string], found value [1] type [integer]");
    }

    public void testDateFormatWithDateFormat() {
        verifyUnsupported("""
            from test
            | eval date_format(date, date)
            """, "first argument of [date_format(date, date)] must be [string], found value [date] type [datetime]");
    }

    public void testDateParseOnInt() {
        verifyUnsupported("""
            from test
            | eval date_parse(keyword, int)
            """, "second argument of [date_parse(keyword, int)] must be [string], found value [int] type [integer]");
    }

    public void testDateParseOnDate() {
        verifyUnsupported("""
            from test
            | eval date_parse(keyword, date)
            """, "second argument of [date_parse(keyword, date)] must be [string], found value [date] type [datetime]");
    }

    public void testDateParseOnIntPattern() {
        verifyUnsupported("""
            from test
            | eval date_parse(int, keyword)
            """, "first argument of [date_parse(int, keyword)] must be [string], found value [int] type [integer]");
    }

    public void testDateTruncOnInt() {
        verifyUnsupported("""
            from test
            | eval date_trunc(1 month, int)
            """, "second argument of [date_trunc(1 month, int)] must be [date_nanos or datetime], found value [int] type [integer]");
    }

    public void testDateTruncOnFloat() {
        verifyUnsupported("""
            from test
            | eval date_trunc(1 month, float)
            """, "second argument of [date_trunc(1 month, float)] must be [date_nanos or datetime], found value [float] type [double]");
    }

    public void testDateTruncOnText() {
        verifyUnsupported(
            """
                from test
                | eval date_trunc(1 month, keyword)
                """,
            "second argument of [date_trunc(1 month, keyword)] must be [date_nanos or datetime], found value [keyword] type [keyword]"
        );
    }

    public void testDateTruncWithNumericInterval() {
        verifyUnsupported("""
            from test
            | eval date_trunc(1, date)
            """, "first argument of [date_trunc(1, date)] must be [dateperiod or timeduration], found value [1] type [integer]");
    }

    public void testDateTruncWithDateInterval() {
        verifyUnsupported("""
            from test
            | eval date_trunc(date, date)
            """, "first argument of [date_trunc(date, date)] must be [dateperiod or timeduration], found value [date] type [datetime]");
    }

    // check field declaration is validated even across duplicated declarations
    public void testAggsWithDuplicatesAndNonExistingFunction() throws Exception {
        verifyUnsupported("""
            row a = 1, b = 2
            | stats x = non_existing(a), x = count(a) by b
            """, "Unknown function [non_existing]");
    }

    // check field declaration is validated even across duplicated declarations
    public void testAggsWithDuplicatesAndNonExistingField() throws Exception {
        verifyUnsupported("""
            row a = 1, b = 2
            | stats x = max(non_existing), x = count(a) by b
            """, "Unknown column [non_existing]");
    }

    // duplicates get merged after stats and do not prevent following commands to blow up
    // due to ambiguity
    public void testAggsWithDuplicates() throws Exception {
        var plan = analyze("""
            row a = 1, b = 2
            | stats x = count(a), x = min(a), x = max(a) by b
            | sort x
            """);

        var limit = as(plan, Limit.class);
        var order = as(limit.child(), OrderBy.class);
        var agg = as(order.child(), Aggregate.class);
        var aggregates = agg.aggregates();
        var output = agg.output();
        assertThat(output, hasSize(2));
        assertThat(Expressions.names(output), contains("x", "b"));
        var alias = as(aggregates.get(0), Alias.class);
        var count = as(alias.child(), Count.class);
        alias = as(aggregates.get(1), Alias.class);
        var min = as(alias.child(), Min.class);
        alias = as(aggregates.get(2), Alias.class);
        var max = as(alias.child(), Max.class);
    }

    // expected stats b by b (grouping overrides the rest of the aggs)
    public void testAggsWithOverridingInputAndGrouping() throws Exception {
        var plan = analyze("""
            row a = 1, b = 2
            | stats b = count(a), b = max(a) by b
            | sort b
            """);
        var limit = as(plan, Limit.class);
        var order = as(limit.child(), OrderBy.class);
        var agg = as(order.child(), Aggregate.class);
        var output = agg.output();
        assertThat(output, hasSize(1));
        assertThat(Expressions.names(output), contains("b"));
    }

    /**
     * Expects
     * Limit[1000[INTEGER]]
     * \_EsqlAggregate[[emp_no{f}#9 + languages{f}#12 AS emp_no + languages],[MIN(emp_no{f}#9 + languages{f}#12) AS min(emp_no + langu
     * ages), emp_no + languages{r}#7]]
     *   \_EsRelation[test][_meta_field{f}#15, emp_no{f}#9, first_name{f}#10, g..]
     */
    public void testAggsOverGroupingKey() throws Exception {
        var plan = analyze("""
            from test
            | stats min(emp_no + languages) by emp_no + languages
            """);
        var limit = as(plan, Limit.class);
        var agg = as(limit.child(), Aggregate.class);
        var output = agg.output();
        assertThat(output, hasSize(2));
        var aggs = agg.aggregates();
        var min = as(Alias.unwrap(aggs.get(0)), Min.class);
        assertThat(min.arguments(), hasSize(2));    // field + filter
        var group = Alias.unwrap(agg.groupings().get(0));
        assertEquals(min.arguments().get(0), group);
    }

    /**
     * Expects
     * Limit[1000[INTEGER]]
     * \_EsqlAggregate[[emp_no{f}#9 + languages{f}#12 AS a],[MIN(a{r}#7) AS min(a), a{r}#7]]
     *   \_EsRelation[test][_meta_field{f}#15, emp_no{f}#9, first_name{f}#10, g..]
     */
    public void testAggsOverGroupingKeyWithAlias() throws Exception {
        var plan = analyze("""
            from test
            | stats min(a) by a = emp_no + languages
            """);
        var limit = as(plan, Limit.class);
        var agg = as(limit.child(), Aggregate.class);
        var output = agg.output();
        assertThat(output, hasSize(2));
        var aggs = agg.aggregates();
        var min = as(Alias.unwrap(aggs.get(0)), Min.class);
        assertThat(min.arguments(), hasSize(2));    // field + filter
        assertEquals(Expressions.attribute(min.arguments().get(0)), Expressions.attribute(agg.groupings().get(0)));
    }

    public void testAggsWithoutAgg() throws Exception {
        var plan = analyze("""
            row a = 1, b = 2
            | stats by a
            """);

        var limit = as(plan, Limit.class);
        var agg = as(limit.child(), Aggregate.class);
        var aggregates = agg.aggregates();
        assertThat(aggregates, hasSize(1));
        assertThat(Expressions.names(aggregates), contains("a"));
        assertThat(Expressions.names(agg.groupings()), contains("a"));
        assertEquals(agg.groupings(), agg.aggregates());
    }

    public void testAggsWithoutAggAndFollowingCommand() throws Exception {
        var plan = analyze("""
            row a = 1, b = 2
            | stats by a
            | sort a
            """);

        var limit = as(plan, Limit.class);
        var order = as(limit.child(), OrderBy.class);
        var agg = as(order.child(), Aggregate.class);
        var aggregates = agg.aggregates();
        assertThat(aggregates, hasSize(1));
        assertThat(Expressions.names(aggregates), contains("a"));
        assertThat(Expressions.names(agg.groupings()), contains("a"));
        assertEquals(agg.groupings(), agg.aggregates());
    }

    public void testEmptyEsRelationOnLimitZeroWithCount() throws IOException {
        var query = """
            from test*
            | stats count=count(*)
            | sort count desc
            | limit 0""";
        var plan = analyzeWithEmptyFieldCapsResponse(query);
        var limit = as(plan, Limit.class);
        limit = as(limit.child(), Limit.class);
        assertThat(as(limit.limit(), Literal.class).value(), equalTo(0));
        var orderBy = as(limit.child(), OrderBy.class);
        var agg = as(orderBy.child(), Aggregate.class);
        assertEmptyEsRelation(agg.child());
    }

    public void testEmptyEsRelationOnConstantEvalAndKeep() throws IOException {
        var query = """
            from test*
            | eval c = 1
            | keep c
            | limit 2""";
        var plan = analyzeWithEmptyFieldCapsResponse(query);
        var limit = as(plan, Limit.class);
        limit = as(limit.child(), Limit.class);
        assertThat(as(limit.limit(), Literal.class).value(), equalTo(2));
        var project = as(limit.child(), EsqlProject.class);
        var eval = as(project.child(), Eval.class);
        assertEmptyEsRelation(eval.child());
    }

    public void testEmptyEsRelationOnConstantEvalAndStats() throws IOException {
        var query = """
            from test*
            | limit 10
            | eval x = 1
            | stats c = count(x)""";
        var plan = analyzeWithEmptyFieldCapsResponse(query);
        var limit = as(plan, Limit.class);
        var agg = as(limit.child(), Aggregate.class);
        var eval = as(agg.child(), Eval.class);
        limit = as(eval.child(), Limit.class);
        assertThat(as(limit.limit(), Literal.class).value(), equalTo(10));
        assertEmptyEsRelation(limit.child());
    }

    public void testEmptyEsRelationOnCountStar() throws IOException {
        var query = """
            from test*
            | stats c = count(*)""";
        var plan = analyzeWithEmptyFieldCapsResponse(query);
        var limit = as(plan, Limit.class);
        var agg = as(limit.child(), Aggregate.class);
        assertEmptyEsRelation(agg.child());
    }

    public void testUnsupportedFieldsInStats() {
        var errorMsg = "Cannot use field [unsupported] with unsupported type [ip_range]";

        verifyUnsupported("""
            from test
            | stats max(unsupported)
            """, errorMsg);
        verifyUnsupported("""
            from test
            | stats max(int) by unsupported
            """, errorMsg);
        verifyUnsupported("""
            from test
            | stats max(int) by bool, unsupported
            """, errorMsg);
    }

    public void testUnsupportedFieldsInEval() {
        var errorMsg = "Cannot use field [unsupported] with unsupported type [ip_range]";

        verifyUnsupported("""
            from test
            | eval x = unsupported
            """, errorMsg);
        verifyUnsupported("""
            from test
            | eval foo = 1, x = unsupported
            """, errorMsg);
        verifyUnsupported("""
            from test
            | eval x = 1 + unsupported
            """, errorMsg);
    }

    public void testUnsupportedFieldsInWhere() {
        var errorMsg = "Cannot use field [unsupported] with unsupported type [ip_range]";

        verifyUnsupported("""
            from test
            | where unsupported == "[1.0, 1.0]"
            """, errorMsg);
        verifyUnsupported("""
            from test
            | where int > 2 and unsupported == "[1.0, 1.0]"
            """, errorMsg);
    }

    public void testUnsupportedFieldsInSort() {
        var errorMsg = "Cannot use field [unsupported] with unsupported type [ip_range]";

        verifyUnsupported("""
            from test
            | sort unsupported
            """, errorMsg);
        verifyUnsupported("""
            from test
            | sort int, unsupported
            """, errorMsg);
    }

    public void testUnsupportedFieldsInDissect() {
        var errorMsg = "Cannot use field [unsupported] with unsupported type [ip_range]";
        verifyUnsupported("""
            from test
            | dissect unsupported \"%{foo}\"
            """, errorMsg);
    }

    public void testUnsupportedFieldsInGrok() {
        var errorMsg = "Cannot use field [unsupported] with unsupported type [ip_range]";
        verifyUnsupported("""
            from test
            | grok unsupported \"%{WORD:foo}\"
            """, errorMsg);
    }

    public void testRegexOnInt() {
        for (String op : new String[] { "like", "rlike" }) {
            var e = expectThrows(VerificationException.class, () -> analyze("""
                from test
                | where emp_no COMPARISON "foo"
                """.replace("COMPARISON", op)));
            assertThat(
                e.getMessage(),
                containsString(
                    "argument of [emp_no COMPARISON \"foo\"] must be [string], found value [emp_no] type [integer]".replace(
                        "COMPARISON",
                        op
                    )
                )
            );
        }
    }

    public void testUnsupportedTypesWithToString() {
        // DATE_PERIOD and TIME_DURATION types have been added, but not really patched through the engine; i.e. supported.
        final String supportedTypes = "aggregate_metric_double or boolean or cartesian_point or cartesian_shape or date_nanos or datetime "
            + "or geo_point or geo_shape or ip or numeric or string or version";
        verifyUnsupported(
            "row period = 1 year | eval to_string(period)",
            "line 1:28: argument of [to_string(period)] must be [" + supportedTypes + "], found value [period] type [date_period]"
        );
        verifyUnsupported(
            "row duration = 1 hour | eval to_string(duration)",
            "line 1:30: argument of [to_string(duration)] must be [" + supportedTypes + "], found value [duration] type [time_duration]"
        );
        verifyUnsupported(
            "from test | eval to_string(unsupported)",
            "line 1:28: Cannot use field [unsupported] with unsupported type [ip_range]"
        );
    }

    public void testEnrichPolicyWithError() {
        IndexResolution testIndex = loadMapping("mapping-basic.json", "test");
        IndexResolution languageIndex = loadMapping("mapping-languages.json", "languages");
        EnrichResolution enrichResolution = new EnrichResolution();
        Map<String, String> enrichIndices = Map.of("", "languages");
        enrichResolution.addResolvedPolicy(
            "languages",
            Enrich.Mode.COORDINATOR,
            new ResolvedEnrichPolicy(
                "language_code",
                "match",
                List.of("language_code", "language_name"),
                enrichIndices,
                languageIndex.get().mapping()
            )
        );
        enrichResolution.addError("languages", Enrich.Mode.REMOTE, "error-1");
        enrichResolution.addError("languages", Enrich.Mode.ANY, "error-2");
        enrichResolution.addError("foo", Enrich.Mode.ANY, "foo-error-101");

        AnalyzerContext context = new AnalyzerContext(
            configuration("from test"),
            new EsqlFunctionRegistry(),
            testIndex,
            enrichResolution,
            emptyInferenceResolution()
        );
        Analyzer analyzer = new Analyzer(context, TEST_VERIFIER);
        {
            LogicalPlan plan = analyze("from test | EVAL x = to_string(languages) | ENRICH _coordinator:languages ON x", analyzer);
            List<Enrich> resolved = new ArrayList<>();
            plan.forEachDown(Enrich.class, resolved::add);
            assertThat(resolved, hasSize(1));
        }
        var e = expectThrows(
            VerificationException.class,
            () -> analyze("from test | EVAL x = to_string(languages) | ENRICH _any:languages ON x", analyzer)
        );
        assertThat(e.getMessage(), containsString("error-2"));
        e = expectThrows(
            VerificationException.class,
            () -> analyze("from test | EVAL x = to_string(languages) | ENRICH languages ON xs", analyzer)
        );
        assertThat(e.getMessage(), containsString("error-2"));
        e = expectThrows(
            VerificationException.class,
            () -> analyze("from test | EVAL x = to_string(languages) | ENRICH _remote:languages ON x", analyzer)
        );
        assertThat(e.getMessage(), containsString("error-1"));

        e = expectThrows(VerificationException.class, () -> analyze("from test | ENRICH foo", analyzer));
        assertThat(e.getMessage(), containsString("foo-error-101"));
    }

    public void testEnrichPolicyMatchFieldName() {
        verifyUnsupported("from test | enrich languages on bar", "Unknown column [bar]");
        verifyUnsupported("from test | enrich languages on keywords", "Unknown column [keywords], did you mean [keyword]?");
        verifyUnsupported("from test | enrich languages on keyword with foo", "Enrich field [foo] not found in enrich policy [languages]");
        verifyUnsupported(
            "from test | enrich languages on keyword with language_namez",
            "Enrich field [language_namez] not found in enrich policy [languages], did you mean [language_name]"
        );
        verifyUnsupported(
            "from test | enrich languages on keyword with x = language_namez",
            "Enrich field [language_namez] not found in enrich policy [languages], did you mean [language_name]"
        );
    }

    public void testEnrichWrongMatchFieldType() {
        var e = expectThrows(VerificationException.class, () -> analyze("""
            from test
            | eval x = to_boolean(languages)
            | enrich languages on x
            | keep first_name, language_name, id
            """));
        assertThat(e.getMessage(), containsString("Unsupported type [boolean] for enrich matching field [x]; only [keyword, "));

        e = expectThrows(VerificationException.class, () -> analyze("""
            FROM airports
            | EVAL x = to_string(city_location)
            | ENRICH city_boundaries ON x
            | KEEP abbrev, airport, region
            """, "airports", "mapping-airports.json"));
        assertThat(e.getMessage(), containsString("Unsupported type [keyword] for enrich matching field [x]; only [geo_point, "));
    }

    public void testValidEnrich() {
        assertProjection("""
            from test
            | eval x = to_string(languages)
            | enrich languages on x
            | keep first_name, language_name
            """, "first_name", "language_name");

        assertProjection("""
            from test
            | eval x = to_string(languages)
            | enrich languages on x with language_name
            | keep first_name, language_name
            """, "first_name", "language_name");

        assertProjection("""
            from test
            | eval x = to_string(languages)
            | enrich languages on x with y = language_name
            | keep first_name, y
            """, "first_name", "y");

        assertProjection(analyze("""
            FROM sample_data
            | ENRICH client_cidr ON client_ip WITH env
            | KEEP client_ip, env
            """, "sample_data", "mapping-sample_data.json"), "client_ip", "env");

        assertProjection(analyze("""
            FROM employees
            | WHERE birth_date > "1960-01-01"
            | EVAL birth_year = DATE_EXTRACT("year", birth_date)
            | EVAL age = 2022 - birth_year
            | ENRICH ages_policy ON age WITH age_group = description
            | KEEP first_name, last_name, age, age_group
            """, "employees", "mapping-default.json"), "first_name", "last_name", "age", "age_group");

        assertProjection(analyze("""
            FROM employees
            | ENRICH heights_policy ON height WITH height_group = description
            | KEEP first_name, last_name, height, height_group
            """, "employees", "mapping-default.json"), "first_name", "last_name", "height", "height_group");

        assertProjection(analyze("""
            FROM employees
            | ENRICH decades_policy ON birth_date WITH birth_decade = decade, birth_description = description
            | ENRICH decades_policy ON hire_date WITH hire_decade = decade
            | KEEP first_name, last_name, birth_decade, hire_decade, birth_description
            """, "employees", "mapping-default.json"), "first_name", "last_name", "birth_decade", "hire_decade", "birth_description");

        assertProjection(analyze("""
            FROM airports
            | WHERE abbrev == "CPH"
            | ENRICH city_boundaries ON city_location WITH airport, region
            | KEEP abbrev, airport, region
            """, "airports", "mapping-airports.json"), "abbrev", "airport", "region");
    }

    public void testEnrichExcludesPolicyKey() {
        var e = expectThrows(VerificationException.class, () -> analyze("""
            from test
            | eval x = to_string(languages)
            | enrich languages on x
            | keep first_name, language_name, id
            """));
        assertThat(e.getMessage(), containsString("Unknown column [id]"));
    }

    public void testEnrichFieldsIncludeMatchField() {
        String query = """
            FROM test
            | EVAL x = to_string(languages)
            | ENRICH languages ON x
            | KEEP language_name, language_code
            """;
        IndexResolution testIndex = loadMapping("mapping-basic.json", "test");
        IndexResolution languageIndex = loadMapping("mapping-languages.json", "languages");
        EnrichResolution enrichResolution = new EnrichResolution();
        Map<String, String> enrichIndices = Map.of("", "languages");
        enrichResolution.addResolvedPolicy(
            "languages",
            Enrich.Mode.ANY,
            new ResolvedEnrichPolicy(
                "language_code",
                "match",
                List.of("language_code", "language_name"),
                enrichIndices,
                languageIndex.get().mapping()
            )
        );
        AnalyzerContext context = new AnalyzerContext(
            configuration(query),
            new EsqlFunctionRegistry(),
            testIndex,
            enrichResolution,
            emptyInferenceResolution()
        );
        Analyzer analyzer = new Analyzer(context, TEST_VERIFIER);
        LogicalPlan plan = analyze(query, analyzer);
        var limit = as(plan, Limit.class);
        assertThat(Expressions.names(limit.output()), contains("language_name", "language_code"));
    }

    public void testChainedEvalFieldsUse() {
        var query = "from test | eval x0 = pow(salary, 1), x1 = pow(x0, 2), x2 = pow(x1, 3)";
        int additionalEvals = randomIntBetween(0, 5);
        for (int i = 0, j = 3; i < additionalEvals; i++, j++) {
            query += ", x" + j + " = pow(x" + (j - 1) + ", " + i + ")";
        }
        assertProjection(query + " | keep x*", IntStream.range(0, additionalEvals + 3).mapToObj(v -> "x" + v).toArray(String[]::new));
    }

    public void testCounterTypes() {
        var query = "FROM test | KEEP network.* | LIMIT 10";
        Analyzer analyzer = analyzer(tsdbIndexResolution());
        LogicalPlan plan = analyze(query, analyzer);
        var limit = as(plan, Limit.class);
        var attributes = limit.output().stream().collect(Collectors.toMap(NamedExpression::name, a -> a));
        assertThat(
            attributes.keySet(),
            equalTo(Set.of("network.connections", "network.bytes_in", "network.bytes_out", "network.message_in", "network.message_out"))
        );
        assertThat(attributes.get("network.connections").dataType(), equalTo(DataType.LONG));
        assertThat(attributes.get("network.bytes_in").dataType(), equalTo(DataType.COUNTER_LONG));
        assertThat(attributes.get("network.bytes_out").dataType(), equalTo(DataType.COUNTER_LONG));
        assertThat(attributes.get("network.message_in").dataType(), equalTo(DataType.COUNTER_DOUBLE));
    }

    public void testMissingAttributeException_InChainedEval() {
        var e = expectThrows(VerificationException.class, () -> analyze("""
            from test
            | eval x1 = concat(first_name, "."), x2 = concat(x1, last_name), x3 = concat(x2, x1), x4 = concat(x3, x5)
            | keep x*
            """));
        assertThat(e.getMessage(), containsString("Unknown column [x5], did you mean any of [x1, x2, x3]?"));
    }

    @AwaitsFix(bugUrl = "https://github.com/elastic/elasticsearch/issues/103599")
    public void testInsensitiveEqualsWrongType() {
        var e = expectThrows(VerificationException.class, () -> analyze("""
            from test
            | where first_name =~ 12
            """));
        assertThat(
            e.getMessage(),
            containsString("second argument of [first_name =~ 12] must be [string], found value [12] type [integer]")
        );

        e = expectThrows(VerificationException.class, () -> analyze("""
            from test
            | where first_name =~ languages
            """));
        assertThat(
            e.getMessage(),
            containsString("second argument of [first_name =~ languages] must be [string], found value [languages] type [integer]")
        );

        e = expectThrows(VerificationException.class, () -> analyze("""
            from test
            | where languages =~ "foo"
            """));
        assertThat(
            e.getMessage(),
            containsString("first argument of [languages =~ \"foo\"] must be [string], found value [languages] type [integer]")
        );
    }

    public void testUnresolvedMvExpand() {
        var e = expectThrows(VerificationException.class, () -> analyze("row foo = 1 | mv_expand bar"));
        assertThat(e.getMessage(), containsString("Unknown column [bar]"));
    }

    public void testRegularStats() {
        var plan = analyze("""
            from tests
            | stats by salary
            """);

        var limit = as(plan, Limit.class);
    }

    public void testLiteralInAggregateNoGrouping() {
        var e = expectThrows(VerificationException.class, () -> analyze("""
             from test
            |stats 1
            """));

        assertThat(e.getMessage(), containsString("expected an aggregate function but found [1]"));
    }

    public void testLiteralBehindEvalInAggregateNoGrouping() {
        var e = expectThrows(VerificationException.class, () -> analyze("""
             from test
            |eval x = 1
            |stats x
            """));

        assertThat(e.getMessage(), containsString("column [x] must appear in the STATS BY clause or be used in an aggregate function"));
    }

    public void testLiteralsInAggregateNoGrouping() {
        var e = expectThrows(VerificationException.class, () -> analyze("""
             from test
            |stats 1 + 2
            """));

        assertThat(e.getMessage(), containsString("expected an aggregate function but found [1 + 2]"));
    }

    public void testLiteralsBehindEvalInAggregateNoGrouping() {
        var e = expectThrows(VerificationException.class, () -> analyze("""
             from test
            |eval x = 1 + 2
            |stats x
            """));

        assertThat(e.getMessage(), containsString("column [x] must appear in the STATS BY clause or be used in an aggregate function"));
    }

    public void testFoldableInAggregateWithGrouping() {
        var e = expectThrows(VerificationException.class, () -> analyze("""
             from test
            |stats 1 + 2 by languages
            """));

        assertThat(e.getMessage(), containsString("expected an aggregate function but found [1 + 2]"));
    }

    public void testLiteralsInAggregateWithGrouping() {
        var e = expectThrows(VerificationException.class, () -> analyze("""
             from test
            |stats "a" by languages
            """));

        assertThat(e.getMessage(), containsString("expected an aggregate function but found [\"a\"]"));
    }

    public void testFoldableBehindEvalInAggregateWithGrouping() {
        var e = expectThrows(VerificationException.class, () -> analyze("""
             from test
            |eval x = 1 + 2
            |stats x by languages
            """));

        assertThat(e.getMessage(), containsString("column [x] must appear in the STATS BY clause or be used in an aggregate function"));
    }

    public void testFoldableInGrouping() {
        var e = expectThrows(VerificationException.class, () -> analyze("""
             from test
            |stats x by 1
            """));

        assertThat(e.getMessage(), containsString("Unknown column [x]"));
    }

    public void testScalarFunctionsInStats() {
        var e = expectThrows(VerificationException.class, () -> analyze("""
             from test
            |stats salary % 3 by languages
            """));

        assertThat(
            e.getMessage(),
            containsString("column [salary] must appear in the STATS BY clause or be used in an aggregate function")
        );
    }

    public void testDeferredGroupingInStats() {
        var e = expectThrows(VerificationException.class, () -> analyze("""
             from test
             |eval x = first_name
             |stats x by first_name
            """));

        assertThat(e.getMessage(), containsString("column [x] must appear in the STATS BY clause or be used in an aggregate function"));
    }

    public void testUnsupportedTypesInStats() {
        verifyUnsupported("""
              row x = to_unsigned_long(\"10\")
              | stats  avg(x), count_distinct(x), max(x), median(x), median_absolute_deviation(x), min(x), percentile(x, 10), sum(x)
            """, """
            Found 6 problems
            line 2:12: argument of [avg(x)] must be [aggregate_metric_double or numeric except unsigned_long or counter types],\
             found value [x] type [unsigned_long]
            line 2:20: argument of [count_distinct(x)] must be [any exact type except unsigned_long, _source, or counter types],\
             found value [x] type [unsigned_long]
            line 2:47: argument of [median(x)] must be [numeric except unsigned_long or counter types],\
             found value [x] type [unsigned_long]
            line 2:58: argument of [median_absolute_deviation(x)] must be [numeric except unsigned_long or counter types],\
             found value [x] type [unsigned_long]
            line 2:96: first argument of [percentile(x, 10)] must be [numeric except unsigned_long],\
             found value [x] type [unsigned_long]
            line 2:115: argument of [sum(x)] must be [aggregate_metric_double or numeric except unsigned_long or counter types],\
             found value [x] type [unsigned_long]""");

        verifyUnsupported("""
            row x = to_version("1.2")
            | stats  avg(x), median(x), median_absolute_deviation(x), percentile(x, 10), sum(x)
            """, """
            Found 5 problems
            line 2:10: argument of [avg(x)] must be [aggregate_metric_double or numeric except unsigned_long or counter types],\
             found value [x] type [version]
            line 2:18: argument of [median(x)] must be [numeric except unsigned_long or counter types],\
             found value [x] type [version]
            line 2:29: argument of [median_absolute_deviation(x)] must be [numeric except unsigned_long or counter types],\
             found value [x] type [version]
            line 2:59: first argument of [percentile(x, 10)] must be [numeric except unsigned_long], found value [x] type [version]
            line 2:78: argument of [sum(x)] must be [aggregate_metric_double or numeric except unsigned_long or counter types],\
             found value [x] type [version]""");
    }

    public void testInOnText() {
        assertProjectionWithMapping("""
            from a_index
            | eval text in (\"a\", \"b\", \"c\")
            | keep text
            """, "mapping-multi-field-variation.json", "text");

        assertProjectionWithMapping("""
            from a_index
            | eval text in (\"a\", \"b\", \"c\", text)
            | keep text
            """, "mapping-multi-field-variation.json", "text");

        assertProjectionWithMapping("""
            from a_index
            | eval text not in (\"a\", \"b\", \"c\")
            | keep text
            """, "mapping-multi-field-variation.json", "text");

        assertProjectionWithMapping("""
            from a_index
            | eval text not in (\"a\", \"b\", \"c\", text)
            | keep text
            """, "mapping-multi-field-variation.json", "text");
    }

    public void testMvAppendValidation() {
        String[][] fields = {
            { "bool", "boolean" },
            { "int", "integer" },
            { "unsigned_long", "unsigned_long" },
            { "float", "double" },
            { "text", "text" },
            { "keyword", "keyword" },
            { "date", "datetime" },
            { "point", "geo_point" },
            { "shape", "geo_shape" },
            { "long", "long" },
            { "ip", "ip" },
            { "version", "version" } };

        Supplier<Integer> supplier = () -> randomInt(fields.length - 1);
        int first = supplier.get();
        int second = randomValueOtherThan(first, supplier);
        Function<String, String> noText = (type) -> type.equals("text") ? "keyword" : type;
        assumeTrue(
            "Ignore tests with TEXT and KEYWORD combinations because they are now valid",
            noText.apply(fields[first][0]).equals(noText.apply(fields[second][0])) == false
        );

        String signature = "mv_append(" + fields[first][0] + ", " + fields[second][0] + ")";
        verifyUnsupported(
            " from test | eval " + signature,
            "second argument of ["
                + signature
                + "] must be ["
                + noText.apply(fields[first][1])
                + "], found value ["
                + fields[second][0]
                + "] type ["
                + fields[second][1]
                + "]"
        );
    }

    public void testLookup() {
        String query = """
              FROM test
            | RENAME languages AS int
            | LOOKUP_🐔 int_number_names ON int
            """;
        if (Build.current().isSnapshot() == false) {
            var e = expectThrows(ParsingException.class, () -> analyze(query));
            assertThat(e.getMessage(), containsString("line 3:3: mismatched input 'LOOKUP_🐔' expecting {"));
            return;
        }
        LogicalPlan plan = analyze(query);
        var limit = as(plan, Limit.class);
        assertThat(as(limit.limit(), Literal.class).value(), equalTo(1000));

        var lookup = as(limit.child(), Lookup.class);
        assertThat(as(lookup.tableName(), Literal.class).value(), equalTo(BytesRefs.toBytesRef("int_number_names")));
        assertMap(lookup.matchFields().stream().map(Object::toString).toList(), matchesList().item(startsWith("int{r}")));
        assertThat(
            lookup.localRelation().output().stream().map(Object::toString).toList(),
            matchesList().item(startsWith("int{f}")).item(startsWith("name{f}"))
        );

        var project = as(lookup.child(), EsqlProject.class);
        assertThat(project.projections().stream().map(Object::toString).toList(), hasItem(matchesRegex("languages\\{f}#\\d+ AS int#\\d+")));

        var esRelation = as(project.child(), EsRelation.class);
        assertThat(esRelation.indexPattern(), equalTo("test"));

        // Lookup's output looks sensible too
        assertMap(
            lookup.output().stream().map(Object::toString).toList(),
            matchesList().item(startsWith("_meta_field{f}"))
                // TODO prune unused columns down through the join
                .item(startsWith("emp_no{f}"))
                .item(startsWith("first_name{f}"))
                .item(startsWith("gender{f}"))
                .item(startsWith("hire_date{f}"))
                .item(startsWith("job{f}"))
                .item(startsWith("job.raw{f}"))
                /*
                 * Int is a reference here because we renamed it in project.
                 * If we hadn't it'd be a field and that'd be fine.
                 */
                .item(containsString("int{r}"))
                .item(startsWith("last_name{f}"))
                .item(startsWith("long_noidx{f}"))
                .item(startsWith("salary{f}"))
                /*
                 * As is the name column from the right side.
                 */
                .item(containsString("name{f}"))
        );
    }

    public void testLookupMissingField() {
        String query = """
              FROM test
            | LOOKUP_🐔 int_number_names ON garbage
            """;
        if (Build.current().isSnapshot() == false) {
            var e = expectThrows(ParsingException.class, () -> analyze(query));
            assertThat(e.getMessage(), containsString("line 2:3: mismatched input 'LOOKUP_🐔' expecting {"));
            return;
        }
        var e = expectThrows(VerificationException.class, () -> analyze(query));
        assertThat(e.getMessage(), containsString("Unknown column in lookup target [garbage]"));
    }

    public void testLookupMissingTable() {
        String query = """
              FROM test
            | LOOKUP_🐔 garbage ON a
            """;
        if (Build.current().isSnapshot() == false) {
            var e = expectThrows(ParsingException.class, () -> analyze(query));
            assertThat(e.getMessage(), containsString("line 2:3: mismatched input 'LOOKUP_🐔' expecting {"));
            return;
        }
        var e = expectThrows(VerificationException.class, () -> analyze(query));
        assertThat(e.getMessage(), containsString("Unknown table [garbage]"));
    }

    public void testLookupMatchTypeWrong() {
        String query = """
              FROM test
            | RENAME last_name AS int
            | LOOKUP_🐔 int_number_names ON int
            """;
        if (Build.current().isSnapshot() == false) {
            var e = expectThrows(ParsingException.class, () -> analyze(query));
            assertThat(e.getMessage(), containsString("line 3:3: mismatched input 'LOOKUP_🐔' expecting {"));
            return;
        }
        var e = expectThrows(VerificationException.class, () -> analyze(query));
        assertThat(e.getMessage(), containsString("column type mismatch, table column was [integer] and original column was [keyword]"));
    }

    public void testLookupJoinUnknownIndex() {
        assumeTrue("requires LOOKUP JOIN capability", EsqlCapabilities.Cap.JOIN_LOOKUP_V12.isEnabled());

        String errorMessage = "Unknown index [foobar]";
        IndexResolution missingLookupIndex = IndexResolution.invalid(errorMessage);

        Analyzer analyzerMissingLookupIndex = new Analyzer(
            new AnalyzerContext(
                EsqlTestUtils.TEST_CFG,
                new EsqlFunctionRegistry(),
                analyzerDefaultMapping(),
                Map.of("foobar", missingLookupIndex),
                defaultEnrichResolution(),
                emptyInferenceResolution()
            ),
            TEST_VERIFIER
        );

        String query = "FROM test | LOOKUP JOIN foobar ON last_name";

        VerificationException e = expectThrows(VerificationException.class, () -> analyze(query, analyzerMissingLookupIndex));
        assertThat(e.getMessage(), containsString("1:25: " + errorMessage));

        String query2 = "FROM test | LOOKUP JOIN foobar ON missing_field";

        e = expectThrows(VerificationException.class, () -> analyze(query2, analyzerMissingLookupIndex));
        assertThat(e.getMessage(), containsString("1:25: " + errorMessage));
        assertThat(e.getMessage(), not(containsString("[missing_field]")));
    }

    public void testLookupJoinUnknownField() {
        assumeTrue("requires LOOKUP JOIN capability", EsqlCapabilities.Cap.JOIN_LOOKUP_V12.isEnabled());

        String query = "FROM test | LOOKUP JOIN languages_lookup ON last_name";
        String errorMessage = "1:45: Unknown column [last_name] in right side of join";

        VerificationException e = expectThrows(VerificationException.class, () -> analyze(query));
        assertThat(e.getMessage(), containsString(errorMessage));

        String query2 = "FROM test | LOOKUP JOIN languages_lookup ON language_code";
        String errorMessage2 = "1:45: Unknown column [language_code] in left side of join";

        e = expectThrows(VerificationException.class, () -> analyze(query2));
        assertThat(e.getMessage(), containsString(errorMessage2));

        String query3 = "FROM test | LOOKUP JOIN languages_lookup ON missing_altogether";
        String errorMessage3 = "1:45: Unknown column [missing_altogether] in ";

        e = expectThrows(VerificationException.class, () -> analyze(query3));
        assertThat(e.getMessage(), containsString(errorMessage3 + "left side of join"));
        assertThat(e.getMessage(), containsString(errorMessage3 + "right side of join"));
    }

    public void testMultipleLookupJoinsGiveDifferentAttributes() {
        assumeTrue("requires LOOKUP JOIN capability", EsqlCapabilities.Cap.JOIN_LOOKUP_V12.isEnabled());

        // The field attributes that get contributed by different LOOKUP JOIN commands must have different name ids,
        // even if they have the same names. Otherwise, things like dependency analysis - like in PruneColumns - cannot work based on
        // name ids and shadowing semantics proliferate into all kinds of optimizer code.

        String query = "FROM test"
            + "| EVAL language_code = languages"
            + "| LOOKUP JOIN languages_lookup ON language_code"
            + "| LOOKUP JOIN languages_lookup ON language_code";
        LogicalPlan analyzedPlan = analyze(query);

        List<AttributeSet> lookupFields = new ArrayList<>();
        List<Set<String>> lookupFieldNames = new ArrayList<>();
        analyzedPlan.forEachUp(EsRelation.class, esRelation -> {
            if (esRelation.indexMode() == IndexMode.LOOKUP) {
                lookupFields.add(esRelation.outputSet());
                lookupFieldNames.add(esRelation.outputSet().stream().map(NamedExpression::name).collect(Collectors.toSet()));
            }
        });

        assertEquals(lookupFieldNames.size(), 2);
        assertEquals(lookupFieldNames.get(0), lookupFieldNames.get(1));

        assertEquals(lookupFields.size(), 2);
        AttributeSet intersection = lookupFields.get(0).intersect(lookupFields.get(1));
        assertEquals(AttributeSet.EMPTY, intersection);
    }

    // Lookup modes are now tested on index resulution

    public void testImplicitCasting() {
        var e = expectThrows(VerificationException.class, () -> analyze("""
             from test | eval x = concat("2024", "-04", "-01") + 1 day
            """));

        assertThat(
            e.getMessage(),
            containsString("first argument of [concat(\"2024\", \"-04\", \"-01\") + 1 day] must be [date_nanos, datetime or numeric]")
        );

        e = expectThrows(VerificationException.class, () -> analyze("""
             from test | eval x = to_string(null) - 1 day
            """));

        assertThat(e.getMessage(), containsString("first argument of [to_string(null) - 1 day] must be [date_nanos, datetime or numeric]"));

        e = expectThrows(VerificationException.class, () -> analyze("""
             from test | eval x = concat("2024", "-04", "-01") + "1 day"
            """));

        assertThat(
            e.getMessage(),
            containsString("first argument of [concat(\"2024\", \"-04\", \"-01\") + \"1 day\"] must be [date_nanos, datetime or numeric]")
        );

        e = expectThrows(VerificationException.class, () -> analyze("""
             from test | eval x = 1 year - "2024-01-01" + 1 day
            """));

        assertThat(
            e.getMessage(),
            containsString(
                "arguments are in unsupported order: cannot subtract a [DATETIME] value [\"2024-01-01\"] "
                    + "from a [DATE_PERIOD] amount [1 year]"
            )
        );

        e = expectThrows(VerificationException.class, () -> analyze("""
             from test | eval x = "2024-01-01" - 1 day - "2023-12-31"
            """));

        assertThat(e.getMessage(), containsString("[-] has arguments with incompatible types [datetime] and [datetime]"));

        e = expectThrows(VerificationException.class, () -> analyze("""
             from test | eval x = "2024-01-01" - 1 day + "2023-12-31"
            """));

        assertThat(e.getMessage(), containsString("[+] has arguments with incompatible types [datetime] and [datetime]"));
    }

    public void testDenseVectorImplicitCastingKnn() {
        assumeTrue("dense_vector capability not available", EsqlCapabilities.Cap.DENSE_VECTOR_FIELD_TYPE.isEnabled());
        assumeTrue("dense_vector capability not available", EsqlCapabilities.Cap.KNN_FUNCTION_V3.isEnabled());

        checkDenseVectorCastingKnn("float_vector");
    }

    private static void checkDenseVectorCastingKnn(String fieldName) {
        var plan = analyze(String.format(Locale.ROOT, """
            from test | where knn(%s, [0.342, 0.164, 0.234], 10)
            """, fieldName), "mapping-dense_vector.json");

        var limit = as(plan, Limit.class);
        var filter = as(limit.child(), Filter.class);
        var knn = as(filter.condition(), Knn.class);
        var field = knn.field();
        var queryVector = as(knn.query(), Literal.class);
        assertEquals(DataType.DENSE_VECTOR, queryVector.dataType());
        assertThat(queryVector.value(), equalTo(List.of(0.342f, 0.164f, 0.234f)));
    }

    public void testDenseVectorImplicitCastingSimilarityFunctions() {
        if (EsqlCapabilities.Cap.COSINE_VECTOR_SIMILARITY_FUNCTION.isEnabled()) {
            checkDenseVectorImplicitCastingSimilarityFunction(
                "v_cosine(float_vector, [0.342, 0.164, 0.234])",
                List.of(0.342f, 0.164f, 0.234f)
            );
            checkDenseVectorImplicitCastingSimilarityFunction("v_cosine(byte_vector, [1, 2, 3])", List.of(1f, 2f, 3f));
        }
        if (EsqlCapabilities.Cap.DOT_PRODUCT_VECTOR_SIMILARITY_FUNCTION.isEnabled()) {
            checkDenseVectorImplicitCastingSimilarityFunction(
                "v_dot_product(float_vector, [0.342, 0.164, 0.234])",
                List.of(0.342f, 0.164f, 0.234f)
            );
            checkDenseVectorImplicitCastingSimilarityFunction("v_dot_product(byte_vector, [1, 2, 3])", List.of(1f, 2f, 3f));
        }
        if (EsqlCapabilities.Cap.L1_NORM_VECTOR_SIMILARITY_FUNCTION.isEnabled()) {
            checkDenseVectorImplicitCastingSimilarityFunction(
                "v_l1_norm(float_vector, [0.342, 0.164, 0.234])",
                List.of(0.342f, 0.164f, 0.234f)
            );
            checkDenseVectorImplicitCastingSimilarityFunction("v_l1_norm(byte_vector, [1, 2, 3])", List.of(1f, 2f, 3f));
        }
        if (EsqlCapabilities.Cap.L2_NORM_VECTOR_SIMILARITY_FUNCTION.isEnabled()) {
            checkDenseVectorImplicitCastingSimilarityFunction(
                "v_l2_norm(float_vector, [0.342, 0.164, 0.234])",
                List.of(0.342f, 0.164f, 0.234f)
            );
            checkDenseVectorImplicitCastingSimilarityFunction("v_l2_norm(float_vector, [1, 2, 3])", List.of(1f, 2f, 3f));
        }
        if (EsqlCapabilities.Cap.HAMMING_VECTOR_SIMILARITY_FUNCTION.isEnabled()) {
            checkDenseVectorImplicitCastingSimilarityFunction(
                "v_hamming(byte_vector, [0.342, 0.164, 0.234])",
                List.of(0.342f, 0.164f, 0.234f)
            );
            checkDenseVectorImplicitCastingSimilarityFunction("v_hamming(byte_vector, [1, 2, 3])", List.of(1f, 2f, 3f));
        }
    }

    private void checkDenseVectorImplicitCastingSimilarityFunction(String similarityFunction, List<Number> expectedElems) {
        var plan = analyze(String.format(Locale.ROOT, """
            from test | eval similarity = %s
            """, similarityFunction), "mapping-dense_vector.json");

        var limit = as(plan, Limit.class);
        var eval = as(limit.child(), Eval.class);
        var alias = as(eval.fields().get(0), Alias.class);
        assertEquals("similarity", alias.name());
        var similarity = as(alias.child(), VectorSimilarityFunction.class);
        var left = as(similarity.left(), FieldAttribute.class);
        assertThat(List.of("float_vector", "byte_vector"), hasItem(left.name()));
        var right = as(similarity.right(), Literal.class);
        assertThat(right.dataType(), is(DENSE_VECTOR));
        assertThat(right.value(), equalTo(expectedElems));
    }

    public void testNoDenseVectorFailsSimilarityFunction() {
        if (EsqlCapabilities.Cap.COSINE_VECTOR_SIMILARITY_FUNCTION.isEnabled()) {
            checkNoDenseVectorFailsSimilarityFunction("v_cosine([0, 1, 2], 0.342)");
        }
        if (EsqlCapabilities.Cap.DOT_PRODUCT_VECTOR_SIMILARITY_FUNCTION.isEnabled()) {
            checkNoDenseVectorFailsSimilarityFunction("v_dot_product([0, 1, 2], 0.342)");
        }
        if (EsqlCapabilities.Cap.L1_NORM_VECTOR_SIMILARITY_FUNCTION.isEnabled()) {
            checkNoDenseVectorFailsSimilarityFunction("v_l1_norm([0, 1, 2], 0.342)");
        }
        if (EsqlCapabilities.Cap.L2_NORM_VECTOR_SIMILARITY_FUNCTION.isEnabled()) {
            checkNoDenseVectorFailsSimilarityFunction("v_l2_norm([0, 1, 2], 0.342)");
        }
        if (EsqlCapabilities.Cap.HAMMING_VECTOR_SIMILARITY_FUNCTION.isEnabled()) {
            checkNoDenseVectorFailsSimilarityFunction("v_hamming([0, 1, 2], 0.342)");
        }
    }

    private void checkNoDenseVectorFailsSimilarityFunction(String similarityFunction) {
        var query = String.format(Locale.ROOT, "row a = 1 |  eval similarity = %s", similarityFunction);
        VerificationException error = expectThrows(VerificationException.class, () -> analyze(query));
        assertThat(
            error.getMessage(),
            containsString("second argument of [" + similarityFunction + "] must be" + " [dense_vector], found value [0.342] type [double]")
        );
    }

    public void testMagnitudePlanWithDenseVectorImplicitCasting() {
        assumeTrue("v_magnitude not available", EsqlCapabilities.Cap.MAGNITUDE_SCALAR_VECTOR_FUNCTION.isEnabled());

        var plan = analyze(String.format(Locale.ROOT, """
            from test | eval scalar = v_magnitude([1, 2, 3])
            """), "mapping-dense_vector.json");

        var limit = as(plan, Limit.class);
        var eval = as(limit.child(), Eval.class);
        var alias = as(eval.fields().get(0), Alias.class);
        assertEquals("scalar", alias.name());
        var scalar = as(alias.child(), Magnitude.class);
        var child = as(scalar.field(), Literal.class);
        assertThat(child.dataType(), is(DENSE_VECTOR));
        assertThat(child.value(), equalTo(List.of(1.0f, 2.0f, 3.0f)));
    }

    public void testNoDenseVectorFailsForMagnitude() {
        assumeTrue("v_magnitude not available", EsqlCapabilities.Cap.MAGNITUDE_SCALAR_VECTOR_FUNCTION.isEnabled());

        var query = String.format(Locale.ROOT, "row a = 1 |  eval scalar = v_magnitude(0.342)");
        VerificationException error = expectThrows(VerificationException.class, () -> analyze(query));
        assertThat(
            error.getMessage(),
            containsString("first argument of [v_magnitude(0.342)] must be [dense_vector], found value [0.342] type [double]")
        );
    }

    public void testRateRequiresCounterTypes() {
        assumeTrue("rate requires snapshot builds", EsqlCapabilities.Cap.METRICS_COMMAND.isEnabled());
        Analyzer analyzer = analyzer(tsdbIndexResolution());
        var query = "TS test | STATS avg(rate(network.connections))";
        VerificationException error = expectThrows(VerificationException.class, () -> analyze(query, analyzer));
        assertThat(
            error.getMessage(),
            containsString(
                "first argument of [rate(network.connections)] must be"
                    + " [counter_long, counter_integer or counter_double], found value [network.connections] type [long]"
            )
        );
    }

    public void testConditionalFunctionsWithMixedNumericTypes() {
        LogicalPlan plan = analyze("""
            from test
            | eval x = coalesce(salary_change, null, 0), y = coalesce(languages, null, 0), z = coalesce(languages.long, null, 0)
            , w = coalesce(salary_change, null, 0::long)
            | keep x, y, z, w
            """, "mapping-default.json");
        validateConditionalFunctions(plan);

        plan = analyze("""
            from test
            | eval x = case(languages == 1, salary_change, languages == 2, salary, languages == 3, salary_change.long, 0)
                   , y = case(languages == 1, salary_change.int, languages == 2, salary, 0)
                   , z = case(languages == 1, salary_change.long, languages == 2, salary, 0::long)
                   , w = case(languages == 1, salary_change, languages == 2, salary, languages == 3, salary_change.long, null)
            | keep x, y, z, w
            """, "mapping-default.json");
        validateConditionalFunctions(plan);

        plan = analyze("""
            from test
            | eval x = greatest(salary_change, salary, salary_change.long)
                   , y = least(salary_change.int, salary)
                   , z = greatest(salary_change.long, salary, null)
                   , w = least(null, salary_change, salary_change.long, salary, null)
            | keep x, y, z, w
            """, "mapping-default.json");
        validateConditionalFunctions(plan);
    }

    private void validateConditionalFunctions(LogicalPlan plan) {
        var limit = as(plan, Limit.class);
        var esqlProject = as(limit.child(), EsqlProject.class);
        List<?> projections = esqlProject.projections();
        var projection = as(projections.get(0), ReferenceAttribute.class);
        assertEquals(projection.name(), "x");
        assertEquals(projection.dataType(), DataType.DOUBLE);
        projection = as(projections.get(1), ReferenceAttribute.class);
        assertEquals(projection.name(), "y");
        assertEquals(projection.dataType(), DataType.INTEGER);
        projection = as(projections.get(2), ReferenceAttribute.class);
        assertEquals(projection.name(), "z");
        assertEquals(projection.dataType(), DataType.LONG);
        projection = as(projections.get(3), ReferenceAttribute.class);
        assertEquals(projection.name(), "w");
        assertEquals(projection.dataType(), DataType.DOUBLE);
        assertThat(as(limit.limit(), Literal.class).value(), equalTo(1000));
    }

    public void testNamedParamsForIdentifiers() {
        assertProjectionWithMapping(
            """
                from test
                | eval ?f1 = ?fn1(?f2)
                | where ?f1 == ?f2
                | stats ?f8 = ?fn2(?f3.?f4.?f5) by ?f3.?f6.?f7
                | sort ?f36.?f7, ?f8
                | keep ?f367, ?f8
                """,
            "mapping-multi-field-with-nested.json",
            new QueryParams(
                List.of(
                    paramAsIdentifier("f1", "a"),
                    paramAsIdentifier("f2", "keyword"),
                    paramAsIdentifier("f3", "some"),
                    paramAsIdentifier("f4", "dotted"),
                    paramAsIdentifier("f5", "field"),
                    paramAsIdentifier("f6", "string"),
                    paramAsIdentifier("f7", "typical"),
                    paramAsIdentifier("f8", "y"),
                    paramAsIdentifier("f36", "some.string"),
                    paramAsIdentifier("f367", "some.string.typical"),
                    paramAsIdentifier("fn1", "trim"),
                    paramAsIdentifier("fn2", "count")
                )
            ),
            "some.string.typical",
            "y"
        );

        assertProjectionWithMapping(
            """
                from test
                | eval ?f1 = ?fn1(?f2)
                | where ?f1 == ?f2
                | mv_expand ?f3.?f4.?f5
                | dissect ?f8 "%{bar}"
                | grok ?f2 "%{WORD:foo}"
                | rename ?f9 as ?f10
                | sort ?f3.?f6.?f7
                | drop ?f11
                """,
            "mapping-multi-field-with-nested.json",
            new QueryParams(
                List.of(
                    paramAsIdentifier("f1", "a"),
                    paramAsIdentifier("f2", "keyword"),
                    paramAsIdentifier("f3", "some"),
                    paramAsIdentifier("f4", "dotted"),
                    paramAsIdentifier("f5", "field"),
                    paramAsIdentifier("f6", "string"),
                    paramAsIdentifier("f7", "typical"),
                    paramAsIdentifier("f8", "text"),
                    paramAsIdentifier("f9", "date"),
                    paramAsIdentifier("f10", "datetime"),
                    paramAsIdentifier("f11", "bool"),
                    paramAsIdentifier("fn1", "trim")
                )
            ),
            "binary",
            "binary_stored",
            "datetime",
            "date_nanos",
            "geo_shape",
            "int",
            "keyword",
            "shape",
            "some.ambiguous",
            "some.ambiguous.normalized",
            "some.ambiguous.one",
            "some.ambiguous.two",
            "some.dotted.field",
            "some.string",
            "some.string.normalized",
            "some.string.typical",
            "text",
            "unsigned_long",
            "unsupported",
            "x",
            "x.y",
            "x.y.z",
            "x.y.z.v",
            "x.y.z.w",
            "a",
            "bar",
            "foo"
        );
    }

    public void testInvalidNamedParamsForIdentifiers() {
        // missing field
        assertError(
            """
                from test
                | eval ?f1 = ?fn1(?f2)
                | keep ?f3
                """,
            "mapping-multi-field-with-nested.json",
            new QueryParams(
                List.of(
                    paramAsIdentifier("f1", "a"),
                    paramAsIdentifier("f2", "keyword"),
                    paramAsIdentifier("f3", "some.string.nonexisting"),
                    paramAsIdentifier("fn1", "trim")
                )
            ),
            "Unknown column [some.string.nonexisting]"
        );

        // field name pattern is not supported in where/stats/sort/dissect/grok, they only take identifier
        // eval/rename/enrich/mvexpand are covered in StatementParserTests
        for (String invalidParam : List.of(
            "where ?f1 == \"a\"",
            "stats x = count(?f1)",
            "sort ?f1",
            "dissect ?f1 \"%{bar}\"",
            "grok ?f1 \"%{WORD:foo}\""
        )) {
            for (String pattern : List.of("keyword*", "*")) {
                assertError(
                    "from test | " + invalidParam,
                    "mapping-multi-field-with-nested.json",
                    new QueryParams(List.of(paramAsPattern("f1", pattern))),
                    "Unresolved pattern [" + pattern + "]"
                );
            }
        }

        // pattern and constant for function are covered in StatementParserTests
        for (String pattern : List.of("count*", "*")) {
            assertError(
                "from test | stats x = ?fn1(*)",
                "mapping-multi-field-with-nested.json",
                new QueryParams(List.of(paramAsIdentifier("fn1", pattern))),
                "Unknown function [" + pattern + "]"
            );
        }

        // identifier provided in param is not expected to be in backquote
        List<String> commands = List.of(
            "eval x = ?f1",
            "where ?f1 == \"a\"",
            "stats x = count(?f1)",
            "sort ?f1",
            "dissect ?f1 \"%{bar}\"",
            "grok ?f1 \"%{WORD:foo}\"",
            "mv_expand ?f1"
        );
        for (Object command : commands) {
            assertError(
                "from test | " + command,
                "mapping-multi-field-with-nested.json",
                new QueryParams(List.of(paramAsIdentifier("f1", "`keyword`"))),
                "Unknown column [`keyword`]"
            );
        }
    }

    public void testNamedDoubleParamsForIdentifiers() {
        assumeTrue("double parameters markers for identifiers", EsqlCapabilities.Cap.DOUBLE_PARAMETER_MARKERS_FOR_IDENTIFIERS.isEnabled());
        assertProjectionWithMapping(
            """
                from test
                | eval ??f1 = ??fn1(??f2)
                | where ??f1 == ??f2
                | stats ??f8 = ??fn2(??f3.??f4.??f5) by ??f3.??f6.??f7
                | sort ??f36.??f7, ??f8
                | keep ??f367, ??f8
                """,
            "mapping-multi-field-with-nested.json",
            new QueryParams(
                List.of(
                    paramAsConstant("f1", "a"),
                    paramAsConstant("f2", "keyword"),
                    paramAsConstant("f3", "some"),
                    paramAsConstant("f4", "dotted"),
                    paramAsConstant("f5", "field"),
                    paramAsConstant("f6", "string"),
                    paramAsConstant("f7", "typical"),
                    paramAsConstant("f8", "y"),
                    paramAsConstant("f36", "some.string"),
                    paramAsConstant("f367", "some.string.typical"),
                    paramAsConstant("fn1", "trim"),
                    paramAsConstant("fn2", "count")
                )
            ),
            "some.string.typical",
            "y"
        );

        assertProjectionWithMapping(
            """
                from test
                | eval ??f1 = ??fn1(??f2)
                | where ??f1 == ??f2
                | mv_expand ??f3.??f4.??f5
                | dissect ??f8 "%{bar}"
                | grok ??f2 "%{WORD:foo}"
                | rename ??f9 as ??f10
                | sort ??f3.??f6.??f7
                | drop ??f11
                """,
            "mapping-multi-field-with-nested.json",
            new QueryParams(
                List.of(
                    paramAsConstant("f1", "a"),
                    paramAsConstant("f2", "keyword"),
                    paramAsConstant("f3", "some"),
                    paramAsConstant("f4", "dotted"),
                    paramAsConstant("f5", "field"),
                    paramAsConstant("f6", "string"),
                    paramAsConstant("f7", "typical"),
                    paramAsConstant("f8", "text"),
                    paramAsConstant("f9", "date"),
                    paramAsConstant("f10", "datetime"),
                    paramAsConstant("f11", "bool"),
                    paramAsConstant("fn1", "trim")
                )
            ),
            "binary",
            "binary_stored",
            "datetime",
            "date_nanos",
            "geo_shape",
            "int",
            "keyword",
            "shape",
            "some.ambiguous",
            "some.ambiguous.normalized",
            "some.ambiguous.one",
            "some.ambiguous.two",
            "some.dotted.field",
            "some.string",
            "some.string.normalized",
            "some.string.typical",
            "text",
            "unsigned_long",
            "unsupported",
            "x",
            "x.y",
            "x.y.z",
            "x.y.z.v",
            "x.y.z.w",
            "a",
            "bar",
            "foo"
        );

        assertProjectionWithMapping(
            """
                FROM test
                | EVAL ??f1 = ??f2
                | LOOKUP JOIN languages_lookup ON ??f1
                | KEEP ??f3.??f6.??f7
                """,
            "mapping-multi-field-with-nested.json",
            new QueryParams(
                List.of(
                    paramAsConstant("f1", "language_code"),
                    paramAsConstant("f2", "int"),
                    paramAsConstant("f3", "some"),
                    paramAsConstant("f6", "string"),
                    paramAsConstant("f7", "typical")
                )
            ),
            "some.string.typical"
        );
    }

    public void testInvalidNamedDoubleParamsForIdentifiers() {
        assumeTrue("double parameters markers for identifiers", EsqlCapabilities.Cap.DOUBLE_PARAMETER_MARKERS_FOR_IDENTIFIERS.isEnabled());
        // missing field
        assertError(
            """
                from test
                | eval ??f1 = ??fn1(??f2)
                | keep ??f3
                """,
            "mapping-multi-field-with-nested.json",
            new QueryParams(
                List.of(
                    paramAsConstant("f1", "a"),
                    paramAsConstant("f2", "keyword"),
                    paramAsConstant("f3", "some.string.nonexisting"),
                    paramAsConstant("fn1", "trim")
                )
            ),
            "Unknown column [some.string.nonexisting]"
        );

        // field name pattern is not supported in where/stats/sort/dissect/grok, they only take identifier
        // eval/rename/enrich/mvexpand are covered in StatementParserTests
        for (String invalidParam : List.of(
            "where ??f1 == \"a\"",
            "stats x = count(??f1)",
            "sort ??f1",
            "dissect ??f1 \"%{bar}\"",
            "grok ??f1 \"%{WORD:foo}\"",
            "lookup join languages_lookup on ??f1"
        )) {
            for (String pattern : List.of("keyword*", "*")) {
                assertError(
                    "from test | " + invalidParam,
                    "mapping-multi-field-with-nested.json",
                    new QueryParams(List.of(paramAsConstant("f1", pattern))),
                    "Unknown column [" + pattern + "]"
                );
            }
        }

        // pattern and constant for function are covered in StatementParserTests
        for (String pattern : List.of("count*", "*")) {
            assertError(
                "from test | stats x = ??fn1(*)",
                "mapping-multi-field-with-nested.json",
                new QueryParams(List.of(paramAsConstant("fn1", pattern))),
                "Unknown function [" + pattern + "]"
            );
        }

        // identifier provided in param is not expected to be in backquote
        List<String> commands = List.of(
            "eval x = ??f1",
            "where ??f1 == \"a\"",
            "stats x = count(??f1)",
            "sort ??f1",
            "dissect ??f1 \"%{bar}\"",
            "grok ??f1 \"%{WORD:foo}\"",
            "mv_expand ??f1",
            "lookup join languages_lookup on ??f1"
        );
        for (Object command : commands) {
            assertError(
                "from test | " + command,
                "mapping-multi-field-with-nested.json",
                new QueryParams(List.of(paramAsConstant("f1", "`keyword`"))),
                "Unknown column [`keyword`]"
            );
        }
    }

    public void testNamedParamsForIdentifierPatterns() {
        assertProjectionWithMapping(
            """
                from test
                | keep ?f1, ?f2.?f3
                | drop ?f1.?f6.?f7.?f8, ?f2.?f4, ?f2.?f5.?f3
                """,
            "mapping-multi-field-with-nested.json",
            new QueryParams(
                List.of(
                    paramAsPattern("f1", "x*"),
                    paramAsIdentifier("f2", "some"),
                    paramAsPattern("f3", "*"),
                    paramAsPattern("f4", "ambiguous*"),
                    paramAsIdentifier("f5", "dotted"),
                    paramAsIdentifier("f6", "y"),
                    paramAsIdentifier("f7", "z"),
                    paramAsIdentifier("f8", "v")
                )
            ),
            "x",
            "x.y",
            "x.y.z",
            "x.y.z.w",
            "some.string",
            "some.string.normalized",
            "some.string.typical"
        );
    }

    public void testInvalidNamedParamsForIdentifierPatterns() {
        // missing pattern
        assertError(
            """
                from test | keep ?f1
                """,
            "mapping-multi-field-with-nested.json",
            new QueryParams(List.of(paramAsPattern("f1", "a*"))),
            "No matches found for pattern [a*]"
        );
        // invalid type
        assertError(
            """
                from test | keep ?f1
                """,
            "mapping-multi-field-with-nested.json",
            new QueryParams(List.of(paramAsIdentifier("f1", "x*"))),
            "Unknown column [x*], did you mean [x]?"
        );
    }

    public void testFromEnrichAndMatchColonUsage() {
        LogicalPlan plan = analyze("""
            from *:test
            | EVAL x = to_string(languages)
            | ENRICH _any:languages ON x
            | WHERE first_name: "Anna"
            """, "mapping-default.json");
        var limit = as(plan, Limit.class);
        var filter = as(limit.child(), Filter.class);
        var match = as(filter.condition(), MatchOperator.class);
        var enrich = as(filter.child(), Enrich.class);
        assertEquals(enrich.mode(), Enrich.Mode.ANY);
        assertEquals(enrich.policy().getMatchField(), "language_code");
        var eval = as(enrich.child(), Eval.class);
        var esRelation = as(eval.child(), EsRelation.class);
        assertEquals(esRelation.indexPattern(), "test");
    }

    public void testFunctionNamedParamsAsFunctionArgument() {
        LogicalPlan plan = analyze("""
            from test
            | WHERE MATCH(first_name, "Anna Smith", {"minimum_should_match": 2.0})
            """);
        Limit limit = as(plan, Limit.class);
        Filter filter = as(limit.child(), Filter.class);
        Match match = as(filter.condition(), Match.class);
        MapExpression me = as(match.options(), MapExpression.class);
        assertEquals(1, me.entryExpressions().size());
        EntryExpression ee = as(me.entryExpressions().get(0), EntryExpression.class);
        assertEquals(new Literal(EMPTY, BytesRefs.toBytesRef("minimum_should_match"), DataType.KEYWORD), ee.key());
        assertEquals(new Literal(EMPTY, 2.0, DataType.DOUBLE), ee.value());
        assertEquals(DataType.DOUBLE, ee.dataType());
    }

    public void testFunctionNamedParamsAsFunctionArgument1() {
        LogicalPlan plan = analyze("""
            from test
            | WHERE QSTR("first_name: Anna", {"minimum_should_match": 3.0})
            """);
        Limit limit = as(plan, Limit.class);
        Filter filter = as(limit.child(), Filter.class);
        QueryString qstr = as(filter.condition(), QueryString.class);
        MapExpression me = as(qstr.options(), MapExpression.class);
        assertEquals(1, me.entryExpressions().size());
        EntryExpression ee = as(me.entryExpressions().get(0), EntryExpression.class);
        assertEquals(new Literal(EMPTY, BytesRefs.toBytesRef("minimum_should_match"), DataType.KEYWORD), ee.key());
        assertEquals(new Literal(EMPTY, 3.0, DataType.DOUBLE), ee.value());
        assertEquals(DataType.DOUBLE, ee.dataType());
    }

    public void testFunctionNamedParamsAsFunctionArgument2() {
        LogicalPlan plan = analyze("""
            from test
            | WHERE MULTI_MATCH("Anna Smith", first_name, last_name, {"minimum_should_match": 3.0})
            """);
        Limit limit = as(plan, Limit.class);
        Filter filter = as(limit.child(), Filter.class);
        MultiMatch mm = as(filter.condition(), MultiMatch.class);
        MapExpression me = as(mm.options(), MapExpression.class);
        assertEquals(1, me.entryExpressions().size());
        EntryExpression ee = as(me.entryExpressions().get(0), EntryExpression.class);
        assertEquals(new Literal(EMPTY, BytesRefs.toBytesRef("minimum_should_match"), DataType.KEYWORD), ee.key());
        assertEquals(new Literal(EMPTY, 3.0, DataType.DOUBLE), ee.value());
        assertEquals(DataType.DOUBLE, ee.dataType());
    }

    public void testResolveInsist_fieldExists_insistedOutputContainsNoUnmappedFields() {
        assumeTrue("Requires UNMAPPED FIELDS", EsqlCapabilities.Cap.UNMAPPED_FIELDS.isEnabled());

        LogicalPlan plan = analyze("FROM test | INSIST_🐔 emp_no");

        Attribute last = plan.output().getLast();
        assertThat(last.name(), is("emp_no"));
        assertThat(last.dataType(), is(DataType.INTEGER));
        assertThat(
            plan.output()
                .stream()
                .filter(a -> a instanceof FieldAttribute fa && fa.field() instanceof PotentiallyUnmappedKeywordEsField)
                .toList(),
            is(empty())
        );
    }

    public void testInsist_afterRowThrowsException() {
        assumeTrue("Requires UNMAPPED FIELDS", EsqlCapabilities.Cap.UNMAPPED_FIELDS.isEnabled());

        VerificationException e = expectThrows(
            VerificationException.class,
            () -> analyze("ROW x = 1 | INSIST_🐔 x", analyzer(TEST_VERIFIER))
        );
        assertThat(e.getMessage(), containsString("[insist] can only be used after [from] or [insist] commands, but was [ROW x = 1]"));
    }

    public void testResolveInsist_fieldDoesNotExist_createsUnmappedField() {
        assumeTrue("Requires UNMAPPED FIELDS", EsqlCapabilities.Cap.UNMAPPED_FIELDS.isEnabled());

        LogicalPlan plan = analyze("FROM test | INSIST_🐔 foo");

        var limit = as(plan, Limit.class);
        var insist = as(limit.child(), Insist.class);
        assertThat(insist.output(), hasSize(analyze("FROM test").output().size() + 1));
        var expectedAttribute = new FieldAttribute(Source.EMPTY, "foo", new PotentiallyUnmappedKeywordEsField("foo"));
        assertThat(insist.insistedAttributes(), is(List.of(expectedAttribute)));
        assertThat(insist.output().getLast(), is(expectedAttribute));
    }

    public void testResolveInsist_multiIndexFieldPartiallyMappedWithSingleKeywordType_createsUnmappedField() {
        assumeTrue("Requires UNMAPPED FIELDS", EsqlCapabilities.Cap.UNMAPPED_FIELDS.isEnabled());

        IndexResolution resolution = IndexResolver.mergedMappings(
            "foo, bar",
            new FieldCapabilitiesResponse(
                List.of(
                    fieldCapabilitiesIndexResponse("foo", messageResponseMap("keyword")),
                    fieldCapabilitiesIndexResponse("bar", Map.of())
                ),
                List.of()
            )
        );

        String query = "FROM foo, bar | INSIST_🐔 message";
        var plan = analyze(query, analyzer(resolution, TEST_VERIFIER, configuration(query)));
        var limit = as(plan, Limit.class);
        var insist = as(limit.child(), Insist.class);
        var attribute = (FieldAttribute) EsqlTestUtils.singleValue(insist.output());
        assertThat(attribute.name(), is("message"));
        assertThat(attribute.field(), is(new PotentiallyUnmappedKeywordEsField("message")));
    }

    public void testResolveInsist_multiIndexFieldExistsWithSingleTypeButIsNotKeywordAndMissingCast_createsAnInvalidMappedField() {
        assumeTrue("Requires UNMAPPED FIELDS", EsqlCapabilities.Cap.UNMAPPED_FIELDS.isEnabled());

        IndexResolution resolution = IndexResolver.mergedMappings(
            "foo, bar",
            new FieldCapabilitiesResponse(
                List.of(fieldCapabilitiesIndexResponse("foo", messageResponseMap("long")), fieldCapabilitiesIndexResponse("bar", Map.of())),
                List.of()
            )
        );
        var plan = analyze("FROM foo, bar | INSIST_🐔 message", analyzer(resolution, TEST_VERIFIER));
        var limit = as(plan, Limit.class);
        var insist = as(limit.child(), Insist.class);
        var attribute = (UnsupportedAttribute) EsqlTestUtils.singleValue(insist.output());
        assertThat(attribute.name(), is("message"));

        String expected = "Cannot use field [message] due to ambiguities being mapped as [2] incompatible types: "
            + "[keyword] enforced by INSIST command, and [long] in index mappings";
        assertThat(attribute.unresolvedMessage(), is(expected));
    }

    public void testResolveInsist_multiIndexFieldPartiallyExistsWithMultiTypesNoKeyword_createsAnInvalidMappedField() {
        assumeTrue("Requires UNMAPPED FIELDS", EsqlCapabilities.Cap.UNMAPPED_FIELDS.isEnabled());

        IndexResolution resolution = IndexResolver.mergedMappings(
            "foo, bar",
            new FieldCapabilitiesResponse(
                List.of(
                    fieldCapabilitiesIndexResponse("foo", messageResponseMap("long")),
                    fieldCapabilitiesIndexResponse("bar", messageResponseMap("date")),
                    fieldCapabilitiesIndexResponse("bazz", Map.of())
                ),
                List.of()
            )
        );
        var plan = analyze("FROM foo, bar | INSIST_🐔 message", analyzer(resolution, TEST_VERIFIER));
        var limit = as(plan, Limit.class);
        var insist = as(limit.child(), Insist.class);
        var attr = (UnsupportedAttribute) EsqlTestUtils.singleValue(insist.output());

        String expected = "Cannot use field [message] due to ambiguities being mapped as [3] incompatible types: "
            + "[keyword] enforced by INSIST command, [datetime] in [bar], [long] in [foo]";
        assertThat(attr.unresolvedMessage(), is(expected));
    }

    public void testResolveInsist_multiIndexFieldPartiallyExistsWithMultiTypesWithKeyword_createsAnInvalidMappedField() {
        assumeTrue("Requires UNMAPPED FIELDS", EsqlCapabilities.Cap.UNMAPPED_FIELDS.isEnabled());

        IndexResolution resolution = IndexResolver.mergedMappings(
            "foo, bar",
            new FieldCapabilitiesResponse(
                List.of(
                    fieldCapabilitiesIndexResponse("foo", messageResponseMap("long")),
                    fieldCapabilitiesIndexResponse("bar", messageResponseMap("date")),
                    fieldCapabilitiesIndexResponse("bazz", messageResponseMap("keyword")),
                    fieldCapabilitiesIndexResponse("qux", Map.of())
                ),
                List.of()
            )
        );
        var plan = analyze("FROM foo, bar | INSIST_🐔 message", analyzer(resolution, TEST_VERIFIER));
        var limit = as(plan, Limit.class);
        var insist = as(limit.child(), Insist.class);
        var attr = (UnsupportedAttribute) EsqlTestUtils.singleValue(insist.output());

        String expected = "Cannot use field [message] due to ambiguities being mapped as [3] incompatible types: "
            + "[datetime] in [bar], [keyword] enforced by INSIST command and in [bazz], [long] in [foo]";
        assertThat(attr.unresolvedMessage(), is(expected));
    }

    public void testResolveInsist_multiIndexFieldPartiallyExistsWithMultiTypesWithCast_castsAreNotSupported() {
        assumeTrue("Requires UNMAPPED FIELDS", EsqlCapabilities.Cap.UNMAPPED_FIELDS.isEnabled());

        IndexResolution resolution = IndexResolver.mergedMappings(
            "foo, bar",
            new FieldCapabilitiesResponse(
                List.of(
                    fieldCapabilitiesIndexResponse("foo", messageResponseMap("long")),
                    fieldCapabilitiesIndexResponse("bar", messageResponseMap("date")),
                    fieldCapabilitiesIndexResponse("bazz", Map.of())
                ),
                List.of()
            )
        );
        VerificationException e = expectThrows(
            VerificationException.class,
            () -> analyze("FROM multi_index | INSIST_🐔 message | EVAL message = message :: keyword", analyzer(resolution, TEST_VERIFIER))
        );
        // This isn't the most informative error, but it'll do for now.
        assertThat(
            e.getMessage(),
            containsString("EVAL does not support type [unsupported] as the return data type of expression [message]")
        );
    }

    public void testBasicFork() {
        LogicalPlan plan = analyze("""
            from test
            | KEEP emp_no, first_name, last_name
            | WHERE first_name == "Chris"
            | FORK ( WHERE emp_no > 1 )
                   ( WHERE emp_no > 2 )
                   ( WHERE emp_no > 3 | SORT emp_no | LIMIT 7 )
                   ( SORT emp_no )
                   ( LIMIT 9 )
            """);

        var expectedOutput = List.of("emp_no", "first_name", "last_name", "_fork");
        Limit limit = as(plan, Limit.class);
        Fork fork = as(limit.child(), Fork.class);

        var subPlans = fork.children();
        assertThat(subPlans.size(), equalTo(5));

        // fork branch 1
        limit = as(subPlans.get(0), Limit.class);
        assertThat(as(limit.limit(), Literal.class).value(), equalTo(DEFAULT_LIMIT));
        EsqlProject project = as(limit.child(), EsqlProject.class);
        List<String> projectColumns = project.expressions().stream().map(exp -> as(exp, Attribute.class).name()).toList();
        assertThat(projectColumns, equalTo(expectedOutput));
        Eval eval = as(project.child(), Eval.class);
        assertThat(as(eval.fields().get(0), Alias.class), equalTo(alias("_fork", string("fork1"))));
        Filter filter = as(eval.child(), Filter.class);
        assertThat(as(filter.condition(), GreaterThan.class).right(), equalTo(literal(1)));

        filter = as(filter.child(), Filter.class);
        assertThat(as(filter.condition(), Equals.class).right(), equalTo(string("Chris")));
        project = as(filter.child(), EsqlProject.class);
        var esRelation = as(project.child(), EsRelation.class);
        assertThat(esRelation.indexPattern(), equalTo("test"));

        // fork branch 2
        limit = as(subPlans.get(1), Limit.class);
        assertThat(as(limit.limit(), Literal.class).value(), equalTo(DEFAULT_LIMIT));
        project = as(limit.child(), EsqlProject.class);
        projectColumns = project.expressions().stream().map(exp -> as(exp, Attribute.class).name()).toList();
        assertThat(projectColumns, equalTo(expectedOutput));
        eval = as(project.child(), Eval.class);
        assertThat(as(eval.fields().get(0), Alias.class), equalTo(alias("_fork", string("fork2"))));
        filter = as(eval.child(), Filter.class);
        assertThat(as(filter.condition(), GreaterThan.class).right(), equalTo(literal(2)));

        filter = as(filter.child(), Filter.class);
        assertThat(as(filter.condition(), Equals.class).right(), equalTo(string("Chris")));
        project = as(filter.child(), EsqlProject.class);
        esRelation = as(project.child(), EsRelation.class);
        assertThat(esRelation.indexPattern(), equalTo("test"));

        // fork branch 3
        limit = as(subPlans.get(2), Limit.class);
        assertThat(as(limit.limit(), Literal.class).value(), equalTo(MAX_LIMIT));
        project = as(limit.child(), EsqlProject.class);
        projectColumns = project.expressions().stream().map(exp -> as(exp, Attribute.class).name()).toList();
        assertThat(projectColumns, equalTo(expectedOutput));
        eval = as(project.child(), Eval.class);
        assertThat(as(eval.fields().get(0), Alias.class), equalTo(alias("_fork", string("fork3"))));
        limit = as(eval.child(), Limit.class);
        assertThat(as(limit.limit(), Literal.class).value(), equalTo(7));
        var orderBy = as(limit.child(), OrderBy.class);
        filter = as(orderBy.child(), Filter.class);
        assertThat(as(filter.condition(), GreaterThan.class).right(), equalTo(literal(3)));
        filter = as(filter.child(), Filter.class);
        assertThat(as(filter.condition(), Equals.class).right(), equalTo(string("Chris")));
        project = as(filter.child(), EsqlProject.class);
        esRelation = as(project.child(), EsRelation.class);
        assertThat(esRelation.indexPattern(), equalTo("test"));

        // fork branch 4
        limit = as(subPlans.get(3), Limit.class);
        assertThat(as(limit.limit(), Literal.class).value(), equalTo(DEFAULT_LIMIT));
        project = as(limit.child(), EsqlProject.class);
        projectColumns = project.expressions().stream().map(exp -> as(exp, Attribute.class).name()).toList();
        assertThat(projectColumns, equalTo(expectedOutput));
        eval = as(project.child(), Eval.class);
        assertThat(as(eval.fields().get(0), Alias.class), equalTo(alias("_fork", string("fork4"))));
        orderBy = as(eval.child(), OrderBy.class);
        filter = as(orderBy.child(), Filter.class);
        assertThat(as(filter.condition(), Equals.class).right(), equalTo(string("Chris")));
        project = as(filter.child(), EsqlProject.class);
        esRelation = as(project.child(), EsRelation.class);
        assertThat(esRelation.indexPattern(), equalTo("test"));

        // fork branch 5
        limit = as(subPlans.get(4), Limit.class);
        assertThat(as(limit.limit(), Literal.class).value(), equalTo(MAX_LIMIT));
        project = as(limit.child(), EsqlProject.class);
        projectColumns = project.expressions().stream().map(exp -> as(exp, Attribute.class).name()).toList();
        assertThat(projectColumns, equalTo(expectedOutput));
        eval = as(project.child(), Eval.class);
        assertThat(as(eval.fields().get(0), Alias.class), equalTo(alias("_fork", string("fork5"))));
        limit = as(eval.child(), Limit.class);
        assertThat(as(limit.limit(), Literal.class).value(), equalTo(9));
        filter = as(limit.child(), Filter.class);
        assertThat(as(filter.condition(), Equals.class).right(), equalTo(string("Chris")));
        project = as(filter.child(), EsqlProject.class);
        esRelation = as(project.child(), EsRelation.class);
        assertThat(esRelation.indexPattern(), equalTo("test"));
    }

    public void testForkBranchesWithDifferentSchemas() {
        LogicalPlan plan = analyze("""
            from test
            | WHERE first_name == "Chris"
            | KEEP emp_no, first_name
            | FORK ( WHERE emp_no > 3 | SORT emp_no | LIMIT 7 )
                   ( WHERE emp_no > 2 | EVAL xyz = "def" )
                   ( DISSECT first_name "%{d} %{e} %{f}"
                   | STATS x = MIN(d::double), y = MAX(e::double) WHERE d::double > 1000
                   | EVAL xyz = "abc")
            """);

        Limit limit = as(plan, Limit.class);
        Fork fork = as(limit.child(), Fork.class);

        var subPlans = fork.children();
        var expectedOutput = List.of("emp_no", "first_name", "_fork", "xyz", "x", "y");

        // fork branch 1
        limit = as(subPlans.get(0), Limit.class);
        assertThat(as(limit.limit(), Literal.class).value(), equalTo(MAX_LIMIT));
        EsqlProject project = as(limit.child(), EsqlProject.class);
        List<String> projectColumns = project.expressions().stream().map(exp -> as(exp, Attribute.class).name()).toList();
        assertThat(projectColumns, equalTo(expectedOutput));

        Eval eval = as(project.child(), Eval.class);
        assertEquals(eval.fields().size(), 3);

        Set<String> evalFieldNames = eval.fields().stream().map(a -> a.name()).collect(Collectors.toSet());
        assertThat(evalFieldNames, equalTo(Set.of("x", "xyz", "y")));

        for (Alias a : eval.fields()) {
            assertThat(as(a.child(), Literal.class).value(), equalTo(null));
        }

        eval = as(eval.child(), Eval.class);
        assertThat(as(eval.fields().get(0), Alias.class), equalTo(alias("_fork", string("fork1"))));
        limit = as(eval.child(), Limit.class);
        assertThat(as(limit.limit(), Literal.class).value(), equalTo(7));
        var orderBy = as(limit.child(), OrderBy.class);
        Filter filter = as(orderBy.child(), Filter.class);
        assertThat(as(filter.condition(), GreaterThan.class).right(), equalTo(literal(3)));

        project = as(filter.child(), EsqlProject.class);
        filter = as(project.child(), Filter.class);
        assertThat(as(filter.condition(), Equals.class).right(), equalTo(string("Chris")));
        var esRelation = as(filter.child(), EsRelation.class);
        assertThat(esRelation.indexPattern(), equalTo("test"));

        // fork branch 2
        limit = as(subPlans.get(1), Limit.class);
        assertThat(as(limit.limit(), Literal.class).value(), equalTo(DEFAULT_LIMIT));
        project = as(limit.child(), EsqlProject.class);
        projectColumns = project.expressions().stream().map(exp -> as(exp, Attribute.class).name()).toList();
        assertThat(projectColumns, equalTo(expectedOutput));
        eval = as(project.child(), Eval.class);
        assertEquals(eval.fields().size(), 2);
        evalFieldNames = eval.fields().stream().map(a -> a.name()).collect(Collectors.toSet());
        assertThat(evalFieldNames, equalTo(Set.of("x", "y")));

        for (Alias a : eval.fields()) {
            assertThat(as(a.child(), Literal.class).value(), equalTo(null));
        }

        eval = as(eval.child(), Eval.class);
        assertThat(as(eval.fields().get(0), Alias.class), equalTo(alias("_fork", string("fork2"))));
        eval = as(eval.child(), Eval.class);
        Alias alias = as(eval.fields().get(0), Alias.class);
        assertThat(alias.name(), equalTo("xyz"));
        assertThat(as(alias.child(), Literal.class), equalTo(string("def")));
        filter = as(eval.child(), Filter.class);
        assertThat(as(filter.condition(), GreaterThan.class).right(), equalTo(literal(2)));

        project = as(filter.child(), EsqlProject.class);
        filter = as(project.child(), Filter.class);
        assertThat(as(filter.condition(), Equals.class).right(), equalTo(string("Chris")));
        esRelation = as(filter.child(), EsRelation.class);
        assertThat(esRelation.indexPattern(), equalTo("test"));

        // fork branch 3
        limit = as(subPlans.get(2), Limit.class);
        assertThat(as(limit.limit(), Literal.class).value(), equalTo(DEFAULT_LIMIT));
        project = as(limit.child(), EsqlProject.class);
        projectColumns = project.expressions().stream().map(exp -> as(exp, Attribute.class).name()).toList();
        assertThat(projectColumns, equalTo(expectedOutput));
        eval = as(project.child(), Eval.class);
        assertEquals(eval.fields().size(), 2);
        evalFieldNames = eval.fields().stream().map(a -> a.name()).collect(Collectors.toSet());
        assertThat(evalFieldNames, equalTo(Set.of("emp_no", "first_name")));

        for (Alias a : eval.fields()) {
            assertThat(as(a.child(), Literal.class).value(), equalTo(null));
        }

        eval = as(eval.child(), Eval.class);
        assertThat(as(eval.fields().get(0), Alias.class), equalTo(alias("_fork", string("fork3"))));

        eval = as(eval.child(), Eval.class);
        alias = as(eval.fields().get(0), Alias.class);
        assertThat(alias.name(), equalTo("xyz"));
        assertThat(as(alias.child(), Literal.class), equalTo(string("abc")));

        Aggregate aggregate = as(eval.child(), Aggregate.class);
        assertEquals(aggregate.aggregates().size(), 2);
        alias = as(aggregate.aggregates().get(0), Alias.class);
        assertThat(alias.name(), equalTo("x"));

        alias = as(aggregate.aggregates().get(1), Alias.class);
        assertThat(alias.name(), equalTo("y"));
        FilteredExpression filteredExp = as(alias.child(), FilteredExpression.class);

        GreaterThan greaterThan = as(filteredExp.filter(), GreaterThan.class);
        assertThat(as(greaterThan.right(), Literal.class).value(), equalTo(1000));

        Dissect dissect = as(aggregate.child(), Dissect.class);
        assertThat(dissect.parser().pattern(), equalTo("%{d} %{e} %{f}"));
        assertThat(as(dissect.input(), FieldAttribute.class).name(), equalTo("first_name"));

        project = as(dissect.child(), EsqlProject.class);
        filter = as(project.child(), Filter.class);
        assertThat(as(filter.condition(), Equals.class).right(), equalTo(string("Chris")));
        esRelation = as(filter.child(), EsRelation.class);
        assertThat(esRelation.indexPattern(), equalTo("test"));
    }

    public void testForkError() {
        var e = expectThrows(VerificationException.class, () -> analyze("""
            from test
            | FORK ( WHERE emp_no > 1 )
                   ( WHERE foo > 1 )
            """));
        assertThat(e.getMessage(), containsString("Unknown column [foo]"));

        e = expectThrows(VerificationException.class, () -> analyze("""
            from test
            | FORK ( WHERE bar == 1 )
                   ( WHERE emp_no > 1 )
            """));
        assertThat(e.getMessage(), containsString("Unknown column [bar]"));

        e = expectThrows(VerificationException.class, () -> analyze("""
            from test
            | FORK ( WHERE emp_no > 1 )
                   ( WHERE emp_no > 2 )
                   ( WHERE emp_no > 3 )
                   ( WHERE emp_no > 4 )
                   ( WHERE emp_no > 5 )
                   ( WHERE emp_no > 6 | SORT baz )
            """));
        assertThat(e.getMessage(), containsString("Unknown column [baz]"));

        var pe = expectThrows(ParsingException.class, () -> analyze("""
            from test
            | FORK ( WHERE emp_no > 1 )
                   ( WHERE emp_no > 2 )
                   ( WHERE emp_no > 3 | LIMIT me)
                   ( WHERE emp_no > 4 )
                   ( WHERE emp_no > 5 )
                   ( WHERE emp_no > 6 | SORT emp_no | LIMIT 5 )
            """));
        assertThat(pe.getMessage(), containsString("mismatched input 'me' expecting {"));

        e = expectThrows(VerificationException.class, () -> analyze("""
            FROM test
            | FORK ( WHERE emp_no > 1 )
                   ( WHERE emp_no > 2 | SORT emp_no | LIMIT 10 | EVAL x = abc + 2 )
            """));
        assertThat(e.getMessage(), containsString("Unknown column [abc]"));

        e = expectThrows(VerificationException.class, () -> analyze("""
            FROM test
            | FORK ( STATS a = CONCAT(first_name, last_name) BY emp_no )
                   ( WHERE emp_no > 2 | SORT emp_no | LIMIT 10 )
            """));
        assertThat(
            e.getMessage(),
            containsString("column [first_name] must appear in the STATS BY clause or be used in an aggregate function")
        );

        e = expectThrows(VerificationException.class, () -> analyze("""
            FROM test
            | FORK ( DISSECT emp_no "%{abc} %{def}" )
                   ( WHERE emp_no > 2 | SORT emp_no | LIMIT 10 )
            """));
        assertThat(
            e.getMessage(),
            containsString("Dissect only supports KEYWORD or TEXT values, found expression [emp_no] type [INTEGER]")
        );

        e = expectThrows(VerificationException.class, () -> analyze("""
            FROM test
            | FORK ( EVAL c = COUNT(first_name) )
                   ( WHERE emp_no > 2 | SORT emp_no | LIMIT 10 )
            """));
        assertThat(e.getMessage(), containsString("aggregate function [COUNT(first_name)] not allowed outside STATS command"));

        e = expectThrows(VerificationException.class, () -> analyze("""
            FROM test
            | FORK (EVAL a = 1) (EVAL a = 2)
            | FORK (EVAL b = 3) (EVAL b = 4)
            """));
        assertThat(e.getMessage(), containsString("Only a single FORK command is supported, but found multiple"));

        e = expectThrows(VerificationException.class, () -> analyze("""
            FROM test
            | FORK (FORK (WHERE true) (WHERE true))
                   (WHERE true)
            """));
        assertThat(e.getMessage(), containsString("Only a single FORK command is supported, but found multiple"));
    }

    public void testValidFuse() {
        assumeTrue("requires FUSE capability", EsqlCapabilities.Cap.FUSE.isEnabled());

        LogicalPlan plan = analyze("""
             from test metadata _id, _index, _score
             | fork ( where first_name:"foo" )
                    ( where first_name:"bar" )
             | fuse
            """);

        Limit limit = as(plan, Limit.class);

        Dedup dedup = as(limit.child(), Dedup.class);
        assertThat(dedup.groupings().size(), equalTo(2));
        assertThat(dedup.aggregates().size(), equalTo(15));

        RrfScoreEval rrf = as(dedup.child(), RrfScoreEval.class);
        assertThat(rrf.scoreAttribute(), instanceOf(ReferenceAttribute.class));
        assertThat(rrf.scoreAttribute().name(), equalTo("_score"));
        assertThat(rrf.forkAttribute(), instanceOf(ReferenceAttribute.class));
        assertThat(rrf.forkAttribute().name(), equalTo("_fork"));

        assertThat(rrf.child(), instanceOf(Fork.class));
    }

    public void testFuseError() {
        assumeTrue("requires FUSE capability", EsqlCapabilities.Cap.FUSE.isEnabled());

        var e = expectThrows(VerificationException.class, () -> analyze("""
            from test
            | fuse
            """));
        assertThat(e.getMessage(), containsString("Unknown column [_score]"));
        assertThat(e.getMessage(), containsString("Unknown column [_fork]"));

        e = expectThrows(VerificationException.class, () -> analyze("""
            from test
            | FORK ( WHERE emp_no == 1 )
                   ( WHERE emp_no > 1 )
            | FUSE
            """));
        assertThat(e.getMessage(), containsString("Unknown column [_score]"));

        e = expectThrows(VerificationException.class, () -> analyze("""
            from test metadata _score, _id
            | FORK ( WHERE emp_no == 1 )
                   ( WHERE emp_no > 1 )
            | FUSE
            """));
        assertThat(e.getMessage(), containsString("Unknown column [_index]"));

        e = expectThrows(VerificationException.class, () -> analyze("""
            from test metadata _score, _index
            | FORK ( WHERE emp_no == 1 )
                   ( WHERE emp_no > 1 )
            | FUSE
            """));
        assertThat(e.getMessage(), containsString("Unknown column [_id]"));
    }

    // TODO There's too much boilerplate involved here! We need a better way of creating FieldCapabilitiesResponses from a mapping or index.
    private static FieldCapabilitiesIndexResponse fieldCapabilitiesIndexResponse(
        String indexName,
        Map<String, IndexFieldCapabilities> fields
    ) {
        return new FieldCapabilitiesIndexResponse(indexName, indexName, fields, false, IndexMode.STANDARD);
    }

    private static Map<String, IndexFieldCapabilities> messageResponseMap(String date) {
        return Map.of("message", new IndexFieldCapabilitiesBuilder("message", date).build());
    }

    private void verifyUnsupported(String query, String errorMessage) {
        verifyUnsupported(query, errorMessage, "mapping-multi-field-variation.json");
    }

    private void verifyUnsupported(String query, String errorMessage, String mappingFileName) {
        var e = expectThrows(VerificationException.class, () -> analyze(query, mappingFileName));
        assertThat(e.getMessage(), containsString(errorMessage));
    }

    private void assertProjection(String query, String... names) {
        assertProjection(analyze(query), names);
    }

    private void assertProjection(LogicalPlan plan, String... names) {
        var limit = as(plan, Limit.class);
        assertThat(Expressions.names(limit.output()), contains(names));
    }

    private void assertProjectionTypes(String query, DataType... types) {
        var plan = analyze(query);
        var limit = as(plan, Limit.class);
        assertThat(limit.output().stream().map(NamedExpression::dataType).toList(), contains(types));
    }

    private void assertProjectionWithMapping(String query, String mapping, String... names) {
        var plan = analyze(query, mapping.toString());
        var limit = as(plan, Limit.class);
        assertThat(Expressions.names(limit.output()), contains(names));
    }

    private void assertProjectionWithMapping(String query, String mapping, QueryParams params, String... names) {
        var plan = analyze(query, mapping.toString(), params);
        var limit = as(plan, Limit.class);
        assertThat(Expressions.names(limit.output()), contains(names));
    }

    private void assertError(String query, String mapping, QueryParams params, String error) {
        Throwable e = expectThrows(VerificationException.class, () -> analyze(query, mapping, params));
        assertThat(e.getMessage(), containsString(error));
    }

    @Override
    protected List<String> filteredWarnings() {
        return withDefaultLimitWarning(super.filteredWarnings());
    }

    private static LogicalPlan analyzeWithEmptyFieldCapsResponse(String query) throws IOException {
        List<FieldCapabilitiesIndexResponse> idxResponses = List.of(
            new FieldCapabilitiesIndexResponse("idx", "idx", Map.of(), true, IndexMode.STANDARD)
        );
        FieldCapabilitiesResponse caps = new FieldCapabilitiesResponse(idxResponses, List.of());
        IndexResolution resolution = IndexResolver.mergedMappings("test*", caps);
        var analyzer = analyzer(resolution, TEST_VERIFIER, configuration(query));
        return analyze(query, analyzer);
    }

    private void assertEmptyEsRelation(LogicalPlan plan) {
        assertThat(plan, instanceOf(EsRelation.class));
        EsRelation esRelation = (EsRelation) plan;
        assertThat(esRelation.output(), equalTo(NO_FIELDS));
    }

    public void testResolveRerankInferenceId() {
        {
            LogicalPlan plan = analyze("""
                FROM books METADATA _score
                | RERANK "italian food recipe" ON title WITH { "inference_id" : "reranking-inference-id" }
                """, "mapping-books.json");
            Rerank rerank = as(as(plan, Limit.class).child(), Rerank.class);
            assertThat(rerank.inferenceId(), equalTo(string("reranking-inference-id")));
        }

        {
            VerificationException ve = expectThrows(VerificationException.class, () -> analyze("""
                FROM books METADATA _score
                | RERANK "italian food recipe" ON title WITH { "inference_id" : "completion-inference-id" }
                """, "mapping-books.json"));

            assertThat(
                ve.getMessage(),
                containsString(
                    "cannot use inference endpoint [completion-inference-id] with task type [completion] within a Rerank command. "
                        + "Only inference endpoints with the task type [rerank] are supported"
                )
            );
        }

        {
            VerificationException ve = expectThrows(VerificationException.class, () -> analyze("""
                FROM books METADATA _score
                | RERANK "italian food recipe" ON title WITH { "inference_id" : "error-inference-id" }
                """, "mapping-books.json"));

            assertThat(ve.getMessage(), containsString("error with inference resolution"));
        }

        {
            VerificationException ve = expectThrows(VerificationException.class, () -> analyze("""
                FROM books  METADATA _score
                | RERANK "italian food recipe" ON title WITH { "inference_id" : "unknown-inference-id" }
                """, "mapping-books.json"));
            assertThat(ve.getMessage(), containsString("unresolved inference [unknown-inference-id]"));
        }
    }

    public void testResolveRerankFields() {
        {
            // Single field.
            LogicalPlan plan = analyze("""
                FROM books METADATA _score
                | WHERE title:"italian food recipe" OR description:"italian food recipe"
                | KEEP description, title, year, _score
                | DROP description
                | RERANK "italian food recipe" ON title WITH { "inference_id" : "reranking-inference-id" }
                """, "mapping-books.json");

            Limit limit = as(plan, Limit.class); // Implicit limit added by AddImplicitLimit rule.
            Rerank rerank = as(limit.child(), Rerank.class);
            EsqlProject keep = as(rerank.child(), EsqlProject.class);
            EsqlProject drop = as(keep.child(), EsqlProject.class);
            Filter filter = as(drop.child(), Filter.class);
            EsRelation relation = as(filter.child(), EsRelation.class);

            Attribute titleAttribute = getAttributeByName(relation.output(), "title");
            assertThat(getAttributeByName(relation.output(), "title"), notNullValue());

            assertThat(rerank.queryText(), equalTo(string("italian food recipe")));
            assertThat(rerank.inferenceId(), equalTo(string("reranking-inference-id")));
            assertThat(rerank.rerankFields(), equalTo(List.of(alias("title", titleAttribute))));
            assertThat(rerank.scoreAttribute(), equalTo(getAttributeByName(relation.output(), MetadataAttribute.SCORE)));
        }

        {
            // Multiple fields.
            LogicalPlan plan = analyze("""
                FROM books METADATA _score
                | WHERE title:"food"
                | RERANK "food" ON title, description=SUBSTRING(description, 0, 100), yearRenamed=year
                  WITH { "inference_id" : "reranking-inference-id" }
                """, "mapping-books.json");

            Limit limit = as(plan, Limit.class); // Implicit limit added by AddImplicitLimit rule.
            Rerank rerank = as(limit.child(), Rerank.class);
            Filter filter = as(rerank.child(), Filter.class);
            EsRelation relation = as(filter.child(), EsRelation.class);

            assertThat(rerank.queryText(), equalTo(string("food")));
            assertThat(rerank.inferenceId(), equalTo(string("reranking-inference-id")));

            assertThat(rerank.rerankFields(), hasSize(3));
            Attribute titleAttribute = getAttributeByName(relation.output(), "title");
            assertThat(titleAttribute, notNullValue());
            assertThat(rerank.rerankFields().get(0), equalTo(alias("title", titleAttribute)));

            Attribute descriptionAttribute = getAttributeByName(relation.output(), "description");
            assertThat(descriptionAttribute, notNullValue());
            Alias descriptionAlias = rerank.rerankFields().get(1);
            assertThat(descriptionAlias.name(), equalTo("description"));
            assertThat(
                as(descriptionAlias.child(), Substring.class).children(),
                equalTo(List.of(descriptionAttribute, literal(0), literal(100)))
            );

            Attribute yearAttribute = getAttributeByName(relation.output(), "year");
            assertThat(yearAttribute, notNullValue());
            assertThat(rerank.rerankFields().get(2), equalTo(alias("yearRenamed", yearAttribute)));

            assertThat(rerank.scoreAttribute(), equalTo(getAttributeByName(relation.output(), MetadataAttribute.SCORE)));
        }

        {
            VerificationException ve = expectThrows(
                VerificationException.class,
                () -> analyze("""
                    FROM books METADATA _score
                    | RERANK \"italian food recipe\" ON missingField WITH { "inference_id" : "reranking-inference-id" }
                    """, "mapping-books.json")

            );
            assertThat(ve.getMessage(), containsString("Unknown column [missingField]"));
        }
    }

    public void testResolveRerankScoreField() {
        {
            // When the metadata field is required in FROM, it is reused.
            LogicalPlan plan = analyze("""
                FROM books METADATA _score
                | WHERE title:"italian food recipe" OR description:"italian food recipe"
                | RERANK "italian food recipe" ON title WITH { "inference_id" : "reranking-inference-id" }
                """, "mapping-books.json");

            Limit limit = as(plan, Limit.class); // Implicit limit added by AddImplicitLimit rule.
            Rerank rerank = as(limit.child(), Rerank.class);
            Filter filter = as(rerank.child(), Filter.class);
            EsRelation relation = as(filter.child(), EsRelation.class);

            Attribute metadataScoreAttribute = getAttributeByName(relation.output(), MetadataAttribute.SCORE);
            assertThat(rerank.scoreAttribute(), equalTo(metadataScoreAttribute));
            assertThat(rerank.output(), hasItem(metadataScoreAttribute));
        }

        {
            // When the metadata field is not required in FROM, it is added to the output of RERANK
            LogicalPlan plan = analyze("""
                FROM books
                | WHERE title:"italian food recipe" OR description:"italian food recipe"
                | RERANK "italian food recipe" ON title WITH { "inference_id" : "reranking-inference-id" }
                """, "mapping-books.json");

            Limit limit = as(plan, Limit.class); // Implicit limit added by AddImplicitLimit rule.
            Rerank rerank = as(limit.child(), Rerank.class);
            Filter filter = as(rerank.child(), Filter.class);
            EsRelation relation = as(filter.child(), EsRelation.class);

            assertThat(relation.output().stream().noneMatch(attr -> attr.name().equals(MetadataAttribute.SCORE)), is(true));
            assertThat(rerank.scoreAttribute(), equalTo(MetadataAttribute.create(EMPTY, MetadataAttribute.SCORE)));
            assertThat(rerank.output(), hasItem(rerank.scoreAttribute()));
        }

        {
            // When using a custom fields that does not exist
            LogicalPlan plan = analyze("""
                FROM books METADATA _score
                | WHERE title:"italian food recipe" OR description:"italian food recipe"
                | RERANK rerank_score = "italian food recipe" ON title WITH { "inference_id" : "reranking-inference-id" }
                """, "mapping-books.json");

            Limit limit = as(plan, Limit.class); // Implicit limit added by AddImplicitLimit rule.
            Rerank rerank = as(limit.child(), Rerank.class);

            Attribute scoreAttribute = rerank.scoreAttribute();
            assertThat(scoreAttribute.name(), equalTo("rerank_score"));
            assertThat(scoreAttribute.dataType(), equalTo(DOUBLE));
            assertThat(rerank.output(), hasItem(scoreAttribute));
        }

        {
            // When using a custom fields that already exists
            LogicalPlan plan = analyze("""
                FROM books METADATA _score
                | WHERE title:"italian food recipe" OR description:"italian food recipe"
                | EVAL rerank_score = _score
                | RERANK rerank_score = "italian food recipe" ON title WITH { "inference_id" : "reranking-inference-id" }
                """, "mapping-books.json");

            Limit limit = as(plan, Limit.class); // Implicit limit added by AddImplicitLimit rule.
            Rerank rerank = as(limit.child(), Rerank.class);

            Attribute scoreAttribute = rerank.scoreAttribute();
            assertThat(scoreAttribute.name(), equalTo("rerank_score"));
            assertThat(scoreAttribute.dataType(), equalTo(DOUBLE));
            assertThat(rerank.output(), hasItem(scoreAttribute));
            assertThat(rerank.child().output().stream().anyMatch(scoreAttribute::equals), is(true));
        }
    }

    public void testRerankInvalidQueryTypes() {
        assertError("""
            FROM books METADATA _score
            | RERANK rerank_score = 42 ON title WITH { "inference_id" : "reranking-inference-id" }
            """, "mapping-books.json", new QueryParams(), "query must be a valid string in RERANK, found [42]");

        assertError("""
            FROM books METADATA _score
            | RERANK rerank_score = null ON title WITH { "inference_id" : "reranking-inference-id" }
            """, "mapping-books.json", new QueryParams(), "query must be a valid string in RERANK, found [null]");
    }

    public void testRerankFieldsInvalidTypes() {
        List<String> invalidFieldNames = DENSE_VECTOR_FEATURE_FLAG.isEnabled()
            ? List.of("date", "date_nanos", "ip", "version", "dense_vector")
            : List.of("date", "date_nanos", "ip", "version");

        for (String fieldName : invalidFieldNames) {
            LogManager.getLogger(AnalyzerTests.class).warn("[{}]", fieldName);
            assertError(
                "FROM books METADATA _score | RERANK rerank_score = \"test query\" ON "
                    + fieldName
                    + " WITH { \"inference_id\" : \"reranking-inference-id\" }",
                "mapping-all-types.json",
                new QueryParams(),
                "rerank field must be a valid string, numeric or boolean expression, found [" + fieldName + "]"
            );
        }
    }

    public void testRerankFieldValidTypes() {
        List<String> validFieldNames = List.of(
            "boolean",
            "byte",
            "constant_keyword-foo",
            "double",
            "float",
            "half_float",
            "scaled_float",
            "integer",
            "keyword",
            "long",
            "unsigned_long",
            "short",
            "text",
            "wildcard"
        );

        for (String fieldName : validFieldNames) {
            LogicalPlan plan = analyze(
                "FROM books METADATA _score | RERANK rerank_score = \"test query\" ON `"
                    + fieldName
                    + "` WITH { \"inference_id\" : \"reranking-inference-id\" }",
                "mapping-all-types.json"
            );

            Rerank rerank = as(as(plan, Limit.class).child(), Rerank.class);
            EsRelation relation = as(rerank.child(), EsRelation.class);
            Attribute fieldAttribute = getAttributeByName(relation.output(), fieldName);
            if (DataType.isString(fieldAttribute.dataType())) {
                assertThat(rerank.rerankFields(), equalTo(List.of(alias(fieldName, fieldAttribute))));

            } else {
                assertThat(
                    rerank.rerankFields(),
                    equalTo(List.of(alias(fieldName, new ToString(fieldAttribute.source(), fieldAttribute))))
                );
            }
        }
    }

    public void testInvalidValidRerankQuery() {
        assertError("""
            FROM books METADATA _score
            | RERANK rerank_score = 42 ON title WITH { "inference_id" : "reranking-inference-id" }
            """, "mapping-books.json", new QueryParams(), "query must be a valid string in RERANK, found [42]");
    }

    public void testResolveCompletionInferenceId() {
        LogicalPlan plan = analyze("""
            FROM books METADATA _score
            | COMPLETION CONCAT("Translate this text in French\\n", description) WITH { "inference_id" : "completion-inference-id" }
            """, "mapping-books.json");

        Completion completion = as(as(plan, Limit.class).child(), Completion.class);
        assertThat(completion.inferenceId(), equalTo(string("completion-inference-id")));
    }

    public void testResolveCompletionInferenceIdInvalidTaskType() {
        assertError(
            """
                FROM books METADATA _score
                | COMPLETION CONCAT("Translate this text in French\\n", description) WITH { "inference_id" : "reranking-inference-id" }
                """,
            "mapping-books.json",
            new QueryParams(),
            "cannot use inference endpoint [reranking-inference-id] with task type [rerank] within a Completion command."
                + " Only inference endpoints with the task type [completion] are supported"
        );
    }

    public void testResolveCompletionInferenceMissingInferenceId() {
        assertError("""
            FROM books METADATA _score
            | COMPLETION CONCAT("Translate the following text in French\\n", description) WITH { "inference_id" : "unknown-inference-id" }
            """, "mapping-books.json", new QueryParams(), "unresolved inference [unknown-inference-id]");
    }

    public void testResolveCompletionInferenceIdResolutionError() {
        assertError("""
            FROM books METADATA _score
            | COMPLETION CONCAT("Translate the following text in French\\n", description) WITH { "inference_id" : "error-inference-id" }
            """, "mapping-books.json", new QueryParams(), "error with inference resolution");
    }

    public void testResolveCompletionTargetField() {
        LogicalPlan plan = analyze("""
            FROM books METADATA _score
            | COMPLETION translation = CONCAT("Translate the following text in French\\n", description)
              WITH { "inference_id" : "completion-inference-id" }
            """, "mapping-books.json");

        Completion completion = as(as(plan, Limit.class).child(), Completion.class);
        assertThat(completion.targetField(), equalTo(referenceAttribute("translation", DataType.KEYWORD)));
    }

    public void testResolveCompletionDefaultTargetField() {
        LogicalPlan plan = analyze("""
            FROM books METADATA _score
            | COMPLETION CONCAT("Translate this text in French\\n", description) WITH { "inference_id" : "completion-inference-id" }
            """, "mapping-books.json");

        Completion completion = as(as(plan, Limit.class).child(), Completion.class);
        assertThat(completion.targetField(), equalTo(referenceAttribute("completion", DataType.KEYWORD)));
    }

    public void testResolveCompletionPrompt() {
        LogicalPlan plan = analyze("""
            FROM books METADATA _score
            | COMPLETION CONCAT("Translate this text in French\\n", description) WITH { "inference_id" : "completion-inference-id" }
            """, "mapping-books.json");

        Completion completion = as(as(plan, Limit.class).child(), Completion.class);
        EsRelation esRelation = as(completion.child(), EsRelation.class);

        assertThat(
            as(completion.prompt(), Concat.class).children(),
            equalTo(List.of(string("Translate this text in French\n"), getAttributeByName(esRelation.output(), "description")))
        );
    }

    public void testResolveCompletionPromptInvalidType() {
        assertError("""
            FROM books METADATA _score
            | COMPLETION LENGTH(description) WITH { "inference_id" : "completion-inference-id" }
            """, "mapping-books.json", new QueryParams(), "prompt must be of type [text] but is [integer]");
    }

    public void testResolveCompletionOutputFieldOverwriteInputField() {
        LogicalPlan plan = analyze("""
            FROM books METADATA _score
            | COMPLETION description = CONCAT("Translate the following text in French\\n", description)
              WITH { "inference_id" : "completion-inference-id" }
            """, "mapping-books.json");

        Completion completion = as(as(plan, Limit.class).child(), Completion.class);
        assertThat(completion.targetField(), equalTo(referenceAttribute("description", DataType.KEYWORD)));

        EsRelation esRelation = as(completion.child(), EsRelation.class);
        assertThat(getAttributeByName(completion.output(), "description"), equalTo(completion.targetField()));
        assertThat(getAttributeByName(esRelation.output(), "description"), not(equalTo(completion.targetField())));
    }

    public void testResolveGroupingsBeforeResolvingImplicitReferencesToGroupings() {
        var plan = analyze("""
            FROM test
            | EVAL date = "2025-01-01"::datetime
            | STATS c = count(emp_no) BY d = (date == "2025-01-01")
            """, "mapping-default.json");

        var limit = as(plan, Limit.class);
        var agg = as(limit.child(), Aggregate.class);
        var aggregates = agg.aggregates();
        assertThat(aggregates, hasSize(2));
        Alias a = as(aggregates.get(0), Alias.class);
        assertEquals("c", a.name());
        Count c = as(a.child(), Count.class);
        FieldAttribute fa = as(c.field(), FieldAttribute.class);
        assertEquals("emp_no", fa.name());
        ReferenceAttribute ra = as(aggregates.get(1), ReferenceAttribute.class); // reference in aggregates is resolved
        assertEquals("d", ra.name());
        List<Expression> groupings = agg.groupings();
        assertEquals(1, groupings.size());
        a = as(groupings.get(0), Alias.class); // reference in groupings is resolved
        assertEquals("d", ra.name());
        Equals equals = as(a.child(), Equals.class);
        ra = as(equals.left(), ReferenceAttribute.class);
        assertEquals("date", ra.name());
        Literal literal = as(equals.right(), Literal.class);
        assertEquals("2025-01-01T00:00:00.000Z", dateTimeToString(Long.parseLong(literal.value().toString())));
        assertEquals(DATETIME, literal.dataType());
    }

    public void testResolveGroupingsBeforeResolvingExplicitReferencesToGroupings() {
        var plan = analyze("""
            FROM test
            | EVAL date = "2025-01-01"::datetime
            | STATS c = count(emp_no), x = d::int + 1 BY d = (date == "2025-01-01")
            """, "mapping-default.json");

        var limit = as(plan, Limit.class);
        var agg = as(limit.child(), Aggregate.class);
        var aggregates = agg.aggregates();
        assertThat(aggregates, hasSize(3));
        Alias a = as(aggregates.get(0), Alias.class);
        assertEquals("c", a.name());
        Count c = as(a.child(), Count.class);
        FieldAttribute fa = as(c.field(), FieldAttribute.class);
        assertEquals("emp_no", fa.name());
        a = as(aggregates.get(1), Alias.class); // explicit reference to groupings is resolved
        assertEquals("x", a.name());
        Add add = as(a.child(), Add.class);
        ToInteger toInteger = as(add.left(), ToInteger.class);
        ReferenceAttribute ra = as(toInteger.field(), ReferenceAttribute.class);
        assertEquals("d", ra.name());
        ra = as(aggregates.get(2), ReferenceAttribute.class); // reference in aggregates is resolved
        assertEquals("d", ra.name());
        List<Expression> groupings = agg.groupings();
        assertEquals(1, groupings.size());
        a = as(groupings.get(0), Alias.class); // reference in groupings is resolved
        assertEquals("d", ra.name());
        Equals equals = as(a.child(), Equals.class);
        ra = as(equals.left(), ReferenceAttribute.class);
        assertEquals("date", ra.name());
        Literal literal = as(equals.right(), Literal.class);
        assertEquals("2025-01-01T00:00:00.000Z", dateTimeToString(Long.parseLong(literal.value().toString())));
        assertEquals(DATETIME, literal.dataType());
    }

    public void testBucketWithIntervalInStringInBothAggregationAndGrouping() {
        var plan = analyze("""
            FROM test
            | STATS c = count(emp_no), b = BUCKET(hire_date, "1 year") + 1 year BY yr = BUCKET(hire_date, "1 year")
            """, "mapping-default.json");

        var limit = as(plan, Limit.class);
        var agg = as(limit.child(), Aggregate.class);
        var aggregates = agg.aggregates();
        assertThat(aggregates, hasSize(3));
        Alias a = as(aggregates.get(0), Alias.class);
        assertEquals("c", a.name());
        Count c = as(a.child(), Count.class);
        FieldAttribute fa = as(c.field(), FieldAttribute.class);
        assertEquals("emp_no", fa.name());
        a = as(aggregates.get(1), Alias.class); // explicit reference to groupings is resolved
        assertEquals("b", a.name());
        Add add = as(a.child(), Add.class);
        Bucket bucket = as(add.left(), Bucket.class);
        fa = as(bucket.field(), FieldAttribute.class);
        assertEquals("hire_date", fa.name());
        Literal literal = as(bucket.buckets(), Literal.class);
        Literal oneYear = new Literal(EMPTY, Period.ofYears(1), DATE_PERIOD);
        assertEquals(oneYear, literal);
        literal = as(add.right(), Literal.class);
        assertEquals(oneYear, literal);
        ReferenceAttribute ra = as(aggregates.get(2), ReferenceAttribute.class); // reference in aggregates is resolved
        assertEquals("yr", ra.name());
        List<Expression> groupings = agg.groupings();
        assertEquals(1, groupings.size());
        a = as(groupings.get(0), Alias.class); // reference in groupings is resolved
        assertEquals("yr", ra.name());
        bucket = as(a.child(), Bucket.class);
        fa = as(bucket.field(), FieldAttribute.class);
        assertEquals("hire_date", fa.name());
        literal = as(bucket.buckets(), Literal.class);
        assertEquals(oneYear, literal);
    }

    public void testBucketWithIntervalInStringInGroupingReferencedInAggregation() {
        var plan = analyze("""
            FROM test
            | STATS c = count(emp_no), b = yr + 1 year BY yr = BUCKET(hire_date, "1 year")
            """, "mapping-default.json");

        var limit = as(plan, Limit.class);
        var agg = as(limit.child(), Aggregate.class);
        var aggregates = agg.aggregates();
        assertThat(aggregates, hasSize(3));
        Alias a = as(aggregates.get(0), Alias.class);
        assertEquals("c", a.name());
        Count c = as(a.child(), Count.class);
        FieldAttribute fa = as(c.field(), FieldAttribute.class);
        assertEquals("emp_no", fa.name());
        a = as(aggregates.get(1), Alias.class); // explicit reference to groupings is resolved
        assertEquals("b", a.name());
        Add add = as(a.child(), Add.class);
        ReferenceAttribute ra = as(add.left(), ReferenceAttribute.class);
        assertEquals("yr", ra.name());
        Literal oneYear = new Literal(EMPTY, Period.ofYears(1), DATE_PERIOD);
        Literal literal = as(add.right(), Literal.class);
        assertEquals(oneYear, literal);
        ra = as(aggregates.get(2), ReferenceAttribute.class); // reference in aggregates is resolved
        assertEquals("yr", ra.name());
        List<Expression> groupings = agg.groupings();
        assertEquals(1, groupings.size());
        a = as(groupings.get(0), Alias.class); // reference in groupings is resolved
        assertEquals("yr", ra.name());
        Bucket bucket = as(a.child(), Bucket.class);
        fa = as(bucket.field(), FieldAttribute.class);
        assertEquals("hire_date", fa.name());
        literal = as(bucket.buckets(), Literal.class);
        assertEquals(oneYear, literal);
    }

    public void testImplicitCastingForDateAndDateNanosFields() {
        assumeTrue("requires snapshot", EsqlCapabilities.Cap.IMPLICIT_CASTING_DATE_AND_DATE_NANOS.isEnabled());
        IndexResolution indexWithUnionTypedFields = indexWithDateDateNanosUnionType();
        Analyzer analyzer = AnalyzerTestUtils.analyzer(indexWithUnionTypedFields);

        // Validate if a union typed field is cast to a type explicitly, implicit casting won't be applied again, and include some cases of
        // nested casting as well.
        LogicalPlan plan = analyze("""
            FROM tests
            | Eval a = date_and_date_nanos, b = date_and_date_nanos::datetime, c = date_and_date_nanos::date_nanos,
                   d = date_and_date_nanos::datetime::datetime, e = date_and_date_nanos::datetime::date_nanos,
                   f = date_and_date_nanos::date_nanos::datetime, g = date_and_date_nanos::date_nanos::date_nanos,
                   h = date_and_date_nanos::datetime::long, i = date_and_date_nanos::date_nanos::long,
                   j = date_and_date_nanos::long::datetime, k = date_and_date_nanos::long::date_nanos
            """, analyzer);

        Project project = as(plan, Project.class);
        List<? extends NamedExpression> projections = project.projections();
        assertEquals(13, projections.size());
        // implicit casting
        FieldAttribute fa = as(projections.get(0), FieldAttribute.class);
        verifyNameAndTypeAndMultiTypeEsField(fa.name(), fa.dataType(), "date_and_date_nanos", DATE_NANOS, fa);
        // long is not cast to date_nanos
        UnsupportedAttribute ua = as(projections.get(1), UnsupportedAttribute.class);
        verifyNameAndType(ua.name(), ua.dataType(), "date_and_date_nanos_and_long", UNSUPPORTED);
        // implicit casting
        ReferenceAttribute ra = as(projections.get(2), ReferenceAttribute.class);
        verifyNameAndType(ra.name(), ra.dataType(), "a", DATE_NANOS);
        // explicit casting
        ra = as(projections.get(3), ReferenceAttribute.class);
        verifyNameAndType(ra.name(), ra.dataType(), "b", DATETIME);
        ra = as(projections.get(4), ReferenceAttribute.class);
        verifyNameAndType(ra.name(), ra.dataType(), "c", DATE_NANOS);
        ra = as(projections.get(5), ReferenceAttribute.class);
        verifyNameAndType(ra.name(), ra.dataType(), "d", DATETIME);
        ra = as(projections.get(6), ReferenceAttribute.class);
        verifyNameAndType(ra.name(), ra.dataType(), "e", DATE_NANOS);
        ra = as(projections.get(7), ReferenceAttribute.class);
        verifyNameAndType(ra.name(), ra.dataType(), "f", DATETIME);
        ra = as(projections.get(8), ReferenceAttribute.class);
        verifyNameAndType(ra.name(), ra.dataType(), "g", DATE_NANOS);
        ra = as(projections.get(9), ReferenceAttribute.class);
        verifyNameAndType(ra.name(), ra.dataType(), "h", LONG);
        ra = as(projections.get(10), ReferenceAttribute.class);
        verifyNameAndType(ra.name(), ra.dataType(), "i", LONG);
        ra = as(projections.get(11), ReferenceAttribute.class);
        verifyNameAndType(ra.name(), ra.dataType(), "j", DATETIME);
        ra = as(projections.get(12), ReferenceAttribute.class);
        verifyNameAndType(ra.name(), ra.dataType(), "k", DATE_NANOS);

        Limit limit = as(project.child(), Limit.class);
        // original Eval coded in the query
        Eval eval = as(limit.child(), Eval.class);
        List<Alias> aliases = eval.fields();
        assertEquals(11, aliases.size());
        // implicit casting
        Alias a = aliases.get(0); // a = date_and_date_nanos
        verifyNameAndTypeAndMultiTypeEsField(a.name(), a.dataType(), "a", DATE_NANOS, a.child());
        // explicit casting
        a = aliases.get(1); // b = date_and_date_nanos::datetime
        verifyNameAndTypeAndMultiTypeEsField(a.name(), a.dataType(), "b", DATETIME, a.child());
        a = aliases.get(2); // c = date_and_date_nanos::date_nanos
        verifyNameAndTypeAndMultiTypeEsField(a.name(), a.dataType(), "c", DATE_NANOS, a.child());
        a = aliases.get(3); // d = date_and_date_nanos::datetime::datetime
        verifyNameAndType(a.name(), a.dataType(), "d", DATETIME);
        ToDatetime toDatetime = as(a.child(), ToDatetime.class);
        fa = as(toDatetime.field(), FieldAttribute.class);
        verifyNameAndTypeAndMultiTypeEsField(
            fa.name(),
            fa.dataType(),
            "$$date_and_date_nanos$converted_to$datetime",
            DATETIME,
            toDatetime.field()
        );
        a = aliases.get(4); // e = date_and_date_nanos::datetime::date_nanos
        verifyNameAndType(a.name(), a.dataType(), "e", DATE_NANOS);
        ToDateNanos toDateNanos = as(a.child(), ToDateNanos.class);
        fa = as(toDateNanos.field(), FieldAttribute.class);
        verifyNameAndTypeAndMultiTypeEsField(
            fa.name(),
            fa.dataType(),
            "$$date_and_date_nanos$converted_to$datetime",
            DATETIME,
            toDateNanos.field()
        );
        a = aliases.get(5); // f = date_and_date_nanos::date_nanos::datetime
        verifyNameAndType(a.name(), a.dataType(), "f", DATETIME);
        toDatetime = as(a.child(), ToDatetime.class);
        fa = as(toDatetime.field(), FieldAttribute.class);
        verifyNameAndTypeAndMultiTypeEsField(fa.name(), fa.dataType(), "$$date_and_date_nanos$converted_to$date_nanos", DATE_NANOS, fa);
        a = aliases.get(6); // g = date_and_date_nanos::date_nanos::date_nanos
        verifyNameAndType(a.name(), a.dataType(), "g", DATE_NANOS);
        toDateNanos = as(a.child(), ToDateNanos.class);
        fa = as(toDateNanos.field(), FieldAttribute.class);
        verifyNameAndTypeAndMultiTypeEsField(fa.name(), fa.dataType(), "$$date_and_date_nanos$converted_to$date_nanos", DATE_NANOS, fa);
        a = aliases.get(7); // h = date_and_date_nanos::datetime::long
        verifyNameAndType(a.name(), a.dataType(), "h", LONG);
        ToLong toLong = as(a.child(), ToLong.class);
        fa = as(toLong.field(), FieldAttribute.class);
        verifyNameAndTypeAndMultiTypeEsField(fa.name(), fa.dataType(), "$$date_and_date_nanos$converted_to$datetime", DATETIME, fa);
        a = aliases.get(8); // i = date_and_date_nanos::date_nanos::long
        verifyNameAndType(a.name(), a.dataType(), "i", LONG);
        toLong = as(a.child(), ToLong.class);
        fa = as(toLong.field(), FieldAttribute.class);
        verifyNameAndTypeAndMultiTypeEsField(fa.name(), fa.dataType(), "$$date_and_date_nanos$converted_to$date_nanos", DATE_NANOS, fa);
        a = aliases.get(9); // j = date_and_date_nanos::long::datetime
        verifyNameAndType(a.name(), a.dataType(), "j", DATETIME);
        toDatetime = as(a.child(), ToDatetime.class);
        fa = as(toDatetime.field(), FieldAttribute.class);
        verifyNameAndTypeAndMultiTypeEsField(fa.name(), fa.dataType(), "$$date_and_date_nanos$converted_to$long", LONG, fa);
        a = aliases.get(10); // k = date_and_date_nanos::long::date_nanos
        verifyNameAndType(a.name(), a.dataType(), "k", DATE_NANOS);
        toDateNanos = as(a.child(), ToDateNanos.class);
        fa = as(toDateNanos.field(), FieldAttribute.class);
        verifyNameAndTypeAndMultiTypeEsField(fa.name(), fa.dataType(), "$$date_and_date_nanos$converted_to$long", LONG, fa);
        EsRelation esRelation = as(eval.child(), EsRelation.class);
        assertEquals("test*", esRelation.indexPattern());
    }

    public void testGroupingOverridesInStats() {
        verifyUnsupported("""
            from test
            | stats MIN(salary) BY x = languages, x = x + 1
            """, "Found 1 problem\n" + "line 2:43: Unknown column [x]", "mapping-default.json");
    }

    public void testGroupingOverridesInInlinestats() {
<<<<<<< HEAD
        assumeTrue("INLINESTATS required", EsqlCapabilities.Cap.INLINESTATS_V11.isEnabled());
=======
        assumeTrue("INLINESTATS required", EsqlCapabilities.Cap.INLINESTATS_V10.isEnabled());
>>>>>>> 0b703088
        verifyUnsupported("""
            from test
            | inlinestats MIN(salary) BY x = languages, x = x + 1
            """, "Found 1 problem\n" + "line 2:49: Unknown column [x]", "mapping-default.json");
    }

    private void verifyNameAndType(String actualName, DataType actualType, String expectedName, DataType expectedType) {
        assertEquals(expectedName, actualName);
        assertEquals(expectedType, actualType);
    }

    private void verifyNameAndTypeAndMultiTypeEsField(
        String actualName,
        DataType actualType,
        String expectedName,
        DataType expectedType,
        Expression e
    ) {
        assertEquals(expectedName, actualName);
        assertEquals(expectedType, actualType);
        assertTrue(isMultiTypeEsField(e));
    }

    private boolean isMultiTypeEsField(Expression e) {
        return e instanceof FieldAttribute fa && fa.field() instanceof MultiTypeEsField;
    }

    @Override
    protected IndexAnalyzers createDefaultIndexAnalyzers() {
        return super.createDefaultIndexAnalyzers();
    }

    static Alias alias(String name, Expression value) {
        return new Alias(EMPTY, name, value);
    }

    static Literal string(String value) {
        return new Literal(EMPTY, BytesRefs.toBytesRef(value), DataType.KEYWORD);
    }

    static Literal literal(int value) {
        return new Literal(EMPTY, value, DataType.INTEGER);
    }
}<|MERGE_RESOLUTION|>--- conflicted
+++ resolved
@@ -4236,11 +4236,7 @@
     }
 
     public void testGroupingOverridesInInlinestats() {
-<<<<<<< HEAD
         assumeTrue("INLINESTATS required", EsqlCapabilities.Cap.INLINESTATS_V11.isEnabled());
-=======
-        assumeTrue("INLINESTATS required", EsqlCapabilities.Cap.INLINESTATS_V10.isEnabled());
->>>>>>> 0b703088
         verifyUnsupported("""
             from test
             | inlinestats MIN(salary) BY x = languages, x = x + 1

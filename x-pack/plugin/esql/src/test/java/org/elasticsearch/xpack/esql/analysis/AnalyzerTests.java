--- conflicted
+++ resolved
@@ -2351,19 +2351,13 @@
         assumeTrue("dense_vector capability not available", EsqlCapabilities.Cap.DENSE_VECTOR_FIELD_TYPE.isEnabled());
         assumeTrue("dense_vector capability not available", EsqlCapabilities.Cap.KNN_FUNCTION_V3.isEnabled());
 
-<<<<<<< HEAD
-        var plan = analyze("""
-            from test | where knn(vector, [0.342, 0.164, 0.234])
-            """, "mapping-dense_vector.json");
-=======
         checkDenseVectorCastingKnn("float_vector");
     }
 
     private static void checkDenseVectorCastingKnn(String fieldName) {
         var plan = analyze(String.format(Locale.ROOT, """
-            from test | where knn(%s, [0.342, 0.164, 0.234], 10)
+            from test | where knn(%s, [0.342, 0.164, 0.234])
             """, fieldName), "mapping-dense_vector.json");
->>>>>>> feb99ea5
 
         var limit = as(plan, Limit.class);
         var filter = as(limit.child(), Filter.class);

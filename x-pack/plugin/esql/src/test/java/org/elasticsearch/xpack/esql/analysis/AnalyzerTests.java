--- conflicted
+++ resolved
@@ -70,6 +70,7 @@
 import org.elasticsearch.xpack.esql.expression.function.vector.Knn;
 import org.elasticsearch.xpack.esql.expression.function.vector.Magnitude;
 import org.elasticsearch.xpack.esql.expression.function.vector.VectorSimilarityFunction;
+import org.elasticsearch.xpack.esql.expression.predicate.nulls.IsNotNull;
 import org.elasticsearch.xpack.esql.expression.predicate.operator.arithmetic.Add;
 import org.elasticsearch.xpack.esql.expression.predicate.operator.comparison.Equals;
 import org.elasticsearch.xpack.esql.expression.predicate.operator.comparison.GreaterThan;
@@ -277,14 +278,10 @@
         var limit = as(plan, Limit.class);
         var eval = as(limit.child(), Eval.class);
         assertEquals(1, eval.fields().size());
-<<<<<<< HEAD
-        assertEquals(new Alias(EMPTY, "e", new ReferenceAttribute(EMPTY, "emp_no", INTEGER)), eval.fields().get(0));
-=======
         assertThat(
             eval.fields().get(0),
             equalToIgnoringIds(new Alias(EMPTY, "e", new ReferenceAttribute(EMPTY, "emp_no", DataType.INTEGER)))
         );
->>>>>>> 440faee0
 
         assertEquals(2, eval.output().size());
         Attribute empNo = eval.output().get(0);
@@ -4608,6 +4605,69 @@
         assertEquals(oneWeek, literal);
     }
 
+    private void verifyNameAndType(String actualName, DataType actualType, String expectedName, DataType expectedType) {
+        assertEquals(expectedName, actualName);
+        assertEquals(expectedType, actualType);
+    }
+
+    public void testImplicitCastingForAggregateMetricDouble() {
+        assumeTrue(
+            "aggregate metric double implicit casting must be available",
+            EsqlCapabilities.Cap.AGGREGATE_METRIC_DOUBLE_V0.isEnabled()
+        );
+        Map<String, EsField> mapping = Map.of(
+            "@timestamp",
+            new EsField("@timestamp", DATETIME, Map.of(), true, EsField.TimeSeriesFieldType.NONE),
+            "cluster",
+            new EsField("cluster", KEYWORD, Map.of(), true, EsField.TimeSeriesFieldType.DIMENSION),
+            "metric_field",
+            new InvalidMappedField("metric_field", Map.of("aggregate_metric_double", Set.of("k8s-downsampled"), "double", Set.of("k8s")))
+        );
+
+        var esIndex = new EsIndex(
+            "k8s*",
+            mapping,
+            Map.of("k8s", IndexMode.TIME_SERIES, "k8s-downsampled", IndexMode.TIME_SERIES),
+            Set.of()
+        );
+        var analyzer = new Analyzer(
+            testAnalyzerContext(
+                EsqlTestUtils.TEST_CFG,
+                new EsqlFunctionRegistry(),
+                indexResolutions(esIndex),
+                defaultEnrichResolution(),
+                defaultInferenceResolution()
+            ),
+            TEST_VERIFIER
+        );
+        var e = expectThrows(VerificationException.class, () -> analyze("""
+            from k8s* | stats std_dev(metric_field)
+            """, analyzer));
+        assertThat(
+            e.getMessage(),
+            containsString("Cannot use field [metric_field] due to ambiguities being mapped as [2] incompatible types")
+        );
+
+        var plan = analyze("""
+            from k8s* | stats max = max(metric_field),
+            avg = avg(metric_field),
+            sum = sum(metric_field),
+            min = min(metric_field),
+            count = count(metric_field)
+            """, analyzer);
+        assertProjection(plan, "max", "avg", "sum", "min", "count");
+
+        var plan2 = analyze("""
+            TS k8s* | stats s1 = sum(sum_over_time(metric_field)),
+            s2 = sum(avg_over_time(metric_field)),
+            min = min(max_over_time(metric_field)),
+            count = count(count_over_time(metric_field)),
+            avg = avg(min_over_time(metric_field))
+            by cluster, time_bucket = bucket(@timestamp,1minute)
+            """, analyzer);
+        assertProjection(plan2, "s1", "s2", "min", "count", "avg", "cluster", "time_bucket");
+    }
+
     public void testSubqueryInFrom() {
         assumeTrue("Requires subquery in FROM command support", EsqlCapabilities.Cap.SUBQUERY_IN_FROM_COMMAND.isEnabled());
         LogicalPlan plan = analyze("""
@@ -4666,6 +4726,31 @@
         Filter subqueryFilter = as(subquery.child(), Filter.class);
         subqueryIndex = as(subqueryFilter.child(), EsRelation.class);
         assertEquals("languages", subqueryIndex.indexPattern());
+    }
+
+    /**
+     * If there is only one subquery in the main from command, the subquery is merged into the main index pattern
+     */
+    public void testSubqueryInFromWithoutMainIndexPattern() {
+        assumeTrue("Requires subquery in FROM command support", EsqlCapabilities.Cap.SUBQUERY_IN_FROM_COMMAND.isEnabled());
+        LogicalPlan plan = analyze("""
+            FROM (FROM languages | WHERE language_code > 1)
+            | WHERE language_name is not null
+            """);
+
+        Limit limit = as(plan, Limit.class);
+        Filter filter = as(limit.child(), Filter.class);
+        IsNotNull isNotNull = as(filter.condition(), IsNotNull.class);
+        FieldAttribute language_name = as (isNotNull.field(), FieldAttribute.class);
+        assertEquals("language_name", language_name.name());
+        filter = as(filter.child(), Filter.class);
+        GreaterThan greaterThan = as(filter.condition(), GreaterThan.class);
+        FieldAttribute language_code = as(greaterThan.left(), FieldAttribute.class);
+        assertEquals("language_code", language_code.name());
+        Literal literal = as(greaterThan.right(), Literal.class);
+        assertEquals(1, literal.value());
+        EsRelation relation = as(filter.child(), EsRelation.class);
+        assertEquals("languages", relation.indexPattern());
     }
 
     public void testMultipleSubqueriesInFrom() {
@@ -4784,6 +4869,111 @@
         assertEquals("test", subqueryIndex.indexPattern());
     }
 
+    public void testMultipleSubqueryInFromWithoutMainIndexPattern() {
+        assumeTrue("Requires subquery in FROM command support", EsqlCapabilities.Cap.SUBQUERY_IN_FROM_COMMAND.isEnabled());
+        LogicalPlan plan = analyze("""
+            FROM (FROM test | EVAL language_code = languages | LOOKUP JOIN languages_lookup ON language_code)
+            , (FROM languages | WHERE language_code > 10 | RENAME language_name as languageName)
+            , (FROM sample_data | STATS max(@timestamp))
+            | WHERE emp_no > 10000
+            | STATS count(*) by emp_no, language_code
+            | RENAME emp_no AS empNo, language_code AS languageCode
+            | MV_EXPAND languageCode
+            """);
+
+        Limit limit = as(plan, Limit.class);
+        MvExpand mvExpand = as(limit.child(), MvExpand.class);
+        NamedExpression mvExpandTarget = as(mvExpand.target(), NamedExpression.class);
+        assertEquals("languageCode", mvExpandTarget.name());
+        ReferenceAttribute mvExpandExpanded = as(mvExpand.expanded(), ReferenceAttribute.class);
+        assertEquals("languageCode", mvExpandExpanded.name());
+        EsqlProject rename = as(mvExpand.child(), EsqlProject.class);
+        List<? extends NamedExpression> projections = rename.projections();
+        assertEquals(3, projections.size());
+        Alias a = as(projections.get(1), Alias.class);
+        assertEquals("empNo", a.name());
+        ReferenceAttribute ra = as(a.child(), ReferenceAttribute.class);
+        assertEquals("emp_no", ra.name());
+        a = as(projections.get(2), Alias.class);
+        assertEquals("languageCode", a.name());
+        ra = as(a.child(), ReferenceAttribute.class);
+        assertEquals("language_code", ra.name());
+        Aggregate aggregate = as(rename.child(), Aggregate.class);
+        List<? extends NamedExpression> aggregates = aggregate.aggregates();
+        assertEquals(3, aggregates.size());
+        a = as(aggregates.get(0), Alias.class);
+        assertEquals("count(*)", a.name());
+        List<Expression> groupings = aggregate.groupings();
+        assertEquals(2, groupings.size());
+        ra = as(groupings.get(0), ReferenceAttribute.class);
+        assertEquals("emp_no", ra.name());
+        ra = as(groupings.get(1), ReferenceAttribute.class);
+        assertEquals("language_code", ra.name());
+        Filter filter = as(aggregate.child(), Filter.class);
+        GreaterThan greaterThan = as(filter.condition(), GreaterThan.class);
+        ReferenceAttribute empNo = as(greaterThan.left(), ReferenceAttribute.class);
+        assertEquals("emp_no", empNo.name());
+        Literal literal = as(greaterThan.right(), Literal.class);
+        assertEquals(10000, literal.value());
+        UnionAll unionAll = as(filter.child(), UnionAll.class);
+        assertEquals(3, unionAll.children().size());
+
+        Limit subqueryLimit = as(unionAll.children().get(0), Limit.class);
+        EsqlProject subqueryProject = as(subqueryLimit.child(), EsqlProject.class);
+        projections = subqueryProject.projections();
+        assertEquals(15, projections.size()); // all fields from the other legs
+        Eval subqueryEval = as(subqueryProject.child(), Eval.class);
+        List<Alias> aliases = subqueryEval.fields(); // nullEvals from the other legs
+        assertEquals(2, aliases.size());
+        Subquery subquery = as(subqueryEval.child(), Subquery.class);
+        LookupJoin lookupJoin = as(subquery.child(), LookupJoin.class);
+        EsRelation subqueryIndex = as(lookupJoin.right(), EsRelation.class);
+        assertEquals("languages_lookup", subqueryIndex.indexPattern());
+        subqueryEval = as(lookupJoin.left(), Eval.class);
+        subqueryIndex = as(subqueryEval.child(), EsRelation.class);
+        assertEquals("test", subqueryIndex.indexPattern());
+
+        subqueryLimit = as(unionAll.children().get(1), Limit.class);
+        subqueryProject = as(subqueryLimit.child(), EsqlProject.class);
+        projections = subqueryProject.projections();
+        assertEquals(15, projections.size()); // all fields from the other legs
+        subqueryEval = as(subqueryProject.child(), Eval.class);
+        aliases = subqueryEval.fields(); // nullEvals from the other legs
+        assertEquals(13, aliases.size());
+         subquery = as(subqueryEval.child(), Subquery.class);
+        rename = as(subquery.child(), EsqlProject.class);
+        List<? extends NamedExpression> renameProjections = rename.projections();
+        assertEquals(2, renameProjections.size());
+        FieldAttribute language_code = as(renameProjections.get(0), FieldAttribute.class);
+        assertEquals("language_code", language_code.name());
+        a = as(renameProjections.get(1), Alias.class);
+        assertEquals("languageName", a.name());
+        FieldAttribute language_name = as(a.child(), FieldAttribute.class);
+        assertEquals("language_name", language_name.name());
+        Filter subqueryFilter = as(rename.child(), Filter.class);
+        greaterThan = as(subqueryFilter.condition(), GreaterThan.class);
+        language_code = as(greaterThan.left(), FieldAttribute.class);
+        assertEquals("language_code", language_code.name());
+         literal = as(greaterThan.right(), Literal.class);
+        assertEquals(10, literal.value());
+        subqueryIndex = as(subqueryFilter.child(), EsRelation.class);
+        assertEquals("languages", subqueryIndex.indexPattern());
+
+        subqueryLimit = as(unionAll.children().get(2), Limit.class);
+        subqueryProject = as(subqueryLimit.child(), EsqlProject.class);
+        projections = subqueryProject.projections();
+        assertEquals(15, projections.size()); // all fields from the other legs
+        subqueryEval = as(subqueryProject.child(), Eval.class);
+        aliases = subqueryEval.fields(); // nullEvals from the other legs
+        assertEquals(14, aliases.size());
+        subquery = as(subqueryEval.child(), Subquery.class);
+        Aggregate subqueryAggregate = as(subquery.child(), Aggregate.class);
+        subqueryIndex = as(subqueryAggregate.child(), EsRelation.class);
+        assertEquals("sample_data", subqueryIndex.indexPattern());
+
+
+    }
+
     public void testNestedSubqueryInFrom() {
         assumeTrue("Requires subquery in FROM command support", EsqlCapabilities.Cap.SUBQUERY_IN_FROM_COMMAND.isEnabled());
         LogicalPlan plan = analyze("""
@@ -4875,6 +5065,48 @@
         assertEquals("sample_data", subqueryIndex.indexPattern());
         output = subqueryIndex.output();
         assertEquals(4, output.size());
+    }
+
+    public void testNestedSubqueriesInFromWithoutMainIndexPattern() {
+        assumeTrue("Requires subquery in FROM command support", EsqlCapabilities.Cap.SUBQUERY_IN_FROM_COMMAND.isEnabled());
+        LogicalPlan plan = analyze("""
+            FROM (FROM test, (FROM sample_data | STATS count(*)) | WHERE emp_no > 10)
+            | WHERE languages is not null
+            | SORT emp_no, languages
+            """);
+
+        Limit limit = as(plan, Limit.class);
+        OrderBy orderBy = as(limit.child(), OrderBy.class);
+        List<Order> orderKeys = orderBy.order();
+        assertEquals(2, orderKeys.size());
+        ReferenceAttribute emp_no = as(orderKeys.get(0).child(), ReferenceAttribute.class);
+        assertEquals("emp_no", emp_no.name());
+        ReferenceAttribute languages = as(orderKeys.get(1).child(), ReferenceAttribute.class);
+        assertEquals("languages", languages.name());
+        Filter filter = as(orderBy.child(), Filter.class);
+        IsNotNull isNotNull = as(filter.condition(), IsNotNull.class);
+        languages = as(isNotNull.field(), ReferenceAttribute.class);
+        assertEquals("languages", languages.name());
+        filter = as (filter.child(), Filter.class);
+        GreaterThan greaterThan = as(filter.condition(), GreaterThan.class);
+        emp_no = as(greaterThan.left(), ReferenceAttribute.class);
+        assertEquals("emp_no", emp_no.name());
+        UnionAll unionAll = as(filter.child(), UnionAll.class);
+        assertEquals(2, unionAll.children().size());
+
+        Limit subqueryLimit = as(unionAll.children().get(0), Limit.class);
+        EsqlProject subqueryProject = as(subqueryLimit.child(), EsqlProject.class);
+        Eval subqueryEval = as(subqueryProject.child(), Eval.class);
+        EsRelation subqueryIndex = as(subqueryEval.child(), EsRelation.class);
+        assertEquals("test", subqueryIndex.indexPattern());
+
+        subqueryLimit = as(unionAll.children().get(1), Limit.class);
+        subqueryProject = as(subqueryLimit.child(), EsqlProject.class);
+        subqueryEval = as(subqueryProject.child(), Eval.class);
+        Subquery subquery = as(subqueryEval.child(), Subquery.class);
+        Aggregate subqueryAggregate = as(subquery.child(), Aggregate.class);
+        subqueryIndex = as(subqueryAggregate.child(), EsRelation.class);
+        assertEquals("sample_data", subqueryIndex.indexPattern());
     }
 
     /*
@@ -5321,69 +5553,6 @@
         assertEquals("sample_data", subqueryIndex.indexPattern());
     }
 
-    private void verifyNameAndType(String actualName, DataType actualType, String expectedName, DataType expectedType) {
-        assertEquals(expectedName, actualName);
-        assertEquals(expectedType, actualType);
-    }
-
-    public void testImplicitCastingForAggregateMetricDouble() {
-        assumeTrue(
-            "aggregate metric double implicit casting must be available",
-            EsqlCapabilities.Cap.AGGREGATE_METRIC_DOUBLE_V0.isEnabled()
-        );
-        Map<String, EsField> mapping = Map.of(
-            "@timestamp",
-            new EsField("@timestamp", DATETIME, Map.of(), true, EsField.TimeSeriesFieldType.NONE),
-            "cluster",
-            new EsField("cluster", KEYWORD, Map.of(), true, EsField.TimeSeriesFieldType.DIMENSION),
-            "metric_field",
-            new InvalidMappedField("metric_field", Map.of("aggregate_metric_double", Set.of("k8s-downsampled"), "double", Set.of("k8s")))
-        );
-
-        var esIndex = new EsIndex(
-            "k8s*",
-            mapping,
-            Map.of("k8s", IndexMode.TIME_SERIES, "k8s-downsampled", IndexMode.TIME_SERIES),
-            Set.of()
-        );
-        var analyzer = new Analyzer(
-            testAnalyzerContext(
-                EsqlTestUtils.TEST_CFG,
-                new EsqlFunctionRegistry(),
-                indexResolutions(esIndex),
-                defaultEnrichResolution(),
-                defaultInferenceResolution()
-            ),
-            TEST_VERIFIER
-        );
-        var e = expectThrows(VerificationException.class, () -> analyze("""
-            from k8s* | stats std_dev(metric_field)
-            """, analyzer));
-        assertThat(
-            e.getMessage(),
-            containsString("Cannot use field [metric_field] due to ambiguities being mapped as [2] incompatible types")
-        );
-
-        var plan = analyze("""
-            from k8s* | stats max = max(metric_field),
-            avg = avg(metric_field),
-            sum = sum(metric_field),
-            min = min(metric_field),
-            count = count(metric_field)
-            """, analyzer);
-        assertProjection(plan, "max", "avg", "sum", "min", "count");
-
-        var plan2 = analyze("""
-            TS k8s* | stats s1 = sum(sum_over_time(metric_field)),
-            s2 = sum(avg_over_time(metric_field)),
-            min = min(max_over_time(metric_field)),
-            count = count(count_over_time(metric_field)),
-            avg = avg(min_over_time(metric_field))
-            by cluster, time_bucket = bucket(@timestamp,1minute)
-            """, analyzer);
-        assertProjection(plan2, "s1", "s2", "min", "count", "avg", "cluster", "time_bucket");
-    }
-
     private void verifyNameAndTypeAndMultiTypeEsField(
         String actualName,
         DataType actualType,

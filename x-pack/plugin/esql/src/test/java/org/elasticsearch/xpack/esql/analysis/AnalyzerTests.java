/*
 * Copyright Elasticsearch B.V. and/or licensed to Elasticsearch B.V. under one
 * or more contributor license agreements. Licensed under the Elastic License
 * 2.0; you may not use this file except in compliance with the Elastic License
 * 2.0.
 */

package org.elasticsearch.xpack.esql.analysis;

import org.elasticsearch.Build;
import org.elasticsearch.action.fieldcaps.FieldCapabilitiesIndexResponse;
import org.elasticsearch.action.fieldcaps.FieldCapabilitiesResponse;
import org.elasticsearch.action.fieldcaps.IndexFieldCapabilities;
import org.elasticsearch.common.settings.Settings;
import org.elasticsearch.index.IndexMode;
import org.elasticsearch.index.analysis.IndexAnalyzers;
import org.elasticsearch.test.ESTestCase;
import org.elasticsearch.xpack.esql.EsqlTestUtils;
import org.elasticsearch.xpack.esql.LoadMapping;
import org.elasticsearch.xpack.esql.VerificationException;
import org.elasticsearch.xpack.esql.action.EsqlCapabilities;
import org.elasticsearch.xpack.esql.core.expression.Alias;
import org.elasticsearch.xpack.esql.core.expression.Attribute;
import org.elasticsearch.xpack.esql.core.expression.AttributeSet;
import org.elasticsearch.xpack.esql.core.expression.EntryExpression;
import org.elasticsearch.xpack.esql.core.expression.Expression;
import org.elasticsearch.xpack.esql.core.expression.Expressions;
import org.elasticsearch.xpack.esql.core.expression.FieldAttribute;
import org.elasticsearch.xpack.esql.core.expression.Literal;
import org.elasticsearch.xpack.esql.core.expression.MapExpression;
import org.elasticsearch.xpack.esql.core.expression.NamedExpression;
import org.elasticsearch.xpack.esql.core.expression.ReferenceAttribute;
import org.elasticsearch.xpack.esql.core.expression.UnresolvedAttribute;
import org.elasticsearch.xpack.esql.core.tree.Source;
import org.elasticsearch.xpack.esql.core.type.DataType;
import org.elasticsearch.xpack.esql.core.type.PotentiallyUnmappedKeywordEsField;
import org.elasticsearch.xpack.esql.enrich.ResolvedEnrichPolicy;
import org.elasticsearch.xpack.esql.expression.function.EsqlFunctionRegistry;
import org.elasticsearch.xpack.esql.expression.function.UnsupportedAttribute;
import org.elasticsearch.xpack.esql.expression.function.aggregate.Count;
import org.elasticsearch.xpack.esql.expression.function.aggregate.Max;
import org.elasticsearch.xpack.esql.expression.function.aggregate.Min;
import org.elasticsearch.xpack.esql.expression.function.fulltext.Match;
import org.elasticsearch.xpack.esql.expression.function.fulltext.MatchOperator;
import org.elasticsearch.xpack.esql.expression.predicate.operator.comparison.Equals;
import org.elasticsearch.xpack.esql.expression.predicate.operator.comparison.GreaterThan;
import org.elasticsearch.xpack.esql.index.EsIndex;
import org.elasticsearch.xpack.esql.index.IndexResolution;
import org.elasticsearch.xpack.esql.parser.ParsingException;
import org.elasticsearch.xpack.esql.parser.QueryParams;
import org.elasticsearch.xpack.esql.plan.IndexPattern;
import org.elasticsearch.xpack.esql.plan.logical.Aggregate;
import org.elasticsearch.xpack.esql.plan.logical.Enrich;
import org.elasticsearch.xpack.esql.plan.logical.EsRelation;
import org.elasticsearch.xpack.esql.plan.logical.Eval;
import org.elasticsearch.xpack.esql.plan.logical.Filter;
<<<<<<< HEAD
import org.elasticsearch.xpack.esql.plan.logical.Fork;
=======
import org.elasticsearch.xpack.esql.plan.logical.Insist;
>>>>>>> 2ae80c79
import org.elasticsearch.xpack.esql.plan.logical.Limit;
import org.elasticsearch.xpack.esql.plan.logical.LogicalPlan;
import org.elasticsearch.xpack.esql.plan.logical.Lookup;
import org.elasticsearch.xpack.esql.plan.logical.OrderBy;
import org.elasticsearch.xpack.esql.plan.logical.Row;
import org.elasticsearch.xpack.esql.plan.logical.UnresolvedRelation;
import org.elasticsearch.xpack.esql.plan.logical.join.StubRelation;
import org.elasticsearch.xpack.esql.plan.logical.local.EsqlProject;
import org.elasticsearch.xpack.esql.plugin.EsqlPlugin;
import org.elasticsearch.xpack.esql.session.IndexResolver;

import java.io.IOException;
import java.util.ArrayList;
import java.util.List;
import java.util.Map;
import java.util.Set;
import java.util.function.Function;
import java.util.function.Supplier;
import java.util.stream.Collectors;
import java.util.stream.IntStream;

import static org.elasticsearch.test.ListMatcher.matchesList;
import static org.elasticsearch.test.MapMatcher.assertMap;
import static org.elasticsearch.xpack.esql.EsqlTestUtils.TEST_VERIFIER;
import static org.elasticsearch.xpack.esql.EsqlTestUtils.as;
import static org.elasticsearch.xpack.esql.EsqlTestUtils.configuration;
import static org.elasticsearch.xpack.esql.EsqlTestUtils.paramAsIdentifier;
import static org.elasticsearch.xpack.esql.EsqlTestUtils.paramAsPattern;
import static org.elasticsearch.xpack.esql.EsqlTestUtils.withDefaultLimitWarning;
import static org.elasticsearch.xpack.esql.analysis.Analyzer.NO_FIELDS;
import static org.elasticsearch.xpack.esql.analysis.AnalyzerTestUtils.analyze;
import static org.elasticsearch.xpack.esql.analysis.AnalyzerTestUtils.analyzer;
import static org.elasticsearch.xpack.esql.analysis.AnalyzerTestUtils.analyzerDefaultMapping;
import static org.elasticsearch.xpack.esql.analysis.AnalyzerTestUtils.defaultEnrichResolution;
import static org.elasticsearch.xpack.esql.analysis.AnalyzerTestUtils.loadMapping;
import static org.elasticsearch.xpack.esql.analysis.AnalyzerTestUtils.tsdbIndexResolution;
import static org.elasticsearch.xpack.esql.core.tree.Source.EMPTY;
import static org.hamcrest.Matchers.contains;
import static org.hamcrest.Matchers.containsString;
import static org.hamcrest.Matchers.empty;
import static org.hamcrest.Matchers.equalTo;
import static org.hamcrest.Matchers.hasItem;
import static org.hamcrest.Matchers.hasSize;
import static org.hamcrest.Matchers.instanceOf;
import static org.hamcrest.Matchers.is;
import static org.hamcrest.Matchers.matchesRegex;
import static org.hamcrest.Matchers.not;
import static org.hamcrest.Matchers.startsWith;

//@TestLogging(value = "org.elasticsearch.xpack.esql.analysis:TRACE", reason = "debug")
public class AnalyzerTests extends ESTestCase {

    private static final UnresolvedRelation UNRESOLVED_RELATION = new UnresolvedRelation(
        EMPTY,
        new IndexPattern(EMPTY, "idx"),
        false,
        List.of(),
        IndexMode.STANDARD,
        null,
        "FROM"
    );

    private static final int MAX_LIMIT = EsqlPlugin.QUERY_RESULT_TRUNCATION_MAX_SIZE.getDefault(Settings.EMPTY);
    private static final int DEFAULT_LIMIT = EsqlPlugin.QUERY_RESULT_TRUNCATION_DEFAULT_SIZE.getDefault(Settings.EMPTY);

    public void testIndexResolution() {
        EsIndex idx = new EsIndex("idx", Map.of());
        Analyzer analyzer = analyzer(IndexResolution.valid(idx));
        var plan = analyzer.analyze(UNRESOLVED_RELATION);
        var limit = as(plan, Limit.class);

        assertEquals(new EsRelation(EMPTY, idx.name(), IndexMode.STANDARD, idx.indexNameWithModes(), NO_FIELDS), limit.child());
    }

    public void testFailOnUnresolvedIndex() {
        Analyzer analyzer = analyzer(IndexResolution.invalid("Unknown index [idx]"));

        VerificationException e = expectThrows(VerificationException.class, () -> analyzer.analyze(UNRESOLVED_RELATION));

        assertThat(e.getMessage(), containsString("Unknown index [idx]"));
    }

    public void testIndexWithClusterResolution() {
        EsIndex idx = new EsIndex("cluster:idx", Map.of());
        Analyzer analyzer = analyzer(IndexResolution.valid(idx));

        var plan = analyzer.analyze(UNRESOLVED_RELATION);
        var limit = as(plan, Limit.class);

        assertEquals(new EsRelation(EMPTY, idx.name(), IndexMode.STANDARD, idx.indexNameWithModes(), NO_FIELDS), limit.child());
    }

    public void testAttributeResolution() {
        EsIndex idx = new EsIndex("idx", LoadMapping.loadMapping("mapping-one-field.json"));
        Analyzer analyzer = analyzer(IndexResolution.valid(idx));

        var plan = analyzer.analyze(
            new Eval(EMPTY, UNRESOLVED_RELATION, List.of(new Alias(EMPTY, "e", new UnresolvedAttribute(EMPTY, "emp_no"))))
        );

        var limit = as(plan, Limit.class);
        var eval = as(limit.child(), Eval.class);
        assertEquals(1, eval.fields().size());
        assertEquals(new Alias(EMPTY, "e", new FieldAttribute(EMPTY, "emp_no", idx.mapping().get("emp_no"))), eval.fields().get(0));

        assertEquals(2, eval.output().size());
        Attribute empNo = eval.output().get(0);
        assertEquals("emp_no", empNo.name());
        assertThat(empNo, instanceOf(FieldAttribute.class));
        Attribute e = eval.output().get(1);
        assertEquals("e", e.name());
        assertThat(e, instanceOf(ReferenceAttribute.class));
    }

    public void testAttributeResolutionOfChainedReferences() {
        Analyzer analyzer = analyzer(loadMapping("mapping-one-field.json", "idx"));

        var plan = analyzer.analyze(
            new Eval(
                EMPTY,
                new Eval(EMPTY, UNRESOLVED_RELATION, List.of(new Alias(EMPTY, "e", new UnresolvedAttribute(EMPTY, "emp_no")))),
                List.of(new Alias(EMPTY, "ee", new UnresolvedAttribute(EMPTY, "e")))
            )
        );

        var limit = as(plan, Limit.class);
        var eval = as(limit.child(), Eval.class);

        assertEquals(1, eval.fields().size());
        Alias eeField = eval.fields().get(0);
        assertEquals("ee", eeField.name());
        assertEquals("e", ((ReferenceAttribute) eeField.child()).name());

        assertEquals(3, eval.output().size());
        Attribute empNo = eval.output().get(0);
        assertEquals("emp_no", empNo.name());
        assertThat(empNo, instanceOf(FieldAttribute.class));
        Attribute e = eval.output().get(1);
        assertEquals("e", e.name());
        assertThat(e, instanceOf(ReferenceAttribute.class));
        Attribute ee = eval.output().get(2);
        assertEquals("ee", ee.name());
        assertThat(ee, instanceOf(ReferenceAttribute.class));
    }

    public void testRowAttributeResolution() {
        EsIndex idx = new EsIndex("idx", Map.of());
        Analyzer analyzer = analyzer(IndexResolution.valid(idx));

        var plan = analyzer.analyze(
            new Eval(
                EMPTY,
                new Row(EMPTY, List.of(new Alias(EMPTY, "emp_no", new Literal(EMPTY, 1, DataType.INTEGER)))),
                List.of(new Alias(EMPTY, "e", new UnresolvedAttribute(EMPTY, "emp_no")))
            )
        );

        var limit = as(plan, Limit.class);
        var eval = as(limit.child(), Eval.class);
        assertEquals(1, eval.fields().size());
        assertEquals(new Alias(EMPTY, "e", new ReferenceAttribute(EMPTY, "emp_no", DataType.INTEGER)), eval.fields().get(0));

        assertEquals(2, eval.output().size());
        Attribute empNo = eval.output().get(0);
        assertEquals("emp_no", empNo.name());
        assertThat(empNo, instanceOf(ReferenceAttribute.class));
        Attribute e = eval.output().get(1);
        assertEquals("e", e.name());
        assertThat(e, instanceOf(ReferenceAttribute.class));

        Row row = (Row) eval.child();
        ReferenceAttribute rowEmpNo = (ReferenceAttribute) row.output().get(0);
        assertEquals(rowEmpNo.id(), empNo.id());
    }

    public void testUnresolvableAttribute() {
        Analyzer analyzer = analyzer(loadMapping("mapping-one-field.json", "idx"));

        VerificationException ve = expectThrows(
            VerificationException.class,
            () -> analyzer.analyze(
                new Eval(EMPTY, UNRESOLVED_RELATION, List.of(new Alias(EMPTY, "e", new UnresolvedAttribute(EMPTY, "emp_nos"))))
            )
        );

        assertThat(ve.getMessage(), containsString("Unknown column [emp_nos], did you mean [emp_no]?"));
    }

    public void testProjectBasic() {
        assertProjection("""
            from test
            | keep first_name
            """, "first_name");
    }

    public void testProjectBasicPattern() {
        assertProjection("""
            from test
            | keep first*name
            """, "first_name");
        assertProjectionTypes("""
            from test
            | keep first*name
            """, DataType.KEYWORD);
    }

    public void testProjectIncludePattern() {
        assertProjection("""
            from test
            | keep *name
            """, "first_name", "last_name");
    }

    public void testProjectIncludeMultiStarPattern() {
        assertProjection("""
            from test
            | keep *t*name
            """, "first_name", "last_name");
    }

    public void testProjectStar() {
        assertProjection(
            """
                from test
                | keep *
                """,
            "_meta_field",
            "emp_no",
            "first_name",
            "gender",
            "hire_date",
            "job",
            "job.raw",
            "languages",
            "last_name",
            "long_noidx",
            "salary"
        );
    }

    public void testEscapedStar() {
        assertProjection("""
            from test
            | eval a = 1, `a*` = 2
            | keep `a*`
            """, "a*");
    }

    public void testEscapeStarPlusPattern() {
        assertProjection("""
            row a = 0, `a*` = 1, `ab*` = 2, `ab*cd` = 3, `abc*de` = 4
            | keep `a*`*, abc*
            """, "a*", "abc*de");
    }

    public void testBacktickPlusPattern() {
        assertProjection("""
            row a = 0, `a``` = 1, `a``b*` = 2, `ab*cd` = 3, `abc*de` = 4
            | keep a*, a````b`*`
            """, "a", "a`", "ab*cd", "abc*de", "a`b*");
    }

    public void testRenameBacktickPlusPattern() {
        assertProjection("""
            row a = 0, `a*` = 1, `ab*` = 2, `ab*cd` = 3, `abc*de` = 4
            | rename `ab*` as `xx*`
            """, "a", "a*", "xx*", "ab*cd", "abc*de");
    }

    public void testNoProjection() {
        assertProjection(
            """
                from test
                """,
            "_meta_field",
            "emp_no",
            "first_name",
            "gender",
            "hire_date",
            "job",
            "job.raw",
            "languages",
            "last_name",
            "long_noidx",
            "salary"
        );
        assertProjectionTypes(
            """
                from test
                """,
            DataType.KEYWORD,
            DataType.INTEGER,
            DataType.KEYWORD,
            DataType.TEXT,
            DataType.DATETIME,
            DataType.TEXT,
            DataType.KEYWORD,
            DataType.INTEGER,
            DataType.KEYWORD,
            DataType.LONG,
            DataType.INTEGER
        );
    }

    public void testDuplicateProjections() {
        assertProjection("""
            from test
            | keep first_name, first_name
            """, "first_name");
        assertProjection("""
            from test
            | keep first_name, first_name, last_name, first_name
            """, "last_name", "first_name");
    }

    public void testProjectWildcard() {
        assertProjection(
            """
                from test
                | keep first_name, *, last_name
                """,
            "first_name",
            "_meta_field",
            "emp_no",
            "gender",
            "hire_date",
            "job",
            "job.raw",
            "languages",
            "long_noidx",
            "salary",
            "last_name"
        );
        assertProjection(
            """
                from test
                | keep first_name, last_name, *
                """,
            "first_name",
            "last_name",
            "_meta_field",
            "emp_no",
            "gender",
            "hire_date",
            "job",
            "job.raw",
            "languages",
            "long_noidx",
            "salary"
        );
        assertProjection(
            """
                from test
                | keep *, first_name, last_name
                """,
            "_meta_field",
            "emp_no",
            "gender",
            "hire_date",
            "job",
            "job.raw",
            "languages",
            "long_noidx",
            "salary",
            "first_name",
            "last_name"
        );

        var e = expectThrows(ParsingException.class, () -> analyze("""
            from test
            | keep *, first_name, last_name, *
            """));
        assertThat(e.getMessage(), containsString("Cannot specify [*] more than once"));

    }

    public void testProjectMixedWildcard() {
        assertProjection("""
            from test
            | keep *name, first*
            """, "last_name", "first_name");
        assertProjection("""
            from test
            | keep first_name, *name, first*
            """, "first_name", "last_name");
        assertProjection("""
            from test
            | keep *ob*, first_name, *name, first*
            """, "job", "job.raw", "first_name", "last_name");
        assertProjection(
            """
                from test
                | keep first_name, *, *name
                """,
            "first_name",
            "_meta_field",
            "emp_no",
            "gender",
            "hire_date",
            "job",
            "job.raw",
            "languages",
            "long_noidx",
            "salary",
            "last_name"
        );
        assertProjection(
            """
                from test
                | keep first*, *, last_name, first_name
                """,
            "_meta_field",
            "emp_no",
            "gender",
            "hire_date",
            "job",
            "job.raw",
            "languages",
            "long_noidx",
            "salary",
            "last_name",
            "first_name"
        );
        assertProjection(
            """
                from test
                | keep first*, *, last_name, fir*
                """,
            "_meta_field",
            "emp_no",
            "gender",
            "hire_date",
            "job",
            "job.raw",
            "languages",
            "long_noidx",
            "salary",
            "last_name",
            "first_name"
        );
        assertProjection(
            """
                from test
                | keep *, job*
                """,
            "_meta_field",
            "emp_no",
            "first_name",
            "gender",
            "hire_date",
            "languages",
            "last_name",
            "long_noidx",
            "salary",
            "job",
            "job.raw"
        );
    }

    public void testProjectThenDropName() {
        assertProjection("""
            from test
            | keep *name
            | drop first_name
            """, "last_name");
    }

    public void testProjectAfterDropName() {
        assertProjection("""
            from test
            | drop first_name
            | keep *name
            """, "last_name");
    }

    public void testProjectKeepAndDropName() {
        assertProjection("""
            from test
            | drop first_name
            | keep last_name
            """, "last_name");
    }

    public void testProjectDropPattern() {
        assertProjection("""
            from test
            | keep *
            | drop *_name
            """, "_meta_field", "emp_no", "gender", "hire_date", "job", "job.raw", "languages", "long_noidx", "salary");
    }

    public void testProjectDropNoStarPattern() {
        assertProjection("""
            from test
            | drop *_name
            """, "_meta_field", "emp_no", "gender", "hire_date", "job", "job.raw", "languages", "long_noidx", "salary");
    }

    public void testProjectOrderPatternWithRest() {
        assertProjection(
            """
                from test
                | keep *name, *, emp_no
                """,
            "first_name",
            "last_name",
            "_meta_field",
            "gender",
            "hire_date",
            "job",
            "job.raw",
            "languages",
            "long_noidx",
            "salary",
            "emp_no"
        );
    }

    public void testProjectDropPatternAndKeepOthers() {
        assertProjection("""
            from test
            | drop l*
            | keep first_name, salary
            """, "first_name", "salary");
    }

    public void testErrorOnNoMatchingPatternInclusion() {
        var e = expectThrows(VerificationException.class, () -> analyze("""
            from test
            | keep *nonExisting
            """));
        assertThat(e.getMessage(), containsString("No matches found for pattern [*nonExisting]"));
    }

    public void testErrorOnNoMatchingPatternExclusion() {
        var e = expectThrows(VerificationException.class, () -> analyze("""
            from test
            | drop *nonExisting
            """));
        assertThat(e.getMessage(), containsString("No matches found for pattern [*nonExisting]"));
    }

    //
    // Unsupported field
    //

    public void testIncludeUnsupportedFieldExplicit() {
        assertProjectionWithMapping("""
            from test
            | keep unsupported
            """, "mapping-multi-field-variation.json", "unsupported");
    }

    public void testUnsupportedFieldAfterProject() {
        var errorMessage = "Cannot use field [unsupported] with unsupported type [ip_range]";

        verifyUnsupported("""
            from test
            | keep unsupported
            | eval x = unsupported
            """, errorMessage);
    }

    public void testUnsupportedFieldEvalAfterProject() {
        var errorMessage = "Cannot use field [unsupported] with unsupported type [ip_range]";

        verifyUnsupported("""
            from test
            | keep unsupported
            | eval x = unsupported + 1
            """, errorMessage);
    }

    public void testUnsupportedFieldFilterAfterProject() {
        var errorMessage = "Cannot use field [unsupported] with unsupported type [ip_range]";

        verifyUnsupported("""
            from test
            | keep unsupported
            | where unsupported == null
            """, errorMessage);
    }

    public void testUnsupportedFieldFunctionAfterProject() {
        var errorMessage = "Cannot use field [unsupported] with unsupported type [ip_range]";

        verifyUnsupported("""
            from test
            | keep unsupported
            | where length(unsupported) > 0
            """, errorMessage);
    }

    public void testUnsupportedFieldSortAfterProject() {
        var errorMessage = "Cannot use field [unsupported] with unsupported type [ip_range]";

        verifyUnsupported("""
            from test
            | keep unsupported
            | sort unsupported
            """, errorMessage);
    }

    public void testIncludeUnsupportedFieldPattern() {
        var e = expectThrows(VerificationException.class, () -> analyze("""
            from test
            | keep un*
            """));
        assertThat(e.getMessage(), containsString("No matches found for pattern [un*]"));
    }

    public void testDropUnsupportedFieldExplicit() {
        assertProjectionWithMapping(
            """
                from test
                | drop unsupported
                """,
            "mapping-multi-field-variation.json",
            "bool",
            "date",
            "date_nanos",
            "float",
            "foo_type",
            "int",
            "ip",
            "keyword",
            "long",
            "point",
            "shape",
            "some.ambiguous",
            "some.ambiguous.normalized",
            "some.ambiguous.one",
            "some.ambiguous.two",
            "some.dotted.field",
            "some.string",
            "some.string.normalized",
            "some.string.typical",
            "text",
            "unsigned_long",
            "version"
        );
    }

    public void testDropMultipleUnsupportedFieldsExplicitly() {
        verifyUnsupported("""
            from test
            | drop languages, gender
            """, "Unknown column [languages]");
    }

    public void testDropPatternUnsupportedFields() {
        assertProjection("""
            from test
            | drop *ala*
            """, "_meta_field", "emp_no", "first_name", "gender", "hire_date", "job", "job.raw", "languages", "last_name", "long_noidx");
    }

    public void testDropUnsupportedPattern() {
        assertProjectionWithMapping(
            """
                from test
                | drop un*
                """,
            "mapping-multi-field-variation.json",
            "bool",
            "date",
            "date_nanos",
            "float",
            "foo_type",
            "int",
            "ip",
            "keyword",
            "long",
            "point",
            "shape",
            "some.ambiguous",
            "some.ambiguous.normalized",
            "some.ambiguous.one",
            "some.ambiguous.two",
            "some.dotted.field",
            "some.string",
            "some.string.normalized",
            "some.string.typical",
            "text",
            "version"
        );
    }

    public void testRename() {
        assertProjection("""
            from test
            | rename emp_no as e
            | keep first_name, e
            """, "first_name", "e");
    }

    public void testChainedRename() {
        assertProjection("""
            from test
            | rename emp_no as r1, r1 as r2, r2 as r3
            | keep first_name, r3
            """, "first_name", "r3");
    }

    public void testChainedRenameReuse() {
        assertProjection("""
            from test
            | rename emp_no as r1, r1 as r2, r2 as r3, first_name as r1
            | keep r1, r3
            """, "r1", "r3");
    }

    public void testRenameBackAndForth() {
        assertProjection("""
            from test
            | rename emp_no as r1, r1 as emp_no
            | keep emp_no
            """, "emp_no");
    }

    public void testRenameReuseAlias() {
        assertProjection("""
            from test
            | rename emp_no as e, first_name as e
            """, "_meta_field", "e", "gender", "hire_date", "job", "job.raw", "languages", "last_name", "long_noidx", "salary");
    }

    public void testRenameUnsupportedSubFieldAndResolved() {
        assertProjectionWithMapping("""
            from test
            | rename some.string as ss, float as f
            | keep int, ss, f
            """, "mapping-multi-field-variation.json", "int", "ss", "f");
    }

    public void testRenameUnsupportedAndUnknown() {
        verifyUnsupported("""
            from test
            | rename text as t, doesnotexist as d
            """, "Found 1 problem\n" + "line 2:21: Unknown column [doesnotexist]");
    }

    public void testRenameResolvedAndUnknown() {
        verifyUnsupported("""
            from test
            | rename int as i, doesnotexist as d
            """, "Found 1 problem\n" + "line 2:20: Unknown column [doesnotexist]");
    }

    public void testUnsupportedFieldUsedExplicitly() {
        assertProjectionWithMapping("""
            from test
            | keep foo_type
            """, "mapping-multi-field-variation.json", "foo_type");
    }

    public void testUnsupportedFieldTypes() {
        assertProjectionWithMapping("""
            from test
            | keep unsigned_long, date, date_nanos, unsupported, point, version
            """, "mapping-multi-field-variation.json", "unsigned_long", "date", "date_nanos", "unsupported", "point", "version");
    }

    public void testUnsupportedDottedFieldUsedExplicitly() {
        assertProjectionWithMapping("""
            from test
            | keep some.string
            """, "mapping-multi-field-variation.json", "some.string");
    }

    public void testUnsupportedParentField() {
        verifyUnsupported(
            """
                from test
                | keep text, text.keyword
                """,
            "Found 1 problem\n" + "line 2:14: Unknown column [text.keyword], did you mean any of [text.wildcard, text.raw]?",
            "mapping-multi-field.json"
        );
    }

    public void testUnsupportedParentFieldAndItsSubField() {
        assertProjectionWithMapping("""
            from test
            | keep text, text.english
            """, "mapping-multi-field.json", "text", "text.english");
    }

    public void testUnsupportedDeepHierarchy() {
        assertProjectionWithMapping("""
            from test
            | keep x.y.z.w, x.y.z, x.y, x
            """, "mapping-multi-field-with-nested.json", "x.y.z.w", "x.y.z", "x.y", "x");
    }

    /**
     * Here x.y.z.v is of type "keyword" but its parent is of unsupported type "foobar".
     */
    public void testUnsupportedValidFieldTypeInDeepHierarchy() {
        assertProjectionWithMapping("""
            from test
            | keep x.y.z.v
            """, "mapping-multi-field-with-nested.json", "x.y.z.v");
    }

    public void testUnsupportedValidFieldTypeInNestedParentField() {
        verifyUnsupported("""
            from test
            | keep dep.dep_id.keyword
            """, "Found 1 problem\n" + "line 2:8: Unknown column [dep.dep_id.keyword]", "mapping-multi-field-with-nested.json");
    }

    public void testUnsupportedObjectAndNested() {
        verifyUnsupported(
            """
                from test
                | keep dep, some
                """,
            "Found 2 problems\n" + "line 2:8: Unknown column [dep]\n" + "line 2:13: Unknown column [some]",
            "mapping-multi-field-with-nested.json"
        );
    }

    public void testDropNestedField() {
        verifyUnsupported(
            """
                from test
                | drop dep, dep.dep_id.keyword
                """,
            "Found 2 problems\n" + "line 2:8: Unknown column [dep]\n" + "line 2:13: Unknown column [dep.dep_id.keyword]",
            "mapping-multi-field-with-nested.json"
        );
    }

    public void testDropNestedWildcardField() {
        verifyUnsupported("""
            from test
            | drop dep.*
            """, "Found 1 problem\n" + "line 2:8: No matches found for pattern [dep.*]", "mapping-multi-field-with-nested.json");
    }

    public void testSupportedDeepHierarchy() {
        assertProjectionWithMapping("""
            from test
            | keep some.dotted.field, some.string.normalized
            """, "mapping-multi-field-with-nested.json", "some.dotted.field", "some.string.normalized");
    }

    public void testDropSupportedDottedField() {
        assertProjectionWithMapping(
            """
                from test
                | drop some.dotted.field
                """,
            "mapping-multi-field-variation.json",
            "bool",
            "date",
            "date_nanos",
            "float",
            "foo_type",
            "int",
            "ip",
            "keyword",
            "long",
            "point",
            "shape",
            "some.ambiguous",
            "some.ambiguous.normalized",
            "some.ambiguous.one",
            "some.ambiguous.two",
            "some.string",
            "some.string.normalized",
            "some.string.typical",
            "text",
            "unsigned_long",
            "unsupported",
            "version"
        );
    }

    public void testImplicitProjectionOfDeeplyComplexMapping() {
        assertProjectionWithMapping(
            "from test",
            "mapping-multi-field-with-nested.json",
            "binary",
            "binary_stored",
            "bool",
            "date",
            "date_nanos",
            "geo_shape",
            "int",
            "keyword",
            "shape",
            "some.ambiguous",
            "some.ambiguous.normalized",
            "some.ambiguous.one",
            "some.ambiguous.two",
            "some.dotted.field",
            "some.string",
            "some.string.normalized",
            "some.string.typical",
            "text",
            "unsigned_long",
            "unsupported",
            "x",
            "x.y",
            "x.y.z",
            "x.y.z.v",
            "x.y.z.w"
        );
    }

    public void testDropWildcardDottedField() {
        assertProjectionWithMapping(
            """
                from test
                | drop some.ambiguous.*
                """,
            "mapping-multi-field-with-nested.json",
            "binary",
            "binary_stored",
            "bool",
            "date",
            "date_nanos",
            "geo_shape",
            "int",
            "keyword",
            "shape",
            "some.ambiguous",
            "some.dotted.field",
            "some.string",
            "some.string.normalized",
            "some.string.typical",
            "text",
            "unsigned_long",
            "unsupported",
            "x",
            "x.y",
            "x.y.z",
            "x.y.z.v",
            "x.y.z.w"
        );
    }

    public void testDropWildcardDottedField2() {
        assertProjectionWithMapping(
            """
                from test
                | drop some.*
                """,
            "mapping-multi-field-with-nested.json",
            "binary",
            "binary_stored",
            "bool",
            "date",
            "date_nanos",
            "geo_shape",
            "int",
            "keyword",
            "shape",
            "text",
            "unsigned_long",
            "unsupported",
            "x",
            "x.y",
            "x.y.z",
            "x.y.z.v",
            "x.y.z.w"
        );
    }

    public void testProjectOrderPatternWithDottedFields() {
        assertProjectionWithMapping(
            """
                from test
                | keep *some.string*, *, some.ambiguous.two, keyword
                """,
            "mapping-multi-field-with-nested.json",
            "some.string",
            "some.string.normalized",
            "some.string.typical",
            "binary",
            "binary_stored",
            "bool",
            "date",
            "date_nanos",
            "geo_shape",
            "int",
            "shape",
            "some.ambiguous",
            "some.ambiguous.normalized",
            "some.ambiguous.one",
            "some.dotted.field",
            "text",
            "unsigned_long",
            "unsupported",
            "x",
            "x.y",
            "x.y.z",
            "x.y.z.v",
            "x.y.z.w",
            "some.ambiguous.two",
            "keyword"
        );
    }

    public void testUnsupportedFieldUsedExplicitly2() {
        assertProjectionWithMapping("""
            from test
            | keep keyword, point
            """, "mapping-multi-field-variation.json", "keyword", "point");
    }

    public void testCantFilterAfterDrop() {
        verifyUnsupported("""
            from test
            | stats c = avg(float) by int
            | drop int
            | where int > 0
            """, "Unknown column [int]");
    }

    public void testProjectAggGroupsRefs() {
        assertProjection("""
            from test
            | stats c = count(salary) by last_name
            | eval d = c + 1
            | keep d, last_name
            """, "d", "last_name");
    }

    public void testImplicitLimit() {
        var plan = analyze("""
            from test
            """);
        var limit = as(plan, Limit.class);
        assertThat(as(limit.limit(), Literal.class).value(), equalTo(DEFAULT_LIMIT));
        as(limit.child(), EsRelation.class);
    }

    public void testImplicitMaxLimitAfterLimit() {
        for (int i = -1; i <= 1; i++) {
            var plan = analyze("from test | limit " + (MAX_LIMIT + i));
            var limit = as(plan, Limit.class);
            assertThat(as(limit.limit(), Literal.class).value(), equalTo(MAX_LIMIT));
            limit = as(limit.child(), Limit.class);
            as(limit.child(), EsRelation.class);
        }
    }

    /*
    Limit[10000[INTEGER]]
    \_Filter[s{r}#3 > 0[INTEGER]]
      \_Eval[[salary{f}#10 * 10[INTEGER] AS s]]
        \_Limit[10000[INTEGER]]
          \_EsRelation[test][_meta_field{f}#11, emp_no{f}#5, first_name{f}#6, ge..]
     */
    public void testImplicitMaxLimitAfterLimitAndNonLimit() {
        for (int i = -1; i <= 1; i++) {
            var plan = analyze("from test | limit " + (MAX_LIMIT + i) + " | eval s = salary * 10 | where s > 0");
            var limit = as(plan, Limit.class);
            assertThat(as(limit.limit(), Literal.class).value(), equalTo(MAX_LIMIT));
            var filter = as(limit.child(), Filter.class);
            var eval = as(filter.child(), Eval.class);
            limit = as(eval.child(), Limit.class);
            as(limit.child(), EsRelation.class);
        }
    }

    public void testImplicitDefaultLimitAfterLimitAndBreaker() {
        for (var breaker : List.of("stats c = count(salary) by last_name", "sort salary")) {
            var plan = analyze("from test | limit 100000 | " + breaker);
            var limit = as(plan, Limit.class);
            assertThat(as(limit.limit(), Literal.class).value(), equalTo(MAX_LIMIT));
        }
    }

    public void testImplicitDefaultLimitAfterBreakerAndNonBreakers() {
        for (var breaker : List.of("stats c = count(salary) by last_name", "eval c = salary | sort c")) {
            var plan = analyze("from test | " + breaker + " | eval cc = c * 10 | where cc > 0");
            var limit = as(plan, Limit.class);
            assertThat(as(limit.limit(), Literal.class).value(), equalTo(DEFAULT_LIMIT));
        }
    }

    private static final String[] COMPARISONS = new String[] { "==", "!=", "<", "<=", ">", ">=" };

    public void testCompareIntToString() {
        for (String comparison : COMPARISONS) {
            var e = expectThrows(VerificationException.class, () -> analyze("""
                from test
                | where emp_no COMPARISON "foo"
                """.replace("COMPARISON", comparison)));
            assertThat(
                e.getMessage(),
                containsString(
                    "first argument of [emp_no COMPARISON \"foo\"] is [numeric] so second argument must also be [numeric] but was [keyword]"
                        .replace("COMPARISON", comparison)
                )
            );
        }
    }

    public void testCompareStringToInt() {
        for (String comparison : COMPARISONS) {
            var e = expectThrows(VerificationException.class, () -> analyze("""
                from test
                | where "foo" COMPARISON emp_no
                """.replace("COMPARISON", comparison)));
            assertThat(
                e.getMessage(),
                containsString(
                    "first argument of [\"foo\" COMPARISON emp_no] is [keyword] so second argument must also be [keyword] but was [integer]"
                        .replace("COMPARISON", comparison)
                )
            );
        }
    }

    public void testCompareDateToString() {
        for (String comparison : COMPARISONS) {
            assertProjectionWithMapping("""
                from test
                | where date COMPARISON "1985-01-01T00:00:00Z"
                | keep date
                """.replace("COMPARISON", comparison), "mapping-multi-field-variation.json", "date");
        }
    }

    public void testCompareStringToDate() {
        for (String comparison : COMPARISONS) {
            assertProjectionWithMapping("""
                from test
                | where "1985-01-01T00:00:00Z" COMPARISON date
                | keep date
                """.replace("COMPARISON", comparison), "mapping-multi-field-variation.json", "date");
        }
    }

    public void testCompareDateToStringFails() {
        for (String comparison : COMPARISONS) {
            verifyUnsupported(
                """
                    from test
                    | where date COMPARISON "not-a-date"
                    | keep date
                    """.replace("COMPARISON", comparison),
                "Cannot convert string [not-a-date] to [DATETIME]",
                "mapping-multi-field-variation.json"
            );
        }
    }

    public void testDateFormatOnInt() {
        verifyUnsupported("""
            from test
            | eval date_format(int)
            """, "first argument of [date_format(int)] must be [datetime or date_nanos], found value [int] type [integer]");
    }

    public void testDateFormatOnFloat() {
        verifyUnsupported("""
            from test
            | eval date_format(float)
            """, "first argument of [date_format(float)] must be [datetime or date_nanos], found value [float] type [double]");
    }

    public void testDateFormatOnText() {
        verifyUnsupported("""
            from test
            | eval date_format(keyword)
            """, "first argument of [date_format(keyword)] must be [datetime or date_nanos], found value [keyword] type [keyword]");
    }

    public void testDateFormatWithNumericFormat() {
        verifyUnsupported("""
            from test
            | eval date_format(1, date)
            """, "first argument of [date_format(1, date)] must be [string], found value [1] type [integer]");
    }

    public void testDateFormatWithDateFormat() {
        verifyUnsupported("""
            from test
            | eval date_format(date, date)
            """, "first argument of [date_format(date, date)] must be [string], found value [date] type [datetime]");
    }

    public void testDateParseOnInt() {
        verifyUnsupported("""
            from test
            | eval date_parse(keyword, int)
            """, "second argument of [date_parse(keyword, int)] must be [string], found value [int] type [integer]");
    }

    public void testDateParseOnDate() {
        verifyUnsupported("""
            from test
            | eval date_parse(keyword, date)
            """, "second argument of [date_parse(keyword, date)] must be [string], found value [date] type [datetime]");
    }

    public void testDateParseOnIntPattern() {
        verifyUnsupported("""
            from test
            | eval date_parse(int, keyword)
            """, "first argument of [date_parse(int, keyword)] must be [string], found value [int] type [integer]");
    }

    public void testDateTruncOnInt() {
        verifyUnsupported("""
            from test
            | eval date_trunc(1 month, int)
            """, "second argument of [date_trunc(1 month, int)] must be [date_nanos or datetime], found value [int] type [integer]");
    }

    public void testDateTruncOnFloat() {
        verifyUnsupported("""
            from test
            | eval date_trunc(1 month, float)
            """, "second argument of [date_trunc(1 month, float)] must be [date_nanos or datetime], found value [float] type [double]");
    }

    public void testDateTruncOnText() {
        verifyUnsupported(
            """
                from test
                | eval date_trunc(1 month, keyword)
                """,
            "second argument of [date_trunc(1 month, keyword)] must be [date_nanos or datetime], found value [keyword] type [keyword]"
        );
    }

    public void testDateTruncWithNumericInterval() {
        verifyUnsupported("""
            from test
            | eval date_trunc(1, date)
            """, "first argument of [date_trunc(1, date)] must be [dateperiod or timeduration], found value [1] type [integer]");
    }

    public void testDateTruncWithDateInterval() {
        verifyUnsupported("""
            from test
            | eval date_trunc(date, date)
            """, "first argument of [date_trunc(date, date)] must be [dateperiod or timeduration], found value [date] type [datetime]");
    }

    // check field declaration is validated even across duplicated declarations
    public void testAggsWithDuplicatesAndNonExistingFunction() throws Exception {
        verifyUnsupported("""
            row a = 1, b = 2
            | stats x = non_existing(a), x = count(a) by b
            """, "Unknown function [non_existing]");
    }

    // check field declaration is validated even across duplicated declarations
    public void testAggsWithDuplicatesAndNonExistingField() throws Exception {
        verifyUnsupported("""
            row a = 1, b = 2
            | stats x = max(non_existing), x = count(a) by b
            """, "Unknown column [non_existing]");
    }

    // duplicates get merged after stats and do not prevent following commands to blow up
    // due to ambiguity
    public void testAggsWithDuplicates() throws Exception {
        var plan = analyze("""
            row a = 1, b = 2
            | stats x = count(a), x = min(a), x = max(a) by b
            | sort x
            """);

        var limit = as(plan, Limit.class);
        var order = as(limit.child(), OrderBy.class);
        var agg = as(order.child(), Aggregate.class);
        var aggregates = agg.aggregates();
        var output = agg.output();
        assertThat(output, hasSize(2));
        assertThat(Expressions.names(output), contains("x", "b"));
        var alias = as(aggregates.get(0), Alias.class);
        var count = as(alias.child(), Count.class);
        alias = as(aggregates.get(1), Alias.class);
        var min = as(alias.child(), Min.class);
        alias = as(aggregates.get(2), Alias.class);
        var max = as(alias.child(), Max.class);
    }

    // expected stats b by b (grouping overrides the rest of the aggs)
    public void testAggsWithOverridingInputAndGrouping() throws Exception {
        var plan = analyze("""
            row a = 1, b = 2
            | stats b = count(a), b = max(a) by b
            | sort b
            """);
        var limit = as(plan, Limit.class);
        var order = as(limit.child(), OrderBy.class);
        var agg = as(order.child(), Aggregate.class);
        var output = agg.output();
        assertThat(output, hasSize(1));
        assertThat(Expressions.names(output), contains("b"));
    }

    /**
     * Expects
     * Limit[1000[INTEGER]]
     * \_EsqlAggregate[[emp_no{f}#9 + languages{f}#12 AS emp_no + languages],[MIN(emp_no{f}#9 + languages{f}#12) AS min(emp_no + langu
     * ages), emp_no + languages{r}#7]]
     *   \_EsRelation[test][_meta_field{f}#15, emp_no{f}#9, first_name{f}#10, g..]
     */
    public void testAggsOverGroupingKey() throws Exception {
        var plan = analyze("""
            from test
            | stats min(emp_no + languages) by emp_no + languages
            """);
        var limit = as(plan, Limit.class);
        var agg = as(limit.child(), Aggregate.class);
        var output = agg.output();
        assertThat(output, hasSize(2));
        var aggs = agg.aggregates();
        var min = as(Alias.unwrap(aggs.get(0)), Min.class);
        assertThat(min.arguments(), hasSize(2));    // field + filter
        var group = Alias.unwrap(agg.groupings().get(0));
        assertEquals(min.arguments().get(0), group);
    }

    /**
     * Expects
     * Limit[1000[INTEGER]]
     * \_EsqlAggregate[[emp_no{f}#9 + languages{f}#12 AS a],[MIN(a{r}#7) AS min(a), a{r}#7]]
     *   \_EsRelation[test][_meta_field{f}#15, emp_no{f}#9, first_name{f}#10, g..]
     */
    public void testAggsOverGroupingKeyWithAlias() throws Exception {
        var plan = analyze("""
            from test
            | stats min(a) by a = emp_no + languages
            """);
        var limit = as(plan, Limit.class);
        var agg = as(limit.child(), Aggregate.class);
        var output = agg.output();
        assertThat(output, hasSize(2));
        var aggs = agg.aggregates();
        var min = as(Alias.unwrap(aggs.get(0)), Min.class);
        assertThat(min.arguments(), hasSize(2));    // field + filter
        assertEquals(Expressions.attribute(min.arguments().get(0)), Expressions.attribute(agg.groupings().get(0)));
    }

    public void testAggsWithoutAgg() throws Exception {
        var plan = analyze("""
            row a = 1, b = 2
            | stats by a
            """);

        var limit = as(plan, Limit.class);
        var agg = as(limit.child(), Aggregate.class);
        var aggregates = agg.aggregates();
        assertThat(aggregates, hasSize(1));
        assertThat(Expressions.names(aggregates), contains("a"));
        assertThat(Expressions.names(agg.groupings()), contains("a"));
        assertEquals(agg.groupings(), agg.aggregates());
    }

    public void testAggsWithoutAggAndFollowingCommand() throws Exception {
        var plan = analyze("""
            row a = 1, b = 2
            | stats by a
            | sort a
            """);

        var limit = as(plan, Limit.class);
        var order = as(limit.child(), OrderBy.class);
        var agg = as(order.child(), Aggregate.class);
        var aggregates = agg.aggregates();
        assertThat(aggregates, hasSize(1));
        assertThat(Expressions.names(aggregates), contains("a"));
        assertThat(Expressions.names(agg.groupings()), contains("a"));
        assertEquals(agg.groupings(), agg.aggregates());
    }

    public void testEmptyEsRelationOnLimitZeroWithCount() throws IOException {
        var query = """
            from test*
            | stats count=count(*)
            | sort count desc
            | limit 0""";
        var plan = analyzeWithEmptyFieldCapsResponse(query);
        var limit = as(plan, Limit.class);
        limit = as(limit.child(), Limit.class);
        assertThat(as(limit.limit(), Literal.class).value(), equalTo(0));
        var orderBy = as(limit.child(), OrderBy.class);
        var agg = as(orderBy.child(), Aggregate.class);
        assertEmptyEsRelation(agg.child());
    }

    public void testEmptyEsRelationOnConstantEvalAndKeep() throws IOException {
        var query = """
            from test*
            | eval c = 1
            | keep c
            | limit 2""";
        var plan = analyzeWithEmptyFieldCapsResponse(query);
        var limit = as(plan, Limit.class);
        limit = as(limit.child(), Limit.class);
        assertThat(as(limit.limit(), Literal.class).value(), equalTo(2));
        var project = as(limit.child(), EsqlProject.class);
        var eval = as(project.child(), Eval.class);
        assertEmptyEsRelation(eval.child());
    }

    public void testEmptyEsRelationOnConstantEvalAndStats() throws IOException {
        var query = """
            from test*
            | limit 10
            | eval x = 1
            | stats c = count(x)""";
        var plan = analyzeWithEmptyFieldCapsResponse(query);
        var limit = as(plan, Limit.class);
        var agg = as(limit.child(), Aggregate.class);
        var eval = as(agg.child(), Eval.class);
        limit = as(eval.child(), Limit.class);
        assertThat(as(limit.limit(), Literal.class).value(), equalTo(10));
        assertEmptyEsRelation(limit.child());
    }

    public void testEmptyEsRelationOnCountStar() throws IOException {
        var query = """
            from test*
            | stats c = count(*)""";
        var plan = analyzeWithEmptyFieldCapsResponse(query);
        var limit = as(plan, Limit.class);
        var agg = as(limit.child(), Aggregate.class);
        assertEmptyEsRelation(agg.child());
    }

    public void testUnsupportedFieldsInStats() {
        var errorMsg = "Cannot use field [unsupported] with unsupported type [ip_range]";

        verifyUnsupported("""
            from test
            | stats max(unsupported)
            """, errorMsg);
        verifyUnsupported("""
            from test
            | stats max(int) by unsupported
            """, errorMsg);
        verifyUnsupported("""
            from test
            | stats max(int) by bool, unsupported
            """, errorMsg);
    }

    public void testUnsupportedFieldsInEval() {
        var errorMsg = "Cannot use field [unsupported] with unsupported type [ip_range]";

        verifyUnsupported("""
            from test
            | eval x = unsupported
            """, errorMsg);
        verifyUnsupported("""
            from test
            | eval foo = 1, x = unsupported
            """, errorMsg);
        verifyUnsupported("""
            from test
            | eval x = 1 + unsupported
            """, errorMsg);
    }

    public void testUnsupportedFieldsInWhere() {
        var errorMsg = "Cannot use field [unsupported] with unsupported type [ip_range]";

        verifyUnsupported("""
            from test
            | where unsupported == "[1.0, 1.0]"
            """, errorMsg);
        verifyUnsupported("""
            from test
            | where int > 2 and unsupported == "[1.0, 1.0]"
            """, errorMsg);
    }

    public void testUnsupportedFieldsInSort() {
        var errorMsg = "Cannot use field [unsupported] with unsupported type [ip_range]";

        verifyUnsupported("""
            from test
            | sort unsupported
            """, errorMsg);
        verifyUnsupported("""
            from test
            | sort int, unsupported
            """, errorMsg);
    }

    public void testUnsupportedFieldsInDissect() {
        var errorMsg = "Cannot use field [unsupported] with unsupported type [ip_range]";
        verifyUnsupported("""
            from test
            | dissect unsupported \"%{foo}\"
            """, errorMsg);
    }

    public void testUnsupportedFieldsInGrok() {
        var errorMsg = "Cannot use field [unsupported] with unsupported type [ip_range]";
        verifyUnsupported("""
            from test
            | grok unsupported \"%{WORD:foo}\"
            """, errorMsg);
    }

    public void testRegexOnInt() {
        for (String op : new String[] { "like", "rlike" }) {
            var e = expectThrows(VerificationException.class, () -> analyze("""
                from test
                | where emp_no COMPARISON "foo"
                """.replace("COMPARISON", op)));
            assertThat(
                e.getMessage(),
                containsString(
                    "argument of [emp_no COMPARISON \"foo\"] must be [string], found value [emp_no] type [integer]".replace(
                        "COMPARISON",
                        op
                    )
                )
            );
        }
    }

    public void testUnsupportedTypesWithToString() {
        // DATE_PERIOD and TIME_DURATION types have been added, but not really patched through the engine; i.e. supported.
        final String supportedTypes = "boolean or cartesian_point or cartesian_shape or date_nanos or datetime "
            + "or geo_point or geo_shape or ip or numeric or string or version";
        verifyUnsupported(
            "row period = 1 year | eval to_string(period)",
            "line 1:28: argument of [to_string(period)] must be [" + supportedTypes + "], found value [period] type [date_period]"
        );
        verifyUnsupported(
            "row duration = 1 hour | eval to_string(duration)",
            "line 1:30: argument of [to_string(duration)] must be [" + supportedTypes + "], found value [duration] type [time_duration]"
        );
        verifyUnsupported(
            "from test | eval to_string(unsupported)",
            "line 1:28: Cannot use field [unsupported] with unsupported type [ip_range]"
        );
    }

    public void testEnrichPolicyWithError() {
        IndexResolution testIndex = loadMapping("mapping-basic.json", "test");
        IndexResolution languageIndex = loadMapping("mapping-languages.json", "languages");
        EnrichResolution enrichResolution = new EnrichResolution();
        Map<String, String> enrichIndices = Map.of("", "languages");
        enrichResolution.addResolvedPolicy(
            "languages",
            Enrich.Mode.COORDINATOR,
            new ResolvedEnrichPolicy(
                "language_code",
                "match",
                List.of("language_code", "language_name"),
                enrichIndices,
                languageIndex.get().mapping()
            )
        );
        enrichResolution.addError("languages", Enrich.Mode.REMOTE, "error-1");
        enrichResolution.addError("languages", Enrich.Mode.ANY, "error-2");
        enrichResolution.addError("foo", Enrich.Mode.ANY, "foo-error-101");

        AnalyzerContext context = new AnalyzerContext(configuration("from test"), new EsqlFunctionRegistry(), testIndex, enrichResolution);
        Analyzer analyzer = new Analyzer(context, TEST_VERIFIER);
        {
            LogicalPlan plan = analyze("from test | EVAL x = to_string(languages) | ENRICH _coordinator:languages ON x", analyzer);
            List<Enrich> resolved = new ArrayList<>();
            plan.forEachDown(Enrich.class, resolved::add);
            assertThat(resolved, hasSize(1));
        }
        var e = expectThrows(
            VerificationException.class,
            () -> analyze("from test | EVAL x = to_string(languages) | ENRICH _any:languages ON x", analyzer)
        );
        assertThat(e.getMessage(), containsString("error-2"));
        e = expectThrows(
            VerificationException.class,
            () -> analyze("from test | EVAL x = to_string(languages) | ENRICH languages ON xs", analyzer)
        );
        assertThat(e.getMessage(), containsString("error-2"));
        e = expectThrows(
            VerificationException.class,
            () -> analyze("from test | EVAL x = to_string(languages) | ENRICH _remote:languages ON x", analyzer)
        );
        assertThat(e.getMessage(), containsString("error-1"));

        e = expectThrows(VerificationException.class, () -> analyze("from test | ENRICH foo", analyzer));
        assertThat(e.getMessage(), containsString("foo-error-101"));
    }

    public void testEnrichPolicyMatchFieldName() {
        verifyUnsupported("from test | enrich languages on bar", "Unknown column [bar]");
        verifyUnsupported("from test | enrich languages on keywords", "Unknown column [keywords], did you mean [keyword]?");
        verifyUnsupported("from test | enrich languages on keyword with foo", "Enrich field [foo] not found in enrich policy [languages]");
        verifyUnsupported(
            "from test | enrich languages on keyword with language_namez",
            "Enrich field [language_namez] not found in enrich policy [languages], did you mean [language_name]"
        );
        verifyUnsupported(
            "from test | enrich languages on keyword with x = language_namez",
            "Enrich field [language_namez] not found in enrich policy [languages], did you mean [language_name]"
        );
    }

    public void testEnrichWrongMatchFieldType() {
        var e = expectThrows(VerificationException.class, () -> analyze("""
            from test
            | eval x = to_boolean(languages)
            | enrich languages on x
            | keep first_name, language_name, id
            """));
        assertThat(e.getMessage(), containsString("Unsupported type [boolean] for enrich matching field [x]; only [keyword, "));

        e = expectThrows(VerificationException.class, () -> analyze("""
            FROM airports
            | EVAL x = to_string(city_location)
            | ENRICH city_boundaries ON x
            | KEEP abbrev, airport, region
            """, "airports", "mapping-airports.json"));
        assertThat(e.getMessage(), containsString("Unsupported type [keyword] for enrich matching field [x]; only [geo_point, "));
    }

    public void testValidEnrich() {
        assertProjection("""
            from test
            | eval x = to_string(languages)
            | enrich languages on x
            | keep first_name, language_name
            """, "first_name", "language_name");

        assertProjection("""
            from test
            | eval x = to_string(languages)
            | enrich languages on x with language_name
            | keep first_name, language_name
            """, "first_name", "language_name");

        assertProjection("""
            from test
            | eval x = to_string(languages)
            | enrich languages on x with y = language_name
            | keep first_name, y
            """, "first_name", "y");

        assertProjection(analyze("""
            FROM sample_data
            | ENRICH client_cidr ON client_ip WITH env
            | KEEP client_ip, env
            """, "sample_data", "mapping-sample_data.json"), "client_ip", "env");

        assertProjection(analyze("""
            FROM employees
            | WHERE birth_date > "1960-01-01"
            | EVAL birth_year = DATE_EXTRACT("year", birth_date)
            | EVAL age = 2022 - birth_year
            | ENRICH ages_policy ON age WITH age_group = description
            | KEEP first_name, last_name, age, age_group
            """, "employees", "mapping-default.json"), "first_name", "last_name", "age", "age_group");

        assertProjection(analyze("""
            FROM employees
            | ENRICH heights_policy ON height WITH height_group = description
            | KEEP first_name, last_name, height, height_group
            """, "employees", "mapping-default.json"), "first_name", "last_name", "height", "height_group");

        assertProjection(analyze("""
            FROM employees
            | ENRICH decades_policy ON birth_date WITH birth_decade = decade, birth_description = description
            | ENRICH decades_policy ON hire_date WITH hire_decade = decade
            | KEEP first_name, last_name, birth_decade, hire_decade, birth_description
            """, "employees", "mapping-default.json"), "first_name", "last_name", "birth_decade", "hire_decade", "birth_description");

        assertProjection(analyze("""
            FROM airports
            | WHERE abbrev == "CPH"
            | ENRICH city_boundaries ON city_location WITH airport, region
            | KEEP abbrev, airport, region
            """, "airports", "mapping-airports.json"), "abbrev", "airport", "region");
    }

    public void testEnrichExcludesPolicyKey() {
        var e = expectThrows(VerificationException.class, () -> analyze("""
            from test
            | eval x = to_string(languages)
            | enrich languages on x
            | keep first_name, language_name, id
            """));
        assertThat(e.getMessage(), containsString("Unknown column [id]"));
    }

    public void testEnrichFieldsIncludeMatchField() {
        String query = """
            FROM test
            | EVAL x = to_string(languages)
            | ENRICH languages ON x
            | KEEP language_name, language_code
            """;
        IndexResolution testIndex = loadMapping("mapping-basic.json", "test");
        IndexResolution languageIndex = loadMapping("mapping-languages.json", "languages");
        EnrichResolution enrichResolution = new EnrichResolution();
        Map<String, String> enrichIndices = Map.of("", "languages");
        enrichResolution.addResolvedPolicy(
            "languages",
            Enrich.Mode.ANY,
            new ResolvedEnrichPolicy(
                "language_code",
                "match",
                List.of("language_code", "language_name"),
                enrichIndices,
                languageIndex.get().mapping()
            )
        );
        AnalyzerContext context = new AnalyzerContext(configuration(query), new EsqlFunctionRegistry(), testIndex, enrichResolution);
        Analyzer analyzer = new Analyzer(context, TEST_VERIFIER);
        LogicalPlan plan = analyze(query, analyzer);
        var limit = as(plan, Limit.class);
        assertThat(Expressions.names(limit.output()), contains("language_name", "language_code"));
    }

    public void testChainedEvalFieldsUse() {
        var query = "from test | eval x0 = pow(salary, 1), x1 = pow(x0, 2), x2 = pow(x1, 3)";
        int additionalEvals = randomIntBetween(0, 5);
        for (int i = 0, j = 3; i < additionalEvals; i++, j++) {
            query += ", x" + j + " = pow(x" + (j - 1) + ", " + i + ")";
        }
        assertProjection(query + " | keep x*", IntStream.range(0, additionalEvals + 3).mapToObj(v -> "x" + v).toArray(String[]::new));
    }

    public void testCounterTypes() {
        var query = "FROM test | KEEP network.* | LIMIT 10";
        Analyzer analyzer = analyzer(tsdbIndexResolution());
        LogicalPlan plan = analyze(query, analyzer);
        var limit = as(plan, Limit.class);
        var attributes = limit.output().stream().collect(Collectors.toMap(NamedExpression::name, a -> a));
        assertThat(
            attributes.keySet(),
            equalTo(Set.of("network.connections", "network.bytes_in", "network.bytes_out", "network.message_in", "network.message_out"))
        );
        assertThat(attributes.get("network.connections").dataType(), equalTo(DataType.LONG));
        assertThat(attributes.get("network.bytes_in").dataType(), equalTo(DataType.COUNTER_LONG));
        assertThat(attributes.get("network.bytes_out").dataType(), equalTo(DataType.COUNTER_LONG));
        assertThat(attributes.get("network.message_in").dataType(), equalTo(DataType.COUNTER_DOUBLE));
    }

    public void testMissingAttributeException_InChainedEval() {
        var e = expectThrows(VerificationException.class, () -> analyze("""
            from test
            | eval x1 = concat(first_name, "."), x2 = concat(x1, last_name), x3 = concat(x2, x1), x4 = concat(x3, x5)
            | keep x*
            """));
        assertThat(e.getMessage(), containsString("Unknown column [x5], did you mean any of [x1, x2, x3]?"));
    }

    @AwaitsFix(bugUrl = "https://github.com/elastic/elasticsearch/issues/103599")
    public void testInsensitiveEqualsWrongType() {
        var e = expectThrows(VerificationException.class, () -> analyze("""
            from test
            | where first_name =~ 12
            """));
        assertThat(
            e.getMessage(),
            containsString("second argument of [first_name =~ 12] must be [string], found value [12] type [integer]")
        );

        e = expectThrows(VerificationException.class, () -> analyze("""
            from test
            | where first_name =~ languages
            """));
        assertThat(
            e.getMessage(),
            containsString("second argument of [first_name =~ languages] must be [string], found value [languages] type [integer]")
        );

        e = expectThrows(VerificationException.class, () -> analyze("""
            from test
            | where languages =~ "foo"
            """));
        assertThat(
            e.getMessage(),
            containsString("first argument of [languages =~ \"foo\"] must be [string], found value [languages] type [integer]")
        );
    }

    public void testUnresolvedMvExpand() {
        var e = expectThrows(VerificationException.class, () -> analyze("row foo = 1 | mv_expand bar"));
        assertThat(e.getMessage(), containsString("Unknown column [bar]"));
    }

    public void testRegularStats() {
        var plan = analyze("""
            from tests
            | stats by salary
            """);

        var limit = as(plan, Limit.class);
    }

    public void testLiteralInAggregateNoGrouping() {
        var e = expectThrows(VerificationException.class, () -> analyze("""
             from test
            |stats 1
            """));

        assertThat(e.getMessage(), containsString("expected an aggregate function but found [1]"));
    }

    public void testLiteralBehindEvalInAggregateNoGrouping() {
        var e = expectThrows(VerificationException.class, () -> analyze("""
             from test
            |eval x = 1
            |stats x
            """));

        assertThat(e.getMessage(), containsString("column [x] must appear in the STATS BY clause or be used in an aggregate function"));
    }

    public void testLiteralsInAggregateNoGrouping() {
        var e = expectThrows(VerificationException.class, () -> analyze("""
             from test
            |stats 1 + 2
            """));

        assertThat(e.getMessage(), containsString("expected an aggregate function but found [1 + 2]"));
    }

    public void testLiteralsBehindEvalInAggregateNoGrouping() {
        var e = expectThrows(VerificationException.class, () -> analyze("""
             from test
            |eval x = 1 + 2
            |stats x
            """));

        assertThat(e.getMessage(), containsString("column [x] must appear in the STATS BY clause or be used in an aggregate function"));
    }

    public void testFoldableInAggregateWithGrouping() {
        var e = expectThrows(VerificationException.class, () -> analyze("""
             from test
            |stats 1 + 2 by languages
            """));

        assertThat(e.getMessage(), containsString("expected an aggregate function but found [1 + 2]"));
    }

    public void testLiteralsInAggregateWithGrouping() {
        var e = expectThrows(VerificationException.class, () -> analyze("""
             from test
            |stats "a" by languages
            """));

        assertThat(e.getMessage(), containsString("expected an aggregate function but found [\"a\"]"));
    }

    public void testFoldableBehindEvalInAggregateWithGrouping() {
        var e = expectThrows(VerificationException.class, () -> analyze("""
             from test
            |eval x = 1 + 2
            |stats x by languages
            """));

        assertThat(e.getMessage(), containsString("column [x] must appear in the STATS BY clause or be used in an aggregate function"));
    }

    public void testFoldableInGrouping() {
        var e = expectThrows(VerificationException.class, () -> analyze("""
             from test
            |stats x by 1
            """));

        assertThat(e.getMessage(), containsString("Unknown column [x]"));
    }

    public void testScalarFunctionsInStats() {
        var e = expectThrows(VerificationException.class, () -> analyze("""
             from test
            |stats salary % 3 by languages
            """));

        assertThat(
            e.getMessage(),
            containsString("column [salary] must appear in the STATS BY clause or be used in an aggregate function")
        );
    }

    public void testDeferredGroupingInStats() {
        var e = expectThrows(VerificationException.class, () -> analyze("""
             from test
             |eval x = first_name
             |stats x by first_name
            """));

        assertThat(e.getMessage(), containsString("column [x] must appear in the STATS BY clause or be used in an aggregate function"));
    }

    public void testUnsupportedTypesInStats() {
        verifyUnsupported("""
              row x = to_unsigned_long(\"10\")
              | stats  avg(x), count_distinct(x), max(x), median(x), median_absolute_deviation(x), min(x), percentile(x, 10), sum(x)
            """, """
            Found 8 problems
            line 2:12: argument of [avg(x)] must be [numeric except unsigned_long or counter types],\
             found value [x] type [unsigned_long]
            line 2:20: argument of [count_distinct(x)] must be [any exact type except unsigned_long, _source, or counter types],\
             found value [x] type [unsigned_long]
            line 2:39: argument of [max(x)] must be [representable except unsigned_long and spatial types],\
             found value [x] type [unsigned_long]
            line 2:47: argument of [median(x)] must be [numeric except unsigned_long or counter types],\
             found value [x] type [unsigned_long]
            line 2:58: argument of [median_absolute_deviation(x)] must be [numeric except unsigned_long or counter types],\
             found value [x] type [unsigned_long]
            line 2:88: argument of [min(x)] must be [representable except unsigned_long and spatial types],\
             found value [x] type [unsigned_long]
            line 2:96: first argument of [percentile(x, 10)] must be [numeric except unsigned_long],\
             found value [x] type [unsigned_long]
            line 2:115: argument of [sum(x)] must be [aggregate_metric_double or numeric except unsigned_long or counter types],\
             found value [x] type [unsigned_long]""");

        verifyUnsupported("""
            row x = to_version("1.2")
            | stats  avg(x), median(x), median_absolute_deviation(x), percentile(x, 10), sum(x)
            """, """
            Found 5 problems
            line 2:10: argument of [avg(x)] must be [numeric except unsigned_long or counter types],\
             found value [x] type [version]
            line 2:18: argument of [median(x)] must be [numeric except unsigned_long or counter types],\
             found value [x] type [version]
            line 2:29: argument of [median_absolute_deviation(x)] must be [numeric except unsigned_long or counter types],\
             found value [x] type [version]
            line 2:59: first argument of [percentile(x, 10)] must be [numeric except unsigned_long], found value [x] type [version]
            line 2:78: argument of [sum(x)] must be [aggregate_metric_double or numeric except unsigned_long or counter types],\
             found value [x] type [version]""");
    }

    public void testInOnText() {
        assertProjectionWithMapping("""
            from a_index
            | eval text in (\"a\", \"b\", \"c\")
            | keep text
            """, "mapping-multi-field-variation.json", "text");

        assertProjectionWithMapping("""
            from a_index
            | eval text in (\"a\", \"b\", \"c\", text)
            | keep text
            """, "mapping-multi-field-variation.json", "text");

        assertProjectionWithMapping("""
            from a_index
            | eval text not in (\"a\", \"b\", \"c\")
            | keep text
            """, "mapping-multi-field-variation.json", "text");

        assertProjectionWithMapping("""
            from a_index
            | eval text not in (\"a\", \"b\", \"c\", text)
            | keep text
            """, "mapping-multi-field-variation.json", "text");
    }

    public void testMvAppendValidation() {
        String[][] fields = {
            { "bool", "boolean" },
            { "int", "integer" },
            { "unsigned_long", "unsigned_long" },
            { "float", "double" },
            { "text", "text" },
            { "keyword", "keyword" },
            { "date", "datetime" },
            { "point", "geo_point" },
            { "shape", "geo_shape" },
            { "long", "long" },
            { "ip", "ip" },
            { "version", "version" } };

        Supplier<Integer> supplier = () -> randomInt(fields.length - 1);
        int first = supplier.get();
        int second = randomValueOtherThan(first, supplier);
        Function<String, String> noText = (type) -> type.equals("text") ? "keyword" : type;
        assumeTrue(
            "Ignore tests with TEXT and KEYWORD combinations because they are now valid",
            noText.apply(fields[first][0]).equals(noText.apply(fields[second][0])) == false
        );

        String signature = "mv_append(" + fields[first][0] + ", " + fields[second][0] + ")";
        verifyUnsupported(
            " from test | eval " + signature,
            "second argument of ["
                + signature
                + "] must be ["
                + noText.apply(fields[first][1])
                + "], found value ["
                + fields[second][0]
                + "] type ["
                + fields[second][1]
                + "]"
        );
    }

    public void testLookup() {
        String query = """
              FROM test
            | RENAME languages AS int
            | LOOKUP_🐔 int_number_names ON int
            """;
        if (Build.current().isSnapshot() == false) {
            var e = expectThrows(ParsingException.class, () -> analyze(query));
            assertThat(e.getMessage(), containsString("line 3:3: mismatched input 'LOOKUP_🐔' expecting {"));
            return;
        }
        LogicalPlan plan = analyze(query);
        var limit = as(plan, Limit.class);
        assertThat(as(limit.limit(), Literal.class).value(), equalTo(1000));

        var lookup = as(limit.child(), Lookup.class);
        assertThat(as(lookup.tableName(), Literal.class).value(), equalTo("int_number_names"));
        assertMap(lookup.matchFields().stream().map(Object::toString).toList(), matchesList().item(startsWith("int{r}")));
        assertThat(
            lookup.localRelation().output().stream().map(Object::toString).toList(),
            matchesList().item(startsWith("int{f}")).item(startsWith("name{f}"))
        );

        var project = as(lookup.child(), EsqlProject.class);
        assertThat(project.projections().stream().map(Object::toString).toList(), hasItem(matchesRegex("languages\\{f}#\\d+ AS int#\\d+")));

        var esRelation = as(project.child(), EsRelation.class);
        assertThat(esRelation.indexPattern(), equalTo("test"));

        // Lookup's output looks sensible too
        assertMap(
            lookup.output().stream().map(Object::toString).toList(),
            matchesList().item(startsWith("_meta_field{f}"))
                // TODO prune unused columns down through the join
                .item(startsWith("emp_no{f}"))
                .item(startsWith("first_name{f}"))
                .item(startsWith("gender{f}"))
                .item(startsWith("hire_date{f}"))
                .item(startsWith("job{f}"))
                .item(startsWith("job.raw{f}"))
                /*
                 * Int is a reference here because we renamed it in project.
                 * If we hadn't it'd be a field and that'd be fine.
                 */
                .item(containsString("int{r}"))
                .item(startsWith("last_name{f}"))
                .item(startsWith("long_noidx{f}"))
                .item(startsWith("salary{f}"))
                /*
                 * As is the name column from the right side.
                 */
                .item(containsString("name{f}"))
        );
    }

    public void testLookupMissingField() {
        String query = """
              FROM test
            | LOOKUP_🐔 int_number_names ON garbage
            """;
        if (Build.current().isSnapshot() == false) {
            var e = expectThrows(ParsingException.class, () -> analyze(query));
            assertThat(e.getMessage(), containsString("line 2:3: mismatched input 'LOOKUP_🐔' expecting {"));
            return;
        }
        var e = expectThrows(VerificationException.class, () -> analyze(query));
        assertThat(e.getMessage(), containsString("Unknown column in lookup target [garbage]"));
    }

    public void testLookupMissingTable() {
        String query = """
              FROM test
            | LOOKUP_🐔 garbage ON a
            """;
        if (Build.current().isSnapshot() == false) {
            var e = expectThrows(ParsingException.class, () -> analyze(query));
            assertThat(e.getMessage(), containsString("line 2:3: mismatched input 'LOOKUP_🐔' expecting {"));
            return;
        }
        var e = expectThrows(VerificationException.class, () -> analyze(query));
        assertThat(e.getMessage(), containsString("Unknown table [garbage]"));
    }

    public void testLookupMatchTypeWrong() {
        String query = """
              FROM test
            | RENAME last_name AS int
            | LOOKUP_🐔 int_number_names ON int
            """;
        if (Build.current().isSnapshot() == false) {
            var e = expectThrows(ParsingException.class, () -> analyze(query));
            assertThat(e.getMessage(), containsString("line 3:3: mismatched input 'LOOKUP_🐔' expecting {"));
            return;
        }
        var e = expectThrows(VerificationException.class, () -> analyze(query));
        assertThat(e.getMessage(), containsString("column type mismatch, table column was [integer] and original column was [keyword]"));
    }

    public void testLookupJoinUnknownIndex() {
        assumeTrue("requires LOOKUP JOIN capability", EsqlCapabilities.Cap.JOIN_LOOKUP_V12.isEnabled());

        String errorMessage = "Unknown index [foobar]";
        IndexResolution missingLookupIndex = IndexResolution.invalid(errorMessage);

        Analyzer analyzerMissingLookupIndex = new Analyzer(
            new AnalyzerContext(
                EsqlTestUtils.TEST_CFG,
                new EsqlFunctionRegistry(),
                analyzerDefaultMapping(),
                Map.of("foobar", missingLookupIndex),
                defaultEnrichResolution()
            ),
            TEST_VERIFIER
        );

        String query = "FROM test | LOOKUP JOIN foobar ON last_name";

        VerificationException e = expectThrows(VerificationException.class, () -> analyze(query, analyzerMissingLookupIndex));
        assertThat(e.getMessage(), containsString("1:25: " + errorMessage));

        String query2 = "FROM test | LOOKUP JOIN foobar ON missing_field";

        e = expectThrows(VerificationException.class, () -> analyze(query2, analyzerMissingLookupIndex));
        assertThat(e.getMessage(), containsString("1:25: " + errorMessage));
        assertThat(e.getMessage(), not(containsString("[missing_field]")));
    }

    public void testLookupJoinUnknownField() {
        assumeTrue("requires LOOKUP JOIN capability", EsqlCapabilities.Cap.JOIN_LOOKUP_V12.isEnabled());

        String query = "FROM test | LOOKUP JOIN languages_lookup ON last_name";
        String errorMessage = "1:45: Unknown column [last_name] in right side of join";

        VerificationException e = expectThrows(VerificationException.class, () -> analyze(query));
        assertThat(e.getMessage(), containsString(errorMessage));

        String query2 = "FROM test | LOOKUP JOIN languages_lookup ON language_code";
        String errorMessage2 = "1:45: Unknown column [language_code] in left side of join";

        e = expectThrows(VerificationException.class, () -> analyze(query2));
        assertThat(e.getMessage(), containsString(errorMessage2));

        String query3 = "FROM test | LOOKUP JOIN languages_lookup ON missing_altogether";
        String errorMessage3 = "1:45: Unknown column [missing_altogether] in ";

        e = expectThrows(VerificationException.class, () -> analyze(query3));
        assertThat(e.getMessage(), containsString(errorMessage3 + "left side of join"));
        assertThat(e.getMessage(), containsString(errorMessage3 + "right side of join"));
    }

    public void testMultipleLookupJoinsGiveDifferentAttributes() {
        assumeTrue("requires LOOKUP JOIN capability", EsqlCapabilities.Cap.JOIN_LOOKUP_V12.isEnabled());

        // The field attributes that get contributed by different LOOKUP JOIN commands must have different name ids,
        // even if they have the same names. Otherwise, things like dependency analysis - like in PruneColumns - cannot work based on
        // name ids and shadowing semantics proliferate into all kinds of optimizer code.

        String query = "FROM test"
            + "| EVAL language_code = languages"
            + "| LOOKUP JOIN languages_lookup ON language_code"
            + "| LOOKUP JOIN languages_lookup ON language_code";
        LogicalPlan analyzedPlan = analyze(query);

        List<AttributeSet> lookupFields = new ArrayList<>();
        List<Set<String>> lookupFieldNames = new ArrayList<>();
        analyzedPlan.forEachUp(EsRelation.class, esRelation -> {
            if (esRelation.indexMode() == IndexMode.LOOKUP) {
                lookupFields.add(esRelation.outputSet());
                lookupFieldNames.add(esRelation.outputSet().stream().map(NamedExpression::name).collect(Collectors.toSet()));
            }
        });

        assertEquals(lookupFieldNames.size(), 2);
        assertEquals(lookupFieldNames.get(0), lookupFieldNames.get(1));

        assertEquals(lookupFields.size(), 2);
        AttributeSet intersection = lookupFields.get(0).intersect(lookupFields.get(1));
        assertEquals(AttributeSet.EMPTY, intersection);
    }

    public void testLookupJoinIndexMode() {
        assumeTrue("requires LOOKUP JOIN capability", EsqlCapabilities.Cap.JOIN_LOOKUP_V12.isEnabled());

        var indexResolution = AnalyzerTestUtils.expandedDefaultIndexResolution();
        var lookupResolution = AnalyzerTestUtils.defaultLookupResolution();
        var indexResolutionAsLookup = Map.of("test", indexResolution);
        var lookupResolutionAsIndex = lookupResolution.get("languages_lookup");

        analyze("FROM test | EVAL language_code = languages | LOOKUP JOIN languages_lookup ON language_code");
        analyze(
            "FROM languages_lookup | LOOKUP JOIN languages_lookup ON language_code",
            AnalyzerTestUtils.analyzer(lookupResolutionAsIndex, lookupResolution)
        );

        VerificationException e = expectThrows(
            VerificationException.class,
            () -> analyze(
                "FROM languages_lookup | EVAL languages = language_code | LOOKUP JOIN test ON languages",
                AnalyzerTestUtils.analyzer(lookupResolutionAsIndex, indexResolutionAsLookup)
            )
        );
        assertThat(e.getMessage(), containsString("1:70: invalid [test] resolution in lookup mode to an index in [standard] mode"));
        e = expectThrows(
            VerificationException.class,
            () -> analyze("FROM test | LOOKUP JOIN test ON languages", AnalyzerTestUtils.analyzer(indexResolution, indexResolutionAsLookup))
        );
        assertThat(e.getMessage(), containsString("1:25: invalid [test] resolution in lookup mode to an index in [standard] mode"));
    }

    public void testImplicitCasting() {
        var e = expectThrows(VerificationException.class, () -> analyze("""
             from test | eval x = concat("2024", "-04", "-01") + 1 day
            """));

        assertThat(
            e.getMessage(),
            containsString("first argument of [concat(\"2024\", \"-04\", \"-01\") + 1 day] must be [date_nanos, datetime or numeric]")
        );

        e = expectThrows(VerificationException.class, () -> analyze("""
             from test | eval x = to_string(null) - 1 day
            """));

        assertThat(e.getMessage(), containsString("first argument of [to_string(null) - 1 day] must be [date_nanos, datetime or numeric]"));

        e = expectThrows(VerificationException.class, () -> analyze("""
             from test | eval x = concat("2024", "-04", "-01") + "1 day"
            """));

        assertThat(
            e.getMessage(),
            containsString("first argument of [concat(\"2024\", \"-04\", \"-01\") + \"1 day\"] must be [date_nanos, datetime or numeric]")
        );

        e = expectThrows(VerificationException.class, () -> analyze("""
             from test | eval x = 1 year - "2024-01-01" + 1 day
            """));

        assertThat(
            e.getMessage(),
            containsString(
                "arguments are in unsupported order: cannot subtract a [DATETIME] value [\"2024-01-01\"] "
                    + "from a [DATE_PERIOD] amount [1 year]"
            )
        );

        e = expectThrows(VerificationException.class, () -> analyze("""
             from test | eval x = "2024-01-01" - 1 day - "2023-12-31"
            """));

        assertThat(e.getMessage(), containsString("[-] has arguments with incompatible types [datetime] and [datetime]"));

        e = expectThrows(VerificationException.class, () -> analyze("""
             from test | eval x = "2024-01-01" - 1 day + "2023-12-31"
            """));

        assertThat(e.getMessage(), containsString("[+] has arguments with incompatible types [datetime] and [datetime]"));
    }

    public void testRateRequiresCounterTypes() {
        assumeTrue("rate requires snapshot builds", Build.current().isSnapshot());
        Analyzer analyzer = analyzer(tsdbIndexResolution());
        var query = "METRICS test avg(rate(network.connections))";
        VerificationException error = expectThrows(VerificationException.class, () -> analyze(query, analyzer));
        assertThat(
            error.getMessage(),
            containsString(
                "first argument of [rate(network.connections)] must be"
                    + " [counter_long, counter_integer or counter_double], found value [network.connections] type [long]"
            )
        );
    }

    public void testCoalesceWithMixedNumericTypes() {
        LogicalPlan plan = analyze("""
            from test
            | eval x = coalesce(salary_change, null, 0), y = coalesce(languages, null, 0), z = coalesce(languages.long, null, 0)
            , w = coalesce(salary_change, null, 0::long)
            | keep x, y, z, w
            """, "mapping-default.json");
        var limit = as(plan, Limit.class);
        var esqlProject = as(limit.child(), EsqlProject.class);
        List<?> projections = esqlProject.projections();
        var projection = as(projections.get(0), ReferenceAttribute.class);
        assertEquals(projection.name(), "x");
        assertEquals(projection.dataType(), DataType.DOUBLE);
        projection = as(projections.get(1), ReferenceAttribute.class);
        assertEquals(projection.name(), "y");
        assertEquals(projection.dataType(), DataType.INTEGER);
        projection = as(projections.get(2), ReferenceAttribute.class);
        assertEquals(projection.name(), "z");
        assertEquals(projection.dataType(), DataType.LONG);
        projection = as(projections.get(3), ReferenceAttribute.class);
        assertEquals(projection.name(), "w");
        assertEquals(projection.dataType(), DataType.DOUBLE);
        assertThat(as(limit.limit(), Literal.class).value(), equalTo(1000));
    }

    public void testNamedParamsForIdentifiers() {
        assertProjectionWithMapping(
            """
                from test
                | eval ?f1 = ?fn1(?f2)
                | where ?f1 == ?f2
                | stats ?f8 = ?fn2(?f3.?f4.?f5) by ?f3.?f6.?f7
                | sort ?f36.?f7, ?f8
                | keep ?f367, ?f8
                """,
            "mapping-multi-field-with-nested.json",
            new QueryParams(
                List.of(
                    paramAsIdentifier("f1", "a"),
                    paramAsIdentifier("f2", "keyword"),
                    paramAsIdentifier("f3", "some"),
                    paramAsIdentifier("f4", "dotted"),
                    paramAsIdentifier("f5", "field"),
                    paramAsIdentifier("f6", "string"),
                    paramAsIdentifier("f7", "typical"),
                    paramAsIdentifier("f8", "y"),
                    paramAsIdentifier("f36", "some.string"),
                    paramAsIdentifier("f367", "some.string.typical"),
                    paramAsIdentifier("fn1", "trim"),
                    paramAsIdentifier("fn2", "count")
                )
            ),
            "some.string.typical",
            "y"
        );

        assertProjectionWithMapping(
            """
                from test
                | eval ?f1 = ?fn1(?f2)
                | where ?f1 == ?f2
                | mv_expand ?f3.?f4.?f5
                | dissect ?f8 "%{bar}"
                | grok ?f2 "%{WORD:foo}"
                | rename ?f9 as ?f10
                | sort ?f3.?f6.?f7
                | drop ?f11
                """,
            "mapping-multi-field-with-nested.json",
            new QueryParams(
                List.of(
                    paramAsIdentifier("f1", "a"),
                    paramAsIdentifier("f2", "keyword"),
                    paramAsIdentifier("f3", "some"),
                    paramAsIdentifier("f4", "dotted"),
                    paramAsIdentifier("f5", "field"),
                    paramAsIdentifier("f6", "string"),
                    paramAsIdentifier("f7", "typical"),
                    paramAsIdentifier("f8", "text"),
                    paramAsIdentifier("f9", "date"),
                    paramAsIdentifier("f10", "datetime"),
                    paramAsIdentifier("f11", "bool"),
                    paramAsIdentifier("fn1", "trim")
                )
            ),
            "binary",
            "binary_stored",
            "datetime",
            "date_nanos",
            "geo_shape",
            "int",
            "keyword",
            "shape",
            "some.ambiguous",
            "some.ambiguous.normalized",
            "some.ambiguous.one",
            "some.ambiguous.two",
            "some.dotted.field",
            "some.string",
            "some.string.normalized",
            "some.string.typical",
            "text",
            "unsigned_long",
            "unsupported",
            "x",
            "x.y",
            "x.y.z",
            "x.y.z.v",
            "x.y.z.w",
            "a",
            "bar",
            "foo"
        );
    }

    public void testInvalidNamedParamsForIdentifiers() {
        // missing field
        assertError(
            """
                from test
                | eval ?f1 = ?fn1(?f2)
                | keep ?f3
                """,
            "mapping-multi-field-with-nested.json",
            new QueryParams(
                List.of(
                    paramAsIdentifier("f1", "a"),
                    paramAsIdentifier("f2", "keyword"),
                    paramAsIdentifier("f3", "some.string.nonexisting"),
                    paramAsIdentifier("fn1", "trim")
                )
            ),
            "Unknown column [some.string.nonexisting]"
        );

        // field name pattern is not supported in where/stats/sort/dissect/grok, they only take identifier
        // eval/rename/enrich/mvexpand are covered in StatementParserTests
        for (String invalidParam : List.of(
            "where ?f1 == \"a\"",
            "stats x = count(?f1)",
            "sort ?f1",
            "dissect ?f1 \"%{bar}\"",
            "grok ?f1 \"%{WORD:foo}\""
        )) {
            for (String pattern : List.of("keyword*", "*")) {
                assertError(
                    "from test | " + invalidParam,
                    "mapping-multi-field-with-nested.json",
                    new QueryParams(List.of(paramAsPattern("f1", pattern))),
                    "Unresolved pattern [" + pattern + "]"
                );
            }
        }

        // pattern and constant for function are covered in StatementParserTests
        for (String pattern : List.of("count*", "*")) {
            assertError(
                "from test | stats x = ?fn1(*)",
                "mapping-multi-field-with-nested.json",
                new QueryParams(List.of(paramAsIdentifier("fn1", pattern))),
                "Unknown function [" + pattern + "]"
            );
        }

        // identifier provided in param is not expected to be in backquote
        List<String> commands = List.of(
            "eval x = ?f1",
            "where ?f1 == \"a\"",
            "stats x = count(?f1)",
            "sort ?f1",
            "dissect ?f1 \"%{bar}\"",
            "grok ?f1 \"%{WORD:foo}\"",
            "mv_expand ?f1"
        );
        for (Object command : commands) {
            assertError(
                "from test | " + command,
                "mapping-multi-field-with-nested.json",
                new QueryParams(List.of(paramAsIdentifier("f1", "`keyword`"))),
                "Unknown column [`keyword`]"
            );
        }
    }

    public void testNamedParamsForIdentifierPatterns() {
        assertProjectionWithMapping(
            """
                from test
                | keep ?f1, ?f2.?f3
                | drop ?f1.?f6.?f7.?f8, ?f2.?f4, ?f2.?f5.?f3
                """,
            "mapping-multi-field-with-nested.json",
            new QueryParams(
                List.of(
                    paramAsPattern("f1", "x*"),
                    paramAsIdentifier("f2", "some"),
                    paramAsPattern("f3", "*"),
                    paramAsPattern("f4", "ambiguous*"),
                    paramAsIdentifier("f5", "dotted"),
                    paramAsIdentifier("f6", "y"),
                    paramAsIdentifier("f7", "z"),
                    paramAsIdentifier("f8", "v")
                )
            ),
            "x",
            "x.y",
            "x.y.z",
            "x.y.z.w",
            "some.string",
            "some.string.normalized",
            "some.string.typical"
        );
    }

    public void testInvalidNamedParamsForIdentifierPatterns() {
        // missing pattern
        assertError(
            """
                from test | keep ?f1
                """,
            "mapping-multi-field-with-nested.json",
            new QueryParams(List.of(paramAsPattern("f1", "a*"))),
            "No matches found for pattern [a*]"
        );
        // invalid type
        assertError(
            """
                from test | keep ?f1
                """,
            "mapping-multi-field-with-nested.json",
            new QueryParams(List.of(paramAsIdentifier("f1", "x*"))),
            "Unknown column [x*], did you mean [x]?"
        );
    }

    public void testFromEnrichAndMatchColonUsage() {
        LogicalPlan plan = analyze("""
            from *:test
            | EVAL x = to_string(languages)
            | ENRICH _any:languages ON x
            | WHERE first_name: "Anna"
            """, "mapping-default.json");
        var limit = as(plan, Limit.class);
        var filter = as(limit.child(), Filter.class);
        var match = as(filter.condition(), MatchOperator.class);
        var enrich = as(filter.child(), Enrich.class);
        assertEquals(enrich.mode(), Enrich.Mode.ANY);
        assertEquals(enrich.policy().getMatchField(), "language_code");
        var eval = as(enrich.child(), Eval.class);
        var esRelation = as(eval.child(), EsRelation.class);
        assertEquals(esRelation.indexPattern(), "test");
    }

    public void testFunctionNamedParamsAsFunctionArgument() {
        LogicalPlan plan = analyze("""
            from test
            | WHERE MATCH(first_name, "Anna Smith", {"minimum_should_match": 2.0})
            """);
        Limit limit = as(plan, Limit.class);
        Filter filter = as(limit.child(), Filter.class);
        Match match = as(filter.condition(), Match.class);
        MapExpression me = as(match.options(), MapExpression.class);
        assertEquals(1, me.entryExpressions().size());
        EntryExpression ee = as(me.entryExpressions().get(0), EntryExpression.class);
        assertEquals(new Literal(EMPTY, "minimum_should_match", DataType.KEYWORD), ee.key());
        assertEquals(new Literal(EMPTY, 2.0, DataType.DOUBLE), ee.value());
        assertEquals(DataType.DOUBLE, ee.dataType());
    }

<<<<<<< HEAD
    public void testBasicFork() {
        assumeTrue("requires FORK capability", EsqlCapabilities.Cap.FORK.isEnabled());

        LogicalPlan plan = analyze("""
            from test
            | WHERE first_name == "Chris"
            | FORK ( WHERE emp_no > 1 )
                   ( WHERE emp_no > 2 )
                   ( WHERE emp_no > 3 | SORT emp_no | LIMIT 7 )
                   ( SORT emp_no )
                   ( LIMIT 9 )
            """);

        Limit limit = as(plan, Limit.class);
        Fork fork = as(limit.child(), Fork.class);
        Filter filter = as(fork.child(), Filter.class);
        assertThat(as(filter.condition(), Equals.class).right(), equalTo(string("Chris")));
        var esRelation = as(filter.child(), EsRelation.class);
        assertThat(esRelation.indexPattern(), equalTo("test"));

        var subPlans = fork.subPlans();

        // fork branch 1
        limit = as(subPlans.get(0), Limit.class);
        assertThat(as(limit.limit(), Literal.class).value(), equalTo(DEFAULT_LIMIT));
        Eval eval = as(limit.child(), Eval.class);
        assertThat(as(eval.fields().get(0), Alias.class), equalTo(alias("_fork", string("fork1"))));
        filter = as(eval.child(), Filter.class);
        assertThat(as(filter.condition(), GreaterThan.class).right(), equalTo(literal(1)));
        var stub = as(filter.child(), StubRelation.class);

        // fork branch 2
        limit = as(subPlans.get(1), Limit.class);
        assertThat(as(limit.limit(), Literal.class).value(), equalTo(DEFAULT_LIMIT));
        eval = as(limit.child(), Eval.class);
        assertThat(as(eval.fields().get(0), Alias.class), equalTo(alias("_fork", string("fork2"))));
        filter = as(eval.child(), Filter.class);
        assertThat(as(filter.condition(), GreaterThan.class).right(), equalTo(literal(2)));
        stub = as(filter.child(), StubRelation.class);

        // fork branch 3
        limit = as(subPlans.get(2), Limit.class);
        assertThat(as(limit.limit(), Literal.class).value(), equalTo(MAX_LIMIT));
        eval = as(limit.child(), Eval.class);
        assertThat(as(eval.fields().get(0), Alias.class), equalTo(alias("_fork", string("fork3"))));
        limit = as(eval.child(), Limit.class);
        assertThat(as(limit.limit(), Literal.class).value(), equalTo(7));
        var orderBy = as(limit.child(), OrderBy.class);
        filter = as(orderBy.child(), Filter.class);
        assertThat(as(filter.condition(), GreaterThan.class).right(), equalTo(literal(3)));
        stub = as(filter.child(), StubRelation.class);

        // fork branch 4
        limit = as(subPlans.get(3), Limit.class);
        assertThat(as(limit.limit(), Literal.class).value(), equalTo(DEFAULT_LIMIT));
        eval = as(limit.child(), Eval.class);
        assertThat(as(eval.fields().get(0), Alias.class), equalTo(alias("_fork", string("fork4"))));
        orderBy = as(eval.child(), OrderBy.class);
        stub = as(filter.child(), StubRelation.class);

        // fork branch 5
        limit = as(subPlans.get(4), Limit.class);
        assertThat(as(limit.limit(), Literal.class).value(), equalTo(MAX_LIMIT));
        eval = as(limit.child(), Eval.class);
        assertThat(as(eval.fields().get(0), Alias.class), equalTo(alias("_fork", string("fork5"))));
        limit = as(eval.child(), Limit.class);
        assertThat(as(limit.limit(), Literal.class).value(), equalTo(9));
        stub = as(limit.child(), StubRelation.class);
    }

    public void testBasicForkError() {
        assumeTrue("requires FORK capability", EsqlCapabilities.Cap.FORK.isEnabled());

        var e = expectThrows(VerificationException.class, () -> analyze("""
            from test
            | FORK ( WHERE emp_no > 1 )
                   ( WHERE foo > 1 )
            """));
        assertThat(e.getMessage(), containsString("Unknown column [foo]"));

        e = expectThrows(VerificationException.class, () -> analyze("""
            from test
            | FORK ( WHERE bar == 1 )
                   ( WHERE emp_no > 1 )
            """));
        assertThat(e.getMessage(), containsString("Unknown column [bar]"));

        e = expectThrows(VerificationException.class, () -> analyze("""
            from test
            | FORK ( WHERE emp_no > 1 )
                   ( WHERE emp_no > 2 )
                   ( WHERE emp_no > 3 )
                   ( WHERE emp_no > 4 )
                   ( WHERE emp_no > 5 )
                   ( WHERE emp_no > 6 | SORT baz )
            """));
        assertThat(e.getMessage(), containsString("Unknown column [baz]"));

        var pe = expectThrows(ParsingException.class, () -> analyze("""
            from test
            | FORK ( WHERE emp_no > 1 )
                   ( WHERE emp_no > 2 )
                   ( WHERE emp_no > 3 | LIMIT me)
                   ( WHERE emp_no > 4 )
                   ( WHERE emp_no > 5 )
                   ( WHERE emp_no > 6 | SORT emp_no | LIMIT 5 )
            """));
        assertThat(pe.getMessage(), containsString("mismatched input 'me' expecting INTEGER_LITERAL"));
=======
    public void testResolveInsist_fieldExists_insistedOutputContainsNoUnmappedFields() {
        assumeTrue("Requires UNMAPPED FIELDS", EsqlCapabilities.Cap.UNMAPPED_FIELDS.isEnabled());

        LogicalPlan plan = analyze("FROM test | INSIST_🐔 emp_no");

        Attribute last = plan.output().getLast();
        assertThat(last.name(), is("emp_no"));
        assertThat(last.dataType(), is(DataType.INTEGER));
        assertThat(
            plan.output()
                .stream()
                .filter(a -> a instanceof FieldAttribute fa && fa.field() instanceof PotentiallyUnmappedKeywordEsField)
                .toList(),
            is(empty())
        );
    }

    public void testInsist_afterRowThrowsException() {
        assumeTrue("Requires UNMAPPED FIELDS", EsqlCapabilities.Cap.UNMAPPED_FIELDS.isEnabled());

        VerificationException e = expectThrows(
            VerificationException.class,
            () -> analyze("ROW x = 1 | INSIST_🐔 x", analyzer(TEST_VERIFIER))
        );
        assertThat(e.getMessage(), containsString("[insist] can only be used after [from] or [insist] commands, but was [ROW x = 1]"));
    }

    public void testResolveInsist_fieldDoesNotExist_createsUnmappedField() {
        assumeTrue("Requires UNMAPPED FIELDS", EsqlCapabilities.Cap.UNMAPPED_FIELDS.isEnabled());

        LogicalPlan plan = analyze("FROM test | INSIST_🐔 foo");

        var limit = as(plan, Limit.class);
        var insist = as(limit.child(), Insist.class);
        assertThat(insist.output(), hasSize(analyze("FROM test").output().size() + 1));
        var expectedAttribute = new FieldAttribute(Source.EMPTY, "foo", new PotentiallyUnmappedKeywordEsField("foo"));
        assertThat(insist.insistedAttributes(), is(List.of(expectedAttribute)));
        assertThat(insist.output().getLast(), is(expectedAttribute));
    }

    public void testResolveInsist_multiIndexFieldPartiallyMappedWithSingleKeywordType_createsUnmappedField() {
        assumeTrue("Requires UNMAPPED FIELDS", EsqlCapabilities.Cap.UNMAPPED_FIELDS.isEnabled());

        IndexResolution resolution = IndexResolver.mergedMappings(
            "foo, bar",
            new FieldCapabilitiesResponse(
                List.of(
                    fieldCapabilitiesIndexResponse("foo", messageResponseMap("keyword")),
                    fieldCapabilitiesIndexResponse("bar", Map.of())
                ),
                List.of()
            )
        );

        String query = "FROM foo, bar | INSIST_🐔 message";
        var plan = analyze(query, analyzer(resolution, TEST_VERIFIER, configuration(query)));
        var limit = as(plan, Limit.class);
        var insist = as(limit.child(), Insist.class);
        var attribute = (FieldAttribute) EsqlTestUtils.singleValue(insist.output());
        assertThat(attribute.name(), is("message"));
        assertThat(attribute.field(), is(new PotentiallyUnmappedKeywordEsField("message")));
    }

    public void testResolveInsist_multiIndexFieldExistsWithSingleTypeButIsNotKeywordAndMissingCast_createsAnInvalidMappedField() {
        assumeTrue("Requires UNMAPPED FIELDS", EsqlCapabilities.Cap.UNMAPPED_FIELDS.isEnabled());

        IndexResolution resolution = IndexResolver.mergedMappings(
            "foo, bar",
            new FieldCapabilitiesResponse(
                List.of(fieldCapabilitiesIndexResponse("foo", messageResponseMap("long")), fieldCapabilitiesIndexResponse("bar", Map.of())),
                List.of()
            )
        );
        var plan = analyze("FROM foo, bar | INSIST_🐔 message", analyzer(resolution, TEST_VERIFIER));
        var limit = as(plan, Limit.class);
        var insist = as(limit.child(), Insist.class);
        var attribute = (UnsupportedAttribute) EsqlTestUtils.singleValue(insist.output());
        assertThat(attribute.name(), is("message"));

        String expected = "Cannot use field [message] due to ambiguities being mapped as [2] incompatible types: "
            + "[keyword] enforced by INSIST command, and [long] in index mappings";
        assertThat(attribute.unresolvedMessage(), is(expected));
    }

    public void testResolveInsist_multiIndexFieldPartiallyExistsWithMultiTypesNoKeyword_createsAnInvalidMappedField() {
        assumeTrue("Requires UNMAPPED FIELDS", EsqlCapabilities.Cap.UNMAPPED_FIELDS.isEnabled());

        IndexResolution resolution = IndexResolver.mergedMappings(
            "foo, bar",
            new FieldCapabilitiesResponse(
                List.of(
                    fieldCapabilitiesIndexResponse("foo", messageResponseMap("long")),
                    fieldCapabilitiesIndexResponse("bar", messageResponseMap("date")),
                    fieldCapabilitiesIndexResponse("bazz", Map.of())
                ),
                List.of()
            )
        );
        var plan = analyze("FROM foo, bar | INSIST_🐔 message", analyzer(resolution, TEST_VERIFIER));
        var limit = as(plan, Limit.class);
        var insist = as(limit.child(), Insist.class);
        var attr = (UnsupportedAttribute) EsqlTestUtils.singleValue(insist.output());

        String expected = "Cannot use field [message] due to ambiguities being mapped as [3] incompatible types: "
            + "[keyword] enforced by INSIST command, [datetime] in [bar], [long] in [foo]";
        assertThat(attr.unresolvedMessage(), is(expected));
    }

    public void testResolveInsist_multiIndexFieldPartiallyExistsWithMultiTypesWithKeyword_createsAnInvalidMappedField() {
        assumeTrue("Requires UNMAPPED FIELDS", EsqlCapabilities.Cap.UNMAPPED_FIELDS.isEnabled());

        IndexResolution resolution = IndexResolver.mergedMappings(
            "foo, bar",
            new FieldCapabilitiesResponse(
                List.of(
                    fieldCapabilitiesIndexResponse("foo", messageResponseMap("long")),
                    fieldCapabilitiesIndexResponse("bar", messageResponseMap("date")),
                    fieldCapabilitiesIndexResponse("bazz", messageResponseMap("keyword")),
                    fieldCapabilitiesIndexResponse("qux", Map.of())
                ),
                List.of()
            )
        );
        var plan = analyze("FROM foo, bar | INSIST_🐔 message", analyzer(resolution, TEST_VERIFIER));
        var limit = as(plan, Limit.class);
        var insist = as(limit.child(), Insist.class);
        var attr = (UnsupportedAttribute) EsqlTestUtils.singleValue(insist.output());

        String expected = "Cannot use field [message] due to ambiguities being mapped as [3] incompatible types: "
            + "[datetime] in [bar], [keyword] enforced by INSIST command and in [bazz], [long] in [foo]";
        assertThat(attr.unresolvedMessage(), is(expected));
    }

    public void testResolveInsist_multiIndexFieldPartiallyExistsWithMultiTypesWithCast_castsAreNotSupported() {
        assumeTrue("Requires UNMAPPED FIELDS", EsqlCapabilities.Cap.UNMAPPED_FIELDS.isEnabled());

        IndexResolution resolution = IndexResolver.mergedMappings(
            "foo, bar",
            new FieldCapabilitiesResponse(
                List.of(
                    fieldCapabilitiesIndexResponse("foo", messageResponseMap("long")),
                    fieldCapabilitiesIndexResponse("bar", messageResponseMap("date")),
                    fieldCapabilitiesIndexResponse("bazz", Map.of())
                ),
                List.of()
            )
        );
        VerificationException e = expectThrows(
            VerificationException.class,
            () -> analyze("FROM multi_index | INSIST_🐔 message | EVAL message = message :: keyword", analyzer(resolution, TEST_VERIFIER))
        );
        // This isn't the most informative error, but it'll do for now.
        assertThat(
            e.getMessage(),
            containsString("EVAL does not support type [unsupported] as the return data type of expression [message]")
        );
    }

    // TODO There's too much boilerplate involved here! We need a better way of creating FieldCapabilitiesResponses from a mapping or index.
    private static FieldCapabilitiesIndexResponse fieldCapabilitiesIndexResponse(
        String indexName,
        Map<String, IndexFieldCapabilities> fields
    ) {
        return new FieldCapabilitiesIndexResponse(indexName, indexName, fields, false, IndexMode.STANDARD);
    }

    private static Map<String, IndexFieldCapabilities> messageResponseMap(String date) {
        return Map.of("message", new IndexFieldCapabilities("message", date, false, true, true, false, null, null));
>>>>>>> 2ae80c79
    }

    private void verifyUnsupported(String query, String errorMessage) {
        verifyUnsupported(query, errorMessage, "mapping-multi-field-variation.json");
    }

    private void verifyUnsupported(String query, String errorMessage, String mappingFileName) {
        var e = expectThrows(VerificationException.class, () -> analyze(query, mappingFileName));
        assertThat(e.getMessage(), containsString(errorMessage));
    }

    private void assertProjection(String query, String... names) {
        assertProjection(analyze(query), names);
    }

    private void assertProjection(LogicalPlan plan, String... names) {
        var limit = as(plan, Limit.class);
        assertThat(Expressions.names(limit.output()), contains(names));
    }

    private void assertProjectionTypes(String query, DataType... types) {
        var plan = analyze(query);
        var limit = as(plan, Limit.class);
        assertThat(limit.output().stream().map(NamedExpression::dataType).toList(), contains(types));
    }

    private void assertProjectionWithMapping(String query, String mapping, String... names) {
        var plan = analyze(query, mapping.toString());
        var limit = as(plan, Limit.class);
        assertThat(Expressions.names(limit.output()), contains(names));
    }

    private void assertProjectionWithMapping(String query, String mapping, QueryParams params, String... names) {
        var plan = analyze(query, mapping.toString(), params);
        var limit = as(plan, Limit.class);
        assertThat(Expressions.names(limit.output()), contains(names));
    }

    private void assertError(String query, String mapping, QueryParams params, String error) {
        Throwable e = expectThrows(VerificationException.class, () -> analyze(query, mapping, params));
        assertThat(e.getMessage(), containsString(error));
    }

    @Override
    protected List<String> filteredWarnings() {
        return withDefaultLimitWarning(super.filteredWarnings());
    }

    private static LogicalPlan analyzeWithEmptyFieldCapsResponse(String query) throws IOException {
        List<FieldCapabilitiesIndexResponse> idxResponses = List.of(
            new FieldCapabilitiesIndexResponse("idx", "idx", Map.of(), true, IndexMode.STANDARD)
        );
        FieldCapabilitiesResponse caps = new FieldCapabilitiesResponse(idxResponses, List.of());
        IndexResolution resolution = IndexResolver.mergedMappings("test*", caps);
        var analyzer = analyzer(resolution, TEST_VERIFIER, configuration(query));
        return analyze(query, analyzer);
    }

    private void assertEmptyEsRelation(LogicalPlan plan) {
        assertThat(plan, instanceOf(EsRelation.class));
        EsRelation esRelation = (EsRelation) plan;
        assertThat(esRelation.output(), equalTo(NO_FIELDS));
    }

    @Override
    protected IndexAnalyzers createDefaultIndexAnalyzers() {
        return super.createDefaultIndexAnalyzers();
    }

    static Alias alias(String name, Expression value) {
        return new Alias(EMPTY, name, value);
    }

    static Literal string(String value) {
        return new Literal(EMPTY, value, DataType.KEYWORD);
    }

    static Literal literal(int value) {
        return new Literal(EMPTY, value, DataType.INTEGER);
    }
}<|MERGE_RESOLUTION|>--- conflicted
+++ resolved
@@ -54,11 +54,8 @@
 import org.elasticsearch.xpack.esql.plan.logical.EsRelation;
 import org.elasticsearch.xpack.esql.plan.logical.Eval;
 import org.elasticsearch.xpack.esql.plan.logical.Filter;
-<<<<<<< HEAD
 import org.elasticsearch.xpack.esql.plan.logical.Fork;
-=======
 import org.elasticsearch.xpack.esql.plan.logical.Insist;
->>>>>>> 2ae80c79
 import org.elasticsearch.xpack.esql.plan.logical.Limit;
 import org.elasticsearch.xpack.esql.plan.logical.LogicalPlan;
 import org.elasticsearch.xpack.esql.plan.logical.Lookup;
@@ -2602,7 +2599,164 @@
         assertEquals(DataType.DOUBLE, ee.dataType());
     }
 
-<<<<<<< HEAD
+    public void testResolveInsist_fieldExists_insistedOutputContainsNoUnmappedFields() {
+        assumeTrue("Requires UNMAPPED FIELDS", EsqlCapabilities.Cap.UNMAPPED_FIELDS.isEnabled());
+
+        LogicalPlan plan = analyze("FROM test | INSIST_🐔 emp_no");
+
+        Attribute last = plan.output().getLast();
+        assertThat(last.name(), is("emp_no"));
+        assertThat(last.dataType(), is(DataType.INTEGER));
+        assertThat(
+            plan.output()
+                .stream()
+                .filter(a -> a instanceof FieldAttribute fa && fa.field() instanceof PotentiallyUnmappedKeywordEsField)
+                .toList(),
+            is(empty())
+        );
+    }
+
+    public void testInsist_afterRowThrowsException() {
+        assumeTrue("Requires UNMAPPED FIELDS", EsqlCapabilities.Cap.UNMAPPED_FIELDS.isEnabled());
+
+        VerificationException e = expectThrows(
+            VerificationException.class,
+            () -> analyze("ROW x = 1 | INSIST_🐔 x", analyzer(TEST_VERIFIER))
+        );
+        assertThat(e.getMessage(), containsString("[insist] can only be used after [from] or [insist] commands, but was [ROW x = 1]"));
+    }
+
+    public void testResolveInsist_fieldDoesNotExist_createsUnmappedField() {
+        assumeTrue("Requires UNMAPPED FIELDS", EsqlCapabilities.Cap.UNMAPPED_FIELDS.isEnabled());
+
+        LogicalPlan plan = analyze("FROM test | INSIST_🐔 foo");
+
+        var limit = as(plan, Limit.class);
+        var insist = as(limit.child(), Insist.class);
+        assertThat(insist.output(), hasSize(analyze("FROM test").output().size() + 1));
+        var expectedAttribute = new FieldAttribute(Source.EMPTY, "foo", new PotentiallyUnmappedKeywordEsField("foo"));
+        assertThat(insist.insistedAttributes(), is(List.of(expectedAttribute)));
+        assertThat(insist.output().getLast(), is(expectedAttribute));
+    }
+
+    public void testResolveInsist_multiIndexFieldPartiallyMappedWithSingleKeywordType_createsUnmappedField() {
+        assumeTrue("Requires UNMAPPED FIELDS", EsqlCapabilities.Cap.UNMAPPED_FIELDS.isEnabled());
+
+        IndexResolution resolution = IndexResolver.mergedMappings(
+            "foo, bar",
+            new FieldCapabilitiesResponse(
+                List.of(
+                    fieldCapabilitiesIndexResponse("foo", messageResponseMap("keyword")),
+                    fieldCapabilitiesIndexResponse("bar", Map.of())
+                ),
+                List.of()
+            )
+        );
+
+        String query = "FROM foo, bar | INSIST_🐔 message";
+        var plan = analyze(query, analyzer(resolution, TEST_VERIFIER, configuration(query)));
+        var limit = as(plan, Limit.class);
+        var insist = as(limit.child(), Insist.class);
+        var attribute = (FieldAttribute) EsqlTestUtils.singleValue(insist.output());
+        assertThat(attribute.name(), is("message"));
+        assertThat(attribute.field(), is(new PotentiallyUnmappedKeywordEsField("message")));
+    }
+
+    public void testResolveInsist_multiIndexFieldExistsWithSingleTypeButIsNotKeywordAndMissingCast_createsAnInvalidMappedField() {
+        assumeTrue("Requires UNMAPPED FIELDS", EsqlCapabilities.Cap.UNMAPPED_FIELDS.isEnabled());
+
+        IndexResolution resolution = IndexResolver.mergedMappings(
+            "foo, bar",
+            new FieldCapabilitiesResponse(
+                List.of(fieldCapabilitiesIndexResponse("foo", messageResponseMap("long")), fieldCapabilitiesIndexResponse("bar", Map.of())),
+                List.of()
+            )
+        );
+        var plan = analyze("FROM foo, bar | INSIST_🐔 message", analyzer(resolution, TEST_VERIFIER));
+        var limit = as(plan, Limit.class);
+        var insist = as(limit.child(), Insist.class);
+        var attribute = (UnsupportedAttribute) EsqlTestUtils.singleValue(insist.output());
+        assertThat(attribute.name(), is("message"));
+
+        String expected = "Cannot use field [message] due to ambiguities being mapped as [2] incompatible types: "
+            + "[keyword] enforced by INSIST command, and [long] in index mappings";
+        assertThat(attribute.unresolvedMessage(), is(expected));
+    }
+
+    public void testResolveInsist_multiIndexFieldPartiallyExistsWithMultiTypesNoKeyword_createsAnInvalidMappedField() {
+        assumeTrue("Requires UNMAPPED FIELDS", EsqlCapabilities.Cap.UNMAPPED_FIELDS.isEnabled());
+
+        IndexResolution resolution = IndexResolver.mergedMappings(
+            "foo, bar",
+            new FieldCapabilitiesResponse(
+                List.of(
+                    fieldCapabilitiesIndexResponse("foo", messageResponseMap("long")),
+                    fieldCapabilitiesIndexResponse("bar", messageResponseMap("date")),
+                    fieldCapabilitiesIndexResponse("bazz", Map.of())
+                ),
+                List.of()
+            )
+        );
+        var plan = analyze("FROM foo, bar | INSIST_🐔 message", analyzer(resolution, TEST_VERIFIER));
+        var limit = as(plan, Limit.class);
+        var insist = as(limit.child(), Insist.class);
+        var attr = (UnsupportedAttribute) EsqlTestUtils.singleValue(insist.output());
+
+        String expected = "Cannot use field [message] due to ambiguities being mapped as [3] incompatible types: "
+            + "[keyword] enforced by INSIST command, [datetime] in [bar], [long] in [foo]";
+        assertThat(attr.unresolvedMessage(), is(expected));
+    }
+
+    public void testResolveInsist_multiIndexFieldPartiallyExistsWithMultiTypesWithKeyword_createsAnInvalidMappedField() {
+        assumeTrue("Requires UNMAPPED FIELDS", EsqlCapabilities.Cap.UNMAPPED_FIELDS.isEnabled());
+
+        IndexResolution resolution = IndexResolver.mergedMappings(
+            "foo, bar",
+            new FieldCapabilitiesResponse(
+                List.of(
+                    fieldCapabilitiesIndexResponse("foo", messageResponseMap("long")),
+                    fieldCapabilitiesIndexResponse("bar", messageResponseMap("date")),
+                    fieldCapabilitiesIndexResponse("bazz", messageResponseMap("keyword")),
+                    fieldCapabilitiesIndexResponse("qux", Map.of())
+                ),
+                List.of()
+            )
+        );
+        var plan = analyze("FROM foo, bar | INSIST_🐔 message", analyzer(resolution, TEST_VERIFIER));
+        var limit = as(plan, Limit.class);
+        var insist = as(limit.child(), Insist.class);
+        var attr = (UnsupportedAttribute) EsqlTestUtils.singleValue(insist.output());
+
+        String expected = "Cannot use field [message] due to ambiguities being mapped as [3] incompatible types: "
+            + "[datetime] in [bar], [keyword] enforced by INSIST command and in [bazz], [long] in [foo]";
+        assertThat(attr.unresolvedMessage(), is(expected));
+    }
+
+    public void testResolveInsist_multiIndexFieldPartiallyExistsWithMultiTypesWithCast_castsAreNotSupported() {
+        assumeTrue("Requires UNMAPPED FIELDS", EsqlCapabilities.Cap.UNMAPPED_FIELDS.isEnabled());
+
+        IndexResolution resolution = IndexResolver.mergedMappings(
+            "foo, bar",
+            new FieldCapabilitiesResponse(
+                List.of(
+                    fieldCapabilitiesIndexResponse("foo", messageResponseMap("long")),
+                    fieldCapabilitiesIndexResponse("bar", messageResponseMap("date")),
+                    fieldCapabilitiesIndexResponse("bazz", Map.of())
+                ),
+                List.of()
+            )
+        );
+        VerificationException e = expectThrows(
+            VerificationException.class,
+            () -> analyze("FROM multi_index | INSIST_🐔 message | EVAL message = message :: keyword", analyzer(resolution, TEST_VERIFIER))
+        );
+        // This isn't the most informative error, but it'll do for now.
+        assertThat(
+            e.getMessage(),
+            containsString("EVAL does not support type [unsupported] as the return data type of expression [message]")
+        );
+    }
+
     public void testBasicFork() {
         assumeTrue("requires FORK capability", EsqlCapabilities.Cap.FORK.isEnabled());
 
@@ -2711,163 +2865,6 @@
                    ( WHERE emp_no > 6 | SORT emp_no | LIMIT 5 )
             """));
         assertThat(pe.getMessage(), containsString("mismatched input 'me' expecting INTEGER_LITERAL"));
-=======
-    public void testResolveInsist_fieldExists_insistedOutputContainsNoUnmappedFields() {
-        assumeTrue("Requires UNMAPPED FIELDS", EsqlCapabilities.Cap.UNMAPPED_FIELDS.isEnabled());
-
-        LogicalPlan plan = analyze("FROM test | INSIST_🐔 emp_no");
-
-        Attribute last = plan.output().getLast();
-        assertThat(last.name(), is("emp_no"));
-        assertThat(last.dataType(), is(DataType.INTEGER));
-        assertThat(
-            plan.output()
-                .stream()
-                .filter(a -> a instanceof FieldAttribute fa && fa.field() instanceof PotentiallyUnmappedKeywordEsField)
-                .toList(),
-            is(empty())
-        );
-    }
-
-    public void testInsist_afterRowThrowsException() {
-        assumeTrue("Requires UNMAPPED FIELDS", EsqlCapabilities.Cap.UNMAPPED_FIELDS.isEnabled());
-
-        VerificationException e = expectThrows(
-            VerificationException.class,
-            () -> analyze("ROW x = 1 | INSIST_🐔 x", analyzer(TEST_VERIFIER))
-        );
-        assertThat(e.getMessage(), containsString("[insist] can only be used after [from] or [insist] commands, but was [ROW x = 1]"));
-    }
-
-    public void testResolveInsist_fieldDoesNotExist_createsUnmappedField() {
-        assumeTrue("Requires UNMAPPED FIELDS", EsqlCapabilities.Cap.UNMAPPED_FIELDS.isEnabled());
-
-        LogicalPlan plan = analyze("FROM test | INSIST_🐔 foo");
-
-        var limit = as(plan, Limit.class);
-        var insist = as(limit.child(), Insist.class);
-        assertThat(insist.output(), hasSize(analyze("FROM test").output().size() + 1));
-        var expectedAttribute = new FieldAttribute(Source.EMPTY, "foo", new PotentiallyUnmappedKeywordEsField("foo"));
-        assertThat(insist.insistedAttributes(), is(List.of(expectedAttribute)));
-        assertThat(insist.output().getLast(), is(expectedAttribute));
-    }
-
-    public void testResolveInsist_multiIndexFieldPartiallyMappedWithSingleKeywordType_createsUnmappedField() {
-        assumeTrue("Requires UNMAPPED FIELDS", EsqlCapabilities.Cap.UNMAPPED_FIELDS.isEnabled());
-
-        IndexResolution resolution = IndexResolver.mergedMappings(
-            "foo, bar",
-            new FieldCapabilitiesResponse(
-                List.of(
-                    fieldCapabilitiesIndexResponse("foo", messageResponseMap("keyword")),
-                    fieldCapabilitiesIndexResponse("bar", Map.of())
-                ),
-                List.of()
-            )
-        );
-
-        String query = "FROM foo, bar | INSIST_🐔 message";
-        var plan = analyze(query, analyzer(resolution, TEST_VERIFIER, configuration(query)));
-        var limit = as(plan, Limit.class);
-        var insist = as(limit.child(), Insist.class);
-        var attribute = (FieldAttribute) EsqlTestUtils.singleValue(insist.output());
-        assertThat(attribute.name(), is("message"));
-        assertThat(attribute.field(), is(new PotentiallyUnmappedKeywordEsField("message")));
-    }
-
-    public void testResolveInsist_multiIndexFieldExistsWithSingleTypeButIsNotKeywordAndMissingCast_createsAnInvalidMappedField() {
-        assumeTrue("Requires UNMAPPED FIELDS", EsqlCapabilities.Cap.UNMAPPED_FIELDS.isEnabled());
-
-        IndexResolution resolution = IndexResolver.mergedMappings(
-            "foo, bar",
-            new FieldCapabilitiesResponse(
-                List.of(fieldCapabilitiesIndexResponse("foo", messageResponseMap("long")), fieldCapabilitiesIndexResponse("bar", Map.of())),
-                List.of()
-            )
-        );
-        var plan = analyze("FROM foo, bar | INSIST_🐔 message", analyzer(resolution, TEST_VERIFIER));
-        var limit = as(plan, Limit.class);
-        var insist = as(limit.child(), Insist.class);
-        var attribute = (UnsupportedAttribute) EsqlTestUtils.singleValue(insist.output());
-        assertThat(attribute.name(), is("message"));
-
-        String expected = "Cannot use field [message] due to ambiguities being mapped as [2] incompatible types: "
-            + "[keyword] enforced by INSIST command, and [long] in index mappings";
-        assertThat(attribute.unresolvedMessage(), is(expected));
-    }
-
-    public void testResolveInsist_multiIndexFieldPartiallyExistsWithMultiTypesNoKeyword_createsAnInvalidMappedField() {
-        assumeTrue("Requires UNMAPPED FIELDS", EsqlCapabilities.Cap.UNMAPPED_FIELDS.isEnabled());
-
-        IndexResolution resolution = IndexResolver.mergedMappings(
-            "foo, bar",
-            new FieldCapabilitiesResponse(
-                List.of(
-                    fieldCapabilitiesIndexResponse("foo", messageResponseMap("long")),
-                    fieldCapabilitiesIndexResponse("bar", messageResponseMap("date")),
-                    fieldCapabilitiesIndexResponse("bazz", Map.of())
-                ),
-                List.of()
-            )
-        );
-        var plan = analyze("FROM foo, bar | INSIST_🐔 message", analyzer(resolution, TEST_VERIFIER));
-        var limit = as(plan, Limit.class);
-        var insist = as(limit.child(), Insist.class);
-        var attr = (UnsupportedAttribute) EsqlTestUtils.singleValue(insist.output());
-
-        String expected = "Cannot use field [message] due to ambiguities being mapped as [3] incompatible types: "
-            + "[keyword] enforced by INSIST command, [datetime] in [bar], [long] in [foo]";
-        assertThat(attr.unresolvedMessage(), is(expected));
-    }
-
-    public void testResolveInsist_multiIndexFieldPartiallyExistsWithMultiTypesWithKeyword_createsAnInvalidMappedField() {
-        assumeTrue("Requires UNMAPPED FIELDS", EsqlCapabilities.Cap.UNMAPPED_FIELDS.isEnabled());
-
-        IndexResolution resolution = IndexResolver.mergedMappings(
-            "foo, bar",
-            new FieldCapabilitiesResponse(
-                List.of(
-                    fieldCapabilitiesIndexResponse("foo", messageResponseMap("long")),
-                    fieldCapabilitiesIndexResponse("bar", messageResponseMap("date")),
-                    fieldCapabilitiesIndexResponse("bazz", messageResponseMap("keyword")),
-                    fieldCapabilitiesIndexResponse("qux", Map.of())
-                ),
-                List.of()
-            )
-        );
-        var plan = analyze("FROM foo, bar | INSIST_🐔 message", analyzer(resolution, TEST_VERIFIER));
-        var limit = as(plan, Limit.class);
-        var insist = as(limit.child(), Insist.class);
-        var attr = (UnsupportedAttribute) EsqlTestUtils.singleValue(insist.output());
-
-        String expected = "Cannot use field [message] due to ambiguities being mapped as [3] incompatible types: "
-            + "[datetime] in [bar], [keyword] enforced by INSIST command and in [bazz], [long] in [foo]";
-        assertThat(attr.unresolvedMessage(), is(expected));
-    }
-
-    public void testResolveInsist_multiIndexFieldPartiallyExistsWithMultiTypesWithCast_castsAreNotSupported() {
-        assumeTrue("Requires UNMAPPED FIELDS", EsqlCapabilities.Cap.UNMAPPED_FIELDS.isEnabled());
-
-        IndexResolution resolution = IndexResolver.mergedMappings(
-            "foo, bar",
-            new FieldCapabilitiesResponse(
-                List.of(
-                    fieldCapabilitiesIndexResponse("foo", messageResponseMap("long")),
-                    fieldCapabilitiesIndexResponse("bar", messageResponseMap("date")),
-                    fieldCapabilitiesIndexResponse("bazz", Map.of())
-                ),
-                List.of()
-            )
-        );
-        VerificationException e = expectThrows(
-            VerificationException.class,
-            () -> analyze("FROM multi_index | INSIST_🐔 message | EVAL message = message :: keyword", analyzer(resolution, TEST_VERIFIER))
-        );
-        // This isn't the most informative error, but it'll do for now.
-        assertThat(
-            e.getMessage(),
-            containsString("EVAL does not support type [unsupported] as the return data type of expression [message]")
-        );
     }
 
     // TODO There's too much boilerplate involved here! We need a better way of creating FieldCapabilitiesResponses from a mapping or index.
@@ -2880,7 +2877,6 @@
 
     private static Map<String, IndexFieldCapabilities> messageResponseMap(String date) {
         return Map.of("message", new IndexFieldCapabilities("message", date, false, true, true, false, null, null));
->>>>>>> 2ae80c79
     }
 
     private void verifyUnsupported(String query, String errorMessage) {

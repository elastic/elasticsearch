--- conflicted
+++ resolved
@@ -2361,8 +2361,7 @@
 
     private static void checkDenseVectorCastingKnn(String fieldName) {
         var plan = analyze(String.format(Locale.ROOT, """
-<<<<<<< HEAD
-            from test | where knn(%s, [0, 1, 2], 10)
+            from test | where knn(%s, [0, 1, 2])
             """, fieldName), "mapping-dense_vector.json");
 
         var limit = as(plan, Limit.class);
@@ -2375,10 +2374,7 @@
 
     private static void checkDenseVectorCastingHexKnn(String fieldName) {
         var plan = analyze(String.format(Locale.ROOT, """
-            from test | where knn(%s, "000102", 10)
-=======
-            from test | where knn(%s, [0.342, 0.164, 0.234])
->>>>>>> 24bd70b9
+            from test | where knn(%s, "000102")
             """, fieldName), "mapping-dense_vector.json");
 
         var limit = as(plan, Limit.class);
@@ -2391,7 +2387,7 @@
 
     private static void checkDenseVectorEvalCastingKnn(String fieldName) {
         var plan = analyze(String.format(Locale.ROOT, """
-            from test | eval query = to_dense_vector([0, 1, 2]) | where knn(%s, query, 10)
+            from test | eval query = to_dense_vector([0, 1, 2]) | where knn(%s, query)
             """, fieldName), "mapping-dense_vector.json");
 
         var limit = as(plan, Limit.class);
@@ -2499,7 +2495,7 @@
 
     public void testVectorFunctionHexImplicitCastingError() {
         if (EsqlCapabilities.Cap.KNN_FUNCTION_V3.isEnabled()) {
-            checkVectorFunctionHexImplicitCastingError("where knn(float_vector, \"notcorrect\", 10)");
+            checkVectorFunctionHexImplicitCastingError("where knn(float_vector, \"notcorrect\")");
         }
         if (EsqlCapabilities.Cap.DOT_PRODUCT_VECTOR_SIMILARITY_FUNCTION.isEnabled()) {
             checkVectorFunctionHexImplicitCastingError("eval s = v_dot_product(\"notcorrect\", 0.342)");

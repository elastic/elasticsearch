/*
 * Copyright Elasticsearch B.V. and/or licensed to Elasticsearch B.V. under one
 * or more contributor license agreements. Licensed under the Elastic License
 * 2.0; you may not use this file except in compliance with the Elastic License
 * 2.0.
 */

package org.elasticsearch.xpack.esql.analysis;

import org.elasticsearch.Build;
import org.elasticsearch.TransportVersion;
import org.elasticsearch.action.fieldcaps.FieldCapabilitiesIndexResponse;
import org.elasticsearch.action.fieldcaps.FieldCapabilitiesResponse;
import org.elasticsearch.action.fieldcaps.IndexFieldCapabilities;
import org.elasticsearch.action.fieldcaps.IndexFieldCapabilitiesBuilder;
import org.elasticsearch.common.hash.MessageDigests;
import org.elasticsearch.common.lucene.BytesRefs;
import org.elasticsearch.common.settings.Settings;
import org.elasticsearch.core.Tuple;
import org.elasticsearch.index.IndexMode;
import org.elasticsearch.index.analysis.IndexAnalyzers;
import org.elasticsearch.logging.LogManager;
import org.elasticsearch.test.ESTestCase;
import org.elasticsearch.xpack.esql.EsqlTestUtils;
import org.elasticsearch.xpack.esql.LoadMapping;
import org.elasticsearch.xpack.esql.VerificationException;
import org.elasticsearch.xpack.esql.action.EsqlCapabilities;
import org.elasticsearch.xpack.esql.core.expression.Alias;
import org.elasticsearch.xpack.esql.core.expression.Attribute;
import org.elasticsearch.xpack.esql.core.expression.AttributeSet;
import org.elasticsearch.xpack.esql.core.expression.EntryExpression;
import org.elasticsearch.xpack.esql.core.expression.Expression;
import org.elasticsearch.xpack.esql.core.expression.Expressions;
import org.elasticsearch.xpack.esql.core.expression.FieldAttribute;
import org.elasticsearch.xpack.esql.core.expression.Literal;
import org.elasticsearch.xpack.esql.core.expression.MapExpression;
import org.elasticsearch.xpack.esql.core.expression.MetadataAttribute;
import org.elasticsearch.xpack.esql.core.expression.NamedExpression;
import org.elasticsearch.xpack.esql.core.expression.ReferenceAttribute;
import org.elasticsearch.xpack.esql.core.expression.UnresolvedAttribute;
import org.elasticsearch.xpack.esql.core.tree.Source;
import org.elasticsearch.xpack.esql.core.type.DataType;
import org.elasticsearch.xpack.esql.core.type.EsField;
import org.elasticsearch.xpack.esql.core.type.InvalidMappedField;
import org.elasticsearch.xpack.esql.core.type.MultiTypeEsField;
import org.elasticsearch.xpack.esql.core.type.PotentiallyUnmappedKeywordEsField;
import org.elasticsearch.xpack.esql.enrich.ResolvedEnrichPolicy;
import org.elasticsearch.xpack.esql.expression.function.EsqlFunctionRegistry;
import org.elasticsearch.xpack.esql.expression.function.UnsupportedAttribute;
import org.elasticsearch.xpack.esql.expression.function.aggregate.Count;
import org.elasticsearch.xpack.esql.expression.function.aggregate.FilteredExpression;
import org.elasticsearch.xpack.esql.expression.function.aggregate.Max;
import org.elasticsearch.xpack.esql.expression.function.aggregate.Min;
import org.elasticsearch.xpack.esql.expression.function.fulltext.Match;
import org.elasticsearch.xpack.esql.expression.function.fulltext.MatchOperator;
import org.elasticsearch.xpack.esql.expression.function.fulltext.MultiMatch;
import org.elasticsearch.xpack.esql.expression.function.fulltext.QueryString;
import org.elasticsearch.xpack.esql.expression.function.grouping.Bucket;
import org.elasticsearch.xpack.esql.expression.function.grouping.TBucket;
import org.elasticsearch.xpack.esql.expression.function.inference.TextEmbedding;
import org.elasticsearch.xpack.esql.expression.function.scalar.convert.ToDateNanos;
import org.elasticsearch.xpack.esql.expression.function.scalar.convert.ToDatetime;
import org.elasticsearch.xpack.esql.expression.function.scalar.convert.ToDenseVector;
import org.elasticsearch.xpack.esql.expression.function.scalar.convert.ToInteger;
import org.elasticsearch.xpack.esql.expression.function.scalar.convert.ToLong;
import org.elasticsearch.xpack.esql.expression.function.scalar.convert.ToString;
import org.elasticsearch.xpack.esql.expression.function.scalar.string.Concat;
import org.elasticsearch.xpack.esql.expression.function.scalar.string.Substring;
import org.elasticsearch.xpack.esql.expression.function.vector.Knn;
import org.elasticsearch.xpack.esql.expression.function.vector.Magnitude;
import org.elasticsearch.xpack.esql.expression.function.vector.VectorSimilarityFunction;
import org.elasticsearch.xpack.esql.expression.predicate.operator.arithmetic.Add;
import org.elasticsearch.xpack.esql.expression.predicate.operator.comparison.Equals;
import org.elasticsearch.xpack.esql.expression.predicate.operator.comparison.GreaterThan;
import org.elasticsearch.xpack.esql.index.EsIndex;
import org.elasticsearch.xpack.esql.index.IndexResolution;
import org.elasticsearch.xpack.esql.parser.ParsingException;
import org.elasticsearch.xpack.esql.parser.QueryParams;
import org.elasticsearch.xpack.esql.plan.IndexPattern;
import org.elasticsearch.xpack.esql.plan.logical.Aggregate;
import org.elasticsearch.xpack.esql.plan.logical.Dissect;
import org.elasticsearch.xpack.esql.plan.logical.Enrich;
import org.elasticsearch.xpack.esql.plan.logical.EsRelation;
import org.elasticsearch.xpack.esql.plan.logical.Eval;
import org.elasticsearch.xpack.esql.plan.logical.Filter;
import org.elasticsearch.xpack.esql.plan.logical.Fork;
import org.elasticsearch.xpack.esql.plan.logical.Insist;
import org.elasticsearch.xpack.esql.plan.logical.Limit;
import org.elasticsearch.xpack.esql.plan.logical.LogicalPlan;
import org.elasticsearch.xpack.esql.plan.logical.Lookup;
import org.elasticsearch.xpack.esql.plan.logical.OrderBy;
import org.elasticsearch.xpack.esql.plan.logical.Project;
import org.elasticsearch.xpack.esql.plan.logical.Row;
import org.elasticsearch.xpack.esql.plan.logical.UnresolvedRelation;
import org.elasticsearch.xpack.esql.plan.logical.fuse.FuseScoreEval;
import org.elasticsearch.xpack.esql.plan.logical.inference.Completion;
import org.elasticsearch.xpack.esql.plan.logical.inference.Rerank;
import org.elasticsearch.xpack.esql.plan.logical.local.EsqlProject;
import org.elasticsearch.xpack.esql.session.IndexResolver;

import java.io.IOException;
import java.nio.charset.StandardCharsets;
import java.time.Period;
import java.util.ArrayList;
import java.util.List;
import java.util.Locale;
import java.util.Map;
import java.util.Set;
import java.util.function.Function;
import java.util.function.Supplier;
import java.util.stream.Collectors;
import java.util.stream.IntStream;

import static org.elasticsearch.test.ListMatcher.matchesList;
import static org.elasticsearch.test.MapMatcher.assertMap;
import static org.elasticsearch.xpack.esql.EsqlTestUtils.TEST_VERIFIER;
import static org.elasticsearch.xpack.esql.EsqlTestUtils.as;
import static org.elasticsearch.xpack.esql.EsqlTestUtils.configuration;
import static org.elasticsearch.xpack.esql.EsqlTestUtils.emptyInferenceResolution;
import static org.elasticsearch.xpack.esql.EsqlTestUtils.equalToIgnoringIds;
import static org.elasticsearch.xpack.esql.EsqlTestUtils.getAttributeByName;
import static org.elasticsearch.xpack.esql.EsqlTestUtils.paramAsConstant;
import static org.elasticsearch.xpack.esql.EsqlTestUtils.paramAsIdentifier;
import static org.elasticsearch.xpack.esql.EsqlTestUtils.paramAsPattern;
import static org.elasticsearch.xpack.esql.EsqlTestUtils.referenceAttribute;
import static org.elasticsearch.xpack.esql.EsqlTestUtils.testAnalyzerContext;
import static org.elasticsearch.xpack.esql.EsqlTestUtils.withDefaultLimitWarning;
import static org.elasticsearch.xpack.esql.analysis.Analyzer.NO_FIELDS;
import static org.elasticsearch.xpack.esql.analysis.AnalyzerTestUtils.TEXT_EMBEDDING_INFERENCE_ID;
import static org.elasticsearch.xpack.esql.analysis.AnalyzerTestUtils.analyze;
import static org.elasticsearch.xpack.esql.analysis.AnalyzerTestUtils.analyzer;
import static org.elasticsearch.xpack.esql.analysis.AnalyzerTestUtils.analyzerDefaultMapping;
import static org.elasticsearch.xpack.esql.analysis.AnalyzerTestUtils.defaultEnrichResolution;
import static org.elasticsearch.xpack.esql.analysis.AnalyzerTestUtils.defaultInferenceResolution;
import static org.elasticsearch.xpack.esql.analysis.AnalyzerTestUtils.indexResolutions;
import static org.elasticsearch.xpack.esql.analysis.AnalyzerTestUtils.indexWithDateDateNanosUnionType;
import static org.elasticsearch.xpack.esql.analysis.AnalyzerTestUtils.loadMapping;
import static org.elasticsearch.xpack.esql.analysis.AnalyzerTestUtils.randomInferenceIdOtherThan;
import static org.elasticsearch.xpack.esql.analysis.AnalyzerTestUtils.tsdbIndexResolution;
import static org.elasticsearch.xpack.esql.analysis.AnalyzerTestUtils.unresolvedRelation;
import static org.elasticsearch.xpack.esql.core.tree.Source.EMPTY;
import static org.elasticsearch.xpack.esql.core.type.DataType.AGGREGATE_METRIC_DOUBLE;
import static org.elasticsearch.xpack.esql.core.type.DataType.DATETIME;
import static org.elasticsearch.xpack.esql.core.type.DataType.DATE_NANOS;
import static org.elasticsearch.xpack.esql.core.type.DataType.DATE_PERIOD;
import static org.elasticsearch.xpack.esql.core.type.DataType.DENSE_VECTOR;
import static org.elasticsearch.xpack.esql.core.type.DataType.DOUBLE;
import static org.elasticsearch.xpack.esql.core.type.DataType.INTEGER;
import static org.elasticsearch.xpack.esql.core.type.DataType.KEYWORD;
import static org.elasticsearch.xpack.esql.core.type.DataType.LONG;
import static org.elasticsearch.xpack.esql.core.type.DataType.UNSUPPORTED;
import static org.elasticsearch.xpack.esql.type.EsqlDataTypeConverter.dateTimeToString;
import static org.hamcrest.Matchers.contains;
import static org.hamcrest.Matchers.containsString;
import static org.hamcrest.Matchers.empty;
import static org.hamcrest.Matchers.equalTo;
import static org.hamcrest.Matchers.hasItem;
import static org.hamcrest.Matchers.hasSize;
import static org.hamcrest.Matchers.instanceOf;
import static org.hamcrest.Matchers.is;
import static org.hamcrest.Matchers.matchesRegex;
import static org.hamcrest.Matchers.not;
import static org.hamcrest.Matchers.notNullValue;
import static org.hamcrest.Matchers.startsWith;

//@TestLogging(value = "org.elasticsearch.xpack.esql.analysis:TRACE", reason = "debug")
/**
 * Parses a plan, builds an AST for it, runs logical analysis.
 * So if we don't error out in the process, analysis was successful
 * Use this class if you want to test analysis phase
 * and especially if you expect to get a VerificationException during analysis
 */
public class AnalyzerTests extends ESTestCase {

    private static final UnresolvedRelation UNRESOLVED_RELATION = unresolvedRelation("idx");
    private static final int MAX_LIMIT = AnalyzerSettings.QUERY_RESULT_TRUNCATION_MAX_SIZE.getDefault(Settings.EMPTY);
    private static final int DEFAULT_LIMIT = AnalyzerSettings.QUERY_RESULT_TRUNCATION_DEFAULT_SIZE.getDefault(Settings.EMPTY);
    private static final int DEFAULT_TIMESERIES_LIMIT = AnalyzerSettings.QUERY_TIMESERIES_RESULT_TRUNCATION_DEFAULT_SIZE.getDefault(
        Settings.EMPTY
    );

    public void testIndexResolution() {
        EsIndex idx = new EsIndex("idx", Map.of());
        Analyzer analyzer = analyzer(IndexResolution.valid(idx));
        var plan = analyzer.analyze(UNRESOLVED_RELATION);
        var limit = as(plan, Limit.class);

        assertEquals(new EsRelation(EMPTY, idx.name(), IndexMode.STANDARD, idx.indexNameWithModes(), NO_FIELDS), limit.child());
    }

    public void testFailOnUnresolvedIndex() {
        Analyzer analyzer = analyzer(Map.of(new IndexPattern(Source.EMPTY, "idx"), IndexResolution.invalid("Unknown index [idx]")));

        VerificationException e = expectThrows(VerificationException.class, () -> analyzer.analyze(UNRESOLVED_RELATION));

        assertThat(e.getMessage(), containsString("Unknown index [idx]"));
    }

    public void testIndexWithClusterResolution() {
        EsIndex idx = new EsIndex("cluster:idx", Map.of());
        Analyzer analyzer = analyzer(IndexResolution.valid(idx));

        var plan = analyzer.analyze(unresolvedRelation("cluster:idx"));
        var limit = as(plan, Limit.class);

        assertEquals(new EsRelation(EMPTY, idx.name(), IndexMode.STANDARD, idx.indexNameWithModes(), NO_FIELDS), limit.child());
    }

    public void testAttributeResolution() {
        EsIndex idx = new EsIndex("idx", LoadMapping.loadMapping("mapping-one-field.json"));
        Analyzer analyzer = analyzer(IndexResolution.valid(idx));

        var plan = analyzer.analyze(
            new Eval(EMPTY, UNRESOLVED_RELATION, List.of(new Alias(EMPTY, "e", new UnresolvedAttribute(EMPTY, "emp_no"))))
        );

        var limit = as(plan, Limit.class);
        var eval = as(limit.child(), Eval.class);
        assertEquals(1, eval.fields().size());
        assertThat(
            eval.fields().get(0),
            equalToIgnoringIds(new Alias(EMPTY, "e", new FieldAttribute(EMPTY, "emp_no", idx.mapping().get("emp_no"))))
        );

        assertEquals(2, eval.output().size());
        Attribute empNo = eval.output().get(0);
        assertEquals("emp_no", empNo.name());
        assertThat(empNo, instanceOf(FieldAttribute.class));
        Attribute e = eval.output().get(1);
        assertEquals("e", e.name());
        assertThat(e, instanceOf(ReferenceAttribute.class));
    }

    public void testAttributeResolutionOfChainedReferences() {
        Analyzer analyzer = analyzer(loadMapping("mapping-one-field.json", "idx"));

        var plan = analyzer.analyze(
            new Eval(
                EMPTY,
                new Eval(EMPTY, UNRESOLVED_RELATION, List.of(new Alias(EMPTY, "e", new UnresolvedAttribute(EMPTY, "emp_no")))),
                List.of(new Alias(EMPTY, "ee", new UnresolvedAttribute(EMPTY, "e")))
            )
        );

        var limit = as(plan, Limit.class);
        var eval = as(limit.child(), Eval.class);

        assertEquals(1, eval.fields().size());
        Alias eeField = eval.fields().get(0);
        assertEquals("ee", eeField.name());
        assertEquals("e", ((ReferenceAttribute) eeField.child()).name());

        assertEquals(3, eval.output().size());
        Attribute empNo = eval.output().get(0);
        assertEquals("emp_no", empNo.name());
        assertThat(empNo, instanceOf(FieldAttribute.class));
        Attribute e = eval.output().get(1);
        assertEquals("e", e.name());
        assertThat(e, instanceOf(ReferenceAttribute.class));
        Attribute ee = eval.output().get(2);
        assertEquals("ee", ee.name());
        assertThat(ee, instanceOf(ReferenceAttribute.class));
    }

    public void testRowAttributeResolution() {
        EsIndex idx = new EsIndex("idx", Map.of());
        Analyzer analyzer = analyzer(IndexResolution.valid(idx));

        var plan = analyzer.analyze(
            new Eval(
                EMPTY,
                new Row(EMPTY, List.of(new Alias(EMPTY, "emp_no", new Literal(EMPTY, 1, INTEGER)))),
                List.of(new Alias(EMPTY, "e", new UnresolvedAttribute(EMPTY, "emp_no")))
            )
        );

        var limit = as(plan, Limit.class);
        var eval = as(limit.child(), Eval.class);
        assertEquals(1, eval.fields().size());
        assertThat(
            eval.fields().get(0),
            equalToIgnoringIds(new Alias(EMPTY, "e", new ReferenceAttribute(EMPTY, "emp_no", DataType.INTEGER)))
        );

        assertEquals(2, eval.output().size());
        Attribute empNo = eval.output().get(0);
        assertEquals("emp_no", empNo.name());
        assertThat(empNo, instanceOf(ReferenceAttribute.class));
        Attribute e = eval.output().get(1);
        assertEquals("e", e.name());
        assertThat(e, instanceOf(ReferenceAttribute.class));

        Row row = (Row) eval.child();
        ReferenceAttribute rowEmpNo = (ReferenceAttribute) row.output().get(0);
        assertEquals(rowEmpNo.id(), empNo.id());
    }

    public void testUnresolvableAttribute() {
        Analyzer analyzer = analyzer(loadMapping("mapping-one-field.json", "idx"));

        VerificationException ve = expectThrows(
            VerificationException.class,
            () -> analyzer.analyze(
                new Eval(EMPTY, UNRESOLVED_RELATION, List.of(new Alias(EMPTY, "e", new UnresolvedAttribute(EMPTY, "emp_nos"))))
            )
        );

        assertThat(ve.getMessage(), containsString("Unknown column [emp_nos], did you mean [emp_no]?"));
    }

    public void testProjectBasic() {
        assertProjection("""
            from test
            | keep first_name
            """, "first_name");
    }

    public void testProjectBasicPattern() {
        assertProjection("""
            from test
            | keep first*name
            """, "first_name");
        assertProjectionTypes("""
            from test
            | keep first*name
            """, DataType.KEYWORD);
    }

    public void testProjectIncludePattern() {
        assertProjection("""
            from test
            | keep *name
            """, "first_name", "last_name");
    }

    public void testProjectIncludeMultiStarPattern() {
        assertProjection("""
            from test
            | keep *t*name
            """, "first_name", "last_name");
    }

    public void testProjectStar() {
        assertProjection(
            """
                from test
                | keep *
                """,
            "_meta_field",
            "emp_no",
            "first_name",
            "gender",
            "hire_date",
            "job",
            "job.raw",
            "languages",
            "last_name",
            "long_noidx",
            "salary"
        );
    }

    public void testEscapedStar() {
        assertProjection("""
            from test
            | eval a = 1, `a*` = 2
            | keep `a*`
            """, "a*");
    }

    public void testEscapeStarPlusPattern() {
        assertProjection("""
            row a = 0, `a*` = 1, `ab*` = 2, `ab*cd` = 3, `abc*de` = 4
            | keep `a*`*, abc*
            """, "a*", "abc*de");
    }

    public void testBacktickPlusPattern() {
        assertProjection("""
            row a = 0, `a``` = 1, `a``b*` = 2, `ab*cd` = 3, `abc*de` = 4
            | keep a*, a````b`*`
            """, "a", "a`", "ab*cd", "abc*de", "a`b*");
    }

    public void testRenameBacktickPlusPattern() {
        assertProjection("""
            row a = 0, `a*` = 1, `ab*` = 2, `ab*cd` = 3, `abc*de` = 4
            | rename `ab*` as `xx*`
            """, "a", "a*", "xx*", "ab*cd", "abc*de");
    }

    public void testNoProjection() {
        assertProjection(
            """
                from test
                """,
            "_meta_field",
            "emp_no",
            "first_name",
            "gender",
            "hire_date",
            "job",
            "job.raw",
            "languages",
            "last_name",
            "long_noidx",
            "salary"
        );
        assertProjectionTypes(
            """
                from test
                """,
            DataType.KEYWORD,
            INTEGER,
            DataType.KEYWORD,
            DataType.TEXT,
            DATETIME,
            DataType.TEXT,
            DataType.KEYWORD,
            INTEGER,
            DataType.KEYWORD,
            DataType.LONG,
            INTEGER
        );
    }

    public void testDuplicateProjections() {
        assertProjection("""
            from test
            | keep first_name, first_name
            """, "first_name");
        assertProjection("""
            from test
            | keep first_name, first_name, last_name, first_name
            """, "last_name", "first_name");
    }

    public void testProjectWildcard() {
        assertProjection(
            """
                from test
                | keep first_name, *, last_name
                """,
            "first_name",
            "_meta_field",
            "emp_no",
            "gender",
            "hire_date",
            "job",
            "job.raw",
            "languages",
            "long_noidx",
            "salary",
            "last_name"
        );
        assertProjection(
            """
                from test
                | keep first_name, last_name, *
                """,
            "first_name",
            "last_name",
            "_meta_field",
            "emp_no",
            "gender",
            "hire_date",
            "job",
            "job.raw",
            "languages",
            "long_noidx",
            "salary"
        );
        assertProjection(
            """
                from test
                | keep *, first_name, last_name
                """,
            "_meta_field",
            "emp_no",
            "gender",
            "hire_date",
            "job",
            "job.raw",
            "languages",
            "long_noidx",
            "salary",
            "first_name",
            "last_name"
        );

        var e = expectThrows(ParsingException.class, () -> analyze("""
            from test
            | keep *, first_name, last_name, *
            """));
        assertThat(e.getMessage(), containsString("Cannot specify [*] more than once"));

    }

    public void testProjectMixedWildcard() {
        assertProjection("""
            from test
            | keep *name, first*
            """, "last_name", "first_name");
        assertProjection("""
            from test
            | keep first_name, *name, first*
            """, "first_name", "last_name");
        assertProjection("""
            from test
            | keep *ob*, first_name, *name, first*
            """, "job", "job.raw", "first_name", "last_name");
        assertProjection(
            """
                from test
                | keep first_name, *, *name
                """,
            "first_name",
            "_meta_field",
            "emp_no",
            "gender",
            "hire_date",
            "job",
            "job.raw",
            "languages",
            "long_noidx",
            "salary",
            "last_name"
        );
        assertProjection(
            """
                from test
                | keep first*, *, last_name, first_name
                """,
            "_meta_field",
            "emp_no",
            "gender",
            "hire_date",
            "job",
            "job.raw",
            "languages",
            "long_noidx",
            "salary",
            "last_name",
            "first_name"
        );
        assertProjection(
            """
                from test
                | keep first*, *, last_name, fir*
                """,
            "_meta_field",
            "emp_no",
            "gender",
            "hire_date",
            "job",
            "job.raw",
            "languages",
            "long_noidx",
            "salary",
            "last_name",
            "first_name"
        );
        assertProjection(
            """
                from test
                | keep *, job*
                """,
            "_meta_field",
            "emp_no",
            "first_name",
            "gender",
            "hire_date",
            "languages",
            "last_name",
            "long_noidx",
            "salary",
            "job",
            "job.raw"
        );
    }

    public void testProjectThenDropName() {
        assertProjection("""
            from test
            | keep *name
            | drop first_name
            """, "last_name");
    }

    public void testProjectAfterDropName() {
        assertProjection("""
            from test
            | drop first_name
            | keep *name
            """, "last_name");
    }

    public void testProjectKeepAndDropName() {
        assertProjection("""
            from test
            | drop first_name
            | keep last_name
            """, "last_name");
    }

    public void testProjectDropPattern() {
        assertProjection("""
            from test
            | keep *
            | drop *_name
            """, "_meta_field", "emp_no", "gender", "hire_date", "job", "job.raw", "languages", "long_noidx", "salary");
    }

    public void testProjectDropNoStarPattern() {
        assertProjection("""
            from test
            | drop *_name
            """, "_meta_field", "emp_no", "gender", "hire_date", "job", "job.raw", "languages", "long_noidx", "salary");
    }

    public void testProjectOrderPatternWithRest() {
        assertProjection(
            """
                from test
                | keep *name, *, emp_no
                """,
            "first_name",
            "last_name",
            "_meta_field",
            "gender",
            "hire_date",
            "job",
            "job.raw",
            "languages",
            "long_noidx",
            "salary",
            "emp_no"
        );
    }

    public void testProjectDropPatternAndKeepOthers() {
        assertProjection("""
            from test
            | drop l*
            | keep first_name, salary
            """, "first_name", "salary");
    }

    public void testErrorOnNoMatchingPatternInclusion() {
        var e = expectThrows(VerificationException.class, () -> analyze("""
            from test
            | keep *nonExisting
            """));
        assertThat(e.getMessage(), containsString("No matches found for pattern [*nonExisting]"));
    }

    public void testErrorOnNoMatchingPatternExclusion() {
        var e = expectThrows(VerificationException.class, () -> analyze("""
            from test
            | drop *nonExisting
            """));
        assertThat(e.getMessage(), containsString("No matches found for pattern [*nonExisting]"));
    }

    //
    // Unsupported field
    //

    public void testIncludeUnsupportedFieldExplicit() {
        assertProjectionWithMapping("""
            from test
            | keep unsupported
            """, "mapping-multi-field-variation.json", "unsupported");
    }

    public void testUnsupportedFieldAfterProject() {
        var errorMessage = "Cannot use field [unsupported] with unsupported type [ip_range]";

        verifyUnsupported("""
            from test
            | keep unsupported
            | eval x = unsupported
            """, errorMessage);
    }

    public void testUnsupportedFieldEvalAfterProject() {
        var errorMessage = "Cannot use field [unsupported] with unsupported type [ip_range]";

        verifyUnsupported("""
            from test
            | keep unsupported
            | eval x = unsupported + 1
            """, errorMessage);
    }

    public void testUnsupportedFieldFilterAfterProject() {
        var errorMessage = "Cannot use field [unsupported] with unsupported type [ip_range]";

        verifyUnsupported("""
            from test
            | keep unsupported
            | where unsupported == null
            """, errorMessage);
    }

    public void testUnsupportedFieldFunctionAfterProject() {
        var errorMessage = "Cannot use field [unsupported] with unsupported type [ip_range]";

        verifyUnsupported("""
            from test
            | keep unsupported
            | where length(unsupported) > 0
            """, errorMessage);
    }

    public void testUnsupportedFieldSortAfterProject() {
        var errorMessage = "Cannot use field [unsupported] with unsupported type [ip_range]";

        verifyUnsupported("""
            from test
            | keep unsupported
            | sort unsupported
            """, errorMessage);
    }

    public void testIncludeUnsupportedFieldPattern() {
        var e = expectThrows(VerificationException.class, () -> analyze("""
            from test
            | keep un*
            """));
        assertThat(e.getMessage(), containsString("No matches found for pattern [un*]"));
    }

    public void testDropUnsupportedFieldExplicit() {
        assertProjectionWithMapping(
            """
                from test
                | drop unsupported
                """,
            "mapping-multi-field-variation.json",
            "bool",
            "date",
            "date_nanos",
            "float",
            "foo_type",
            "int",
            "ip",
            "keyword",
            "long",
            "point",
            "shape",
            "some.ambiguous",
            "some.ambiguous.normalized",
            "some.ambiguous.one",
            "some.ambiguous.two",
            "some.dotted.field",
            "some.string",
            "some.string.normalized",
            "some.string.typical",
            "text",
            "unsigned_long",
            "version"
        );
    }

    public void testDropMultipleUnsupportedFieldsExplicitly() {
        verifyUnsupported("""
            from test
            | drop languages, gender
            """, "Unknown column [languages]");
    }

    public void testDropPatternUnsupportedFields() {
        assertProjection("""
            from test
            | drop *ala*
            """, "_meta_field", "emp_no", "first_name", "gender", "hire_date", "job", "job.raw", "languages", "last_name", "long_noidx");
    }

    public void testDropUnsupportedPattern() {
        assertProjectionWithMapping(
            """
                from test
                | drop un*
                """,
            "mapping-multi-field-variation.json",
            "bool",
            "date",
            "date_nanos",
            "float",
            "foo_type",
            "int",
            "ip",
            "keyword",
            "long",
            "point",
            "shape",
            "some.ambiguous",
            "some.ambiguous.normalized",
            "some.ambiguous.one",
            "some.ambiguous.two",
            "some.dotted.field",
            "some.string",
            "some.string.normalized",
            "some.string.typical",
            "text",
            "version"
        );
    }

    public void testRename() {
        assertProjection("""
            from test
            | rename emp_no as e
            | keep first_name, e
            """, "first_name", "e");
    }

    public void testChainedRename() {
        assertProjection("""
            from test
            | rename emp_no as r1, r1 as r2, r2 as r3
            | keep first_name, r3
            """, "first_name", "r3");
    }

    public void testChainedRenameReuse() {
        assertProjection("""
            from test
            | rename emp_no as r1, r1 as r2, r2 as r3, first_name as r1
            | keep r1, r3
            """, "r1", "r3");
    }

    public void testRenameBackAndForth() {
        assertProjection("""
            from test
            | rename emp_no as r1, r1 as emp_no
            | keep emp_no
            """, "emp_no");
    }

    public void testRenameReuseAlias() {
        assertProjection("""
            from test
            | rename emp_no as e, first_name as e
            """, "_meta_field", "e", "gender", "hire_date", "job", "job.raw", "languages", "last_name", "long_noidx", "salary");
    }

    public void testRenameUnsupportedSubFieldAndResolved() {
        assertProjectionWithMapping("""
            from test
            | rename some.string as ss, float as f
            | keep int, ss, f
            """, "mapping-multi-field-variation.json", "int", "ss", "f");
    }

    public void testRenameUnsupportedAndUnknown() {
        verifyUnsupported("""
            from test
            | rename text as t, doesnotexist as d
            """, "Found 1 problem\n" + "line 2:21: Unknown column [doesnotexist]");
    }

    public void testRenameResolvedAndUnknown() {
        verifyUnsupported("""
            from test
            | rename int as i, doesnotexist as d
            """, "Found 1 problem\n" + "line 2:20: Unknown column [doesnotexist]");
    }

    public void testUnsupportedFieldUsedExplicitly() {
        assertProjectionWithMapping("""
            from test
            | keep foo_type
            """, "mapping-multi-field-variation.json", "foo_type");
    }

    public void testUnsupportedFieldTypes() {
        assertProjectionWithMapping("""
            from test
            | keep unsigned_long, date, date_nanos, unsupported, point, version
            """, "mapping-multi-field-variation.json", "unsigned_long", "date", "date_nanos", "unsupported", "point", "version");
    }

    public void testUnsupportedDottedFieldUsedExplicitly() {
        assertProjectionWithMapping("""
            from test
            | keep some.string
            """, "mapping-multi-field-variation.json", "some.string");
    }

    public void testUnsupportedParentField() {
        verifyUnsupported(
            """
                from test
                | keep text, text.keyword
                """,
            "Found 1 problem\n" + "line 2:14: Unknown column [text.keyword], did you mean any of [text.wildcard, text.raw]?",
            "mapping-multi-field.json"
        );
    }

    public void testUnsupportedParentFieldAndItsSubField() {
        assertProjectionWithMapping("""
            from test
            | keep text, text.english
            """, "mapping-multi-field.json", "text", "text.english");
    }

    public void testUnsupportedDeepHierarchy() {
        assertProjectionWithMapping("""
            from test
            | keep x.y.z.w, x.y.z, x.y, x
            """, "mapping-multi-field-with-nested.json", "x.y.z.w", "x.y.z", "x.y", "x");
    }

    /**
     * Here x.y.z.v is of type "keyword" but its parent is of unsupported type "foobar".
     */
    public void testUnsupportedValidFieldTypeInDeepHierarchy() {
        assertProjectionWithMapping("""
            from test
            | keep x.y.z.v
            """, "mapping-multi-field-with-nested.json", "x.y.z.v");
    }

    public void testUnsupportedValidFieldTypeInNestedParentField() {
        verifyUnsupported("""
            from test
            | keep dep.dep_id.keyword
            """, "Found 1 problem\n" + "line 2:8: Unknown column [dep.dep_id.keyword]", "mapping-multi-field-with-nested.json");
    }

    public void testUnsupportedObjectAndNested() {
        verifyUnsupported(
            """
                from test
                | keep dep, some
                """,
            "Found 2 problems\n" + "line 2:8: Unknown column [dep]\n" + "line 2:13: Unknown column [some]",
            "mapping-multi-field-with-nested.json"
        );
    }

    public void testDropNestedField() {
        verifyUnsupported(
            """
                from test
                | drop dep, dep.dep_id.keyword
                """,
            "Found 2 problems\n" + "line 2:8: Unknown column [dep]\n" + "line 2:13: Unknown column [dep.dep_id.keyword]",
            "mapping-multi-field-with-nested.json"
        );
    }

    public void testDropNestedWildcardField() {
        verifyUnsupported("""
            from test
            | drop dep.*
            """, "Found 1 problem\n" + "line 2:8: No matches found for pattern [dep.*]", "mapping-multi-field-with-nested.json");
    }

    public void testSupportedDeepHierarchy() {
        assertProjectionWithMapping("""
            from test
            | keep some.dotted.field, some.string.normalized
            """, "mapping-multi-field-with-nested.json", "some.dotted.field", "some.string.normalized");
    }

    public void testDropSupportedDottedField() {
        assertProjectionWithMapping(
            """
                from test
                | drop some.dotted.field
                """,
            "mapping-multi-field-variation.json",
            "bool",
            "date",
            "date_nanos",
            "float",
            "foo_type",
            "int",
            "ip",
            "keyword",
            "long",
            "point",
            "shape",
            "some.ambiguous",
            "some.ambiguous.normalized",
            "some.ambiguous.one",
            "some.ambiguous.two",
            "some.string",
            "some.string.normalized",
            "some.string.typical",
            "text",
            "unsigned_long",
            "unsupported",
            "version"
        );
    }

    public void testImplicitProjectionOfDeeplyComplexMapping() {
        assertProjectionWithMapping(
            "from test",
            "mapping-multi-field-with-nested.json",
            "binary",
            "binary_stored",
            "bool",
            "date",
            "date_nanos",
            "geo_shape",
            "int",
            "keyword",
            "shape",
            "some.ambiguous",
            "some.ambiguous.normalized",
            "some.ambiguous.one",
            "some.ambiguous.two",
            "some.dotted.field",
            "some.string",
            "some.string.normalized",
            "some.string.typical",
            "text",
            "unsigned_long",
            "unsupported",
            "x",
            "x.y",
            "x.y.z",
            "x.y.z.v",
            "x.y.z.w"
        );
    }

    public void testDropWildcardDottedField() {
        assertProjectionWithMapping(
            """
                from test
                | drop some.ambiguous.*
                """,
            "mapping-multi-field-with-nested.json",
            "binary",
            "binary_stored",
            "bool",
            "date",
            "date_nanos",
            "geo_shape",
            "int",
            "keyword",
            "shape",
            "some.ambiguous",
            "some.dotted.field",
            "some.string",
            "some.string.normalized",
            "some.string.typical",
            "text",
            "unsigned_long",
            "unsupported",
            "x",
            "x.y",
            "x.y.z",
            "x.y.z.v",
            "x.y.z.w"
        );
    }

    public void testDropWildcardDottedField2() {
        assertProjectionWithMapping(
            """
                from test
                | drop some.*
                """,
            "mapping-multi-field-with-nested.json",
            "binary",
            "binary_stored",
            "bool",
            "date",
            "date_nanos",
            "geo_shape",
            "int",
            "keyword",
            "shape",
            "text",
            "unsigned_long",
            "unsupported",
            "x",
            "x.y",
            "x.y.z",
            "x.y.z.v",
            "x.y.z.w"
        );
    }

    public void testProjectOrderPatternWithDottedFields() {
        assertProjectionWithMapping(
            """
                from test
                | keep *some.string*, *, some.ambiguous.two, keyword
                """,
            "mapping-multi-field-with-nested.json",
            "some.string",
            "some.string.normalized",
            "some.string.typical",
            "binary",
            "binary_stored",
            "bool",
            "date",
            "date_nanos",
            "geo_shape",
            "int",
            "shape",
            "some.ambiguous",
            "some.ambiguous.normalized",
            "some.ambiguous.one",
            "some.dotted.field",
            "text",
            "unsigned_long",
            "unsupported",
            "x",
            "x.y",
            "x.y.z",
            "x.y.z.v",
            "x.y.z.w",
            "some.ambiguous.two",
            "keyword"
        );
    }

    public void testUnsupportedFieldUsedExplicitly2() {
        assertProjectionWithMapping("""
            from test
            | keep keyword, point
            """, "mapping-multi-field-variation.json", "keyword", "point");
    }

    public void testCantFilterAfterDrop() {
        verifyUnsupported("""
            from test
            | stats c = avg(float) by int
            | drop int
            | where int > 0
            """, "Unknown column [int]");
    }

    public void testProjectAggGroupsRefs() {
        assertProjection("""
            from test
            | stats c = count(salary) by last_name
            | eval d = c + 1
            | keep d, last_name
            """, "d", "last_name");
    }

    public void testImplicitLimit() {
        var plan = analyze("""
            from test
            """);
        var limit = as(plan, Limit.class);
        assertThat(as(limit.limit(), Literal.class).value(), equalTo(DEFAULT_LIMIT));
        as(limit.child(), EsRelation.class);
    }

    public void testImplicitMaxLimitAfterLimit() {
        for (int i = -1; i <= 1; i++) {
            var plan = analyze("from test | limit " + (MAX_LIMIT + i));
            var limit = as(plan, Limit.class);
            assertThat(as(limit.limit(), Literal.class).value(), equalTo(MAX_LIMIT));
            limit = as(limit.child(), Limit.class);
            as(limit.child(), EsRelation.class);
        }
    }

    /*
    Limit[10000[INTEGER]]
    \_Filter[s{r}#3 > 0[INTEGER]]
      \_Eval[[salary{f}#10 * 10[INTEGER] AS s]]
        \_Limit[10000[INTEGER]]
          \_EsRelation[test][_meta_field{f}#11, emp_no{f}#5, first_name{f}#6, ge..]
     */
    public void testImplicitMaxLimitAfterLimitAndNonLimit() {
        for (int i = -1; i <= 1; i++) {
            var plan = analyze("from test | limit " + (MAX_LIMIT + i) + " | eval s = salary * 10 | where s > 0");
            var limit = as(plan, Limit.class);
            assertThat(as(limit.limit(), Literal.class).value(), equalTo(MAX_LIMIT));
            var filter = as(limit.child(), Filter.class);
            var eval = as(filter.child(), Eval.class);
            limit = as(eval.child(), Limit.class);
            as(limit.child(), EsRelation.class);
        }
    }

    public void testImplicitDefaultLimitAfterLimitAndBreaker() {
        for (var breaker : List.of("stats c = count(salary) by last_name", "sort salary")) {
            var plan = analyze("from test | limit 100000 | " + breaker);
            var limit = as(plan, Limit.class);
            assertThat(as(limit.limit(), Literal.class).value(), equalTo(MAX_LIMIT));
        }
    }

    public void testImplicitDefaultLimitAfterBreakerAndNonBreakers() {
        for (var breaker : List.of("stats c = count(salary) by last_name", "eval c = salary | sort c")) {
            var plan = analyze("from test | " + breaker + " | eval cc = c * 10 | where cc > 0");
            var limit = as(plan, Limit.class);
            assertThat(as(limit.limit(), Literal.class).value(), equalTo(DEFAULT_LIMIT));
        }
    }

    private static final String[] COMPARISONS = new String[] { "==", "!=", "<", "<=", ">", ">=" };

    public void testCompareIntToString() {
        for (String comparison : COMPARISONS) {
            var e = expectThrows(VerificationException.class, () -> analyze("""
                from test
                | where emp_no COMPARISON "foo"
                """.replace("COMPARISON", comparison)));
            assertThat(
                e.getMessage(),
                containsString(
                    "first argument of [emp_no COMPARISON \"foo\"] is [numeric] so second argument must also be [numeric] but was [keyword]"
                        .replace("COMPARISON", comparison)
                )
            );
        }
    }

    public void testCompareStringToInt() {
        for (String comparison : COMPARISONS) {
            var e = expectThrows(VerificationException.class, () -> analyze("""
                from test
                | where "foo" COMPARISON emp_no
                """.replace("COMPARISON", comparison)));
            assertThat(
                e.getMessage(),
                containsString(
                    "first argument of [\"foo\" COMPARISON emp_no] is [keyword] so second argument must also be [keyword] but was [integer]"
                        .replace("COMPARISON", comparison)
                )
            );
        }
    }

    public void testCompareDateToString() {
        for (String comparison : COMPARISONS) {
            assertProjectionWithMapping("""
                from test
                | where date COMPARISON "1985-01-01T00:00:00Z"
                | keep date
                """.replace("COMPARISON", comparison), "mapping-multi-field-variation.json", "date");
        }
    }

    public void testCompareStringToDate() {
        for (String comparison : COMPARISONS) {
            assertProjectionWithMapping("""
                from test
                | where "1985-01-01T00:00:00Z" COMPARISON date
                | keep date
                """.replace("COMPARISON", comparison), "mapping-multi-field-variation.json", "date");
        }
    }

    public void testCompareDateToStringFails() {
        for (String comparison : COMPARISONS) {
            verifyUnsupported(
                """
                    from test
                    | where date COMPARISON "not-a-date"
                    | keep date
                    """.replace("COMPARISON", comparison),
                "Cannot convert string [not-a-date] to [DATETIME]",
                "mapping-multi-field-variation.json"
            );
        }
    }

    public void testDateFormatOnInt() {
        verifyUnsupported("""
            from test
            | eval date_format(int)
            """, "first argument of [date_format(int)] must be [datetime or date_nanos], found value [int] type [integer]");
    }

    public void testDateFormatOnFloat() {
        verifyUnsupported("""
            from test
            | eval date_format(float)
            """, "first argument of [date_format(float)] must be [datetime or date_nanos], found value [float] type [double]");
    }

    public void testDateFormatOnText() {
        verifyUnsupported("""
            from test
            | eval date_format(keyword)
            """, "first argument of [date_format(keyword)] must be [datetime or date_nanos], found value [keyword] type [keyword]");
    }

    public void testDateFormatWithNumericFormat() {
        verifyUnsupported("""
            from test
            | eval date_format(1, date)
            """, "first argument of [date_format(1, date)] must be [string], found value [1] type [integer]");
    }

    public void testDateFormatWithDateFormat() {
        verifyUnsupported("""
            from test
            | eval date_format(date, date)
            """, "first argument of [date_format(date, date)] must be [string], found value [date] type [datetime]");
    }

    public void testDateParseOnInt() {
        verifyUnsupported("""
            from test
            | eval date_parse(keyword, int)
            """, "second argument of [date_parse(keyword, int)] must be [string], found value [int] type [integer]");
    }

    public void testDateParseOnDate() {
        verifyUnsupported("""
            from test
            | eval date_parse(keyword, date)
            """, "second argument of [date_parse(keyword, date)] must be [string], found value [date] type [datetime]");
    }

    public void testDateParseOnIntPattern() {
        verifyUnsupported("""
            from test
            | eval date_parse(int, keyword)
            """, "first argument of [date_parse(int, keyword)] must be [string], found value [int] type [integer]");
    }

    public void testDateTruncOnInt() {
        verifyUnsupported("""
            from test
            | eval date_trunc(1 month, int)
            """, "second argument of [date_trunc(1 month, int)] must be [date_nanos or datetime], found value [int] type [integer]");
    }

    public void testDateTruncOnFloat() {
        verifyUnsupported("""
            from test
            | eval date_trunc(1 month, float)
            """, "second argument of [date_trunc(1 month, float)] must be [date_nanos or datetime], found value [float] type [double]");
    }

    public void testDateTruncOnText() {
        verifyUnsupported(
            """
                from test
                | eval date_trunc(1 month, keyword)
                """,
            "second argument of [date_trunc(1 month, keyword)] must be [date_nanos or datetime], found value [keyword] type [keyword]"
        );
    }

    public void testDateTruncWithNumericInterval() {
        verifyUnsupported("""
            from test
            | eval date_trunc(1, date)
            """, "first argument of [date_trunc(1, date)] must be [dateperiod or timeduration], found value [1] type [integer]");
    }

    public void testDateTruncWithDateInterval() {
        verifyUnsupported("""
            from test
            | eval date_trunc(date, date)
            """, "first argument of [date_trunc(date, date)] must be [dateperiod or timeduration], found value [date] type [datetime]");
    }

    // check field declaration is validated even across duplicated declarations
    public void testAggsWithDuplicatesAndNonExistingFunction() throws Exception {
        verifyUnsupported("""
            row a = 1, b = 2
            | stats x = non_existing(a), x = count(a) by b
            """, "Unknown function [non_existing]");
    }

    // check field declaration is validated even across duplicated declarations
    public void testAggsWithDuplicatesAndNonExistingField() throws Exception {
        verifyUnsupported("""
            row a = 1, b = 2
            | stats x = max(non_existing), x = count(a) by b
            """, "Unknown column [non_existing]");
    }

    // duplicates get merged after stats and do not prevent following commands to blow up
    // due to ambiguity
    public void testAggsWithDuplicates() throws Exception {
        var plan = analyze("""
            row a = 1, b = 2
            | stats x = count(a), x = min(a), x = max(a) by b
            | sort x
            """);

        var limit = as(plan, Limit.class);
        var order = as(limit.child(), OrderBy.class);
        var agg = as(order.child(), Aggregate.class);
        var aggregates = agg.aggregates();
        var output = agg.output();
        assertThat(output, hasSize(2));
        assertThat(Expressions.names(output), contains("x", "b"));
        var alias = as(aggregates.get(0), Alias.class);
        var count = as(alias.child(), Count.class);
        alias = as(aggregates.get(1), Alias.class);
        var min = as(alias.child(), Min.class);
        alias = as(aggregates.get(2), Alias.class);
        var max = as(alias.child(), Max.class);
    }

    // expected stats b by b (grouping overrides the rest of the aggs)
    public void testAggsWithOverridingInputAndGrouping() throws Exception {
        var plan = analyze("""
            row a = 1, b = 2
            | stats b = count(a), b = max(a) by b
            | sort b
            """);
        var limit = as(plan, Limit.class);
        var order = as(limit.child(), OrderBy.class);
        var agg = as(order.child(), Aggregate.class);
        var output = agg.output();
        assertThat(output, hasSize(1));
        assertThat(Expressions.names(output), contains("b"));
    }

    /**
     * Expects
     * Limit[1000[INTEGER]]
     * \_EsqlAggregate[[emp_no{f}#9 + languages{f}#12 AS emp_no + languages],[MIN(emp_no{f}#9 + languages{f}#12) AS min(emp_no + langu
     * ages), emp_no + languages{r}#7]]
     *   \_EsRelation[test][_meta_field{f}#15, emp_no{f}#9, first_name{f}#10, g..]
     */
    public void testAggsOverGroupingKey() throws Exception {
        var plan = analyze("""
            from test
            | stats min(emp_no + languages) by emp_no + languages
            """);
        var limit = as(plan, Limit.class);
        var agg = as(limit.child(), Aggregate.class);
        var output = agg.output();
        assertThat(output, hasSize(2));
        var aggs = agg.aggregates();
        var min = as(Alias.unwrap(aggs.get(0)), Min.class);
        assertThat(min.arguments(), hasSize(2));    // field + filter
        var group = Alias.unwrap(agg.groupings().get(0));
        assertEquals(min.arguments().get(0), group);
    }

    /**
     * Expects
     * Limit[1000[INTEGER]]
     * \_EsqlAggregate[[emp_no{f}#9 + languages{f}#12 AS a],[MIN(a{r}#7) AS min(a), a{r}#7]]
     *   \_EsRelation[test][_meta_field{f}#15, emp_no{f}#9, first_name{f}#10, g..]
     */
    public void testAggsOverGroupingKeyWithAlias() throws Exception {
        var plan = analyze("""
            from test
            | stats min(a) by a = emp_no + languages
            """);
        var limit = as(plan, Limit.class);
        var agg = as(limit.child(), Aggregate.class);
        var output = agg.output();
        assertThat(output, hasSize(2));
        var aggs = agg.aggregates();
        var min = as(Alias.unwrap(aggs.get(0)), Min.class);
        assertThat(min.arguments(), hasSize(2));    // field + filter
        assertEquals(Expressions.attribute(min.arguments().get(0)), Expressions.attribute(agg.groupings().get(0)));
    }

    public void testAggsWithoutAgg() throws Exception {
        var plan = analyze("""
            row a = 1, b = 2
            | stats by a
            """);

        var limit = as(plan, Limit.class);
        var agg = as(limit.child(), Aggregate.class);
        var aggregates = agg.aggregates();
        assertThat(aggregates, hasSize(1));
        assertThat(Expressions.names(aggregates), contains("a"));
        assertThat(Expressions.names(agg.groupings()), contains("a"));
        assertEquals(agg.groupings(), agg.aggregates());
    }

    public void testAggsWithoutAggAndFollowingCommand() throws Exception {
        var plan = analyze("""
            row a = 1, b = 2
            | stats by a
            | sort a
            """);

        var limit = as(plan, Limit.class);
        var order = as(limit.child(), OrderBy.class);
        var agg = as(order.child(), Aggregate.class);
        var aggregates = agg.aggregates();
        assertThat(aggregates, hasSize(1));
        assertThat(Expressions.names(aggregates), contains("a"));
        assertThat(Expressions.names(agg.groupings()), contains("a"));
        assertEquals(agg.groupings(), agg.aggregates());
    }

    public void testEmptyEsRelationOnLimitZeroWithCount() throws IOException {
        var query = """
            from test*
            | stats count=count(*)
            | sort count desc
            | limit 0""";
        var plan = analyzeWithEmptyFieldCapsResponse(query);
        var limit = as(plan, Limit.class);
        limit = as(limit.child(), Limit.class);
        assertThat(as(limit.limit(), Literal.class).value(), equalTo(0));
        var orderBy = as(limit.child(), OrderBy.class);
        var agg = as(orderBy.child(), Aggregate.class);
        assertEmptyEsRelation(agg.child());
    }

    public void testEmptyEsRelationOnConstantEvalAndKeep() throws IOException {
        var query = """
            from test*
            | eval c = 1
            | keep c
            | limit 2""";
        var plan = analyzeWithEmptyFieldCapsResponse(query);
        var limit = as(plan, Limit.class);
        limit = as(limit.child(), Limit.class);
        assertThat(as(limit.limit(), Literal.class).value(), equalTo(2));
        var project = as(limit.child(), EsqlProject.class);
        var eval = as(project.child(), Eval.class);
        assertEmptyEsRelation(eval.child());
    }

    public void testEmptyEsRelationOnConstantEvalAndStats() throws IOException {
        var query = """
            from test*
            | limit 10
            | eval x = 1
            | stats c = count(x)""";
        var plan = analyzeWithEmptyFieldCapsResponse(query);
        var limit = as(plan, Limit.class);
        var agg = as(limit.child(), Aggregate.class);
        var eval = as(agg.child(), Eval.class);
        limit = as(eval.child(), Limit.class);
        assertThat(as(limit.limit(), Literal.class).value(), equalTo(10));
        assertEmptyEsRelation(limit.child());
    }

    public void testEmptyEsRelationOnCountStar() throws IOException {
        var query = """
            from test*
            | stats c = count(*)""";
        var plan = analyzeWithEmptyFieldCapsResponse(query);
        var limit = as(plan, Limit.class);
        var agg = as(limit.child(), Aggregate.class);
        assertEmptyEsRelation(agg.child());
    }

    public void testUnsupportedFieldsInStats() {
        var errorMsg = "Cannot use field [unsupported] with unsupported type [ip_range]";

        verifyUnsupported("""
            from test
            | stats max(unsupported)
            """, errorMsg);
        verifyUnsupported("""
            from test
            | stats max(int) by unsupported
            """, errorMsg);
        verifyUnsupported("""
            from test
            | stats max(int) by bool, unsupported
            """, errorMsg);
    }

    public void testUnsupportedFieldsInEval() {
        var errorMsg = "Cannot use field [unsupported] with unsupported type [ip_range]";

        verifyUnsupported("""
            from test
            | eval x = unsupported
            """, errorMsg);
        verifyUnsupported("""
            from test
            | eval foo = 1, x = unsupported
            """, errorMsg);
        verifyUnsupported("""
            from test
            | eval x = 1 + unsupported
            """, errorMsg);
    }

    public void testUnsupportedFieldsInWhere() {
        var errorMsg = "Cannot use field [unsupported] with unsupported type [ip_range]";

        verifyUnsupported("""
            from test
            | where unsupported == "[1.0, 1.0]"
            """, errorMsg);
        verifyUnsupported("""
            from test
            | where int > 2 and unsupported == "[1.0, 1.0]"
            """, errorMsg);
    }

    public void testUnsupportedFieldsInSort() {
        var errorMsg = "Cannot use field [unsupported] with unsupported type [ip_range]";

        verifyUnsupported("""
            from test
            | sort unsupported
            """, errorMsg);
        verifyUnsupported("""
            from test
            | sort int, unsupported
            """, errorMsg);
    }

    public void testUnsupportedFieldsInDissect() {
        var errorMsg = "Cannot use field [unsupported] with unsupported type [ip_range]";
        verifyUnsupported("""
            from test
            | dissect unsupported \"%{foo}\"
            """, errorMsg);
    }

    public void testUnsupportedFieldsInGrok() {
        var errorMsg = "Cannot use field [unsupported] with unsupported type [ip_range]";
        verifyUnsupported("""
            from test
            | grok unsupported \"%{WORD:foo}\"
            """, errorMsg);
    }

    public void testRegexOnInt() {
        for (String op : new String[] { "like", "rlike" }) {
            var e = expectThrows(VerificationException.class, () -> analyze("""
                from test
                | where emp_no COMPARISON "foo"
                """.replace("COMPARISON", op)));
            assertThat(
                e.getMessage(),
                containsString(
                    "argument of [emp_no COMPARISON \"foo\"] must be [string], found value [emp_no] type [integer]".replace(
                        "COMPARISON",
                        op
                    )
                )
            );
        }
    }

    public void testUnsupportedTypesWithToString() {
        // DATE_PERIOD and TIME_DURATION types have been added, but not really patched through the engine; i.e. supported.
        final String supportedTypes =
            "aggregate_metric_double or boolean or cartesian_point or cartesian_shape or date_nanos or date_range or datetime "
                + "or dense_vector or geo_point or geo_shape or geohash or geohex or geotile or ip or numeric or string or version";
        verifyUnsupported(
            "row period = 1 year | eval to_string(period)",
            "line 1:28: argument of [to_string(period)] must be [" + supportedTypes + "], found value [period] type [date_period]"
        );
        verifyUnsupported(
            "row duration = 1 hour | eval to_string(duration)",
            "line 1:30: argument of [to_string(duration)] must be [" + supportedTypes + "], found value [duration] type [time_duration]"
        );
        verifyUnsupported(
            "from test | eval to_string(unsupported)",
            "line 1:28: Cannot use field [unsupported] with unsupported type [ip_range]"
        );
    }

    public void testEnrichPolicyWithError() {
        IndexResolution testIndex = loadMapping("mapping-basic.json", "test");
        IndexResolution languageIndex = loadMapping("mapping-languages.json", "languages");
        EnrichResolution enrichResolution = new EnrichResolution();
        Map<String, String> enrichIndices = Map.of("", "languages");
        enrichResolution.addResolvedPolicy(
            "languages",
            Enrich.Mode.COORDINATOR,
            new ResolvedEnrichPolicy(
                "language_code",
                "match",
                List.of("language_code", "language_name"),
                enrichIndices,
                languageIndex.get().mapping()
            )
        );
        enrichResolution.addError("languages", Enrich.Mode.REMOTE, "error-1");
        enrichResolution.addError("languages", Enrich.Mode.ANY, "error-2");
        enrichResolution.addError("foo", Enrich.Mode.ANY, "foo-error-101");

        AnalyzerContext context = testAnalyzerContext(
            configuration("from test"),
            new EsqlFunctionRegistry(),
            indexResolutions(testIndex),
            enrichResolution,
            emptyInferenceResolution()
        );
        Analyzer analyzer = new Analyzer(context, TEST_VERIFIER);
        {
            LogicalPlan plan = analyze("from test | EVAL x = to_string(languages) | ENRICH _coordinator:languages ON x", analyzer);
            List<Enrich> resolved = new ArrayList<>();
            plan.forEachDown(Enrich.class, resolved::add);
            assertThat(resolved, hasSize(1));
        }
        var e = expectThrows(
            VerificationException.class,
            () -> analyze("from test | EVAL x = to_string(languages) | ENRICH _any:languages ON x", analyzer)
        );
        assertThat(e.getMessage(), containsString("error-2"));
        e = expectThrows(
            VerificationException.class,
            () -> analyze("from test | EVAL x = to_string(languages) | ENRICH languages ON xs", analyzer)
        );
        assertThat(e.getMessage(), containsString("error-2"));
        e = expectThrows(
            VerificationException.class,
            () -> analyze("from test | EVAL x = to_string(languages) | ENRICH _remote:languages ON x", analyzer)
        );
        assertThat(e.getMessage(), containsString("error-1"));

        e = expectThrows(VerificationException.class, () -> analyze("from test | ENRICH foo", analyzer));
        assertThat(e.getMessage(), containsString("foo-error-101"));
    }

    public void testEnrichPolicyMatchFieldName() {
        verifyUnsupported("from test | enrich languages on bar", "Unknown column [bar]");
        verifyUnsupported("from test | enrich languages on keywords", "Unknown column [keywords], did you mean [keyword]?");
        verifyUnsupported("from test | enrich languages on keyword with foo", "Enrich field [foo] not found in enrich policy [languages]");
        verifyUnsupported(
            "from test | enrich languages on keyword with language_namez",
            "Enrich field [language_namez] not found in enrich policy [languages], did you mean [language_name]"
        );
        verifyUnsupported(
            "from test | enrich languages on keyword with x = language_namez",
            "Enrich field [language_namez] not found in enrich policy [languages], did you mean [language_name]"
        );
    }

    public void testEnrichWrongMatchFieldType() {
        var e = expectThrows(VerificationException.class, () -> analyze("""
            from test
            | eval x = to_boolean(languages)
            | enrich languages on x
            | keep first_name, language_name, id
            """));
        assertThat(e.getMessage(), containsString("Unsupported type [boolean] for enrich matching field [x]; only [keyword, "));

        e = expectThrows(VerificationException.class, () -> analyze("""
            FROM airports
            | EVAL x = to_string(city_location)
            | ENRICH city_boundaries ON x
            | KEEP abbrev, airport, region
            """, "airports", "mapping-airports.json"));
        assertThat(e.getMessage(), containsString("Unsupported type [keyword] for enrich matching field [x]; only [geo_point, "));
    }

    public void testValidEnrich() {
        assertProjection("""
            from test
            | eval x = to_string(languages)
            | enrich languages on x
            | keep first_name, language_name
            """, "first_name", "language_name");

        assertProjection("""
            from test
            | eval x = to_string(languages)
            | enrich languages on x with language_name
            | keep first_name, language_name
            """, "first_name", "language_name");

        assertProjection("""
            from test
            | eval x = to_string(languages)
            | enrich languages on x with y = language_name
            | keep first_name, y
            """, "first_name", "y");

        assertProjection(analyze("""
            FROM sample_data
            | ENRICH client_cidr ON client_ip WITH env
            | KEEP client_ip, env
            """, "sample_data", "mapping-sample_data.json"), "client_ip", "env");

        assertProjection(analyze("""
            FROM employees
            | WHERE birth_date > "1960-01-01"
            | EVAL birth_year = DATE_EXTRACT("year", birth_date)
            | EVAL age = 2022 - birth_year
            | ENRICH ages_policy ON age WITH age_group = description
            | KEEP first_name, last_name, age, age_group
            """, "employees", "mapping-default.json"), "first_name", "last_name", "age", "age_group");

        assertProjection(analyze("""
            FROM employees
            | ENRICH heights_policy ON height WITH height_group = description
            | KEEP first_name, last_name, height, height_group
            """, "employees", "mapping-default.json"), "first_name", "last_name", "height", "height_group");

        assertProjection(analyze("""
            FROM employees
            | ENRICH decades_policy ON birth_date WITH birth_decade = decade, birth_description = description
            | ENRICH decades_policy ON hire_date WITH hire_decade = decade
            | KEEP first_name, last_name, birth_decade, hire_decade, birth_description
            """, "employees", "mapping-default.json"), "first_name", "last_name", "birth_decade", "hire_decade", "birth_description");

        assertProjection(analyze("""
            FROM airports
            | WHERE abbrev == "CPH"
            | ENRICH city_boundaries ON city_location WITH airport, region
            | KEEP abbrev, airport, region
            """, "airports", "mapping-airports.json"), "abbrev", "airport", "region");
    }

    public void testEnrichExcludesPolicyKey() {
        var e = expectThrows(VerificationException.class, () -> analyze("""
            from test
            | eval x = to_string(languages)
            | enrich languages on x
            | keep first_name, language_name, id
            """));
        assertThat(e.getMessage(), containsString("Unknown column [id]"));
    }

    public void testEnrichFieldsIncludeMatchField() {
        String query = """
            FROM test
            | EVAL x = to_string(languages)
            | ENRICH languages ON x
            | KEEP language_name, language_code
            """;
        IndexResolution testIndex = loadMapping("mapping-basic.json", "test");
        IndexResolution languageIndex = loadMapping("mapping-languages.json", "languages");
        EnrichResolution enrichResolution = new EnrichResolution();
        Map<String, String> enrichIndices = Map.of("", "languages");
        enrichResolution.addResolvedPolicy(
            "languages",
            Enrich.Mode.ANY,
            new ResolvedEnrichPolicy(
                "language_code",
                "match",
                List.of("language_code", "language_name"),
                enrichIndices,
                languageIndex.get().mapping()
            )
        );
        AnalyzerContext context = testAnalyzerContext(
            configuration(query),
            new EsqlFunctionRegistry(),
            indexResolutions(testIndex),
            enrichResolution,
            emptyInferenceResolution()
        );
        Analyzer analyzer = new Analyzer(context, TEST_VERIFIER);
        LogicalPlan plan = analyze(query, analyzer);
        var limit = as(plan, Limit.class);
        assertThat(Expressions.names(limit.output()), contains("language_name", "language_code"));
    }

    public void testChainedEvalFieldsUse() {
        var query = "from test | eval x0 = pow(salary, 1), x1 = pow(x0, 2), x2 = pow(x1, 3)";
        int additionalEvals = randomIntBetween(0, 5);
        for (int i = 0, j = 3; i < additionalEvals; i++, j++) {
            query += ", x" + j + " = pow(x" + (j - 1) + ", " + i + ")";
        }
        assertProjection(query + " | keep x*", IntStream.range(0, additionalEvals + 3).mapToObj(v -> "x" + v).toArray(String[]::new));
    }

    public void testCounterTypes() {
        var query = "FROM test | KEEP network.* | LIMIT 10";
        Analyzer analyzer = analyzer(tsdbIndexResolution());
        LogicalPlan plan = analyze(query, analyzer);
        var limit = as(plan, Limit.class);
        var attributes = limit.output().stream().collect(Collectors.toMap(NamedExpression::name, a -> a));
        assertThat(
            attributes.keySet(),
            equalTo(Set.of("network.connections", "network.bytes_in", "network.bytes_out", "network.message_in", "network.message_out"))
        );
        assertThat(attributes.get("network.connections").dataType(), equalTo(DataType.LONG));
        assertThat(attributes.get("network.bytes_in").dataType(), equalTo(DataType.COUNTER_LONG));
        assertThat(attributes.get("network.bytes_out").dataType(), equalTo(DataType.COUNTER_LONG));
        assertThat(attributes.get("network.message_in").dataType(), equalTo(DataType.COUNTER_DOUBLE));
    }

    public void testMissingAttributeException_InChainedEval() {
        var e = expectThrows(VerificationException.class, () -> analyze("""
            from test
            | eval x1 = concat(first_name, "."), x2 = concat(x1, last_name), x3 = concat(x2, x1), x4 = concat(x3, x5)
            | keep x*
            """));
        assertThat(e.getMessage(), containsString("Unknown column [x5], did you mean any of [x1, x2, x3]?"));
    }

    @AwaitsFix(bugUrl = "https://github.com/elastic/elasticsearch/issues/103599")
    public void testInsensitiveEqualsWrongType() {
        var e = expectThrows(VerificationException.class, () -> analyze("""
            from test
            | where first_name =~ 12
            """));
        assertThat(
            e.getMessage(),
            containsString("second argument of [first_name =~ 12] must be [string], found value [12] type [integer]")
        );

        e = expectThrows(VerificationException.class, () -> analyze("""
            from test
            | where first_name =~ languages
            """));
        assertThat(
            e.getMessage(),
            containsString("second argument of [first_name =~ languages] must be [string], found value [languages] type [integer]")
        );

        e = expectThrows(VerificationException.class, () -> analyze("""
            from test
            | where languages =~ "foo"
            """));
        assertThat(
            e.getMessage(),
            containsString("first argument of [languages =~ \"foo\"] must be [string], found value [languages] type [integer]")
        );
    }

    public void testUnresolvedMvExpand() {
        var e = expectThrows(VerificationException.class, () -> analyze("row foo = 1 | mv_expand bar"));
        assertThat(e.getMessage(), containsString("Unknown column [bar]"));
    }

    public void testRegularStats() {
        var plan = analyze("""
            from test
            | stats by salary
            """);

        var limit = as(plan, Limit.class);
    }

    public void testLiteralInAggregateNoGrouping() {
        var e = expectThrows(VerificationException.class, () -> analyze("""
             from test
            |stats 1
            """));

        assertThat(e.getMessage(), containsString("expected an aggregate function but found [1]"));
    }

    public void testLiteralBehindEvalInAggregateNoGrouping() {
        var e = expectThrows(VerificationException.class, () -> analyze("""
             from test
            |eval x = 1
            |stats x
            """));

        assertThat(e.getMessage(), containsString("column [x] must appear in the STATS BY clause or be used in an aggregate function"));
    }

    public void testLiteralsInAggregateNoGrouping() {
        var e = expectThrows(VerificationException.class, () -> analyze("""
             from test
            |stats 1 + 2
            """));

        assertThat(e.getMessage(), containsString("expected an aggregate function but found [1 + 2]"));
    }

    public void testLiteralsBehindEvalInAggregateNoGrouping() {
        var e = expectThrows(VerificationException.class, () -> analyze("""
             from test
            |eval x = 1 + 2
            |stats x
            """));

        assertThat(e.getMessage(), containsString("column [x] must appear in the STATS BY clause or be used in an aggregate function"));
    }

    public void testFoldableInAggregateWithGrouping() {
        var e = expectThrows(VerificationException.class, () -> analyze("""
             from test
            |stats 1 + 2 by languages
            """));

        assertThat(e.getMessage(), containsString("expected an aggregate function but found [1 + 2]"));
    }

    public void testLiteralsInAggregateWithGrouping() {
        var e = expectThrows(VerificationException.class, () -> analyze("""
             from test
            |stats "a" by languages
            """));

        assertThat(e.getMessage(), containsString("expected an aggregate function but found [\"a\"]"));
    }

    public void testFoldableBehindEvalInAggregateWithGrouping() {
        var e = expectThrows(VerificationException.class, () -> analyze("""
             from test
            |eval x = 1 + 2
            |stats x by languages
            """));

        assertThat(e.getMessage(), containsString("column [x] must appear in the STATS BY clause or be used in an aggregate function"));
    }

    public void testFoldableInGrouping() {
        var e = expectThrows(VerificationException.class, () -> analyze("""
             from test
            |stats x by 1
            """));

        assertThat(e.getMessage(), containsString("Unknown column [x]"));
    }

    public void testScalarFunctionsInStats() {
        var e = expectThrows(VerificationException.class, () -> analyze("""
             from test
            |stats salary % 3 by languages
            """));

        assertThat(
            e.getMessage(),
            containsString("column [salary] must appear in the STATS BY clause or be used in an aggregate function")
        );
    }

    public void testDeferredGroupingInStats() {
        var e = expectThrows(VerificationException.class, () -> analyze("""
             from test
             |eval x = first_name
             |stats x by first_name
            """));

        assertThat(e.getMessage(), containsString("column [x] must appear in the STATS BY clause or be used in an aggregate function"));
    }

    public void testUnsupportedTypesInStats() {
        verifyUnsupported("""
              row x = to_unsigned_long(\"10\")
              | stats  avg(x), count_distinct(x), max(x), median(x), median_absolute_deviation(x), min(x), percentile(x, 10), sum(x)
            """, """
            Found 6 problems
            line 2:12: argument of [avg(x)] must be [aggregate_metric_double or numeric except unsigned_long or counter types],\
             found value [x] type [unsigned_long]
            line 2:20: argument of [count_distinct(x)] must be [any exact type except unsigned_long, _source, or counter types],\
             found value [x] type [unsigned_long]
            line 2:47: argument of [median(x)] must be [numeric except unsigned_long or counter types],\
             found value [x] type [unsigned_long]
            line 2:58: argument of [median_absolute_deviation(x)] must be [numeric except unsigned_long or counter types],\
             found value [x] type [unsigned_long]
            line 2:96: first argument of [percentile(x, 10)] must be [numeric except unsigned_long],\
             found value [x] type [unsigned_long]
            line 2:115: argument of [sum(x)] must be [aggregate_metric_double or numeric except unsigned_long or counter types],\
             found value [x] type [unsigned_long]""");

        verifyUnsupported("""
            row x = to_version("1.2")
            | stats  avg(x), median(x), median_absolute_deviation(x), percentile(x, 10), sum(x)
            """, """
            Found 5 problems
            line 2:10: argument of [avg(x)] must be [aggregate_metric_double or numeric except unsigned_long or counter types],\
             found value [x] type [version]
            line 2:18: argument of [median(x)] must be [numeric except unsigned_long or counter types],\
             found value [x] type [version]
            line 2:29: argument of [median_absolute_deviation(x)] must be [numeric except unsigned_long or counter types],\
             found value [x] type [version]
            line 2:59: first argument of [percentile(x, 10)] must be [numeric except unsigned_long], found value [x] type [version]
            line 2:78: argument of [sum(x)] must be [aggregate_metric_double or numeric except unsigned_long or counter types],\
             found value [x] type [version]""");
    }

    public void testInOnText() {
        assertProjectionWithMapping("""
            from a_index
            | eval text in (\"a\", \"b\", \"c\")
            | keep text
            """, "mapping-multi-field-variation.json", "text");

        assertProjectionWithMapping("""
            from a_index
            | eval text in (\"a\", \"b\", \"c\", text)
            | keep text
            """, "mapping-multi-field-variation.json", "text");

        assertProjectionWithMapping("""
            from a_index
            | eval text not in (\"a\", \"b\", \"c\")
            | keep text
            """, "mapping-multi-field-variation.json", "text");

        assertProjectionWithMapping("""
            from a_index
            | eval text not in (\"a\", \"b\", \"c\", text)
            | keep text
            """, "mapping-multi-field-variation.json", "text");
    }

    public void testMvAppendValidation() {
        String[][] fields = {
            { "bool", "boolean" },
            { "int", "integer" },
            { "unsigned_long", "unsigned_long" },
            { "float", "double" },
            { "text", "text" },
            { "keyword", "keyword" },
            { "date", "datetime" },
            { "point", "geo_point" },
            { "shape", "geo_shape" },
            { "long", "long" },
            { "ip", "ip" },
            { "version", "version" } };

        Supplier<Integer> supplier = () -> randomInt(fields.length - 1);
        int first = supplier.get();
        int second = randomValueOtherThan(first, supplier);
        Function<String, String> noText = (type) -> type.equals("text") ? "keyword" : type;
        assumeTrue(
            "Ignore tests with TEXT and KEYWORD combinations because they are now valid",
            noText.apply(fields[first][0]).equals(noText.apply(fields[second][0])) == false
        );

        String signature = "mv_append(" + fields[first][0] + ", " + fields[second][0] + ")";
        verifyUnsupported(
            " from test | eval " + signature,
            "second argument of ["
                + signature
                + "] must be ["
                + noText.apply(fields[first][1])
                + "], found value ["
                + fields[second][0]
                + "] type ["
                + fields[second][1]
                + "]"
        );
    }

    public void testLookup() {
        String query = """
              FROM test
            | RENAME languages AS int
            | LOOKUP_🐔 int_number_names ON int
            """;
        if (Build.current().isSnapshot() == false) {
            var e = expectThrows(ParsingException.class, () -> analyze(query));
            assertThat(e.getMessage(), containsString("line 3:3: mismatched input 'LOOKUP_🐔' expecting {"));
            return;
        }
        LogicalPlan plan = analyze(query);
        var limit = as(plan, Limit.class);
        assertThat(as(limit.limit(), Literal.class).value(), equalTo(1000));

        var lookup = as(limit.child(), Lookup.class);
        assertThat(as(lookup.tableName(), Literal.class).value(), equalTo(BytesRefs.toBytesRef("int_number_names")));
        assertMap(lookup.matchFields().stream().map(Object::toString).toList(), matchesList().item(startsWith("int{r}")));
        assertThat(
            lookup.localRelation().output().stream().map(Object::toString).toList(),
            matchesList().item(startsWith("int{f}")).item(startsWith("name{f}"))
        );

        var project = as(lookup.child(), EsqlProject.class);
        assertThat(project.projections().stream().map(Object::toString).toList(), hasItem(matchesRegex("languages\\{f}#\\d+ AS int#\\d+")));

        var esRelation = as(project.child(), EsRelation.class);
        assertThat(esRelation.indexPattern(), equalTo("test"));

        // Lookup's output looks sensible too
        assertMap(
            lookup.output().stream().map(Object::toString).toList(),
            matchesList().item(startsWith("_meta_field{f}"))
                // TODO prune unused columns down through the join
                .item(startsWith("emp_no{f}"))
                .item(startsWith("first_name{f}"))
                .item(startsWith("gender{f}"))
                .item(startsWith("hire_date{f}"))
                .item(startsWith("job{f}"))
                .item(startsWith("job.raw{f}"))
                /*
                 * Int is a reference here because we renamed it in project.
                 * If we hadn't it'd be a field and that'd be fine.
                 */
                .item(containsString("int{r}"))
                .item(startsWith("last_name{f}"))
                .item(startsWith("long_noidx{f}"))
                .item(startsWith("salary{f}"))
                /*
                 * As is the name column from the right side.
                 */
                .item(containsString("name{f}"))
        );
    }

    public void testLookupMissingField() {
        String query = """
              FROM test
            | LOOKUP_🐔 int_number_names ON garbage
            """;
        if (Build.current().isSnapshot() == false) {
            var e = expectThrows(ParsingException.class, () -> analyze(query));
            assertThat(e.getMessage(), containsString("line 2:3: mismatched input 'LOOKUP_🐔' expecting {"));
            return;
        }
        var e = expectThrows(VerificationException.class, () -> analyze(query));
        assertThat(e.getMessage(), containsString("Unknown column in lookup target [garbage]"));
    }

    public void testLookupMissingTable() {
        String query = """
              FROM test
            | LOOKUP_🐔 garbage ON a
            """;
        if (Build.current().isSnapshot() == false) {
            var e = expectThrows(ParsingException.class, () -> analyze(query));
            assertThat(e.getMessage(), containsString("line 2:3: mismatched input 'LOOKUP_🐔' expecting {"));
            return;
        }
        var e = expectThrows(VerificationException.class, () -> analyze(query));
        assertThat(e.getMessage(), containsString("Unknown table [garbage]"));
    }

    public void testLookupMatchTypeWrong() {
        String query = """
              FROM test
            | RENAME last_name AS int
            | LOOKUP_🐔 int_number_names ON int
            """;
        if (Build.current().isSnapshot() == false) {
            var e = expectThrows(ParsingException.class, () -> analyze(query));
            assertThat(e.getMessage(), containsString("line 3:3: mismatched input 'LOOKUP_🐔' expecting {"));
            return;
        }
        var e = expectThrows(VerificationException.class, () -> analyze(query));
        assertThat(e.getMessage(), containsString("column type mismatch, table column was [integer] and original column was [keyword]"));
    }

    public void testLookupJoinUnknownIndex() {
        String errorMessage = "Unknown index [foobar]";
        IndexResolution missingLookupIndex = IndexResolution.invalid(errorMessage);

        Analyzer analyzerMissingLookupIndex = new Analyzer(
            testAnalyzerContext(
                EsqlTestUtils.TEST_CFG,
                new EsqlFunctionRegistry(),
                analyzerDefaultMapping(),
                Map.of("foobar", missingLookupIndex),
                defaultEnrichResolution(),
                emptyInferenceResolution()
            ),
            TEST_VERIFIER
        );

        String query = "FROM test | LOOKUP JOIN foobar ON last_name";

        VerificationException e = expectThrows(VerificationException.class, () -> analyze(query, analyzerMissingLookupIndex));
        assertThat(e.getMessage(), containsString("1:25: " + errorMessage));

        String query2 = "FROM test | LOOKUP JOIN foobar ON missing_field";

        e = expectThrows(VerificationException.class, () -> analyze(query2, analyzerMissingLookupIndex));
        assertThat(e.getMessage(), containsString("1:25: " + errorMessage));
        assertThat(e.getMessage(), not(containsString("[missing_field]")));
    }

    public void testLookupJoinUnknownField() {
        String query = "FROM test | LOOKUP JOIN languages_lookup ON last_name";
        String errorMessage = "1:45: Unknown column [last_name] in right side of join";

        VerificationException e = expectThrows(VerificationException.class, () -> analyze(query));
        assertThat(e.getMessage(), containsString(errorMessage));

        String query2 = "FROM test | LOOKUP JOIN languages_lookup ON language_code";
        String errorMessage2 = "1:45: Unknown column [language_code] in left side of join";

        e = expectThrows(VerificationException.class, () -> analyze(query2));
        assertThat(e.getMessage(), containsString(errorMessage2));

        String query3 = "FROM test | LOOKUP JOIN languages_lookup ON missing_altogether";
        String errorMessage3 = "1:45: Unknown column [missing_altogether] in ";

        e = expectThrows(VerificationException.class, () -> analyze(query3));
        assertThat(e.getMessage(), containsString(errorMessage3 + "left side of join"));
        assertThat(e.getMessage(), containsString(errorMessage3 + "right side of join"));
    }

    public void testMultipleLookupJoinsGiveDifferentAttributes() {
        // The field attributes that get contributed by different LOOKUP JOIN commands must have different name ids,
        // even if they have the same names. Otherwise, things like dependency analysis - like in PruneColumns - cannot work based on
        // name ids and shadowing semantics proliferate into all kinds of optimizer code.

        String query = "FROM test"
            + "| EVAL language_code = languages"
            + "| LOOKUP JOIN languages_lookup ON language_code"
            + "| LOOKUP JOIN languages_lookup ON language_code";
        LogicalPlan analyzedPlan = analyze(query);

        List<AttributeSet> lookupFields = new ArrayList<>();
        List<Set<String>> lookupFieldNames = new ArrayList<>();
        analyzedPlan.forEachUp(EsRelation.class, esRelation -> {
            if (esRelation.indexMode() == IndexMode.LOOKUP) {
                lookupFields.add(esRelation.outputSet());
                lookupFieldNames.add(esRelation.outputSet().stream().map(NamedExpression::name).collect(Collectors.toSet()));
            }
        });

        assertEquals(lookupFieldNames.size(), 2);
        assertEquals(lookupFieldNames.get(0), lookupFieldNames.get(1));

        assertEquals(lookupFields.size(), 2);
        AttributeSet intersection = lookupFields.get(0).intersect(lookupFields.get(1));
        assertEquals(AttributeSet.EMPTY, intersection);
    }

    // Lookup modes are now tested on index resulution

    public void testImplicitCasting() {
        var e = expectThrows(VerificationException.class, () -> analyze("""
             from test | eval x = concat("2024", "-04", "-01") + 1 day
            """));

        assertThat(
            e.getMessage(),
            containsString("first argument of [concat(\"2024\", \"-04\", \"-01\") + 1 day] must be [date_nanos, datetime or numeric]")
        );

        e = expectThrows(VerificationException.class, () -> analyze("""
             from test | eval x = to_string(null) - 1 day
            """));

        assertThat(e.getMessage(), containsString("first argument of [to_string(null) - 1 day] must be [date_nanos, datetime or numeric]"));

        e = expectThrows(VerificationException.class, () -> analyze("""
             from test | eval x = concat("2024", "-04", "-01") + "1 day"
            """));

        assertThat(
            e.getMessage(),
            containsString("first argument of [concat(\"2024\", \"-04\", \"-01\") + \"1 day\"] must be [date_nanos, datetime or numeric]")
        );

        e = expectThrows(VerificationException.class, () -> analyze("""
             from test | eval x = 1 year - "2024-01-01" + 1 day
            """));

        assertThat(
            e.getMessage(),
            containsString(
                "arguments are in unsupported order: cannot subtract a [DATETIME] value [\"2024-01-01\"] "
                    + "from a [DATE_PERIOD] amount [1 year]"
            )
        );

        e = expectThrows(VerificationException.class, () -> analyze("""
             from test | eval x = "2024-01-01" - 1 day - "2023-12-31"
            """));

        assertThat(e.getMessage(), containsString("[-] has arguments with incompatible types [datetime] and [datetime]"));

        e = expectThrows(VerificationException.class, () -> analyze("""
             from test | eval x = "2024-01-01" - 1 day + "2023-12-31"
            """));

        assertThat(e.getMessage(), containsString("[+] has arguments with incompatible types [datetime] and [datetime]"));
    }

    public void testDenseVectorImplicitCastingKnn() {
        checkDenseVectorCastingHexKnn("float_vector");
        checkDenseVectorCastingKnn("float_vector");
        checkDenseVectorCastingKnn("byte_vector");
        checkDenseVectorCastingHexKnn("byte_vector");
        checkDenseVectorEvalCastingKnn("byte_vector");
        checkDenseVectorCastingKnn("bit_vector");
        checkDenseVectorCastingHexKnn("bit_vector");
        checkDenseVectorEvalCastingKnn("bit_vector");
    }

    private static void checkDenseVectorCastingKnn(String fieldName) {
        var plan = analyze(String.format(Locale.ROOT, """
            from test | where knn(%s, [0, 1, 2])
            """, fieldName), "mapping-dense_vector.json");

        var limit = as(plan, Limit.class);
        var filter = as(limit.child(), Filter.class);
        var knn = as(filter.condition(), Knn.class);
        var conversion = as(knn.query(), ToDenseVector.class);
        var literal = as(conversion.field(), Literal.class);
        assertThat(literal.value(), equalTo(List.of(0, 1, 2)));
    }

    private static void checkDenseVectorCastingHexKnn(String fieldName) {
        var plan = analyze(String.format(Locale.ROOT, """
            from test | where knn(%s, "000102")
            """, fieldName), "mapping-dense_vector.json");

        var limit = as(plan, Limit.class);
        var filter = as(limit.child(), Filter.class);
        var knn = as(filter.condition(), Knn.class);
        var queryVector = as(knn.query(), Literal.class);
        assertEquals(DataType.DENSE_VECTOR, queryVector.dataType());
        assertThat(queryVector.value(), equalTo(List.of(0.0f, 1.0f, 2.0f)));
    }

    private static void checkDenseVectorEvalCastingKnn(String fieldName) {
        var plan = analyze(String.format(Locale.ROOT, """
            from test | eval query = to_dense_vector([0, 1, 2]) | where knn(%s, query)
            """, fieldName), "mapping-dense_vector.json");

        var limit = as(plan, Limit.class);
        var filter = as(limit.child(), Filter.class);
        var knn = as(filter.condition(), Knn.class);
        var queryVector = as(knn.query(), ReferenceAttribute.class);
        assertEquals(DataType.DENSE_VECTOR, queryVector.dataType());
        assertThat(queryVector.name(), is("query"));
    }

    public void testDenseVectorImplicitCastingKnnQueryParams() {
        checkDenseVectorCastingKnnQueryParams("float_vector");
        checkDenseVectorCastingKnnQueryParams("byte_vector");
        checkDenseVectorCastingKnnQueryParams("bit_vector");
    }

    private void checkDenseVectorCastingKnnQueryParams(String fieldName) {
        var plan = analyze(String.format(Locale.ROOT, """
            from test | where knn(%s, ?query_vector)
            """, fieldName), "mapping-dense_vector.json", new QueryParams(List.of(paramAsConstant("query_vector", List.of(0, 1, 2)))));

        var limit = as(plan, Limit.class);
        var filter = as(limit.child(), Filter.class);
        var knn = as(filter.condition(), Knn.class);
        var queryVector = as(knn.query(), ToDenseVector.class);
        var literal = as(queryVector.field(), Literal.class);
        assertThat(literal.value(), equalTo(List.of(0, 1, 2)));
    }

    public void testDenseVectorImplicitCastingSimilarityFunctions() {
        if (EsqlCapabilities.Cap.COSINE_VECTOR_SIMILARITY_FUNCTION.isEnabled()) {
            checkDenseVectorImplicitCastingSimilarityFunction(
                "v_cosine(float_vector, [0.342, 0.164, 0.234])",
                List.of(0.342, 0.164, 0.234)
            );
            checkDenseVectorImplicitCastingSimilarityFunction("v_cosine(byte_vector, [1, 2, 3])", List.of(1, 2, 3));
        }
        if (EsqlCapabilities.Cap.DOT_PRODUCT_VECTOR_SIMILARITY_FUNCTION.isEnabled()) {
            checkDenseVectorImplicitCastingSimilarityFunction(
                "v_dot_product(float_vector, [0.342, 0.164, 0.234])",
                List.of(0.342, 0.164, 0.234)
            );
            checkDenseVectorImplicitCastingSimilarityFunction("v_dot_product(byte_vector, [1, 2, 3])", List.of(1, 2, 3));
        }
        if (EsqlCapabilities.Cap.L1_NORM_VECTOR_SIMILARITY_FUNCTION.isEnabled()) {
            checkDenseVectorImplicitCastingSimilarityFunction(
                "v_l1_norm(float_vector, [0.342, 0.164, 0.234])",
                List.of(0.342, 0.164, 0.234)
            );
            checkDenseVectorImplicitCastingSimilarityFunction("v_l1_norm(byte_vector, [1, 2, 3])", List.of(1, 2, 3));
        }
        if (EsqlCapabilities.Cap.L2_NORM_VECTOR_SIMILARITY_FUNCTION.isEnabled()) {
            checkDenseVectorImplicitCastingSimilarityFunction(
                "v_l2_norm(float_vector, [0.342, 0.164, 0.234])",
                List.of(0.342, 0.164, 0.234)
            );
            checkDenseVectorImplicitCastingSimilarityFunction("v_l2_norm(float_vector, [1, 2, 3])", List.of(1, 2, 3));
            checkDenseVectorImplicitCastingSimilarityFunction("v_l2_norm(byte_vector, [1, 2, 3])", List.of(1, 2, 3));
            if (EsqlCapabilities.Cap.DENSE_VECTOR_FIELD_TYPE_BIT_ELEMENTS.isEnabled()) {
                checkDenseVectorImplicitCastingSimilarityFunction("v_l2_norm(bit_vector, [1, 2])", List.of(1, 2));
            }
        }
        if (EsqlCapabilities.Cap.HAMMING_VECTOR_SIMILARITY_FUNCTION.isEnabled()) {
            checkDenseVectorImplicitCastingSimilarityFunction(
                "v_hamming(byte_vector, [0.342, 0.164, 0.234])",
                List.of(0.342, 0.164, 0.234)
            );
            checkDenseVectorImplicitCastingSimilarityFunction("v_hamming(byte_vector, [1, 2, 3])", List.of(1, 2, 3));
            if (EsqlCapabilities.Cap.DENSE_VECTOR_FIELD_TYPE_BIT_ELEMENTS.isEnabled()) {
                checkDenseVectorImplicitCastingSimilarityFunction("v_hamming(bit_vector, [1, 2])", List.of(1, 2));
            }
        }
    }

    private void checkDenseVectorImplicitCastingSimilarityFunction(String similarityFunction, List<Number> expectedElems) {
        var plan = analyze(String.format(Locale.ROOT, """
            from test | eval similarity = %s
            """, similarityFunction), "mapping-dense_vector.json");

        var limit = as(plan, Limit.class);
        var eval = as(limit.child(), Eval.class);
        var alias = as(eval.fields().get(0), Alias.class);
        assertEquals("similarity", alias.name());
        var similarity = as(alias.child(), VectorSimilarityFunction.class);
        var left = as(similarity.left(), FieldAttribute.class);
        assertThat(List.of("float_vector", "byte_vector", "bit_vector"), hasItem(left.name()));
        var right = as(similarity.right(), ToDenseVector.class);
        var literal = as(right.field(), Literal.class);
        assertThat(literal.value(), equalTo(expectedElems));
    }

    public void testDenseVectorEvalCastingSimilarityFunctions() {
        if (EsqlCapabilities.Cap.COSINE_VECTOR_SIMILARITY_FUNCTION.isEnabled()) {
            checkDenseVectorEvalCastingSimilarityFunction("v_cosine(float_vector, query)");
            checkDenseVectorEvalCastingSimilarityFunction("v_cosine(byte_vector, query)");
        }
        if (EsqlCapabilities.Cap.DOT_PRODUCT_VECTOR_SIMILARITY_FUNCTION.isEnabled()) {
            checkDenseVectorEvalCastingSimilarityFunction("v_dot_product(float_vector, query)");
            checkDenseVectorEvalCastingSimilarityFunction("v_dot_product(byte_vector, query)");
        }
        if (EsqlCapabilities.Cap.L1_NORM_VECTOR_SIMILARITY_FUNCTION.isEnabled()) {
            checkDenseVectorEvalCastingSimilarityFunction("v_l1_norm(float_vector, query)");
            checkDenseVectorEvalCastingSimilarityFunction("v_l1_norm(byte_vector, query)");
        }
        if (EsqlCapabilities.Cap.L2_NORM_VECTOR_SIMILARITY_FUNCTION.isEnabled()) {
            checkDenseVectorEvalCastingSimilarityFunction("v_l2_norm(float_vector, query)");
            checkDenseVectorEvalCastingSimilarityFunction("v_l2_norm(float_vector, query)");
        }
        if (EsqlCapabilities.Cap.HAMMING_VECTOR_SIMILARITY_FUNCTION.isEnabled()) {
            checkDenseVectorEvalCastingSimilarityFunction("v_hamming(byte_vector, query)");
            checkDenseVectorEvalCastingSimilarityFunction("v_hamming(byte_vector, query)");
        }
    }

    private void checkDenseVectorEvalCastingSimilarityFunction(String similarityFunction) {
        var plan = analyze(String.format(Locale.ROOT, """
            from test | eval query = to_dense_vector([0.342, 0.164, 0.234]) | eval similarity = %s
            """, similarityFunction), "mapping-dense_vector.json");

        var limit = as(plan, Limit.class);
        var eval = as(limit.child(), Eval.class);
        var alias = as(eval.fields().get(0), Alias.class);
        assertEquals("similarity", alias.name());
        var similarity = as(alias.child(), VectorSimilarityFunction.class);
        var left = as(similarity.left(), FieldAttribute.class);
        assertThat(List.of("float_vector", "byte_vector"), hasItem(left.name()));
        var right = as(similarity.right(), ReferenceAttribute.class);
        assertThat(right.dataType(), is(DENSE_VECTOR));
        assertThat(right.name(), is("query"));
    }

    public void testVectorFunctionHexImplicitCastingError() {
        checkVectorFunctionHexImplicitCastingError("where knn(float_vector, \"notcorrect\")");
        if (EsqlCapabilities.Cap.DOT_PRODUCT_VECTOR_SIMILARITY_FUNCTION.isEnabled()) {
            checkVectorFunctionHexImplicitCastingError("eval s = v_dot_product(\"notcorrect\", 0.342)");
        }
        if (EsqlCapabilities.Cap.L1_NORM_VECTOR_SIMILARITY_FUNCTION.isEnabled()) {
            checkVectorFunctionHexImplicitCastingError("eval s = v_l1_norm(\"notcorrect\", 0.342)");
        }
        if (EsqlCapabilities.Cap.L2_NORM_VECTOR_SIMILARITY_FUNCTION.isEnabled()) {
            checkVectorFunctionHexImplicitCastingError("eval s = v_l2_norm(\"notcorrect\", 0.342)");
        }
        if (EsqlCapabilities.Cap.HAMMING_VECTOR_SIMILARITY_FUNCTION.isEnabled()) {
            checkVectorFunctionHexImplicitCastingError("eval s = v_hamming(\"notcorrect\", 0.342)");
        }
    }

    private void checkVectorFunctionHexImplicitCastingError(String clause) {
        var query = "from test | " + clause;
        VerificationException error = expectThrows(VerificationException.class, () -> analyze(query, "mapping-dense_vector.json"));
        assertThat(
            error.getMessage(),
            containsString(
                "Cannot convert string [notcorrect] to [DENSE_VECTOR], "
                    + "error [notcorrect is not a valid hex string: not a hexadecimal digit: \"n\" = 110]"
            )
        );
    }

    public void testMagnitudePlanWithDenseVectorImplicitCasting() {
        assumeTrue("v_magnitude not available", EsqlCapabilities.Cap.MAGNITUDE_SCALAR_VECTOR_FUNCTION.isEnabled());

        var plan = analyze(String.format(Locale.ROOT, """
            from test | eval scalar = v_magnitude([1, 2, 3])
            """), "mapping-dense_vector.json");

        var limit = as(plan, Limit.class);
        var eval = as(limit.child(), Eval.class);
        var alias = as(eval.fields().get(0), Alias.class);
        assertEquals("scalar", alias.name());
        var scalar = as(alias.child(), Magnitude.class);
        var child = as(scalar.field(), ToDenseVector.class);
        var literal = as(child.field(), Literal.class);
        assertThat(literal.value(), equalTo(List.of(1, 2, 3)));
    }

    public void testTimeseriesDefaultLimitIs1B() {
        Analyzer analyzer = analyzer(tsdbIndexResolution());
        // Tuples of (query, isTimeseries)
        for (var queryExp : List.of(
            Tuple.tuple("TS test | STATS avg(rate(network.bytes_in))", true),
            Tuple.tuple("TS test", false),
            Tuple.tuple("TS test | STATS avg(rate(network.bytes_in)) BY tbucket=bucket(@timestamp, 1 minute)| sort tbucket", true),
            Tuple.tuple("FROM test | STATS avg(to_long(network.bytes_in))", false)
        )) {
            var query = queryExp.v1();
            var expectedLimit = queryExp.v2() ? DEFAULT_TIMESERIES_LIMIT : DEFAULT_LIMIT;
            var plan = analyze(query, analyzer);
            var limit = as(plan, Limit.class);
            try {
                assertThat(as(limit.limit(), Literal.class).value(), equalTo(expectedLimit));
            } catch (AssertionError e) {
                throw new AssertionError("Failed for query: " + query, e);
            }
        }
    }

    public void testRateRequiresCounterTypes() {
        Analyzer analyzer = analyzer(tsdbIndexResolution());
        var query = "TS test | STATS avg(rate(network.connections))";
        VerificationException error = expectThrows(VerificationException.class, () -> analyze(query, analyzer));
        assertThat(
            error.getMessage(),
            containsString(
                "first argument of [rate(network.connections)] must be"
                    + " [counter_long, counter_integer or counter_double], found value [network.connections] type [long]"
            )
        );
    }

    public void testConditionalFunctionsWithMixedNumericTypes() {
        LogicalPlan plan = analyze("""
            from test
            | eval x = coalesce(salary_change, null, 0), y = coalesce(languages, null, 0), z = coalesce(languages.long, null, 0)
            , w = coalesce(salary_change, null, 0::long)
            | keep x, y, z, w
            """, "mapping-default.json");
        validateConditionalFunctions(plan);

        plan = analyze("""
            from test
            | eval x = case(languages == 1, salary_change, languages == 2, salary, languages == 3, salary_change.long, 0)
                   , y = case(languages == 1, salary_change.int, languages == 2, salary, 0)
                   , z = case(languages == 1, salary_change.long, languages == 2, salary, 0::long)
                   , w = case(languages == 1, salary_change, languages == 2, salary, languages == 3, salary_change.long, null)
            | keep x, y, z, w
            """, "mapping-default.json");
        validateConditionalFunctions(plan);

        plan = analyze("""
            from test
            | eval x = greatest(salary_change, salary, salary_change.long)
                   , y = least(salary_change.int, salary)
                   , z = greatest(salary_change.long, salary, null)
                   , w = least(null, salary_change, salary_change.long, salary, null)
            | keep x, y, z, w
            """, "mapping-default.json");
        validateConditionalFunctions(plan);
    }

    private void validateConditionalFunctions(LogicalPlan plan) {
        var limit = as(plan, Limit.class);
        var esqlProject = as(limit.child(), EsqlProject.class);
        List<?> projections = esqlProject.projections();
        var projection = as(projections.get(0), ReferenceAttribute.class);
        assertEquals(projection.name(), "x");
        assertEquals(projection.dataType(), DataType.DOUBLE);
        projection = as(projections.get(1), ReferenceAttribute.class);
        assertEquals(projection.name(), "y");
        assertEquals(projection.dataType(), INTEGER);
        projection = as(projections.get(2), ReferenceAttribute.class);
        assertEquals(projection.name(), "z");
        assertEquals(projection.dataType(), DataType.LONG);
        projection = as(projections.get(3), ReferenceAttribute.class);
        assertEquals(projection.name(), "w");
        assertEquals(projection.dataType(), DataType.DOUBLE);
        assertThat(as(limit.limit(), Literal.class).value(), equalTo(1000));
    }

    public void testNamedParamsForIdentifiers() {
        assertProjectionWithMapping(
            """
                from test
                | eval ?f1 = ?fn1(?f2)
                | where ?f1 == ?f2
                | stats ?f8 = ?fn2(?f3.?f4.?f5) by ?f3.?f6.?f7
                | sort ?f36.?f7, ?f8
                | keep ?f367, ?f8
                """,
            "mapping-multi-field-with-nested.json",
            new QueryParams(
                List.of(
                    paramAsIdentifier("f1", "a"),
                    paramAsIdentifier("f2", "keyword"),
                    paramAsIdentifier("f3", "some"),
                    paramAsIdentifier("f4", "dotted"),
                    paramAsIdentifier("f5", "field"),
                    paramAsIdentifier("f6", "string"),
                    paramAsIdentifier("f7", "typical"),
                    paramAsIdentifier("f8", "y"),
                    paramAsIdentifier("f36", "some.string"),
                    paramAsIdentifier("f367", "some.string.typical"),
                    paramAsIdentifier("fn1", "trim"),
                    paramAsIdentifier("fn2", "count")
                )
            ),
            "some.string.typical",
            "y"
        );

        assertProjectionWithMapping(
            """
                from test
                | eval ?f1 = ?fn1(?f2)
                | where ?f1 == ?f2
                | mv_expand ?f3.?f4.?f5
                | dissect ?f8 "%{bar}"
                | grok ?f2 "%{WORD:foo}"
                | rename ?f9 as ?f10
                | sort ?f3.?f6.?f7
                | drop ?f11
                """,
            "mapping-multi-field-with-nested.json",
            new QueryParams(
                List.of(
                    paramAsIdentifier("f1", "a"),
                    paramAsIdentifier("f2", "keyword"),
                    paramAsIdentifier("f3", "some"),
                    paramAsIdentifier("f4", "dotted"),
                    paramAsIdentifier("f5", "field"),
                    paramAsIdentifier("f6", "string"),
                    paramAsIdentifier("f7", "typical"),
                    paramAsIdentifier("f8", "text"),
                    paramAsIdentifier("f9", "date"),
                    paramAsIdentifier("f10", "datetime"),
                    paramAsIdentifier("f11", "bool"),
                    paramAsIdentifier("fn1", "trim")
                )
            ),
            "binary",
            "binary_stored",
            "datetime",
            "date_nanos",
            "geo_shape",
            "int",
            "keyword",
            "shape",
            "some.ambiguous",
            "some.ambiguous.normalized",
            "some.ambiguous.one",
            "some.ambiguous.two",
            "some.dotted.field",
            "some.string",
            "some.string.normalized",
            "some.string.typical",
            "text",
            "unsigned_long",
            "unsupported",
            "x",
            "x.y",
            "x.y.z",
            "x.y.z.v",
            "x.y.z.w",
            "a",
            "bar",
            "foo"
        );
    }

    public void testInvalidNamedParamsForIdentifiers() {
        // missing field
        assertError(
            """
                from test
                | eval ?f1 = ?fn1(?f2)
                | keep ?f3
                """,
            "mapping-multi-field-with-nested.json",
            new QueryParams(
                List.of(
                    paramAsIdentifier("f1", "a"),
                    paramAsIdentifier("f2", "keyword"),
                    paramAsIdentifier("f3", "some.string.nonexisting"),
                    paramAsIdentifier("fn1", "trim")
                )
            ),
            "Unknown column [some.string.nonexisting]"
        );

        // field name pattern is not supported in where/stats/sort/dissect/grok, they only take identifier
        // eval/rename/enrich/mvexpand are covered in StatementParserTests
        for (String invalidParam : List.of(
            "where ?f1 == \"a\"",
            "stats x = count(?f1)",
            "sort ?f1",
            "dissect ?f1 \"%{bar}\"",
            "grok ?f1 \"%{WORD:foo}\""
        )) {
            for (String pattern : List.of("keyword*", "*")) {
                assertError(
                    "from test | " + invalidParam,
                    "mapping-multi-field-with-nested.json",
                    new QueryParams(List.of(paramAsPattern("f1", pattern))),
                    "Unresolved pattern [" + pattern + "]"
                );
            }
        }

        // pattern and constant for function are covered in StatementParserTests
        for (String pattern : List.of("count*", "*")) {
            assertError(
                "from test | stats x = ?fn1(*)",
                "mapping-multi-field-with-nested.json",
                new QueryParams(List.of(paramAsIdentifier("fn1", pattern))),
                "Unknown function [" + pattern + "]"
            );
        }

        // identifier provided in param is not expected to be in backquote
        List<String> commands = List.of(
            "eval x = ?f1",
            "where ?f1 == \"a\"",
            "stats x = count(?f1)",
            "sort ?f1",
            "dissect ?f1 \"%{bar}\"",
            "grok ?f1 \"%{WORD:foo}\"",
            "mv_expand ?f1"
        );
        for (Object command : commands) {
            assertError(
                "from test | " + command,
                "mapping-multi-field-with-nested.json",
                new QueryParams(List.of(paramAsIdentifier("f1", "`keyword`"))),
                "Unknown column [`keyword`]"
            );
        }
    }

    public void testNamedDoubleParamsForIdentifiers() {
        assumeTrue("double parameters markers for identifiers", EsqlCapabilities.Cap.DOUBLE_PARAMETER_MARKERS_FOR_IDENTIFIERS.isEnabled());
        assertProjectionWithMapping(
            """
                from test
                | eval ??f1 = ??fn1(??f2)
                | where ??f1 == ??f2
                | stats ??f8 = ??fn2(??f3.??f4.??f5) by ??f3.??f6.??f7
                | sort ??f36.??f7, ??f8
                | keep ??f367, ??f8
                """,
            "mapping-multi-field-with-nested.json",
            new QueryParams(
                List.of(
                    paramAsConstant("f1", "a"),
                    paramAsConstant("f2", "keyword"),
                    paramAsConstant("f3", "some"),
                    paramAsConstant("f4", "dotted"),
                    paramAsConstant("f5", "field"),
                    paramAsConstant("f6", "string"),
                    paramAsConstant("f7", "typical"),
                    paramAsConstant("f8", "y"),
                    paramAsConstant("f36", "some.string"),
                    paramAsConstant("f367", "some.string.typical"),
                    paramAsConstant("fn1", "trim"),
                    paramAsConstant("fn2", "count")
                )
            ),
            "some.string.typical",
            "y"
        );

        assertProjectionWithMapping(
            """
                from test
                | eval ??f1 = ??fn1(??f2)
                | where ??f1 == ??f2
                | mv_expand ??f3.??f4.??f5
                | dissect ??f8 "%{bar}"
                | grok ??f2 "%{WORD:foo}"
                | rename ??f9 as ??f10
                | sort ??f3.??f6.??f7
                | drop ??f11
                """,
            "mapping-multi-field-with-nested.json",
            new QueryParams(
                List.of(
                    paramAsConstant("f1", "a"),
                    paramAsConstant("f2", "keyword"),
                    paramAsConstant("f3", "some"),
                    paramAsConstant("f4", "dotted"),
                    paramAsConstant("f5", "field"),
                    paramAsConstant("f6", "string"),
                    paramAsConstant("f7", "typical"),
                    paramAsConstant("f8", "text"),
                    paramAsConstant("f9", "date"),
                    paramAsConstant("f10", "datetime"),
                    paramAsConstant("f11", "bool"),
                    paramAsConstant("fn1", "trim")
                )
            ),
            "binary",
            "binary_stored",
            "datetime",
            "date_nanos",
            "geo_shape",
            "int",
            "keyword",
            "shape",
            "some.ambiguous",
            "some.ambiguous.normalized",
            "some.ambiguous.one",
            "some.ambiguous.two",
            "some.dotted.field",
            "some.string",
            "some.string.normalized",
            "some.string.typical",
            "text",
            "unsigned_long",
            "unsupported",
            "x",
            "x.y",
            "x.y.z",
            "x.y.z.v",
            "x.y.z.w",
            "a",
            "bar",
            "foo"
        );

        assertProjectionWithMapping(
            """
                FROM test
                | EVAL ??f1 = ??f2
                | LOOKUP JOIN languages_lookup ON ??f1
                | KEEP ??f3.??f6.??f7
                """,
            "mapping-multi-field-with-nested.json",
            new QueryParams(
                List.of(
                    paramAsConstant("f1", "language_code"),
                    paramAsConstant("f2", "int"),
                    paramAsConstant("f3", "some"),
                    paramAsConstant("f6", "string"),
                    paramAsConstant("f7", "typical")
                )
            ),
            "some.string.typical"
        );
    }

    public void testInvalidNamedDoubleParamsForIdentifiers() {
        assumeTrue("double parameters markers for identifiers", EsqlCapabilities.Cap.DOUBLE_PARAMETER_MARKERS_FOR_IDENTIFIERS.isEnabled());
        // missing field
        assertError(
            """
                from test
                | eval ??f1 = ??fn1(??f2)
                | keep ??f3
                """,
            "mapping-multi-field-with-nested.json",
            new QueryParams(
                List.of(
                    paramAsConstant("f1", "a"),
                    paramAsConstant("f2", "keyword"),
                    paramAsConstant("f3", "some.string.nonexisting"),
                    paramAsConstant("fn1", "trim")
                )
            ),
            "Unknown column [some.string.nonexisting]"
        );

        // field name pattern is not supported in where/stats/sort/dissect/grok, they only take identifier
        // eval/rename/enrich/mvexpand are covered in StatementParserTests
        for (String invalidParam : List.of(
            "where ??f1 == \"a\"",
            "stats x = count(??f1)",
            "sort ??f1",
            "dissect ??f1 \"%{bar}\"",
            "grok ??f1 \"%{WORD:foo}\"",
            "lookup join languages_lookup on ??f1"
        )) {
            for (String pattern : List.of("keyword*", "*")) {
                assertError(
                    "from test | " + invalidParam,
                    "mapping-multi-field-with-nested.json",
                    new QueryParams(List.of(paramAsConstant("f1", pattern))),
                    "Unknown column [" + pattern + "]"
                );
            }
        }

        // pattern and constant for function are covered in StatementParserTests
        for (String pattern : List.of("count*", "*")) {
            assertError(
                "from test | stats x = ??fn1(*)",
                "mapping-multi-field-with-nested.json",
                new QueryParams(List.of(paramAsConstant("fn1", pattern))),
                "Unknown function [" + pattern + "]"
            );
        }

        // identifier provided in param is not expected to be in backquote
        List<String> commands = List.of(
            "eval x = ??f1",
            "where ??f1 == \"a\"",
            "stats x = count(??f1)",
            "sort ??f1",
            "dissect ??f1 \"%{bar}\"",
            "grok ??f1 \"%{WORD:foo}\"",
            "mv_expand ??f1",
            "lookup join languages_lookup on ??f1"
        );
        for (Object command : commands) {
            assertError(
                "from test | " + command,
                "mapping-multi-field-with-nested.json",
                new QueryParams(List.of(paramAsConstant("f1", "`keyword`"))),
                "Unknown column [`keyword`]"
            );
        }
    }

    public void testNamedParamsForIdentifierPatterns() {
        assertProjectionWithMapping(
            """
                from test
                | keep ?f1, ?f2.?f3
                | drop ?f1.?f6.?f7.?f8, ?f2.?f4, ?f2.?f5.?f3
                """,
            "mapping-multi-field-with-nested.json",
            new QueryParams(
                List.of(
                    paramAsPattern("f1", "x*"),
                    paramAsIdentifier("f2", "some"),
                    paramAsPattern("f3", "*"),
                    paramAsPattern("f4", "ambiguous*"),
                    paramAsIdentifier("f5", "dotted"),
                    paramAsIdentifier("f6", "y"),
                    paramAsIdentifier("f7", "z"),
                    paramAsIdentifier("f8", "v")
                )
            ),
            "x",
            "x.y",
            "x.y.z",
            "x.y.z.w",
            "some.string",
            "some.string.normalized",
            "some.string.typical"
        );
    }

    public void testInvalidNamedParamsForIdentifierPatterns() {
        // missing pattern
        assertError(
            """
                from test | keep ?f1
                """,
            "mapping-multi-field-with-nested.json",
            new QueryParams(List.of(paramAsPattern("f1", "a*"))),
            "No matches found for pattern [a*]"
        );
        // invalid type
        assertError(
            """
                from test | keep ?f1
                """,
            "mapping-multi-field-with-nested.json",
            new QueryParams(List.of(paramAsIdentifier("f1", "x*"))),
            "Unknown column [x*], did you mean [x]?"
        );
    }

    public void testFromEnrichAndMatchColonUsage() {
        LogicalPlan plan = analyze("""
            from *:test
            | EVAL x = to_string(languages)
            | ENRICH _any:languages ON x
            | WHERE first_name: "Anna"
            """, "*:test", "mapping-default.json");
        var limit = as(plan, Limit.class);
        var filter = as(limit.child(), Filter.class);
        var match = as(filter.condition(), MatchOperator.class);
        var enrich = as(filter.child(), Enrich.class);
        assertEquals(enrich.mode(), Enrich.Mode.ANY);
        assertEquals(enrich.policy().getMatchField(), "language_code");
        var eval = as(enrich.child(), Eval.class);
        var esRelation = as(eval.child(), EsRelation.class);
        assertEquals(esRelation.indexPattern(), "*:test"); // This tests nothing, as whatever appears here comes from the test itself
    }

    public void testFunctionNamedParamsAsFunctionArgument() {
        LogicalPlan plan = analyze("""
            from test
            | WHERE MATCH(first_name, "Anna Smith", {"minimum_should_match": 2.0})
            """);
        Limit limit = as(plan, Limit.class);
        Filter filter = as(limit.child(), Filter.class);
        Match match = as(filter.condition(), Match.class);
        MapExpression me = as(match.options(), MapExpression.class);
        assertEquals(1, me.entryExpressions().size());
        EntryExpression ee = as(me.entryExpressions().get(0), EntryExpression.class);
        assertEquals(new Literal(EMPTY, BytesRefs.toBytesRef("minimum_should_match"), DataType.KEYWORD), ee.key());
        assertEquals(new Literal(EMPTY, 2.0, DataType.DOUBLE), ee.value());
        assertEquals(DataType.DOUBLE, ee.dataType());
    }

    public void testFunctionNamedParamsAsFunctionArgument1() {
        LogicalPlan plan = analyze("""
            from test
            | WHERE QSTR("first_name: Anna", {"minimum_should_match": 3.0})
            """);
        Limit limit = as(plan, Limit.class);
        Filter filter = as(limit.child(), Filter.class);
        QueryString qstr = as(filter.condition(), QueryString.class);
        MapExpression me = as(qstr.options(), MapExpression.class);
        assertEquals(1, me.entryExpressions().size());
        EntryExpression ee = as(me.entryExpressions().get(0), EntryExpression.class);
        assertEquals(new Literal(EMPTY, BytesRefs.toBytesRef("minimum_should_match"), DataType.KEYWORD), ee.key());
        assertEquals(new Literal(EMPTY, 3.0, DataType.DOUBLE), ee.value());
        assertEquals(DataType.DOUBLE, ee.dataType());
    }

    public void testFunctionNamedParamsAsFunctionArgument2() {
        LogicalPlan plan = analyze("""
            from test
            | WHERE MULTI_MATCH("Anna Smith", first_name, last_name, {"minimum_should_match": 3.0})
            """);
        Limit limit = as(plan, Limit.class);
        Filter filter = as(limit.child(), Filter.class);
        MultiMatch mm = as(filter.condition(), MultiMatch.class);
        MapExpression me = as(mm.options(), MapExpression.class);
        assertEquals(1, me.entryExpressions().size());
        EntryExpression ee = as(me.entryExpressions().get(0), EntryExpression.class);
        assertEquals(new Literal(EMPTY, BytesRefs.toBytesRef("minimum_should_match"), DataType.KEYWORD), ee.key());
        assertEquals(new Literal(EMPTY, 3.0, DataType.DOUBLE), ee.value());
        assertEquals(DataType.DOUBLE, ee.dataType());
    }

    public void testResolveInsist_fieldExists_insistedOutputContainsNoUnmappedFields() {
        assumeTrue("Requires UNMAPPED FIELDS", EsqlCapabilities.Cap.UNMAPPED_FIELDS.isEnabled());

        LogicalPlan plan = analyze("FROM test | INSIST_🐔 emp_no");

        Attribute last = plan.output().getLast();
        assertThat(last.name(), is("emp_no"));
        assertThat(last.dataType(), is(INTEGER));
        assertThat(
            plan.output()
                .stream()
                .filter(a -> a instanceof FieldAttribute fa && fa.field() instanceof PotentiallyUnmappedKeywordEsField)
                .toList(),
            is(empty())
        );
    }

    public void testInsist_afterRowThrowsException() {
        assumeTrue("Requires UNMAPPED FIELDS", EsqlCapabilities.Cap.UNMAPPED_FIELDS.isEnabled());

        VerificationException e = expectThrows(
            VerificationException.class,
            () -> analyze("ROW x = 1 | INSIST_🐔 x", analyzer(TEST_VERIFIER))
        );
        assertThat(e.getMessage(), containsString("[insist] can only be used after [from] or [insist] commands, but was [ROW x = 1]"));
    }

    public void testResolveInsist_fieldDoesNotExist_createsUnmappedField() {
        assumeTrue("Requires UNMAPPED FIELDS", EsqlCapabilities.Cap.UNMAPPED_FIELDS.isEnabled());

        LogicalPlan plan = analyze("FROM test | INSIST_🐔 foo");

        var limit = as(plan, Limit.class);
        var insist = as(limit.child(), Insist.class);
        assertThat(insist.output(), hasSize(analyze("FROM test").output().size() + 1));
        var expectedAttribute = new FieldAttribute(Source.EMPTY, "foo", new PotentiallyUnmappedKeywordEsField("foo"));
        assertThat(insist.insistedAttributes(), equalToIgnoringIds(List.of(expectedAttribute)));
        assertThat(insist.output().getLast(), equalToIgnoringIds(expectedAttribute));
    }

    public void testResolveInsist_multiIndexFieldPartiallyMappedWithSingleKeywordType_createsUnmappedField() {
        assumeTrue("Requires UNMAPPED FIELDS", EsqlCapabilities.Cap.UNMAPPED_FIELDS.isEnabled());

        IndexResolution resolution = IndexResolver.mergedMappings(
            "foo,bar",
            fieldsInfoOnCurrentVersion(
                new FieldCapabilitiesResponse(
                    List.of(
                        fieldCapabilitiesIndexResponse("foo", messageResponseMap("keyword")),
                        fieldCapabilitiesIndexResponse("bar", Map.of())
                    ),
                    List.of()
<<<<<<< HEAD
                ),
                true,
                true,
                true
=======
                )
>>>>>>> d066e86b
            )
        );

        String query = "FROM foo, bar | INSIST_🐔 message";
        var plan = analyze(query, analyzer(indexResolutions(resolution), TEST_VERIFIER, configuration(query)));
        var limit = as(plan, Limit.class);
        var insist = as(limit.child(), Insist.class);
        var attribute = (FieldAttribute) EsqlTestUtils.singleValue(insist.output());
        assertThat(attribute.name(), is("message"));
        assertThat(attribute.field(), is(new PotentiallyUnmappedKeywordEsField("message")));
    }

    public void testResolveInsist_multiIndexFieldExistsWithSingleTypeButIsNotKeywordAndMissingCast_createsAnInvalidMappedField() {
        assumeTrue("Requires UNMAPPED FIELDS", EsqlCapabilities.Cap.UNMAPPED_FIELDS.isEnabled());

        IndexResolution resolution = IndexResolver.mergedMappings(
            "foo,bar",
            fieldsInfoOnCurrentVersion(
                new FieldCapabilitiesResponse(
                    List.of(
                        fieldCapabilitiesIndexResponse("foo", messageResponseMap("long")),
                        fieldCapabilitiesIndexResponse("bar", Map.of())
                    ),
                    List.of()
<<<<<<< HEAD
                ),
                true,
                true,
                true
=======
                )
>>>>>>> d066e86b
            )
        );
        var plan = analyze("FROM foo, bar | INSIST_🐔 message", analyzer(resolution, TEST_VERIFIER));
        var limit = as(plan, Limit.class);
        var insist = as(limit.child(), Insist.class);
        var attribute = (UnsupportedAttribute) EsqlTestUtils.singleValue(insist.output());
        assertThat(attribute.name(), is("message"));

        String expected = "Cannot use field [message] due to ambiguities being mapped as [2] incompatible types: "
            + "[keyword] enforced by INSIST command, and [long] in index mappings";
        assertThat(attribute.unresolvedMessage(), is(expected));
    }

    public void testResolveInsist_multiIndexFieldPartiallyExistsWithMultiTypesNoKeyword_createsAnInvalidMappedField() {
        assumeTrue("Requires UNMAPPED FIELDS", EsqlCapabilities.Cap.UNMAPPED_FIELDS.isEnabled());

        IndexResolution resolution = IndexResolver.mergedMappings(
            "foo,bar",
            fieldsInfoOnCurrentVersion(
                new FieldCapabilitiesResponse(
                    List.of(
                        fieldCapabilitiesIndexResponse("foo", messageResponseMap("long")),
                        fieldCapabilitiesIndexResponse("bar", messageResponseMap("date")),
                        fieldCapabilitiesIndexResponse("bazz", Map.of())
                    ),
                    List.of()
<<<<<<< HEAD
                ),
                true,
                true,
                true
=======
                )
>>>>>>> d066e86b
            )
        );
        var plan = analyze("FROM foo, bar | INSIST_🐔 message", analyzer(resolution, TEST_VERIFIER));
        var limit = as(plan, Limit.class);
        var insist = as(limit.child(), Insist.class);
        var attr = (UnsupportedAttribute) EsqlTestUtils.singleValue(insist.output());

        String expected = "Cannot use field [message] due to ambiguities being mapped as [3] incompatible types: "
            + "[keyword] enforced by INSIST command, [datetime] in [bar], [long] in [foo]";
        assertThat(attr.unresolvedMessage(), is(expected));
    }

    public void testResolveInsist_multiIndexSameMapping_fieldIsMapped() {
        assumeTrue("Requires UNMAPPED FIELDS", EsqlCapabilities.Cap.UNMAPPED_FIELDS.isEnabled());

        IndexResolution resolution = IndexResolver.mergedMappings(
            "foo,bar",
            fieldsInfoOnCurrentVersion(
                new FieldCapabilitiesResponse(
                    List.of(
                        fieldCapabilitiesIndexResponse("foo", messageResponseMap("long")),
                        fieldCapabilitiesIndexResponse("bar", messageResponseMap("long"))
                    ),
                    List.of()
<<<<<<< HEAD
                ),
                true,
                true,
                true
=======
                )
>>>>>>> d066e86b
            )
        );
        var plan = analyze("FROM foo, bar | INSIST_🐔 message", analyzer(resolution, TEST_VERIFIER));
        var limit = as(plan, Limit.class);
        var insist = as(limit.child(), Insist.class);
        var attribute = (FieldAttribute) EsqlTestUtils.singleValue(insist.output());
        assertThat(attribute.name(), is("message"));
        assertThat(attribute.dataType(), is(DataType.LONG));
    }

    public void testResolveInsist_multiIndexFieldPartiallyExistsWithMultiTypesWithKeyword_createsAnInvalidMappedField() {
        assumeTrue("Requires UNMAPPED FIELDS", EsqlCapabilities.Cap.UNMAPPED_FIELDS.isEnabled());

        IndexResolution resolution = IndexResolver.mergedMappings(
            "foo,bar",
            fieldsInfoOnCurrentVersion(
                new FieldCapabilitiesResponse(
                    List.of(
                        fieldCapabilitiesIndexResponse("foo", messageResponseMap("long")),
                        fieldCapabilitiesIndexResponse("bar", messageResponseMap("date")),
                        fieldCapabilitiesIndexResponse("bazz", messageResponseMap("keyword")),
                        fieldCapabilitiesIndexResponse("qux", Map.of())
                    ),
                    List.of()
<<<<<<< HEAD
                ),
                true,
                true,
                true
=======
                )
>>>>>>> d066e86b
            )
        );
        var plan = analyze("FROM foo, bar | INSIST_🐔 message", analyzer(resolution, TEST_VERIFIER));
        var limit = as(plan, Limit.class);
        var insist = as(limit.child(), Insist.class);
        var attr = (UnsupportedAttribute) EsqlTestUtils.singleValue(insist.output());

        String expected = "Cannot use field [message] due to ambiguities being mapped as [3] incompatible types: "
            + "[datetime] in [bar], [keyword] enforced by INSIST command and in [bazz], [long] in [foo]";
        assertThat(attr.unresolvedMessage(), is(expected));
    }

    public void testResolveInsist_multiIndexFieldPartiallyExistsWithMultiTypesWithCast_castsAreNotSupported() {
        assumeTrue("Requires UNMAPPED FIELDS", EsqlCapabilities.Cap.UNMAPPED_FIELDS.isEnabled());

        IndexResolution resolution = IndexResolver.mergedMappings(
            "foo,bar",
            fieldsInfoOnCurrentVersion(
                new FieldCapabilitiesResponse(
                    List.of(
                        fieldCapabilitiesIndexResponse("foo", messageResponseMap("long")),
                        fieldCapabilitiesIndexResponse("bar", messageResponseMap("date")),
                        fieldCapabilitiesIndexResponse("bazz", Map.of())
                    ),
                    List.of()
<<<<<<< HEAD
                ),
                true,
                true,
                true
=======
                )
>>>>>>> d066e86b
            )
        );
        VerificationException e = expectThrows(
            VerificationException.class,
            () -> analyze("FROM foo, bar | INSIST_🐔 message | EVAL message = message :: keyword", analyzer(resolution, TEST_VERIFIER))
        );
        // This isn't the most informative error, but it'll do for now.
        assertThat(
            e.getMessage(),
            containsString("EVAL does not support type [unsupported] as the return data type of expression [message]")
        );
    }

    public void testResolveDenseVector() {
        FieldCapabilitiesResponse caps = new FieldCapabilitiesResponse(
            List.of(fieldCapabilitiesIndexResponse("foo", Map.of("v", new IndexFieldCapabilitiesBuilder("v", "dense_vector").build()))),
            List.of()
        );
        {
<<<<<<< HEAD
            IndexResolution resolution = IndexResolver.mergedMappings("foo", new IndexResolver.FieldsInfo(caps, true, true, true));
=======
            IndexResolution resolution = IndexResolver.mergedMappings(
                "foo",
                new IndexResolver.FieldsInfo(caps, TransportVersion.minimumCompatible(), false, true, true)
            );
>>>>>>> d066e86b
            var plan = analyze("FROM foo", analyzer(resolution, TEST_VERIFIER));
            assertThat(plan.output(), hasSize(1));
            assertThat(plan.output().getFirst().dataType(), equalTo(DENSE_VECTOR));
        }
        {
<<<<<<< HEAD
            IndexResolution resolution = IndexResolver.mergedMappings("foo", new IndexResolver.FieldsInfo(caps, true, false, true));
=======
            IndexResolution resolution = IndexResolver.mergedMappings(
                "foo",
                new IndexResolver.FieldsInfo(caps, TransportVersion.minimumCompatible(), false, true, false)
            );
>>>>>>> d066e86b
            var plan = analyze("FROM foo", analyzer(resolution, TEST_VERIFIER));
            assertThat(plan.output(), hasSize(1));
            assertThat(plan.output().getFirst().dataType(), equalTo(UNSUPPORTED));
        }
    }

    public void testResolveAggregateMetricDouble() {
        FieldCapabilitiesResponse caps = new FieldCapabilitiesResponse(
            List.of(
                fieldCapabilitiesIndexResponse(
                    "foo",
                    Map.of("v", new IndexFieldCapabilitiesBuilder("v", "aggregate_metric_double").build())
                )
            ),
            List.of()
        );
        {
<<<<<<< HEAD
            IndexResolution resolution = IndexResolver.mergedMappings("foo", new IndexResolver.FieldsInfo(caps, true, true, true));
=======
            IndexResolution resolution = IndexResolver.mergedMappings(
                "foo",
                new IndexResolver.FieldsInfo(caps, TransportVersion.minimumCompatible(), false, true, true)
            );
>>>>>>> d066e86b
            var plan = analyze("FROM foo", analyzer(resolution, TEST_VERIFIER));
            assertThat(plan.output(), hasSize(1));
            assertThat(
                plan.output().getFirst().dataType(),
                equalTo(EsqlCapabilities.Cap.AGGREGATE_METRIC_DOUBLE_V0.isEnabled() ? AGGREGATE_METRIC_DOUBLE : UNSUPPORTED)
            );
        }
        {
<<<<<<< HEAD
            IndexResolution resolution = IndexResolver.mergedMappings("foo", new IndexResolver.FieldsInfo(caps, false, true, true));
=======
            IndexResolution resolution = IndexResolver.mergedMappings(
                "foo",
                new IndexResolver.FieldsInfo(caps, TransportVersion.minimumCompatible(), false, false, true)
            );
>>>>>>> d066e86b
            var plan = analyze("FROM foo", analyzer(resolution, TEST_VERIFIER));
            assertThat(plan.output(), hasSize(1));
            assertThat(plan.output().getFirst().dataType(), equalTo(UNSUPPORTED));
        }
    }

    public void testBasicFork() {
        LogicalPlan plan = analyze("""
            from test
            | KEEP emp_no, first_name, last_name
            | WHERE first_name == "Chris"
            | FORK ( WHERE emp_no > 1 )
                   ( WHERE emp_no > 2 )
                   ( WHERE emp_no > 3 | SORT emp_no | LIMIT 7 )
                   ( SORT emp_no )
                   ( LIMIT 9 )
            """);

        var expectedOutput = List.of("emp_no", "first_name", "last_name", "_fork");
        Limit limit = as(plan, Limit.class);
        Fork fork = as(limit.child(), Fork.class);

        var subPlans = fork.children();
        assertThat(subPlans.size(), equalTo(5));

        // fork branch 1
        limit = as(subPlans.get(0), Limit.class);
        assertThat(as(limit.limit(), Literal.class).value(), equalTo(DEFAULT_LIMIT));
        EsqlProject project = as(limit.child(), EsqlProject.class);
        List<String> projectColumns = project.expressions().stream().map(exp -> as(exp, Attribute.class).name()).toList();
        assertThat(projectColumns, equalTo(expectedOutput));
        Eval eval = as(project.child(), Eval.class);
        assertThat(as(eval.fields().get(0), Alias.class), equalToIgnoringIds(alias("_fork", string("fork1"))));
        Filter filter = as(eval.child(), Filter.class);
        assertThat(as(filter.condition(), GreaterThan.class).right(), equalTo(literal(1)));

        filter = as(filter.child(), Filter.class);
        assertThat(as(filter.condition(), Equals.class).right(), equalTo(string("Chris")));
        project = as(filter.child(), EsqlProject.class);
        var esRelation = as(project.child(), EsRelation.class);
        assertThat(esRelation.indexPattern(), equalTo("test"));

        // fork branch 2
        limit = as(subPlans.get(1), Limit.class);
        assertThat(as(limit.limit(), Literal.class).value(), equalTo(DEFAULT_LIMIT));
        project = as(limit.child(), EsqlProject.class);
        projectColumns = project.expressions().stream().map(exp -> as(exp, Attribute.class).name()).toList();
        assertThat(projectColumns, equalTo(expectedOutput));
        eval = as(project.child(), Eval.class);
        assertThat(as(eval.fields().get(0), Alias.class), equalToIgnoringIds(alias("_fork", string("fork2"))));
        filter = as(eval.child(), Filter.class);
        assertThat(as(filter.condition(), GreaterThan.class).right(), equalTo(literal(2)));

        filter = as(filter.child(), Filter.class);
        assertThat(as(filter.condition(), Equals.class).right(), equalTo(string("Chris")));
        project = as(filter.child(), EsqlProject.class);
        esRelation = as(project.child(), EsRelation.class);
        assertThat(esRelation.indexPattern(), equalTo("test"));

        // fork branch 3
        limit = as(subPlans.get(2), Limit.class);
        assertThat(as(limit.limit(), Literal.class).value(), equalTo(MAX_LIMIT));
        project = as(limit.child(), EsqlProject.class);
        projectColumns = project.expressions().stream().map(exp -> as(exp, Attribute.class).name()).toList();
        assertThat(projectColumns, equalTo(expectedOutput));
        eval = as(project.child(), Eval.class);
        assertThat(as(eval.fields().get(0), Alias.class), equalToIgnoringIds(alias("_fork", string("fork3"))));
        limit = as(eval.child(), Limit.class);
        assertThat(as(limit.limit(), Literal.class).value(), equalTo(7));
        var orderBy = as(limit.child(), OrderBy.class);
        filter = as(orderBy.child(), Filter.class);
        assertThat(as(filter.condition(), GreaterThan.class).right(), equalTo(literal(3)));
        filter = as(filter.child(), Filter.class);
        assertThat(as(filter.condition(), Equals.class).right(), equalTo(string("Chris")));
        project = as(filter.child(), EsqlProject.class);
        esRelation = as(project.child(), EsRelation.class);
        assertThat(esRelation.indexPattern(), equalTo("test"));

        // fork branch 4
        limit = as(subPlans.get(3), Limit.class);
        assertThat(as(limit.limit(), Literal.class).value(), equalTo(DEFAULT_LIMIT));
        project = as(limit.child(), EsqlProject.class);
        projectColumns = project.expressions().stream().map(exp -> as(exp, Attribute.class).name()).toList();
        assertThat(projectColumns, equalTo(expectedOutput));
        eval = as(project.child(), Eval.class);
        assertThat(as(eval.fields().get(0), Alias.class), equalToIgnoringIds(alias("_fork", string("fork4"))));
        orderBy = as(eval.child(), OrderBy.class);
        filter = as(orderBy.child(), Filter.class);
        assertThat(as(filter.condition(), Equals.class).right(), equalTo(string("Chris")));
        project = as(filter.child(), EsqlProject.class);
        esRelation = as(project.child(), EsRelation.class);
        assertThat(esRelation.indexPattern(), equalTo("test"));

        // fork branch 5
        limit = as(subPlans.get(4), Limit.class);
        assertThat(as(limit.limit(), Literal.class).value(), equalTo(MAX_LIMIT));
        project = as(limit.child(), EsqlProject.class);
        projectColumns = project.expressions().stream().map(exp -> as(exp, Attribute.class).name()).toList();
        assertThat(projectColumns, equalTo(expectedOutput));
        eval = as(project.child(), Eval.class);
        assertThat(as(eval.fields().get(0), Alias.class), equalToIgnoringIds(alias("_fork", string("fork5"))));
        limit = as(eval.child(), Limit.class);
        assertThat(as(limit.limit(), Literal.class).value(), equalTo(9));
        filter = as(limit.child(), Filter.class);
        assertThat(as(filter.condition(), Equals.class).right(), equalTo(string("Chris")));
        project = as(filter.child(), EsqlProject.class);
        esRelation = as(project.child(), EsRelation.class);
        assertThat(esRelation.indexPattern(), equalTo("test"));
    }

    public void testForkBranchesWithDifferentSchemas() {
        LogicalPlan plan = analyze("""
            from test
            | WHERE first_name == "Chris"
            | KEEP emp_no, first_name
            | FORK ( WHERE emp_no > 3 | SORT emp_no | LIMIT 7 )
                   ( WHERE emp_no > 2 | EVAL xyz = "def" )
                   ( DISSECT first_name "%{d} %{e} %{f}"
                   | STATS x = MIN(d::double), y = MAX(e::double) WHERE d::double > 1000
                   | EVAL xyz = "abc")
            """);

        Limit limit = as(plan, Limit.class);
        Fork fork = as(limit.child(), Fork.class);

        var subPlans = fork.children();
        var expectedOutput = List.of("emp_no", "first_name", "_fork", "xyz", "x", "y");

        // fork branch 1
        limit = as(subPlans.get(0), Limit.class);
        assertThat(as(limit.limit(), Literal.class).value(), equalTo(MAX_LIMIT));
        EsqlProject project = as(limit.child(), EsqlProject.class);
        List<String> projectColumns = project.expressions().stream().map(exp -> as(exp, Attribute.class).name()).toList();
        assertThat(projectColumns, equalTo(expectedOutput));

        Eval eval = as(project.child(), Eval.class);
        assertEquals(eval.fields().size(), 3);

        Set<String> evalFieldNames = eval.fields().stream().map(a -> a.name()).collect(Collectors.toSet());
        assertThat(evalFieldNames, equalTo(Set.of("x", "xyz", "y")));

        for (Alias a : eval.fields()) {
            assertThat(as(a.child(), Literal.class).value(), equalTo(null));
        }

        eval = as(eval.child(), Eval.class);
        assertThat(as(eval.fields().get(0), Alias.class), equalToIgnoringIds(alias("_fork", string("fork1"))));
        limit = as(eval.child(), Limit.class);
        assertThat(as(limit.limit(), Literal.class).value(), equalTo(7));
        var orderBy = as(limit.child(), OrderBy.class);
        Filter filter = as(orderBy.child(), Filter.class);
        assertThat(as(filter.condition(), GreaterThan.class).right(), equalTo(literal(3)));

        project = as(filter.child(), EsqlProject.class);
        filter = as(project.child(), Filter.class);
        assertThat(as(filter.condition(), Equals.class).right(), equalTo(string("Chris")));
        var esRelation = as(filter.child(), EsRelation.class);
        assertThat(esRelation.indexPattern(), equalTo("test"));

        // fork branch 2
        limit = as(subPlans.get(1), Limit.class);
        assertThat(as(limit.limit(), Literal.class).value(), equalTo(DEFAULT_LIMIT));
        project = as(limit.child(), EsqlProject.class);
        projectColumns = project.expressions().stream().map(exp -> as(exp, Attribute.class).name()).toList();
        assertThat(projectColumns, equalTo(expectedOutput));
        eval = as(project.child(), Eval.class);
        assertEquals(eval.fields().size(), 2);
        evalFieldNames = eval.fields().stream().map(a -> a.name()).collect(Collectors.toSet());
        assertThat(evalFieldNames, equalTo(Set.of("x", "y")));

        for (Alias a : eval.fields()) {
            assertThat(as(a.child(), Literal.class).value(), equalTo(null));
        }

        eval = as(eval.child(), Eval.class);
        assertThat(as(eval.fields().get(0), Alias.class), equalToIgnoringIds(alias("_fork", string("fork2"))));
        eval = as(eval.child(), Eval.class);
        Alias alias = as(eval.fields().get(0), Alias.class);
        assertThat(alias.name(), equalTo("xyz"));
        assertThat(as(alias.child(), Literal.class), equalTo(string("def")));
        filter = as(eval.child(), Filter.class);
        assertThat(as(filter.condition(), GreaterThan.class).right(), equalTo(literal(2)));

        project = as(filter.child(), EsqlProject.class);
        filter = as(project.child(), Filter.class);
        assertThat(as(filter.condition(), Equals.class).right(), equalTo(string("Chris")));
        esRelation = as(filter.child(), EsRelation.class);
        assertThat(esRelation.indexPattern(), equalTo("test"));

        // fork branch 3
        limit = as(subPlans.get(2), Limit.class);
        assertThat(as(limit.limit(), Literal.class).value(), equalTo(DEFAULT_LIMIT));
        project = as(limit.child(), EsqlProject.class);
        projectColumns = project.expressions().stream().map(exp -> as(exp, Attribute.class).name()).toList();
        assertThat(projectColumns, equalTo(expectedOutput));
        eval = as(project.child(), Eval.class);
        assertEquals(eval.fields().size(), 2);
        evalFieldNames = eval.fields().stream().map(a -> a.name()).collect(Collectors.toSet());
        assertThat(evalFieldNames, equalTo(Set.of("emp_no", "first_name")));

        for (Alias a : eval.fields()) {
            assertThat(as(a.child(), Literal.class).value(), equalTo(null));
        }

        eval = as(eval.child(), Eval.class);
        assertThat(as(eval.fields().get(0), Alias.class), equalToIgnoringIds(alias("_fork", string("fork3"))));

        eval = as(eval.child(), Eval.class);
        alias = as(eval.fields().get(0), Alias.class);
        assertThat(alias.name(), equalTo("xyz"));
        assertThat(as(alias.child(), Literal.class), equalTo(string("abc")));

        Aggregate aggregate = as(eval.child(), Aggregate.class);
        assertEquals(aggregate.aggregates().size(), 2);
        alias = as(aggregate.aggregates().get(0), Alias.class);
        assertThat(alias.name(), equalTo("x"));

        alias = as(aggregate.aggregates().get(1), Alias.class);
        assertThat(alias.name(), equalTo("y"));
        FilteredExpression filteredExp = as(alias.child(), FilteredExpression.class);

        GreaterThan greaterThan = as(filteredExp.filter(), GreaterThan.class);
        assertThat(as(greaterThan.right(), Literal.class).value(), equalTo(1000));

        Dissect dissect = as(aggregate.child(), Dissect.class);
        assertThat(dissect.parser().pattern(), equalTo("%{d} %{e} %{f}"));
        assertThat(as(dissect.input(), FieldAttribute.class).name(), equalTo("first_name"));

        project = as(dissect.child(), EsqlProject.class);
        filter = as(project.child(), Filter.class);
        assertThat(as(filter.condition(), Equals.class).right(), equalTo(string("Chris")));
        esRelation = as(filter.child(), EsRelation.class);
        assertThat(esRelation.indexPattern(), equalTo("test"));
    }

    public void testForkError() {
        var e = expectThrows(VerificationException.class, () -> analyze("""
            from test
            | FORK ( WHERE emp_no > 1 )
                   ( WHERE foo > 1 )
            """));
        assertThat(e.getMessage(), containsString("Unknown column [foo]"));

        e = expectThrows(VerificationException.class, () -> analyze("""
            from test
            | FORK ( WHERE bar == 1 )
                   ( WHERE emp_no > 1 )
            """));
        assertThat(e.getMessage(), containsString("Unknown column [bar]"));

        e = expectThrows(VerificationException.class, () -> analyze("""
            from test
            | FORK ( WHERE emp_no > 1 )
                   ( WHERE emp_no > 2 )
                   ( WHERE emp_no > 3 )
                   ( WHERE emp_no > 4 )
                   ( WHERE emp_no > 5 )
                   ( WHERE emp_no > 6 | SORT baz )
            """));
        assertThat(e.getMessage(), containsString("Unknown column [baz]"));

        var pe = expectThrows(ParsingException.class, () -> analyze("""
            from test
            | FORK ( WHERE emp_no > 1 )
                   ( WHERE emp_no > 2 )
                   ( WHERE emp_no > 3 | LIMIT me)
                   ( WHERE emp_no > 4 )
                   ( WHERE emp_no > 5 )
                   ( WHERE emp_no > 6 | SORT emp_no | LIMIT 5 )
            """));
        assertThat(pe.getMessage(), containsString("mismatched input 'me' expecting {"));

        e = expectThrows(VerificationException.class, () -> analyze("""
            FROM test
            | FORK ( WHERE emp_no > 1 )
                   ( WHERE emp_no > 2 | SORT emp_no | LIMIT 10 | EVAL x = abc + 2 )
            """));
        assertThat(e.getMessage(), containsString("Unknown column [abc]"));

        e = expectThrows(VerificationException.class, () -> analyze("""
            FROM test
            | FORK ( STATS a = CONCAT(first_name, last_name) BY emp_no )
                   ( WHERE emp_no > 2 | SORT emp_no | LIMIT 10 )
            """));
        assertThat(
            e.getMessage(),
            containsString("column [first_name] must appear in the STATS BY clause or be used in an aggregate function")
        );

        e = expectThrows(VerificationException.class, () -> analyze("""
            FROM test
            | FORK ( DISSECT emp_no "%{abc} %{def}" )
                   ( WHERE emp_no > 2 | SORT emp_no | LIMIT 10 )
            """));
        assertThat(
            e.getMessage(),
            containsString("Dissect only supports KEYWORD or TEXT values, found expression [emp_no] type [INTEGER]")
        );

        e = expectThrows(VerificationException.class, () -> analyze("""
            FROM test
            | FORK ( EVAL c = COUNT(first_name) )
                   ( WHERE emp_no > 2 | SORT emp_no | LIMIT 10 )
            """));
        assertThat(e.getMessage(), containsString("aggregate function [COUNT(first_name)] not allowed outside STATS command"));

        e = expectThrows(VerificationException.class, () -> analyze("""
            FROM test
            | FORK (EVAL a = 1) (EVAL a = 2)
            | FORK (EVAL b = 3) (EVAL b = 4)
            """));
        assertThat(e.getMessage(), containsString("Only a single FORK command is supported, but found multiple"));

        e = expectThrows(VerificationException.class, () -> analyze("""
            FROM test
            | FORK (FORK (WHERE true) (WHERE true))
                   (WHERE true)
            """));
        assertThat(e.getMessage(), containsString("Only a single FORK command is supported, but found multiple"));
    }

    public void testValidFuse() {
        LogicalPlan plan = analyze("""
             from test metadata _id, _index, _score
             | fork ( where first_name:"foo" )
                    ( where first_name:"bar" )
             | fuse
            """);

        Limit limit = as(plan, Limit.class);

        Aggregate aggregate = as(limit.child(), Aggregate.class);
        assertThat(aggregate.groupings().size(), equalTo(2));

        FuseScoreEval scoreEval = as(aggregate.child(), FuseScoreEval.class);
        assertThat(scoreEval.score(), instanceOf(ReferenceAttribute.class));
        assertThat(scoreEval.score().name(), equalTo("_score"));
        assertThat(scoreEval.discriminator(), instanceOf(ReferenceAttribute.class));
        assertThat(scoreEval.discriminator().name(), equalTo("_fork"));

        assertThat(scoreEval.child(), instanceOf(Fork.class));
    }

    public void testFuseError() {
        var e = expectThrows(VerificationException.class, () -> analyze("""
            from test
            | fuse
            """));
        assertThat(e.getMessage(), containsString("Unknown column [_score]"));
        assertThat(e.getMessage(), containsString("Unknown column [_fork]"));

        e = expectThrows(VerificationException.class, () -> analyze("""
            from test
            | FORK ( WHERE emp_no == 1 )
                   ( WHERE emp_no > 1 )
            | FUSE
            """));
        assertThat(e.getMessage(), containsString("Unknown column [_score]"));

        e = expectThrows(VerificationException.class, () -> analyze("""
            from test metadata _score, _id
            | FORK ( WHERE emp_no == 1 )
                   ( WHERE emp_no > 1 )
            | FUSE
            """));
        assertThat(e.getMessage(), containsString("Unknown column [_index]"));

        e = expectThrows(VerificationException.class, () -> analyze("""
            from test metadata _score, _index
            | FORK ( WHERE emp_no == 1 )
                   ( WHERE emp_no > 1 )
            | FUSE
            """));
        assertThat(e.getMessage(), containsString("Unknown column [_id]"));
    }

    // TODO There's too much boilerplate involved here! We need a better way of creating FieldCapabilitiesResponses from a mapping or index.
    private static FieldCapabilitiesIndexResponse fieldCapabilitiesIndexResponse(
        String indexName,
        Map<String, IndexFieldCapabilities> fields
    ) {
        String indexMappingHash = new String(
            MessageDigests.sha256().digest(fields.toString().getBytes(StandardCharsets.UTF_8)),
            StandardCharsets.UTF_8
        );
        return new FieldCapabilitiesIndexResponse(indexName, indexMappingHash, fields, false, IndexMode.STANDARD);
    }

    private static Map<String, IndexFieldCapabilities> messageResponseMap(String date) {
        return Map.of("message", new IndexFieldCapabilitiesBuilder("message", date).build());
    }

    private void verifyUnsupported(String query, String errorMessage) {
        verifyUnsupported(query, errorMessage, "mapping-multi-field-variation.json");
    }

    private void verifyUnsupported(String query, String errorMessage, String mappingFileName) {
        var e = expectThrows(VerificationException.class, () -> analyze(query, mappingFileName));
        assertThat(e.getMessage(), containsString(errorMessage));
    }

    private void assertProjection(String query, String... names) {
        assertProjection(analyze(query), names);
    }

    private void assertProjection(LogicalPlan plan, String... names) {
        var limit = as(plan, Limit.class);
        assertThat(Expressions.names(limit.output()), contains(names));
    }

    private void assertProjectionTypes(String query, DataType... types) {
        var plan = analyze(query);
        var limit = as(plan, Limit.class);
        assertThat(limit.output().stream().map(NamedExpression::dataType).toList(), contains(types));
    }

    private void assertProjectionWithMapping(String query, String mapping, String... names) {
        var plan = analyze(query, mapping.toString());
        var limit = as(plan, Limit.class);
        assertThat(Expressions.names(limit.output()), contains(names));
    }

    private void assertProjectionWithMapping(String query, String mapping, QueryParams params, String... names) {
        var plan = analyze(query, mapping.toString(), params);
        var limit = as(plan, Limit.class);
        assertThat(Expressions.names(limit.output()), contains(names));
    }

    private void assertError(String query, String mapping, QueryParams params, String error) {
        Throwable e = expectThrows(VerificationException.class, () -> analyze(query, mapping, params));
        assertThat(e.getMessage(), containsString(error));
    }

    @Override
    protected List<String> filteredWarnings() {
        return withInlinestatsWarning(withDefaultLimitWarning(super.filteredWarnings()));
    }

    // TODO: drop after next minor release
    public static List<String> withInlinestatsWarning(List<String> warnings) {
        List<String> allWarnings = warnings != null ? new ArrayList<>(warnings) : new ArrayList<>();
        allWarnings.add("INLINESTATS is deprecated, use INLINE STATS instead");
        return allWarnings;
    }

    private static LogicalPlan analyzeWithEmptyFieldCapsResponse(String query) throws IOException {
        List<FieldCapabilitiesIndexResponse> idxResponses = List.of(
            new FieldCapabilitiesIndexResponse("idx", "idx", Map.of(), true, IndexMode.STANDARD)
        );
<<<<<<< HEAD
        IndexResolver.FieldsInfo caps = new IndexResolver.FieldsInfo(
            new FieldCapabilitiesResponse(idxResponses, List.of()),
            true,
            true,
            true
        );
=======
        IndexResolver.FieldsInfo caps = fieldsInfoOnCurrentVersion(new FieldCapabilitiesResponse(idxResponses, List.of()));
>>>>>>> d066e86b
        IndexResolution resolution = IndexResolver.mergedMappings("test*", caps);
        var analyzer = analyzer(indexResolutions(resolution), TEST_VERIFIER, configuration(query));
        return analyze(query, analyzer);
    }

    private void assertEmptyEsRelation(LogicalPlan plan) {
        assertThat(plan, instanceOf(EsRelation.class));
        EsRelation esRelation = (EsRelation) plan;
        assertThat(esRelation.output(), equalTo(NO_FIELDS));
    }

    public void testTextEmbeddingResolveInferenceId() {
        LogicalPlan plan = analyze(
            String.format(Locale.ROOT, """
                FROM books METADATA _score | EVAL embedding = TEXT_EMBEDDING("italian food recipe", "%s")""", TEXT_EMBEDDING_INFERENCE_ID),
            "mapping-books.json"
        );

        Eval eval = as(as(plan, Limit.class).child(), Eval.class);
        assertThat(eval.fields(), hasSize(1));
        Alias alias = as(eval.fields().get(0), Alias.class);
        assertThat(alias.name(), equalTo("embedding"));
        TextEmbedding function = as(alias.child(), TextEmbedding.class);

        assertThat(function.inputText(), equalTo(string("italian food recipe")));
        assertThat(function.inferenceId(), equalTo(string(TEXT_EMBEDDING_INFERENCE_ID)));
    }

    public void testTextEmbeddingFunctionResolveType() {
        LogicalPlan plan = analyze(
            String.format(Locale.ROOT, """
                FROM books METADATA _score| EVAL embedding = TEXT_EMBEDDING("italian food recipe", "%s")""", TEXT_EMBEDDING_INFERENCE_ID),
            "mapping-books.json"
        );

        Eval eval = as(as(plan, Limit.class).child(), Eval.class);
        assertThat(eval.fields(), hasSize(1));
        Alias alias = as(eval.fields().get(0), Alias.class);
        assertThat(alias.name(), equalTo("embedding"));

        TextEmbedding function = as(alias.child(), TextEmbedding.class);

        assertThat(function.foldable(), equalTo(true));
        assertThat(function.dataType(), equalTo(DENSE_VECTOR));
    }

    public void testTextEmbeddingFunctionMissingInferenceIdError() {
        VerificationException ve = expectThrows(
            VerificationException.class,
            () -> analyze(
                String.format(Locale.ROOT, """
                    FROM books METADATA _score| EVAL embedding = TEXT_EMBEDDING("italian food recipe", "%s")""", "unknow-inference-id"),
                "mapping-books.json"
            )
        );

        assertThat(ve.getMessage(), containsString("unresolved inference [unknow-inference-id]"));
    }

    public void testTextEmbeddingFunctionInvalidInferenceIdError() {
        String inferenceId = randomInferenceIdOtherThan(TEXT_EMBEDDING_INFERENCE_ID);
        VerificationException ve = expectThrows(
            VerificationException.class,
            () -> analyze(
                String.format(Locale.ROOT, """
                    FROM books METADATA _score| EVAL embedding = TEXT_EMBEDDING("italian food recipe", "%s")""", inferenceId),
                "mapping-books.json"
            )
        );

        assertThat(
            ve.getMessage(),
            containsString(String.format(Locale.ROOT, "cannot use inference endpoint [%s] with task type", inferenceId))
        );
    }

    public void testTextEmbeddingFunctionWithoutModel() {
        ParsingException ve = expectThrows(ParsingException.class, () -> analyze("""
            FROM books METADATA _score| EVAL embedding = TEXT_EMBEDDING("italian food recipe")""", "mapping-books.json"));

        assertThat(
            ve.getMessage(),
            containsString(" error building [text_embedding]: function [text_embedding] expects exactly two arguments")
        );
    }

    public void testKnnFunctionWithTextEmbedding() {
        LogicalPlan plan = analyze(
            String.format(Locale.ROOT, """
                from test | where KNN(float_vector, TEXT_EMBEDDING("italian food recipe", "%s"))""", TEXT_EMBEDDING_INFERENCE_ID),
            "mapping-dense_vector.json"
        );

        Limit limit = as(plan, Limit.class);
        Filter filter = as(limit.child(), Filter.class);
        Knn knn = as(filter.condition(), Knn.class);
        assertThat(knn.field(), instanceOf(FieldAttribute.class));
        assertThat(((FieldAttribute) knn.field()).name(), equalTo("float_vector"));

        TextEmbedding textEmbedding = as(knn.query(), TextEmbedding.class);
        assertThat(textEmbedding.inputText(), equalTo(string("italian food recipe")));
        assertThat(textEmbedding.inferenceId(), equalTo(string(TEXT_EMBEDDING_INFERENCE_ID)));
    }

    public void testResolveRerankInferenceId() {
        {
            LogicalPlan plan = analyze("""
                FROM books METADATA _score
                | RERANK "italian food recipe" ON title WITH { "inference_id" : "reranking-inference-id" }
                """, "mapping-books.json");
            Rerank rerank = as(as(plan, Limit.class).child(), Rerank.class);
            assertThat(rerank.inferenceId(), equalTo(string("reranking-inference-id")));
        }

        {
            VerificationException ve = expectThrows(VerificationException.class, () -> analyze("""
                FROM books METADATA _score
                | RERANK "italian food recipe" ON title WITH { "inference_id" : "completion-inference-id" }
                """, "mapping-books.json"));

            assertThat(
                ve.getMessage(),
                containsString(
                    "cannot use inference endpoint [completion-inference-id] with task type [completion] within a Rerank command. "
                        + "Only inference endpoints with the task type [rerank] are supported"
                )
            );
        }

        {
            VerificationException ve = expectThrows(VerificationException.class, () -> analyze("""
                FROM books METADATA _score
                | RERANK "italian food recipe" ON title WITH { "inference_id" : "error-inference-id" }
                """, "mapping-books.json"));

            assertThat(ve.getMessage(), containsString("error with inference resolution"));
        }

        {
            VerificationException ve = expectThrows(VerificationException.class, () -> analyze("""
                FROM books  METADATA _score
                | RERANK "italian food recipe" ON title WITH { "inference_id" : "unknown-inference-id" }
                """, "mapping-books.json"));
            assertThat(ve.getMessage(), containsString("unresolved inference [unknown-inference-id]"));
        }
    }

    public void testResolveRerankFields() {
        {
            // Single field.
            LogicalPlan plan = analyze("""
                FROM books METADATA _score
                | WHERE title:"italian food recipe" OR description:"italian food recipe"
                | KEEP description, title, year, _score
                | DROP description
                | RERANK "italian food recipe" ON title WITH { "inference_id" : "reranking-inference-id" }
                """, "mapping-books.json");

            Limit limit = as(plan, Limit.class); // Implicit limit added by AddImplicitLimit rule.
            Rerank rerank = as(limit.child(), Rerank.class);
            EsqlProject keep = as(rerank.child(), EsqlProject.class);
            EsqlProject drop = as(keep.child(), EsqlProject.class);
            Filter filter = as(drop.child(), Filter.class);
            EsRelation relation = as(filter.child(), EsRelation.class);

            Attribute titleAttribute = getAttributeByName(relation.output(), "title");
            assertThat(getAttributeByName(relation.output(), "title"), notNullValue());

            assertThat(rerank.queryText(), equalTo(string("italian food recipe")));
            assertThat(rerank.inferenceId(), equalTo(string("reranking-inference-id")));
            assertThat(rerank.rerankFields(), equalToIgnoringIds(List.of(alias("title", titleAttribute))));
            assertThat(rerank.scoreAttribute(), equalTo(getAttributeByName(relation.output(), MetadataAttribute.SCORE)));
        }

        {
            // Multiple fields.
            LogicalPlan plan = analyze("""
                FROM books METADATA _score
                | WHERE title:"food"
                | RERANK "food" ON title, description=SUBSTRING(description, 0, 100), yearRenamed=year
                  WITH { "inference_id" : "reranking-inference-id" }
                """, "mapping-books.json");

            Limit limit = as(plan, Limit.class); // Implicit limit added by AddImplicitLimit rule.
            Rerank rerank = as(limit.child(), Rerank.class);
            Filter filter = as(rerank.child(), Filter.class);
            EsRelation relation = as(filter.child(), EsRelation.class);

            assertThat(rerank.queryText(), equalTo(string("food")));
            assertThat(rerank.inferenceId(), equalTo(string("reranking-inference-id")));

            assertThat(rerank.rerankFields(), hasSize(3));
            Attribute titleAttribute = getAttributeByName(relation.output(), "title");
            assertThat(titleAttribute, notNullValue());
            assertThat(rerank.rerankFields().get(0), equalToIgnoringIds(alias("title", titleAttribute)));

            Attribute descriptionAttribute = getAttributeByName(relation.output(), "description");
            assertThat(descriptionAttribute, notNullValue());
            Alias descriptionAlias = rerank.rerankFields().get(1);
            assertThat(descriptionAlias.name(), equalTo("description"));
            assertThat(
                as(descriptionAlias.child(), Substring.class).children(),
                equalTo(List.of(descriptionAttribute, literal(0), literal(100)))
            );

            Attribute yearAttribute = getAttributeByName(relation.output(), "year");
            assertThat(yearAttribute, notNullValue());
            assertThat(rerank.rerankFields().get(2), equalToIgnoringIds(alias("yearRenamed", yearAttribute)));

            assertThat(rerank.scoreAttribute(), equalTo(getAttributeByName(relation.output(), MetadataAttribute.SCORE)));
        }

        {
            VerificationException ve = expectThrows(
                VerificationException.class,
                () -> analyze("""
                    FROM books METADATA _score
                    | RERANK \"italian food recipe\" ON missingField WITH { "inference_id" : "reranking-inference-id" }
                    """, "mapping-books.json")

            );
            assertThat(ve.getMessage(), containsString("Unknown column [missingField]"));
        }
    }

    public void testResolveRerankScoreField() {
        {
            // When the metadata field is required in FROM, it is reused.
            LogicalPlan plan = analyze("""
                FROM books METADATA _score
                | WHERE title:"italian food recipe" OR description:"italian food recipe"
                | RERANK "italian food recipe" ON title WITH { "inference_id" : "reranking-inference-id" }
                """, "mapping-books.json");

            Limit limit = as(plan, Limit.class); // Implicit limit added by AddImplicitLimit rule.
            Rerank rerank = as(limit.child(), Rerank.class);
            Filter filter = as(rerank.child(), Filter.class);
            EsRelation relation = as(filter.child(), EsRelation.class);

            Attribute metadataScoreAttribute = getAttributeByName(relation.output(), MetadataAttribute.SCORE);
            assertThat(rerank.scoreAttribute(), equalTo(metadataScoreAttribute));
            assertThat(rerank.output(), hasItem(metadataScoreAttribute));
        }

        {
            // When the metadata field is not required in FROM, it is added to the output of RERANK
            LogicalPlan plan = analyze("""
                FROM books
                | WHERE title:"italian food recipe" OR description:"italian food recipe"
                | RERANK "italian food recipe" ON title WITH { "inference_id" : "reranking-inference-id" }
                """, "mapping-books.json");

            Limit limit = as(plan, Limit.class); // Implicit limit added by AddImplicitLimit rule.
            Rerank rerank = as(limit.child(), Rerank.class);
            Filter filter = as(rerank.child(), Filter.class);
            EsRelation relation = as(filter.child(), EsRelation.class);

            assertThat(relation.output().stream().noneMatch(attr -> attr.name().equals(MetadataAttribute.SCORE)), is(true));
            assertThat(rerank.scoreAttribute(), equalToIgnoringIds(MetadataAttribute.create(EMPTY, MetadataAttribute.SCORE)));
            assertThat(rerank.output(), hasItem(rerank.scoreAttribute()));
        }

        {
            // When using a custom fields that does not exist
            LogicalPlan plan = analyze("""
                FROM books METADATA _score
                | WHERE title:"italian food recipe" OR description:"italian food recipe"
                | RERANK rerank_score = "italian food recipe" ON title WITH { "inference_id" : "reranking-inference-id" }
                """, "mapping-books.json");

            Limit limit = as(plan, Limit.class); // Implicit limit added by AddImplicitLimit rule.
            Rerank rerank = as(limit.child(), Rerank.class);

            Attribute scoreAttribute = rerank.scoreAttribute();
            assertThat(scoreAttribute.name(), equalTo("rerank_score"));
            assertThat(scoreAttribute.dataType(), equalTo(DOUBLE));
            assertThat(rerank.output(), hasItem(scoreAttribute));
        }

        {
            // When using a custom fields that already exists
            LogicalPlan plan = analyze("""
                FROM books METADATA _score
                | WHERE title:"italian food recipe" OR description:"italian food recipe"
                | EVAL rerank_score = _score
                | RERANK rerank_score = "italian food recipe" ON title WITH { "inference_id" : "reranking-inference-id" }
                """, "mapping-books.json");

            Limit limit = as(plan, Limit.class); // Implicit limit added by AddImplicitLimit rule.
            Rerank rerank = as(limit.child(), Rerank.class);

            Attribute scoreAttribute = rerank.scoreAttribute();
            assertThat(scoreAttribute.name(), equalTo("rerank_score"));
            assertThat(scoreAttribute.dataType(), equalTo(DOUBLE));
            assertThat(rerank.output(), hasItem(scoreAttribute));
            assertThat(rerank.child().output().stream().anyMatch(scoreAttribute::equals), is(true));
        }
    }

    public void testRerankInvalidQueryTypes() {
        assertError("""
            FROM books METADATA _score
            | RERANK rerank_score = 42 ON title WITH { "inference_id" : "reranking-inference-id" }
            """, "mapping-books.json", new QueryParams(), "query must be a valid string in RERANK, found [42]");

        assertError("""
            FROM books METADATA _score
            | RERANK rerank_score = null ON title WITH { "inference_id" : "reranking-inference-id" }
            """, "mapping-books.json", new QueryParams(), "query must be a valid string in RERANK, found [null]");
    }

    public void testRerankFieldsInvalidTypes() {
        List<String> invalidFieldNames = List.of("date", "date_nanos", "ip", "version", "dense_vector");

        for (String fieldName : invalidFieldNames) {
            LogManager.getLogger(AnalyzerTests.class).warn("[{}]", fieldName);
            assertError(
                "FROM books METADATA _score | RERANK rerank_score = \"test query\" ON "
                    + fieldName
                    + " WITH { \"inference_id\" : \"reranking-inference-id\" }",
                "mapping-all-types.json",
                new QueryParams(),
                "rerank field must be a valid string, numeric or boolean expression, found [" + fieldName + "]"
            );
        }
    }

    public void testRerankFieldValidTypes() {
        List<String> validFieldNames = List.of(
            "boolean",
            "byte",
            "constant_keyword-foo",
            "double",
            "float",
            "half_float",
            "scaled_float",
            "integer",
            "keyword",
            "long",
            "unsigned_long",
            "short",
            "text",
            "wildcard"
        );

        for (String fieldName : validFieldNames) {
            LogicalPlan plan = analyze(
                "FROM books METADATA _score | RERANK rerank_score = \"test query\" ON `"
                    + fieldName
                    + "` WITH { \"inference_id\" : \"reranking-inference-id\" }",
                "mapping-all-types.json"
            );

            Rerank rerank = as(as(plan, Limit.class).child(), Rerank.class);
            EsRelation relation = as(rerank.child(), EsRelation.class);
            Attribute fieldAttribute = getAttributeByName(relation.output(), fieldName);
            if (DataType.isString(fieldAttribute.dataType())) {
                assertThat(rerank.rerankFields(), equalToIgnoringIds(List.of(alias(fieldName, fieldAttribute))));

            } else {
                assertThat(
                    rerank.rerankFields(),
                    equalToIgnoringIds(List.of(alias(fieldName, new ToString(fieldAttribute.source(), fieldAttribute))))
                );
            }
        }
    }

    public void testInvalidValidRerankQuery() {
        assertError("""
            FROM books METADATA _score
            | RERANK rerank_score = 42 ON title WITH { "inference_id" : "reranking-inference-id" }
            """, "mapping-books.json", new QueryParams(), "query must be a valid string in RERANK, found [42]");
    }

    public void testResolveCompletionInferenceId() {
        LogicalPlan plan = analyze("""
            FROM books METADATA _score
            | COMPLETION CONCAT("Translate this text in French\\n", description) WITH { "inference_id" : "completion-inference-id" }
            """, "mapping-books.json");

        Completion completion = as(as(plan, Limit.class).child(), Completion.class);
        assertThat(completion.inferenceId(), equalTo(string("completion-inference-id")));
    }

    public void testResolveCompletionInferenceIdInvalidTaskType() {
        assertError(
            """
                FROM books METADATA _score
                | COMPLETION CONCAT("Translate this text in French\\n", description) WITH { "inference_id" : "reranking-inference-id" }
                """,
            "mapping-books.json",
            new QueryParams(),
            "cannot use inference endpoint [reranking-inference-id] with task type [rerank] within a Completion command."
                + " Only inference endpoints with the task type [completion] are supported"
        );
    }

    public void testResolveCompletionInferenceMissingInferenceId() {
        assertError("""
            FROM books METADATA _score
            | COMPLETION CONCAT("Translate the following text in French\\n", description) WITH { "inference_id" : "unknown-inference-id" }
            """, "mapping-books.json", new QueryParams(), "unresolved inference [unknown-inference-id]");
    }

    public void testResolveCompletionInferenceIdResolutionError() {
        assertError("""
            FROM books METADATA _score
            | COMPLETION CONCAT("Translate the following text in French\\n", description) WITH { "inference_id" : "error-inference-id" }
            """, "mapping-books.json", new QueryParams(), "error with inference resolution");
    }

    public void testResolveCompletionTargetField() {
        LogicalPlan plan = analyze("""
            FROM books METADATA _score
            | COMPLETION translation = CONCAT("Translate the following text in French\\n", description)
              WITH { "inference_id" : "completion-inference-id" }
            """, "mapping-books.json");

        Completion completion = as(as(plan, Limit.class).child(), Completion.class);
        assertThat(completion.targetField(), equalToIgnoringIds(referenceAttribute("translation", DataType.KEYWORD)));
    }

    public void testResolveCompletionDefaultTargetField() {
        LogicalPlan plan = analyze("""
            FROM books METADATA _score
            | COMPLETION CONCAT("Translate this text in French\\n", description) WITH { "inference_id" : "completion-inference-id" }
            """, "mapping-books.json");

        Completion completion = as(as(plan, Limit.class).child(), Completion.class);
        assertThat(completion.targetField(), equalToIgnoringIds(referenceAttribute("completion", DataType.KEYWORD)));
    }

    public void testResolveCompletionPrompt() {
        LogicalPlan plan = analyze("""
            FROM books METADATA _score
            | COMPLETION CONCAT("Translate this text in French\\n", description) WITH { "inference_id" : "completion-inference-id" }
            """, "mapping-books.json");

        Completion completion = as(as(plan, Limit.class).child(), Completion.class);
        EsRelation esRelation = as(completion.child(), EsRelation.class);

        assertThat(
            as(completion.prompt(), Concat.class).children(),
            equalTo(List.of(string("Translate this text in French\n"), getAttributeByName(esRelation.output(), "description")))
        );
    }

    public void testResolveCompletionPromptInvalidType() {
        assertError("""
            FROM books METADATA _score
            | COMPLETION LENGTH(description) WITH { "inference_id" : "completion-inference-id" }
            """, "mapping-books.json", new QueryParams(), "prompt must be of type [text] but is [integer]");
    }

    public void testResolveCompletionOutputFieldOverwriteInputField() {
        LogicalPlan plan = analyze("""
            FROM books METADATA _score
            | COMPLETION description = CONCAT("Translate the following text in French\\n", description)
              WITH { "inference_id" : "completion-inference-id" }
            """, "mapping-books.json");

        Completion completion = as(as(plan, Limit.class).child(), Completion.class);
        assertThat(completion.targetField(), equalToIgnoringIds(referenceAttribute("description", DataType.KEYWORD)));

        EsRelation esRelation = as(completion.child(), EsRelation.class);
        assertThat(getAttributeByName(completion.output(), "description"), equalTo(completion.targetField()));
        assertThat(getAttributeByName(esRelation.output(), "description"), not(equalTo(completion.targetField())));
    }

    public void testResolveGroupingsBeforeResolvingImplicitReferencesToGroupings() {
        var plan = analyze("""
            FROM test
            | EVAL date = "2025-01-01"::datetime
            | STATS c = count(emp_no) BY d = (date == "2025-01-01")
            """, "mapping-default.json");

        var limit = as(plan, Limit.class);
        var agg = as(limit.child(), Aggregate.class);
        var aggregates = agg.aggregates();
        assertThat(aggregates, hasSize(2));
        Alias a = as(aggregates.get(0), Alias.class);
        assertEquals("c", a.name());
        Count c = as(a.child(), Count.class);
        FieldAttribute fa = as(c.field(), FieldAttribute.class);
        assertEquals("emp_no", fa.name());
        ReferenceAttribute ra = as(aggregates.get(1), ReferenceAttribute.class); // reference in aggregates is resolved
        assertEquals("d", ra.name());
        List<Expression> groupings = agg.groupings();
        assertEquals(1, groupings.size());
        a = as(groupings.get(0), Alias.class); // reference in groupings is resolved
        assertEquals("d", ra.name());
        Equals equals = as(a.child(), Equals.class);
        ra = as(equals.left(), ReferenceAttribute.class);
        assertEquals("date", ra.name());
        Literal literal = as(equals.right(), Literal.class);
        assertEquals("2025-01-01T00:00:00.000Z", dateTimeToString(Long.parseLong(literal.value().toString())));
        assertEquals(DATETIME, literal.dataType());
    }

    public void testResolveGroupingsBeforeResolvingExplicitReferencesToGroupings() {
        var plan = analyze("""
            FROM test
            | EVAL date = "2025-01-01"::datetime
            | STATS c = count(emp_no), x = d::int + 1 BY d = (date == "2025-01-01")
            """, "mapping-default.json");

        var limit = as(plan, Limit.class);
        var agg = as(limit.child(), Aggregate.class);
        var aggregates = agg.aggregates();
        assertThat(aggregates, hasSize(3));
        Alias a = as(aggregates.get(0), Alias.class);
        assertEquals("c", a.name());
        Count c = as(a.child(), Count.class);
        FieldAttribute fa = as(c.field(), FieldAttribute.class);
        assertEquals("emp_no", fa.name());
        a = as(aggregates.get(1), Alias.class); // explicit reference to groupings is resolved
        assertEquals("x", a.name());
        Add add = as(a.child(), Add.class);
        ToInteger toInteger = as(add.left(), ToInteger.class);
        ReferenceAttribute ra = as(toInteger.field(), ReferenceAttribute.class);
        assertEquals("d", ra.name());
        ra = as(aggregates.get(2), ReferenceAttribute.class); // reference in aggregates is resolved
        assertEquals("d", ra.name());
        List<Expression> groupings = agg.groupings();
        assertEquals(1, groupings.size());
        a = as(groupings.get(0), Alias.class); // reference in groupings is resolved
        assertEquals("d", ra.name());
        Equals equals = as(a.child(), Equals.class);
        ra = as(equals.left(), ReferenceAttribute.class);
        assertEquals("date", ra.name());
        Literal literal = as(equals.right(), Literal.class);
        assertEquals("2025-01-01T00:00:00.000Z", dateTimeToString(Long.parseLong(literal.value().toString())));
        assertEquals(DATETIME, literal.dataType());
    }

    public void testBucketWithIntervalInStringInBothAggregationAndGrouping() {
        var plan = analyze("""
            FROM test
            | STATS c = count(emp_no), b = BUCKET(hire_date, "1 year") + 1 year BY yr = BUCKET(hire_date, "1 year")
            """, "mapping-default.json");

        var limit = as(plan, Limit.class);
        var agg = as(limit.child(), Aggregate.class);
        var aggregates = agg.aggregates();
        assertThat(aggregates, hasSize(3));
        Alias a = as(aggregates.get(0), Alias.class);
        assertEquals("c", a.name());
        Count c = as(a.child(), Count.class);
        FieldAttribute fa = as(c.field(), FieldAttribute.class);
        assertEquals("emp_no", fa.name());
        a = as(aggregates.get(1), Alias.class); // explicit reference to groupings is resolved
        assertEquals("b", a.name());
        Add add = as(a.child(), Add.class);
        Bucket bucket = as(add.left(), Bucket.class);
        fa = as(bucket.field(), FieldAttribute.class);
        assertEquals("hire_date", fa.name());
        Literal literal = as(bucket.buckets(), Literal.class);
        Literal oneYear = new Literal(EMPTY, Period.ofYears(1), DATE_PERIOD);
        assertEquals(oneYear, literal);
        literal = as(add.right(), Literal.class);
        assertEquals(oneYear, literal);
        ReferenceAttribute ra = as(aggregates.get(2), ReferenceAttribute.class); // reference in aggregates is resolved
        assertEquals("yr", ra.name());
        List<Expression> groupings = agg.groupings();
        assertEquals(1, groupings.size());
        a = as(groupings.get(0), Alias.class); // reference in groupings is resolved
        assertEquals("yr", ra.name());
        bucket = as(a.child(), Bucket.class);
        fa = as(bucket.field(), FieldAttribute.class);
        assertEquals("hire_date", fa.name());
        literal = as(bucket.buckets(), Literal.class);
        assertEquals(oneYear, literal);
    }

    public void testBucketWithIntervalInStringInGroupingReferencedInAggregation() {
        var plan = analyze("""
            FROM test
            | STATS c = count(emp_no), b = yr + 1 year BY yr = BUCKET(hire_date, "1 year")
            """, "mapping-default.json");

        var limit = as(plan, Limit.class);
        var agg = as(limit.child(), Aggregate.class);
        var aggregates = agg.aggregates();
        assertThat(aggregates, hasSize(3));
        Alias a = as(aggregates.get(0), Alias.class);
        assertEquals("c", a.name());
        Count c = as(a.child(), Count.class);
        FieldAttribute fa = as(c.field(), FieldAttribute.class);
        assertEquals("emp_no", fa.name());
        a = as(aggregates.get(1), Alias.class); // explicit reference to groupings is resolved
        assertEquals("b", a.name());
        Add add = as(a.child(), Add.class);
        ReferenceAttribute ra = as(add.left(), ReferenceAttribute.class);
        assertEquals("yr", ra.name());
        Literal oneYear = new Literal(EMPTY, Period.ofYears(1), DATE_PERIOD);
        Literal literal = as(add.right(), Literal.class);
        assertEquals(oneYear, literal);
        ra = as(aggregates.get(2), ReferenceAttribute.class); // reference in aggregates is resolved
        assertEquals("yr", ra.name());
        List<Expression> groupings = agg.groupings();
        assertEquals(1, groupings.size());
        a = as(groupings.get(0), Alias.class); // reference in groupings is resolved
        assertEquals("yr", ra.name());
        Bucket bucket = as(a.child(), Bucket.class);
        fa = as(bucket.field(), FieldAttribute.class);
        assertEquals("hire_date", fa.name());
        literal = as(bucket.buckets(), Literal.class);
        assertEquals(oneYear, literal);
    }

    public void testImplicitCastingForDateAndDateNanosFields() {
        IndexResolution indexWithUnionTypedFields = indexWithDateDateNanosUnionType();
        Analyzer analyzer = AnalyzerTestUtils.analyzer(indexWithUnionTypedFields);

        // Validate if a union typed field is cast to a type explicitly, implicit casting won't be applied again, and include some cases of
        // nested casting as well.
        LogicalPlan plan = analyze("""
            FROM index*
            | Eval a = date_and_date_nanos, b = date_and_date_nanos::datetime, c = date_and_date_nanos::date_nanos,
                   d = date_and_date_nanos::datetime::datetime, e = date_and_date_nanos::datetime::date_nanos,
                   f = date_and_date_nanos::date_nanos::datetime, g = date_and_date_nanos::date_nanos::date_nanos,
                   h = date_and_date_nanos::datetime::long, i = date_and_date_nanos::date_nanos::long,
                   j = date_and_date_nanos::long::datetime, k = date_and_date_nanos::long::date_nanos
            """, analyzer);

        Project project = as(plan, Project.class);
        List<? extends NamedExpression> projections = project.projections();
        assertEquals(13, projections.size());
        // implicit casting
        FieldAttribute fa = as(projections.get(0), FieldAttribute.class);
        verifyNameAndTypeAndMultiTypeEsField(fa.name(), fa.dataType(), "date_and_date_nanos", DATE_NANOS, fa);
        // long is not cast to date_nanos
        UnsupportedAttribute ua = as(projections.get(1), UnsupportedAttribute.class);
        verifyNameAndType(ua.name(), ua.dataType(), "date_and_date_nanos_and_long", UNSUPPORTED);
        // implicit casting
        ReferenceAttribute ra = as(projections.get(2), ReferenceAttribute.class);
        verifyNameAndType(ra.name(), ra.dataType(), "a", DATE_NANOS);
        // explicit casting
        ra = as(projections.get(3), ReferenceAttribute.class);
        verifyNameAndType(ra.name(), ra.dataType(), "b", DATETIME);
        ra = as(projections.get(4), ReferenceAttribute.class);
        verifyNameAndType(ra.name(), ra.dataType(), "c", DATE_NANOS);
        ra = as(projections.get(5), ReferenceAttribute.class);
        verifyNameAndType(ra.name(), ra.dataType(), "d", DATETIME);
        ra = as(projections.get(6), ReferenceAttribute.class);
        verifyNameAndType(ra.name(), ra.dataType(), "e", DATE_NANOS);
        ra = as(projections.get(7), ReferenceAttribute.class);
        verifyNameAndType(ra.name(), ra.dataType(), "f", DATETIME);
        ra = as(projections.get(8), ReferenceAttribute.class);
        verifyNameAndType(ra.name(), ra.dataType(), "g", DATE_NANOS);
        ra = as(projections.get(9), ReferenceAttribute.class);
        verifyNameAndType(ra.name(), ra.dataType(), "h", LONG);
        ra = as(projections.get(10), ReferenceAttribute.class);
        verifyNameAndType(ra.name(), ra.dataType(), "i", LONG);
        ra = as(projections.get(11), ReferenceAttribute.class);
        verifyNameAndType(ra.name(), ra.dataType(), "j", DATETIME);
        ra = as(projections.get(12), ReferenceAttribute.class);
        verifyNameAndType(ra.name(), ra.dataType(), "k", DATE_NANOS);

        Limit limit = as(project.child(), Limit.class);
        // original Eval coded in the query
        Eval eval = as(limit.child(), Eval.class);
        List<Alias> aliases = eval.fields();
        assertEquals(11, aliases.size());
        // implicit casting
        Alias a = aliases.get(0); // a = date_and_date_nanos
        verifyNameAndTypeAndMultiTypeEsField(a.name(), a.dataType(), "a", DATE_NANOS, a.child());
        // explicit casting
        a = aliases.get(1); // b = date_and_date_nanos::datetime
        verifyNameAndTypeAndMultiTypeEsField(a.name(), a.dataType(), "b", DATETIME, a.child());
        a = aliases.get(2); // c = date_and_date_nanos::date_nanos
        verifyNameAndTypeAndMultiTypeEsField(a.name(), a.dataType(), "c", DATE_NANOS, a.child());
        a = aliases.get(3); // d = date_and_date_nanos::datetime::datetime
        verifyNameAndType(a.name(), a.dataType(), "d", DATETIME);
        ToDatetime toDatetime = as(a.child(), ToDatetime.class);
        fa = as(toDatetime.field(), FieldAttribute.class);
        verifyNameAndTypeAndMultiTypeEsField(
            fa.name(),
            fa.dataType(),
            "$$date_and_date_nanos$converted_to$datetime",
            DATETIME,
            toDatetime.field()
        );
        a = aliases.get(4); // e = date_and_date_nanos::datetime::date_nanos
        verifyNameAndType(a.name(), a.dataType(), "e", DATE_NANOS);
        ToDateNanos toDateNanos = as(a.child(), ToDateNanos.class);
        fa = as(toDateNanos.field(), FieldAttribute.class);
        verifyNameAndTypeAndMultiTypeEsField(
            fa.name(),
            fa.dataType(),
            "$$date_and_date_nanos$converted_to$datetime",
            DATETIME,
            toDateNanos.field()
        );
        a = aliases.get(5); // f = date_and_date_nanos::date_nanos::datetime
        verifyNameAndType(a.name(), a.dataType(), "f", DATETIME);
        toDatetime = as(a.child(), ToDatetime.class);
        fa = as(toDatetime.field(), FieldAttribute.class);
        verifyNameAndTypeAndMultiTypeEsField(fa.name(), fa.dataType(), "$$date_and_date_nanos$converted_to$date_nanos", DATE_NANOS, fa);
        a = aliases.get(6); // g = date_and_date_nanos::date_nanos::date_nanos
        verifyNameAndType(a.name(), a.dataType(), "g", DATE_NANOS);
        toDateNanos = as(a.child(), ToDateNanos.class);
        fa = as(toDateNanos.field(), FieldAttribute.class);
        verifyNameAndTypeAndMultiTypeEsField(fa.name(), fa.dataType(), "$$date_and_date_nanos$converted_to$date_nanos", DATE_NANOS, fa);
        a = aliases.get(7); // h = date_and_date_nanos::datetime::long
        verifyNameAndType(a.name(), a.dataType(), "h", LONG);
        ToLong toLong = as(a.child(), ToLong.class);
        fa = as(toLong.field(), FieldAttribute.class);
        verifyNameAndTypeAndMultiTypeEsField(fa.name(), fa.dataType(), "$$date_and_date_nanos$converted_to$datetime", DATETIME, fa);
        a = aliases.get(8); // i = date_and_date_nanos::date_nanos::long
        verifyNameAndType(a.name(), a.dataType(), "i", LONG);
        toLong = as(a.child(), ToLong.class);
        fa = as(toLong.field(), FieldAttribute.class);
        verifyNameAndTypeAndMultiTypeEsField(fa.name(), fa.dataType(), "$$date_and_date_nanos$converted_to$date_nanos", DATE_NANOS, fa);
        a = aliases.get(9); // j = date_and_date_nanos::long::datetime
        verifyNameAndType(a.name(), a.dataType(), "j", DATETIME);
        toDatetime = as(a.child(), ToDatetime.class);
        fa = as(toDatetime.field(), FieldAttribute.class);
        verifyNameAndTypeAndMultiTypeEsField(fa.name(), fa.dataType(), "$$date_and_date_nanos$converted_to$long", LONG, fa);
        a = aliases.get(10); // k = date_and_date_nanos::long::date_nanos
        verifyNameAndType(a.name(), a.dataType(), "k", DATE_NANOS);
        toDateNanos = as(a.child(), ToDateNanos.class);
        fa = as(toDateNanos.field(), FieldAttribute.class);
        verifyNameAndTypeAndMultiTypeEsField(fa.name(), fa.dataType(), "$$date_and_date_nanos$converted_to$long", LONG, fa);
        EsRelation esRelation = as(eval.child(), EsRelation.class);
        assertEquals("index*", esRelation.indexPattern());
    }

    public void testGroupingOverridesInStats() {
        verifyUnsupported("""
            from test
            | stats MIN(salary) BY x = languages, x = x + 1
            """, "Found 1 problem\n" + "line 2:43: Unknown column [x]", "mapping-default.json");
    }

    public void testGroupingOverridesInInlineStats() {
        assumeTrue("INLINE STATS required", EsqlCapabilities.Cap.INLINE_STATS.isEnabled());
        verifyUnsupported("""
            from test
            | inline stats MIN(salary) BY x = languages, x = x + 1
            """, "Found 1 problem\n" + "line 2:50: Unknown column [x]", "mapping-default.json");
    }

    public void testInlineStatsStats() {
        assumeTrue("INLINE STATS required", EsqlCapabilities.Cap.INLINE_STATS.isEnabled());
        verifyUnsupported("""
            from test
            | inline stats stats
            """, "Found 1 problem\n" + "line 2:16: Unknown column [stats]", "mapping-default.json");
        // TODO: drop after next minor release
        verifyUnsupported("""
            from test
            | inlinestats stats
            """, "Found 1 problem\n" + "line 2:15: Unknown column [stats]", "mapping-default.json");
    }

    public void testTBucketWithDatePeriodInBothAggregationAndGrouping() {
        LogicalPlan plan = analyze("""
            FROM sample_data
            | STATS min = MIN(@timestamp), max = MAX(@timestamp) BY bucket = TBUCKET(1 week)
            | SORT min
            """, "mapping-sample_data.json");

        Limit limit = as(plan, Limit.class);
        OrderBy orderBy = as(limit.child(), OrderBy.class);
        Aggregate agg = as(orderBy.child(), Aggregate.class);

        List<? extends NamedExpression> aggregates = agg.aggregates();
        assertThat(aggregates, hasSize(3));
        Alias a = as(aggregates.get(0), Alias.class);
        assertEquals("min", a.name());
        Min min = as(a.child(), Min.class);
        FieldAttribute fa = as(min.field(), FieldAttribute.class);
        assertEquals("@timestamp", fa.name());
        a = as(aggregates.get(1), Alias.class);
        assertEquals("max", a.name());
        Max max = as(a.child(), Max.class);
        fa = as(max.field(), FieldAttribute.class);
        assertEquals("@timestamp", fa.name());
        ReferenceAttribute ra = as(aggregates.get(2), ReferenceAttribute.class);
        assertEquals("bucket", ra.name());

        List<Expression> groupings = agg.groupings();
        assertEquals(1, groupings.size());
        a = as(groupings.get(0), Alias.class); // reference in groupings is resolved
        TBucket tbucket = as(a.child(), TBucket.class);
        fa = as(tbucket.field(), FieldAttribute.class);
        assertEquals("@timestamp", fa.name());
        Literal literal = as(tbucket.buckets(), Literal.class);
        Literal oneWeek = new Literal(EMPTY, Period.ofWeeks(1), DATE_PERIOD);
        assertEquals(oneWeek, literal);
    }

    private void verifyNameAndType(String actualName, DataType actualType, String expectedName, DataType expectedType) {
        assertEquals(expectedName, actualName);
        assertEquals(expectedType, actualType);
    }

    public void testImplicitCastingForAggregateMetricDouble() {
        assumeTrue(
            "aggregate metric double implicit casting must be available",
            EsqlCapabilities.Cap.AGGREGATE_METRIC_DOUBLE_V0.isEnabled()
        );
        Map<String, EsField> mapping = Map.of(
            "@timestamp",
            new EsField("@timestamp", DATETIME, Map.of(), true, EsField.TimeSeriesFieldType.NONE),
            "cluster",
            new EsField("cluster", KEYWORD, Map.of(), true, EsField.TimeSeriesFieldType.DIMENSION),
            "metric_field",
            new InvalidMappedField("metric_field", Map.of("aggregate_metric_double", Set.of("k8s-downsampled"), "double", Set.of("k8s")))
        );

        var esIndex = new EsIndex(
            "k8s*",
            mapping,
            Map.of("k8s", IndexMode.TIME_SERIES, "k8s-downsampled", IndexMode.TIME_SERIES),
            Set.of()
        );
        var analyzer = new Analyzer(
            testAnalyzerContext(
                EsqlTestUtils.TEST_CFG,
                new EsqlFunctionRegistry(),
                indexResolutions(esIndex),
                defaultEnrichResolution(),
                defaultInferenceResolution()
            ),
            TEST_VERIFIER
        );
        var e = expectThrows(VerificationException.class, () -> analyze("""
            from k8s* | stats std_dev(metric_field)
            """, analyzer));
        assertThat(
            e.getMessage(),
            containsString("Cannot use field [metric_field] due to ambiguities being mapped as [2] incompatible types")
        );

        var plan = analyze("""
            from k8s* | stats max = max(metric_field),
            avg = avg(metric_field),
            sum = sum(metric_field),
            min = min(metric_field),
            count = count(metric_field)
            """, analyzer);
        assertProjection(plan, "max", "avg", "sum", "min", "count");

        var plan2 = analyze("""
            TS k8s* | stats s1 = sum(sum_over_time(metric_field)),
            s2 = sum(avg_over_time(metric_field)),
            min = min(max_over_time(metric_field)),
            count = count(count_over_time(metric_field)),
            avg = avg(min_over_time(metric_field))
            by cluster, time_bucket = bucket(@timestamp,1minute)
            """, analyzer);
        assertProjection(plan2, "s1", "s2", "min", "count", "avg", "cluster", "time_bucket");
    }

    private void verifyNameAndTypeAndMultiTypeEsField(
        String actualName,
        DataType actualType,
        String expectedName,
        DataType expectedType,
        Expression e
    ) {
        assertEquals(expectedName, actualName);
        assertEquals(expectedType, actualType);
        assertTrue(isMultiTypeEsField(e));
    }

    private boolean isMultiTypeEsField(Expression e) {
        return e instanceof FieldAttribute fa && fa.field() instanceof MultiTypeEsField;
    }

    @Override
    protected IndexAnalyzers createDefaultIndexAnalyzers() {
        return super.createDefaultIndexAnalyzers();
    }

    static Alias alias(String name, Expression value) {
        return new Alias(EMPTY, name, value);
    }

    static Literal string(String value) {
        return new Literal(EMPTY, BytesRefs.toBytesRef(value), DataType.KEYWORD);
    }

    static Literal literal(int value) {
        return new Literal(EMPTY, value, INTEGER);
    }

    static IndexResolver.FieldsInfo fieldsInfoOnCurrentVersion(FieldCapabilitiesResponse caps) {
        return new IndexResolver.FieldsInfo(caps, TransportVersion.current(), false, false, false);
    }
}<|MERGE_RESOLUTION|>--- conflicted
+++ resolved
@@ -1649,9 +1649,8 @@
 
     public void testUnsupportedTypesWithToString() {
         // DATE_PERIOD and TIME_DURATION types have been added, but not really patched through the engine; i.e. supported.
-        final String supportedTypes =
-            "aggregate_metric_double or boolean or cartesian_point or cartesian_shape or date_nanos or date_range or datetime "
-                + "or dense_vector or geo_point or geo_shape or geohash or geohex or geotile or ip or numeric or string or version";
+        final String supportedTypes = "aggregate_metric_double or boolean or cartesian_point or cartesian_shape or date_nanos or datetime "
+            + "or dense_vector or geo_point or geo_shape or geohash or geohex or geotile or ip or numeric or string or version";
         verifyUnsupported(
             "row period = 1 year | eval to_string(period)",
             "line 1:28: argument of [to_string(period)] must be [" + supportedTypes + "], found value [period] type [date_period]"
@@ -3167,14 +3166,7 @@
                         fieldCapabilitiesIndexResponse("bar", Map.of())
                     ),
                     List.of()
-<<<<<<< HEAD
-                ),
-                true,
-                true,
-                true
-=======
                 )
->>>>>>> d066e86b
             )
         );
 
@@ -3199,14 +3191,7 @@
                         fieldCapabilitiesIndexResponse("bar", Map.of())
                     ),
                     List.of()
-<<<<<<< HEAD
-                ),
-                true,
-                true,
-                true
-=======
                 )
->>>>>>> d066e86b
             )
         );
         var plan = analyze("FROM foo, bar | INSIST_🐔 message", analyzer(resolution, TEST_VERIFIER));
@@ -3233,14 +3218,7 @@
                         fieldCapabilitiesIndexResponse("bazz", Map.of())
                     ),
                     List.of()
-<<<<<<< HEAD
-                ),
-                true,
-                true,
-                true
-=======
                 )
->>>>>>> d066e86b
             )
         );
         var plan = analyze("FROM foo, bar | INSIST_🐔 message", analyzer(resolution, TEST_VERIFIER));
@@ -3265,14 +3243,7 @@
                         fieldCapabilitiesIndexResponse("bar", messageResponseMap("long"))
                     ),
                     List.of()
-<<<<<<< HEAD
-                ),
-                true,
-                true,
-                true
-=======
                 )
->>>>>>> d066e86b
             )
         );
         var plan = analyze("FROM foo, bar | INSIST_🐔 message", analyzer(resolution, TEST_VERIFIER));
@@ -3297,14 +3268,7 @@
                         fieldCapabilitiesIndexResponse("qux", Map.of())
                     ),
                     List.of()
-<<<<<<< HEAD
-                ),
-                true,
-                true,
-                true
-=======
                 )
->>>>>>> d066e86b
             )
         );
         var plan = analyze("FROM foo, bar | INSIST_🐔 message", analyzer(resolution, TEST_VERIFIER));
@@ -3330,14 +3294,7 @@
                         fieldCapabilitiesIndexResponse("bazz", Map.of())
                     ),
                     List.of()
-<<<<<<< HEAD
-                ),
-                true,
-                true,
-                true
-=======
                 )
->>>>>>> d066e86b
             )
         );
         VerificationException e = expectThrows(
@@ -3357,27 +3314,19 @@
             List.of()
         );
         {
-<<<<<<< HEAD
-            IndexResolution resolution = IndexResolver.mergedMappings("foo", new IndexResolver.FieldsInfo(caps, true, true, true));
-=======
             IndexResolution resolution = IndexResolver.mergedMappings(
                 "foo",
-                new IndexResolver.FieldsInfo(caps, TransportVersion.minimumCompatible(), false, true, true)
+                new IndexResolver.FieldsInfo(caps, TransportVersion.minimumCompatible(), false, true, true, true)
             );
->>>>>>> d066e86b
             var plan = analyze("FROM foo", analyzer(resolution, TEST_VERIFIER));
             assertThat(plan.output(), hasSize(1));
             assertThat(plan.output().getFirst().dataType(), equalTo(DENSE_VECTOR));
         }
         {
-<<<<<<< HEAD
-            IndexResolution resolution = IndexResolver.mergedMappings("foo", new IndexResolver.FieldsInfo(caps, true, false, true));
-=======
             IndexResolution resolution = IndexResolver.mergedMappings(
                 "foo",
-                new IndexResolver.FieldsInfo(caps, TransportVersion.minimumCompatible(), false, true, false)
+                new IndexResolver.FieldsInfo(caps, TransportVersion.minimumCompatible(), false, true, false, false)
             );
->>>>>>> d066e86b
             var plan = analyze("FROM foo", analyzer(resolution, TEST_VERIFIER));
             assertThat(plan.output(), hasSize(1));
             assertThat(plan.output().getFirst().dataType(), equalTo(UNSUPPORTED));
@@ -3395,14 +3344,10 @@
             List.of()
         );
         {
-<<<<<<< HEAD
-            IndexResolution resolution = IndexResolver.mergedMappings("foo", new IndexResolver.FieldsInfo(caps, true, true, true));
-=======
             IndexResolution resolution = IndexResolver.mergedMappings(
                 "foo",
-                new IndexResolver.FieldsInfo(caps, TransportVersion.minimumCompatible(), false, true, true)
+                new IndexResolver.FieldsInfo(caps, TransportVersion.minimumCompatible(), false, true, true, true)
             );
->>>>>>> d066e86b
             var plan = analyze("FROM foo", analyzer(resolution, TEST_VERIFIER));
             assertThat(plan.output(), hasSize(1));
             assertThat(
@@ -3411,14 +3356,10 @@
             );
         }
         {
-<<<<<<< HEAD
-            IndexResolution resolution = IndexResolver.mergedMappings("foo", new IndexResolver.FieldsInfo(caps, false, true, true));
-=======
             IndexResolution resolution = IndexResolver.mergedMappings(
                 "foo",
-                new IndexResolver.FieldsInfo(caps, TransportVersion.minimumCompatible(), false, false, true)
+                new IndexResolver.FieldsInfo(caps, TransportVersion.minimumCompatible(), false, false, true, true)
             );
->>>>>>> d066e86b
             var plan = analyze("FROM foo", analyzer(resolution, TEST_VERIFIER));
             assertThat(plan.output(), hasSize(1));
             assertThat(plan.output().getFirst().dataType(), equalTo(UNSUPPORTED));
@@ -3868,16 +3809,7 @@
         List<FieldCapabilitiesIndexResponse> idxResponses = List.of(
             new FieldCapabilitiesIndexResponse("idx", "idx", Map.of(), true, IndexMode.STANDARD)
         );
-<<<<<<< HEAD
-        IndexResolver.FieldsInfo caps = new IndexResolver.FieldsInfo(
-            new FieldCapabilitiesResponse(idxResponses, List.of()),
-            true,
-            true,
-            true
-        );
-=======
         IndexResolver.FieldsInfo caps = fieldsInfoOnCurrentVersion(new FieldCapabilitiesResponse(idxResponses, List.of()));
->>>>>>> d066e86b
         IndexResolution resolution = IndexResolver.mergedMappings("test*", caps);
         var analyzer = analyzer(indexResolutions(resolution), TEST_VERIFIER, configuration(query));
         return analyze(query, analyzer);
@@ -4769,6 +4701,6 @@
     }
 
     static IndexResolver.FieldsInfo fieldsInfoOnCurrentVersion(FieldCapabilitiesResponse caps) {
-        return new IndexResolver.FieldsInfo(caps, TransportVersion.current(), false, false, false);
+        return new IndexResolver.FieldsInfo(caps, TransportVersion.current(), false, false, false, false);
     }
 }
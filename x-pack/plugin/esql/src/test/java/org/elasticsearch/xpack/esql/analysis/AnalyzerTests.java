--- conflicted
+++ resolved
@@ -2595,7 +2595,6 @@
         assertEquals(DataType.DOUBLE, ee.dataType());
     }
 
-<<<<<<< HEAD
     public void testFunctionNamedParamsAsFunctionArgument1() {
         LogicalPlan plan = analyze("""
             from test
@@ -2610,7 +2609,7 @@
         assertEquals(new Literal(EMPTY, "minimum_should_match", DataType.KEYWORD), ee.key());
         assertEquals(new Literal(EMPTY, 3.0, DataType.DOUBLE), ee.value());
         assertEquals(DataType.DOUBLE, ee.dataType());
-=======
+
     public void testResolveInsist_fieldExists_insistedOutputContainsNoUnmappedFields() {
         assumeTrue("Requires UNMAPPED FIELDS", EsqlCapabilities.Cap.UNMAPPED_FIELDS.isEnabled());
 
@@ -2779,7 +2778,6 @@
 
     private static Map<String, IndexFieldCapabilities> messageResponseMap(String date) {
         return Map.of("message", new IndexFieldCapabilities("message", date, false, true, true, false, null, null));
->>>>>>> 17147a29
     }
 
     private void verifyUnsupported(String query, String errorMessage) {

/*
 * Copyright Elasticsearch B.V. and/or licensed to Elasticsearch B.V. under one
 * or more contributor license agreements. Licensed under the Elastic License
 * 2.0; you may not use this file except in compliance with the Elastic License
 * 2.0.
 */

package org.elasticsearch.xpack.esql.analysis;

import org.elasticsearch.core.PathUtils;
import org.elasticsearch.test.ESTestCase;
import org.elasticsearch.xcontent.XContentBuilder;
import org.elasticsearch.xcontent.json.JsonXContent;
import org.elasticsearch.xpack.esql.LoadMapping;
import org.elasticsearch.xpack.esql.action.EsqlCapabilities;
import org.elasticsearch.xpack.esql.core.expression.function.Function;
import org.elasticsearch.xpack.esql.core.type.DataType;
import org.elasticsearch.xpack.esql.expression.function.EsqlFunctionRegistry;
import org.elasticsearch.xpack.esql.index.EsIndex;
import org.elasticsearch.xpack.esql.index.IndexResolution;
import org.elasticsearch.xpack.esql.parser.EsqlParser;
import org.elasticsearch.xpack.esql.parser.ParserUtils;
import org.elasticsearch.xpack.esql.parser.ParsingException;
import org.elasticsearch.xpack.esql.parser.QueryParam;
import org.elasticsearch.xpack.esql.parser.QueryParams;
import org.elasticsearch.xpack.esql.plan.logical.LogicalPlan;
import org.elasticsearch.xpack.esql.plan.logical.Row;
import org.elasticsearch.xpack.esql.type.EsqlDataTypeConverter;

import java.io.IOException;
import java.nio.file.Files;
import java.nio.file.Path;
import java.util.ArrayList;
import java.util.Collections;
import java.util.List;

import static org.elasticsearch.xpack.esql.EsqlTestUtils.TEST_CFG;
import static org.elasticsearch.xpack.esql.EsqlTestUtils.TEST_VERIFIER;
import static org.elasticsearch.xpack.esql.EsqlTestUtils.as;
import static org.elasticsearch.xpack.esql.EsqlTestUtils.emptyInferenceResolution;
import static org.elasticsearch.xpack.esql.EsqlTestUtils.emptyPolicyResolution;
import static org.hamcrest.Matchers.equalTo;
import static org.hamcrest.Matchers.hasSize;

public class ParsingTests extends ESTestCase {
    private static final String INDEX_NAME = "test";
    private static final EsqlParser parser = new EsqlParser();

    private final IndexResolution defaultIndex = loadIndexResolution("mapping-basic.json");
    private final Analyzer defaultAnalyzer = new Analyzer(
        new AnalyzerContext(TEST_CFG, new EsqlFunctionRegistry(), defaultIndex, emptyPolicyResolution(), emptyInferenceResolution()),
        TEST_VERIFIER
    );

    public void testCaseFunctionInvalidInputs() {
        assertEquals("1:22: error building [case]: expects at least two arguments", error("row a = 1 | eval x = case()"));
        assertEquals("1:22: error building [case]: expects at least two arguments", error("row a = 1 | eval x = case(a)"));
        assertEquals("1:22: error building [case]: expects at least two arguments", error("row a = 1 | eval x = case(1)"));
    }

    public void testConcatFunctionInvalidInputs() {
        assertEquals("1:22: error building [concat]: expects at least two arguments", error("row a = 1 | eval x = concat()"));
        assertEquals("1:22: error building [concat]: expects at least two arguments", error("row a = 1 | eval x = concat(a)"));
        assertEquals("1:22: error building [concat]: expects at least two arguments", error("row a = 1 | eval x = concat(1)"));
    }

    public void testCoalesceFunctionInvalidInputs() {
        assertEquals("1:22: error building [coalesce]: expects at least one argument", error("row a = 1 | eval x = coalesce()"));
    }

    public void testGreatestFunctionInvalidInputs() {
        assertEquals("1:22: error building [greatest]: expects at least one argument", error("row a = 1 | eval x = greatest()"));
    }

    public void testLeastFunctionInvalidInputs() {
        assertEquals("1:22: error building [least]: expects at least one argument", error("row a = 1 | eval x = least()"));
    }

    /**
     * Tests the inline cast syntax {@code <value>::<type>} for all supported types and
     * builds a little json report of the valid types.
     */
    public void testInlineCast() throws IOException {
        EsqlFunctionRegistry registry = new EsqlFunctionRegistry();
        Path dir = PathUtils.get(System.getProperty("java.io.tmpdir")).resolve("esql").resolve("functions").resolve("kibana");
        Files.createDirectories(dir);
        Path file = dir.resolve("inline_cast.json");
        try (XContentBuilder report = new XContentBuilder(JsonXContent.jsonXContent, Files.newOutputStream(file))) {
            report.humanReadable(true).prettyPrint();
            report.startObject();
            List<String> namesAndAliases = new ArrayList<>(DataType.namesAndAliases());
            Collections.sort(namesAndAliases);
            for (String nameOrAlias : namesAndAliases) {
                DataType expectedType = DataType.fromNameOrAlias(nameOrAlias);
                if (EsqlDataTypeConverter.converterFunctionFactory(expectedType) == null) {
                    continue;
                }
                LogicalPlan plan = parser.createStatement("ROW a = 1::" + nameOrAlias, TEST_CFG);
                Row row = as(plan, Row.class);
                assertThat(row.fields(), hasSize(1));
                Function functionCall = (Function) row.fields().get(0).child();
                assertThat(functionCall.dataType(), equalTo(expectedType));
                report.field(nameOrAlias, registry.functionName(functionCall.getClass()));
            }
            report.endObject();
        }
        logger.info("Wrote to file: {}", file);
    }

    public void testTooBigQuery() {
        StringBuilder query = new StringBuilder("FROM foo | EVAL a = a");
        while (query.length() < EsqlParser.MAX_LENGTH) {
            query.append(", a = CONCAT(a, a)");
        }
        assertEquals("-1:-1: ESQL statement is too large [1000011 characters > 1000000]", error(query.toString()));
    }

    public void testJoinOnConstant() {
        assumeTrue("LOOKUP JOIN available as snapshot only", EsqlCapabilities.Cap.JOIN_LOOKUP_V12.isEnabled());
        assertEquals(
            "1:55: JOIN ON clause only supports fields at the moment, found [123]",
            error("row languages = 1, gender = \"f\" | lookup join test on 123")
        );
        assertEquals(
            "1:55: JOIN ON clause only supports fields at the moment, found [\"abc\"]",
            error("row languages = 1, gender = \"f\" | lookup join test on \"abc\"")
        );
        assertEquals(
            "1:55: JOIN ON clause only supports fields at the moment, found [false]",
            error("row languages = 1, gender = \"f\" | lookup join test on false")
        );
    }

    public void testJoinOnMultipleFields() {
        assumeTrue("LOOKUP JOIN available as snapshot only", EsqlCapabilities.Cap.JOIN_LOOKUP_V12.isEnabled());
        assertEquals(
            "1:35: JOIN ON clause only supports one field at the moment, found [2]",
            error("row languages = 1, gender = \"f\" | lookup join test on gender, languages")
        );
    }

    public void testJoinTwiceOnTheSameField() {
        assumeTrue("LOOKUP JOIN available as snapshot only", EsqlCapabilities.Cap.JOIN_LOOKUP_V12.isEnabled());
        assertEquals(
            "1:35: JOIN ON clause only supports one field at the moment, found [2]",
            error("row languages = 1, gender = \"f\" | lookup join test on languages, languages")
        );
    }

    public void testJoinTwiceOnTheSameField_TwoLookups() {
        assumeTrue("LOOKUP JOIN available as snapshot only", EsqlCapabilities.Cap.JOIN_LOOKUP_V12.isEnabled());
        assertEquals(
            "1:80: JOIN ON clause only supports one field at the moment, found [2]",
            error("row languages = 1, gender = \"f\" | lookup join test on languages | eval x = 1 | lookup join test on gender, gender")
        );
    }

    public void testInvalidLimit() {
        assertLimitWithAndWithoutParams("foo", "\"foo\"", DataType.KEYWORD);
        assertLimitWithAndWithoutParams(1.2, "1.2", DataType.DOUBLE);
        assertLimitWithAndWithoutParams(-1, "-1", DataType.INTEGER);
        assertLimitWithAndWithoutParams(true, "true", DataType.BOOLEAN);
        assertLimitWithAndWithoutParams(false, "false", DataType.BOOLEAN);
        assertLimitWithAndWithoutParams(null, "null", DataType.NULL);
    }

    private void assertLimitWithAndWithoutParams(Object value, String valueText, DataType type) {
        assertEquals(
            "1:13: value of [limit "
                + valueText
                + "] must be a non negative integer, found value ["
                + valueText
                + "] type ["
                + type.typeName()
                + "]",
            error("row a = 1 | limit " + valueText)
        );

        assertEquals(
            "1:13: value of [limit ?param] must be a non negative integer, found value [?param] type [" + type.typeName() + "]",
            error(
                "row a = 1 | limit ?param",
                new QueryParams(List.of(new QueryParam("param", value, type, ParserUtils.ParamClassification.VALUE)))
            )
        );

    }

    public void testInvalidSample() {
        assertEquals(
            "1:13: invalid value for SAMPLE probability [foo], expecting a number between 0 and 1, exclusive",
            error("row a = 1 | sample \"foo\"")
        );
        assertEquals(
            "1:13: invalid value for SAMPLE probability [-1.0], expecting a number between 0 and 1, exclusive",
            error("row a = 1 | sample -1.0")
        );
        assertEquals(
            "1:13: invalid value for SAMPLE probability [0], expecting a number between 0 and 1, exclusive",
            error("row a = 1 | sample 0")
        );
        assertEquals(
            "1:13: invalid value for SAMPLE probability [1], expecting a number between 0 and 1, exclusive",
            error("row a = 1 | sample 1")
        );
    }

<<<<<<< HEAD
    private String error(String query) {
        ParsingException e = expectThrows(ParsingException.class, () -> defaultAnalyzer.analyze(parser.createStatement(query, TEST_CFG)));
=======
    private String error(String query, QueryParams params) {
        ParsingException e = expectThrows(ParsingException.class, () -> defaultAnalyzer.analyze(parser.createStatement(query, params)));
>>>>>>> f1f88eb8
        String message = e.getMessage();
        assertTrue(message.startsWith("line "));
        return message.substring("line ".length());
    }

    private String error(String query) {
        return error(query, new QueryParams());
    }

    private static IndexResolution loadIndexResolution(String name) {
        return IndexResolution.valid(new EsIndex(INDEX_NAME, LoadMapping.loadMapping(name)));
    }
}<|MERGE_RESOLUTION|>--- conflicted
+++ resolved
@@ -205,13 +205,11 @@
         );
     }
 
-<<<<<<< HEAD
-    private String error(String query) {
-        ParsingException e = expectThrows(ParsingException.class, () -> defaultAnalyzer.analyze(parser.createStatement(query, TEST_CFG)));
-=======
     private String error(String query, QueryParams params) {
-        ParsingException e = expectThrows(ParsingException.class, () -> defaultAnalyzer.analyze(parser.createStatement(query, params)));
->>>>>>> f1f88eb8
+        ParsingException e = expectThrows(
+            ParsingException.class,
+            () -> defaultAnalyzer.analyze(parser.createStatement(query, params, TEST_CFG))
+        );
         String message = e.getMessage();
         assertTrue(message.startsWith("line "));
         return message.substring("line ".length());

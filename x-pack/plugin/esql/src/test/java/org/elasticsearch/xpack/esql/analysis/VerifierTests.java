--- conflicted
+++ resolved
@@ -2095,11 +2095,7 @@
 
     public void testCategorizeWithInlineStats() {
         assumeTrue("CATEGORIZE must be enabled", EsqlCapabilities.Cap.CATEGORIZE_V6.isEnabled());
-<<<<<<< HEAD
-        assumeTrue("INLINESTATS must be enabled", EsqlCapabilities.Cap.INLINESTATS_V12.isEnabled());
-=======
         assumeTrue("INLINE STATS must be enabled", EsqlCapabilities.Cap.INLINE_STATS.isEnabled());
->>>>>>> 3eb512b0
         assertEquals(
             "1:38: CATEGORIZE [CATEGORIZE(last_name, { \"similarity_threshold\": 1 })] is not yet supported with "
                 + "INLINE STATS [INLINE STATS COUNT(*) BY CATEGORIZE(last_name, { \"similarity_threshold\": 1 })]",

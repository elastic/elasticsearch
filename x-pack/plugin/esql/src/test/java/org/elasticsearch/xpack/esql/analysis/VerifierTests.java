--- conflicted
+++ resolved
@@ -1175,11 +1175,7 @@
             error("FROM test | STATS count(network.bytes_out)", tsdb),
             equalTo(
                 "1:19: argument of [count(network.bytes_out)] must be"
-<<<<<<< HEAD
-                    + " [any type except counter types, dense_vector, date_range or exponential_histogram],"
-=======
-                    + " [any type except counter types, dense_vector, tdigest, histogram, or exponential_histogram],"
->>>>>>> 10129f23
+                    + " [any type except counter types, dense_vector, tdigest, histogram, exponential_histogram, or date_range],"
                     + " found value [network.bytes_out] type [counter_long]"
             )
         );

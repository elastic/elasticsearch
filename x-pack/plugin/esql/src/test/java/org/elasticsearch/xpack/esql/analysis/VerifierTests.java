--- conflicted
+++ resolved
@@ -2395,8 +2395,6 @@
             () -> query("FROM test,remote:test | EVAL language_code = languages | LOOKUP JOIN languages_lookup ON language_code")
         );
         assertThat(e.getMessage(), containsString("remote clusters are not supported with LOOKUP JOIN"));
-<<<<<<< HEAD
-=======
     }
 
     public void testRemoteEnrichAfterLookupJoin() {
@@ -2531,7 +2529,6 @@
             | ENRICH _remote:languages ON language_code
             """, analyzer);
         assertThat(err, containsString("7:3: ENRICH with remote policy can't be executed after another ENRICH with coordinator policy"));
->>>>>>> 8a7f5228
     }
 
     private void checkFullTextFunctionsInStats(String functionInvocation) {

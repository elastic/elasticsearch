--- conflicted
+++ resolved
@@ -1191,11 +1191,7 @@
         );
     }
 
-<<<<<<< HEAD
     public void testTimeseriesAggregate() {
-=======
-    public void testRateNotEnclosedInAggregate() {
->>>>>>> 3c3058e6
         assertThat(
             error("TS tests | STATS rate(network.bytes_in)", tsdb),
             equalTo(
@@ -2571,7 +2567,92 @@
         }
     }
 
-<<<<<<< HEAD
+    public void testFuse() {
+        assumeTrue("FUSE requires corresponding capability", EsqlCapabilities.Cap.FUSE_V3.isEnabled());
+
+        String queryPrefix = "from test metadata _score, _index, _id | fork (where true) (where true)";
+
+        query(queryPrefix + " | fuse");
+        query(queryPrefix + " | fuse rrf");
+        query(queryPrefix + " | fuse rrf with { \"rank_constant\": 123 } ");
+        query(queryPrefix + " | fuse rrf with { \"weights\": { \"fork1\":  123 } }");
+        query(queryPrefix + " | fuse rrf with { \"rank_constant\": 123, \"weights\": { \"fork1\":  123 } }");
+
+        query(queryPrefix + " | fuse with { \"rank_constant\": 123 } ");
+        query(queryPrefix + " | fuse with { \"weights\": { \"fork1\":  123 } }");
+        query(queryPrefix + " | fuse with { \"rank_constant\": 123, \"weights\": { \"fork1\":  123 } }");
+
+        query(queryPrefix + " | fuse linear");
+        query(queryPrefix + " | fuse linear with { \"normalizer\": \"minmax\" } ");
+        query(queryPrefix + " | fuse linear with { \"weights\": { \"fork1\":  123 } }");
+
+        assertThat(error(queryPrefix + " | fuse rrf WITH { \"abc\": 123 }"), containsString("unknown option [abc]"));
+
+        assertThat(
+            error(queryPrefix + " | fuse rrf WITH { \"rank_constant\": \"a\" }"),
+            containsString("expected rank_constant to be numeric, got [\"a\"]")
+        );
+
+        assertThat(
+            error(queryPrefix + " | fuse rrf WITH { \"rank_constant\": { \"a\": 123 } }"),
+            containsString("expected rank_constant to be a literal")
+        );
+
+        assertThat(
+            error(queryPrefix + " | fuse rrf WITH { \"rank_constant\": -123 }"),
+            containsString("expected rank_constant to be positive, got [-123]")
+        );
+
+        assertThat(
+            error(queryPrefix + " | fuse rrf WITH { \"rank_constant\": 0 }"),
+            containsString("expected rank_constant to be positive, got [0]")
+        );
+
+        for (var fuseMethod : List.of("rrf", "linear")) {
+            assertThat(
+                error(queryPrefix + " | fuse " + fuseMethod + " WITH { \"weights\": 123 }"),
+                containsString("expected weights to be a MapExpression")
+            );
+
+            assertThat(
+                error(queryPrefix + " | fuse " + fuseMethod + " WITH { \"weights\": { \"fork1\": \"a\" } }"),
+                containsString("expected weight to be numeric")
+            );
+
+            assertThat(
+                error(queryPrefix + " | fuse " + fuseMethod + " WITH { \"weights\": { \"fork1\": { \"a\": 123 } } }"),
+                containsString("expected weight to be a literal")
+            );
+
+            assertThat(
+                error(queryPrefix + " | fuse " + fuseMethod + " WITH { \"weights\": { \"fork1\": -123 } }"),
+                containsString("expected weight to be positive, got [-123]")
+            );
+
+            assertThat(
+                error(queryPrefix + " | fuse " + fuseMethod + " WITH { \"weights\": { \"fork1\": 1, \"fork2\": 0 } }"),
+                containsString("expected weight to be positive, got [0]")
+            );
+        }
+
+        assertThat(error(queryPrefix + " | fuse linear WITH { \"abc\": 123 }"), containsString("unknown option [abc]"));
+
+        assertThat(
+            error(queryPrefix + " | fuse linear WITH { \"normalizer\": 123 }"),
+            containsString("expected normalizer to be a string, got [123]")
+        );
+
+        assertThat(
+            error(queryPrefix + " | fuse linear WITH { \"normalizer\": { \"a\": 123 } }"),
+            containsString("expected normalizer to be a literal")
+        );
+
+        assertThat(
+            error(queryPrefix + " | fuse linear WITH { \"normalizer\": \"foo\" }"),
+            containsString("[\"foo\"] is not a valid normalizer")
+        );
+    }
+
     public void testSortInTimeSeries() {
         assertThat(
             error("TS test | SORT host | STATS avg(last_over_time(network.connections))", tsdb),
@@ -2592,92 +2673,6 @@
             before the first aggregation [STATS avg(network.connections)] is not allowed; filter data with a WHERE command instead
             line 1:11: sorting [SORT host] between the time-series source \
             and the first aggregation [STATS avg(network.connections)] is not allowed"""));
-=======
-    public void testFuse() {
-        assumeTrue("FUSE requires corresponding capability", EsqlCapabilities.Cap.FUSE_V3.isEnabled());
-
-        String queryPrefix = "from test metadata _score, _index, _id | fork (where true) (where true)";
-
-        query(queryPrefix + " | fuse");
-        query(queryPrefix + " | fuse rrf");
-        query(queryPrefix + " | fuse rrf with { \"rank_constant\": 123 } ");
-        query(queryPrefix + " | fuse rrf with { \"weights\": { \"fork1\":  123 } }");
-        query(queryPrefix + " | fuse rrf with { \"rank_constant\": 123, \"weights\": { \"fork1\":  123 } }");
-
-        query(queryPrefix + " | fuse with { \"rank_constant\": 123 } ");
-        query(queryPrefix + " | fuse with { \"weights\": { \"fork1\":  123 } }");
-        query(queryPrefix + " | fuse with { \"rank_constant\": 123, \"weights\": { \"fork1\":  123 } }");
-
-        query(queryPrefix + " | fuse linear");
-        query(queryPrefix + " | fuse linear with { \"normalizer\": \"minmax\" } ");
-        query(queryPrefix + " | fuse linear with { \"weights\": { \"fork1\":  123 } }");
-
-        assertThat(error(queryPrefix + " | fuse rrf WITH { \"abc\": 123 }"), containsString("unknown option [abc]"));
-
-        assertThat(
-            error(queryPrefix + " | fuse rrf WITH { \"rank_constant\": \"a\" }"),
-            containsString("expected rank_constant to be numeric, got [\"a\"]")
-        );
-
-        assertThat(
-            error(queryPrefix + " | fuse rrf WITH { \"rank_constant\": { \"a\": 123 } }"),
-            containsString("expected rank_constant to be a literal")
-        );
-
-        assertThat(
-            error(queryPrefix + " | fuse rrf WITH { \"rank_constant\": -123 }"),
-            containsString("expected rank_constant to be positive, got [-123]")
-        );
-
-        assertThat(
-            error(queryPrefix + " | fuse rrf WITH { \"rank_constant\": 0 }"),
-            containsString("expected rank_constant to be positive, got [0]")
-        );
-
-        for (var fuseMethod : List.of("rrf", "linear")) {
-            assertThat(
-                error(queryPrefix + " | fuse " + fuseMethod + " WITH { \"weights\": 123 }"),
-                containsString("expected weights to be a MapExpression")
-            );
-
-            assertThat(
-                error(queryPrefix + " | fuse " + fuseMethod + " WITH { \"weights\": { \"fork1\": \"a\" } }"),
-                containsString("expected weight to be numeric")
-            );
-
-            assertThat(
-                error(queryPrefix + " | fuse " + fuseMethod + " WITH { \"weights\": { \"fork1\": { \"a\": 123 } } }"),
-                containsString("expected weight to be a literal")
-            );
-
-            assertThat(
-                error(queryPrefix + " | fuse " + fuseMethod + " WITH { \"weights\": { \"fork1\": -123 } }"),
-                containsString("expected weight to be positive, got [-123]")
-            );
-
-            assertThat(
-                error(queryPrefix + " | fuse " + fuseMethod + " WITH { \"weights\": { \"fork1\": 1, \"fork2\": 0 } }"),
-                containsString("expected weight to be positive, got [0]")
-            );
-        }
-
-        assertThat(error(queryPrefix + " | fuse linear WITH { \"abc\": 123 }"), containsString("unknown option [abc]"));
-
-        assertThat(
-            error(queryPrefix + " | fuse linear WITH { \"normalizer\": 123 }"),
-            containsString("expected normalizer to be a string, got [123]")
-        );
-
-        assertThat(
-            error(queryPrefix + " | fuse linear WITH { \"normalizer\": { \"a\": 123 } }"),
-            containsString("expected normalizer to be a literal")
-        );
-
-        assertThat(
-            error(queryPrefix + " | fuse linear WITH { \"normalizer\": \"foo\" }"),
-            containsString("[\"foo\"] is not a valid normalizer")
-        );
->>>>>>> 3c3058e6
     }
 
     private void checkVectorFunctionsNullArgs(String functionInvocation) throws Exception {

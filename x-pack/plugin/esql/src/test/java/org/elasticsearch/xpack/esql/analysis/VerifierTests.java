--- conflicted
+++ resolved
@@ -1091,86 +1091,6 @@
         // TODO Keep adding tests for all unsupported commands
     }
 
-<<<<<<< HEAD
-    public void testQueryStringFunctionsNotAllowedAfterCommands() throws Exception {
-        assumeTrue("skipping because QSTR is not enabled", EsqlCapabilities.Cap.QSTR_FUNCTION.isEnabled());
-
-        // Source commands
-        assertEquals("1:13: [QSTR] function cannot be used after SHOW", error("show info | where qstr(\"8.16.0\")"));
-        assertEquals("1:17: [QSTR] function cannot be used after ROW", error("row a= \"Anna\" | where qstr(\"Anna\")"));
-
-        // Processing commands
-        assertEquals(
-            "1:43: [QSTR] function cannot be used after DISSECT",
-            error("from test | dissect first_name \"%{foo}\" | where qstr(\"Connection\")")
-        );
-        assertEquals("1:27: [QSTR] function cannot be used after DROP", error("from test | drop emp_no | where qstr(\"Anna\")"));
-        assertEquals(
-            "1:71: [QSTR] function cannot be used after ENRICH",
-            error("from test | enrich languages on languages with lang = language_name | where qstr(\"Anna\")")
-        );
-        assertEquals("1:26: [QSTR] function cannot be used after EVAL", error("from test | eval z = 2 | where qstr(\"Anna\")"));
-        assertEquals(
-            "1:44: [QSTR] function cannot be used after GROK",
-            error("from test | grok last_name \"%{WORD:foo}\" | where qstr(\"Anna\")")
-        );
-        assertEquals("1:27: [QSTR] function cannot be used after KEEP", error("from test | keep emp_no | where qstr(\"Anna\")"));
-        assertEquals("1:24: [QSTR] function cannot be used after LIMIT", error("from test | limit 10 | where qstr(\"Anna\")"));
-        assertEquals(
-            "1:35: [QSTR] function cannot be used after MV_EXPAND",
-            error("from test | mv_expand last_name | where qstr(\"Anna\")")
-        );
-        assertEquals(
-            "1:45: [QSTR] function cannot be used after RENAME",
-            error("from test | rename last_name as full_name | where qstr(\"Anna\")")
-        );
-        assertEquals(
-            "1:52: [QSTR] function cannot be used after STATS",
-            error("from test | STATS c = COUNT(emp_no) BY languages | where qstr(\"Anna\")")
-        );
-
-        // Some combination of processing commands
-        assertEquals(
-            "1:38: [QSTR] function cannot be used after LIMIT",
-            error("from test | keep emp_no | limit 10 | where qstr(\"Anna\")")
-        );
-        assertEquals(
-            "1:46: [QSTR] function cannot be used after MV_EXPAND",
-            error("from test | limit 10 | mv_expand last_name | where qstr(\"Anna\")")
-        );
-        assertEquals(
-            "1:52: [QSTR] function cannot be used after KEEP",
-            error("from test | mv_expand last_name | keep last_name | where qstr(\"Anna\")")
-        );
-        assertEquals(
-            "1:77: [QSTR] function cannot be used after RENAME",
-            error("from test | STATS c = COUNT(emp_no) BY languages | rename c as total_emps | where qstr(\"Anna\")")
-        );
-        assertEquals(
-            "1:54: [QSTR] function cannot be used after KEEP",
-            error("from test | rename last_name as name | keep emp_no | where qstr(\"Anna\")")
-        );
-    }
-
-    public void testQueryStringFunctionsOnlyAllowedInWhere() throws Exception {
-        assumeTrue("skipping because QSTR is not enabled", EsqlCapabilities.Cap.QSTR_FUNCTION.isEnabled());
-
-        assertEquals("1:22: [QSTR] function is only supported in WHERE commands", error("from test | eval y = qstr(\"Anna\")"));
-        assertEquals("1:18: [QSTR] function is only supported in WHERE commands", error("from test | sort qstr(\"Connection\") asc"));
-        assertEquals("1:5: [QSTR] function is only supported in WHERE commands", error("row qstr(\"Connection\")"));
-        assertEquals(
-            "1:23: [QSTR] function is only supported in WHERE commands",
-            error("from test | STATS c = qstr(\"foo\") BY languages")
-        );
-    }
-
-    public void testQueryStringFunctionArgNotNullOrConstant() throws Exception {
-        assumeTrue("skipping because QSTR is not enabled", EsqlCapabilities.Cap.QSTR_FUNCTION.isEnabled());
-
-        assertEquals("1:19: argument of [QSTR] must be a constant, received [first_name]", error("from test | where qstr(first_name)"));
-        assertEquals("1:19: argument of [QSTR] cannot be null, received [null]", error("from test | where qstr(null)"));
-        // Other value types are tested in QueryStringFunctionTests
-=======
     private void assertMatchCommand(String lineAndColumn, String command, String query) {
         String message;
         Class<? extends Exception> exception;
@@ -1185,7 +1105,86 @@
 
         var expectedErrorMessage = lineAndColumn + message + (isSnapshot ? command : "");
         assertThat(error(query, defaultAnalyzer, exception), containsString(expectedErrorMessage));
->>>>>>> c66c00df
+    }
+
+    public void testQueryStringFunctionsNotAllowedAfterCommands() throws Exception {
+        assumeTrue("skipping because QSTR is not enabled", EsqlCapabilities.Cap.QSTR_FUNCTION.isEnabled());
+
+        // Source commands
+        assertEquals("1:13: [QSTR] function cannot be used after SHOW", error("show info | where qstr(\"8.16.0\")"));
+        assertEquals("1:17: [QSTR] function cannot be used after ROW", error("row a= \"Anna\" | where qstr(\"Anna\")"));
+
+        // Processing commands
+        assertEquals(
+            "1:43: [QSTR] function cannot be used after DISSECT",
+            error("from test | dissect first_name \"%{foo}\" | where qstr(\"Connection\")")
+        );
+        assertEquals("1:27: [QSTR] function cannot be used after DROP", error("from test | drop emp_no | where qstr(\"Anna\")"));
+        assertEquals(
+            "1:71: [QSTR] function cannot be used after ENRICH",
+            error("from test | enrich languages on languages with lang = language_name | where qstr(\"Anna\")")
+        );
+        assertEquals("1:26: [QSTR] function cannot be used after EVAL", error("from test | eval z = 2 | where qstr(\"Anna\")"));
+        assertEquals(
+            "1:44: [QSTR] function cannot be used after GROK",
+            error("from test | grok last_name \"%{WORD:foo}\" | where qstr(\"Anna\")")
+        );
+        assertEquals("1:27: [QSTR] function cannot be used after KEEP", error("from test | keep emp_no | where qstr(\"Anna\")"));
+        assertEquals("1:24: [QSTR] function cannot be used after LIMIT", error("from test | limit 10 | where qstr(\"Anna\")"));
+        assertEquals(
+            "1:35: [QSTR] function cannot be used after MV_EXPAND",
+            error("from test | mv_expand last_name | where qstr(\"Anna\")")
+        );
+        assertEquals(
+            "1:45: [QSTR] function cannot be used after RENAME",
+            error("from test | rename last_name as full_name | where qstr(\"Anna\")")
+        );
+        assertEquals(
+            "1:52: [QSTR] function cannot be used after STATS",
+            error("from test | STATS c = COUNT(emp_no) BY languages | where qstr(\"Anna\")")
+        );
+
+        // Some combination of processing commands
+        assertEquals(
+            "1:38: [QSTR] function cannot be used after LIMIT",
+            error("from test | keep emp_no | limit 10 | where qstr(\"Anna\")")
+        );
+        assertEquals(
+            "1:46: [QSTR] function cannot be used after MV_EXPAND",
+            error("from test | limit 10 | mv_expand last_name | where qstr(\"Anna\")")
+        );
+        assertEquals(
+            "1:52: [QSTR] function cannot be used after KEEP",
+            error("from test | mv_expand last_name | keep last_name | where qstr(\"Anna\")")
+        );
+        assertEquals(
+            "1:77: [QSTR] function cannot be used after RENAME",
+            error("from test | STATS c = COUNT(emp_no) BY languages | rename c as total_emps | where qstr(\"Anna\")")
+        );
+        assertEquals(
+            "1:54: [QSTR] function cannot be used after KEEP",
+            error("from test | rename last_name as name | keep emp_no | where qstr(\"Anna\")")
+        );
+    }
+
+    public void testQueryStringFunctionsOnlyAllowedInWhere() throws Exception {
+        assumeTrue("skipping because QSTR is not enabled", EsqlCapabilities.Cap.QSTR_FUNCTION.isEnabled());
+
+        assertEquals("1:22: [QSTR] function is only supported in WHERE commands", error("from test | eval y = qstr(\"Anna\")"));
+        assertEquals("1:18: [QSTR] function is only supported in WHERE commands", error("from test | sort qstr(\"Connection\") asc"));
+        assertEquals("1:5: [QSTR] function is only supported in WHERE commands", error("row qstr(\"Connection\")"));
+        assertEquals(
+            "1:23: [QSTR] function is only supported in WHERE commands",
+            error("from test | STATS c = qstr(\"foo\") BY languages")
+        );
+    }
+
+    public void testQueryStringFunctionArgNotNullOrConstant() throws Exception {
+        assumeTrue("skipping because QSTR is not enabled", EsqlCapabilities.Cap.QSTR_FUNCTION.isEnabled());
+
+        assertEquals("1:19: argument of [QSTR] must be a constant, received [first_name]", error("from test | where qstr(first_name)"));
+        assertEquals("1:19: argument of [QSTR] cannot be null, received [null]", error("from test | where qstr(null)"));
+        // Other value types are tested in QueryStringFunctionTests
     }
 
     public void testCoalesceWithMixedNumericTypes() {

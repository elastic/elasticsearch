/*
 * Copyright Elasticsearch B.V. and/or licensed to Elasticsearch B.V. under one
 * or more contributor license agreements. Licensed under the Elastic License
 * 2.0; you may not use this file except in compliance with the Elastic License
 * 2.0.
 */

package org.elasticsearch.xpack.esql.analysis;

import org.elasticsearch.Build;
import org.elasticsearch.common.Strings;
import org.elasticsearch.test.ESTestCase;
import org.elasticsearch.xpack.esql.VerificationException;
import org.elasticsearch.xpack.esql.action.EsqlCapabilities;
import org.elasticsearch.xpack.esql.core.InvalidArgumentException;
import org.elasticsearch.xpack.esql.core.type.DataType;
import org.elasticsearch.xpack.esql.core.type.DataTypeConverter;
import org.elasticsearch.xpack.esql.core.type.EsField;
import org.elasticsearch.xpack.esql.core.type.InvalidMappedField;
import org.elasticsearch.xpack.esql.core.type.UnsupportedEsField;
import org.elasticsearch.xpack.esql.expression.function.fulltext.Match;
import org.elasticsearch.xpack.esql.expression.function.fulltext.MatchPhrase;
import org.elasticsearch.xpack.esql.expression.function.fulltext.MultiMatch;
import org.elasticsearch.xpack.esql.expression.function.fulltext.QueryString;
import org.elasticsearch.xpack.esql.index.EsIndex;
import org.elasticsearch.xpack.esql.index.IndexResolution;
import org.elasticsearch.xpack.esql.parser.EsqlParser;
import org.elasticsearch.xpack.esql.parser.QueryParam;
import org.elasticsearch.xpack.esql.parser.QueryParams;

import java.util.ArrayList;
import java.util.LinkedHashMap;
import java.util.LinkedHashSet;
import java.util.List;
import java.util.Locale;
import java.util.Map;
import java.util.Set;

import static org.elasticsearch.xpack.esql.EsqlTestUtils.paramAsConstant;
import static org.elasticsearch.xpack.esql.EsqlTestUtils.withDefaultLimitWarning;
import static org.elasticsearch.xpack.esql.analysis.AnalyzerTestUtils.loadMapping;
import static org.elasticsearch.xpack.esql.core.type.DataType.BOOLEAN;
import static org.elasticsearch.xpack.esql.core.type.DataType.CARTESIAN_POINT;
import static org.elasticsearch.xpack.esql.core.type.DataType.CARTESIAN_SHAPE;
import static org.elasticsearch.xpack.esql.core.type.DataType.COUNTER_DOUBLE;
import static org.elasticsearch.xpack.esql.core.type.DataType.COUNTER_INTEGER;
import static org.elasticsearch.xpack.esql.core.type.DataType.COUNTER_LONG;
import static org.elasticsearch.xpack.esql.core.type.DataType.DATETIME;
import static org.elasticsearch.xpack.esql.core.type.DataType.DATE_NANOS;
import static org.elasticsearch.xpack.esql.core.type.DataType.DOUBLE;
import static org.elasticsearch.xpack.esql.core.type.DataType.FLOAT;
import static org.elasticsearch.xpack.esql.core.type.DataType.GEO_POINT;
import static org.elasticsearch.xpack.esql.core.type.DataType.GEO_SHAPE;
import static org.elasticsearch.xpack.esql.core.type.DataType.INTEGER;
import static org.elasticsearch.xpack.esql.core.type.DataType.IP;
import static org.elasticsearch.xpack.esql.core.type.DataType.KEYWORD;
import static org.elasticsearch.xpack.esql.core.type.DataType.LONG;
import static org.elasticsearch.xpack.esql.core.type.DataType.UNSIGNED_LONG;
import static org.elasticsearch.xpack.esql.core.type.DataType.VERSION;
import static org.hamcrest.Matchers.containsString;
import static org.hamcrest.Matchers.equalTo;
import static org.hamcrest.Matchers.instanceOf;
import static org.hamcrest.Matchers.matchesRegex;

//@TestLogging(value = "org.elasticsearch.xpack.esql:TRACE,org.elasticsearch.compute:TRACE", reason = "debug")
public class VerifierTests extends ESTestCase {

    private static final EsqlParser parser = new EsqlParser();
    private final Analyzer defaultAnalyzer = AnalyzerTestUtils.expandedDefaultAnalyzer();
    private final Analyzer fullTextAnalyzer = AnalyzerTestUtils.analyzer(loadMapping("mapping-full_text_search.json", "test"));
    private final Analyzer tsdb = AnalyzerTestUtils.analyzer(AnalyzerTestUtils.tsdbIndexResolution());

    private final List<String> TIME_DURATIONS = List.of("millisecond", "second", "minute", "hour");
    private final List<String> DATE_PERIODS = List.of("day", "week", "month", "year");

    public void testIncompatibleTypesInMathOperation() {
        assertEquals(
            "1:40: second argument of [a + c] must be [date_nanos, datetime or numeric], found value [c] type [keyword]",
            error("row a = 1, b = 2, c = \"xxx\" | eval y = a + c")
        );
        assertEquals(
            "1:40: second argument of [a - c] must be [date_nanos, datetime or numeric], found value [c] type [keyword]",
            error("row a = 1, b = 2, c = \"xxx\" | eval y = a - c")
        );
    }

    public void testUnsupportedAndMultiTypedFields() {
        final String unsupported = "unsupported";
        final String multiTyped = "multi_typed";

        EsField unsupportedField = new UnsupportedEsField(unsupported, List.of("flattened"));
        // Use linked maps/sets to fix the order in the error message.
        LinkedHashSet<String> ipIndices = new LinkedHashSet<>();
        ipIndices.add("test1");
        ipIndices.add("test2");
        ipIndices.add("test3");
        ipIndices.add("test4");
        ipIndices.add("test5");
        LinkedHashMap<String, Set<String>> typesToIndices = new LinkedHashMap<>();
        typesToIndices.put("ip", ipIndices);
        typesToIndices.put("keyword", Set.of("test6"));
        EsField multiTypedField = new InvalidMappedField(multiTyped, typesToIndices);

        // Also add an unsupported/multityped field under the names `int` and `double` so we can use `LOOKUP int_number_names ...` and
        // `LOOKUP double_number_names` without renaming the fields first.
        IndexResolution indexWithUnsupportedAndMultiTypedField = IndexResolution.valid(
            new EsIndex(
                "test*",
                Map.of(unsupported, unsupportedField, multiTyped, multiTypedField, "int", unsupportedField, "double", multiTypedField)
            )
        );
        Analyzer analyzer = AnalyzerTestUtils.analyzer(indexWithUnsupportedAndMultiTypedField);

        assertEquals(
            "1:22: Cannot use field [unsupported] with unsupported type [flattened]",
            error("from test* | dissect unsupported \"%{foo}\"", analyzer)
        );
        assertEquals(
            "1:22: Cannot use field [multi_typed] due to ambiguities being mapped as [2] incompatible types:"
                + " [ip] in [test1, test2, test3] and [2] other indices, [keyword] in [test6]",
            error("from test* | dissect multi_typed \"%{foo}\"", analyzer)
        );

        assertEquals(
            "1:19: Cannot use field [unsupported] with unsupported type [flattened]",
            error("from test* | grok unsupported \"%{WORD:foo}\"", analyzer)
        );
        assertEquals(
            "1:19: Cannot use field [multi_typed] due to ambiguities being mapped as [2] incompatible types:"
                + " [ip] in [test1, test2, test3] and [2] other indices, [keyword] in [test6]",
            error("from test* | grok multi_typed \"%{WORD:foo}\"", analyzer)
        );

        assertEquals(
            "1:36: Cannot use field [unsupported] with unsupported type [flattened]",
            error("from test* | enrich client_cidr on unsupported", analyzer)
        );
        assertEquals(
            "1:36: Unsupported type [unsupported] for enrich matching field [multi_typed];"
                + " only [keyword, text, ip, long, integer, float, double, datetime] allowed for type [range]",
            error("from test* | enrich client_cidr on multi_typed", analyzer)
        );

        assertEquals(
            "1:23: Cannot use field [unsupported] with unsupported type [flattened]",
            error("from test* | eval x = unsupported", analyzer)
        );
        assertEquals(
            "1:23: Cannot use field [multi_typed] due to ambiguities being mapped as [2] incompatible types:"
                + " [ip] in [test1, test2, test3] and [2] other indices, [keyword] in [test6]",
            error("from test* | eval x = multi_typed", analyzer)
        );

        assertEquals(
            "1:32: Cannot use field [unsupported] with unsupported type [flattened]",
            error("from test* | eval x = to_lower(unsupported)", analyzer)
        );
        assertEquals(
            "1:32: Cannot use field [multi_typed] due to ambiguities being mapped as [2] incompatible types:"
                + " [ip] in [test1, test2, test3] and [2] other indices, [keyword] in [test6]",
            error("from test* | eval x = to_lower(multi_typed)", analyzer)
        );

        assertEquals(
            "1:32: Cannot use field [unsupported] with unsupported type [flattened]",
            error("from test* | stats count(1) by unsupported", analyzer)
        );
        assertEquals(
            "1:32: Cannot use field [multi_typed] due to ambiguities being mapped as [2] incompatible types:"
                + " [ip] in [test1, test2, test3] and [2] other indices, [keyword] in [test6]",
            error("from test* | stats count(1) by multi_typed", analyzer)
        );
        if (EsqlCapabilities.Cap.INLINESTATS.isEnabled()) {
            assertEquals(
                "1:38: Cannot use field [unsupported] with unsupported type [flattened]",
                error("from test* | inlinestats count(1) by unsupported", analyzer)
            );
            assertEquals(
                "1:38: Cannot use field [multi_typed] due to ambiguities being mapped as [2] incompatible types:"
                    + " [ip] in [test1, test2, test3] and [2] other indices, [keyword] in [test6]",
                error("from test* | inlinestats count(1) by multi_typed", analyzer)
            );
        }

        assertEquals(
            "1:27: Cannot use field [unsupported] with unsupported type [flattened]",
            error("from test* | stats values(unsupported)", analyzer)
        );
        assertEquals(
            "1:27: Cannot use field [multi_typed] due to ambiguities being mapped as [2] incompatible types:"
                + " [ip] in [test1, test2, test3] and [2] other indices, [keyword] in [test6]",
            error("from test* | stats values(multi_typed)", analyzer)
        );
        if (EsqlCapabilities.Cap.INLINESTATS.isEnabled()) {
            assertEquals(
                "1:33: Cannot use field [unsupported] with unsupported type [flattened]",
                error("from test* | inlinestats values(unsupported)", analyzer)
            );
            assertEquals(
                "1:33: Cannot use field [multi_typed] due to ambiguities being mapped as [2] incompatible types:"
                    + " [ip] in [test1, test2, test3] and [2] other indices, [keyword] in [test6]",
                error("from test* | inlinestats values(multi_typed)", analyzer)
            );
        }

        assertEquals(
            "1:27: Cannot use field [unsupported] with unsupported type [flattened]",
            error("from test* | stats values(unsupported)", analyzer)
        );
        assertEquals(
            "1:27: Cannot use field [multi_typed] due to ambiguities being mapped as [2] incompatible types:"
                + " [ip] in [test1, test2, test3] and [2] other indices, [keyword] in [test6]",
            error("from test* | stats values(multi_typed)", analyzer)
        );

        if (EsqlCapabilities.Cap.LOOKUP_V4.isEnabled()) {
            // LOOKUP with unsupported type
            assertEquals(
                "1:43: column type mismatch, table column was [integer] and original column was [unsupported]",
                error("from test* | lookup_🐔 int_number_names on int", analyzer)
            );
            // LOOKUP with multi-typed field
            assertEquals(
                "1:46: column type mismatch, table column was [double] and original column was [unsupported]",
                error("from test* | lookup_🐔 double_number_names on double", analyzer)
            );
        }

        assertEquals(
            "1:24: Cannot use field [unsupported] with unsupported type [flattened]",
            error("from test* | mv_expand unsupported", analyzer)
        );
        assertEquals(
            "1:24: Cannot use field [multi_typed] due to ambiguities being mapped as [2] incompatible types:"
                + " [ip] in [test1, test2, test3] and [2] other indices, [keyword] in [test6]",
            error("from test* | mv_expand multi_typed", analyzer)
        );

        assertEquals(
            "1:21: Cannot use field [unsupported] with unsupported type [flattened]",
            error("from test* | rename unsupported as x", analyzer)
        );
        assertEquals(
            "1:21: Cannot use field [multi_typed] due to ambiguities being mapped as [2] incompatible types:"
                + " [ip] in [test1, test2, test3] and [2] other indices, [keyword] in [test6]",
            error("from test* | rename multi_typed as x", analyzer)
        );

        assertEquals(
            "1:19: Cannot use field [unsupported] with unsupported type [flattened]",
            error("from test* | sort unsupported asc", analyzer)
        );
        assertEquals(
            "1:19: Cannot use field [multi_typed] due to ambiguities being mapped as [2] incompatible types:"
                + " [ip] in [test1, test2, test3] and [2] other indices, [keyword] in [test6]",
            error("from test* | sort multi_typed desc", analyzer)
        );

        assertEquals(
            "1:20: Cannot use field [unsupported] with unsupported type [flattened]",
            error("from test* | where unsupported is null", analyzer)
        );
        assertEquals(
            "1:20: Cannot use field [multi_typed] due to ambiguities being mapped as [2] incompatible types:"
                + " [ip] in [test1, test2, test3] and [2] other indices, [keyword] in [test6]",
            error("from test* | where multi_typed is not null", analyzer)
        );

        for (String functionName : List.of("to_timeduration", "to_dateperiod")) {
            String lineNumber = functionName.equalsIgnoreCase("to_timeduration") ? "47" : "45";
            String errorType = functionName.equalsIgnoreCase("to_timeduration") ? "time_duration" : "date_period";
            assertEquals(
                "1:" + lineNumber + ": Cannot use field [unsupported] with unsupported type [flattened]",
                error("from test* | eval x = now() + " + functionName + "(unsupported)", analyzer)
            );
            assertEquals(
                "1:" + lineNumber + ": argument of [" + functionName + "(multi_typed)] must be a constant, received [multi_typed]",
                error("from test* | eval x = now() + " + functionName + "(multi_typed)", analyzer)
            );
            assertThat(
                error("from test* | eval x = unsupported, y = now() + " + functionName + "(x)", analyzer),
                containsString("1:23: Cannot use field [unsupported] with unsupported type [flattened]")
            );
            assertThat(
                error("from test* | eval x = multi_typed, y = now() + " + functionName + "(x)", analyzer),
                containsString(
                    "1:48: argument of ["
                        + functionName
                        + "(x)] must be ["
                        + errorType
                        + " or string], "
                        + "found value [x] type [unsupported]"
                )
            );
        }
    }

    public void testRoundFunctionInvalidInputs() {
        assertEquals(
            "1:31: first argument of [round(b, 3)] must be [numeric], found value [b] type [keyword]",
            error("row a = 1, b = \"c\" | eval x = round(b, 3)")
        );
        assertEquals(
            "1:31: first argument of [round(b)] must be [numeric], found value [b] type [keyword]",
            error("row a = 1, b = \"c\" | eval x = round(b)")
        );
        assertEquals(
            "1:31: second argument of [round(a, b)] must be [whole number except unsigned_long or counter types], "
                + "found value [b] type [keyword]",
            error("row a = 1, b = \"c\" | eval x = round(a, b)")
        );
        assertEquals(
            "1:31: second argument of [round(a, 3.5)] must be [whole number except unsigned_long or counter types], "
                + "found value [3.5] type [double]",
            error("row a = 1, b = \"c\" | eval x = round(a, 3.5)")
        );
    }

    public void testImplicitCastingErrorMessages() {
        assertEquals("1:23: Cannot convert string [c] to [LONG], error [Cannot parse number [c]]", error("row a = round(123.45, \"c\")"));
        assertEquals(
            "1:27: Cannot convert string [c] to [DOUBLE], error [Cannot parse number [c]]",
            error("row a = 1 | eval x = acos(\"c\")")
        );
        assertEquals(
            "1:33: Cannot convert string [c] to [DOUBLE], error [Cannot parse number [c]]\n"
                + "line 1:38: Cannot convert string [a] to [LONG], error [Cannot parse number [a]]",
            error("row a = 1 | eval x = round(acos(\"c\"),\"a\")")
        );
        assertEquals(
            "1:63: Cannot convert string [x] to [INTEGER], error [Cannot parse number [x]]",
            error("row ip4 = to_ip(\"1.2.3.4\") | eval ip4_prefix = ip_prefix(ip4, \"x\", 0)")
        );
        assertEquals(
            "1:42: Cannot convert string [a] to [DOUBLE], error [Cannot parse number [a]]",
            error("ROW a=[3, 5, 1, 6] | EVAL avg_a = MV_AVG(\"a\")")
        );
        assertEquals(
            "1:19: Unknown column [languages.*], did you mean any of [languages, languages.byte, languages.long, languages.short]?",
            error("from test | where `languages.*` in (1, 2)")
        );
        assertEquals("1:22: Unknown function [func]", error("from test | eval x = func(languages) | where x in (1, 2)"));
        assertEquals(
            "1:32: Unknown column [languages.*], did you mean any of [languages, languages.byte, languages.long, languages.short]?",
            error("from test | eval x = coalesce( `languages.*`, languages, 0 )")
        );
        String error = error("from test | eval x = func(languages) | eval y = coalesce(x, languages, 0 )");
        assertThat(error, containsString("function [func]"));
    }

    public void testAggsExpressionsInStatsAggs() {
        assertEquals(
            "1:44: column [salary] must appear in the STATS BY clause or be used in an aggregate function",
            error("from test | eval z = 2 | stats x = avg(z), salary by emp_no")
        );
        assertEquals(
            "1:23: nested aggregations [max(salary)] not allowed inside other aggregations [max(max(salary))]",
            error("from test | stats max(max(salary)) by first_name")
        );
        assertEquals(
            "1:25: argument of [avg(first_name)] must be [numeric except unsigned_long or counter types],"
                + " found value [first_name] type [keyword]",
            error("from test | stats count(avg(first_name)) by first_name")
        );
        assertEquals(
            "1:23: second argument of [percentile(languages, languages)] must be a constant, received [languages]",
            error("from test | stats x = percentile(languages, languages) by emp_no")
        );
        assertEquals(
            "1:23: second argument of [count_distinct(languages, languages)] must be a constant, received [languages]",
            error("from test | stats x = count_distinct(languages, languages) by emp_no")
        );
        // no agg function
        assertEquals("1:19: expected an aggregate function but found [5]", error("from test | stats 5 by emp_no"));

        // don't allow naked group
        assertEquals("1:19: grouping key [emp_no] already specified in the STATS BY clause", error("from test | stats emp_no BY emp_no"));
        // don't allow naked group - even when it's an expression
        assertEquals(
            "1:19: grouping key [languages + emp_no] already specified in the STATS BY clause",
            error("from test | stats languages + emp_no BY languages + emp_no")
        );
        // don't allow group alias
        assertEquals(
            "1:19: grouping key [e] already specified in the STATS BY clause",
            error("from test | stats e BY e = languages + emp_no")
        );

        var message = error("from test | stats languages + emp_no BY e = languages + emp_no");
        assertThat(
            message,
            containsString(
                "column [emp_no] cannot be used as an aggregate once declared in the STATS BY grouping key [e = languages + emp_no]"
            )
        );
        assertThat(
            message,
            containsString(
                " column [languages] cannot be used as an aggregate once declared in the STATS BY grouping key [e = languages + emp_no]"
            )
        );
    }

    public void testAggsInsideGrouping() {
        assertEquals(
            "1:36: cannot use an aggregate [max(languages)] for grouping",
            error("from test| stats max(languages) by max(languages)")
        );
    }

    public void testAggFilterOnNonAggregates() {
        assertEquals(
            "1:36: WHERE clause allowed only for aggregate functions, none found in [emp_no + 1 where languages > 1]",
            error("from test | stats emp_no + 1 where languages > 1 by emp_no")
        );
        assertEquals(
            "1:53: WHERE clause allowed only for aggregate functions, none found in [abs(emp_no + languages) % 2 WHERE languages > 1]",
            error("from test | stats abs(emp_no + languages) % 2 WHERE languages > 1 by emp_no, languages")
        );
    }

    public void testAggFilterOnBucketingOrAggFunctions() {
        // query passes when the bucket function is part of the BY clause
        query("from test | stats max(languages) WHERE bucket(salary, 10) > 1 by bucket(salary, 10)");

        // but fails if it's different
        assertEquals(
            "1:32: can only use grouping function [bucket(a, 3)] as part of the BY clause",
            error("row a = 1 | stats sum(a) where bucket(a, 3) > -1 by bucket(a,2)")
        );

        assertEquals(
            "1:40: can only use grouping function [bucket(salary, 10)] as part of the BY clause",
            error("from test | stats max(languages) WHERE bucket(salary, 10) > 1 by emp_no")
        );

        assertEquals(
            "1:40: cannot use aggregate function [max(salary)] in aggregate WHERE clause [max(languages) WHERE max(salary) > 1]",
            error("from test | stats max(languages) WHERE max(salary) > 1 by emp_no")
        );

        assertEquals(
            "1:40: cannot use aggregate function [max(salary)] in aggregate WHERE clause [max(languages) WHERE max(salary) + 2 > 1]",
            error("from test | stats max(languages) WHERE max(salary) + 2 > 1 by emp_no")
        );

        assertEquals("1:60: Unknown column [m]", error("from test | stats m = max(languages), min(languages) WHERE m + 2 > 1 by emp_no"));
    }

    public void testAggWithNonBooleanFilter() {
        for (String filter : List.of("\"true\"", "1", "1 + 0", "concat(\"a\", \"b\")")) {
            String type = (filter.equals("1") || filter.equals("1 + 0")) ? "INTEGER" : "KEYWORD";
            assertEquals("1:19: Condition expression needs to be boolean, found [" + type + "]", error("from test | where " + filter));
            for (String by : List.of("", " by languages", " by bucket(salary, 10)")) {
                assertEquals(
                    "1:34: Condition expression needs to be boolean, found [" + type + "]",
                    error("from test | stats count(*) where " + filter + by)
                );
            }
        }
    }

    public void testGroupingInsideAggsAsAgg() {
        assertEquals(
            "1:18: can only use grouping function [bucket(emp_no, 5.)] as part of the BY clause",
            error("from test| stats bucket(emp_no, 5.) by emp_no")
        );
        assertEquals(
            "1:18: can only use grouping function [bucket(emp_no, 5.)] as part of the BY clause",
            error("from test| stats bucket(emp_no, 5.)")
        );
        assertEquals(
            "1:18: can only use grouping function [bucket(emp_no, 5.)] as part of the BY clause",
            error("from test| stats bucket(emp_no, 5.) by bucket(emp_no, 6.)")
        );
        assertEquals(
            "1:22: can only use grouping function [bucket(emp_no, 5.)] as part of the BY clause",
            error("from test| stats 3 + bucket(emp_no, 5.) by bucket(emp_no, 6.)")
        );
    }

    public void testGroupingInsideAggsAsGrouping() {
        assertEquals(
            "1:18: grouping function [bucket(emp_no, 5.)] cannot be used as an aggregate once declared in the STATS BY clause",
            error("from test| stats bucket(emp_no, 5.) by bucket(emp_no, 5.)")
        );
        assertEquals(
            "1:18: grouping function [bucket(emp_no, 5.)] cannot be used as an aggregate once declared in the STATS BY clause",
            error("from test| stats bucket(emp_no, 5.) by emp_no, bucket(emp_no, 5.)")
        );
        assertEquals(
            "1:18: grouping function [bucket(emp_no, 5.)] cannot be used as an aggregate once declared in the STATS BY clause",
            error("from test| stats bucket(emp_no, 5.) by x = bucket(emp_no, 5.)")
        );
        assertEquals(
            "1:22: grouping function [bucket(emp_no, 5.)] cannot be used as an aggregate once declared in the STATS BY clause",
            error("from test| stats z = bucket(emp_no, 5.) by x = bucket(emp_no, 5.)")
        );
        assertEquals(
            "1:22: grouping function [bucket(emp_no, 5.)] cannot be used as an aggregate once declared in the STATS BY clause",
            error("from test| stats y = bucket(emp_no, 5.) by y = bucket(emp_no, 5.)")
        );
        assertEquals(
            "1:22: grouping function [bucket(emp_no, 5.)] cannot be used as an aggregate once declared in the STATS BY clause",
            error("from test| stats z = bucket(emp_no, 5.) by bucket(emp_no, 5.)")
        );
    }

    public void testGroupingInsideGrouping() {
        assertEquals(
            "1:40: cannot nest grouping functions; found [bucket(emp_no, 5.)] inside [bucket(bucket(emp_no, 5.), 6.)]",
            error("from test| stats max(emp_no) by bucket(bucket(emp_no, 5.), 6.)")
        );
    }

    public void testInvalidBucketCalls() {
        assertThat(
            error("from test | stats max(emp_no) by bucket(emp_no, 5, \"2000-01-01\")"),
            containsString(
                "function expects exactly four arguments when the first one is of type [INTEGER] and the second of type [INTEGER]"
            )
        );

        assertThat(
            error("from test | stats max(emp_no) by bucket(emp_no, 1 week, \"2000-01-01\")"),
            containsString(
                "second argument of [bucket(emp_no, 1 week, \"2000-01-01\")] must be [numeric], found value [1 week] type [date_period]"
            )
        );

        assertThat(
            error("from test | stats max(emp_no) by bucket(hire_date, 5.5, \"2000-01-01\")"),
            containsString(
                "second argument of [bucket(hire_date, 5.5, \"2000-01-01\")] must be [integral, date_period or time_duration], "
                    + "found value [5.5] type [double]"
            )
        );

        assertThat(
            error("from test | stats max(emp_no) by bucket(hire_date, 5, 1 day, 1 month)"),
            containsString(
                "third argument of [bucket(hire_date, 5, 1 day, 1 month)] must be [datetime or string], "
                    + "found value [1 day] type [date_period]"
            )
        );

        assertThat(
            error("from test | stats max(emp_no) by bucket(hire_date, 5, \"2000-01-01\", 1 month)"),
            containsString(
                "fourth argument of [bucket(hire_date, 5, \"2000-01-01\", 1 month)] must be [datetime or string], "
                    + "found value [1 month] type [date_period]"
            )
        );

        assertThat(
            error("from test | stats max(emp_no) by bucket(hire_date, 5, \"2000-01-01\")"),
            containsString(
                "function expects exactly four arguments when the first one is of type [DATETIME] and the second of type [INTEGER]"
            )
        );

        assertThat(
            error("from test | stats max(emp_no) by bucket(emp_no, \"5\")"),
            containsString("second argument of [bucket(emp_no, \"5\")] must be [numeric], found value [\"5\"] type [keyword]")
        );

        assertThat(
            error("from test | stats max(emp_no) by bucket(hire_date, \"5\")"),
            containsString(
                "second argument of [bucket(hire_date, \"5\")] must be [integral, date_period or time_duration], "
                    + "found value [\"5\"] type [keyword]"
            )
        );
    }

    public void testAggsWithInvalidGrouping() {
        assertEquals(
            "1:35: column [languages] cannot be used as an aggregate once declared in the STATS BY grouping key [l = languages % 3]",
            error("from test| stats max(languages) + languages by l = languages % 3")
        );
    }

    public void testGroupingAlias() throws Exception {
        assertEquals(
            "1:23: column [languages] cannot be used as an aggregate once declared in the STATS BY grouping key [l = languages % 3]",
            error("from test | stats l = languages + 3 by l = languages % 3 | keep l")
        );
    }

    public void testGroupingAliasDuplicate() throws Exception {
        assertEquals(
            "1:22: column [languages] cannot be used as an aggregate once declared in the STATS BY grouping key [l = languages % 3]",
            error("from test| stats l = languages + 3 by l = languages % 3, l = languages, l = languages % 2 | keep l")
        );

        assertEquals(
            "1:22: column [languages] cannot be used as an aggregate once declared in the STATS BY grouping key [l = languages % 3]",
            error("from test| stats l = languages + 3, l = languages % 2  by l = languages % 3 | keep l")
        );

    }

    public void testAggsIgnoreCanonicalGrouping() {
        // the grouping column should appear verbatim - ignore canonical representation as they complicate things significantly
        // for no real benefit (1+languages != languages + 1)
        assertEquals(
            "1:39: column [languages] cannot be used as an aggregate once declared in the STATS BY grouping key [l = languages + 1]",
            error("from test| stats max(languages) + 1 + languages by l = languages + 1")
        );
    }

    public void testAggsWithoutAgg() {
        // should work
        assertEquals(
            "1:35: column [salary] must appear in the STATS BY clause or be used in an aggregate function",
            error("from test| stats max(languages) + salary by l = languages + 1")
        );
    }

    public void testAggsInsideEval() throws Exception {
        assertEquals("1:29: aggregate function [max(b)] not allowed outside STATS command", error("row a = 1, b = 2 | eval x = max(b)"));
    }

    public void testGroupingInAggs() {
        assertEquals("2:12: column [salary] must appear in the STATS BY clause or be used in an aggregate function", error("""
             from test
            |stats e = salary + max(salary) by languages
            """));
    }

    public void testBucketOnlyInAggs() {
        assertEquals(
            "1:23: cannot use grouping function [BUCKET(emp_no, 100.)] outside of a STATS command",
            error("FROM test | WHERE ABS(BUCKET(emp_no, 100.)) > 0")
        );
        assertEquals(
            "1:22: cannot use grouping function [BUCKET(emp_no, 100.)] outside of a STATS command",
            error("FROM test | EVAL 3 + BUCKET(emp_no, 100.)")
        );
        assertEquals(
            "1:18: cannot use grouping function [BUCKET(emp_no, 100.)] outside of a STATS command",
            error("FROM test | SORT BUCKET(emp_no, 100.)")
        );
    }

    public void testDoubleRenamingField() {
        assertEquals(
            "1:44: Column [emp_no] renamed to [r1] and is no longer available [emp_no as r3]",
            error("from test | rename emp_no as r1, r1 as r2, emp_no as r3 | keep r3")
        );
    }

    public void testDuplicateRenaming() {
        assertEquals(
            "1:34: Column [emp_no] renamed to [r1] and is no longer available [emp_no as r1]",
            error("from test | rename emp_no as r1, emp_no as r1 | keep r1")
        );
    }

    public void testDoubleRenamingReference() {
        assertEquals(
            "1:61: Column [r1] renamed to [r2] and is no longer available [r1 as r3]",
            error("from test | rename emp_no as r1, r1 as r2, first_name as x, r1 as r3 | keep r3")
        );
    }

    public void testDropAfterRenaming() {
        assertEquals("1:40: Unknown column [emp_no]", error("from test | rename emp_no as r1 | drop emp_no"));
    }

    public void testNonStringFieldsInDissect() {
        assertEquals(
            "1:21: Dissect only supports KEYWORD or TEXT values, found expression [emp_no] type [INTEGER]",
            error("from test | dissect emp_no \"%{foo}\"")
        );
    }

    public void testNonStringFieldsInGrok() {
        assertEquals(
            "1:18: Grok only supports KEYWORD or TEXT values, found expression [emp_no] type [INTEGER]",
            error("from test | grok emp_no \"%{WORD:foo}\"")
        );
    }

    public void testMixedNonConvertibleTypesInIn() {
        assertEquals(
            "1:19: 2nd argument of [emp_no in (1, \"two\")] must be [integer], found value [\"two\"] type [keyword]",
            error("from test | where emp_no in (1, \"two\")")
        );
    }

    public void testMixedNumericalNonConvertibleTypesInIn() {
        assertEquals(
            "1:19: 2nd argument of [3 in (1, to_ul(3))] must be [integer], found value [to_ul(3)] type [unsigned_long]",
            error("from test | where 3 in (1, to_ul(3))")
        );
        assertEquals(
            "1:19: 1st argument of [to_ul(3) in (1, 3)] must be [unsigned_long], found value [1] type [integer]",
            error("from test | where to_ul(3) in (1, 3)")
        );
    }

    public void testUnsignedLongTypeMixInComparisons() {
        List<String> types = DataType.types()
            .stream()
            .filter(dt -> dt.isNumeric() && DataType.isRepresentable(dt) && dt != UNSIGNED_LONG)
            .map(DataType::typeName)
            .toList();
        for (var type : types) {
            for (var comp : List.of("==", "!=", ">", ">=", "<=", "<")) {
                String left, right, leftType, rightType;
                if (randomBoolean()) {
                    left = "ul";
                    leftType = "unsigned_long";
                    right = "n";
                    rightType = type;
                } else {
                    left = "n";
                    leftType = type;
                    right = "ul";
                    rightType = "unsigned_long";
                }
                var operation = left + " " + comp + " " + right;
                assertThat(
                    error("row n = to_" + type + "(1), ul = to_ul(1) | where " + operation),
                    containsString(
                        "first argument of ["
                            + operation
                            + "] is ["
                            + leftType
                            + "] and second is ["
                            + rightType
                            + "]."
                            + " [unsigned_long] can only be operated on together with another [unsigned_long]"
                    )
                );
            }
        }
    }

    public void testUnsignedLongTypeMixInArithmetics() {
        List<String> types = DataType.types()
            .stream()
            .filter(dt -> dt.isNumeric() && DataType.isRepresentable(dt) && dt != UNSIGNED_LONG)
            .map(DataType::typeName)
            .toList();
        for (var type : types) {
            for (var operation : List.of("+", "-", "*", "/", "%")) {
                String left, right, leftType, rightType;
                if (randomBoolean()) {
                    left = "ul";
                    leftType = "unsigned_long";
                    right = "n";
                    rightType = type;
                } else {
                    left = "n";
                    leftType = type;
                    right = "ul";
                    rightType = "unsigned_long";
                }
                var op = left + " " + operation + " " + right;
                assertThat(
                    error("row n = to_" + type + "(1), ul = to_ul(1) | eval " + op),
                    containsString("[" + operation + "] has arguments with incompatible types [" + leftType + "] and [" + rightType + "]")
                );
            }
        }
    }

    public void testUnsignedLongNegation() {
        assertEquals(
            "1:29: argument of [-x] must be [numeric, date_period or time_duration], found value [x] type [unsigned_long]",
            error("row x = to_ul(1) | eval y = -x")
        );
    }

    public void testSumOnDate() {
        assertEquals(
            "1:19: argument of [sum(hire_date)] must be [aggregate_metric_double or numeric except unsigned_long or counter types],"
                + " found value [hire_date] type [datetime]",
            error("from test | stats sum(hire_date)")
        );
    }

    public void testWrongInputParam() {
        assertEquals(
            "1:19: first argument of [emp_no == ?] is [numeric] so second argument must also be [numeric] but was [keyword]",
            error("from test | where emp_no == ?", "foo")
        );

        assertEquals(
            "1:19: first argument of [emp_no == ?] is [numeric] so second argument must also be [numeric] but was [null]",
            error("from test | where emp_no == ?", new Object[] { null })
        );
    }

    public void testPeriodAndDurationInRowAssignment() {
        for (var unit : TIME_DURATIONS) {
            assertEquals("1:9: cannot use [1 " + unit + "] directly in a row assignment", error("row a = 1 " + unit));
            assertEquals(
                "1:9: cannot use [1 " + unit + "::time_duration] directly in a row assignment",
                error("row a = 1 " + unit + "::time_duration")
            );
            assertEquals(
                "1:9: cannot use [\"1 " + unit + "\"::time_duration] directly in a row assignment",
                error("row a = \"1 " + unit + "\"::time_duration")
            );
            assertEquals(
                "1:9: cannot use [to_timeduration(1 " + unit + ")] directly in a row assignment",
                error("row a = to_timeduration(1 " + unit + ")")
            );
            assertEquals(
                "1:9: cannot use [to_timeduration(\"1 " + unit + "\")] directly in a row assignment",
                error("row a = to_timeduration(\"1 " + unit + "\")")
            );
        }
        for (var unit : DATE_PERIODS) {
            assertEquals("1:9: cannot use [1 " + unit + "] directly in a row assignment", error("row a = 1 " + unit));
            assertEquals(
                "1:9: cannot use [1 " + unit + "::date_period] directly in a row assignment",
                error("row a = 1 " + unit + "::date_period")
            );
            assertEquals(
                "1:9: cannot use [\"1 " + unit + "\"::date_period] directly in a row assignment",
                error("row a = \"1 " + unit + "\"::date_period")
            );
            assertEquals(
                "1:9: cannot use [to_dateperiod(1 " + unit + ")] directly in a row assignment",
                error("row a = to_dateperiod(1 " + unit + ")")
            );
            assertEquals(
                "1:9: cannot use [to_dateperiod(\"1 " + unit + "\")] directly in a row assignment",
                error("row a = to_dateperiod(\"1 " + unit + "\")")
            );
        }
    }

    public void testSubtractDateTimeFromTemporal() {
        for (var unit : TIME_DURATIONS) {
            assertEquals(
                "1:5: [-] arguments are in unsupported order: cannot subtract a [DATETIME] value [now()] "
                    + "from a [TIME_DURATION] amount [1 "
                    + unit
                    + "]",
                error("row 1 " + unit + " - now() ")
            );
            assertEquals(
                "1:5: [-] arguments are in unsupported order: cannot subtract a [DATETIME] value [now()] "
                    + "from a [TIME_DURATION] amount [1 "
                    + unit
                    + "::time_duration]",
                error("row 1 " + unit + "::time_duration" + " - now() ")
            );
            assertEquals(
                "1:5: [-] arguments are in unsupported order: cannot subtract a [DATETIME] value [now()] "
                    + "from a [TIME_DURATION] amount [\"1 "
                    + unit
                    + "\"::time_duration]",
                error("row \"1 " + unit + "\"::time_duration" + " - now() ")
            );
            assertEquals(
                "1:5: [-] arguments are in unsupported order: cannot subtract a [DATETIME] value [now()] "
                    + "from a [TIME_DURATION] amount [to_timeduration(1 "
                    + unit
                    + ")]",
                error("row to_timeduration(1 " + unit + ") - now() ")
            );
            assertEquals(
                "1:5: [-] arguments are in unsupported order: cannot subtract a [DATETIME] value [now()] "
                    + "from a [TIME_DURATION] amount [to_timeduration(\"1 "
                    + unit
                    + "\")]",
                error("row to_timeduration(\"1 " + unit + "\") - now() ")
            );
        }
        for (var unit : DATE_PERIODS) {
            assertEquals(
                "1:5: [-] arguments are in unsupported order: cannot subtract a [DATETIME] value [now()] "
                    + "from a [DATE_PERIOD] amount [1 "
                    + unit
                    + "]",
                error("row 1 " + unit + " - now() ")
            );
            assertEquals(
                "1:5: [-] arguments are in unsupported order: cannot subtract a [DATETIME] value [now()] "
                    + "from a [DATE_PERIOD] amount [1 "
                    + unit
                    + "::date_period]",
                error("row 1 " + unit + "::date_period" + " - now() ")
            );
            assertEquals(
                "1:5: [-] arguments are in unsupported order: cannot subtract a [DATETIME] value [now()] "
                    + "from a [DATE_PERIOD] amount [\"1 "
                    + unit
                    + "\"::date_period]",
                error("row \"1 " + unit + "\"::date_period" + " - now() ")
            );
            assertEquals(
                "1:5: [-] arguments are in unsupported order: cannot subtract a [DATETIME] value [now()] "
                    + "from a [DATE_PERIOD] amount [to_dateperiod(1 "
                    + unit
                    + ")]",
                error("row to_dateperiod(1 " + unit + ") - now() ")
            );
            assertEquals(
                "1:5: [-] arguments are in unsupported order: cannot subtract a [DATETIME] value [now()] "
                    + "from a [DATE_PERIOD] amount [to_dateperiod(\"1 "
                    + unit
                    + "\")]",
                error("row to_dateperiod(\"1 " + unit + "\") - now() ")
            );
        }
    }

    public void testPeriodAndDurationInEval() {
        for (var unit : TIME_DURATIONS) {
            assertEquals(
                "1:18: EVAL does not support type [time_duration] as the return data type of expression [1 " + unit + "]",
                error("row x = 1 | eval y = 1 " + unit)
            );
            assertEquals(
                "1:18: EVAL does not support type [time_duration] as the return data type of expression [1 " + unit + "::time_duration]",
                error("row x = 1 | eval y = 1 " + unit + "::time_duration")
            );
            assertEquals(
                "1:18: EVAL does not support type [time_duration] as the return data type of expression [\"1 "
                    + unit
                    + "\"::time_duration]",
                error("row x = 1 | eval y = \"1 " + unit + "\"::time_duration")
            );
            assertEquals(
                "1:18: EVAL does not support type [time_duration] as the return data type of expression [to_timeduration(1 " + unit + ")]",
                error("row x = 1 | eval y = to_timeduration(1 " + unit + ")")
            );
            assertEquals(
                "1:18: EVAL does not support type [time_duration] as the return data type of expression [to_timeduration(\"1 "
                    + unit
                    + "\")]",
                error("row x = 1 | eval y = to_timeduration(\"1 " + unit + "\")")
            );
        }
        for (var unit : DATE_PERIODS) {
            assertEquals(
                "1:18: EVAL does not support type [date_period] as the return data type of expression [1 " + unit + "]",
                error("row x = 1 | eval y = 1 " + unit)
            );
            assertEquals(
                "1:18: EVAL does not support type [date_period] as the return data type of expression [1 " + unit + "::date_period]",
                error("row x = 1 | eval y = 1 " + unit + "::date_period")
            );
            assertEquals(
                "1:18: EVAL does not support type [date_period] as the return data type of expression [\"1 " + unit + "\"::date_period]",
                error("row x = 1 | eval y = \"1 " + unit + "\"::date_period")
            );
            assertEquals(
                "1:18: EVAL does not support type [date_period] as the return data type of expression [to_dateperiod(1 " + unit + ")]",
                error("row x = 1 | eval y = to_dateperiod(1 " + unit + ")")
            );
            assertEquals(
                "1:18: EVAL does not support type [date_period] as the return data type of expression [to_dateperiod(\"1 " + unit + "\")]",
                error("row x = 1 | eval y = to_dateperiod(\"1 " + unit + "\")")
            );
        }
    }

    public void testFilterNonBoolField() {
        assertEquals("1:19: Condition expression needs to be boolean, found [INTEGER]", error("from test | where emp_no"));

        assertEquals(
            "1:19: Condition expression needs to be boolean, found [KEYWORD]",
            error("from test | where concat(first_name, \"foobar\")")
        );
    }

    public void testFilterNullField() {
        // `where null` should return empty result set
        query("from test | where null");

        // Value null of type `BOOLEAN`
        query("from test | where null::boolean");

        // Provide `NULL` type in `EVAL`
        query("from t | EVAL x = null | where x");

        // `to_string(null)` is of `KEYWORD` type null, resulting in `to_string(null) == "abc"` being of `BOOLEAN`
        query("from t | where to_string(null) == \"abc\"");

        // Other DataTypes can contain null values
        assertEquals("1:19: Condition expression needs to be boolean, found [KEYWORD]", error("from test | where null::string"));
        assertEquals("1:19: Condition expression needs to be boolean, found [INTEGER]", error("from test | where null::integer"));
        assertEquals(
            "1:45: Condition expression needs to be boolean, found [DATETIME]",
            error("from test | EVAL x = null::datetime | where x")
        );
    }

    public void testFilterDateConstant() {
        assertEquals("1:19: Condition expression needs to be boolean, found [DATE_PERIOD]", error("from test | where 1 year"));
        assertEquals(
            "1:19: Condition expression needs to be boolean, found [DATE_PERIOD]",
            error("from test | where \"1 year\"::date_period")
        );
        assertEquals(
            "1:19: Condition expression needs to be boolean, found [DATE_PERIOD]",
            error("from test | where to_dateperiod(\"1 year\")")
        );
    }

    public void testNestedAggField() {
        assertEquals("1:27: Unknown column [avg]", error("from test | stats c = avg(avg)"));
    }

    public void testNotFoundFieldInNestedFunction() {
        assertEquals("""
            1:30: Unknown column [missing]
            line 1:43: Unknown column [not_found]
            line 1:23: Unknown column [avg]""", error("from test | stats c = avg by missing + 1, not_found"));
    }

    public void testMultipleAggsOutsideStats() {
        assertEquals(
            """
                1:71: aggregate function [avg(salary)] not allowed outside STATS command
                line 1:96: aggregate function [median(emp_no)] not allowed outside STATS command
                line 1:22: aggregate function [sum(salary)] not allowed outside STATS command
                line 1:39: aggregate function [avg(languages)] not allowed outside STATS command""",
            error("from test | eval s = sum(salary), l = avg(languages) | where salary > avg(salary) and emp_no > median(emp_no)")
        );
    }

    public void testSpatialSort() {
        String prefix = "ROW wkt = [\"POINT(42.9711 -14.7553)\", \"POINT(75.8093 22.7277)\"] | MV_EXPAND wkt ";
        assertEquals("1:130: cannot sort on geo_point", error(prefix + "| EVAL shape = TO_GEOPOINT(wkt) | limit 5 | sort shape"));
        assertEquals(
            "1:136: cannot sort on cartesian_point",
            error(prefix + "| EVAL shape = TO_CARTESIANPOINT(wkt) | limit 5 | sort shape")
        );
        assertEquals("1:130: cannot sort on geo_shape", error(prefix + "| EVAL shape = TO_GEOSHAPE(wkt) | limit 5 | sort shape"));
        assertEquals(
            "1:136: cannot sort on cartesian_shape",
            error(prefix + "| EVAL shape = TO_CARTESIANSHAPE(wkt) | limit 5 | sort shape")
        );
        var airports = AnalyzerTestUtils.analyzer(loadMapping("mapping-airports.json", "airports"));
        var airportsWeb = AnalyzerTestUtils.analyzer(loadMapping("mapping-airports_web.json", "airports_web"));
        var countriesBbox = AnalyzerTestUtils.analyzer(loadMapping("mapping-countries_bbox.json", "countries_bbox"));
        var countriesBboxWeb = AnalyzerTestUtils.analyzer(loadMapping("mapping-countries_bbox_web.json", "countries_bbox_web"));
        assertEquals("1:32: cannot sort on geo_point", error("FROM airports | LIMIT 5 | sort location", airports));
        assertEquals("1:36: cannot sort on cartesian_point", error("FROM airports_web | LIMIT 5 | sort location", airportsWeb));
        assertEquals("1:38: cannot sort on geo_shape", error("FROM countries_bbox | LIMIT 5 | sort shape", countriesBbox));
        assertEquals("1:42: cannot sort on cartesian_shape", error("FROM countries_bbox_web | LIMIT 5 | sort shape", countriesBboxWeb));
    }

    public void testSourceSorting() {
        assertEquals("1:35: cannot sort on _source", error("from test metadata _source | sort _source"));
    }

    public void testCountersSorting() {
        Map<DataType, String> counterDataTypes = Map.of(
            COUNTER_DOUBLE,
            "network.message_in",
            COUNTER_INTEGER,
            "network.message_out",
            COUNTER_LONG,
            "network.bytes_out"
        );
        for (DataType counterDT : counterDataTypes.keySet()) {
            var fieldName = counterDataTypes.get(counterDT);
            assertEquals("1:18: cannot sort on " + counterDT.name().toLowerCase(Locale.ROOT), error("from test | sort " + fieldName, tsdb));
        }
    }

    public void testInlineImpossibleConvert() {
        assertEquals("1:5: argument of [false::ip] must be [ip or string], found value [false] type [boolean]", error("ROW false::ip"));
    }

    public void testAggregateOnCounter() {
        assertThat(
            error("FROM tests | STATS min(network.bytes_in)", tsdb),
            equalTo(
                "1:20: argument of [min(network.bytes_in)] must be"
                    + " [representable except unsigned_long and spatial types],"
                    + " found value [network.bytes_in] type [counter_long]"
            )
        );

        assertThat(
            error("FROM tests | STATS max(network.bytes_in)", tsdb),
            equalTo(
                "1:20: argument of [max(network.bytes_in)] must be"
                    + " [representable except unsigned_long and spatial types],"
                    + " found value [network.bytes_in] type [counter_long]"
            )
        );

        assertThat(
            error("FROM tests | STATS count(network.bytes_out)", tsdb),
            equalTo(
                "1:20: argument of [count(network.bytes_out)] must be [any type except counter types],"
                    + " found value [network.bytes_out] type [counter_long]"
            )
        );
    }

    public void testGroupByCounter() {
        assertThat(
            error("FROM tests | STATS count(*) BY network.bytes_in", tsdb),
            equalTo("1:32: cannot group by on [counter_long] type for grouping [network.bytes_in]")
        );
    }

    public void testAggsResolutionWithUnresolvedGroupings() {
        String agg_func = randomFrom(
            new String[] { "avg", "count", "count_distinct", "min", "max", "median", "median_absolute_deviation", "sum", "values" }
        );

        assertThat(error("FROM tests | STATS " + agg_func + "(emp_no) by foobar"), matchesRegex("1:\\d+: Unknown column \\[foobar]"));
        assertThat(
            error("FROM tests | STATS " + agg_func + "(x) by foobar, x = emp_no"),
            matchesRegex("1:\\d+: Unknown column \\[foobar]")
        );
        assertThat(error("FROM tests | STATS " + agg_func + "(foobar) by foobar"), matchesRegex("1:\\d+: Unknown column \\[foobar]"));
        assertThat(
            error("FROM tests | STATS " + agg_func + "(foobar) by BUCKET(hire_date, 10)"),
            matchesRegex(
                "1:\\d+: function expects exactly four arguments when the first one is of type \\[DATETIME]"
                    + " and the second of type \\[INTEGER]\n"
                    + "line 1:\\d+: Unknown column \\[foobar]"
            )
        );
        assertThat(error("FROM tests | STATS " + agg_func + "(foobar) by emp_no"), matchesRegex("1:\\d+: Unknown column \\[foobar]"));
        // TODO: Ideally, we'd detect that count_distinct(x) doesn't require an error message.
        assertThat(
            error("FROM tests | STATS " + agg_func + "(x) by x = foobar"),
            matchesRegex("1:\\d+: Unknown column \\[foobar]\n" + "line 1:\\d+: Unknown column \\[x]")
        );
    }

    public void testNotAllowRateOutsideMetrics() {
        assumeTrue("requires snapshot builds", Build.current().isSnapshot());
        assertThat(
            error("FROM tests | STATS avg(rate(network.bytes_in))", tsdb),
            equalTo("1:24: time_series aggregate[rate(network.bytes_in)] can only be used with the TS command")
        );
        assertThat(
            error("FROM tests | STATS rate(network.bytes_in)", tsdb),
            equalTo("1:20: time_series aggregate[rate(network.bytes_in)] can only be used with the TS command")
        );
        assertThat(
            error("FROM tests | STATS max_over_time(network.connections)", tsdb),
            equalTo("1:20: time_series aggregate[max_over_time(network.connections)] can only be used with the TS command")
        );
        assertThat(
            error("FROM tests | EVAL r = rate(network.bytes_in)", tsdb),
            equalTo("1:23: aggregate function [rate(network.bytes_in)] not allowed outside STATS command")
        );
    }

    public void testRateNotEnclosedInAggregate() {
        assumeTrue("requires snapshot builds", Build.current().isSnapshot());
        assertThat(
            error("TS tests | STATS rate(network.bytes_in)", tsdb),
            equalTo("1:18: the rate aggregate [rate(network.bytes_in)] can only be used with the TS command and inside another aggregate")
        );
        assertThat(
            error("TS tests | STATS avg(rate(network.bytes_in)), rate(network.bytes_in)", tsdb),
            equalTo("1:47: the rate aggregate [rate(network.bytes_in)] can only be used with the TS command and inside another aggregate")
        );
        assertThat(error("TS tests | STATS max(avg(rate(network.bytes_in)))", tsdb), equalTo("""
            1:22: nested aggregations [avg(rate(network.bytes_in))] not allowed inside other aggregations\
             [max(avg(rate(network.bytes_in)))]
            line 1:26: the rate aggregate [rate(network.bytes_in)] can only be used with the TS command\
             and inside another aggregate"""));
        assertThat(error("TS tests | STATS max(avg(rate(network.bytes_in)))", tsdb), equalTo("""
            1:22: nested aggregations [avg(rate(network.bytes_in))] not allowed inside other aggregations\
             [max(avg(rate(network.bytes_in)))]
            line 1:26: the rate aggregate [rate(network.bytes_in)] can only be used with the TS command\
             and inside another aggregate"""));
    }

    public void testWeightedAvg() {
        assertEquals(
            "1:35: SECOND argument of [weighted_avg(v, null)] cannot be null or 0, received [null]",
            error("row v = [1, 2, 3] | stats w_avg = weighted_avg(v, null)")
        );
        assertEquals(
            "1:27: SECOND argument of [weighted_avg(salary, null)] cannot be null or 0, received [null]",
            error("from test | stats w_avg = weighted_avg(salary, null)")
        );
        assertEquals(
            "1:45: SECOND argument of [weighted_avg(v, w)] cannot be null or 0, received [null]",
            error("row v = [1, 2, 3], w = null | stats w_avg = weighted_avg(v, w)")
        );
        assertEquals(
            "1:44: SECOND argument of [weighted_avg(salary, w)] cannot be null or 0, received [null]",
            error("from test | eval w = null |  stats w_avg = weighted_avg(salary, w)")
        );
        assertEquals(
            "1:51: SECOND argument of [weighted_avg(salary, w)] cannot be null or 0, received [null]",
            error("from test | eval w = null + null |  stats w_avg = weighted_avg(salary, w)")
        );
        assertEquals(
            "1:35: SECOND argument of [weighted_avg(v, 0)] cannot be null or 0, received [0]",
            error("row v = [1, 2, 3] | stats w_avg = weighted_avg(v, 0)")
        );
        assertEquals(
            "1:27: SECOND argument of [weighted_avg(salary, 0.0)] cannot be null or 0, received [0.0]",
            error("from test | stats w_avg = weighted_avg(salary, 0.0)")
        );
    }

    public void testMatchInsideEval() throws Exception {
        assertEquals(
            "1:36: [:] operator is only supported in WHERE and STATS commands, or in EVAL within score(.) function\n"
                + "line 1:36: [:] operator cannot operate on [title], which is not a field from an index mapping",
            error("row title = \"brown fox\" | eval x = title:\"fox\" ")
        );
    }

    public void testFieldBasedFullTextFunctions() throws Exception {
        checkFieldBasedWithNonIndexedColumn("MATCH", "match(text, \"cat\")", "function");
        checkFieldBasedFunctionNotAllowedAfterCommands("MATCH", "function", "match(title, \"Meditation\")");

        checkFieldBasedWithNonIndexedColumn(":", "text : \"cat\"", "operator");
        checkFieldBasedFunctionNotAllowedAfterCommands(":", "operator", "title : \"Meditation\"");

        if (EsqlCapabilities.Cap.MULTI_MATCH_FUNCTION.isEnabled()) {
            checkFieldBasedWithNonIndexedColumn("MultiMatch", "multi_match(\"cat\", text)", "function");
            checkFieldBasedFunctionNotAllowedAfterCommands("MultiMatch", "function", "multi_match(\"Meditation\", title)");
        }
        if (EsqlCapabilities.Cap.TERM_FUNCTION.isEnabled()) {
            checkFieldBasedWithNonIndexedColumn("Term", "term(text, \"cat\")", "function");
            checkFieldBasedFunctionNotAllowedAfterCommands("Term", "function", "term(title, \"Meditation\")");
        }
        if (EsqlCapabilities.Cap.MATCH_PHRASE_FUNCTION.isEnabled()) {
            checkFieldBasedWithNonIndexedColumn("MatchPhrase", "match_phrase(text, \"cat\")", "function");
            checkFieldBasedFunctionNotAllowedAfterCommands("MatchPhrase", "function", "match_phrase(title, \"Meditation\")");
        }
    }

    private void checkFieldBasedFunctionNotAllowedAfterCommands(String functionName, String functionType, String functionInvocation) {
        assertThat(
            error("from test | limit 10 | where " + functionInvocation, fullTextAnalyzer),
            containsString("[" + functionName + "] " + functionType + " cannot be used after LIMIT")
        );
        String fieldName = "KNN".equals(functionName) ? "vector" : "title";
        assertThat(
            error("from test | STATS c = COUNT(id) BY " + fieldName + " | where " + functionInvocation, fullTextAnalyzer),
            containsString("[" + functionName + "] " + functionType + " cannot be used after STATS")
        );
    }

    // These should pass eventually once we lift some restrictions on match function
    private void checkFieldBasedWithNonIndexedColumn(String functionName, String functionInvocation, String functionType) {
        assertThat(
            error("from test | eval text = substring(title, 1) | where " + functionInvocation, fullTextAnalyzer),
            containsString(
                "[" + functionName + "] " + functionType + " cannot operate on [text], which is not a field from an index mapping"
            )
        );
        assertThat(
            error("from test | eval text=concat(title, body) | where " + functionInvocation, fullTextAnalyzer),
            containsString(
                "[" + functionName + "] " + functionType + " cannot operate on [text], which is not a field from an index mapping"
            )
        );
        var keywordInvocation = functionInvocation.replace("text", "text::keyword");
        String keywordError = error("row n = null | eval text = n + 5 | where " + keywordInvocation, fullTextAnalyzer);
        assertThat(keywordError, containsString("[" + functionName + "] " + functionType + " cannot operate on"));
        assertThat(keywordError, containsString("which is not a field from an index mapping"));
    }

    public void testNonFieldBasedFullTextFunctionsNotAllowedAfterCommands() throws Exception {
        checkNonFieldBasedFullTextFunctionsNotAllowedAfterCommands("QSTR", "qstr(\"field_name: Meditation\")");
        checkNonFieldBasedFullTextFunctionsNotAllowedAfterCommands("KQL", "kql(\"field_name: Meditation\")");
    }

    private void checkNonFieldBasedFullTextFunctionsNotAllowedAfterCommands(String functionName, String functionInvocation) {
        // Source commands
        assertThat(
            error("show info | where " + functionInvocation),
            containsString("[" + functionName + "] function cannot be used after SHOW")
        );
        assertThat(
            error("row a= \"Meditation\" | where " + functionInvocation, fullTextAnalyzer),
            containsString("[" + functionName + "] function cannot be used after ROW")
        );

        // Processing commands
        assertThat(
            error("from test | dissect title \"%{foo}\" | where " + functionInvocation, fullTextAnalyzer),
            containsString("[" + functionName + "] function cannot be used after DISSECT")
        );
        assertThat(
            error("from test | drop body | where " + functionInvocation, fullTextAnalyzer),
            containsString("[" + functionName + "] function cannot be used after DROP")
        );
        assertThat(
            error("from test | enrich languages on category with lang = language_name | where " + functionInvocation, fullTextAnalyzer),
            containsString("[" + functionName + "] function cannot be used after ENRICH")
        );
        assertThat(
            error("from test | eval z = 2 | where " + functionInvocation, fullTextAnalyzer),
            containsString("[" + functionName + "] function cannot be used after EVAL")
        );
        assertThat(
            error("from test | grok body \"%{WORD:foo}\" | where " + functionInvocation, fullTextAnalyzer),
            containsString("[" + functionName + "] function cannot be used after GROK")
        );
        assertThat(
            error("from test | keep category | where " + functionInvocation, fullTextAnalyzer),
            containsString("[" + functionName + "] function cannot be used after KEEP")
        );
        assertThat(
            error("from test | limit 10 | where " + functionInvocation, fullTextAnalyzer),
            containsString("[" + functionName + "] function cannot be used after LIMIT")
        );
        assertThat(
            error("from test | mv_expand body | where " + functionInvocation, fullTextAnalyzer),
            containsString("[" + functionName + "] function cannot be used after MV_EXPAND")
        );
        assertThat(
            error("from test | rename body as full_body | where " + functionInvocation, fullTextAnalyzer),
            containsString("[" + functionName + "] function cannot be used after RENAME")
        );
        assertThat(
            error("from test | STATS c = COUNT(*) BY category | where " + functionInvocation, fullTextAnalyzer),
            containsString("[" + functionName + "] function cannot be used after STATS")
        );

        // Some combination of processing commands
        assertThat(
            error("from test | keep category | limit 10 | where " + functionInvocation, fullTextAnalyzer),
            containsString("[" + functionName + "] function cannot be used after LIMIT")
        );
        assertThat(
            error("from test | limit 10 | mv_expand body | where " + functionInvocation, fullTextAnalyzer),
            containsString("[" + functionName + "] function cannot be used after MV_EXPAND")
        );
        assertThat(
            error("from test | mv_expand body | keep body | where " + functionInvocation, fullTextAnalyzer),
            containsString("[" + functionName + "] function cannot be used after KEEP")
        );
        assertThat(
            error(
                "from test | STATS c = COUNT(id) BY category | rename c as total_categories | where " + functionInvocation,
                fullTextAnalyzer
            ),
            containsString("[" + functionName + "] function cannot be used after RENAME")
        );
        assertThat(
            error("from test | rename title as name | drop category | where " + functionInvocation, fullTextAnalyzer),
            containsString("[" + functionName + "] function cannot be used after DROP")
        );
    }

<<<<<<< HEAD
    public void testQueryStringFunctionOnlyAllowedInWhere() throws Exception {
        assertEquals(
            "1:9: [QSTR] function is only supported in WHERE and STATS commands, or in EVAL within score(.) function",
            error("row a = qstr(\"Anna\")")
        );
        checkFullTextFunctionsOnlyAllowedInWhere("QSTR", "qstr(\"Anna\")", "function");
    }

    public void testKqlFunctionOnlyAllowedInWhere() throws Exception {
        assertEquals(
            "1:9: [KQL] function is only supported in WHERE and STATS commands, or in EVAL within score(.) function",
            error("row a = kql(\"Anna\")")
        );
        checkFullTextFunctionsOnlyAllowedInWhere("KQL", "kql(\"Anna\")", "function");
    }

    public void testMatchFunctionOnlyAllowedInWhere() throws Exception {
        checkFullTextFunctionsOnlyAllowedInWhere("MATCH", "match(first_name, \"Anna\")", "function");
    }

    public void testTermFunctionOnlyAllowedInWhere() throws Exception {
        assumeTrue("term function capability not available", EsqlCapabilities.Cap.TERM_FUNCTION.isEnabled());
        checkFullTextFunctionsOnlyAllowedInWhere("Term", "term(first_name, \"Anna\")", "function");
    }

    public void testMatchOperatornOnlyAllowedInWhere() throws Exception {
        checkFullTextFunctionsOnlyAllowedInWhere(":", "first_name:\"Anna\"", "operator");
=======
    public void testFullTextFunctionsOnlyAllowedInWhere() throws Exception {
        checkFullTextFunctionsOnlyAllowedInWhere("MATCH", "match(title, \"Meditation\")", "function");
        checkFullTextFunctionsOnlyAllowedInWhere(":", "title:\"Meditation\"", "operator");
        checkFullTextFunctionsOnlyAllowedInWhere("QSTR", "qstr(\"Meditation\")", "function");
        checkFullTextFunctionsOnlyAllowedInWhere("KQL", "kql(\"Meditation\")", "function");
        if (EsqlCapabilities.Cap.TERM_FUNCTION.isEnabled()) {
            checkFullTextFunctionsOnlyAllowedInWhere("Term", "term(title, \"Meditation\")", "function");
        }
        if (EsqlCapabilities.Cap.MULTI_MATCH_FUNCTION.isEnabled()) {
            checkFullTextFunctionsOnlyAllowedInWhere("MultiMatch", "multi_match(\"Meditation\", title, body)", "function");
        }
        if (EsqlCapabilities.Cap.MATCH_PHRASE_FUNCTION.isEnabled()) {
            checkFullTextFunctionsOnlyAllowedInWhere("MatchPhrase", "match_phrase(title, \"Meditation\")", "function");
        }
>>>>>>> a0bfe61a
    }

    private void checkFullTextFunctionsOnlyAllowedInWhere(String functionName, String functionInvocation, String functionType)
        throws Exception {
<<<<<<< HEAD
        assertEquals(
            "1:22: ["
                + functionName
                + "] "
                + functionType
                + " is only supported in WHERE and STATS commands, or in EVAL within score(.) function",
            error("from test | eval y = " + functionInvocation)
        );
        assertEquals(
            "1:18: ["
                + functionName
                + "] "
                + functionType
                + " is only supported in WHERE and STATS commands, or in EVAL within score(.) function",
            error("from test | sort " + functionInvocation + " asc")
        );
        assertEquals(
            "1:47: [" + functionName + "] " + functionType + " is only supported in WHERE and STATS commands",
            error("from test | stats max_salary = max(salary) by " + functionInvocation)
        );
    }

    public void testQueryStringFunctionArgNotNullOrConstant() throws Exception {
        assertEquals(
            "1:19: first argument of [qstr(first_name)] must be a constant, received [first_name]",
            error("from test | where qstr(first_name)")
=======
        assertThat(
            error("from test | eval y = " + functionInvocation, fullTextAnalyzer),
            containsString("[" + functionName + "] " + functionType + " is only supported in WHERE and STATS commands")
>>>>>>> a0bfe61a
        );
        assertThat(
            error("from test | sort " + functionInvocation + " asc", fullTextAnalyzer),
            containsString("[" + functionName + "] " + functionType + " is only supported in WHERE and STATS commands")
        );
        assertThat(
            error("from test | stats max_id = max(id) by " + functionInvocation, fullTextAnalyzer),
            containsString("[" + functionName + "] " + functionType + " is only supported in WHERE and STATS commands")
        );
        if ("KQL".equals(functionName) || "QSTR".equals(functionName)) {
            assertThat(
                error("row a = " + functionInvocation, fullTextAnalyzer),
                containsString("[" + functionName + "] " + functionType + " is only supported in WHERE and STATS commands")
            );
        }
    }

    public void testFullTextFunctionsDisjunctions() {
        checkWithFullTextFunctionsDisjunctions("match(title, \"Meditation\")");
        checkWithFullTextFunctionsDisjunctions("title : \"Meditation\"");
        checkWithFullTextFunctionsDisjunctions("qstr(\"title: Meditation\")");
        checkWithFullTextFunctionsDisjunctions("kql(\"title: Meditation\")");
        if (EsqlCapabilities.Cap.MULTI_MATCH_FUNCTION.isEnabled()) {
            checkWithFullTextFunctionsDisjunctions("multi_match(\"Meditation\", title, body)");
        }
        if (EsqlCapabilities.Cap.TERM_FUNCTION.isEnabled()) {
            checkWithFullTextFunctionsDisjunctions("term(title, \"Meditation\")");
        }
        if (EsqlCapabilities.Cap.MATCH_PHRASE_FUNCTION.isEnabled()) {
            checkWithFullTextFunctionsDisjunctions("match_phrase(title, \"Meditation\")");
        }
    }

    private void checkWithFullTextFunctionsDisjunctions(String functionInvocation) {

        // Disjunctions with non-pushable functions - scoring
        query("from test | where " + functionInvocation + " or length(title) > 10", fullTextAnalyzer);
        query("from test | where match(title, \"Meditation\") or (" + functionInvocation + " and length(title) > 10)", fullTextAnalyzer);
        query(
            "from test | where (" + functionInvocation + " and length(title) > 0) or (match(title, \"Meditation\") and length(title) > 10)",
            fullTextAnalyzer
        );

        // Disjunctions with non-pushable functions - no scoring
        query("from test | where " + functionInvocation + " or length(title) > 10", fullTextAnalyzer);
        query("from test | where match(title, \"Meditation\") or (" + functionInvocation + " and length(title) > 10)", fullTextAnalyzer);
        query(
            "from test | where (" + functionInvocation + " and length(title) > 0) or (match(title, \"Meditation\") and length(title) > 10)",
            fullTextAnalyzer
        );

        // Disjunctions with full text functions - no scoring
        query("from test | where " + functionInvocation + " or match(title, \"Meditation\")", fullTextAnalyzer);
        query("from test | where " + functionInvocation + " or not match(title, \"Meditation\")", fullTextAnalyzer);
        query("from test | where (" + functionInvocation + " or match(title, \"Meditation\")) and length(title) > 10", fullTextAnalyzer);
        query(
            "from test | where (" + functionInvocation + " or match(title, \"Meditation\")) and match(body, \"Smith\")",
            fullTextAnalyzer
        );
        query(
            "from test | where " + functionInvocation + " or (match(title, \"Meditation\") and match(body, \"Smith\"))",
            fullTextAnalyzer
        );

        // Disjunctions with full text functions - scoring
        query("from test metadata _score | where " + functionInvocation + " or match(title, \"Meditation\")", fullTextAnalyzer);
        query("from test metadata _score | where " + functionInvocation + " or not match(title, \"Meditation\")", fullTextAnalyzer);
        query(
            "from test metadata _score | where (" + functionInvocation + " or match(title, \"Meditation\")) and length(title) > 10",
            fullTextAnalyzer
        );
        query(
            "from test metadata _score | where (" + functionInvocation + " or match(title, \"Meditation\")) and match(body, \"Smith\")",
            fullTextAnalyzer
        );
        query(
            "from test metadata _score | where " + functionInvocation + " or (match(title, \"Meditation\") and match(body, \"Smith\"))",
            fullTextAnalyzer
        );
    }

    public void testFullTextFunctionsWithNonBooleanFunctions() {
        checkFullTextFunctionsWithNonBooleanFunctions("MATCH", "match(title, \"Meditation\")", "function");
        checkFullTextFunctionsWithNonBooleanFunctions(":", "title:\"Meditation\"", "operator");
        checkFullTextFunctionsWithNonBooleanFunctions("QSTR", "qstr(\"title: Meditation\")", "function");
        checkFullTextFunctionsWithNonBooleanFunctions("KQL", "kql(\"title: Meditation\")", "function");
        if (EsqlCapabilities.Cap.MULTI_MATCH_FUNCTION.isEnabled()) {
            checkFullTextFunctionsWithNonBooleanFunctions("MultiMatch", "multi_match(\"Meditation\", title, body)", "function");
        }
        if (EsqlCapabilities.Cap.TERM_FUNCTION.isEnabled()) {
            checkFullTextFunctionsWithNonBooleanFunctions("Term", "term(title, \"Meditation\")", "function");
        }
        if (EsqlCapabilities.Cap.MATCH_PHRASE_FUNCTION.isEnabled()) {
            checkFullTextFunctionsWithNonBooleanFunctions("MatchPhrase", "match_phrase(title, \"Meditation\")", "function");
        }
    }

    private void checkFullTextFunctionsWithNonBooleanFunctions(String functionName, String functionInvocation, String functionType) {
        if (functionType.equals("operator") == false) {
            // The following tests are only possible for functions from a parsing perspective
            assertEquals(
                "1:19: Invalid condition ["
                    + functionInvocation
                    + " is not null]. ["
                    + functionName
                    + "] "
                    + functionType
                    + " can't be used with ISNOTNULL",
                error("from test | where " + functionInvocation + " is not null", fullTextAnalyzer)
            );
            assertEquals(
                "1:19: Invalid condition ["
                    + functionInvocation
                    + " is null]. ["
                    + functionName
                    + "] "
                    + functionType
                    + " can't be used with ISNULL",
                error("from test | where " + functionInvocation + " is null", fullTextAnalyzer)
            );
            assertEquals(
                "1:19: Invalid condition ["
                    + functionInvocation
                    + " in (\"hello\", \"world\")]. ["
                    + functionName
                    + "] "
                    + functionType
                    + " can't be used with IN",
                error("from test | where " + functionInvocation + " in (\"hello\", \"world\")", fullTextAnalyzer)
            );
        }
        assertEquals(
            "1:19: Invalid condition [coalesce("
                + functionInvocation
                + ", "
                + functionInvocation
                + ")]. ["
                + functionName
                + "] "
                + functionType
                + " can't be used with COALESCE",
            error("from test | where coalesce(" + functionInvocation + ", " + functionInvocation + ")", fullTextAnalyzer)
        );
        assertEquals(
            "1:19: argument of [concat("
                + functionInvocation
                + ", \"a\")] must be [string], found value ["
                + functionInvocation
                + "] type [boolean]",
            error("from test | where concat(" + functionInvocation + ", \"a\")", fullTextAnalyzer)
        );
    }

    public void testFullTextFunctionsTargetsExistingField() throws Exception {
        testFullTextFunctionTargetsExistingField("match(title, \"Meditation\")");
        testFullTextFunctionTargetsExistingField("title : \"Meditation\"");
        if (EsqlCapabilities.Cap.MULTI_MATCH_FUNCTION.isEnabled()) {
            testFullTextFunctionTargetsExistingField("multi_match(\"Meditation\", title)");
        }
        if (EsqlCapabilities.Cap.TERM_FUNCTION.isEnabled()) {
            testFullTextFunctionTargetsExistingField("term(fist_name, \"Meditation\")");
        }
        if (EsqlCapabilities.Cap.MATCH_PHRASE_FUNCTION.isEnabled()) {
            testFullTextFunctionTargetsExistingField("match_phrase(title, \"Meditation\")");
        }
    }

    private void testFullTextFunctionTargetsExistingField(String functionInvocation) throws Exception {
        assertThat(error("from test | keep emp_no | where " + functionInvocation), containsString("Unknown column"));
    }

    public void testConditionalFunctionsWithMixedNumericTypes() {
        for (String functionName : List.of("coalesce", "greatest", "least")) {
            assertEquals(
                "1:22: second argument of [" + functionName + "(languages, height)] must be [integer], found value [height] type [double]",
                error("from test | eval x = " + functionName + "(languages, height)")
            );
            assertEquals(
                "1:22: second argument of ["
                    + functionName
                    + "(languages.long, height)] must be [long], found value [height] type [double]",
                error("from test | eval x = " + functionName + "(languages.long, height)")
            );
            assertEquals(
                "1:22: second argument of ["
                    + functionName
                    + "(salary, languages.long)] must be [integer], found value [languages.long] type [long]",
                error("from test | eval x = " + functionName + "(salary, languages.long)")
            );
            assertEquals(
                "1:22: second argument of ["
                    + functionName
                    + "(languages.short, height)] must be [integer], found value [height] type [double]",
                error("from test | eval x = " + functionName + "(languages.short, height)")
            );
            assertEquals(
                "1:22: second argument of ["
                    + functionName
                    + "(languages.byte, height)] must be [integer], found value [height] type [double]",
                error("from test | eval x = " + functionName + "(languages.byte, height)")
            );
            assertEquals(
                "1:22: second argument of ["
                    + functionName
                    + "(languages, height.float)] must be [integer], found value [height.float] type [double]",
                error("from test | eval x = " + functionName + "(languages, height.float)")
            );
            assertEquals(
                "1:22: second argument of ["
                    + functionName
                    + "(languages, height.scaled_float)] must be [integer], "
                    + "found value [height.scaled_float] type [double]",
                error("from test | eval x = " + functionName + "(languages, height.scaled_float)")
            );
            assertEquals(
                "1:22: second argument of ["
                    + functionName
                    + "(languages, height.half_float)] must be [integer], "
                    + "found value [height.half_float] type [double]",
                error("from test | eval x = " + functionName + "(languages, height.half_float)")
            );

            assertEquals(
                "1:22: third argument of ["
                    + functionName
                    + "(null, languages, height)] must be [integer], found value [height] type [double]",
                error("from test | eval x = " + functionName + "(null, languages, height)")
            );
            assertEquals(
                "1:22: third argument of ["
                    + functionName
                    + "(null, languages.long, height)] must be [long], found value [height] type [double]",
                error("from test | eval x = " + functionName + "(null, languages.long, height)")
            );
            assertEquals(
                "1:22: third argument of ["
                    + functionName
                    + "(null, salary, languages.long)] must be [integer], "
                    + "found value [languages.long] type [long]",
                error("from test | eval x = " + functionName + "(null, salary, languages.long)")
            );
            assertEquals(
                "1:22: third argument of ["
                    + functionName
                    + "(null, languages.short, height)] must be [integer], found value [height] type [double]",
                error("from test | eval x = " + functionName + "(null, languages.short, height)")
            );
            assertEquals(
                "1:22: third argument of ["
                    + functionName
                    + "(null, languages.byte, height)] must be [integer], found value [height] type [double]",
                error("from test | eval x = " + functionName + "(null, languages.byte, height)")
            );
            assertEquals(
                "1:22: third argument of ["
                    + functionName
                    + "(null, languages, height.float)] must be [integer], "
                    + "found value [height.float] type [double]",
                error("from test | eval x = " + functionName + "(null, languages, height.float)")
            );
            assertEquals(
                "1:22: third argument of ["
                    + functionName
                    + "(null, languages, height.scaled_float)] must be [integer], "
                    + "found value [height.scaled_float] type [double]",
                error("from test | eval x = " + functionName + "(null, languages, height.scaled_float)")
            );
            assertEquals(
                "1:22: third argument of ["
                    + functionName
                    + "(null, languages, height.half_float)] must be [integer], "
                    + "found value [height.half_float] type [double]",
                error("from test | eval x = " + functionName + "(null, languages, height.half_float)")
            );

            // counter
            assertEquals(
                "1:23: second argument of ["
                    + functionName
                    + "(network.bytes_in, 0)] must be [counter_long], found value [0] type [integer]",
                error("FROM tests | eval x = " + functionName + "(network.bytes_in, 0)", tsdb)
            );

            assertEquals(
                "1:23: second argument of ["
                    + functionName
                    + "(network.bytes_in, to_long(0))] must be [counter_long], "
                    + "found value [to_long(0)] type [long]",
                error("FROM tests | eval x = " + functionName + "(network.bytes_in, to_long(0))", tsdb)
            );
            assertEquals(
                "1:23: second argument of ["
                    + functionName
                    + "(network.bytes_in, 0.0)] must be [counter_long], found value [0.0] type [double]",
                error("FROM tests | eval x = " + functionName + "(network.bytes_in, 0.0)", tsdb)
            );

            assertEquals(
                "1:23: third argument of ["
                    + functionName
                    + "(null, network.bytes_in, 0)] must be [counter_long], found value [0] type [integer]",
                error("FROM tests | eval x = " + functionName + "(null, network.bytes_in, 0)", tsdb)
            );

            assertEquals(
                "1:23: third argument of ["
                    + functionName
                    + "(null, network.bytes_in, to_long(0))] must be [counter_long], "
                    + "found value [to_long(0)] type [long]",
                error("FROM tests | eval x = " + functionName + "(null, network.bytes_in, to_long(0))", tsdb)
            );
            assertEquals(
                "1:23: third argument of ["
                    + functionName
                    + "(null, network.bytes_in, 0.0)] must be [counter_long], found value [0.0] type [double]",
                error("FROM tests | eval x = " + functionName + "(null, network.bytes_in, 0.0)", tsdb)
            );
        }

        // case, a subset tests of coalesce/greatest/least
        assertEquals(
            "1:22: third argument of [case(languages == 1, salary, height)] must be [integer], found value [height] type [double]",
            error("from test | eval x = case(languages == 1, salary, height)")
        );
        assertEquals(
            "1:23: third argument of [case(name == \"a\", network.bytes_in, 0)] must be [counter_long], found value [0] type [integer]",
            error("FROM tests | eval x = case(name == \"a\", network.bytes_in, 0)", tsdb)
        );
    }

    public void testToDatePeriodTimeDurationInInvalidPosition() {
        // arithmetic operations in eval
        assertEquals(
            "1:39: EVAL does not support type [date_period] as the return data type of expression [3 months + 5 days]",
            error("row x = \"2024-01-01\"::datetime | eval y = 3 months + 5 days")
        );

        assertEquals(
            "1:39: EVAL does not support type [date_period] as the return data type of expression "
                + "[\"3 months\"::date_period + \"5 days\"::date_period]",
            error("row x = \"2024-01-01\"::datetime | eval y = \"3 months\"::date_period + \"5 days\"::date_period")
        );

        assertEquals(
            "1:39: EVAL does not support type [time_duration] as the return data type of expression [3 hours + 5 minutes]",
            error("row x = \"2024-01-01\"::datetime | eval y = 3 hours + 5 minutes")
        );

        assertEquals(
            "1:39: EVAL does not support type [time_duration] as the return data type of expression "
                + "[\"3 hours\"::time_duration + \"5 minutes\"::time_duration]",
            error("row x = \"2024-01-01\"::datetime | eval y = \"3 hours\"::time_duration + \"5 minutes\"::time_duration")
        );

        // where
        assertEquals(
            "1:26: first argument of [\"3 days\"::date_period == to_dateperiod(\"3 days\")] must be "
                + "[boolean, cartesian_point, cartesian_shape, date_nanos, datetime, double, geo_point, geo_shape, integer, ip, keyword, "
                + "long, text, unsigned_long or version], found value [\"3 days\"::date_period] type [date_period]",
            error("row x = \"3 days\" | where \"3 days\"::date_period == to_dateperiod(\"3 days\")")
        );

        assertEquals(
            "1:26: first argument of [\"3 hours\"::time_duration <= to_timeduration(\"3 hours\")] must be "
                + "[date_nanos, datetime, double, integer, ip, keyword, long, text, unsigned_long or version], "
                + "found value [\"3 hours\"::time_duration] type [time_duration]",
            error("row x = \"3 days\" | where \"3 hours\"::time_duration <= to_timeduration(\"3 hours\")")
        );

        assertEquals(
            "1:19: second argument of [first_name <= to_timeduration(\"3 hours\")] must be "
                + "[date_nanos, datetime, double, integer, ip, keyword, long, text, unsigned_long or version], "
                + "found value [to_timeduration(\"3 hours\")] type [time_duration]",
            error("from test | where first_name <= to_timeduration(\"3 hours\")")
        );

        assertEquals(
            "1:19: 1st argument of [first_name IN ( to_timeduration(\"3 hours\"), \"3 days\"::date_period)] must be [keyword], "
                + "found value [to_timeduration(\"3 hours\")] type [time_duration]",
            error("from test | where first_name IN ( to_timeduration(\"3 hours\"), \"3 days\"::date_period)")
        );
    }

    public void testToDatePeriodToTimeDurationWithInvalidType() {
        assertEquals(
            "1:36: argument of [1.5::date_period] must be [date_period or string], found value [1.5] type [double]",
            error("from types | EVAL x = birth_date + 1.5::date_period")
        );
        assertEquals(
            "1:37: argument of [to_timeduration(1)] must be [time_duration or string], found value [1] type [integer]",
            error("from types  | EVAL x = birth_date - to_timeduration(1)")
        );
        assertEquals(
            "1:45: argument of [x::date_period] must be [date_period or string], found value [x] type [double]",
            error("from types | EVAL x = 1.5, y = birth_date + x::date_period")
        );
        assertEquals(
            "1:44: argument of [to_timeduration(x)] must be [time_duration or string], found value [x] type [integer]",
            error("from types  | EVAL x = 1, y = birth_date - to_timeduration(x)")
        );
        assertEquals(
            "1:64: argument of [x::date_period] must be [date_period or string], found value [x] type [datetime]",
            error("from types | EVAL x = \"2024-09-08\"::datetime, y = birth_date + x::date_period")
        );
        assertEquals(
            "1:65: argument of [to_timeduration(x)] must be [time_duration or string], found value [x] type [datetime]",
            error("from types  | EVAL x = \"2024-09-08\"::datetime, y = birth_date - to_timeduration(x)")
        );
        assertEquals(
            "1:58: argument of [x::date_period] must be [date_period or string], found value [x] type [ip]",
            error("from types | EVAL x = \"2024-09-08\"::ip, y = birth_date + x::date_period")
        );
        assertEquals(
            "1:59: argument of [to_timeduration(x)] must be [time_duration or string], found value [x] type [ip]",
            error("from types  | EVAL x = \"2024-09-08\"::ip, y = birth_date - to_timeduration(x)")
        );
    }

    public void testIntervalAsString() {
        // DateTrunc
        for (String interval : List.of("1 minu", "1 dy", "1.5 minutes", "0.5 days", "minutes 1", "day 5")) {
            assertThat(
                error("from types  | EVAL x = date_trunc(\"" + interval + "\", \"1991-06-26T00:00:00.000Z\")"),
                containsString("1:35: Cannot convert string [" + interval + "] to [DATE_PERIOD or TIME_DURATION]")
            );
            assertThat(
                error("from types  | EVAL x = \"1991-06-26T00:00:00.000Z\", y = date_trunc(\"" + interval + "\", x::datetime)"),
                containsString("1:67: Cannot convert string [" + interval + "] to [DATE_PERIOD or TIME_DURATION]")
            );
        }
        for (String interval : List.of("1", "0.5", "invalid")) {
            assertThat(
                error("from types  | EVAL x = date_trunc(\"" + interval + "\", \"1991-06-26T00:00:00.000Z\")"),
                containsString(
                    "1:24: first argument of [date_trunc(\""
                        + interval
                        + "\", \"1991-06-26T00:00:00.000Z\")] must be [dateperiod or timeduration], found value [\""
                        + interval
                        + "\"] type [keyword]"
                )
            );
            assertThat(
                error("from types  | EVAL x = \"1991-06-26T00:00:00.000Z\", y = date_trunc(\"" + interval + "\", x::datetime)"),
                containsString(
                    "1:56: first argument of [date_trunc(\""
                        + interval
                        + "\", x::datetime)] "
                        + "must be [dateperiod or timeduration], found value [\""
                        + interval
                        + "\"] type [keyword]"
                )
            );
        }

        // Bucket
        assertEquals(
            "1:52: Cannot convert string [1 yar] to [DATE_PERIOD or TIME_DURATION], error [Unexpected temporal unit: 'yar']",
            error("from test | stats max(emp_no) by bucket(hire_date, \"1 yar\")")
        );
        assertEquals(
            "1:52: Cannot convert string [1 hur] to [DATE_PERIOD or TIME_DURATION], error [Unexpected temporal unit: 'hur']",
            error("from test | stats max(emp_no) by bucket(hire_date, \"1 hur\")")
        );
        assertEquals(
            "1:58: Cannot convert string [1 mu] to [DATE_PERIOD or TIME_DURATION], error [Unexpected temporal unit: 'mu']",
            error("from test | stats max = max(emp_no) by bucket(hire_date, \"1 mu\") | sort max ")
        );
        assertEquals(
            "1:34: second argument of [bucket(hire_date, \"1\")] must be [integral, date_period or time_duration], "
                + "found value [\"1\"] type [keyword]",
            error("from test | stats max(emp_no) by bucket(hire_date, \"1\")")
        );
        assertEquals(
            "1:40: second argument of [bucket(hire_date, \"1\")] must be [integral, date_period or time_duration], "
                + "found value [\"1\"] type [keyword]",
            error("from test | stats max = max(emp_no) by bucket(hire_date, \"1\") | sort max ")
        );
        assertEquals(
            "1:68: second argument of [bucket(y, \"1\")] must be [integral, date_period or time_duration], "
                + "found value [\"1\"] type [keyword]",
            error("from test | eval x = emp_no, y = hire_date | stats max = max(x) by bucket(y, \"1\") | sort max ")
        );
    }

    public void testCategorizeOnlyFirstGrouping() {
        query("FROM test | STATS COUNT(*) BY CATEGORIZE(first_name)");
        query("FROM test | STATS COUNT(*) BY cat = CATEGORIZE(first_name)");
        query("FROM test | STATS COUNT(*) BY CATEGORIZE(first_name), emp_no");
        query("FROM test | STATS COUNT(*) BY a = CATEGORIZE(first_name), b = emp_no");

        assertEquals(
            "1:39: CATEGORIZE grouping function [CATEGORIZE(first_name)] can only be in the first grouping expression",
            error("FROM test | STATS COUNT(*) BY emp_no, CATEGORIZE(first_name)")
        );
        assertEquals(
            "1:55: CATEGORIZE grouping function [CATEGORIZE(last_name)] can only be in the first grouping expression",
            error("FROM test | STATS COUNT(*) BY CATEGORIZE(first_name), CATEGORIZE(last_name)")
        );
        assertEquals(
            "1:55: CATEGORIZE grouping function [CATEGORIZE(first_name)] can only be in the first grouping expression",
            error("FROM test | STATS COUNT(*) BY CATEGORIZE(first_name), CATEGORIZE(first_name)")
        );
        assertEquals(
            "1:63: CATEGORIZE grouping function [CATEGORIZE(last_name)] can only be in the first grouping expression",
            error("FROM test | STATS COUNT(*) BY CATEGORIZE(first_name), emp_no, CATEGORIZE(last_name)")
        );
        assertEquals(
            "1:63: CATEGORIZE grouping function [CATEGORIZE(first_name)] can only be in the first grouping expression",
            error("FROM test | STATS COUNT(*) BY CATEGORIZE(first_name), emp_no, CATEGORIZE(first_name)")
        );
    }

    public void testCategorizeNestedGrouping() {
        query("from test | STATS COUNT(*) BY CATEGORIZE(LENGTH(first_name)::string)");

        assertEquals(
            "1:40: CATEGORIZE grouping function [CATEGORIZE(first_name)] can't be used within other expressions",
            error("FROM test | STATS COUNT(*) BY MV_COUNT(CATEGORIZE(first_name))")
        );
        assertEquals(
            "1:31: CATEGORIZE grouping function [CATEGORIZE(first_name)] can't be used within other expressions",
            error("FROM test | STATS COUNT(*) BY CATEGORIZE(first_name)::datetime")
        );
    }

    public void testCategorizeWithinAggregations() {
        query("from test | STATS MV_COUNT(cat), COUNT(*) BY cat = CATEGORIZE(first_name)");
        query("from test | STATS MV_COUNT(CATEGORIZE(first_name)), COUNT(*) BY cat = CATEGORIZE(first_name)");
        query("from test | STATS MV_COUNT(CATEGORIZE(first_name)), COUNT(*) BY CATEGORIZE(first_name)");

        assertEquals(
            "1:25: cannot use CATEGORIZE grouping function [CATEGORIZE(first_name)] within an aggregation",
            error("FROM test | STATS COUNT(CATEGORIZE(first_name)) BY CATEGORIZE(first_name)")
        );
        assertEquals(
            "1:25: cannot reference CATEGORIZE grouping function [cat] within an aggregation",
            error("FROM test | STATS COUNT(cat) BY cat = CATEGORIZE(first_name)")
        );
        assertEquals(
            "1:30: cannot reference CATEGORIZE grouping function [cat] within an aggregation",
            error("FROM test | STATS SUM(LENGTH(cat::keyword) + LENGTH(last_name)) BY cat = CATEGORIZE(first_name)")
        );
        assertEquals(
            "1:25: cannot reference CATEGORIZE grouping function [`CATEGORIZE(first_name)`] within an aggregation",
            error("FROM test | STATS COUNT(`CATEGORIZE(first_name)`) BY CATEGORIZE(first_name)")
        );

        assertEquals(
            "1:28: can only use grouping function [CATEGORIZE(last_name)] as part of the BY clause",
            error("FROM test | STATS MV_COUNT(CATEGORIZE(last_name)) BY CATEGORIZE(first_name)")
        );
    }

    public void testCategorizeWithFilteredAggregations() {
        query("FROM test | STATS COUNT(*) WHERE first_name == \"John\" BY CATEGORIZE(last_name)");
        query("FROM test | STATS COUNT(*) WHERE last_name == \"Doe\" BY CATEGORIZE(last_name)");

        assertEquals(
            "1:34: can only use grouping function [CATEGORIZE(first_name)] as part of the BY clause",
            error("FROM test | STATS COUNT(*) WHERE CATEGORIZE(first_name) == \"John\" BY CATEGORIZE(last_name)")
        );
        assertEquals(
            "1:34: can only use grouping function [CATEGORIZE(last_name)] as part of the BY clause",
            error("FROM test | STATS COUNT(*) WHERE CATEGORIZE(last_name) == \"Doe\" BY CATEGORIZE(last_name)")
        );
        assertEquals(
            "1:34: cannot reference CATEGORIZE grouping function [category] within an aggregation filter",
            error("FROM test | STATS COUNT(*) WHERE category == \"Doe\" BY category = CATEGORIZE(last_name)")
        );
    }

    public void testChangePoint() {
        assumeTrue("change_point must be enabled", EsqlCapabilities.Cap.CHANGE_POINT.isEnabled());
        var airports = AnalyzerTestUtils.analyzer(loadMapping("mapping-airports.json", "airports"));
        assertEquals("1:30: Unknown column [blahblah]", error("FROM airports | CHANGE_POINT blahblah ON scalerank", airports));
        assertEquals("1:43: Unknown column [blahblah]", error("FROM airports | CHANGE_POINT scalerank ON blahblah", airports));
        // TODO: nicer error message for missing default column "@timestamp"
        assertEquals("1:17: Unknown column [@timestamp]", error("FROM airports | CHANGE_POINT scalerank", airports));
    }

    public void testChangePoint_keySortable() {
        assumeTrue("change_point must be enabled", EsqlCapabilities.Cap.CHANGE_POINT.isEnabled());
        List<DataType> sortableTypes = List.of(BOOLEAN, DOUBLE, DATE_NANOS, DATETIME, INTEGER, IP, KEYWORD, LONG, UNSIGNED_LONG, VERSION);
        List<DataType> unsortableTypes = List.of(CARTESIAN_POINT, CARTESIAN_SHAPE, GEO_POINT, GEO_SHAPE);
        for (DataType type : sortableTypes) {
            query(Strings.format("ROW key=NULL::%s, value=0\n | CHANGE_POINT value ON key", type));
        }
        for (DataType type : unsortableTypes) {
            assertEquals(
                "2:4: change point key [key] must be sortable",
                error(Strings.format("ROW key=NULL::%s, value=0\n | CHANGE_POINT value ON key", type))
            );
        }
    }

    public void testChangePoint_valueNumeric() {
        assumeTrue("change_point must be enabled", EsqlCapabilities.Cap.CHANGE_POINT.isEnabled());
        List<DataType> numericTypes = List.of(DOUBLE, INTEGER, LONG, UNSIGNED_LONG);
        List<DataType> nonNumericTypes = List.of(
            BOOLEAN,
            CARTESIAN_POINT,
            CARTESIAN_SHAPE,
            DATE_NANOS,
            DATETIME,
            GEO_POINT,
            GEO_SHAPE,
            IP,
            KEYWORD,
            VERSION
        );
        for (DataType type : numericTypes) {
            query(Strings.format("ROW key=0, value=NULL::%s\n | CHANGE_POINT value ON key", type));
        }
        for (DataType type : nonNumericTypes) {
            assertEquals(
                "2:4: change point value [value] must be numeric",
                error(Strings.format("ROW key=0, value=NULL::%s\n | CHANGE_POINT value ON key", type))
            );
        }
        assertEquals("2:4: change point value [value] must be numeric", error("ROW key=0, value=NULL\n | CHANGE_POINT value ON key"));
    }

    public void testSortByAggregate() {
        assertEquals("1:18: aggregate function [count(*)] not allowed outside STATS command", error("ROW a = 1 | SORT count(*)"));
        assertEquals(
            "1:28: aggregate function [count(*)] not allowed outside STATS command",
            error("ROW a = 1 | SORT to_string(count(*))")
        );
        assertEquals("1:22: aggregate function [max(a)] not allowed outside STATS command", error("ROW a = 1 | SORT 1 + max(a)"));
        assertEquals("1:18: aggregate function [count(*)] not allowed outside STATS command", error("FROM test | SORT count(*)"));
    }

    public void testFilterByAggregate() {
        assertEquals("1:19: aggregate function [count(*)] not allowed outside STATS command", error("ROW a = 1 | WHERE count(*) > 0"));
        assertEquals(
            "1:29: aggregate function [count(*)] not allowed outside STATS command",
            error("ROW a = 1 | WHERE to_string(count(*)) IS NOT NULL")
        );
        assertEquals("1:23: aggregate function [max(a)] not allowed outside STATS command", error("ROW a = 1 | WHERE 1 + max(a) > 0"));
        assertEquals(
            "1:24: aggregate function [min(languages)] not allowed outside STATS command",
            error("FROM employees | WHERE min(languages) > 2")
        );
    }

    public void testDissectByAggregate() {
        assertEquals(
            "1:21: aggregate function [min(first_name)] not allowed outside STATS command",
            error("from test | dissect min(first_name) \"%{foo}\"")
        );
        assertEquals(
            "1:21: aggregate function [avg(salary)] not allowed outside STATS command",
            error("from test | dissect avg(salary) \"%{foo}\"")
        );
    }

    public void testGrokByAggregate() {
        assertEquals(
            "1:18: aggregate function [max(last_name)] not allowed outside STATS command",
            error("from test | grok max(last_name) \"%{WORD:foo}\"")
        );
        assertEquals(
            "1:18: aggregate function [sum(salary)] not allowed outside STATS command",
            error("from test | grok sum(salary) \"%{WORD:foo}\"")
        );
    }

    public void testAggregateInRow() {
        assertEquals("1:13: aggregate function [count(*)] not allowed outside STATS command", error("ROW a = 1 + count(*)"));
        assertEquals("1:9: aggregate function [avg(2)] not allowed outside STATS command", error("ROW a = avg(2)"));
    }

    public void testLookupJoinDataTypeMismatch() {
        assumeTrue("requires LOOKUP JOIN capability", EsqlCapabilities.Cap.JOIN_LOOKUP_V12.isEnabled());

        query("FROM test | EVAL language_code = languages | LOOKUP JOIN languages_lookup ON language_code");

        assertEquals(
            "1:87: JOIN left field [language_code] of type [KEYWORD] is incompatible with right field [language_code] of type [INTEGER]",
            error("FROM test | EVAL language_code = languages::keyword | LOOKUP JOIN languages_lookup ON language_code")
        );
    }

    public void testFullTextFunctionOptions() {
        checkOptionDataTypes(Match.ALLOWED_OPTIONS, "FROM test | WHERE match(title, \"Jean\", {\"%s\": %s})");
        checkOptionDataTypes(QueryString.ALLOWED_OPTIONS, "FROM test | WHERE QSTR(\"title: Jean\", {\"%s\": %s})");
        if (EsqlCapabilities.Cap.MULTI_MATCH_FUNCTION.isEnabled()) {
            checkOptionDataTypes(MultiMatch.OPTIONS, "FROM test | WHERE MULTI_MATCH(\"Jean\", title, body, {\"%s\": %s})");
        }
        if (EsqlCapabilities.Cap.MATCH_PHRASE_FUNCTION.isEnabled()) {
            checkOptionDataTypes(MatchPhrase.ALLOWED_OPTIONS, "FROM test | WHERE MATCH_PHRASE(title, \"Jean\", {\"%s\": %s})");
        }
    }

    /**
     * Check all data types for available options. When conversion is not possible, checks that it's an error
     */
    private void checkOptionDataTypes(Map<String, DataType> allowedOptionsMap, String queryTemplate) {
        DataType[] optionTypes = new DataType[] { INTEGER, LONG, FLOAT, DOUBLE, KEYWORD, BOOLEAN };
        for (Map.Entry<String, DataType> allowedOptions : allowedOptionsMap.entrySet()) {
            String optionName = allowedOptions.getKey();
            DataType optionType = allowedOptions.getValue();

            // Check every possible type for the option - we'll try to convert it to the expected type
            for (DataType currentType : optionTypes) {
                String optionValue = exampleValueForType(currentType);
                String queryOptionValue = optionValue;
                if (currentType == KEYWORD) {
                    queryOptionValue = "\"" + optionValue + "\"";
                }

                String query = String.format(Locale.ROOT, queryTemplate, optionName, queryOptionValue);
                try {
                    // Check conversion is possible
                    DataTypeConverter.convert(optionValue, optionType);
                    // If no exception was thrown, conversion is possible and should be done
                    query(query, fullTextAnalyzer);
                } catch (InvalidArgumentException e) {
                    // Conversion is not possible, query should fail
                    String error = error(query, fullTextAnalyzer);
                    assertThat(error, containsString("Invalid option [" + optionName + "]"));
                    assertThat(error, containsString("cannot cast [" + optionValue + "] to [" + optionType.typeName() + "]"));
                }
            }
        }

        String errorQuery = String.format(Locale.ROOT, queryTemplate, "unknown_option", "\"any_value\"");
        assertThat(error(errorQuery, fullTextAnalyzer), containsString("Invalid option [unknown_option]"));
    }

    private static String exampleValueForType(DataType currentType) {
        return switch (currentType) {
            case BOOLEAN -> String.valueOf(randomBoolean());
            case INTEGER -> String.valueOf(randomIntBetween(0, 100000));
            case LONG -> String.valueOf(randomLong());
            case FLOAT -> String.valueOf(randomFloat());
            case DOUBLE -> String.valueOf(randomDouble());
            case KEYWORD -> randomAlphaOfLength(10);
            default -> throw new IllegalArgumentException("Unsupported option type: " + currentType);
        };
    }

    // Should pass eventually once we lift some restrictions on full text search functions.
    public void testFullTextFunctionCurrentlyUnsupportedBehaviour() throws Exception {
        testFullTextFunctionsCurrentlyUnsupportedBehaviour("match(title, \"Meditation\")");
        testFullTextFunctionsCurrentlyUnsupportedBehaviour("title : \"Meditation\"");
        if (EsqlCapabilities.Cap.MULTI_MATCH_FUNCTION.isEnabled()) {
            testFullTextFunctionsCurrentlyUnsupportedBehaviour("multi_match(\"Meditation\", title)");
        }
        if (EsqlCapabilities.Cap.TERM_FUNCTION.isEnabled()) {
            testFullTextFunctionsCurrentlyUnsupportedBehaviour("term(title, \"Meditation\")");
        }
        if (EsqlCapabilities.Cap.MATCH_PHRASE_FUNCTION.isEnabled()) {
            testFullTextFunctionsCurrentlyUnsupportedBehaviour("match_phrase(title, \"Meditation\")");
        }
    }

    private void testFullTextFunctionsCurrentlyUnsupportedBehaviour(String functionInvocation) throws Exception {
        assertThat(
            error("from test | stats max_salary = max(salary) by emp_no | where " + functionInvocation, fullTextAnalyzer),
            containsString("Unknown column")
        );
    }

    public void testFullTextFunctionsNullArgs() throws Exception {
        checkFullTextFunctionNullArgs("match(null, \"query\")", "first");
        checkFullTextFunctionNullArgs("match(title, null)", "second");
        checkFullTextFunctionNullArgs("qstr(null)", "");
        checkFullTextFunctionNullArgs("kql(null)", "");
        if (EsqlCapabilities.Cap.MULTI_MATCH_FUNCTION.isEnabled()) {
            checkFullTextFunctionNullArgs("multi_match(null, title)", "first");
            checkFullTextFunctionNullArgs("multi_match(\"query\", null)", "second");
        }
        if (EsqlCapabilities.Cap.TERM_FUNCTION.isEnabled()) {
            checkFullTextFunctionNullArgs("term(null, \"query\")", "first");
            checkFullTextFunctionNullArgs("term(title, null)", "second");
        }
        if (EsqlCapabilities.Cap.MATCH_PHRASE_FUNCTION.isEnabled()) {
            checkFullTextFunctionNullArgs("match_phrase(null, \"query\")", "first");
            checkFullTextFunctionNullArgs("match_phrase(title, null)", "second");
        }
    }

    private void checkFullTextFunctionNullArgs(String functionInvocation, String argOrdinal) throws Exception {
        assertThat(
            error("from test | where " + functionInvocation, fullTextAnalyzer),
            containsString(argOrdinal + " argument of [" + functionInvocation + "] cannot be null, received [null]")
        );
    }

    public void testFullTextFunctionsConstantQuery() throws Exception {
        checkFullTextFunctionsConstantQuery("match(title, category)", "second");
        checkFullTextFunctionsConstantQuery("qstr(title)", "");
        checkFullTextFunctionsConstantQuery("kql(title)", "");
        if (EsqlCapabilities.Cap.MULTI_MATCH_FUNCTION.isEnabled()) {
            checkFullTextFunctionsConstantQuery("multi_match(category, body)", "first");
            checkFullTextFunctionsConstantQuery("multi_match(concat(title, \"world\"), title)", "first");
        }
        if (EsqlCapabilities.Cap.TERM_FUNCTION.isEnabled()) {
            checkFullTextFunctionsConstantQuery("term(title, tags)", "second");
        }
        if (EsqlCapabilities.Cap.MATCH_PHRASE_FUNCTION.isEnabled()) {
            checkFullTextFunctionsConstantQuery("match_phrase(title, tags)", "second");
        }
    }

<<<<<<< HEAD
    public void testMultiMatchInsideEval() throws Exception {
        assumeTrue("MultiMatch operator is available just for snapshots", Build.current().isSnapshot());
        assertEquals(
            "1:36: [MultiMatch] function is only supported in WHERE and STATS commands, or in EVAL within score(.) function\n"
                + "line 1:55: [MultiMatch] function cannot operate on [title], which is not a field from an index mapping",
            error("row title = \"brown fox\" | eval x = multi_match(\"fox\", title)")
=======
    private void checkFullTextFunctionsConstantQuery(String functionInvocation, String argOrdinal) throws Exception {
        assertThat(
            error("from test | where " + functionInvocation, fullTextAnalyzer),
            containsString(argOrdinal + " argument of [" + functionInvocation + "] must be a constant")
>>>>>>> a0bfe61a
        );
    }

    public void testInsistNotOnTopOfFrom() {
        assumeTrue("requires snapshot builds", Build.current().isSnapshot());

        assertThat(
            error("FROM test | EVAL foo = 42 | INSIST_🐔 bar"),
            containsString("1:29: [insist] can only be used after [from] or [insist] commands, but was [EVAL foo = 42]")
        );
    }

    public void testFullTextFunctionsInStats() {
        checkFullTextFunctionsInStats("match(title, \"Meditation\")");
        checkFullTextFunctionsInStats("title : \"Meditation\"");
        checkFullTextFunctionsInStats("qstr(\"title: Meditation\")");
        checkFullTextFunctionsInStats("kql(\"title: Meditation\")");
        if (EsqlCapabilities.Cap.MULTI_MATCH_FUNCTION.isEnabled()) {
            checkFullTextFunctionsInStats("multi_match(\"Meditation\", title, body)");
        }
        if (EsqlCapabilities.Cap.MATCH_PHRASE_FUNCTION.isEnabled()) {
            checkFullTextFunctionsInStats("match_phrase(title, \"Meditation\")");
        }
    }

    private void checkFullTextFunctionsInStats(String functionInvocation) {
        query("from test | stats c = max(id) where " + functionInvocation, fullTextAnalyzer);
        query("from test | stats c = max(id) where " + functionInvocation + " or length(title) > 10", fullTextAnalyzer);
        query("from test metadata _score |  where " + functionInvocation + " | stats c = max(_score)", fullTextAnalyzer);
        query(
            "from test metadata _score |  where " + functionInvocation + " or length(title) > 10 | stats c = max(_score)",
            fullTextAnalyzer
        );

        assertThat(
            error("from test metadata _score | stats c = max(_score) where " + functionInvocation, fullTextAnalyzer),
            containsString("cannot use _score aggregations with a WHERE filter in a STATS command")
        );
    }

    private void query(String query) {
        query(query, defaultAnalyzer);
    }

    private void query(String query, Analyzer analyzer) {
        analyzer.analyze(parser.createStatement(query));
    }

    private String error(String query) {
        return error(query, defaultAnalyzer);
    }

    private String error(String query, Object... params) {
        return error(query, defaultAnalyzer, params);
    }

    private String error(String query, Analyzer analyzer, Object... params) {
        return error(query, analyzer, VerificationException.class, params);
    }

    private String error(String query, Analyzer analyzer, Class<? extends Exception> exception, Object... params) {
        List<QueryParam> parameters = new ArrayList<>();
        for (Object param : params) {
            if (param == null) {
                parameters.add(paramAsConstant(null, null));
            } else if (param instanceof String) {
                parameters.add(paramAsConstant(null, param));
            } else if (param instanceof Number) {
                parameters.add(paramAsConstant(null, param));
            } else {
                throw new IllegalArgumentException("VerifierTests don't support params of type " + param.getClass());
            }
        }
        Throwable e = expectThrows(
            exception,
            "Expected error for query [" + query + "] but no error was raised",
            () -> analyzer.analyze(parser.createStatement(query, new QueryParams(parameters)))
        );
        assertThat(e, instanceOf(exception));

        String message = e.getMessage();
        if (e instanceof VerificationException) {
            assertTrue(message.startsWith("Found "));
        }
        String pattern = "\nline ";
        int index = message.indexOf(pattern);
        return message.substring(index + pattern.length());
    }

    @Override
    protected List<String> filteredWarnings() {
        return withDefaultLimitWarning(super.filteredWarnings());
    }
}<|MERGE_RESOLUTION|>--- conflicted
+++ resolved
@@ -1353,35 +1353,6 @@
         );
     }
 
-<<<<<<< HEAD
-    public void testQueryStringFunctionOnlyAllowedInWhere() throws Exception {
-        assertEquals(
-            "1:9: [QSTR] function is only supported in WHERE and STATS commands, or in EVAL within score(.) function",
-            error("row a = qstr(\"Anna\")")
-        );
-        checkFullTextFunctionsOnlyAllowedInWhere("QSTR", "qstr(\"Anna\")", "function");
-    }
-
-    public void testKqlFunctionOnlyAllowedInWhere() throws Exception {
-        assertEquals(
-            "1:9: [KQL] function is only supported in WHERE and STATS commands, or in EVAL within score(.) function",
-            error("row a = kql(\"Anna\")")
-        );
-        checkFullTextFunctionsOnlyAllowedInWhere("KQL", "kql(\"Anna\")", "function");
-    }
-
-    public void testMatchFunctionOnlyAllowedInWhere() throws Exception {
-        checkFullTextFunctionsOnlyAllowedInWhere("MATCH", "match(first_name, \"Anna\")", "function");
-    }
-
-    public void testTermFunctionOnlyAllowedInWhere() throws Exception {
-        assumeTrue("term function capability not available", EsqlCapabilities.Cap.TERM_FUNCTION.isEnabled());
-        checkFullTextFunctionsOnlyAllowedInWhere("Term", "term(first_name, \"Anna\")", "function");
-    }
-
-    public void testMatchOperatornOnlyAllowedInWhere() throws Exception {
-        checkFullTextFunctionsOnlyAllowedInWhere(":", "first_name:\"Anna\"", "operator");
-=======
     public void testFullTextFunctionsOnlyAllowedInWhere() throws Exception {
         checkFullTextFunctionsOnlyAllowedInWhere("MATCH", "match(title, \"Meditation\")", "function");
         checkFullTextFunctionsOnlyAllowedInWhere(":", "title:\"Meditation\"", "operator");
@@ -1396,47 +1367,19 @@
         if (EsqlCapabilities.Cap.MATCH_PHRASE_FUNCTION.isEnabled()) {
             checkFullTextFunctionsOnlyAllowedInWhere("MatchPhrase", "match_phrase(title, \"Meditation\")", "function");
         }
->>>>>>> a0bfe61a
+
     }
 
     private void checkFullTextFunctionsOnlyAllowedInWhere(String functionName, String functionInvocation, String functionType)
         throws Exception {
-<<<<<<< HEAD
-        assertEquals(
-            "1:22: ["
-                + functionName
-                + "] "
-                + functionType
-                + " is only supported in WHERE and STATS commands, or in EVAL within score(.) function",
-            error("from test | eval y = " + functionInvocation)
-        );
-        assertEquals(
-            "1:18: ["
-                + functionName
-                + "] "
-                + functionType
-                + " is only supported in WHERE and STATS commands, or in EVAL within score(.) function",
-            error("from test | sort " + functionInvocation + " asc")
-        );
-        assertEquals(
-            "1:47: [" + functionName + "] " + functionType + " is only supported in WHERE and STATS commands",
-            error("from test | stats max_salary = max(salary) by " + functionInvocation)
-        );
-    }
-
-    public void testQueryStringFunctionArgNotNullOrConstant() throws Exception {
-        assertEquals(
-            "1:19: first argument of [qstr(first_name)] must be a constant, received [first_name]",
-            error("from test | where qstr(first_name)")
-=======
         assertThat(
             error("from test | eval y = " + functionInvocation, fullTextAnalyzer),
-            containsString("[" + functionName + "] " + functionType + " is only supported in WHERE and STATS commands")
->>>>>>> a0bfe61a
+            containsString("[" + functionName + "] " + functionType + " is only supported in WHERE and STATS commands, or in EVAL within score(.) function")
         );
         assertThat(
             error("from test | sort " + functionInvocation + " asc", fullTextAnalyzer),
             containsString("[" + functionName + "] " + functionType + " is only supported in WHERE and STATS commands")
+
         );
         assertThat(
             error("from test | stats max_id = max(id) by " + functionInvocation, fullTextAnalyzer),
@@ -2239,19 +2182,10 @@
         }
     }
 
-<<<<<<< HEAD
-    public void testMultiMatchInsideEval() throws Exception {
-        assumeTrue("MultiMatch operator is available just for snapshots", Build.current().isSnapshot());
-        assertEquals(
-            "1:36: [MultiMatch] function is only supported in WHERE and STATS commands, or in EVAL within score(.) function\n"
-                + "line 1:55: [MultiMatch] function cannot operate on [title], which is not a field from an index mapping",
-            error("row title = \"brown fox\" | eval x = multi_match(\"fox\", title)")
-=======
     private void checkFullTextFunctionsConstantQuery(String functionInvocation, String argOrdinal) throws Exception {
         assertThat(
             error("from test | where " + functionInvocation, fullTextAnalyzer),
             containsString(argOrdinal + " argument of [" + functionInvocation + "] must be a constant")
->>>>>>> a0bfe61a
         );
     }
 

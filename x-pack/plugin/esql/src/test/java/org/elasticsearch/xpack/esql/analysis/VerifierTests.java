/*
 * Copyright Elasticsearch B.V. and/or licensed to Elasticsearch B.V. under one
 * or more contributor license agreements. Licensed under the Elastic License
 * 2.0; you may not use this file except in compliance with the Elastic License
 * 2.0.
 */

package org.elasticsearch.xpack.esql.analysis;

import org.elasticsearch.Build;
import org.elasticsearch.common.logging.LoggerMessageFormat;
import org.elasticsearch.test.ESTestCase;
import org.elasticsearch.xpack.esql.VerificationException;
import org.elasticsearch.xpack.esql.action.EsqlCapabilities;
import org.elasticsearch.xpack.esql.core.expression.Attribute;
import org.elasticsearch.xpack.esql.core.type.DataType;
import org.elasticsearch.xpack.esql.core.type.EsField;
import org.elasticsearch.xpack.esql.core.type.InvalidMappedField;
import org.elasticsearch.xpack.esql.core.type.UnsupportedEsField;
import org.elasticsearch.xpack.esql.index.EsIndex;
import org.elasticsearch.xpack.esql.index.IndexResolution;
import org.elasticsearch.xpack.esql.parser.EsqlParser;
import org.elasticsearch.xpack.esql.parser.QueryParam;
import org.elasticsearch.xpack.esql.parser.QueryParams;
import org.elasticsearch.xpack.esql.plan.logical.LogicalPlan;

import java.util.ArrayList;
import java.util.LinkedHashMap;
import java.util.LinkedHashSet;
import java.util.List;
import java.util.Locale;
import java.util.Map;
import java.util.Set;

import static org.elasticsearch.xpack.esql.EsqlTestUtils.paramAsConstant;
import static org.elasticsearch.xpack.esql.EsqlTestUtils.withDefaultLimitWarning;
import static org.elasticsearch.xpack.esql.analysis.AnalyzerTestUtils.loadMapping;
import static org.elasticsearch.xpack.esql.core.type.DataType.COUNTER_DOUBLE;
import static org.elasticsearch.xpack.esql.core.type.DataType.COUNTER_INTEGER;
import static org.elasticsearch.xpack.esql.core.type.DataType.COUNTER_LONG;
import static org.elasticsearch.xpack.esql.core.type.DataType.UNSIGNED_LONG;
import static org.hamcrest.Matchers.containsString;
import static org.hamcrest.Matchers.equalTo;
import static org.hamcrest.Matchers.instanceOf;
import static org.hamcrest.Matchers.matchesRegex;

//@TestLogging(value = "org.elasticsearch.xpack.esql:TRACE,org.elasticsearch.compute:TRACE", reason = "debug")
public class VerifierTests extends ESTestCase {

    private static final EsqlParser parser = new EsqlParser();
    private final Analyzer defaultAnalyzer = AnalyzerTestUtils.expandedDefaultAnalyzer();
    private final Analyzer tsdb = AnalyzerTestUtils.analyzer(AnalyzerTestUtils.tsdbIndexResolution());

    private final List<String> TIME_DURATIONS = List.of("millisecond", "second", "minute", "hour");
    private final List<String> DATE_PERIODS = List.of("day", "week", "month", "year");

    public void testIncompatibleTypesInMathOperation() {
        assertEquals(
            "1:40: second argument of [a + c] must be [datetime or numeric], found value [c] type [keyword]",
            error("row a = 1, b = 2, c = \"xxx\" | eval y = a + c")
        );
        assertEquals(
            "1:40: second argument of [a - c] must be [datetime or numeric], found value [c] type [keyword]",
            error("row a = 1, b = 2, c = \"xxx\" | eval y = a - c")
        );
    }

    public void testUnsupportedAndMultiTypedFields() {
        final String unsupported = "unsupported";
        final String multiTyped = "multi_typed";

        EsField unsupportedField = new UnsupportedEsField(unsupported, "flattened");
        // Use linked maps/sets to fix the order in the error message.
        LinkedHashSet<String> ipIndices = new LinkedHashSet<>();
        ipIndices.add("test1");
        ipIndices.add("test2");
        ipIndices.add("test3");
        ipIndices.add("test4");
        ipIndices.add("test5");
        LinkedHashMap<String, Set<String>> typesToIndices = new LinkedHashMap<>();
        typesToIndices.put("ip", ipIndices);
        typesToIndices.put("keyword", Set.of("test6"));
        EsField multiTypedField = new InvalidMappedField(multiTyped, typesToIndices);

        // Also add an unsupported/multityped field under the names `int` and `double` so we can use `LOOKUP int_number_names ...` and
        // `LOOKUP double_number_names` without renaming the fields first.
        IndexResolution indexWithUnsupportedAndMultiTypedField = IndexResolution.valid(
            new EsIndex(
                "test*",
                Map.of(unsupported, unsupportedField, multiTyped, multiTypedField, "int", unsupportedField, "double", multiTypedField)
            )
        );
        Analyzer analyzer = AnalyzerTestUtils.analyzer(indexWithUnsupportedAndMultiTypedField);

        assertEquals(
            "1:22: Cannot use field [unsupported] with unsupported type [flattened]",
            error("from test* | dissect unsupported \"%{foo}\"", analyzer)
        );
        assertEquals(
            "1:22: Cannot use field [multi_typed] due to ambiguities being mapped as [2] incompatible types:"
                + " [ip] in [test1, test2, test3] and [2] other indices, [keyword] in [test6]",
            error("from test* | dissect multi_typed \"%{foo}\"", analyzer)
        );

        assertEquals(
            "1:19: Cannot use field [unsupported] with unsupported type [flattened]",
            error("from test* | grok unsupported \"%{WORD:foo}\"", analyzer)
        );
        assertEquals(
            "1:19: Cannot use field [multi_typed] due to ambiguities being mapped as [2] incompatible types:"
                + " [ip] in [test1, test2, test3] and [2] other indices, [keyword] in [test6]",
            error("from test* | grok multi_typed \"%{WORD:foo}\"", analyzer)
        );

        assertEquals(
            "1:36: Cannot use field [unsupported] with unsupported type [flattened]",
            error("from test* | enrich client_cidr on unsupported", analyzer)
        );
        assertEquals(
            "1:36: Unsupported type [unsupported] for enrich matching field [multi_typed];"
                + " only [keyword, text, ip, long, integer, float, double, datetime] allowed for type [range]",
            error("from test* | enrich client_cidr on multi_typed", analyzer)
        );

        assertEquals(
            "1:23: Cannot use field [unsupported] with unsupported type [flattened]",
            error("from test* | eval x = unsupported", analyzer)
        );
        assertEquals(
            "1:23: Cannot use field [multi_typed] due to ambiguities being mapped as [2] incompatible types:"
                + " [ip] in [test1, test2, test3] and [2] other indices, [keyword] in [test6]",
            error("from test* | eval x = multi_typed", analyzer)
        );

        assertEquals(
            "1:32: Cannot use field [unsupported] with unsupported type [flattened]",
            error("from test* | eval x = to_lower(unsupported)", analyzer)
        );
        assertEquals(
            "1:32: Cannot use field [multi_typed] due to ambiguities being mapped as [2] incompatible types:"
                + " [ip] in [test1, test2, test3] and [2] other indices, [keyword] in [test6]",
            error("from test* | eval x = to_lower(multi_typed)", analyzer)
        );

        assertEquals(
            "1:32: Cannot use field [unsupported] with unsupported type [flattened]",
            error("from test* | stats count(1) by unsupported", analyzer)
        );
        assertEquals(
            "1:32: Cannot use field [multi_typed] due to ambiguities being mapped as [2] incompatible types:"
                + " [ip] in [test1, test2, test3] and [2] other indices, [keyword] in [test6]",
            error("from test* | stats count(1) by multi_typed", analyzer)
        );
        if (EsqlCapabilities.Cap.INLINESTATS.isEnabled()) {
            assertEquals(
                "1:38: Cannot use field [unsupported] with unsupported type [flattened]",
                error("from test* | inlinestats count(1) by unsupported", analyzer)
            );
            assertEquals(
                "1:38: Cannot use field [multi_typed] due to ambiguities being mapped as [2] incompatible types:"
                    + " [ip] in [test1, test2, test3] and [2] other indices, [keyword] in [test6]",
                error("from test* | inlinestats count(1) by multi_typed", analyzer)
            );
        }

        assertEquals(
            "1:27: Cannot use field [unsupported] with unsupported type [flattened]",
            error("from test* | stats values(unsupported)", analyzer)
        );
        assertEquals(
            "1:27: Cannot use field [multi_typed] due to ambiguities being mapped as [2] incompatible types:"
                + " [ip] in [test1, test2, test3] and [2] other indices, [keyword] in [test6]",
            error("from test* | stats values(multi_typed)", analyzer)
        );
        if (EsqlCapabilities.Cap.INLINESTATS.isEnabled()) {
            assertEquals(
                "1:33: Cannot use field [unsupported] with unsupported type [flattened]",
                error("from test* | inlinestats values(unsupported)", analyzer)
            );
            assertEquals(
                "1:33: Cannot use field [multi_typed] due to ambiguities being mapped as [2] incompatible types:"
                    + " [ip] in [test1, test2, test3] and [2] other indices, [keyword] in [test6]",
                error("from test* | inlinestats values(multi_typed)", analyzer)
            );
        }

        assertEquals(
            "1:27: Cannot use field [unsupported] with unsupported type [flattened]",
            error("from test* | stats values(unsupported)", analyzer)
        );
        assertEquals(
            "1:27: Cannot use field [multi_typed] due to ambiguities being mapped as [2] incompatible types:"
                + " [ip] in [test1, test2, test3] and [2] other indices, [keyword] in [test6]",
            error("from test* | stats values(multi_typed)", analyzer)
        );

        if (EsqlCapabilities.Cap.LOOKUP_V4.isEnabled()) {
            // LOOKUP with unsupported type
            assertEquals(
                "1:41: column type mismatch, table column was [integer] and original column was [unsupported]",
                error("from test* | lookup int_number_names on int", analyzer)
            );
            // LOOKUP with multi-typed field
            assertEquals(
                "1:44: column type mismatch, table column was [double] and original column was [unsupported]",
                error("from test* | lookup double_number_names on double", analyzer)
            );
        }

        assertEquals(
            "1:24: Cannot use field [unsupported] with unsupported type [flattened]",
            error("from test* | mv_expand unsupported", analyzer)
        );
        assertEquals(
            "1:24: Cannot use field [multi_typed] due to ambiguities being mapped as [2] incompatible types:"
                + " [ip] in [test1, test2, test3] and [2] other indices, [keyword] in [test6]",
            error("from test* | mv_expand multi_typed", analyzer)
        );

        assertEquals(
            "1:21: Cannot use field [unsupported] with unsupported type [flattened]",
            error("from test* | rename unsupported as x", analyzer)
        );
        assertEquals(
            "1:21: Cannot use field [multi_typed] due to ambiguities being mapped as [2] incompatible types:"
                + " [ip] in [test1, test2, test3] and [2] other indices, [keyword] in [test6]",
            error("from test* | rename multi_typed as x", analyzer)
        );

        assertEquals(
            "1:19: Cannot use field [unsupported] with unsupported type [flattened]",
            error("from test* | sort unsupported asc", analyzer)
        );
        assertEquals(
            "1:19: Cannot use field [multi_typed] due to ambiguities being mapped as [2] incompatible types:"
                + " [ip] in [test1, test2, test3] and [2] other indices, [keyword] in [test6]",
            error("from test* | sort multi_typed desc", analyzer)
        );

        assertEquals(
            "1:20: Cannot use field [unsupported] with unsupported type [flattened]",
            error("from test* | where unsupported is null", analyzer)
        );
        assertEquals(
            "1:20: Cannot use field [multi_typed] due to ambiguities being mapped as [2] incompatible types:"
                + " [ip] in [test1, test2, test3] and [2] other indices, [keyword] in [test6]",
            error("from test* | where multi_typed is not null", analyzer)
        );

        for (String functionName : List.of("to_timeduration", "to_dateperiod")) {
            String lineNumber = functionName.equalsIgnoreCase("to_timeduration") ? "47" : "45";
            String errorType = functionName.equalsIgnoreCase("to_timeduration") ? "time_duration" : "date_period";
            assertEquals(
                "1:" + lineNumber + ": Cannot use field [unsupported] with unsupported type [flattened]",
                error("from test* | eval x = now() + " + functionName + "(unsupported)", analyzer)
            );
            assertEquals(
                "1:" + lineNumber + ": argument of [" + functionName + "(multi_typed)] must be a constant, received [multi_typed]",
                error("from test* | eval x = now() + " + functionName + "(multi_typed)", analyzer)
            );
            assertThat(
                error("from test* | eval x = unsupported, y = now() + " + functionName + "(x)", analyzer),
                containsString("1:23: Cannot use field [unsupported] with unsupported type [flattened]")
            );
            assertThat(
                error("from test* | eval x = multi_typed, y = now() + " + functionName + "(x)", analyzer),
                containsString(
                    "1:48: argument of ["
                        + functionName
                        + "(x)] must be ["
                        + errorType
                        + " or string], "
                        + "found value [x] type [unsupported]"
                )
            );
        }
    }

    public void testRoundFunctionInvalidInputs() {
        assertEquals(
            "1:31: first argument of [round(b, 3)] must be [numeric], found value [b] type [keyword]",
            error("row a = 1, b = \"c\" | eval x = round(b, 3)")
        );
        assertEquals(
            "1:31: first argument of [round(b)] must be [numeric], found value [b] type [keyword]",
            error("row a = 1, b = \"c\" | eval x = round(b)")
        );
        assertEquals(
            "1:31: second argument of [round(a, b)] must be [integer], found value [b] type [keyword]",
            error("row a = 1, b = \"c\" | eval x = round(a, b)")
        );
        assertEquals(
            "1:31: second argument of [round(a, 3.5)] must be [integer], found value [3.5] type [double]",
            error("row a = 1, b = \"c\" | eval x = round(a, 3.5)")
        );
    }

    public void testImplicitCastingErrorMessages() {
        assertEquals(
            "1:23: Cannot convert string [c] to [INTEGER], error [Cannot parse number [c]]",
            error("row a = round(123.45, \"c\")")
        );
        assertEquals(
            "1:27: Cannot convert string [c] to [DOUBLE], error [Cannot parse number [c]]",
            error("row a = 1 | eval x = acos(\"c\")")
        );
        assertEquals(
            "1:33: Cannot convert string [c] to [DOUBLE], error [Cannot parse number [c]]\n"
                + "line 1:38: Cannot convert string [a] to [INTEGER], error [Cannot parse number [a]]",
            error("row a = 1 | eval x = round(acos(\"c\"),\"a\")")
        );
        assertEquals(
            "1:63: Cannot convert string [x] to [INTEGER], error [Cannot parse number [x]]",
            error("row ip4 = to_ip(\"1.2.3.4\") | eval ip4_prefix = ip_prefix(ip4, \"x\", 0)")
        );
        assertEquals(
            "1:42: Cannot convert string [a] to [DOUBLE], error [Cannot parse number [a]]",
            error("ROW a=[3, 5, 1, 6] | EVAL avg_a = MV_AVG(\"a\")")
        );
        assertEquals(
            "1:19: Unknown column [languages.*], did you mean any of [languages, languages.byte, languages.long, languages.short]?",
            error("from test | where `languages.*` in (1, 2)")
        );
        assertEquals("1:22: Unknown function [func]", error("from test | eval x = func(languages) | where x in (1, 2)"));
        assertEquals(
            "1:32: Unknown column [languages.*], did you mean any of [languages, languages.byte, languages.long, languages.short]?",
            error("from test | eval x = coalesce( `languages.*`, languages, 0 )")
        );
        String error = error("from test | eval x = func(languages) | eval y = coalesce(x, languages, 0 )");
        assertThat(error, containsString("function [func]"));
    }

    public void testAggsExpressionsInStatsAggs() {
        assertEquals(
            "1:44: column [salary] must appear in the STATS BY clause or be used in an aggregate function",
            error("from test | eval z = 2 | stats x = avg(z), salary by emp_no")
        );
        assertEquals(
            "1:23: nested aggregations [max(salary)] not allowed inside other aggregations [max(max(salary))]",
            error("from test | stats max(max(salary)) by first_name")
        );
        assertEquals(
            "1:25: argument of [avg(first_name)] must be [numeric except unsigned_long or counter types],"
                + " found value [first_name] type [keyword]",
            error("from test | stats count(avg(first_name)) by first_name")
        );
        assertEquals(
            "1:23: second argument of [percentile(languages, languages)] must be a constant, received [languages]",
            error("from test | stats x = percentile(languages, languages) by emp_no")
        );
        assertEquals(
            "1:23: second argument of [count_distinct(languages, languages)] must be a constant, received [languages]",
            error("from test | stats x = count_distinct(languages, languages) by emp_no")
        );
        // no agg function
        assertEquals("1:19: expected an aggregate function but found [5]", error("from test | stats 5 by emp_no"));

        // don't allow naked group
        assertEquals("1:19: grouping key [emp_no] already specified in the STATS BY clause", error("from test | stats emp_no BY emp_no"));
        // don't allow naked group - even when it's an expression
        assertEquals(
            "1:19: grouping key [languages + emp_no] already specified in the STATS BY clause",
            error("from test | stats languages + emp_no BY languages + emp_no")
        );
        // don't allow group alias
        assertEquals(
            "1:19: grouping key [e] already specified in the STATS BY clause",
            error("from test | stats e BY e = languages + emp_no")
        );

        var message = error("from test | stats languages + emp_no BY e = languages + emp_no");
        assertThat(
            message,
            containsString(
                "column [emp_no] cannot be used as an aggregate once declared in the STATS BY grouping key [e = languages + emp_no]"
            )
        );
        assertThat(
            message,
            containsString(
                " column [languages] cannot be used as an aggregate once declared in the STATS BY grouping key [e = languages + emp_no]"
            )
        );
    }

    public void testAggsInsideGrouping() {
        assertEquals(
            "1:36: cannot use an aggregate [max(languages)] for grouping",
            error("from test| stats max(languages) by max(languages)")
        );
    }

    public void testAggFilterOnNonAggregates() {
        assertEquals(
            "1:36: WHERE clause allowed only for aggregate functions, none found in [emp_no + 1 where languages > 1]",
            error("from test | stats emp_no + 1 where languages > 1 by emp_no")
        );
        assertEquals(
            "1:53: WHERE clause allowed only for aggregate functions, none found in [abs(emp_no + languages) % 2 WHERE languages > 1]",
            error("from test | stats abs(emp_no + languages) % 2 WHERE languages > 1 by emp_no, languages")
        );
    }

    public void testAggFilterOnBucketingOrAggFunctions() {
        // query passes when the bucket function is part of the BY clause
        query("from test | stats max(languages) WHERE bucket(salary, 10) > 1 by bucket(salary, 10)");

        // but fails if it's different
        assertEquals(
            "1:40: can only use grouping function [bucket(salary, 10)] part of the BY clause",
            error("from test | stats max(languages) WHERE bucket(salary, 10) > 1 by emp_no")
        );

        assertEquals(
            "1:40: cannot use aggregate function [max(salary)] in aggregate WHERE clause [max(languages) WHERE max(salary) > 1]",
            error("from test | stats max(languages) WHERE max(salary) > 1 by emp_no")
        );

        assertEquals(
            "1:40: cannot use aggregate function [max(salary)] in aggregate WHERE clause [max(languages) WHERE max(salary) + 2 > 1]",
            error("from test | stats max(languages) WHERE max(salary) + 2 > 1 by emp_no")
        );

        assertEquals("1:60: Unknown column [m]", error("from test | stats m = max(languages), min(languages) WHERE m + 2 > 1 by emp_no"));
    }

    public void testAggWithNonBooleanFilter() {
        for (String filter : List.of("\"true\"", "1", "1 + 0", "concat(\"a\", \"b\")")) {
            String type = (filter.equals("1") || filter.equals("1 + 0")) ? "INTEGER" : "KEYWORD";
            assertEquals("1:19: Condition expression needs to be boolean, found [" + type + "]", error("from test | where " + filter));
            for (String by : List.of("", " by languages", " by bucket(salary, 10)")) {
                assertEquals(
                    "1:34: Condition expression needs to be boolean, found [" + type + "]",
                    error("from test | stats count(*) where " + filter + by)
                );
            }
        }
    }

    public void testGroupingInsideAggsAsAgg() {
        assertEquals(
            "1:18: can only use grouping function [bucket(emp_no, 5.)] part of the BY clause",
            error("from test| stats bucket(emp_no, 5.) by emp_no")
        );
        assertEquals(
            "1:18: can only use grouping function [bucket(emp_no, 5.)] part of the BY clause",
            error("from test| stats bucket(emp_no, 5.)")
        );
        assertEquals(
            "1:18: can only use grouping function [bucket(emp_no, 5.)] part of the BY clause",
            error("from test| stats bucket(emp_no, 5.) by bucket(emp_no, 6.)")
        );
        assertEquals(
            "1:22: can only use grouping function [bucket(emp_no, 5.)] part of the BY clause",
            error("from test| stats 3 + bucket(emp_no, 5.) by bucket(emp_no, 6.)")
        );
    }

    public void testGroupingInsideAggsAsGrouping() {
        assertEquals(
            "1:18: grouping function [bucket(emp_no, 5.)] cannot be used as an aggregate once declared in the STATS BY clause",
            error("from test| stats bucket(emp_no, 5.) by bucket(emp_no, 5.)")
        );
        assertEquals(
            "1:18: grouping function [bucket(emp_no, 5.)] cannot be used as an aggregate once declared in the STATS BY clause",
            error("from test| stats bucket(emp_no, 5.) by emp_no, bucket(emp_no, 5.)")
        );
        assertEquals(
            "1:18: grouping function [bucket(emp_no, 5.)] cannot be used as an aggregate once declared in the STATS BY clause",
            error("from test| stats bucket(emp_no, 5.) by x = bucket(emp_no, 5.)")
        );
        assertEquals(
            "1:22: grouping function [bucket(emp_no, 5.)] cannot be used as an aggregate once declared in the STATS BY clause",
            error("from test| stats z = bucket(emp_no, 5.) by x = bucket(emp_no, 5.)")
        );
        assertEquals(
            "1:22: grouping function [bucket(emp_no, 5.)] cannot be used as an aggregate once declared in the STATS BY clause",
            error("from test| stats y = bucket(emp_no, 5.) by y = bucket(emp_no, 5.)")
        );
        assertEquals(
            "1:22: grouping function [bucket(emp_no, 5.)] cannot be used as an aggregate once declared in the STATS BY clause",
            error("from test| stats z = bucket(emp_no, 5.) by bucket(emp_no, 5.)")
        );
    }

    public void testGroupingInsideGrouping() {
        assertEquals(
            "1:40: cannot nest grouping functions; found [bucket(emp_no, 5.)] inside [bucket(bucket(emp_no, 5.), 6.)]",
            error("from test| stats max(emp_no) by bucket(bucket(emp_no, 5.), 6.)")
        );
    }

    public void testInvalidBucketCalls() {
        assertThat(
            error("from test | stats max(emp_no) by bucket(emp_no, 5, \"2000-01-01\")"),
            containsString(
                "function expects exactly four arguments when the first one is of type [INTEGER] and the second of type [INTEGER]"
            )
        );

        assertThat(
            error("from test | stats max(emp_no) by bucket(emp_no, 1 week, \"2000-01-01\")"),
            containsString(
                "second argument of [bucket(emp_no, 1 week, \"2000-01-01\")] must be [numeric], found value [1 week] type [date_period]"
            )
        );

        assertThat(
            error("from test | stats max(emp_no) by bucket(hire_date, 5.5, \"2000-01-01\")"),
            containsString(
                "second argument of [bucket(hire_date, 5.5, \"2000-01-01\")] must be [integral, date_period or time_duration], "
                    + "found value [5.5] type [double]"
            )
        );

        assertThat(
            error("from test | stats max(emp_no) by bucket(hire_date, 5, 1 day, 1 month)"),
            containsString(
                "third argument of [bucket(hire_date, 5, 1 day, 1 month)] must be [datetime or string], "
                    + "found value [1 day] type [date_period]"
            )
        );

        assertThat(
            error("from test | stats max(emp_no) by bucket(hire_date, 5, \"2000-01-01\", 1 month)"),
            containsString(
                "fourth argument of [bucket(hire_date, 5, \"2000-01-01\", 1 month)] must be [datetime or string], "
                    + "found value [1 month] type [date_period]"
            )
        );

        assertThat(
            error("from test | stats max(emp_no) by bucket(hire_date, 5, \"2000-01-01\")"),
            containsString(
                "function expects exactly four arguments when the first one is of type [DATETIME] and the second of type [INTEGER]"
            )
        );

        assertThat(
            error("from test | stats max(emp_no) by bucket(emp_no, \"5\")"),
            containsString("second argument of [bucket(emp_no, \"5\")] must be [numeric], found value [\"5\"] type [keyword]")
        );

        assertThat(
            error("from test | stats max(emp_no) by bucket(hire_date, \"5\")"),
            containsString(
                "second argument of [bucket(hire_date, \"5\")] must be [integral, date_period or time_duration], "
                    + "found value [\"5\"] type [keyword]"
            )
        );
    }

    public void testAggsWithInvalidGrouping() {
        assertEquals(
            "1:35: column [languages] cannot be used as an aggregate once declared in the STATS BY grouping key [l = languages % 3]",
            error("from test| stats max(languages) + languages by l = languages % 3")
        );
    }

    public void testGroupingAlias() throws Exception {
        assertEquals(
            "1:23: column [languages] cannot be used as an aggregate once declared in the STATS BY grouping key [l = languages % 3]",
            error("from test | stats l = languages + 3 by l = languages % 3 | keep l")
        );
    }

    public void testGroupingAliasDuplicate() throws Exception {
        assertEquals(
            "1:22: column [languages] cannot be used as an aggregate once declared in the STATS BY grouping key [l = languages % 3]",
            error("from test| stats l = languages + 3 by l = languages % 3, l = languages, l = languages % 2 | keep l")
        );

        assertEquals(
            "1:22: column [languages] cannot be used as an aggregate once declared in the STATS BY grouping key [l = languages % 3]",
            error("from test| stats l = languages + 3, l = languages % 2  by l = languages % 3 | keep l")
        );

    }

    public void testAggsIgnoreCanonicalGrouping() {
        // the grouping column should appear verbatim - ignore canonical representation as they complicate things significantly
        // for no real benefit (1+languages != languages + 1)
        assertEquals(
            "1:39: column [languages] cannot be used as an aggregate once declared in the STATS BY grouping key [l = languages + 1]",
            error("from test| stats max(languages) + 1 + languages by l = languages + 1")
        );
    }

    public void testAggsWithoutAgg() {
        // should work
        assertEquals(
            "1:35: column [salary] must appear in the STATS BY clause or be used in an aggregate function",
            error("from test| stats max(languages) + salary by l = languages + 1")
        );
    }

    public void testAggsInsideEval() throws Exception {
        assertEquals("1:29: aggregate function [max(b)] not allowed outside STATS command", error("row a = 1, b = 2 | eval x = max(b)"));
    }

    public void testGroupingInAggs() {
        assertEquals("2:12: column [salary] must appear in the STATS BY clause or be used in an aggregate function", error("""
             from test
            |stats e = salary + max(salary) by languages
            """));
    }

    public void testBucketOnlyInAggs() {
        assertEquals(
            "1:23: cannot use grouping function [BUCKET(emp_no, 100.)] outside of a STATS command",
            error("FROM test | WHERE ABS(BUCKET(emp_no, 100.)) > 0")
        );
        assertEquals(
            "1:22: cannot use grouping function [BUCKET(emp_no, 100.)] outside of a STATS command",
            error("FROM test | EVAL 3 + BUCKET(emp_no, 100.)")
        );
        assertEquals(
            "1:18: cannot use grouping function [BUCKET(emp_no, 100.)] outside of a STATS command",
            error("FROM test | SORT BUCKET(emp_no, 100.)")
        );
    }

    public void testDoubleRenamingField() {
        assertEquals(
            "1:44: Column [emp_no] renamed to [r1] and is no longer available [emp_no as r3]",
            error("from test | rename emp_no as r1, r1 as r2, emp_no as r3 | keep r3")
        );
    }

    public void testDuplicateRenaming() {
        assertEquals(
            "1:34: Column [emp_no] renamed to [r1] and is no longer available [emp_no as r1]",
            error("from test | rename emp_no as r1, emp_no as r1 | keep r1")
        );
    }

    public void testDoubleRenamingReference() {
        assertEquals(
            "1:61: Column [r1] renamed to [r2] and is no longer available [r1 as r3]",
            error("from test | rename emp_no as r1, r1 as r2, first_name as x, r1 as r3 | keep r3")
        );
    }

    public void testDropAfterRenaming() {
        assertEquals("1:40: Unknown column [emp_no]", error("from test | rename emp_no as r1 | drop emp_no"));
    }

    public void testNonStringFieldsInDissect() {
        assertEquals(
            "1:21: Dissect only supports KEYWORD or TEXT values, found expression [emp_no] type [INTEGER]",
            error("from test | dissect emp_no \"%{foo}\"")
        );
    }

    public void testNonStringFieldsInGrok() {
        assertEquals(
            "1:18: Grok only supports KEYWORD or TEXT values, found expression [emp_no] type [INTEGER]",
            error("from test | grok emp_no \"%{WORD:foo}\"")
        );
    }

    public void testMixedNonConvertibleTypesInIn() {
        assertEquals(
            "1:19: 2nd argument of [emp_no in (1, \"two\")] must be [integer], found value [\"two\"] type [keyword]",
            error("from test | where emp_no in (1, \"two\")")
        );
    }

    public void testMixedNumericalNonConvertibleTypesInIn() {
        assertEquals(
            "1:19: 2nd argument of [3 in (1, to_ul(3))] must be [integer], found value [to_ul(3)] type [unsigned_long]",
            error("from test | where 3 in (1, to_ul(3))")
        );
        assertEquals(
            "1:19: 1st argument of [to_ul(3) in (1, 3)] must be [unsigned_long], found value [1] type [integer]",
            error("from test | where to_ul(3) in (1, 3)")
        );
    }

    public void testUnsignedLongTypeMixInComparisons() {
        List<String> types = DataType.types()
            .stream()
            .filter(dt -> dt.isNumeric() && DataType.isRepresentable(dt) && dt != UNSIGNED_LONG)
            .map(DataType::typeName)
            .toList();
        for (var type : types) {
            for (var comp : List.of("==", "!=", ">", ">=", "<=", "<")) {
                String left, right, leftType, rightType;
                if (randomBoolean()) {
                    left = "ul";
                    leftType = "unsigned_long";
                    right = "n";
                    rightType = type;
                } else {
                    left = "n";
                    leftType = type;
                    right = "ul";
                    rightType = "unsigned_long";
                }
                var operation = left + " " + comp + " " + right;
                assertThat(
                    error("row n = to_" + type + "(1), ul = to_ul(1) | where " + operation),
                    containsString(
                        "first argument of ["
                            + operation
                            + "] is ["
                            + leftType
                            + "] and second is ["
                            + rightType
                            + "]."
                            + " [unsigned_long] can only be operated on together with another [unsigned_long]"
                    )
                );
            }
        }
    }

    public void testUnsignedLongTypeMixInArithmetics() {
        List<String> types = DataType.types()
            .stream()
            .filter(dt -> dt.isNumeric() && DataType.isRepresentable(dt) && dt != UNSIGNED_LONG)
            .map(DataType::typeName)
            .toList();
        for (var type : types) {
            for (var operation : List.of("+", "-", "*", "/", "%")) {
                String left, right, leftType, rightType;
                if (randomBoolean()) {
                    left = "ul";
                    leftType = "unsigned_long";
                    right = "n";
                    rightType = type;
                } else {
                    left = "n";
                    leftType = type;
                    right = "ul";
                    rightType = "unsigned_long";
                }
                var op = left + " " + operation + " " + right;
                assertThat(
                    error("row n = to_" + type + "(1), ul = to_ul(1) | eval " + op),
                    containsString("[" + operation + "] has arguments with incompatible types [" + leftType + "] and [" + rightType + "]")
                );
            }
        }
    }

    public void testUnsignedLongNegation() {
        assertEquals(
            "1:29: argument of [-x] must be [numeric, date_period or time_duration], found value [x] type [unsigned_long]",
            error("row x = to_ul(1) | eval y = -x")
        );
    }

    public void testSumOnDate() {
        assertEquals(
            "1:19: argument of [sum(hire_date)] must be [numeric except unsigned_long or counter types],"
                + " found value [hire_date] type [datetime]",
            error("from test | stats sum(hire_date)")
        );
    }

    public void testWrongInputParam() {
        assertEquals(
            "1:19: first argument of [emp_no == ?] is [numeric] so second argument must also be [numeric] but was [keyword]",
            error("from test | where emp_no == ?", "foo")
        );

        assertEquals(
            "1:19: first argument of [emp_no == ?] is [numeric] so second argument must also be [numeric] but was [null]",
            error("from test | where emp_no == ?", new Object[] { null })
        );
    }

    public void testPeriodAndDurationInRowAssignment() {
        for (var unit : TIME_DURATIONS) {
            assertEquals("1:5: cannot use [1 " + unit + "] directly in a row assignment", error("row a = 1 " + unit));
            assertEquals(
                "1:5: cannot use [1 " + unit + "::time_duration] directly in a row assignment",
                error("row a = 1 " + unit + "::time_duration")
            );
            assertEquals(
                "1:5: cannot use [\"1 " + unit + "\"::time_duration] directly in a row assignment",
                error("row a = \"1 " + unit + "\"::time_duration")
            );
            assertEquals(
                "1:5: cannot use [to_timeduration(1 " + unit + ")] directly in a row assignment",
                error("row a = to_timeduration(1 " + unit + ")")
            );
            assertEquals(
                "1:5: cannot use [to_timeduration(\"1 " + unit + "\")] directly in a row assignment",
                error("row a = to_timeduration(\"1 " + unit + "\")")
            );
        }
        for (var unit : DATE_PERIODS) {
            assertEquals("1:5: cannot use [1 " + unit + "] directly in a row assignment", error("row a = 1 " + unit));
            assertEquals(
                "1:5: cannot use [1 " + unit + "::date_period] directly in a row assignment",
                error("row a = 1 " + unit + "::date_period")
            );
            assertEquals(
                "1:5: cannot use [\"1 " + unit + "\"::date_period] directly in a row assignment",
                error("row a = \"1 " + unit + "\"::date_period")
            );
            assertEquals(
                "1:5: cannot use [to_dateperiod(1 " + unit + ")] directly in a row assignment",
                error("row a = to_dateperiod(1 " + unit + ")")
            );
            assertEquals(
                "1:5: cannot use [to_dateperiod(\"1 " + unit + "\")] directly in a row assignment",
                error("row a = to_dateperiod(\"1 " + unit + "\")")
            );
        }
    }

    public void testSubtractDateTimeFromTemporal() {
        for (var unit : TIME_DURATIONS) {
            assertEquals(
                "1:5: [-] arguments are in unsupported order: cannot subtract a [DATETIME] value [now()] "
                    + "from a [TIME_DURATION] amount [1 "
                    + unit
                    + "]",
                error("row 1 " + unit + " - now() ")
            );
            assertEquals(
                "1:5: [-] arguments are in unsupported order: cannot subtract a [DATETIME] value [now()] "
                    + "from a [TIME_DURATION] amount [1 "
                    + unit
                    + "::time_duration]",
                error("row 1 " + unit + "::time_duration" + " - now() ")
            );
            assertEquals(
                "1:5: [-] arguments are in unsupported order: cannot subtract a [DATETIME] value [now()] "
                    + "from a [TIME_DURATION] amount [\"1 "
                    + unit
                    + "\"::time_duration]",
                error("row \"1 " + unit + "\"::time_duration" + " - now() ")
            );
            assertEquals(
                "1:5: [-] arguments are in unsupported order: cannot subtract a [DATETIME] value [now()] "
                    + "from a [TIME_DURATION] amount [to_timeduration(1 "
                    + unit
                    + ")]",
                error("row to_timeduration(1 " + unit + ") - now() ")
            );
            assertEquals(
                "1:5: [-] arguments are in unsupported order: cannot subtract a [DATETIME] value [now()] "
                    + "from a [TIME_DURATION] amount [to_timeduration(\"1 "
                    + unit
                    + "\")]",
                error("row to_timeduration(\"1 " + unit + "\") - now() ")
            );
        }
        for (var unit : DATE_PERIODS) {
            assertEquals(
                "1:5: [-] arguments are in unsupported order: cannot subtract a [DATETIME] value [now()] "
                    + "from a [DATE_PERIOD] amount [1 "
                    + unit
                    + "]",
                error("row 1 " + unit + " - now() ")
            );
            assertEquals(
                "1:5: [-] arguments are in unsupported order: cannot subtract a [DATETIME] value [now()] "
                    + "from a [DATE_PERIOD] amount [1 "
                    + unit
                    + "::date_period]",
                error("row 1 " + unit + "::date_period" + " - now() ")
            );
            assertEquals(
                "1:5: [-] arguments are in unsupported order: cannot subtract a [DATETIME] value [now()] "
                    + "from a [DATE_PERIOD] amount [\"1 "
                    + unit
                    + "\"::date_period]",
                error("row \"1 " + unit + "\"::date_period" + " - now() ")
            );
            assertEquals(
                "1:5: [-] arguments are in unsupported order: cannot subtract a [DATETIME] value [now()] "
                    + "from a [DATE_PERIOD] amount [to_dateperiod(1 "
                    + unit
                    + ")]",
                error("row to_dateperiod(1 " + unit + ") - now() ")
            );
            assertEquals(
                "1:5: [-] arguments are in unsupported order: cannot subtract a [DATETIME] value [now()] "
                    + "from a [DATE_PERIOD] amount [to_dateperiod(\"1 "
                    + unit
                    + "\")]",
                error("row to_dateperiod(\"1 " + unit + "\") - now() ")
            );
        }
    }

    public void testPeriodAndDurationInEval() {
        for (var unit : TIME_DURATIONS) {
            assertEquals(
                "1:18: EVAL does not support type [time_duration] as the return data type of expression [1 " + unit + "]",
                error("row x = 1 | eval y = 1 " + unit)
            );
            assertEquals(
                "1:18: EVAL does not support type [time_duration] as the return data type of expression [1 " + unit + "::time_duration]",
                error("row x = 1 | eval y = 1 " + unit + "::time_duration")
            );
            assertEquals(
                "1:18: EVAL does not support type [time_duration] as the return data type of expression [\"1 "
                    + unit
                    + "\"::time_duration]",
                error("row x = 1 | eval y = \"1 " + unit + "\"::time_duration")
            );
            assertEquals(
                "1:18: EVAL does not support type [time_duration] as the return data type of expression [to_timeduration(1 " + unit + ")]",
                error("row x = 1 | eval y = to_timeduration(1 " + unit + ")")
            );
            assertEquals(
                "1:18: EVAL does not support type [time_duration] as the return data type of expression [to_timeduration(\"1 "
                    + unit
                    + "\")]",
                error("row x = 1 | eval y = to_timeduration(\"1 " + unit + "\")")
            );
        }
        for (var unit : DATE_PERIODS) {
            assertEquals(
                "1:18: EVAL does not support type [date_period] as the return data type of expression [1 " + unit + "]",
                error("row x = 1 | eval y = 1 " + unit)
            );
            assertEquals(
                "1:18: EVAL does not support type [date_period] as the return data type of expression [1 " + unit + "::date_period]",
                error("row x = 1 | eval y = 1 " + unit + "::date_period")
            );
            assertEquals(
                "1:18: EVAL does not support type [date_period] as the return data type of expression [\"1 " + unit + "\"::date_period]",
                error("row x = 1 | eval y = \"1 " + unit + "\"::date_period")
            );
            assertEquals(
                "1:18: EVAL does not support type [date_period] as the return data type of expression [to_dateperiod(1 " + unit + ")]",
                error("row x = 1 | eval y = to_dateperiod(1 " + unit + ")")
            );
            assertEquals(
                "1:18: EVAL does not support type [date_period] as the return data type of expression [to_dateperiod(\"1 " + unit + "\")]",
                error("row x = 1 | eval y = to_dateperiod(\"1 " + unit + "\")")
            );
        }
    }

    public void testFilterNonBoolField() {
        assertEquals("1:19: Condition expression needs to be boolean, found [INTEGER]", error("from test | where emp_no"));
    }

    public void testFilterDateConstant() {
        assertEquals("1:19: Condition expression needs to be boolean, found [DATE_PERIOD]", error("from test | where 1 year"));
        assertEquals(
            "1:19: Condition expression needs to be boolean, found [DATE_PERIOD]",
            error("from test | where \"1 year\"::date_period")
        );
        assertEquals(
            "1:19: Condition expression needs to be boolean, found [DATE_PERIOD]",
            error("from test | where to_dateperiod(\"1 year\")")
        );
    }

    public void testNestedAggField() {
        assertEquals("1:27: Unknown column [avg]", error("from test | stats c = avg(avg)"));
    }

    public void testNotFoundFieldInNestedFunction() {
        assertEquals("""
            1:30: Unknown column [missing]
            line 1:43: Unknown column [not_found]
            line 1:23: Unknown column [avg]""", error("from test | stats c = avg by missing + 1, not_found"));
    }

    public void testSpatialSort() {
        String prefix = "ROW wkt = [\"POINT(42.9711 -14.7553)\", \"POINT(75.8093 22.7277)\"] | MV_EXPAND wkt ";
        assertEquals("1:130: cannot sort on geo_point", error(prefix + "| EVAL shape = TO_GEOPOINT(wkt) | limit 5 | sort shape"));
        assertEquals(
            "1:136: cannot sort on cartesian_point",
            error(prefix + "| EVAL shape = TO_CARTESIANPOINT(wkt) | limit 5 | sort shape")
        );
        assertEquals("1:130: cannot sort on geo_shape", error(prefix + "| EVAL shape = TO_GEOSHAPE(wkt) | limit 5 | sort shape"));
        assertEquals(
            "1:136: cannot sort on cartesian_shape",
            error(prefix + "| EVAL shape = TO_CARTESIANSHAPE(wkt) | limit 5 | sort shape")
        );
        var airports = AnalyzerTestUtils.analyzer(loadMapping("mapping-airports.json", "airports"));
        var airportsWeb = AnalyzerTestUtils.analyzer(loadMapping("mapping-airports_web.json", "airports_web"));
        var countriesBbox = AnalyzerTestUtils.analyzer(loadMapping("mapping-countries_bbox.json", "countries_bbox"));
        var countriesBboxWeb = AnalyzerTestUtils.analyzer(loadMapping("mapping-countries_bbox_web.json", "countries_bbox_web"));
        assertEquals("1:32: cannot sort on geo_point", error("FROM airports | LIMIT 5 | sort location", airports));
        assertEquals("1:36: cannot sort on cartesian_point", error("FROM airports_web | LIMIT 5 | sort location", airportsWeb));
        assertEquals("1:38: cannot sort on geo_shape", error("FROM countries_bbox | LIMIT 5 | sort shape", countriesBbox));
        assertEquals("1:42: cannot sort on cartesian_shape", error("FROM countries_bbox_web | LIMIT 5 | sort shape", countriesBboxWeb));
    }

    public void testSourceSorting() {
        assertEquals("1:35: cannot sort on _source", error("from test metadata _source | sort _source"));
    }

    public void testCountersSorting() {
        Map<DataType, String> counterDataTypes = Map.of(
            COUNTER_DOUBLE,
            "network.message_in",
            COUNTER_INTEGER,
            "network.message_out",
            COUNTER_LONG,
            "network.bytes_out"
        );
        for (DataType counterDT : counterDataTypes.keySet()) {
            var fieldName = counterDataTypes.get(counterDT);
            assertEquals("1:18: cannot sort on " + counterDT.name().toLowerCase(Locale.ROOT), error("from test | sort " + fieldName, tsdb));
        }
    }

    public void testInlineImpossibleConvert() {
        assertEquals("1:5: argument of [false::ip] must be [ip or string], found value [false] type [boolean]", error("ROW false::ip"));
    }

    public void testAggregateOnCounter() {
        assertThat(
            error("FROM tests | STATS min(network.bytes_in)", tsdb),
            equalTo(
                "1:20: argument of [min(network.bytes_in)] must be"
                    + " [representable except unsigned_long and spatial types],"
                    + " found value [network.bytes_in] type [counter_long]"
            )
        );

        assertThat(
            error("FROM tests | STATS max(network.bytes_in)", tsdb),
            equalTo(
                "1:20: argument of [max(network.bytes_in)] must be"
                    + " [representable except unsigned_long and spatial types],"
                    + " found value [network.bytes_in] type [counter_long]"
            )
        );

        assertThat(
            error("FROM tests | STATS count(network.bytes_out)", tsdb),
            equalTo(
                "1:20: argument of [count(network.bytes_out)] must be [any type except counter types],"
                    + " found value [network.bytes_out] type [counter_long]"
            )
        );
    }

    public void testGroupByCounter() {
        assertThat(
            error("FROM tests | STATS count(*) BY network.bytes_in", tsdb),
            equalTo("1:32: cannot group by on [counter_long] type for grouping [network.bytes_in]")
        );
    }

    public void testAggsResolutionWithUnresolvedGroupings() {
        String agg_func = randomFrom(
            new String[] { "avg", "count", "count_distinct", "min", "max", "median", "median_absolute_deviation", "sum", "values" }
        );

        assertThat(error("FROM tests | STATS " + agg_func + "(emp_no) by foobar"), matchesRegex("1:\\d+: Unknown column \\[foobar]"));
        assertThat(
            error("FROM tests | STATS " + agg_func + "(x) by foobar, x = emp_no"),
            matchesRegex("1:\\d+: Unknown column \\[foobar]")
        );
        assertThat(error("FROM tests | STATS " + agg_func + "(foobar) by foobar"), matchesRegex("1:\\d+: Unknown column \\[foobar]"));
        assertThat(
            error("FROM tests | STATS " + agg_func + "(foobar) by BUCKET(hire_date, 10)"),
            matchesRegex(
                "1:\\d+: function expects exactly four arguments when the first one is of type \\[DATETIME]"
                    + " and the second of type \\[INTEGER]\n"
                    + "line 1:\\d+: Unknown column \\[foobar]"
            )
        );
        assertThat(error("FROM tests | STATS " + agg_func + "(foobar) by emp_no"), matchesRegex("1:\\d+: Unknown column \\[foobar]"));
        // TODO: Ideally, we'd detect that count_distinct(x) doesn't require an error message.
        assertThat(
            error("FROM tests | STATS " + agg_func + "(x) by x = foobar"),
            matchesRegex("1:\\d+: Unknown column \\[foobar]\n" + "line 1:\\d+: Unknown column \\[x]")
        );
    }

    public void testNotAllowRateOutsideMetrics() {
        assumeTrue("requires snapshot builds", Build.current().isSnapshot());
        assertThat(
            error("FROM tests | STATS avg(rate(network.bytes_in))", tsdb),
            equalTo("1:24: the rate aggregate[rate(network.bytes_in)] can only be used within the metrics command")
        );
        assertThat(
            error("METRICS tests | STATS sum(rate(network.bytes_in))", tsdb),
            equalTo("1:27: the rate aggregate[rate(network.bytes_in)] can only be used within the metrics command")
        );
        assertThat(
            error("FROM tests | STATS rate(network.bytes_in)", tsdb),
            equalTo("1:20: the rate aggregate[rate(network.bytes_in)] can only be used within the metrics command")
        );
        assertThat(
            error("FROM tests | EVAL r = rate(network.bytes_in)", tsdb),
            equalTo("1:23: aggregate function [rate(network.bytes_in)] not allowed outside METRICS command")
        );
    }

    public void testRateNotEnclosedInAggregate() {
        assumeTrue("requires snapshot builds", Build.current().isSnapshot());
        assertThat(
            error("METRICS tests rate(network.bytes_in)", tsdb),
            equalTo(
                "1:15: the rate aggregate [rate(network.bytes_in)] can only be used within the metrics command and inside another aggregate"
            )
        );
        assertThat(
            error("METRICS tests avg(rate(network.bytes_in)), rate(network.bytes_in)", tsdb),
            equalTo(
                "1:44: the rate aggregate [rate(network.bytes_in)] can only be used within the metrics command and inside another aggregate"
            )
        );
        assertThat(error("METRICS tests max(avg(rate(network.bytes_in)))", tsdb), equalTo("""
            1:19: nested aggregations [avg(rate(network.bytes_in))] not allowed inside other aggregations\
             [max(avg(rate(network.bytes_in)))]
            line 1:23: the rate aggregate [rate(network.bytes_in)] can only be used within the metrics command\
             and inside another aggregate"""));
        assertThat(error("METRICS tests max(avg(rate(network.bytes_in)))", tsdb), equalTo("""
            1:19: nested aggregations [avg(rate(network.bytes_in))] not allowed inside other aggregations\
             [max(avg(rate(network.bytes_in)))]
            line 1:23: the rate aggregate [rate(network.bytes_in)] can only be used within the metrics command\
             and inside another aggregate"""));
    }

    public void testWeightedAvg() {
        assertEquals(
            "1:35: SECOND argument of [weighted_avg(v, null)] cannot be null or 0, received [null]",
            error("row v = [1, 2, 3] | stats w_avg = weighted_avg(v, null)")
        );
        assertEquals(
            "1:27: SECOND argument of [weighted_avg(salary, null)] cannot be null or 0, received [null]",
            error("from test | stats w_avg = weighted_avg(salary, null)")
        );
        assertEquals(
            "1:45: SECOND argument of [weighted_avg(v, w)] cannot be null or 0, received [null]",
            error("row v = [1, 2, 3], w = null | stats w_avg = weighted_avg(v, w)")
        );
        assertEquals(
            "1:44: SECOND argument of [weighted_avg(salary, w)] cannot be null or 0, received [null]",
            error("from test | eval w = null |  stats w_avg = weighted_avg(salary, w)")
        );
        assertEquals(
            "1:51: SECOND argument of [weighted_avg(salary, w)] cannot be null or 0, received [null]",
            error("from test | eval w = null + null |  stats w_avg = weighted_avg(salary, w)")
        );
        assertEquals(
            "1:35: SECOND argument of [weighted_avg(v, 0)] cannot be null or 0, received [0]",
            error("row v = [1, 2, 3] | stats w_avg = weighted_avg(v, 0)")
        );
        assertEquals(
            "1:27: SECOND argument of [weighted_avg(salary, 0.0)] cannot be null or 0, received [0.0]",
            error("from test | stats w_avg = weighted_avg(salary, 0.0)")
        );
    }

    public void testMatchInsideEval() throws Exception {
        assumeTrue("Match operator is available just for snapshots", Build.current().isSnapshot());

        assertEquals(
            "1:36: [:] operator is only supported in WHERE commands",
            error("row title = \"brown fox\" | eval x = title:\"fox\" ")
        );
    }

    public void testMatchFilter() throws Exception {
        assumeTrue("Match operator is available just for snapshots", EsqlCapabilities.Cap.MATCH_OPERATOR_COLON.isEnabled());

        assertEquals(
            "1:19: first argument of [salary:\"100\"] must be [string], found value [salary] type [integer]",
            error("from test | where salary:\"100\"")
        );

        assertEquals(
            "1:19: Invalid condition [first_name:\"Anna\" or starts_with(first_name, \"Anne\")]. "
                + "[:] operator can't be used as part of an or condition",
            error("from test | where first_name:\"Anna\" or starts_with(first_name, \"Anne\")")
        );

        assertEquals(
            "1:51: Invalid condition [first_name:\"Anna\" OR new_salary > 100]. " + "[:] operator can't be used as part of an or condition",
            error("from test | eval new_salary = salary + 10 | where first_name:\"Anna\" OR new_salary > 100")
        );
    }

    public void testMatchFunctionNotAllowedAfterCommands() throws Exception {
        assertEquals(
            "1:24: [MATCH] function cannot be used after LIMIT",
            error("from test | limit 10 | where match(first_name, \"Anna\")")
        );
        assertEquals(
            "1:47: [MATCH] function cannot be used after STATS",
            error("from test | STATS c = AVG(salary) BY gender | where match(gender, \"F\")")
        );
    }

    public void testMatchFunctionAndOperatorHaveCorrectErrorMessages() throws Exception {
        assumeTrue("skipping because MATCH operator is not enabled", EsqlCapabilities.Cap.MATCH_OPERATOR_COLON.isEnabled());
        assertEquals(
            "1:24: [MATCH] function cannot be used after LIMIT",
            error("from test | limit 10 | where match(first_name, \"Anna\")")
        );
        assertEquals(
            "1:24: [MATCH] function cannot be used after LIMIT",
            error("from test | limit 10 | where match ( first_name, \"Anna\" ) ")
        );
        assertEquals("1:24: [:] operator cannot be used after LIMIT", error("from test | limit 10 | where first_name:\"Anna\""));
        assertEquals("1:24: [:] operator cannot be used after LIMIT", error("from test | limit 10 | where first_name : \"Anna\""));
    }

    public void testQueryStringFunctionsNotAllowedAfterCommands() throws Exception {
        // Source commands
        assertEquals("1:13: [QSTR] function cannot be used after SHOW", error("show info | where qstr(\"8.16.0\")"));
        assertEquals("1:17: [QSTR] function cannot be used after ROW", error("row a= \"Anna\" | where qstr(\"Anna\")"));

        // Processing commands
        assertEquals(
            "1:43: [QSTR] function cannot be used after DISSECT",
            error("from test | dissect first_name \"%{foo}\" | where qstr(\"Connection\")")
        );
        assertEquals("1:27: [QSTR] function cannot be used after DROP", error("from test | drop emp_no | where qstr(\"Anna\")"));
        assertEquals(
            "1:71: [QSTR] function cannot be used after ENRICH",
            error("from test | enrich languages on languages with lang = language_name | where qstr(\"Anna\")")
        );
        assertEquals("1:26: [QSTR] function cannot be used after EVAL", error("from test | eval z = 2 | where qstr(\"Anna\")"));
        assertEquals(
            "1:44: [QSTR] function cannot be used after GROK",
            error("from test | grok last_name \"%{WORD:foo}\" | where qstr(\"Anna\")")
        );
        assertEquals("1:27: [QSTR] function cannot be used after KEEP", error("from test | keep emp_no | where qstr(\"Anna\")"));
        assertEquals("1:24: [QSTR] function cannot be used after LIMIT", error("from test | limit 10 | where qstr(\"Anna\")"));
        assertEquals(
            "1:35: [QSTR] function cannot be used after MV_EXPAND",
            error("from test | mv_expand last_name | where qstr(\"Anna\")")
        );
        assertEquals(
            "1:45: [QSTR] function cannot be used after RENAME",
            error("from test | rename last_name as full_name | where qstr(\"Anna\")")
        );
        assertEquals(
            "1:52: [QSTR] function cannot be used after STATS",
            error("from test | STATS c = COUNT(emp_no) BY languages | where qstr(\"Anna\")")
        );

        // Some combination of processing commands
        assertEquals(
            "1:38: [QSTR] function cannot be used after LIMIT",
            error("from test | keep emp_no | limit 10 | where qstr(\"Anna\")")
        );
        assertEquals(
            "1:46: [QSTR] function cannot be used after MV_EXPAND",
            error("from test | limit 10 | mv_expand last_name | where qstr(\"Anna\")")
        );
        assertEquals(
            "1:52: [QSTR] function cannot be used after KEEP",
            error("from test | mv_expand last_name | keep last_name | where qstr(\"Anna\")")
        );
        assertEquals(
            "1:77: [QSTR] function cannot be used after RENAME",
            error("from test | STATS c = COUNT(emp_no) BY languages | rename c as total_emps | where qstr(\"Anna\")")
        );
        assertEquals(
            "1:54: [QSTR] function cannot be used after KEEP",
            error("from test | rename last_name as name | keep emp_no | where qstr(\"Anna\")")
        );
    }

    public void testQueryStringFunctionOnlyAllowedInWhere() throws Exception {
        assertEquals("1:9: [QSTR] function is only supported in WHERE commands", error("row a = qstr(\"Anna\")"));
        checkFullTextFunctionsOnlyAllowedInWhere("QSTR", "qstr(\"Anna\")", "function");
    }

    public void testMatchFunctionOnlyAllowedInWhere() throws Exception {
        checkFullTextFunctionsOnlyAllowedInWhere("MATCH", "match(first_name, \"Anna\")", "function");
    }

    public void testMatchOperatornOnlyAllowedInWhere() throws Exception {
        assumeTrue("skipping because MATCH operator is not enabled", EsqlCapabilities.Cap.MATCH_OPERATOR_COLON.isEnabled());
        checkFullTextFunctionsOnlyAllowedInWhere(":", "first_name:\"Anna\"", "operator");
    }

    private void checkFullTextFunctionsOnlyAllowedInWhere(String functionName, String functionInvocation, String functionType)
        throws Exception {
        assertEquals(
            "1:22: [" + functionName + "] " + functionType + " is only supported in WHERE commands",
            error("from test | eval y = " + functionInvocation)
        );
        assertEquals(
            "1:18: [" + functionName + "] " + functionType + " is only supported in WHERE commands",
            error("from test | sort " + functionInvocation + " asc")
        );
        assertEquals(
            "1:23: [" + functionName + "] " + functionType + " is only supported in WHERE commands",
            error("from test | STATS c = " + functionInvocation + " BY first_name")
        );
        assertEquals(
            "1:50: [" + functionName + "] " + functionType + " is only supported in WHERE commands",
            error("from test | stats max_salary = max(salary) where " + functionInvocation)
        );
        assertEquals(
            "1:47: [" + functionName + "] " + functionType + " is only supported in WHERE commands",
            error("from test | stats max_salary = max(salary) by " + functionInvocation)
        );
    }

    public void testQueryStringFunctionArgNotNullOrConstant() throws Exception {
        assertEquals(
            "1:19: argument of [qstr(first_name)] must be a constant, received [first_name]",
            error("from test | where qstr(first_name)")
        );
        assertEquals("1:19: argument of [qstr(null)] cannot be null, received [null]", error("from test | where qstr(null)"));
        // Other value types are tested in QueryStringFunctionTests
    }

    public void testQueryStringWithDisjunctions() {
        checkWithDisjunctions("QSTR", "qstr(\"first_name: Anna\")", "function");
    }

    public void testMatchFunctionWithDisjunctions() {
        checkWithDisjunctions("MATCH", "match(first_name, \"Anna\")", "function");
    }

    public void testMatchOperatorWithDisjunctions() {
        assumeTrue("skipping because MATCH operator is not enabled", EsqlCapabilities.Cap.MATCH_OPERATOR_COLON.isEnabled());

        checkWithDisjunctions(":", "first_name : \"Anna\"", "operator");
    }

    private void checkWithDisjunctions(String functionName, String functionInvocation, String functionType) {
        assertEquals(
            LoggerMessageFormat.format(
                null,
                "1:19: Invalid condition [{} or length(first_name) > 12]. "
                    + "[{}] "
                    + functionType
                    + " can't be used as part of an or condition",
                functionInvocation,
                functionName
            ),
            error("from test | where " + functionInvocation + " or length(first_name) > 12")
        );
        assertEquals(
            LoggerMessageFormat.format(
                null,
                "1:19: Invalid condition [({} and first_name is not null) or (length(first_name) > 12 and first_name is null)]. "
                    + "[{}] "
                    + functionType
                    + " can't be used as part of an or condition",
                functionInvocation,
                functionName
            ),
            error(
                "from test | where ("
                    + functionInvocation
                    + " and first_name is not null) or (length(first_name) > 12 and first_name is null)"
            )
        );
        assertEquals(
            LoggerMessageFormat.format(
                null,
                "1:19: Invalid condition [({} and first_name is not null) or first_name is null]. "
                    + "[{}] "
                    + functionType
                    + " can't be used as part of an or condition",
                functionInvocation,
                functionName
            ),
            error("from test | where (" + functionInvocation + " and first_name is not null) or first_name is null")
        );
    }

    public void testQueryStringFunctionWithNonBooleanFunctions() {
        checkFullTextFunctionsWithNonBooleanFunctions("QSTR", "qstr(\"first_name: Anna\")", "function");
    }

    public void testMatchFunctionWithNonBooleanFunctions() {
        checkFullTextFunctionsWithNonBooleanFunctions("MATCH", "match(first_name, \"Anna\")", "function");
    }

    public void testMatchOperatorWithNonBooleanFunctions() {
        assumeTrue("skipping because MATCH operator is not enabled", EsqlCapabilities.Cap.MATCH_OPERATOR_COLON.isEnabled());
        checkFullTextFunctionsWithNonBooleanFunctions(":", "first_name:\"Anna\"", "operator");
    }

    private void checkFullTextFunctionsWithNonBooleanFunctions(String functionName, String functionInvocation, String functionType) {
        if (functionType.equals("operator") == false) {
            // The following tests are only possible for functions from a parsing perspective
            assertEquals(
                "1:19: Invalid condition ["
                    + functionInvocation
                    + " is not null]. ["
                    + functionName
                    + "] "
                    + functionType
                    + " can't be used with ISNOTNULL",
                error("from test | where " + functionInvocation + " is not null")
            );
            assertEquals(
                "1:19: Invalid condition ["
                    + functionInvocation
                    + " is null]. ["
                    + functionName
                    + "] "
                    + functionType
                    + " can't be used with ISNULL",
                error("from test | where " + functionInvocation + " is null")
            );
            assertEquals(
                "1:19: Invalid condition ["
                    + functionInvocation
                    + " in (\"hello\", \"world\")]. ["
                    + functionName
                    + "] "
                    + functionType
                    + " can't be used with IN",
                error("from test | where " + functionInvocation + " in (\"hello\", \"world\")")
            );
        }
        assertEquals(
            "1:19: Invalid condition [coalesce("
                + functionInvocation
                + ", "
                + functionInvocation
                + ")]. ["
                + functionName
                + "] "
                + functionType
                + " can't be used with COALESCE",
            error("from test | where coalesce(" + functionInvocation + ", " + functionInvocation + ")")
        );
        assertEquals(
            "1:19: argument of [concat("
                + functionInvocation
                + ", \"a\")] must be [string], found value ["
                + functionInvocation
                + "] type [boolean]",
            error("from test | where concat(" + functionInvocation + ", \"a\")")
        );
    }

    public void testMatchFunctionArgNotConstant() throws Exception {
        assertEquals(
            "1:19: second argument of [match(first_name, first_name)] must be a constant, received [first_name]",
            error("from test | where match(first_name, first_name)")
        );
        assertEquals(
            "1:59: second argument of [match(first_name, query)] must be a constant, received [query]",
            error("from test | eval query = concat(\"first\", \" name\") | where match(first_name, query)")
        );
        // Other value types are tested in QueryStringFunctionTests
    }

    // These should pass eventually once we lift some restrictions on match function
    public void testMatchFunctionCurrentlyUnsupportedBehaviour() throws Exception {
        assertEquals(
            "1:68: Unknown column [first_name]",
            error("from test | stats max_salary = max(salary) by emp_no | where match(first_name, \"Anna\")")
        );

        assumeTrue("skipping because MATCH operator is not enabled", EsqlCapabilities.Cap.MATCH_OPERATOR_COLON.isEnabled());
        assertEquals(
            "1:62: Unknown column [first_name]",
            error("from test | stats max_salary = max(salary) by emp_no | where first_name : \"Anna\"")
        );
    }

    public void testMatchFunctionNullArgs() throws Exception {
        assertEquals(
            "1:19: first argument of [match(null, \"query\")] cannot be null, received [null]",
            error("from test | where match(null, \"query\")")
        );
        assertEquals(
            "1:19: second argument of [match(first_name, null)] cannot be null, received [null]",
            error("from test | where match(first_name, null)")
        );
    }

    public void testMatchTargetsExistingField() throws Exception {
        assertEquals("1:39: Unknown column [first_name]", error("from test | keep emp_no | where match(first_name, \"Anna\")"));

        assumeTrue("skipping because MATCH operator is not enabled", EsqlCapabilities.Cap.MATCH_OPERATOR_COLON.isEnabled());
        assertEquals("1:33: Unknown column [first_name]", error("from test | keep emp_no | where first_name : \"Anna\""));
    }

    public void testCoalesceWithMixedNumericTypes() {
        assertEquals(
            "1:22: second argument of [coalesce(languages, height)] must be [integer], found value [height] type [double]",
            error("from test | eval x = coalesce(languages, height)")
        );
        assertEquals(
            "1:22: second argument of [coalesce(languages.long, height)] must be [long], found value [height] type [double]",
            error("from test | eval x = coalesce(languages.long, height)")
        );
        assertEquals(
            "1:22: second argument of [coalesce(salary, languages.long)] must be [integer], found value [languages.long] type [long]",
            error("from test | eval x = coalesce(salary, languages.long)")
        );
        assertEquals(
            "1:22: second argument of [coalesce(languages.short, height)] must be [integer], found value [height] type [double]",
            error("from test | eval x = coalesce(languages.short, height)")
        );
        assertEquals(
            "1:22: second argument of [coalesce(languages.byte, height)] must be [integer], found value [height] type [double]",
            error("from test | eval x = coalesce(languages.byte, height)")
        );
        assertEquals(
            "1:22: second argument of [coalesce(languages, height.float)] must be [integer], found value [height.float] type [double]",
            error("from test | eval x = coalesce(languages, height.float)")
        );
        assertEquals(
            "1:22: second argument of [coalesce(languages, height.scaled_float)] must be [integer], "
                + "found value [height.scaled_float] type [double]",
            error("from test | eval x = coalesce(languages, height.scaled_float)")
        );
        assertEquals(
            "1:22: second argument of [coalesce(languages, height.half_float)] must be [integer], "
                + "found value [height.half_float] type [double]",
            error("from test | eval x = coalesce(languages, height.half_float)")
        );

        assertEquals(
            "1:22: third argument of [coalesce(null, languages, height)] must be [integer], found value [height] type [double]",
            error("from test | eval x = coalesce(null, languages, height)")
        );
        assertEquals(
            "1:22: third argument of [coalesce(null, languages.long, height)] must be [long], found value [height] type [double]",
            error("from test | eval x = coalesce(null, languages.long, height)")
        );
        assertEquals(
            "1:22: third argument of [coalesce(null, salary, languages.long)] must be [integer], "
                + "found value [languages.long] type [long]",
            error("from test | eval x = coalesce(null, salary, languages.long)")
        );
        assertEquals(
            "1:22: third argument of [coalesce(null, languages.short, height)] must be [integer], found value [height] type [double]",
            error("from test | eval x = coalesce(null, languages.short, height)")
        );
        assertEquals(
            "1:22: third argument of [coalesce(null, languages.byte, height)] must be [integer], found value [height] type [double]",
            error("from test | eval x = coalesce(null, languages.byte, height)")
        );
        assertEquals(
            "1:22: third argument of [coalesce(null, languages, height.float)] must be [integer], "
                + "found value [height.float] type [double]",
            error("from test | eval x = coalesce(null, languages, height.float)")
        );
        assertEquals(
            "1:22: third argument of [coalesce(null, languages, height.scaled_float)] must be [integer], "
                + "found value [height.scaled_float] type [double]",
            error("from test | eval x = coalesce(null, languages, height.scaled_float)")
        );
        assertEquals(
            "1:22: third argument of [coalesce(null, languages, height.half_float)] must be [integer], "
                + "found value [height.half_float] type [double]",
            error("from test | eval x = coalesce(null, languages, height.half_float)")
        );

        // counter
        assertEquals(
            "1:23: second argument of [coalesce(network.bytes_in, 0)] must be [counter_long], found value [0] type [integer]",
            error("FROM tests | eval x = coalesce(network.bytes_in, 0)", tsdb)
        );

        assertEquals(
            "1:23: second argument of [coalesce(network.bytes_in, to_long(0))] must be [counter_long], "
                + "found value [to_long(0)] type [long]",
            error("FROM tests | eval x = coalesce(network.bytes_in, to_long(0))", tsdb)
        );
        assertEquals(
            "1:23: second argument of [coalesce(network.bytes_in, 0.0)] must be [counter_long], found value [0.0] type [double]",
            error("FROM tests | eval x = coalesce(network.bytes_in, 0.0)", tsdb)
        );

        assertEquals(
            "1:23: third argument of [coalesce(null, network.bytes_in, 0)] must be [counter_long], found value [0] type [integer]",
            error("FROM tests | eval x = coalesce(null, network.bytes_in, 0)", tsdb)
        );

        assertEquals(
            "1:23: third argument of [coalesce(null, network.bytes_in, to_long(0))] must be [counter_long], "
                + "found value [to_long(0)] type [long]",
            error("FROM tests | eval x = coalesce(null, network.bytes_in, to_long(0))", tsdb)
        );
        assertEquals(
            "1:23: third argument of [coalesce(null, network.bytes_in, 0.0)] must be [counter_long], found value [0.0] type [double]",
            error("FROM tests | eval x = coalesce(null, network.bytes_in, 0.0)", tsdb)
        );
    }

    public void testToDatePeriodTimeDurationInInvalidPosition() {
        // arithmetic operations in eval
        assertEquals(
            "1:39: EVAL does not support type [date_period] as the return data type of expression [3 months + 5 days]",
            error("row x = \"2024-01-01\"::datetime | eval y = 3 months + 5 days")
        );

        assertEquals(
            "1:39: EVAL does not support type [date_period] as the return data type of expression "
                + "[\"3 months\"::date_period + \"5 days\"::date_period]",
            error("row x = \"2024-01-01\"::datetime | eval y = \"3 months\"::date_period + \"5 days\"::date_period")
        );

        assertEquals(
            "1:39: EVAL does not support type [time_duration] as the return data type of expression [3 hours + 5 minutes]",
            error("row x = \"2024-01-01\"::datetime | eval y = 3 hours + 5 minutes")
        );

        assertEquals(
            "1:39: EVAL does not support type [time_duration] as the return data type of expression "
                + "[\"3 hours\"::time_duration + \"5 minutes\"::time_duration]",
            error("row x = \"2024-01-01\"::datetime | eval y = \"3 hours\"::time_duration + \"5 minutes\"::time_duration")
        );

        // where
        assertEquals(
            "1:26: first argument of [\"3 days\"::date_period == to_dateperiod(\"3 days\")] must be "
                + "[boolean, cartesian_point, cartesian_shape, date_nanos, datetime, double, geo_point, geo_shape, integer, ip, keyword, "
                + "long, semantic_text, text, unsigned_long or version], found value [\"3 days\"::date_period] type [date_period]",
            error("row x = \"3 days\" | where \"3 days\"::date_period == to_dateperiod(\"3 days\")")
        );

        assertEquals(
            "1:26: first argument of [\"3 hours\"::time_duration <= to_timeduration(\"3 hours\")] must be "
                + "[date_nanos, datetime, double, integer, ip, keyword, long, semantic_text, text, unsigned_long or version], "
                + "found value [\"3 hours\"::time_duration] type [time_duration]",
            error("row x = \"3 days\" | where \"3 hours\"::time_duration <= to_timeduration(\"3 hours\")")
        );

        assertEquals(
            "1:19: second argument of [first_name <= to_timeduration(\"3 hours\")] must be "
                + "[date_nanos, datetime, double, integer, ip, keyword, long, semantic_text, text, unsigned_long or version], "
                + "found value [to_timeduration(\"3 hours\")] type [time_duration]",
            error("from test | where first_name <= to_timeduration(\"3 hours\")")
        );

        assertEquals(
            "1:19: 1st argument of [first_name IN ( to_timeduration(\"3 hours\"), \"3 days\"::date_period)] must be [keyword], "
                + "found value [to_timeduration(\"3 hours\")] type [time_duration]",
            error("from test | where first_name IN ( to_timeduration(\"3 hours\"), \"3 days\"::date_period)")
        );
    }

    public void testToDatePeriodToTimeDurationWithInvalidType() {
        assertEquals(
            "1:36: argument of [1.5::date_period] must be [date_period or string], found value [1.5] type [double]",
            error("from types | EVAL x = birth_date + 1.5::date_period")
        );
        assertEquals(
            "1:37: argument of [to_timeduration(1)] must be [time_duration or string], found value [1] type [integer]",
            error("from types  | EVAL x = birth_date - to_timeduration(1)")
        );
        assertEquals(
            "1:45: argument of [x::date_period] must be [date_period or string], found value [x] type [double]",
            error("from types | EVAL x = 1.5, y = birth_date + x::date_period")
        );
        assertEquals(
            "1:44: argument of [to_timeduration(x)] must be [time_duration or string], found value [x] type [integer]",
            error("from types  | EVAL x = 1, y = birth_date - to_timeduration(x)")
        );
        assertEquals(
            "1:64: argument of [x::date_period] must be [date_period or string], found value [x] type [datetime]",
            error("from types | EVAL x = \"2024-09-08\"::datetime, y = birth_date + x::date_period")
        );
        assertEquals(
            "1:65: argument of [to_timeduration(x)] must be [time_duration or string], found value [x] type [datetime]",
            error("from types  | EVAL x = \"2024-09-08\"::datetime, y = birth_date - to_timeduration(x)")
        );
        assertEquals(
            "1:58: argument of [x::date_period] must be [date_period or string], found value [x] type [ip]",
            error("from types | EVAL x = \"2024-09-08\"::ip, y = birth_date + x::date_period")
        );
        assertEquals(
            "1:59: argument of [to_timeduration(x)] must be [time_duration or string], found value [x] type [ip]",
            error("from types  | EVAL x = \"2024-09-08\"::ip, y = birth_date - to_timeduration(x)")
        );
    }

<<<<<<< HEAD
    public void testNonMetadataScore() {
        assumeTrue("'METADATA _score' is disabled", EsqlCapabilities.Cap.METADATA_SCORE.isEnabled());
        assertEquals("1:12: `_score` is a reserved METADATA attribute", error("from foo | eval _score = 10"));

        assertEquals(
            "1:48: `_score` is a reserved METADATA attribute",
            error("from foo metadata _score | where qstr(\"bar\") | eval _score = _score + 1")
        );
    }

    public void testScoreRenaming() {
        assumeTrue("'METADATA _score' is disabled", EsqlCapabilities.Cap.METADATA_SCORE.isEnabled());
        assertEquals("1:33: `_score` is a reserved METADATA attribute", error("from foo METADATA _id, _score | rename _id as _score"));

        assertTrue(passes("from foo metadata _score | rename _score as foo").stream().anyMatch(a -> a.name().equals("foo")));
    }

    private List<Attribute> passes(String query) {
        LogicalPlan logicalPlan = defaultAnalyzer.analyze(parser.createStatement(query));
        assertTrue(logicalPlan.resolved());
        return logicalPlan.output();
=======
    public void testIntervalAsString() {
        // DateTrunc
        for (String interval : List.of("1 minu", "1 dy", "1.5 minutes", "0.5 days", "minutes 1", "day 5")) {
            assertThat(
                error("from types  | EVAL x = date_trunc(\"" + interval + "\", \"1991-06-26T00:00:00.000Z\")"),
                containsString("1:35: Cannot convert string [" + interval + "] to [DATE_PERIOD or TIME_DURATION]")
            );
            assertThat(
                error("from types  | EVAL x = \"1991-06-26T00:00:00.000Z\", y = date_trunc(\"" + interval + "\", x::datetime)"),
                containsString("1:67: Cannot convert string [" + interval + "] to [DATE_PERIOD or TIME_DURATION]")
            );
        }
        for (String interval : List.of("1", "0.5", "invalid")) {
            assertThat(
                error("from types  | EVAL x = date_trunc(\"" + interval + "\", \"1991-06-26T00:00:00.000Z\")"),
                containsString(
                    "1:24: first argument of [date_trunc(\""
                        + interval
                        + "\", \"1991-06-26T00:00:00.000Z\")] must be [dateperiod or timeduration], found value [\""
                        + interval
                        + "\"] type [keyword]"
                )
            );
            assertThat(
                error("from types  | EVAL x = \"1991-06-26T00:00:00.000Z\", y = date_trunc(\"" + interval + "\", x::datetime)"),
                containsString(
                    "1:56: first argument of [date_trunc(\""
                        + interval
                        + "\", x::datetime)] "
                        + "must be [dateperiod or timeduration], found value [\""
                        + interval
                        + "\"] type [keyword]"
                )
            );
        }

        // Bucket
        assertEquals(
            "1:52: Cannot convert string [1 yar] to [DATE_PERIOD or TIME_DURATION], error [Unexpected temporal unit: 'yar']",
            error("from test | stats max(emp_no) by bucket(hire_date, \"1 yar\")")
        );
        assertEquals(
            "1:52: Cannot convert string [1 hur] to [DATE_PERIOD or TIME_DURATION], error [Unexpected temporal unit: 'hur']",
            error("from test | stats max(emp_no) by bucket(hire_date, \"1 hur\")")
        );
        assertEquals(
            "1:58: Cannot convert string [1 mu] to [DATE_PERIOD or TIME_DURATION], error [Unexpected temporal unit: 'mu']",
            error("from test | stats max = max(emp_no) by bucket(hire_date, \"1 mu\") | sort max ")
        );
        assertEquals(
            "1:34: second argument of [bucket(hire_date, \"1\")] must be [integral, date_period or time_duration], "
                + "found value [\"1\"] type [keyword]",
            error("from test | stats max(emp_no) by bucket(hire_date, \"1\")")
        );
        assertEquals(
            "1:40: second argument of [bucket(hire_date, \"1\")] must be [integral, date_period or time_duration], "
                + "found value [\"1\"] type [keyword]",
            error("from test | stats max = max(emp_no) by bucket(hire_date, \"1\") | sort max ")
        );
        assertEquals(
            "1:68: second argument of [bucket(y, \"1\")] must be [integral, date_period or time_duration], "
                + "found value [\"1\"] type [keyword]",
            error("from test | eval x = emp_no, y = hire_date | stats max = max(x) by bucket(y, \"1\") | sort max ")
        );
>>>>>>> 2f26ec23
    }

    private void query(String query) {
        defaultAnalyzer.analyze(parser.createStatement(query));
    }

    private String error(String query) {
        return error(query, defaultAnalyzer);
    }

    private String error(String query, Object... params) {
        return error(query, defaultAnalyzer, params);
    }

    private String error(String query, Analyzer analyzer, Object... params) {
        return error(query, analyzer, VerificationException.class, params);
    }

    private String error(String query, Analyzer analyzer, Class<? extends Exception> exception, Object... params) {
        List<QueryParam> parameters = new ArrayList<>();
        for (Object param : params) {
            if (param == null) {
                parameters.add(paramAsConstant(null, null));
            } else if (param instanceof String) {
                parameters.add(paramAsConstant(null, param));
            } else if (param instanceof Number) {
                parameters.add(paramAsConstant(null, param));
            } else {
                throw new IllegalArgumentException("VerifierTests don't support params of type " + param.getClass());
            }
        }
        Throwable e = expectThrows(exception, () -> analyzer.analyze(parser.createStatement(query, new QueryParams(parameters))));
        assertThat(e, instanceOf(exception));

        String message = e.getMessage();
        if (e instanceof VerificationException) {
            assertTrue(message.startsWith("Found "));
        }
        String pattern = "\nline ";
        int index = message.indexOf(pattern);
        return message.substring(index + pattern.length());
    }

    @Override
    protected List<String> filteredWarnings() {
        return withDefaultLimitWarning(super.filteredWarnings());
    }

    public void testScoreFarMatchClauses() {
        assumeTrue("'METADATA _score' is disabled", EsqlCapabilities.Cap.METADATA_SCORE.isEnabled());
        assertEquals(
            "1:108: `_score` manipulation between fulltext expressions",
            error(
                "from foo metadata _score | where match(first_name,\"a\") "
                    + "| eval fs = _score | where match(first_name, \"b\") | keep fs, _score"
            )
        );
    }

    public void testScoreFarQstrClauses() {
        assumeTrue("'METADATA _score' is disabled", EsqlCapabilities.Cap.METADATA_SCORE.isEnabled());
        assertEquals(
            "1:65: [QSTR] function cannot be used after EVAL\n" + "line 1:83: `_score` manipulation between fulltext expressions",
            error("from foo metadata _score | where qstr(\"a\") | eval fs = _score | where qstr(\"b\") | keep fs, _score")
        );
    }

    public void testScoreFarQstrAndMatchClauses() {
        assumeTrue("'METADATA _score' is disabled", EsqlCapabilities.Cap.METADATA_SCORE.isEnabled());
        assertEquals(
            "1:96: `_score` manipulation between fulltext expressions",
            error("from foo metadata _score | where qstr(\"a\") | eval fs = _score | where match(first_name, \"b\") | keep fs, _score")
        );
    }
}<|MERGE_RESOLUTION|>--- conflicted
+++ resolved
@@ -1673,7 +1673,6 @@
         );
     }
 
-<<<<<<< HEAD
     public void testNonMetadataScore() {
         assumeTrue("'METADATA _score' is disabled", EsqlCapabilities.Cap.METADATA_SCORE.isEnabled());
         assertEquals("1:12: `_score` is a reserved METADATA attribute", error("from foo | eval _score = 10"));
@@ -1695,7 +1694,8 @@
         LogicalPlan logicalPlan = defaultAnalyzer.analyze(parser.createStatement(query));
         assertTrue(logicalPlan.resolved());
         return logicalPlan.output();
-=======
+    }
+
     public void testIntervalAsString() {
         // DateTrunc
         for (String interval : List.of("1 minu", "1 dy", "1.5 minutes", "0.5 days", "minutes 1", "day 5")) {
@@ -1760,7 +1760,6 @@
                 + "found value [\"1\"] type [keyword]",
             error("from test | eval x = emp_no, y = hire_date | stats max = max(x) by bucket(y, \"1\") | sort max ")
         );
->>>>>>> 2f26ec23
     }
 
     private void query(String query) {

/*
 * Copyright Elasticsearch B.V. and/or licensed to Elasticsearch B.V. under one
 * or more contributor license agreements. Licensed under the Elastic License
 * 2.0; you may not use this file except in compliance with the Elastic License
 * 2.0.
 */

package org.elasticsearch.xpack.esql.analysis;

import org.elasticsearch.Build;
import org.elasticsearch.common.Strings;
import org.elasticsearch.index.IndexMode;
import org.elasticsearch.test.ESTestCase;
import org.elasticsearch.xpack.esql.EsqlTestUtils;
import org.elasticsearch.xpack.esql.VerificationException;
import org.elasticsearch.xpack.esql.action.EsqlCapabilities;
import org.elasticsearch.xpack.esql.core.InvalidArgumentException;
import org.elasticsearch.xpack.esql.core.type.DataType;
import org.elasticsearch.xpack.esql.core.type.DataTypeConverter;
import org.elasticsearch.xpack.esql.core.type.EsField;
import org.elasticsearch.xpack.esql.core.type.InvalidMappedField;
import org.elasticsearch.xpack.esql.core.type.UnsupportedEsField;
import org.elasticsearch.xpack.esql.expression.function.EsqlFunctionRegistry;
import org.elasticsearch.xpack.esql.expression.function.fulltext.Kql;
import org.elasticsearch.xpack.esql.expression.function.fulltext.Match;
import org.elasticsearch.xpack.esql.expression.function.fulltext.MatchPhrase;
import org.elasticsearch.xpack.esql.expression.function.fulltext.MultiMatch;
import org.elasticsearch.xpack.esql.expression.function.fulltext.QueryString;
import org.elasticsearch.xpack.esql.expression.function.vector.Knn;
import org.elasticsearch.xpack.esql.index.EsIndex;
import org.elasticsearch.xpack.esql.index.IndexResolution;
import org.elasticsearch.xpack.esql.parser.EsqlParser;
import org.elasticsearch.xpack.esql.parser.ParsingException;
import org.elasticsearch.xpack.esql.parser.QueryParam;
import org.elasticsearch.xpack.esql.parser.QueryParams;

import java.util.ArrayList;
import java.util.LinkedHashMap;
import java.util.LinkedHashSet;
import java.util.List;
import java.util.Locale;
import java.util.Map;
import java.util.Set;

import static org.elasticsearch.xpack.esql.EsqlTestUtils.TEST_VERIFIER;
import static org.elasticsearch.xpack.esql.EsqlTestUtils.emptyInferenceResolution;
import static org.elasticsearch.xpack.esql.EsqlTestUtils.paramAsConstant;
import static org.elasticsearch.xpack.esql.EsqlTestUtils.testAnalyzerContext;
import static org.elasticsearch.xpack.esql.EsqlTestUtils.withDefaultLimitWarning;
import static org.elasticsearch.xpack.esql.analysis.AnalyzerTestUtils.TEXT_EMBEDDING_INFERENCE_ID;
import static org.elasticsearch.xpack.esql.analysis.AnalyzerTestUtils.defaultLookupResolution;
import static org.elasticsearch.xpack.esql.analysis.AnalyzerTestUtils.loadMapping;
import static org.elasticsearch.xpack.esql.core.type.DataType.BOOLEAN;
import static org.elasticsearch.xpack.esql.core.type.DataType.CARTESIAN_POINT;
import static org.elasticsearch.xpack.esql.core.type.DataType.CARTESIAN_SHAPE;
import static org.elasticsearch.xpack.esql.core.type.DataType.COUNTER_DOUBLE;
import static org.elasticsearch.xpack.esql.core.type.DataType.COUNTER_INTEGER;
import static org.elasticsearch.xpack.esql.core.type.DataType.COUNTER_LONG;
import static org.elasticsearch.xpack.esql.core.type.DataType.DATETIME;
import static org.elasticsearch.xpack.esql.core.type.DataType.DATE_NANOS;
import static org.elasticsearch.xpack.esql.core.type.DataType.DOUBLE;
import static org.elasticsearch.xpack.esql.core.type.DataType.FLOAT;
import static org.elasticsearch.xpack.esql.core.type.DataType.GEOHASH;
import static org.elasticsearch.xpack.esql.core.type.DataType.GEOHEX;
import static org.elasticsearch.xpack.esql.core.type.DataType.GEOTILE;
import static org.elasticsearch.xpack.esql.core.type.DataType.GEO_POINT;
import static org.elasticsearch.xpack.esql.core.type.DataType.GEO_SHAPE;
import static org.elasticsearch.xpack.esql.core.type.DataType.INTEGER;
import static org.elasticsearch.xpack.esql.core.type.DataType.IP;
import static org.elasticsearch.xpack.esql.core.type.DataType.KEYWORD;
import static org.elasticsearch.xpack.esql.core.type.DataType.LONG;
import static org.elasticsearch.xpack.esql.core.type.DataType.UNSIGNED_LONG;
import static org.elasticsearch.xpack.esql.core.type.DataType.VERSION;
import static org.hamcrest.Matchers.allOf;
import static org.hamcrest.Matchers.containsString;
import static org.hamcrest.Matchers.equalTo;
import static org.hamcrest.Matchers.instanceOf;
import static org.hamcrest.Matchers.matchesRegex;
import static org.hamcrest.Matchers.startsWith;

//@TestLogging(value = "org.elasticsearch.xpack.esql:TRACE,org.elasticsearch.compute:TRACE", reason = "debug")
public class VerifierTests extends ESTestCase {

    private static final EsqlParser parser = new EsqlParser();
    private final Analyzer defaultAnalyzer = AnalyzerTestUtils.expandedDefaultAnalyzer();
    private final Analyzer fullTextAnalyzer = AnalyzerTestUtils.analyzer(loadMapping("mapping-full_text_search.json", "test"));
    private final Analyzer sampleDataAnalyzer = AnalyzerTestUtils.analyzer(loadMapping("mapping-sample_data.json", "test"));
    private final Analyzer oddSampleDataAnalyzer = AnalyzerTestUtils.analyzer(loadMapping("mapping-odd-timestamp.json", "test"));
    private final Analyzer tsdb = AnalyzerTestUtils.analyzer(AnalyzerTestUtils.tsdbIndexResolution());
    private Analyzer k8s;
    {
        // Load Time Series mappings for these tests
        var mappingK8s = EsqlTestUtils.loadMapping("k8s-mappings.json");
        EsIndex k8sIndex = new EsIndex("k8s", mappingK8s, Map.of("k8s", IndexMode.TIME_SERIES));
        IndexResolution getIndexResult = IndexResolution.valid(k8sIndex);
        k8s = new Analyzer(
            testAnalyzerContext(
                EsqlTestUtils.TEST_CFG,
                new EsqlFunctionRegistry(),
                getIndexResult,
                defaultLookupResolution(),
                new EnrichResolution(),
                emptyInferenceResolution()
            ),
            TEST_VERIFIER
        );
    }
    private final List<String> TIME_DURATIONS = List.of("millisecond", "second", "minute", "hour");
    private final List<String> DATE_PERIODS = List.of("day", "week", "month", "year");

    public void testIncompatibleTypesInMathOperation() {
        assertEquals(
            "1:40: second argument of [a + c] must be [date_nanos, datetime or numeric], found value [c] type [keyword]",
            error("row a = 1, b = 2, c = \"xxx\" | eval y = a + c")
        );
        assertEquals(
            "1:40: second argument of [a - c] must be [date_nanos, datetime or numeric], found value [c] type [keyword]",
            error("row a = 1, b = 2, c = \"xxx\" | eval y = a - c")
        );
    }

    public void testUnsupportedAndMultiTypedFields() {
        final String unsupported = "unsupported";
        final String multiTyped = "multi_typed";

        EsField unsupportedField = new UnsupportedEsField(unsupported, List.of("flattened"));
        // Use linked maps/sets to fix the order in the error message.
        LinkedHashSet<String> ipIndices = new LinkedHashSet<>();
        ipIndices.add("test1");
        ipIndices.add("test2");
        ipIndices.add("test3");
        ipIndices.add("test4");
        ipIndices.add("test5");
        LinkedHashMap<String, Set<String>> typesToIndices = new LinkedHashMap<>();
        typesToIndices.put("ip", ipIndices);
        typesToIndices.put("keyword", Set.of("test6"));
        EsField multiTypedField = new InvalidMappedField(multiTyped, typesToIndices);

        // Also add an unsupported/multityped field under the names `int` and `double` so we can use `LOOKUP int_number_names ...` and
        // `LOOKUP double_number_names` without renaming the fields first.
        IndexResolution indexWithUnsupportedAndMultiTypedField = IndexResolution.valid(
            new EsIndex(
                "test*",
                Map.of(unsupported, unsupportedField, multiTyped, multiTypedField, "int", unsupportedField, "double", multiTypedField)
            )
        );
        Analyzer analyzer = AnalyzerTestUtils.analyzer(indexWithUnsupportedAndMultiTypedField);

        assertEquals(
            "1:22: Cannot use field [unsupported] with unsupported type [flattened]",
            error("from test* | dissect unsupported \"%{foo}\"", analyzer)
        );
        assertEquals(
            "1:22: Cannot use field [multi_typed] due to ambiguities being mapped as [2] incompatible types:"
                + " [ip] in [test1, test2, test3] and [2] other indices, [keyword] in [test6]",
            error("from test* | dissect multi_typed \"%{foo}\"", analyzer)
        );

        assertEquals(
            "1:19: Cannot use field [unsupported] with unsupported type [flattened]",
            error("from test* | grok unsupported \"%{WORD:foo}\"", analyzer)
        );
        assertEquals(
            "1:19: Cannot use field [multi_typed] due to ambiguities being mapped as [2] incompatible types:"
                + " [ip] in [test1, test2, test3] and [2] other indices, [keyword] in [test6]",
            error("from test* | grok multi_typed \"%{WORD:foo}\"", analyzer)
        );

        assertEquals(
            "1:36: Cannot use field [unsupported] with unsupported type [flattened]",
            error("from test* | enrich client_cidr on unsupported", analyzer)
        );
        assertEquals(
            "1:36: Unsupported type [unsupported] for enrich matching field [multi_typed];"
                + " only [keyword, text, ip, long, integer, float, double, datetime] allowed for type [range]",
            error("from test* | enrich client_cidr on multi_typed", analyzer)
        );

        assertEquals(
            "1:23: Cannot use field [unsupported] with unsupported type [flattened]",
            error("from test* | eval x = unsupported", analyzer)
        );
        assertEquals(
            "1:23: Cannot use field [multi_typed] due to ambiguities being mapped as [2] incompatible types:"
                + " [ip] in [test1, test2, test3] and [2] other indices, [keyword] in [test6]",
            error("from test* | eval x = multi_typed", analyzer)
        );

        assertEquals(
            "1:32: Cannot use field [unsupported] with unsupported type [flattened]",
            error("from test* | eval x = to_lower(unsupported)", analyzer)
        );
        assertEquals(
            "1:32: Cannot use field [multi_typed] due to ambiguities being mapped as [2] incompatible types:"
                + " [ip] in [test1, test2, test3] and [2] other indices, [keyword] in [test6]",
            error("from test* | eval x = to_lower(multi_typed)", analyzer)
        );

        assertEquals(
            "1:32: Cannot use field [unsupported] with unsupported type [flattened]",
            error("from test* | stats count(1) by unsupported", analyzer)
        );
        assertEquals(
            "1:32: Cannot use field [multi_typed] due to ambiguities being mapped as [2] incompatible types:"
                + " [ip] in [test1, test2, test3] and [2] other indices, [keyword] in [test6]",
            error("from test* | stats count(1) by multi_typed", analyzer)
        );
        if (EsqlCapabilities.Cap.INLINE_STATS.isEnabled()) {
            assertEquals(
                "1:39: Cannot use field [unsupported] with unsupported type [flattened]",
                error("from test* | inline stats count(1) by unsupported", analyzer)
            );
            assertEquals(
                "1:39: Cannot use field [multi_typed] due to ambiguities being mapped as [2] incompatible types:"
                    + " [ip] in [test1, test2, test3] and [2] other indices, [keyword] in [test6]",
                error("from test* | inline stats count(1) by multi_typed", analyzer)
            );
        }

        assertEquals(
            "1:27: Cannot use field [unsupported] with unsupported type [flattened]",
            error("from test* | stats values(unsupported)", analyzer)
        );
        assertEquals(
            "1:27: Cannot use field [multi_typed] due to ambiguities being mapped as [2] incompatible types:"
                + " [ip] in [test1, test2, test3] and [2] other indices, [keyword] in [test6]",
            error("from test* | stats values(multi_typed)", analyzer)
        );
        if (EsqlCapabilities.Cap.INLINE_STATS.isEnabled()) {
            assertEquals(
                "1:34: Cannot use field [unsupported] with unsupported type [flattened]",
                error("from test* | inline stats values(unsupported)", analyzer)
            );
            assertEquals(
                "1:34: Cannot use field [multi_typed] due to ambiguities being mapped as [2] incompatible types:"
                    + " [ip] in [test1, test2, test3] and [2] other indices, [keyword] in [test6]",
                error("from test* | inline stats values(multi_typed)", analyzer)
            );
        }

        assertEquals(
            "1:27: Cannot use field [unsupported] with unsupported type [flattened]",
            error("from test* | stats values(unsupported)", analyzer)
        );
        assertEquals(
            "1:27: Cannot use field [multi_typed] due to ambiguities being mapped as [2] incompatible types:"
                + " [ip] in [test1, test2, test3] and [2] other indices, [keyword] in [test6]",
            error("from test* | stats values(multi_typed)", analyzer)
        );

        if (EsqlCapabilities.Cap.LOOKUP_V4.isEnabled()) {
            // LOOKUP with unsupported type
            assertEquals(
                "1:43: column type mismatch, table column was [integer] and original column was [unsupported]",
                error("from test* | lookup_🐔 int_number_names on int", analyzer)
            );
            // LOOKUP with multi-typed field
            assertEquals(
                "1:46: column type mismatch, table column was [double] and original column was [unsupported]",
                error("from test* | lookup_🐔 double_number_names on double", analyzer)
            );
        }

        assertEquals(
            "1:24: Cannot use field [unsupported] with unsupported type [flattened]",
            error("from test* | mv_expand unsupported", analyzer)
        );
        assertEquals(
            "1:24: Cannot use field [multi_typed] due to ambiguities being mapped as [2] incompatible types:"
                + " [ip] in [test1, test2, test3] and [2] other indices, [keyword] in [test6]",
            error("from test* | mv_expand multi_typed", analyzer)
        );

        assertEquals(
            "1:21: Cannot use field [unsupported] with unsupported type [flattened]",
            error("from test* | rename unsupported as x", analyzer)
        );
        assertEquals(
            "1:21: Cannot use field [multi_typed] due to ambiguities being mapped as [2] incompatible types:"
                + " [ip] in [test1, test2, test3] and [2] other indices, [keyword] in [test6]",
            error("from test* | rename multi_typed as x", analyzer)
        );

        assertEquals(
            "1:19: Cannot use field [unsupported] with unsupported type [flattened]",
            error("from test* | sort unsupported asc", analyzer)
        );
        assertEquals(
            "1:19: Cannot use field [multi_typed] due to ambiguities being mapped as [2] incompatible types:"
                + " [ip] in [test1, test2, test3] and [2] other indices, [keyword] in [test6]",
            error("from test* | sort multi_typed desc", analyzer)
        );

        assertEquals(
            "1:20: Cannot use field [unsupported] with unsupported type [flattened]",
            error("from test* | where unsupported is null", analyzer)
        );
        assertEquals(
            "1:20: Cannot use field [multi_typed] due to ambiguities being mapped as [2] incompatible types:"
                + " [ip] in [test1, test2, test3] and [2] other indices, [keyword] in [test6]",
            error("from test* | where multi_typed is not null", analyzer)
        );

        for (String functionName : List.of("to_timeduration", "to_dateperiod")) {
            String lineNumber = functionName.equalsIgnoreCase("to_timeduration") ? "47" : "45";
            String errorType = functionName.equalsIgnoreCase("to_timeduration") ? "time_duration" : "date_period";
            assertEquals(
                "1:" + lineNumber + ": Cannot use field [unsupported] with unsupported type [flattened]",
                error("from test* | eval x = now() + " + functionName + "(unsupported)", analyzer)
            );
            assertEquals(
                "1:" + lineNumber + ": argument of [" + functionName + "(multi_typed)] must be a constant, received [multi_typed]",
                error("from test* | eval x = now() + " + functionName + "(multi_typed)", analyzer)
            );
            assertThat(
                error("from test* | eval x = unsupported, y = now() + " + functionName + "(x)", analyzer),
                containsString("1:23: Cannot use field [unsupported] with unsupported type [flattened]")
            );
            assertThat(
                error("from test* | eval x = multi_typed, y = now() + " + functionName + "(x)", analyzer),
                containsString(
                    "1:48: argument of ["
                        + functionName
                        + "(x)] must be ["
                        + errorType
                        + " or string], "
                        + "found value [x] type [unsupported]"
                )
            );
        }

        assertEquals(
            "1:76: cannot use [double] as an input of FUSE. Consider using [DROP double] before FUSE.",
            error("from test* METADATA _id, _index, _score | FORK (where true) (where true) | FUSE", analyzer)
        );
    }

    public void testRoundFunctionInvalidInputs() {
        assertEquals(
            "1:31: first argument of [round(b, 3)] must be [numeric], found value [b] type [keyword]",
            error("row a = 1, b = \"c\" | eval x = round(b, 3)")
        );
        assertEquals(
            "1:31: first argument of [round(b)] must be [numeric], found value [b] type [keyword]",
            error("row a = 1, b = \"c\" | eval x = round(b)")
        );
        assertEquals(
            "1:31: second argument of [round(a, b)] must be [whole number except unsigned_long or counter types], "
                + "found value [b] type [keyword]",
            error("row a = 1, b = \"c\" | eval x = round(a, b)")
        );
        assertEquals(
            "1:31: second argument of [round(a, 3.5)] must be [whole number except unsigned_long or counter types], "
                + "found value [3.5] type [double]",
            error("row a = 1, b = \"c\" | eval x = round(a, 3.5)")
        );
    }

    public void testImplicitCastingErrorMessages() {
        assertEquals("1:23: Cannot convert string [c] to [LONG], error [Cannot parse number [c]]", error("row a = round(123.45, \"c\")"));
        assertEquals(
            "1:27: Cannot convert string [c] to [DOUBLE], error [Cannot parse number [c]]",
            error("row a = 1 | eval x = acos(\"c\")")
        );
        assertEquals(
            "1:33: Cannot convert string [c] to [DOUBLE], error [Cannot parse number [c]]\n"
                + "line 1:38: Cannot convert string [a] to [LONG], error [Cannot parse number [a]]",
            error("row a = 1 | eval x = round(acos(\"c\"),\"a\")")
        );
        assertEquals(
            "1:63: Cannot convert string [x] to [INTEGER], error [Cannot parse number [x]]",
            error("row ip4 = to_ip(\"1.2.3.4\") | eval ip4_prefix = ip_prefix(ip4, \"x\", 0)")
        );
        assertEquals(
            "1:42: Cannot convert string [a] to [DOUBLE], error [Cannot parse number [a]]",
            error("ROW a=[3, 5, 1, 6] | EVAL avg_a = MV_AVG(\"a\")")
        );
        assertEquals(
            "1:19: Unknown column [languages.*], did you mean any of [languages, languages.byte, languages.long, languages.short]?",
            error("from test | where `languages.*` in (1, 2)")
        );
        assertEquals("1:22: Unknown function [func]", error("from test | eval x = func(languages) | where x in (1, 2)"));
        assertEquals(
            "1:32: Unknown column [languages.*], did you mean any of [languages, languages.byte, languages.long, languages.short]?",
            error("from test | eval x = coalesce( `languages.*`, languages, 0 )")
        );
        String error = error("from test | eval x = func(languages) | eval y = coalesce(x, languages, 0 )");
        assertThat(error, containsString("function [func]"));
    }

    public void testAggsExpressionsInStatsAggs() {
        assertEquals(
            "1:44: column [salary] must appear in the STATS BY clause or be used in an aggregate function",
            error("from test | eval z = 2 | stats x = avg(z), salary by emp_no")
        );
        assertEquals(
            "1:23: nested aggregations [max(salary)] not allowed inside other aggregations [max(max(salary))]",
            error("from test | stats max(max(salary)) by first_name")
        );
        assertEquals(
            "1:25: argument of [avg(first_name)] must be [aggregate_metric_double or numeric except unsigned_long or counter types],"
                + " found value [first_name] type [keyword]",
            error("from test | stats count(avg(first_name)) by first_name")
        );
        assertEquals(
            "1:23: second argument of [percentile(languages, languages)] must be a constant, received [languages]",
            error("from test | stats x = percentile(languages, languages) by emp_no")
        );
        assertEquals(
            "1:23: second argument of [count_distinct(languages, languages)] must be a constant, received [languages]",
            error("from test | stats x = count_distinct(languages, languages) by emp_no")
        );
        // no agg function
        assertEquals("1:19: expected an aggregate function but found [5]", error("from test | stats 5 by emp_no"));

        // don't allow naked group
        assertEquals("1:19: grouping key [emp_no] already specified in the STATS BY clause", error("from test | stats emp_no BY emp_no"));
        // don't allow naked group - even when it's an expression
        assertEquals(
            "1:19: grouping key [languages + emp_no] already specified in the STATS BY clause",
            error("from test | stats languages + emp_no BY languages + emp_no")
        );
        // don't allow group alias
        assertEquals(
            "1:19: grouping key [e] already specified in the STATS BY clause",
            error("from test | stats e BY e = languages + emp_no")
        );
        if (EsqlCapabilities.Cap.NAME_QUALIFIERS.isEnabled()) {
            assertEquals(
                "1:19: grouping key [[q].[e]] already specified in the STATS BY clause",
                error("from test | stats [q].[e] BY [q].[e]")
            );
            assertEquals(
                "1:19: Cannot specify grouping expression [[q].[e]] as an aggregate",
                error("from test | stats [q].[e] BY x = [q].[e]")
            );
        }

        var message = error("from test | stats languages + emp_no BY e = languages + emp_no");
        assertThat(
            message,
            containsString(
                "column [emp_no] cannot be used as an aggregate once declared in the STATS BY grouping key [e = languages + emp_no]"
            )
        );
        assertThat(
            message,
            containsString(
                " column [languages] cannot be used as an aggregate once declared in the STATS BY grouping key [e = languages + emp_no]"
            )
        );
    }

    public void testAggsInsideGrouping() {
        assertEquals(
            "1:36: cannot use an aggregate [max(languages)] for grouping",
            error("from test| stats max(languages) by max(languages)")
        );
    }

    public void testAggFilterOnNonAggregates() {
        assertEquals(
            "1:36: WHERE clause allowed only for aggregate functions, none found in [emp_no + 1 where languages > 1]",
            error("from test | stats emp_no + 1 where languages > 1 by emp_no")
        );
        assertEquals(
            "1:53: WHERE clause allowed only for aggregate functions, none found in [abs(emp_no + languages) % 2 WHERE languages > 1]",
            error("from test | stats abs(emp_no + languages) % 2 WHERE languages > 1 by emp_no, languages")
        );
    }

    public void testAggFilterOnBucketingOrAggFunctions() {
        // query passes when the bucket function is part of the BY clause
        query("from test | stats max(languages) WHERE bucket(salary, 10) > 1 by bucket(salary, 10)");

        // but fails if it's different
        assertEquals(
            "1:32: can only use grouping function [bucket(a, 3)] as part of the BY clause",
            error("row a = 1 | stats sum(a) where bucket(a, 3) > -1 by bucket(a,2)")
        );

        assertEquals(
            "1:40: can only use grouping function [bucket(salary, 10)] as part of the BY clause",
            error("from test | stats max(languages) WHERE bucket(salary, 10) > 1 by emp_no")
        );

        assertEquals(
            "1:40: cannot use aggregate function [max(salary)] in aggregate WHERE clause [max(languages) WHERE max(salary) > 1]",
            error("from test | stats max(languages) WHERE max(salary) > 1 by emp_no")
        );

        assertEquals(
            "1:40: cannot use aggregate function [max(salary)] in aggregate WHERE clause [max(languages) WHERE max(salary) + 2 > 1]",
            error("from test | stats max(languages) WHERE max(salary) + 2 > 1 by emp_no")
        );

        assertEquals("1:60: Unknown column [m]", error("from test | stats m = max(languages), min(languages) WHERE m + 2 > 1 by emp_no"));
    }

    public void testAggWithNonBooleanFilter() {
        for (String filter : List.of("\"true\"", "1", "1 + 0", "concat(\"a\", \"b\")")) {
            String type = (filter.equals("1") || filter.equals("1 + 0")) ? "INTEGER" : "KEYWORD";
            assertEquals("1:19: Condition expression needs to be boolean, found [" + type + "]", error("from test | where " + filter));
            for (String by : List.of("", " by languages", " by bucket(salary, 10)")) {
                assertEquals(
                    "1:34: Condition expression needs to be boolean, found [" + type + "]",
                    error("from test | stats count(*) where " + filter + by)
                );
            }
        }
    }

    public void testGroupingInsideAggsAsAgg() {
        assertEquals(
            "1:18: can only use grouping function [bucket(emp_no, 5.)] as part of the BY clause",
            error("from test| stats bucket(emp_no, 5.) by emp_no")
        );
        assertEquals(
            "1:18: can only use grouping function [bucket(emp_no, 5.)] as part of the BY clause",
            error("from test| stats bucket(emp_no, 5.)")
        );
        assertEquals(
            "1:18: can only use grouping function [bucket(emp_no, 5.)] as part of the BY clause",
            error("from test| stats bucket(emp_no, 5.) by bucket(emp_no, 6.)")
        );
        assertEquals(
            "1:22: can only use grouping function [bucket(emp_no, 5.)] as part of the BY clause",
            error("from test| stats 3 + bucket(emp_no, 5.) by bucket(emp_no, 6.)")
        );
    }

    public void testGroupingInsideAggsAsGrouping() {
        assertEquals(
            "1:18: grouping function [bucket(emp_no, 5.)] cannot be used as an aggregate once declared in the STATS BY clause",
            error("from test| stats bucket(emp_no, 5.) by bucket(emp_no, 5.)")
        );
        assertEquals(
            "1:18: grouping function [bucket(emp_no, 5.)] cannot be used as an aggregate once declared in the STATS BY clause",
            error("from test| stats bucket(emp_no, 5.) by emp_no, bucket(emp_no, 5.)")
        );
        assertEquals(
            "1:18: grouping function [bucket(emp_no, 5.)] cannot be used as an aggregate once declared in the STATS BY clause",
            error("from test| stats bucket(emp_no, 5.) by x = bucket(emp_no, 5.)")
        );
        assertEquals(
            "1:22: grouping function [bucket(emp_no, 5.)] cannot be used as an aggregate once declared in the STATS BY clause",
            error("from test| stats z = bucket(emp_no, 5.) by x = bucket(emp_no, 5.)")
        );
        assertEquals(
            "1:22: grouping function [bucket(emp_no, 5.)] cannot be used as an aggregate once declared in the STATS BY clause",
            error("from test| stats y = bucket(emp_no, 5.) by y = bucket(emp_no, 5.)")
        );
        assertEquals(
            "1:22: grouping function [bucket(emp_no, 5.)] cannot be used as an aggregate once declared in the STATS BY clause",
            error("from test| stats z = bucket(emp_no, 5.) by bucket(emp_no, 5.)")
        );
    }

    public void testGroupingInsideGrouping() {
        assertEquals(
            "1:40: cannot nest grouping functions; found [bucket(emp_no, 5.)] inside [bucket(bucket(emp_no, 5.), 6.)]",
            error("from test| stats max(emp_no) by bucket(bucket(emp_no, 5.), 6.)")
        );
    }

    public void testInvalidBucketCalls() {
        assertThat(
            error("from test | stats max(emp_no) by bucket(emp_no, 5, \"2000-01-01\")"),
            containsString(
                "function expects exactly four arguments when the first one is of type [INTEGER] and the second of type [INTEGER]"
            )
        );

        assertThat(
            error("from test | stats max(emp_no) by bucket(emp_no, 1 week, \"2000-01-01\")"),
            containsString(
                "second argument of [bucket(emp_no, 1 week, \"2000-01-01\")] must be [numeric], found value [1 week] type [date_period]"
            )
        );

        assertThat(
            error("from test | stats max(emp_no) by bucket(hire_date, 5.5, \"2000-01-01\")"),
            containsString(
                "second argument of [bucket(hire_date, 5.5, \"2000-01-01\")] must be [integral, date_period or time_duration], "
                    + "found value [5.5] type [double]"
            )
        );

        assertThat(
            error("from test | stats max(emp_no) by bucket(hire_date, 5, 1 day, 1 month)"),
            containsString(
                "third argument of [bucket(hire_date, 5, 1 day, 1 month)] must be [datetime or string], "
                    + "found value [1 day] type [date_period]"
            )
        );

        assertThat(
            error("from test | stats max(emp_no) by bucket(hire_date, 5, \"2000-01-01\", 1 month)"),
            containsString(
                "fourth argument of [bucket(hire_date, 5, \"2000-01-01\", 1 month)] must be [datetime or string], "
                    + "found value [1 month] type [date_period]"
            )
        );

        assertThat(
            error("from test | stats max(emp_no) by bucket(hire_date, 5, \"2000-01-01\")"),
            containsString(
                "function expects exactly four arguments when the first one is of type [DATETIME] and the second of type [INTEGER]"
            )
        );

        assertThat(
            error("from test | stats max(emp_no) by bucket(emp_no, \"5\")"),
            containsString("second argument of [bucket(emp_no, \"5\")] must be [numeric], found value [\"5\"] type [keyword]")
        );

        assertThat(
            error("from test | stats max(emp_no) by bucket(hire_date, \"5\")"),
            containsString(
                "second argument of [bucket(hire_date, \"5\")] must be [integral, date_period or time_duration], "
                    + "found value [\"5\"] type [keyword]"
            )
        );
    }

    public void testAggsWithInvalidGrouping() {
        assertEquals(
            "1:35: column [languages] cannot be used as an aggregate once declared in the STATS BY grouping key [l = languages % 3]",
            error("from test| stats max(languages) + languages by l = languages % 3")
        );
    }

    public void testGroupingAlias() throws Exception {
        assertEquals(
            "1:23: column [languages] cannot be used as an aggregate once declared in the STATS BY grouping key [l = languages % 3]",
            error("from test | stats l = languages + 3 by l = languages % 3 | keep l")
        );
    }

    public void testGroupingAliasDuplicate() throws Exception {
        assertEquals(
            "1:22: column [languages] cannot be used as an aggregate once declared in the STATS BY grouping key [l = languages % 3]",
            error("from test| stats l = languages + 3 by l = languages % 3, l = languages, l = languages % 2 | keep l")
        );

        assertEquals(
            "1:22: column [languages] cannot be used as an aggregate once declared in the STATS BY grouping key [l = languages % 3]",
            error("from test| stats l = languages + 3, l = languages % 2  by l = languages % 3 | keep l")
        );

    }

    public void testAggsIgnoreCanonicalGrouping() {
        // the grouping column should appear verbatim - ignore canonical representation as they complicate things significantly
        // for no real benefit (1+languages != languages + 1)
        assertEquals(
            "1:39: column [languages] cannot be used as an aggregate once declared in the STATS BY grouping key [l = languages + 1]",
            error("from test| stats max(languages) + 1 + languages by l = languages + 1")
        );
    }

    public void testAggsWithoutAgg() {
        // should work
        assertEquals(
            "1:35: column [salary] must appear in the STATS BY clause or be used in an aggregate function",
            error("from test| stats max(languages) + salary by l = languages + 1")
        );
    }

    public void testAggsInsideEval() throws Exception {
        assertEquals("1:29: aggregate function [max(b)] not allowed outside STATS command", error("row a = 1, b = 2 | eval x = max(b)"));
    }

    public void testGroupingInAggs() {
        assertEquals("2:12: column [salary] must appear in the STATS BY clause or be used in an aggregate function", error("""
             from test
            |stats e = salary + max(salary) by languages
            """));
    }

    public void testBucketOnlyInAggs() {
        assertEquals(
            "1:23: cannot use grouping function [BUCKET(emp_no, 100.)] outside of a STATS command",
            error("FROM test | WHERE ABS(BUCKET(emp_no, 100.)) > 0")
        );
        assertEquals(
            "1:22: cannot use grouping function [BUCKET(emp_no, 100.)] outside of a STATS command",
            error("FROM test | EVAL 3 + BUCKET(emp_no, 100.)")
        );
        assertEquals(
            "1:18: cannot use grouping function [BUCKET(emp_no, 100.)] outside of a STATS command",
            error("FROM test | SORT BUCKET(emp_no, 100.)")
        );
    }

    public void testDoubleRenamingField() {
        assertEquals(
            "1:44: Column [emp_no] renamed to [r1] and is no longer available [emp_no as r3]",
            error("from test | rename emp_no as r1, r1 as r2, emp_no as r3 | keep r3")
        );
    }

    public void testDuplicateRenaming() {
        assertEquals(
            "1:34: Column [emp_no] renamed to [r1] and is no longer available [emp_no as r1]",
            error("from test | rename emp_no as r1, emp_no as r1 | keep r1")
        );
    }

    public void testDoubleRenamingReference() {
        assertEquals(
            "1:61: Column [r1] renamed to [r2] and is no longer available [r1 as r3]",
            error("from test | rename emp_no as r1, r1 as r2, first_name as x, r1 as r3 | keep r3")
        );
    }

    public void testDropAfterRenaming() {
        assertEquals("1:40: Unknown column [emp_no]", error("from test | rename emp_no as r1 | drop emp_no"));
    }

    public void testNonStringFieldsInDissect() {
        assertEquals(
            "1:21: Dissect only supports KEYWORD or TEXT values, found expression [emp_no] type [INTEGER]",
            error("from test | dissect emp_no \"%{foo}\"")
        );
    }

    public void testNonStringFieldsInGrok() {
        assertEquals(
            "1:18: Grok only supports KEYWORD or TEXT values, found expression [emp_no] type [INTEGER]",
            error("from test | grok emp_no \"%{WORD:foo}\"")
        );
    }

    public void testMixedNonConvertibleTypesInIn() {
        assertEquals(
            "1:19: 2nd argument of [emp_no in (1, \"two\")] must be [integer], found value [\"two\"] type [keyword]",
            error("from test | where emp_no in (1, \"two\")")
        );
    }

    public void testMixedNumericalNonConvertibleTypesInIn() {
        assertEquals(
            "1:19: 2nd argument of [3 in (1, to_ul(3))] must be [integer], found value [to_ul(3)] type [unsigned_long]",
            error("from test | where 3 in (1, to_ul(3))")
        );
        assertEquals(
            "1:19: 1st argument of [to_ul(3) in (1, 3)] must be [unsigned_long], found value [1] type [integer]",
            error("from test | where to_ul(3) in (1, 3)")
        );
    }

    public void testUnsignedLongTypeMixInComparisons() {
        List<String> types = DataType.types()
            .stream()
            .filter(dt -> dt.isNumeric() && DataType.isRepresentable(dt) && dt != UNSIGNED_LONG)
            .map(DataType::typeName)
            .toList();
        for (var type : types) {
            for (var comp : List.of("==", "!=", ">", ">=", "<=", "<")) {
                String left, right, leftType, rightType;
                if (randomBoolean()) {
                    left = "ul";
                    leftType = "unsigned_long";
                    right = "n";
                    rightType = type;
                } else {
                    left = "n";
                    leftType = type;
                    right = "ul";
                    rightType = "unsigned_long";
                }
                var operation = left + " " + comp + " " + right;
                assertThat(
                    error("row n = to_" + type + "(1), ul = to_ul(1) | where " + operation),
                    containsString(
                        "first argument of ["
                            + operation
                            + "] is ["
                            + leftType
                            + "] and second is ["
                            + rightType
                            + "]."
                            + " [unsigned_long] can only be operated on together with another [unsigned_long]"
                    )
                );
            }
        }
    }

    public void testUnsignedLongTypeMixInArithmetics() {
        List<String> types = DataType.types()
            .stream()
            .filter(dt -> dt.isNumeric() && DataType.isRepresentable(dt) && dt != UNSIGNED_LONG)
            .map(DataType::typeName)
            .toList();
        for (var type : types) {
            for (var operation : List.of("+", "-", "*", "/", "%")) {
                String left, right, leftType, rightType;
                if (randomBoolean()) {
                    left = "ul";
                    leftType = "unsigned_long";
                    right = "n";
                    rightType = type;
                } else {
                    left = "n";
                    leftType = type;
                    right = "ul";
                    rightType = "unsigned_long";
                }
                var op = left + " " + operation + " " + right;
                assertThat(
                    error("row n = to_" + type + "(1), ul = to_ul(1) | eval " + op),
                    containsString("[" + operation + "] has arguments with incompatible types [" + leftType + "] and [" + rightType + "]")
                );
            }
        }
    }

    public void testUnsignedLongNegation() {
        assertEquals(
            "1:29: argument of [-x] must be [numeric, date_period or time_duration], found value [x] type [unsigned_long]",
            error("row x = to_ul(1) | eval y = -x")
        );
    }

    public void testSumOnDate() {
        assertEquals(
            "1:19: argument of [sum(hire_date)] must be [aggregate_metric_double or numeric except unsigned_long or counter types],"
                + " found value [hire_date] type [datetime]",
            error("from test | stats sum(hire_date)")
        );
    }

    public void testWrongInputParam() {
        assertEquals(
            "1:19: first argument of [emp_no == ?] is [numeric] so second argument must also be [numeric] but was [keyword]",
            error("from test | where emp_no == ?", "foo")
        );

        assertEquals(
            "1:19: first argument of [emp_no == ?] is [numeric] so second argument must also be [numeric] but was [null]",
            error("from test | where emp_no == ?", new Object[] { null })
        );
    }

    public void testPeriodAndDurationInRowAssignment() {
        for (var unit : TIME_DURATIONS) {
            assertEquals("1:9: cannot use [1 " + unit + "] directly in a row assignment", error("row a = 1 " + unit));
            assertEquals(
                "1:9: cannot use [1 " + unit + "::time_duration] directly in a row assignment",
                error("row a = 1 " + unit + "::time_duration")
            );
            assertEquals(
                "1:9: cannot use [\"1 " + unit + "\"::time_duration] directly in a row assignment",
                error("row a = \"1 " + unit + "\"::time_duration")
            );
            assertEquals(
                "1:9: cannot use [to_timeduration(1 " + unit + ")] directly in a row assignment",
                error("row a = to_timeduration(1 " + unit + ")")
            );
            assertEquals(
                "1:9: cannot use [to_timeduration(\"1 " + unit + "\")] directly in a row assignment",
                error("row a = to_timeduration(\"1 " + unit + "\")")
            );
        }
        for (var unit : DATE_PERIODS) {
            assertEquals("1:9: cannot use [1 " + unit + "] directly in a row assignment", error("row a = 1 " + unit));
            assertEquals(
                "1:9: cannot use [1 " + unit + "::date_period] directly in a row assignment",
                error("row a = 1 " + unit + "::date_period")
            );
            assertEquals(
                "1:9: cannot use [\"1 " + unit + "\"::date_period] directly in a row assignment",
                error("row a = \"1 " + unit + "\"::date_period")
            );
            assertEquals(
                "1:9: cannot use [to_dateperiod(1 " + unit + ")] directly in a row assignment",
                error("row a = to_dateperiod(1 " + unit + ")")
            );
            assertEquals(
                "1:9: cannot use [to_dateperiod(\"1 " + unit + "\")] directly in a row assignment",
                error("row a = to_dateperiod(\"1 " + unit + "\")")
            );
        }
    }

    public void testSubtractDateTimeFromTemporal() {
        for (var unit : TIME_DURATIONS) {
            assertEquals(
                "1:5: [-] arguments are in unsupported order: cannot subtract a [DATETIME] value [now()] "
                    + "from a [TIME_DURATION] amount [1 "
                    + unit
                    + "]",
                error("row 1 " + unit + " - now() ")
            );
            assertEquals(
                "1:5: [-] arguments are in unsupported order: cannot subtract a [DATETIME] value [now()] "
                    + "from a [TIME_DURATION] amount [1 "
                    + unit
                    + "::time_duration]",
                error("row 1 " + unit + "::time_duration" + " - now() ")
            );
            assertEquals(
                "1:5: [-] arguments are in unsupported order: cannot subtract a [DATETIME] value [now()] "
                    + "from a [TIME_DURATION] amount [\"1 "
                    + unit
                    + "\"::time_duration]",
                error("row \"1 " + unit + "\"::time_duration" + " - now() ")
            );
            assertEquals(
                "1:5: [-] arguments are in unsupported order: cannot subtract a [DATETIME] value [now()] "
                    + "from a [TIME_DURATION] amount [to_timeduration(1 "
                    + unit
                    + ")]",
                error("row to_timeduration(1 " + unit + ") - now() ")
            );
            assertEquals(
                "1:5: [-] arguments are in unsupported order: cannot subtract a [DATETIME] value [now()] "
                    + "from a [TIME_DURATION] amount [to_timeduration(\"1 "
                    + unit
                    + "\")]",
                error("row to_timeduration(\"1 " + unit + "\") - now() ")
            );
        }
        for (var unit : DATE_PERIODS) {
            assertEquals(
                "1:5: [-] arguments are in unsupported order: cannot subtract a [DATETIME] value [now()] "
                    + "from a [DATE_PERIOD] amount [1 "
                    + unit
                    + "]",
                error("row 1 " + unit + " - now() ")
            );
            assertEquals(
                "1:5: [-] arguments are in unsupported order: cannot subtract a [DATETIME] value [now()] "
                    + "from a [DATE_PERIOD] amount [1 "
                    + unit
                    + "::date_period]",
                error("row 1 " + unit + "::date_period" + " - now() ")
            );
            assertEquals(
                "1:5: [-] arguments are in unsupported order: cannot subtract a [DATETIME] value [now()] "
                    + "from a [DATE_PERIOD] amount [\"1 "
                    + unit
                    + "\"::date_period]",
                error("row \"1 " + unit + "\"::date_period" + " - now() ")
            );
            assertEquals(
                "1:5: [-] arguments are in unsupported order: cannot subtract a [DATETIME] value [now()] "
                    + "from a [DATE_PERIOD] amount [to_dateperiod(1 "
                    + unit
                    + ")]",
                error("row to_dateperiod(1 " + unit + ") - now() ")
            );
            assertEquals(
                "1:5: [-] arguments are in unsupported order: cannot subtract a [DATETIME] value [now()] "
                    + "from a [DATE_PERIOD] amount [to_dateperiod(\"1 "
                    + unit
                    + "\")]",
                error("row to_dateperiod(\"1 " + unit + "\") - now() ")
            );
        }
    }

    public void testPeriodAndDurationInEval() {
        for (var unit : TIME_DURATIONS) {
            assertEquals(
                "1:18: EVAL does not support type [time_duration] as the return data type of expression [1 " + unit + "]",
                error("row x = 1 | eval y = 1 " + unit)
            );
            assertEquals(
                "1:18: EVAL does not support type [time_duration] as the return data type of expression [1 " + unit + "::time_duration]",
                error("row x = 1 | eval y = 1 " + unit + "::time_duration")
            );
            assertEquals(
                "1:18: EVAL does not support type [time_duration] as the return data type of expression [\"1 "
                    + unit
                    + "\"::time_duration]",
                error("row x = 1 | eval y = \"1 " + unit + "\"::time_duration")
            );
            assertEquals(
                "1:18: EVAL does not support type [time_duration] as the return data type of expression [to_timeduration(1 " + unit + ")]",
                error("row x = 1 | eval y = to_timeduration(1 " + unit + ")")
            );
            assertEquals(
                "1:18: EVAL does not support type [time_duration] as the return data type of expression [to_timeduration(\"1 "
                    + unit
                    + "\")]",
                error("row x = 1 | eval y = to_timeduration(\"1 " + unit + "\")")
            );
        }
        for (var unit : DATE_PERIODS) {
            assertEquals(
                "1:18: EVAL does not support type [date_period] as the return data type of expression [1 " + unit + "]",
                error("row x = 1 | eval y = 1 " + unit)
            );
            assertEquals(
                "1:18: EVAL does not support type [date_period] as the return data type of expression [1 " + unit + "::date_period]",
                error("row x = 1 | eval y = 1 " + unit + "::date_period")
            );
            assertEquals(
                "1:18: EVAL does not support type [date_period] as the return data type of expression [\"1 " + unit + "\"::date_period]",
                error("row x = 1 | eval y = \"1 " + unit + "\"::date_period")
            );
            assertEquals(
                "1:18: EVAL does not support type [date_period] as the return data type of expression [to_dateperiod(1 " + unit + ")]",
                error("row x = 1 | eval y = to_dateperiod(1 " + unit + ")")
            );
            assertEquals(
                "1:18: EVAL does not support type [date_period] as the return data type of expression [to_dateperiod(\"1 " + unit + "\")]",
                error("row x = 1 | eval y = to_dateperiod(\"1 " + unit + "\")")
            );
        }
    }

    public void testFilterNonBoolField() {
        assertEquals("1:19: Condition expression needs to be boolean, found [INTEGER]", error("from test | where emp_no"));

        assertEquals(
            "1:19: Condition expression needs to be boolean, found [KEYWORD]",
            error("from test | where concat(first_name, \"foobar\")")
        );
    }

    public void testFilterNullField() {
        // `where null` should return empty result set
        query("from test | where null");

        // Value null of type `BOOLEAN`
        query("from test | where null::boolean");

        // Provide `NULL` type in `EVAL`
        query("from t | EVAL x = null | where x");

        // `to_string(null)` is of `KEYWORD` type null, resulting in `to_string(null) == "abc"` being of `BOOLEAN`
        query("from t | where to_string(null) == \"abc\"");

        // Other DataTypes can contain null values
        assertEquals("1:19: Condition expression needs to be boolean, found [KEYWORD]", error("from test | where null::string"));
        assertEquals("1:19: Condition expression needs to be boolean, found [INTEGER]", error("from test | where null::integer"));
        assertEquals(
            "1:45: Condition expression needs to be boolean, found [DATETIME]",
            error("from test | EVAL x = null::datetime | where x")
        );
    }

    public void testFilterDateConstant() {
        assertEquals("1:19: Condition expression needs to be boolean, found [DATE_PERIOD]", error("from test | where 1 year"));
        assertEquals(
            "1:19: Condition expression needs to be boolean, found [DATE_PERIOD]",
            error("from test | where \"1 year\"::date_period")
        );
        assertEquals(
            "1:19: Condition expression needs to be boolean, found [DATE_PERIOD]",
            error("from test | where to_dateperiod(\"1 year\")")
        );
    }

    public void testNestedAggField() {
        assertEquals("1:27: Unknown column [avg]", error("from test | stats c = avg(avg)"));
    }

    public void testNotFoundFieldInNestedFunction() {
        assertEquals("""
            1:30: Unknown column [missing]
            line 1:43: Unknown column [not_found]
            line 1:23: Unknown column [avg]""", error("from test | stats c = avg by missing + 1, not_found"));
    }

    public void testMultipleAggsOutsideStats() {
        assertEquals(
            """
                1:71: aggregate function [avg(salary)] not allowed outside STATS command
                line 1:96: aggregate function [median(emp_no)] not allowed outside STATS command
                line 1:22: aggregate function [sum(salary)] not allowed outside STATS command
                line 1:39: aggregate function [avg(languages)] not allowed outside STATS command""",
            error("from test | eval s = sum(salary), l = avg(languages) | where salary > avg(salary) and emp_no > median(emp_no)")
        );
    }

    public void testSpatialSort() {
        String prefix = "ROW wkt = [\"POINT(42.9711 -14.7553)\", \"POINT(75.8093 22.7277)\"] | MV_EXPAND wkt ";
        assertEquals("1:130: cannot sort on geo_point", error(prefix + "| EVAL shape = TO_GEOPOINT(wkt) | limit 5 | sort shape"));
        assertEquals(
            "1:136: cannot sort on cartesian_point",
            error(prefix + "| EVAL shape = TO_CARTESIANPOINT(wkt) | limit 5 | sort shape")
        );
        assertEquals("1:130: cannot sort on geo_shape", error(prefix + "| EVAL shape = TO_GEOSHAPE(wkt) | limit 5 | sort shape"));
        assertEquals(
            "1:136: cannot sort on cartesian_shape",
            error(prefix + "| EVAL shape = TO_CARTESIANSHAPE(wkt) | limit 5 | sort shape")
        );
        var airports = AnalyzerTestUtils.analyzer(loadMapping("mapping-airports.json", "airports"));
        var airportsWeb = AnalyzerTestUtils.analyzer(loadMapping("mapping-airports_web.json", "airports_web"));
        var countriesBbox = AnalyzerTestUtils.analyzer(loadMapping("mapping-countries_bbox.json", "countries_bbox"));
        var countriesBboxWeb = AnalyzerTestUtils.analyzer(loadMapping("mapping-countries_bbox_web.json", "countries_bbox_web"));
        assertEquals("1:32: cannot sort on geo_point", error("FROM airports | LIMIT 5 | sort location", airports));
        assertEquals("1:36: cannot sort on cartesian_point", error("FROM airports_web | LIMIT 5 | sort location", airportsWeb));
        assertEquals("1:38: cannot sort on geo_shape", error("FROM countries_bbox | LIMIT 5 | sort shape", countriesBbox));
        assertEquals("1:42: cannot sort on cartesian_shape", error("FROM countries_bbox_web | LIMIT 5 | sort shape", countriesBboxWeb));
        for (String grid : new String[] { "geohash", "geotile", "geohex" }) {
            String gridFunc = "ST_" + grid.toUpperCase(Locale.ROOT);
            String literalQuery = prefix + "| EVAL grid = " + gridFunc + "(TO_GEOPOINT(wkt),1) | limit 5 | sort grid";
            String indexQuery = "FROM airports | LIMIT 5 | EVAL grid = " + gridFunc + "(location, 1) | sort grid";
            String literalError = "1:" + (136 + grid.length()) + ": cannot sort on " + grid;
            String indexError = "1:" + (63 + grid.length()) + ": cannot sort on " + grid;
            if (EsqlCapabilities.Cap.SPATIAL_GRID_TYPES.isEnabled() == false) {
                literalError = "1:95: Unknown function [" + gridFunc + "]";
                indexError = "1:39: Unknown function [" + gridFunc + "]";
            }
            assertThat(grid, error(literalQuery), startsWith(literalError));
            assertThat(grid, error(indexQuery, airports), startsWith(indexError));
        }
    }

    public void testSourceSorting() {
        assertEquals("1:35: cannot sort on _source", error("from test metadata _source | sort _source"));
    }

    public void testCountersSorting() {
        Map<DataType, String> counterDataTypes = Map.of(
            COUNTER_DOUBLE,
            "network.message_in",
            COUNTER_INTEGER,
            "network.message_out",
            COUNTER_LONG,
            "network.bytes_out"
        );
        for (DataType counterDT : counterDataTypes.keySet()) {
            var fieldName = counterDataTypes.get(counterDT);
            assertEquals("1:18: cannot sort on " + counterDT.name().toLowerCase(Locale.ROOT), error("from test | sort " + fieldName, tsdb));
        }
    }

    public void testInlineImpossibleConvert() {
        assertEquals("1:5: argument of [false::ip] must be [ip or string], found value [false] type [boolean]", error("ROW false::ip"));
    }

    public void testAggregateOnCounter() {
        assertThat(
            error("FROM tests | STATS min(network.bytes_in)", tsdb),
            equalTo(
                "1:20: argument of [min(network.bytes_in)] must be"
                    + " [boolean, date, ip, string, version, aggregate_metric_double or numeric except counter types],"
                    + " found value [network.bytes_in] type [counter_long]"
            )
        );

        assertThat(
            error("FROM tests | STATS max(network.bytes_in)", tsdb),
            equalTo(
                "1:20: argument of [max(network.bytes_in)] must be"
                    + " [boolean, date, ip, string, version, aggregate_metric_double or numeric except counter types],"
                    + " found value [network.bytes_in] type [counter_long]"
            )
        );

        assertThat(
            error("FROM tests | STATS count(network.bytes_out)", tsdb),
            equalTo(
                "1:20: argument of [count(network.bytes_out)] must be [any type except counter types or dense_vector],"
                    + " found value [network.bytes_out] type [counter_long]"
            )
        );
    }

    public void testGroupByCounter() {
        assertThat(
            error("FROM test | STATS count(*) BY network.bytes_in", tsdb),
            equalTo("1:31: cannot group by on [counter_long] type for grouping [network.bytes_in]")
        );

        assertThat(
            error("FROM test | STATS present(name) BY network.bytes_in", tsdb),
            equalTo("1:36: cannot group by on [counter_long] type for grouping [network.bytes_in]")
        );
    }

    public void testRenameOrDropTimestmapWithRate() {
        assertThat(
            error("TS k8s | RENAME @timestamp AS newTs | STATS max(rate(network.total_cost))  BY tbucket = bucket(newTs, 1hour)", k8s),
            equalTo("1:49: Rate aggregation requires @timestamp field, but @timestamp was renamed or dropped")
        );

        assertThat(
            error("TS k8s | DROP @timestamp | STATS max(rate(network.total_cost))", k8s),
            equalTo("1:38: Rate aggregation requires @timestamp field, but @timestamp was renamed or dropped")
        );
    }

    public void testRenameOrDropTimestmapWithLastOverTime() {
        assertThat(
            error(
                "TS k8s | RENAME @timestamp AS newTs | STATS max(last_over_time(network.eth0.tx))  BY tbucket = bucket(newTs, 1hour)",
                k8s
            ),
            equalTo("1:49: Last Over Time aggregation requires @timestamp field, but @timestamp was renamed or dropped")
        );

        assertThat(
            error("TS k8s | DROP @timestamp | STATS max(last_over_time(network.eth0.tx))", k8s),
            equalTo("1:38: Last Over Time aggregation requires @timestamp field, but @timestamp was renamed or dropped")
        );
    }

    public void testRenameOrDropTimestmapWithFirstOverTime() {
        assertThat(
            error(
                "TS k8s | RENAME @timestamp AS newTs | STATS max(first_over_time(network.eth0.tx))  BY tbucket = bucket(newTs, 1hour)",
                k8s
            ),
            equalTo("1:49: First Over Time aggregation requires @timestamp field, but @timestamp was renamed or dropped")
        );

        assertThat(
            error("TS k8s | DROP @timestamp | STATS max(first_over_time(network.eth0.tx))", k8s),
            equalTo("1:38: First Over Time aggregation requires @timestamp field, but @timestamp was renamed or dropped")
        );
    }

    public void testRenameOrDropTimestmapWithIncrease() {
        assertThat(
            error("TS k8s | RENAME @timestamp AS newTs | STATS max(increase(network.eth0.tx))  BY tbucket = bucket(newTs, 1hour)", k8s),
            equalTo("1:49: Increase aggregation requires @timestamp field, but @timestamp was renamed or dropped")
        );

        assertThat(
            error("TS k8s | DROP @timestamp | STATS max(increase(network.eth0.tx))", k8s),
            equalTo("1:38: Increase aggregation requires @timestamp field, but @timestamp was renamed or dropped")
        );
    }

    public void testRenameOrDropTimestmapWithIRate() {
        assertThat(
            error("TS k8s | RENAME @timestamp AS newTs | STATS max(irate(network.eth0.tx))  BY tbucket = bucket(newTs, 1hour)", k8s),
            equalTo("1:49: Irate aggregation requires @timestamp field, but @timestamp was renamed or dropped")
        );

        assertThat(
            error("TS k8s | DROP @timestamp | STATS max(irate(network.eth0.tx))", k8s),
            equalTo("1:38: Irate aggregation requires @timestamp field, but @timestamp was renamed or dropped")
        );
    }

    public void testRenameOrDropTimestmapWithDelta() {
        assertThat(
            error("TS k8s | RENAME @timestamp AS newTs | STATS max(delta(network.eth0.tx))  BY tbucket = bucket(newTs, 1hour)", k8s),
            equalTo("1:49: Delta aggregation requires @timestamp field, but @timestamp was renamed or dropped")
        );

        assertThat(
            error("TS k8s | DROP @timestamp | STATS max(delta(network.eth0.tx))", k8s),
            equalTo("1:38: Delta aggregation requires @timestamp field, but @timestamp was renamed or dropped")
        );
    }

    public void testRenameOrDropTimestmapWithIDelta() {
        assertThat(
            error("TS k8s | RENAME @timestamp AS newTs | STATS max(idelta(network.eth0.tx))  BY tbucket = bucket(newTs, 1hour)", k8s),
            equalTo("1:49: IDelta aggregation requires @timestamp field, but @timestamp was renamed or dropped")
        );

        assertThat(
            error("TS k8s | DROP @timestamp | STATS max(idelta(network.eth0.tx))", k8s),
            equalTo("1:38: IDelta aggregation requires @timestamp field, but @timestamp was renamed or dropped")
        );
    }

    public void testRenameOrDropTimestampWithTBucket() {
        assertThat(
            error("TS k8s | RENAME @timestamp AS newTs | STATS max(max_over_time(network.eth0.tx))  BY tbucket = tbucket(1hour)", k8s),
            equalTo("1:95: TBucket function requires @timestamp field, but @timestamp was renamed or dropped")
        );

        assertThat(
            error("TS k8s | DROP @timestamp | STATS max(max_over_time(network.eth0.tx)) BY tbucket = tbucket(1hour)", k8s),
            equalTo("1:83: TBucket function requires @timestamp field, but @timestamp was renamed or dropped")
        );
    }

    public void testAggsResolutionWithUnresolvedGroupings() {
        String agg_func = randomFrom(
            new String[] { "avg", "count", "count_distinct", "min", "max", "median", "median_absolute_deviation", "sum", "values" }
        );

        assertThat(error("FROM tests | STATS " + agg_func + "(emp_no) by foobar"), matchesRegex("1:\\d+: Unknown column \\[foobar]"));
        assertThat(
            error("FROM tests | STATS " + agg_func + "(x) by foobar, x = emp_no"),
            matchesRegex("1:\\d+: Unknown column \\[foobar]")
        );
        assertThat(error("FROM tests | STATS " + agg_func + "(foobar) by foobar"), matchesRegex("1:\\d+: Unknown column \\[foobar]"));
        assertThat(
            error("FROM tests | STATS " + agg_func + "(foobar) by BUCKET(hire_date, 10)"),
            matchesRegex(
                "1:\\d+: function expects exactly four arguments when the first one is of type \\[DATETIME]"
                    + " and the second of type \\[INTEGER]\n"
                    + "line 1:\\d+: Unknown column \\[foobar]"
            )
        );
        assertThat(error("FROM tests | STATS " + agg_func + "(foobar) by emp_no"), matchesRegex("1:\\d+: Unknown column \\[foobar]"));
        // TODO: Ideally, we'd detect that count_distinct(x) doesn't require an error message.
        assertThat(
            error("FROM tests | STATS " + agg_func + "(x) by x = foobar"),
            matchesRegex("1:\\d+: Unknown column \\[foobar]\n" + "line 1:\\d+: Unknown column \\[x]")
        );
    }

    public void testNotAllowRateOutsideMetrics() {
        assertThat(
            error("FROM tests | STATS avg(rate(network.bytes_in))", tsdb),
            equalTo("1:24: time_series aggregate[rate(network.bytes_in)] can only be used with the TS command")
        );
        assertThat(
            error("FROM tests | STATS rate(network.bytes_in)", tsdb),
            equalTo("1:20: time_series aggregate[rate(network.bytes_in)] can only be used with the TS command")
        );
        assertThat(
            error("FROM tests | STATS max_over_time(network.connections)", tsdb),
            equalTo("1:20: time_series aggregate[max_over_time(network.connections)] can only be used with the TS command")
        );
        assertThat(
            error("FROM tests | EVAL r = rate(network.bytes_in)", tsdb),
            equalTo("1:23: aggregate function [rate(network.bytes_in)] not allowed outside STATS command")
        );
    }

    public void testTimeseriesAggregate() {
        assertThat(
            error("TS tests | STATS rate(network.bytes_in)", tsdb),
            equalTo(
                "1:18: time-series aggregate function [rate(network.bytes_in)] can only be used with the TS command "
                    + "and inside another aggregate function"
            )
        );
        assertThat(
            error("TS tests | STATS avg_over_time(network.connections)", tsdb),
            equalTo(
                "1:18: time-series aggregate function [avg_over_time(network.connections)] can only be used "
                    + "with the TS command and inside another aggregate function"
            )
        );
        assertThat(
            error("TS tests | STATS avg(rate(network.bytes_in)), rate(network.bytes_in)", tsdb),
            equalTo(
                "1:47: time-series aggregate function [rate(network.bytes_in)] can only be used "
                    + "with the TS command and inside another aggregate function"
            )
        );

        assertThat(error("TS tests | STATS max(avg(rate(network.bytes_in)))", tsdb), equalTo("""
            1:22: nested aggregations [avg(rate(network.bytes_in))] \
            not allowed inside other aggregations [max(avg(rate(network.bytes_in)))]
            line 1:12: cannot use aggregate function [avg(rate(network.bytes_in))] \
            inside over-time aggregation function [rate(network.bytes_in)]"""));

        assertThat(error("TS tests | STATS max(avg(rate(network.bytes_in)))", tsdb), equalTo("""
            1:22: nested aggregations [avg(rate(network.bytes_in))] \
            not allowed inside other aggregations [max(avg(rate(network.bytes_in)))]
            line 1:12: cannot use aggregate function [avg(rate(network.bytes_in))] \
            inside over-time aggregation function [rate(network.bytes_in)]"""));

        assertThat(
            error("TS tests | STATS rate(network.bytes_in) BY bucket(@timestamp, 1 hour)", tsdb),
            equalTo(
                "1:18: time-series aggregate function [rate(network.bytes_in)] can only be used "
                    + "with the TS command and inside another aggregate function"
            )
        );
        assertThat(
            error("TS tests | STATS COUNT(*)", tsdb),
            equalTo("1:18: count_star [COUNT(*)] can't be used with TS command; use count on a field instead")
        );
    }

    public void testWeightedAvg() {
        assertEquals(
            "1:35: SECOND argument of [weighted_avg(v, null)] cannot be null or 0, received [null]",
            error("row v = [1, 2, 3] | stats w_avg = weighted_avg(v, null)")
        );
        assertEquals(
            "1:27: SECOND argument of [weighted_avg(salary, null)] cannot be null or 0, received [null]",
            error("from test | stats w_avg = weighted_avg(salary, null)")
        );
        assertEquals(
            "1:45: SECOND argument of [weighted_avg(v, w)] cannot be null or 0, received [null]",
            error("row v = [1, 2, 3], w = null | stats w_avg = weighted_avg(v, w)")
        );
        assertEquals(
            "1:44: SECOND argument of [weighted_avg(salary, w)] cannot be null or 0, received [null]",
            error("from test | eval w = null |  stats w_avg = weighted_avg(salary, w)")
        );
        assertEquals(
            "1:51: SECOND argument of [weighted_avg(salary, w)] cannot be null or 0, received [null]",
            error("from test | eval w = null + null |  stats w_avg = weighted_avg(salary, w)")
        );
        assertEquals(
            "1:35: SECOND argument of [weighted_avg(v, 0)] cannot be null or 0, received [0]",
            error("row v = [1, 2, 3] | stats w_avg = weighted_avg(v, 0)")
        );
        assertEquals(
            "1:27: SECOND argument of [weighted_avg(salary, 0.0)] cannot be null or 0, received [0.0]",
            error("from test | stats w_avg = weighted_avg(salary, 0.0)")
        );
    }

    public void testMatchInsideEval() throws Exception {
        assertEquals(
            "1:36: [:] operator is only supported in WHERE and STATS commands"
                + (EsqlCapabilities.Cap.SCORE_FUNCTION.isEnabled() ? ", or in EVAL within score(.) function" : "")
                + "\n"
                + "line 1:36: [:] operator cannot operate on [title], which is not a field from an index mapping",
            error("row title = \"brown fox\" | eval x = title:\"fox\" ")
        );
    }

    public void testFieldBasedFullTextFunctions() throws Exception {
        checkFieldBasedWithNonIndexedColumn("MATCH", "match(text, \"cat\")", "function");
        checkFieldBasedFunctionNotAllowedAfterCommands("MATCH", "function", "match(title, \"Meditation\")");

        checkFieldBasedWithNonIndexedColumn(":", "text : \"cat\"", "operator");
        checkFieldBasedFunctionNotAllowedAfterCommands(":", "operator", "title : \"Meditation\"");

        checkFieldBasedWithNonIndexedColumn("MatchPhrase", "match_phrase(text, \"cat\")", "function");
        checkFieldBasedFunctionNotAllowedAfterCommands("MatchPhrase", "function", "match_phrase(title, \"Meditation\")");

        if (EsqlCapabilities.Cap.MULTI_MATCH_FUNCTION.isEnabled()) {
            checkFieldBasedWithNonIndexedColumn("MultiMatch", "multi_match(\"cat\", text)", "function");
            checkFieldBasedFunctionNotAllowedAfterCommands("MultiMatch", "function", "multi_match(\"Meditation\", title)");
        }
        if (EsqlCapabilities.Cap.TERM_FUNCTION.isEnabled()) {
            checkFieldBasedWithNonIndexedColumn("Term", "term(text, \"cat\")", "function");
            checkFieldBasedFunctionNotAllowedAfterCommands("Term", "function", "term(title, \"Meditation\")");
        }
        checkFieldBasedFunctionNotAllowedAfterCommands("KNN", "function", "knn(vector, [1, 2, 3])");
    }

    private void checkFieldBasedFunctionNotAllowedAfterCommands(String functionName, String functionType, String functionInvocation) {
        assertThat(
            error("from test | limit 10 | where " + functionInvocation, fullTextAnalyzer),
            containsString("[" + functionName + "] " + functionType + " cannot be used after LIMIT")
        );
        String fieldName = "KNN".equals(functionName) ? "vector" : "title";
        assertThat(
            error("from test | STATS c = COUNT(id) BY " + fieldName + " | where " + functionInvocation, fullTextAnalyzer),
            containsString("[" + functionName + "] " + functionType + " cannot be used after STATS")
        );
    }

    // These should pass eventually once we lift some restrictions on match function
    private void checkFieldBasedWithNonIndexedColumn(String functionName, String functionInvocation, String functionType) {
        assertThat(
            error("from test | eval text = substring(title, 1) | where " + functionInvocation, fullTextAnalyzer),
            containsString(
                "[" + functionName + "] " + functionType + " cannot operate on [text], which is not a field from an index mapping"
            )
        );
        assertThat(
            error("from test | eval text=concat(title, body) | where " + functionInvocation, fullTextAnalyzer),
            containsString(
                "[" + functionName + "] " + functionType + " cannot operate on [text], which is not a field from an index mapping"
            )
        );
        var keywordInvocation = functionInvocation.replace("text", "text::keyword");
        String keywordError = error("row n = null | eval text = n + 5 | where " + keywordInvocation, fullTextAnalyzer);
        assertThat(keywordError, containsString("[" + functionName + "] " + functionType + " cannot operate on"));
        assertThat(keywordError, containsString("which is not a field from an index mapping"));
    }

    public void testNonFieldBasedFullTextFunctionsNotAllowedAfterCommands() throws Exception {
        checkNonFieldBasedFullTextFunctionsNotAllowedAfterCommands("QSTR", "qstr(\"field_name: Meditation\")");
        checkNonFieldBasedFullTextFunctionsNotAllowedAfterCommands("KQL", "kql(\"field_name: Meditation\")");
    }

    private void checkNonFieldBasedFullTextFunctionsNotAllowedAfterCommands(String functionName, String functionInvocation) {
        // Source commands
        assertThat(
            error("show info | where " + functionInvocation),
            containsString("[" + functionName + "] function cannot be used after SHOW")
        );
        assertThat(
            error("row a= \"Meditation\" | where " + functionInvocation, fullTextAnalyzer),
            containsString("[" + functionName + "] function cannot be used after ROW")
        );

        // Processing commands
        assertThat(
            error("from test | dissect title \"%{foo}\" | where " + functionInvocation, fullTextAnalyzer),
            containsString("[" + functionName + "] function cannot be used after DISSECT")
        );
        assertThat(
            error("from test | drop body | where " + functionInvocation, fullTextAnalyzer),
            containsString("[" + functionName + "] function cannot be used after DROP")
        );
        assertThat(
            error("from test | enrich languages on category with lang = language_name | where " + functionInvocation, fullTextAnalyzer),
            containsString("[" + functionName + "] function cannot be used after ENRICH")
        );
        assertThat(
            error("from test | eval z = 2 | where " + functionInvocation, fullTextAnalyzer),
            containsString("[" + functionName + "] function cannot be used after EVAL")
        );
        assertThat(
            error("from test | grok body \"%{WORD:foo}\" | where " + functionInvocation, fullTextAnalyzer),
            containsString("[" + functionName + "] function cannot be used after GROK")
        );
        assertThat(
            error("from test | keep category | where " + functionInvocation, fullTextAnalyzer),
            containsString("[" + functionName + "] function cannot be used after KEEP")
        );
        assertThat(
            error("from test | limit 10 | where " + functionInvocation, fullTextAnalyzer),
            containsString("[" + functionName + "] function cannot be used after LIMIT")
        );
        assertThat(
            error("from test | mv_expand body | where " + functionInvocation, fullTextAnalyzer),
            containsString("[" + functionName + "] function cannot be used after MV_EXPAND")
        );
        assertThat(
            error("from test | rename body as full_body | where " + functionInvocation, fullTextAnalyzer),
            containsString("[" + functionName + "] function cannot be used after RENAME")
        );
        assertThat(
            error("from test | STATS c = COUNT(*) BY category | where " + functionInvocation, fullTextAnalyzer),
            containsString("[" + functionName + "] function cannot be used after STATS")
        );

        // Some combination of processing commands
        assertThat(
            error("from test | keep category | limit 10 | where " + functionInvocation, fullTextAnalyzer),
            containsString("[" + functionName + "] function cannot be used after LIMIT")
        );
        assertThat(
            error("from test | limit 10 | mv_expand body | where " + functionInvocation, fullTextAnalyzer),
            containsString("[" + functionName + "] function cannot be used after MV_EXPAND")
        );
        assertThat(
            error("from test | mv_expand body | keep body | where " + functionInvocation, fullTextAnalyzer),
            containsString("[" + functionName + "] function cannot be used after KEEP")
        );
        assertThat(
            error(
                "from test | STATS c = COUNT(id) BY category | rename c as total_categories | where " + functionInvocation,
                fullTextAnalyzer
            ),
            containsString("[" + functionName + "] function cannot be used after RENAME")
        );
        assertThat(
            error("from test | rename title as name | drop category | where " + functionInvocation, fullTextAnalyzer),
            containsString("[" + functionName + "] function cannot be used after DROP")
        );
    }

    public void testFullTextFunctionsOnlyAllowedInWhere() throws Exception {
        checkFullTextFunctionsOnlyAllowedInWhere("MATCH", "match(title, \"Meditation\")", "function");
        checkFullTextFunctionsOnlyAllowedInWhere(":", "title:\"Meditation\"", "operator");
        checkFullTextFunctionsOnlyAllowedInWhere("QSTR", "qstr(\"Meditation\")", "function");
        checkFullTextFunctionsOnlyAllowedInWhere("KQL", "kql(\"Meditation\")", "function");
        checkFullTextFunctionsOnlyAllowedInWhere("MatchPhrase", "match_phrase(title, \"Meditation\")", "function");
        checkFullTextFunctionsOnlyAllowedInWhere("KNN", "knn(vector, [0, 1, 2])", "function");
        if (EsqlCapabilities.Cap.TERM_FUNCTION.isEnabled()) {
            checkFullTextFunctionsOnlyAllowedInWhere("Term", "term(title, \"Meditation\")", "function");
        }
        if (EsqlCapabilities.Cap.MULTI_MATCH_FUNCTION.isEnabled()) {
            checkFullTextFunctionsOnlyAllowedInWhere("MultiMatch", "multi_match(\"Meditation\", title, body)", "function");
        }
    }

    private void checkFullTextFunctionsOnlyAllowedInWhere(String functionName, String functionInvocation, String functionType)
        throws Exception {
        assertThat(
            error("from test | eval y = " + functionInvocation, fullTextAnalyzer),
            containsString(
                "["
                    + functionName
                    + "] "
                    + functionType
                    + " is only supported in WHERE and STATS commands"
                    + (EsqlCapabilities.Cap.SCORE_FUNCTION.isEnabled() ? ", or in EVAL within score(.) function" : "")
            )
        );
        assertThat(
            error("from test | sort " + functionInvocation + " asc", fullTextAnalyzer),
            containsString("[" + functionName + "] " + functionType + " is only supported in WHERE and STATS commands")

        );
        assertThat(
            error("from test | stats max_id = max(id) by " + functionInvocation, fullTextAnalyzer),
            containsString("[" + functionName + "] " + functionType + " is only supported in WHERE and STATS commands")
        );
        if ("KQL".equals(functionName) || "QSTR".equals(functionName)) {
            assertThat(
                error("row a = " + functionInvocation, fullTextAnalyzer),
                containsString(
                    "["
                        + functionName
                        + "] "
                        + functionType
                        + " is only supported in WHERE and STATS commands"
                        + (EsqlCapabilities.Cap.SCORE_FUNCTION.isEnabled() ? ", or in EVAL within score(.) function" : "")
                )
            );
        }
    }

    public void testFullTextFunctionsDisjunctions() {
        checkWithFullTextFunctionsDisjunctions("match(title, \"Meditation\")");
        checkWithFullTextFunctionsDisjunctions("title : \"Meditation\"");
        checkWithFullTextFunctionsDisjunctions("qstr(\"title: Meditation\")");
        checkWithFullTextFunctionsDisjunctions("kql(\"title: Meditation\")");
        checkWithFullTextFunctionsDisjunctions("match_phrase(title, \"Meditation\")");
        checkWithFullTextFunctionsDisjunctions("knn(vector, [1, 2, 3])");
        if (EsqlCapabilities.Cap.MULTI_MATCH_FUNCTION.isEnabled()) {
            checkWithFullTextFunctionsDisjunctions("multi_match(\"Meditation\", title, body)");
        }
        if (EsqlCapabilities.Cap.TERM_FUNCTION.isEnabled()) {
            checkWithFullTextFunctionsDisjunctions("term(title, \"Meditation\")");
        }
    }

    private void checkWithFullTextFunctionsDisjunctions(String functionInvocation) {

        // Disjunctions with non-pushable functions - scoring
        query("from test | where " + functionInvocation + " or length(title) > 10", fullTextAnalyzer);
        query("from test | where match(title, \"Meditation\") or (" + functionInvocation + " and length(title) > 10)", fullTextAnalyzer);
        query(
            "from test | where (" + functionInvocation + " and length(title) > 0) or (match(title, \"Meditation\") and length(title) > 10)",
            fullTextAnalyzer
        );

        // Disjunctions with non-pushable functions - no scoring
        query("from test | where " + functionInvocation + " or length(title) > 10", fullTextAnalyzer);
        query("from test | where match(title, \"Meditation\") or (" + functionInvocation + " and length(title) > 10)", fullTextAnalyzer);
        query(
            "from test | where (" + functionInvocation + " and length(title) > 0) or (match(title, \"Meditation\") and length(title) > 10)",
            fullTextAnalyzer
        );

        // Disjunctions with full text functions - no scoring
        query("from test | where " + functionInvocation + " or match(title, \"Meditation\")", fullTextAnalyzer);
        query("from test | where " + functionInvocation + " or not match(title, \"Meditation\")", fullTextAnalyzer);
        query("from test | where (" + functionInvocation + " or match(title, \"Meditation\")) and length(title) > 10", fullTextAnalyzer);
        query(
            "from test | where (" + functionInvocation + " or match(title, \"Meditation\")) and match(body, \"Smith\")",
            fullTextAnalyzer
        );
        query(
            "from test | where " + functionInvocation + " or (match(title, \"Meditation\") and match(body, \"Smith\"))",
            fullTextAnalyzer
        );

        // Disjunctions with full text functions - scoring
        query("from test metadata _score | where " + functionInvocation + " or match(title, \"Meditation\")", fullTextAnalyzer);
        query("from test metadata _score | where " + functionInvocation + " or not match(title, \"Meditation\")", fullTextAnalyzer);
        query(
            "from test metadata _score | where (" + functionInvocation + " or match(title, \"Meditation\")) and length(title) > 10",
            fullTextAnalyzer
        );
        query(
            "from test metadata _score | where (" + functionInvocation + " or match(title, \"Meditation\")) and match(body, \"Smith\")",
            fullTextAnalyzer
        );
        query(
            "from test metadata _score | where " + functionInvocation + " or (match(title, \"Meditation\") and match(body, \"Smith\"))",
            fullTextAnalyzer
        );
    }

    public void testFullTextFunctionsWithNonBooleanFunctions() {
        checkFullTextFunctionsWithNonBooleanFunctions("MATCH", "match(title, \"Meditation\")", "function");
        checkFullTextFunctionsWithNonBooleanFunctions(":", "title:\"Meditation\"", "operator");
        checkFullTextFunctionsWithNonBooleanFunctions("QSTR", "qstr(\"title: Meditation\")", "function");
        checkFullTextFunctionsWithNonBooleanFunctions("KQL", "kql(\"title: Meditation\")", "function");
        checkFullTextFunctionsWithNonBooleanFunctions("MatchPhrase", "match_phrase(title, \"Meditation\")", "function");
        checkFullTextFunctionsWithNonBooleanFunctions("KNN", "knn(vector, [1, 2, 3])", "function");
        if (EsqlCapabilities.Cap.MULTI_MATCH_FUNCTION.isEnabled()) {
            checkFullTextFunctionsWithNonBooleanFunctions("MultiMatch", "multi_match(\"Meditation\", title, body)", "function");
        }
        if (EsqlCapabilities.Cap.TERM_FUNCTION.isEnabled()) {
            checkFullTextFunctionsWithNonBooleanFunctions("Term", "term(title, \"Meditation\")", "function");
        }
    }

    private void checkFullTextFunctionsWithNonBooleanFunctions(String functionName, String functionInvocation, String functionType) {
        if (functionType.equals("operator") == false) {
            // The following tests are only possible for functions from a parsing perspective
            assertEquals(
                "1:19: Invalid condition ["
                    + functionInvocation
                    + " is not null]. ["
                    + functionName
                    + "] "
                    + functionType
                    + " can't be used with ISNOTNULL",
                error("from test | where " + functionInvocation + " is not null", fullTextAnalyzer)
            );
            assertEquals(
                "1:19: Invalid condition ["
                    + functionInvocation
                    + " is null]. ["
                    + functionName
                    + "] "
                    + functionType
                    + " can't be used with ISNULL",
                error("from test | where " + functionInvocation + " is null", fullTextAnalyzer)
            );
            assertEquals(
                "1:19: Invalid condition ["
                    + functionInvocation
                    + " in (\"hello\", \"world\")]. ["
                    + functionName
                    + "] "
                    + functionType
                    + " can't be used with IN",
                error("from test | where " + functionInvocation + " in (\"hello\", \"world\")", fullTextAnalyzer)
            );
        }
        assertEquals(
            "1:19: Invalid condition [coalesce("
                + functionInvocation
                + ", "
                + functionInvocation
                + ")]. ["
                + functionName
                + "] "
                + functionType
                + " can't be used with COALESCE",
            error("from test | where coalesce(" + functionInvocation + ", " + functionInvocation + ")", fullTextAnalyzer)
        );
        assertEquals(
            "1:19: argument of [concat("
                + functionInvocation
                + ", \"a\")] must be [string], found value ["
                + functionInvocation
                + "] type [boolean]",
            error("from test | where concat(" + functionInvocation + ", \"a\")", fullTextAnalyzer)
        );
    }

    public void testFullTextFunctionsTargetsExistingField() throws Exception {
        testFullTextFunctionTargetsExistingField("match(title, \"Meditation\")");
        testFullTextFunctionTargetsExistingField("title : \"Meditation\"");
        testFullTextFunctionTargetsExistingField("match_phrase(title, \"Meditation\")");
        testFullTextFunctionTargetsExistingField("knn(vector, [0, 1, 2], 10)");
        if (EsqlCapabilities.Cap.MULTI_MATCH_FUNCTION.isEnabled()) {
            testFullTextFunctionTargetsExistingField("multi_match(\"Meditation\", title)");
        }
        if (EsqlCapabilities.Cap.TERM_FUNCTION.isEnabled()) {
            testFullTextFunctionTargetsExistingField("term(fist_name, \"Meditation\")");
        }
    }

    private void testFullTextFunctionTargetsExistingField(String functionInvocation) throws Exception {
        assertThat(error("from test | keep emp_no | where " + functionInvocation), containsString("Unknown column"));
    }

    public void testConditionalFunctionsWithMixedNumericTypes() {
        for (String functionName : List.of("coalesce", "greatest", "least")) {
            assertEquals(
                "1:22: second argument of [" + functionName + "(languages, height)] must be [integer], found value [height] type [double]",
                error("from test | eval x = " + functionName + "(languages, height)")
            );
            assertEquals(
                "1:22: second argument of ["
                    + functionName
                    + "(languages.long, height)] must be [long], found value [height] type [double]",
                error("from test | eval x = " + functionName + "(languages.long, height)")
            );
            assertEquals(
                "1:22: second argument of ["
                    + functionName
                    + "(salary, languages.long)] must be [integer], found value [languages.long] type [long]",
                error("from test | eval x = " + functionName + "(salary, languages.long)")
            );
            assertEquals(
                "1:22: second argument of ["
                    + functionName
                    + "(languages.short, height)] must be [integer], found value [height] type [double]",
                error("from test | eval x = " + functionName + "(languages.short, height)")
            );
            assertEquals(
                "1:22: second argument of ["
                    + functionName
                    + "(languages.byte, height)] must be [integer], found value [height] type [double]",
                error("from test | eval x = " + functionName + "(languages.byte, height)")
            );
            assertEquals(
                "1:22: second argument of ["
                    + functionName
                    + "(languages, height.float)] must be [integer], found value [height.float] type [double]",
                error("from test | eval x = " + functionName + "(languages, height.float)")
            );
            assertEquals(
                "1:22: second argument of ["
                    + functionName
                    + "(languages, height.scaled_float)] must be [integer], "
                    + "found value [height.scaled_float] type [double]",
                error("from test | eval x = " + functionName + "(languages, height.scaled_float)")
            );
            assertEquals(
                "1:22: second argument of ["
                    + functionName
                    + "(languages, height.half_float)] must be [integer], "
                    + "found value [height.half_float] type [double]",
                error("from test | eval x = " + functionName + "(languages, height.half_float)")
            );

            assertEquals(
                "1:22: third argument of ["
                    + functionName
                    + "(null, languages, height)] must be [integer], found value [height] type [double]",
                error("from test | eval x = " + functionName + "(null, languages, height)")
            );
            assertEquals(
                "1:22: third argument of ["
                    + functionName
                    + "(null, languages.long, height)] must be [long], found value [height] type [double]",
                error("from test | eval x = " + functionName + "(null, languages.long, height)")
            );
            assertEquals(
                "1:22: third argument of ["
                    + functionName
                    + "(null, salary, languages.long)] must be [integer], "
                    + "found value [languages.long] type [long]",
                error("from test | eval x = " + functionName + "(null, salary, languages.long)")
            );
            assertEquals(
                "1:22: third argument of ["
                    + functionName
                    + "(null, languages.short, height)] must be [integer], found value [height] type [double]",
                error("from test | eval x = " + functionName + "(null, languages.short, height)")
            );
            assertEquals(
                "1:22: third argument of ["
                    + functionName
                    + "(null, languages.byte, height)] must be [integer], found value [height] type [double]",
                error("from test | eval x = " + functionName + "(null, languages.byte, height)")
            );
            assertEquals(
                "1:22: third argument of ["
                    + functionName
                    + "(null, languages, height.float)] must be [integer], "
                    + "found value [height.float] type [double]",
                error("from test | eval x = " + functionName + "(null, languages, height.float)")
            );
            assertEquals(
                "1:22: third argument of ["
                    + functionName
                    + "(null, languages, height.scaled_float)] must be [integer], "
                    + "found value [height.scaled_float] type [double]",
                error("from test | eval x = " + functionName + "(null, languages, height.scaled_float)")
            );
            assertEquals(
                "1:22: third argument of ["
                    + functionName
                    + "(null, languages, height.half_float)] must be [integer], "
                    + "found value [height.half_float] type [double]",
                error("from test | eval x = " + functionName + "(null, languages, height.half_float)")
            );

            // counter
            assertEquals(
                "1:23: second argument of ["
                    + functionName
                    + "(network.bytes_in, 0)] must be [counter_long], found value [0] type [integer]",
                error("FROM tests | eval x = " + functionName + "(network.bytes_in, 0)", tsdb)
            );

            assertEquals(
                "1:23: second argument of ["
                    + functionName
                    + "(network.bytes_in, to_long(0))] must be [counter_long], "
                    + "found value [to_long(0)] type [long]",
                error("FROM tests | eval x = " + functionName + "(network.bytes_in, to_long(0))", tsdb)
            );
            assertEquals(
                "1:23: second argument of ["
                    + functionName
                    + "(network.bytes_in, 0.0)] must be [counter_long], found value [0.0] type [double]",
                error("FROM tests | eval x = " + functionName + "(network.bytes_in, 0.0)", tsdb)
            );

            assertEquals(
                "1:23: third argument of ["
                    + functionName
                    + "(null, network.bytes_in, 0)] must be [counter_long], found value [0] type [integer]",
                error("FROM tests | eval x = " + functionName + "(null, network.bytes_in, 0)", tsdb)
            );

            assertEquals(
                "1:23: third argument of ["
                    + functionName
                    + "(null, network.bytes_in, to_long(0))] must be [counter_long], "
                    + "found value [to_long(0)] type [long]",
                error("FROM tests | eval x = " + functionName + "(null, network.bytes_in, to_long(0))", tsdb)
            );
            assertEquals(
                "1:23: third argument of ["
                    + functionName
                    + "(null, network.bytes_in, 0.0)] must be [counter_long], found value [0.0] type [double]",
                error("FROM tests | eval x = " + functionName + "(null, network.bytes_in, 0.0)", tsdb)
            );
        }

        // case, a subset tests of coalesce/greatest/least
        assertEquals(
            "1:22: third argument of [case(languages == 1, salary, height)] must be [integer], found value [height] type [double]",
            error("from test | eval x = case(languages == 1, salary, height)")
        );
        assertEquals(
            "1:23: third argument of [case(name == \"a\", network.bytes_in, 0)] must be [counter_long], found value [0] type [integer]",
            error("FROM tests | eval x = case(name == \"a\", network.bytes_in, 0)", tsdb)
        );
    }

    public void testToDatePeriodTimeDurationInInvalidPosition() {
        // arithmetic operations in eval
        assertEquals(
            "1:39: EVAL does not support type [date_period] as the return data type of expression [3 months + 5 days]",
            error("row x = \"2024-01-01\"::datetime | eval y = 3 months + 5 days")
        );

        assertEquals(
            "1:39: EVAL does not support type [date_period] as the return data type of expression "
                + "[\"3 months\"::date_period + \"5 days\"::date_period]",
            error("row x = \"2024-01-01\"::datetime | eval y = \"3 months\"::date_period + \"5 days\"::date_period")
        );

        assertEquals(
            "1:39: EVAL does not support type [time_duration] as the return data type of expression [3 hours + 5 minutes]",
            error("row x = \"2024-01-01\"::datetime | eval y = 3 hours + 5 minutes")
        );

        assertEquals(
            "1:39: EVAL does not support type [time_duration] as the return data type of expression "
                + "[\"3 hours\"::time_duration + \"5 minutes\"::time_duration]",
            error("row x = \"2024-01-01\"::datetime | eval y = \"3 hours\"::time_duration + \"5 minutes\"::time_duration")
        );

        // where
        assertEquals(
            "1:26: first argument of [\"3 days\"::date_period == to_dateperiod(\"3 days\")] must be "
                + "[boolean, cartesian_point, cartesian_shape, date_nanos, datetime, double, geo_point, geo_shape, "
                + "geohash, geohex, geotile, integer, ip, keyword, "
                + "long, text, unsigned_long or version], found value [\"3 days\"::date_period] type [date_period]",
            error("row x = \"3 days\" | where \"3 days\"::date_period == to_dateperiod(\"3 days\")")
        );

        assertEquals(
            "1:26: first argument of [\"3 hours\"::time_duration <= to_timeduration(\"3 hours\")] must be "
                + "[date_nanos, datetime, double, integer, ip, keyword, long, text, unsigned_long or version], "
                + "found value [\"3 hours\"::time_duration] type [time_duration]",
            error("row x = \"3 days\" | where \"3 hours\"::time_duration <= to_timeduration(\"3 hours\")")
        );

        assertEquals(
            "1:19: second argument of [first_name <= to_timeduration(\"3 hours\")] must be "
                + "[date_nanos, datetime, double, integer, ip, keyword, long, text, unsigned_long or version], "
                + "found value [to_timeduration(\"3 hours\")] type [time_duration]",
            error("from test | where first_name <= to_timeduration(\"3 hours\")")
        );

        assertEquals(
            "1:19: 1st argument of [first_name IN ( to_timeduration(\"3 hours\"), \"3 days\"::date_period)] must be [keyword], "
                + "found value [to_timeduration(\"3 hours\")] type [time_duration]",
            error("from test | where first_name IN ( to_timeduration(\"3 hours\"), \"3 days\"::date_period)")
        );
    }

    public void testToDatePeriodToTimeDurationWithInvalidType() {
        assertEquals(
            "1:36: argument of [1.5::date_period] must be [date_period or string], found value [1.5] type [double]",
            error("from types | EVAL x = birth_date + 1.5::date_period")
        );
        assertEquals(
            "1:37: argument of [to_timeduration(1)] must be [time_duration or string], found value [1] type [integer]",
            error("from types  | EVAL x = birth_date - to_timeduration(1)")
        );
        assertEquals(
            "1:45: argument of [x::date_period] must be [date_period or string], found value [x] type [double]",
            error("from types | EVAL x = 1.5, y = birth_date + x::date_period")
        );
        assertEquals(
            "1:44: argument of [to_timeduration(x)] must be [time_duration or string], found value [x] type [integer]",
            error("from types  | EVAL x = 1, y = birth_date - to_timeduration(x)")
        );
        assertEquals(
            "1:64: argument of [x::date_period] must be [date_period or string], found value [x] type [datetime]",
            error("from types | EVAL x = \"2024-09-08\"::datetime, y = birth_date + x::date_period")
        );
        assertEquals(
            "1:65: argument of [to_timeduration(x)] must be [time_duration or string], found value [x] type [datetime]",
            error("from types  | EVAL x = \"2024-09-08\"::datetime, y = birth_date - to_timeduration(x)")
        );
        assertEquals(
            "1:58: argument of [x::date_period] must be [date_period or string], found value [x] type [ip]",
            error("from types | EVAL x = \"2024-09-08\"::ip, y = birth_date + x::date_period")
        );
        assertEquals(
            "1:59: argument of [to_timeduration(x)] must be [time_duration or string], found value [x] type [ip]",
            error("from types  | EVAL x = \"2024-09-08\"::ip, y = birth_date - to_timeduration(x)")
        );
    }

    public void testIntervalAsString() {
        // DateTrunc
        for (String interval : List.of("1 minu", "1 dy", "1.5 minutes", "0.5 days", "minutes 1", "day 5")) {
            assertThat(
                error("from types  | EVAL x = date_trunc(\"" + interval + "\", \"1991-06-26T00:00:00.000Z\")"),
                containsString("1:35: Cannot convert string [" + interval + "] to [DATE_PERIOD or TIME_DURATION]")
            );
            assertThat(
                error("from types  | EVAL x = \"1991-06-26T00:00:00.000Z\", y = date_trunc(\"" + interval + "\", x::datetime)"),
                containsString("1:67: Cannot convert string [" + interval + "] to [DATE_PERIOD or TIME_DURATION]")
            );
        }
        for (String interval : List.of("1", "0.5", "invalid")) {
            assertThat(
                error("from types  | EVAL x = date_trunc(\"" + interval + "\", \"1991-06-26T00:00:00.000Z\")"),
                containsString(
                    "1:24: first argument of [date_trunc(\""
                        + interval
                        + "\", \"1991-06-26T00:00:00.000Z\")] must be [dateperiod or timeduration], found value [\""
                        + interval
                        + "\"] type [keyword]"
                )
            );
            assertThat(
                error("from types  | EVAL x = \"1991-06-26T00:00:00.000Z\", y = date_trunc(\"" + interval + "\", x::datetime)"),
                containsString(
                    "1:56: first argument of [date_trunc(\""
                        + interval
                        + "\", x::datetime)] "
                        + "must be [dateperiod or timeduration], found value [\""
                        + interval
                        + "\"] type [keyword]"
                )
            );
        }

        // Bucket
        assertEquals(
            "1:52: Cannot convert string [1 yar] to [DATE_PERIOD or TIME_DURATION], error [Unexpected temporal unit: 'yar']",
            error("from test | stats max(emp_no) by bucket(hire_date, \"1 yar\")")
        );
        assertEquals(
            "1:52: Cannot convert string [1 hur] to [DATE_PERIOD or TIME_DURATION], error [Unexpected temporal unit: 'hur']",
            error("from test | stats max(emp_no) by bucket(hire_date, \"1 hur\")")
        );
        assertEquals(
            "1:58: Cannot convert string [1 mu] to [DATE_PERIOD or TIME_DURATION], error [Unexpected temporal unit: 'mu']",
            error("from test | stats max = max(emp_no) by bucket(hire_date, \"1 mu\") | sort max ")
        );
        assertEquals(
            "1:34: second argument of [bucket(hire_date, \"1\")] must be [integral, date_period or time_duration], "
                + "found value [\"1\"] type [keyword]",
            error("from test | stats max(emp_no) by bucket(hire_date, \"1\")")
        );
        assertEquals(
            "1:40: second argument of [bucket(hire_date, \"1\")] must be [integral, date_period or time_duration], "
                + "found value [\"1\"] type [keyword]",
            error("from test | stats max = max(emp_no) by bucket(hire_date, \"1\") | sort max ")
        );
        assertEquals(
            "1:68: second argument of [bucket(y, \"1\")] must be [integral, date_period or time_duration], "
                + "found value [\"1\"] type [keyword]",
            error("from test | eval x = emp_no, y = hire_date | stats max = max(x) by bucket(y, \"1\") | sort max ")
        );
    }

    public void testCategorizeOnlyFirstGrouping() {
        query("FROM test | STATS COUNT(*) BY CATEGORIZE(first_name)");
        query("FROM test | STATS COUNT(*) BY cat = CATEGORIZE(first_name)");
        query("FROM test | STATS COUNT(*) BY CATEGORIZE(first_name), emp_no");
        query("FROM test | STATS COUNT(*) BY a = CATEGORIZE(first_name), b = emp_no");

        assertEquals(
            "1:39: CATEGORIZE grouping function [CATEGORIZE(first_name)] can only be in the first grouping expression",
            error("FROM test | STATS COUNT(*) BY emp_no, CATEGORIZE(first_name)")
        );
        assertEquals(
            "1:55: CATEGORIZE grouping function [CATEGORIZE(last_name)] can only be in the first grouping expression",
            error("FROM test | STATS COUNT(*) BY CATEGORIZE(first_name), CATEGORIZE(last_name)")
        );
        assertEquals(
            "1:55: CATEGORIZE grouping function [CATEGORIZE(first_name)] can only be in the first grouping expression",
            error("FROM test | STATS COUNT(*) BY CATEGORIZE(first_name), CATEGORIZE(first_name)")
        );
        assertEquals(
            "1:63: CATEGORIZE grouping function [CATEGORIZE(last_name)] can only be in the first grouping expression",
            error("FROM test | STATS COUNT(*) BY CATEGORIZE(first_name), emp_no, CATEGORIZE(last_name)")
        );
        assertEquals(
            "1:63: CATEGORIZE grouping function [CATEGORIZE(first_name)] can only be in the first grouping expression",
            error("FROM test | STATS COUNT(*) BY CATEGORIZE(first_name), emp_no, CATEGORIZE(first_name)")
        );
    }

    public void testCategorizeNestedGrouping() {
        query("from test | STATS COUNT(*) BY CATEGORIZE(LENGTH(first_name)::string)");

        assertEquals(
            "1:40: CATEGORIZE grouping function [CATEGORIZE(first_name)] can't be used within other expressions",
            error("FROM test | STATS COUNT(*) BY MV_COUNT(CATEGORIZE(first_name))")
        );
        assertEquals(
            "1:31: CATEGORIZE grouping function [CATEGORIZE(first_name)] can't be used within other expressions",
            error("FROM test | STATS COUNT(*) BY CATEGORIZE(first_name)::datetime")
        );
    }

    public void testCategorizeWithinAggregations() {
        query("from test | STATS MV_COUNT(cat), COUNT(*) BY cat = CATEGORIZE(first_name)");
        query("from test | STATS MV_COUNT(CATEGORIZE(first_name)), COUNT(*) BY cat = CATEGORIZE(first_name)");
        query("from test | STATS MV_COUNT(CATEGORIZE(first_name)), COUNT(*) BY CATEGORIZE(first_name)");

        assertEquals(
            "1:25: cannot use CATEGORIZE grouping function [CATEGORIZE(first_name)] within an aggregation",
            error("FROM test | STATS COUNT(CATEGORIZE(first_name)) BY CATEGORIZE(first_name)")
        );
        assertEquals(
            "1:25: cannot reference CATEGORIZE grouping function [cat] within an aggregation",
            error("FROM test | STATS COUNT(cat) BY cat = CATEGORIZE(first_name)")
        );
        assertEquals(
            "1:30: cannot reference CATEGORIZE grouping function [cat] within an aggregation",
            error("FROM test | STATS SUM(LENGTH(cat::keyword) + LENGTH(last_name)) BY cat = CATEGORIZE(first_name)")
        );
        assertEquals(
            "1:25: cannot reference CATEGORIZE grouping function [`CATEGORIZE(first_name)`] within an aggregation",
            error("FROM test | STATS COUNT(`CATEGORIZE(first_name)`) BY CATEGORIZE(first_name)")
        );

        assertEquals(
            "1:28: can only use grouping function [CATEGORIZE(last_name)] as part of the BY clause",
            error("FROM test | STATS MV_COUNT(CATEGORIZE(last_name)) BY CATEGORIZE(first_name)")
        );
    }

    public void testCategorizeWithFilteredAggregations() {
        query("FROM test | STATS COUNT(*) WHERE first_name == \"John\" BY CATEGORIZE(last_name)");
        query("FROM test | STATS COUNT(*) WHERE last_name == \"Doe\" BY CATEGORIZE(last_name)");

        assertEquals(
            "1:34: can only use grouping function [CATEGORIZE(first_name)] as part of the BY clause",
            error("FROM test | STATS COUNT(*) WHERE CATEGORIZE(first_name) == \"John\" BY CATEGORIZE(last_name)")
        );
        assertEquals(
            "1:34: can only use grouping function [CATEGORIZE(last_name)] as part of the BY clause",
            error("FROM test | STATS COUNT(*) WHERE CATEGORIZE(last_name) == \"Doe\" BY CATEGORIZE(last_name)")
        );
        assertEquals(
            "1:34: cannot reference CATEGORIZE grouping function [category] within an aggregation filter",
            error("FROM test | STATS COUNT(*) WHERE category == \"Doe\" BY category = CATEGORIZE(last_name)")
        );
    }

    public void testCategorizeInvalidOptionsField() {
        assumeTrue("categorize options must be enabled", EsqlCapabilities.Cap.CATEGORIZE_OPTIONS.isEnabled());

        assertEquals(
            "1:31: second argument of [CATEGORIZE(last_name, first_name)] must be a map expression, received [first_name]",
            error("FROM test | STATS COUNT(*) BY CATEGORIZE(last_name, first_name)")
        );
        assertEquals(
            "1:31: Invalid option [blah] in [CATEGORIZE(last_name, { \"blah\": 42 })], "
                + "expected one of [analyzer, output_format, similarity_threshold]",
            error("FROM test | STATS COUNT(*) BY CATEGORIZE(last_name, { \"blah\": 42 })")
        );
    }

    public void testCategorizeOptionOutputFormat() {
        assumeTrue("categorize options must be enabled", EsqlCapabilities.Cap.CATEGORIZE_OPTIONS.isEnabled());

        query("FROM test | STATS COUNT(*) BY CATEGORIZE(last_name, { \"output_format\": \"regex\" })");
        query("FROM test | STATS COUNT(*) BY CATEGORIZE(last_name, { \"output_format\": \"REGEX\" })");
        query("FROM test | STATS COUNT(*) BY CATEGORIZE(last_name, { \"output_format\": \"tokens\" })");
        query("FROM test | STATS COUNT(*) BY CATEGORIZE(last_name, { \"output_format\": \"ToKeNs\" })");
        assertEquals(
            "1:31: invalid output format [blah], expecting one of [REGEX, TOKENS]",
            error("FROM test | STATS COUNT(*) BY CATEGORIZE(last_name, { \"output_format\": \"blah\" })")
        );
        assertEquals(
            "1:31: invalid output format [42], expecting one of [REGEX, TOKENS]",
            error("FROM test | STATS COUNT(*) BY CATEGORIZE(last_name, { \"output_format\": 42 })")
        );
        assertEquals(
            "1:31: Invalid option [output_format] in [CATEGORIZE(last_name, { \"output_format\": { \"a\": 123 } })],"
                + " expected a [KEYWORD] value",
            error("FROM test | STATS COUNT(*) BY CATEGORIZE(last_name, { \"output_format\": { \"a\": 123 } })")
        );
    }

    public void testCategorizeOptionSimilarityThreshold() {
        assumeTrue("categorize options must be enabled", EsqlCapabilities.Cap.CATEGORIZE_OPTIONS.isEnabled());

        query("FROM test | STATS COUNT(*) BY CATEGORIZE(last_name, { \"similarity_threshold\": 1 })");
        query("FROM test | STATS COUNT(*) BY CATEGORIZE(last_name, { \"similarity_threshold\": 100 })");
        assertEquals(
            "1:31: invalid similarity threshold [0], expecting a number between 1 and 100, inclusive",
            error("FROM test | STATS COUNT(*) BY CATEGORIZE(last_name, { \"similarity_threshold\": 0 })")
        );
        assertEquals(
            "1:31: invalid similarity threshold [101], expecting a number between 1 and 100, inclusive",
            error("FROM test | STATS COUNT(*) BY CATEGORIZE(last_name, { \"similarity_threshold\": 101 })")
        );
        assertEquals(
            "1:31: Invalid option [similarity_threshold] in [CATEGORIZE(last_name, { \"similarity_threshold\": \"blah\" })], "
                + "cannot cast [blah] to [integer]",
            error("FROM test | STATS COUNT(*) BY CATEGORIZE(last_name, { \"similarity_threshold\": \"blah\" })")
        );
        assertEquals(
            "1:31: Invalid option [similarity_threshold] in [CATEGORIZE(last_name, { \"similarity_threshold\": { \"aaa\": 123 } })],"
                + " expected a [INTEGER] value",
            error("FROM test | STATS COUNT(*) BY CATEGORIZE(last_name, { \"similarity_threshold\": { \"aaa\": 123 } })")
        );
    }

    public void testCategorizeWithInlineStats() {
        assumeTrue("CATEGORIZE must be enabled", EsqlCapabilities.Cap.CATEGORIZE_V6.isEnabled());
        assumeTrue("INLINE STATS must be enabled", EsqlCapabilities.Cap.INLINE_STATS.isEnabled());
        assertEquals(
            "1:38: CATEGORIZE [CATEGORIZE(last_name, { \"similarity_threshold\": 1 })] is not yet supported with "
                + "INLINE STATS [INLINE STATS COUNT(*) BY CATEGORIZE(last_name, { \"similarity_threshold\": 1 })]",
            error("FROM test | INLINE STATS COUNT(*) BY CATEGORIZE(last_name, { \"similarity_threshold\": 1 })")
        );

        assertEquals("""
            3:36: CATEGORIZE [CATEGORIZE(gender)] is not yet supported with \
            INLINE STATS [INLINE STATS SUM(salary) BY c3 = CATEGORIZE(gender)]
            line 2:92: CATEGORIZE grouping function [CATEGORIZE(first_name)] can only be in the first grouping expression
            line 2:33: CATEGORIZE [CATEGORIZE(last_name, { "similarity_threshold": 1 })] is not yet supported with \
            INLINE STATS [INLINE STATS COUNT(*) BY c1 = CATEGORIZE(last_name, { "similarity_threshold": 1 }), \
            c2 = CATEGORIZE(first_name)]""", error("""
            FROM test
            | INLINE STATS COUNT(*) BY c1 = CATEGORIZE(last_name, { "similarity_threshold": 1 }), c2 = CATEGORIZE(first_name)
            | INLINE STATS SUM(salary) BY c3 = CATEGORIZE(gender)
            """));
    }

    public void testChangePoint() {
        assumeTrue("change_point must be enabled", EsqlCapabilities.Cap.CHANGE_POINT.isEnabled());
        var airports = AnalyzerTestUtils.analyzer(loadMapping("mapping-airports.json", "airports"));
        assertEquals("1:30: Unknown column [blahblah]", error("FROM airports | CHANGE_POINT blahblah ON scalerank", airports));
        assertEquals("1:43: Unknown column [blahblah]", error("FROM airports | CHANGE_POINT scalerank ON blahblah", airports));
        // TODO: nicer error message for missing default column "@timestamp"
        assertEquals("1:17: Unknown column [@timestamp]", error("FROM airports | CHANGE_POINT scalerank", airports));
    }

    public void testChangePoint_keySortable() {
        assumeTrue("change_point must be enabled", EsqlCapabilities.Cap.CHANGE_POINT.isEnabled());
        List<DataType> sortableTypes = List.of(BOOLEAN, DOUBLE, DATE_NANOS, DATETIME, INTEGER, IP, KEYWORD, LONG, UNSIGNED_LONG, VERSION);
        List<DataType> unsortableTypes = EsqlCapabilities.Cap.SPATIAL_GRID_TYPES.isEnabled()
            ? List.of(CARTESIAN_POINT, CARTESIAN_SHAPE, GEO_POINT, GEO_SHAPE, GEOHASH, GEOTILE, GEOHEX)
            : List.of(CARTESIAN_POINT, CARTESIAN_SHAPE, GEO_POINT, GEO_SHAPE);
        for (DataType type : sortableTypes) {
            query(Strings.format("ROW key=NULL::%s, value=0\n | CHANGE_POINT value ON key", type));
        }
        for (DataType type : unsortableTypes) {
            assertEquals(
                "2:4: change point key [key] must be sortable",
                error(Strings.format("ROW key=NULL::%s, value=0\n | CHANGE_POINT value ON key", type))
            );
        }
    }

    public void testChangePoint_valueNumeric() {
        assumeTrue("change_point must be enabled", EsqlCapabilities.Cap.CHANGE_POINT.isEnabled());
        List<DataType> numericTypes = List.of(DOUBLE, INTEGER, LONG, UNSIGNED_LONG);
        List<DataType> nonNumericTypes = EsqlCapabilities.Cap.SPATIAL_GRID_TYPES.isEnabled()
            ? List.of(
                BOOLEAN,
                CARTESIAN_POINT,
                CARTESIAN_SHAPE,
                DATE_NANOS,
                DATETIME,
                GEO_POINT,
                GEO_SHAPE,
                GEOHASH,
                GEOTILE,
                GEOHEX,
                IP,
                KEYWORD,
                VERSION
            )
            : List.of(BOOLEAN, CARTESIAN_POINT, CARTESIAN_SHAPE, DATE_NANOS, DATETIME, GEO_POINT, GEO_SHAPE, IP, KEYWORD, VERSION);
        for (DataType type : numericTypes) {
            query(Strings.format("ROW key=0, value=NULL::%s\n | CHANGE_POINT value ON key", type));
        }
        for (DataType type : nonNumericTypes) {
            assertEquals(
                "2:4: change point value [value] must be numeric",
                error(Strings.format("ROW key=0, value=NULL::%s\n | CHANGE_POINT value ON key", type))
            );
        }
        assertEquals("2:4: change point value [value] must be numeric", error("ROW key=0, value=NULL\n | CHANGE_POINT value ON key"));
    }

    public void testSortByAggregate() {
        assertEquals("1:18: aggregate function [count(*)] not allowed outside STATS command", error("ROW a = 1 | SORT count(*)"));
        assertEquals(
            "1:28: aggregate function [count(*)] not allowed outside STATS command",
            error("ROW a = 1 | SORT to_string(count(*))")
        );
        assertEquals("1:22: aggregate function [max(a)] not allowed outside STATS command", error("ROW a = 1 | SORT 1 + max(a)"));
        assertEquals("1:18: aggregate function [count(*)] not allowed outside STATS command", error("FROM test | SORT count(*)"));
        assertEquals(
            "1:18: aggregate function [present(gender)] not allowed outside STATS command",
            error("FROM test | SORT present(gender)")
        );
    }

    public void testFilterByAggregate() {
        assertEquals("1:19: aggregate function [count(*)] not allowed outside STATS command", error("ROW a = 1 | WHERE count(*) > 0"));
        assertEquals(
            "1:29: aggregate function [count(*)] not allowed outside STATS command",
            error("ROW a = 1 | WHERE to_string(count(*)) IS NOT NULL")
        );
        assertEquals("1:23: aggregate function [max(a)] not allowed outside STATS command", error("ROW a = 1 | WHERE 1 + max(a) > 0"));
        assertEquals(
            "1:24: aggregate function [min(languages)] not allowed outside STATS command",
            error("FROM employees | WHERE min(languages) > 2")
        );
        assertEquals(
            "1:19: aggregate function [present(gender)] not allowed outside STATS command",
            error("FROM test | WHERE present(gender)")
        );
    }

    public void testDissectByAggregate() {
        assertEquals(
            "1:21: aggregate function [min(first_name)] not allowed outside STATS command",
            error("from test | dissect min(first_name) \"%{foo}\"")
        );
        assertEquals(
            "1:21: aggregate function [avg(salary)] not allowed outside STATS command",
            error("from test | dissect avg(salary) \"%{foo}\"")
        );
    }

    public void testGrokByAggregate() {
        assertEquals(
            "1:18: aggregate function [max(last_name)] not allowed outside STATS command",
            error("from test | grok max(last_name) \"%{WORD:foo}\"")
        );
        assertEquals(
            "1:18: aggregate function [sum(salary)] not allowed outside STATS command",
            error("from test | grok sum(salary) \"%{WORD:foo}\"")
        );
    }

    public void testAggregateInRow() {
        assertEquals("1:13: aggregate function [count(*)] not allowed outside STATS command", error("ROW a = 1 + count(*)"));
        assertEquals("1:9: aggregate function [avg(2)] not allowed outside STATS command", error("ROW a = avg(2)"));
        assertEquals("1:9: aggregate function [present(123)] not allowed outside STATS command", error("ROW a = present(123)"));
    }

    public void testLookupJoinDataTypeMismatch() {
        query("FROM test | EVAL language_code = languages | LOOKUP JOIN languages_lookup ON language_code");

        assertEquals(
            "1:87: JOIN left field [language_code] of type [KEYWORD] is incompatible with right field [language_code] of type [INTEGER]",
            error("FROM test | EVAL language_code = languages::keyword | LOOKUP JOIN languages_lookup ON language_code")
        );
    }

    public void testLookupJoinExpressionAmbiguousRight() {
        assumeTrue(
            "requires LOOKUP JOIN ON boolean expression capability",
            EsqlCapabilities.Cap.LOOKUP_JOIN_ON_BOOLEAN_EXPRESSION.isEnabled()
        );
        String queryString = """
            from test
            | rename languages as language_code
            | lookup join languages_lookup ON salary == language_code
            """;

        assertEquals(
            " ambiguous reference to [language_code]; matches any of [line 2:10 [language_code], line 3:15 [language_code]]",
            error(queryString)
        );
    }

    public void testLookupJoinExpressionAmbiguousLeft() {
        assumeTrue(
            "requires LOOKUP JOIN ON boolean expression capability",
            EsqlCapabilities.Cap.LOOKUP_JOIN_ON_BOOLEAN_EXPRESSION.isEnabled()
        );
        String queryString = """
             from test
            | rename languages as language_name
            | lookup join languages_lookup ON language_name == language_code
            """;

        assertEquals(
            " ambiguous reference to [language_name]; matches any of [line 2:10 [language_name], line 3:15 [language_name]]",
            error(queryString)
        );
    }

    public void testLookupJoinExpressionAmbiguousBoth() {
        assumeTrue(
            "requires LOOKUP JOIN ON boolean expression capability",
            EsqlCapabilities.Cap.LOOKUP_JOIN_ON_BOOLEAN_EXPRESSION.isEnabled()
        );
        String queryString = """
            from test
            | rename languages as language_code
            | lookup join languages_lookup ON language_code != language_code
            """;

        assertEquals(
            " ambiguous reference to [language_code]; matches any of [line 2:10 [language_code], line 3:15 [language_code]]",
            error(queryString)
        );
    }

    public void testFullTextFunctionOptions() {
        checkOptionDataTypes(Match.ALLOWED_OPTIONS, "FROM test | WHERE match(title, \"Jean\", {\"%s\": %s})");
        checkOptionDataTypes(QueryString.ALLOWED_OPTIONS, "FROM test | WHERE QSTR(\"title: Jean\", {\"%s\": %s})");
        checkOptionDataTypes(MatchPhrase.ALLOWED_OPTIONS, "FROM test | WHERE MATCH_PHRASE(title, \"Jean\", {\"%s\": %s})");
        checkOptionDataTypes(Knn.ALLOWED_OPTIONS, "FROM test | WHERE KNN(vector, [0.1, 0.2, 0.3], {\"%s\": %s})");
        if (EsqlCapabilities.Cap.MULTI_MATCH_FUNCTION.isEnabled()) {
            checkOptionDataTypes(MultiMatch.OPTIONS, "FROM test | WHERE MULTI_MATCH(\"Jean\", title, body, {\"%s\": %s})");
        }
        if (EsqlCapabilities.Cap.KQL_FUNCTION_OPTIONS.isEnabled()) {
            checkOptionDataTypes(Kql.ALLOWED_OPTIONS, "FROM test | WHERE KQL(\"title: Jean\", {\"%s\": %s})");
        }
    }

    /**
     * Check all data types for available options. When conversion is not possible, checks that it's an error
     */
    private void checkOptionDataTypes(Map<String, DataType> allowedOptionsMap, String queryTemplate) {
        DataType[] optionTypes = new DataType[] { INTEGER, LONG, FLOAT, DOUBLE, KEYWORD, BOOLEAN };
        for (Map.Entry<String, DataType> allowedOptions : allowedOptionsMap.entrySet()) {
            String optionName = allowedOptions.getKey();
            DataType optionType = allowedOptions.getValue();

            // Check every possible type for the option - we'll try to convert it to the expected type
            for (DataType currentType : optionTypes) {
                String optionValue = exampleValueForType(currentType);
                String queryOptionValue = optionValue;
                if (currentType == KEYWORD) {
                    queryOptionValue = "\"" + optionValue + "\"";
                }

                String query = String.format(Locale.ROOT, queryTemplate, optionName, queryOptionValue);
                try {
                    // Check conversion is possible
                    DataTypeConverter.convert(optionValue, optionType);
                    // If no exception was thrown, conversion is possible and should be done
                    query(query, fullTextAnalyzer);
                } catch (InvalidArgumentException e) {
                    // Conversion is not possible, query should fail
                    String error = error(query, fullTextAnalyzer);
                    assertThat(error, containsString("Invalid option [" + optionName + "]"));
                    assertThat(error, containsString("cannot cast [" + optionValue + "] to [" + optionType.typeName() + "]"));
                }
            }

            // MapExpression are not allowed as option values
            String query = String.format(Locale.ROOT, queryTemplate, optionName, "{ \"abc\": 123 }");

            assertThat(error(query, fullTextAnalyzer), containsString("Invalid option [" + optionName + "]"));
        }

        String errorQuery = String.format(Locale.ROOT, queryTemplate, "unknown_option", "\"any_value\"");
        assertThat(error(errorQuery, fullTextAnalyzer), containsString("Invalid option [unknown_option]"));
    }

    private static String exampleValueForType(DataType currentType) {
        return switch (currentType) {
            case BOOLEAN -> String.valueOf(randomBoolean());
            case INTEGER -> String.valueOf(randomIntBetween(0, 100000));
            case LONG -> String.valueOf(randomLong());
            case FLOAT -> String.valueOf(randomFloat());
            case DOUBLE -> String.valueOf(randomDouble());
            case KEYWORD -> randomAlphaOfLength(10);
            default -> throw new IllegalArgumentException("Unsupported option type: " + currentType);
        };
    }

    // Should pass eventually once we lift some restrictions on full text search functions.
    public void testFullTextFunctionCurrentlyUnsupportedBehaviour() throws Exception {
        testFullTextFunctionsCurrentlyUnsupportedBehaviour("match(title, \"Meditation\")");
        testFullTextFunctionsCurrentlyUnsupportedBehaviour("title : \"Meditation\"");
        testFullTextFunctionsCurrentlyUnsupportedBehaviour("match_phrase(title, \"Meditation\")");
        if (EsqlCapabilities.Cap.MULTI_MATCH_FUNCTION.isEnabled()) {
            testFullTextFunctionsCurrentlyUnsupportedBehaviour("multi_match(\"Meditation\", title)");
        }
        if (EsqlCapabilities.Cap.TERM_FUNCTION.isEnabled()) {
            testFullTextFunctionsCurrentlyUnsupportedBehaviour("term(title, \"Meditation\")");
        }
    }

    private void testFullTextFunctionsCurrentlyUnsupportedBehaviour(String functionInvocation) throws Exception {
        assertThat(
            error("from test | stats max_salary = max(salary) by emp_no | where " + functionInvocation, fullTextAnalyzer),
            containsString("Unknown column")
        );
    }

    public void testFullTextFunctionsNullArgs() throws Exception {
        checkFullTextFunctionNullArgs("match(null, \"query\")", "first");
        checkFullTextFunctionNullArgs("match(title, null)", "second");
        checkFullTextFunctionNullArgs("qstr(null)", "");
        checkFullTextFunctionNullArgs("kql(null)", "");
        checkFullTextFunctionNullArgs("match_phrase(null, \"query\")", "first");
        checkFullTextFunctionNullArgs("match_phrase(title, null)", "second");
        checkFullTextFunctionNullArgs("knn(null, [0, 1, 2])", "first");
        checkFullTextFunctionNullArgs("knn(vector, null)", "second");
        if (EsqlCapabilities.Cap.MULTI_MATCH_FUNCTION.isEnabled()) {
            checkFullTextFunctionNullArgs("multi_match(null, title)", "first");
            checkFullTextFunctionNullArgs("multi_match(\"query\", null)", "second");
        }
        if (EsqlCapabilities.Cap.TERM_FUNCTION.isEnabled()) {
            checkFullTextFunctionNullArgs("term(null, \"query\")", "first");
            checkFullTextFunctionNullArgs("term(title, null)", "second");
        }
    }

    private void checkFullTextFunctionNullArgs(String functionInvocation, String argOrdinal) throws Exception {
        assertThat(
            error("from test | where " + functionInvocation, fullTextAnalyzer),
            containsString(argOrdinal + " argument of [" + functionInvocation + "] cannot be null, received [null]")
        );
    }

    public void testInsistNotOnTopOfFrom() {
        assumeTrue("requires snapshot builds", Build.current().isSnapshot());

        assertThat(
            error("FROM test | EVAL foo = 42 | INSIST_🐔 bar"),
            containsString("1:29: [insist] can only be used after [from] or [insist] commands, but was [EVAL foo = 42]")
        );
    }

    public void testFullTextFunctionsInStats() {
        checkFullTextFunctionsInStats("match(title, \"Meditation\")");
        checkFullTextFunctionsInStats("title : \"Meditation\"");
        checkFullTextFunctionsInStats("qstr(\"title: Meditation\")");
        checkFullTextFunctionsInStats("kql(\"title: Meditation\")");
        checkFullTextFunctionsInStats("match_phrase(title, \"Meditation\")");
        checkFullTextFunctionsInStats("knn(vector, [0, 1, 2])");
        if (EsqlCapabilities.Cap.MULTI_MATCH_FUNCTION.isEnabled()) {
            checkFullTextFunctionsInStats("multi_match(\"Meditation\", title, body)");
        }
    }

    public void testDecayFunctionNullArgs() {
        assumeTrue("Decay function not enabled", EsqlCapabilities.Cap.DECAY_FUNCTION.isEnabled());

        // First arg cannot be null
        assertEquals(
            "2:23: first argument of [decay(null, origin, scale, "
                + "{\"offset\": 0, \"decay\": 0.5, \"type\": \"linear\"})] cannot be null, received [null]",
            error(
                "row origin = 10, scale = 10\n"
                    + "| eval decay_result = decay(null, origin, scale, {\"offset\": 0, \"decay\": 0.5, \"type\": \"linear\"})"
            )
        );

        // Second arg cannot be null
        assertEquals(
            "2:23: second argument of [decay(value, null, scale, "
                + "{\"offset\": 0, \"decay\": 0.5, \"type\": \"linear\"})] cannot be null, received [null]",
            error(
                "row value = 10, scale = 10\n"
                    + "| eval decay_result = decay(value, null, scale, {\"offset\": 0, \"decay\": 0.5, \"type\": \"linear\"})"
            )
        );

        // Third arg cannot be null
        assertEquals(
            "2:23: third argument of [decay(value, origin, null, "
                + "{\"offset\": 0, \"decay\": 0.5, \"type\": \"linear\"})] cannot be null, received [null]",
            error(
                "row value = 10, origin = 10\n"
                    + "| eval decay_result = decay(value, origin, null, {\"offset\": 0, \"decay\": 0.5, \"type\": \"linear\"})"
            )
        );
    }

    private void checkFullTextFunctionsInStats(String functionInvocation) {
        query("from test | stats c = max(id) where " + functionInvocation, fullTextAnalyzer);
        query("from test | stats c = max(id) where " + functionInvocation + " or length(title) > 10", fullTextAnalyzer);
        query("from test metadata _score |  where " + functionInvocation + " | stats c = max(_score)", fullTextAnalyzer);
        query(
            "from test metadata _score |  where " + functionInvocation + " or length(title) > 10 | stats c = max(_score)",
            fullTextAnalyzer
        );

        assertThat(
            error("from test metadata _score | stats c = max(_score) where " + functionInvocation, fullTextAnalyzer),
            containsString("cannot use _score aggregations with a WHERE filter in a STATS command")
        );
    }

    public void testVectorSimilarityFunctionsNullArgs() throws Exception {
        if (EsqlCapabilities.Cap.COSINE_VECTOR_SIMILARITY_FUNCTION.isEnabled()) {
            checkVectorFunctionsNullArgs("v_cosine(null, vector)");
            checkVectorFunctionsNullArgs("v_cosine(vector, null)");
        }
        if (EsqlCapabilities.Cap.DOT_PRODUCT_VECTOR_SIMILARITY_FUNCTION.isEnabled()) {
            checkVectorFunctionsNullArgs("v_dot_product(null, vector)");
            checkVectorFunctionsNullArgs("v_dot_product(vector, null)");
        }
        if (EsqlCapabilities.Cap.L1_NORM_VECTOR_SIMILARITY_FUNCTION.isEnabled()) {
            checkVectorFunctionsNullArgs("v_l1_norm(null, vector)");
            checkVectorFunctionsNullArgs("v_l1_norm(vector, null)");
        }
        if (EsqlCapabilities.Cap.L2_NORM_VECTOR_SIMILARITY_FUNCTION.isEnabled()) {
            checkVectorFunctionsNullArgs("v_l2_norm(null, vector)");
            checkVectorFunctionsNullArgs("v_l2_norm(vector, null)");
        }
        if (EsqlCapabilities.Cap.MAGNITUDE_SCALAR_VECTOR_FUNCTION.isEnabled()) {
            checkVectorFunctionsNullArgs("v_magnitude(null)");
        }
        if (EsqlCapabilities.Cap.HAMMING_VECTOR_SIMILARITY_FUNCTION.isEnabled()) {
            checkVectorFunctionsNullArgs("v_hamming(null, vector)");
            checkVectorFunctionsNullArgs("v_hamming(vector, null)");
        }
    }

    public void testFullTextFunctionsWithSemanticText() {
        checkFullTextFunctionsWithSemanticText("knn(semantic, [0, 1, 2])");
        checkFullTextFunctionsWithSemanticText("match(semantic, \"hello world\")");
        checkFullTextFunctionsWithSemanticText("semantic:\"hello world\"");
    }

    private void checkFullTextFunctionsWithSemanticText(String functionInvocation) {
        query("from test | where " + functionInvocation, fullTextAnalyzer);
    }

    public void testToIPInvalidOptions() {
        String query = "ROW result = to_ip(\"127.0.0.1\", 123)";
        assertThat(error(query), containsString("second argument of [to_ip(\"127.0.0.1\", 123)] must be a map expression, received [123]"));

        query = "ROW result = to_ip(\"127.0.0.1\", { \"leading_zeros\": { \"foo\": \"bar\" } })";
        assertThat(error(query), containsString("Invalid option [leading_zeros]"));

        query = "ROW result = to_ip(\"127.0.0.1\", { \"leading_zeros\": \"abcdef\" })";
        assertThat(error(query), containsString("Illegal leading_zeros [abcdef]"));
    }

    public void testInvalidTBucketCalls() {
        assertThat(
            error("from test | stats max(emp_no) by tbucket(1 hour)"),
            equalTo("1:34: TBucket function requires @timestamp field, but @timestamp was renamed or dropped")
        );
        assertThat(
            error("from test | stats max(event_duration) by tbucket()", sampleDataAnalyzer, ParsingException.class),
            equalTo("1:42: error building [tbucket]: expects exactly one argument")
        );
        assertThat(
            error("from test | stats max(event_duration) by tbucket(\"@tbucket\", 1 hour)", sampleDataAnalyzer, ParsingException.class),
            equalTo("1:42: error building [tbucket]: expects exactly one argument")
        );
        assertThat(
            error("from test | stats max(event_duration) by tbucket(1 hr)", sampleDataAnalyzer, ParsingException.class),
            equalTo("1:50: Unexpected temporal unit: 'hr'")
        );
        assertThat(
            error("from test | stats max(event_duration) by tbucket(\"1\")", sampleDataAnalyzer),
            equalTo("1:42: argument of [tbucket(\"1\")] must be [date_period or time_duration], found value [\"1\"] type [keyword]")
        );

        /*
        To test unsupported @timestamp data type. In this case, we use a boolean as a type for the @timestamp field which is not supported
        by TBUCKET.
         */
        assertThat(
            error("from test | stats max(event_duration) by tbucket(\"1 hour\")", oddSampleDataAnalyzer),
            equalTo(
                "1:42: second argument of [tbucket(\"1 hour\")] must be [date_nanos or datetime], found value [@timestamp] type [boolean]"
            )
        );
        for (String interval : List.of("1 minu", "1 dy", "1.5 minutes", "0.5 days", "minutes 1", "day 5")) {
            assertThat(
                error("from test | stats max(event_duration) by tbucket(\"" + interval + "\")", sampleDataAnalyzer),
                containsString("1:50: Cannot convert string [" + interval + "] to [DATE_PERIOD or TIME_DURATION]")
            );
        }
    }

    public void testFuse() {
        String queryPrefix = "from test metadata _score, _index, _id | fork (where true) (where true)";

        query(queryPrefix + " | fuse");
        query(queryPrefix + " | fuse rrf");
        query(queryPrefix + " | fuse rrf with { \"rank_constant\": 123 } ");
        query(queryPrefix + " | fuse rrf with { \"weights\": { \"fork1\":  123 } }");
        query(queryPrefix + " | fuse rrf with { \"rank_constant\": 123, \"weights\": { \"fork1\":  123 } }");

        query(queryPrefix + " | fuse with { \"rank_constant\": 123 } ");
        query(queryPrefix + " | fuse with { \"weights\": { \"fork1\":  123 } }");
        query(queryPrefix + " | fuse with { \"rank_constant\": 123, \"weights\": { \"fork1\":  123 } }");

        query(queryPrefix + " | fuse linear");
        query(queryPrefix + " | fuse linear with { \"normalizer\": \"minmax\" } ");
        query(queryPrefix + " | fuse linear with { \"weights\": { \"fork1\":  123 } }");

        query(queryPrefix + " | fuse linear score by _score with { \"normalizer\": \"minmax\" } ");
        query(queryPrefix + " | eval new_score = _score + 1 | fuse linear score by new_score with { \"normalizer\": \"minmax\" } ");
        query(queryPrefix + " | fuse linear group by _fork with { \"normalizer\": \"minmax\" } ");
        query(queryPrefix + " | eval new_fork = to_upper(_fork) | fuse linear group by new_fork with { \"normalizer\": \"minmax\" } ");
        query(queryPrefix + " | fuse linear key by _id,_index with { \"normalizer\": \"minmax\" } ");
        query(queryPrefix + " | eval new_id = concat(_id, _index) | fuse linear key by new_id with { \"normalizer\": \"minmax\" } ");
        query(queryPrefix + " | fuse linear score by _score key by _id, _index group by _fork with { \"normalizer\": \"minmax\" } ");

        assertThat(error(queryPrefix + " | fuse rrf WITH { \"abc\": 123 }"), containsString("unknown option [abc]"));

        assertThat(
            error(queryPrefix + " | fuse rrf WITH { \"rank_constant\": \"a\" }"),
            containsString("expected rank_constant to be numeric, got [\"a\"]")
        );

        assertThat(
            error(queryPrefix + " | fuse rrf WITH { \"rank_constant\": { \"a\": 123 } }"),
            containsString("expected rank_constant to be a literal")
        );

        assertThat(
            error(queryPrefix + " | fuse rrf WITH { \"rank_constant\": -123 }"),
            containsString("expected rank_constant to be positive, got [-123]")
        );

        assertThat(
            error(queryPrefix + " | fuse rrf WITH { \"rank_constant\": 0 }"),
            containsString("expected rank_constant to be positive, got [0]")
        );

        for (var fuseMethod : List.of("rrf", "linear")) {
            assertThat(
                error(queryPrefix + " | fuse " + fuseMethod + " WITH { \"weights\": 123 }"),
                containsString("expected weights to be a MapExpression")
            );

            assertThat(
                error(queryPrefix + " | fuse " + fuseMethod + " WITH { \"weights\": { \"fork1\": \"a\" } }"),
                containsString("expected weight to be numeric")
            );

            assertThat(
                error(queryPrefix + " | fuse " + fuseMethod + " WITH { \"weights\": { \"fork1\": { \"a\": 123 } } }"),
                containsString("expected weight to be a literal")
            );

            assertThat(
                error(queryPrefix + " | fuse " + fuseMethod + " WITH { \"weights\": { \"fork1\": -123 } }"),
                containsString("expected weight to be positive, got [-123]")
            );

            assertThat(
                error(queryPrefix + " | fuse " + fuseMethod + " WITH { \"weights\": { \"fork1\": 1, \"fork2\": 0 } }"),
                containsString("expected weight to be positive, got [0]")
            );
        }

        assertThat(error(queryPrefix + " | fuse linear WITH { \"abc\": 123 }"), containsString("unknown option [abc]"));

        assertThat(
            error(queryPrefix + " | fuse linear WITH { \"normalizer\": 123 }"),
            containsString("expected normalizer to be a string, got [123]")
        );

        assertThat(
            error(queryPrefix + " | fuse linear WITH { \"normalizer\": { \"a\": 123 } }"),
            containsString("expected normalizer to be a literal")
        );

        assertThat(
            error(queryPrefix + " | fuse linear WITH { \"normalizer\": \"foo\" }"),
            containsString("[\"foo\"] is not a valid normalizer")
        );

        assertThat(error(queryPrefix + " | fuse linear SCORE BY foobar"), containsString("Unknown column [foobar]"));

        assertThat(error(queryPrefix + " | fuse linear GROUP BY foobar"), containsString("Unknown column [foobar]"));

        assertThat(error(queryPrefix + " | fuse linear KEY BY _id, foobar"), containsString("Unknown column [foobar]"));

        assertThat(
            error(queryPrefix + " | fuse linear SCORE BY first_name"),
            containsString("expected SCORE BY column [first_name] to be DOUBLE, not KEYWORD")
        );

        assertThat(
            error(queryPrefix + " | fuse linear GROUP BY _score"),
            containsString("expected GROUP BY field [_score] to be KEYWORD or TEXT, not DOUBLE")
        );

        assertThat(
            error(queryPrefix + " | fuse linear KEY BY _score"),
            containsString("expected KEY BY field [_score] to be KEYWORD or TEXT, not DOUBLE")
        );

        assertThat(
            error("FROM test METADATA _index, _score, _id | EVAL _fork = \"fork1\" | FUSE"),
            containsString("FUSE can only be used on a limited number of rows. Consider adding a LIMIT before FUSE.")
        );
    }

    public void testNoMetricInStatsByClause() {
        assertThat(
            error("TS test | STATS avg(rate(network.bytes_in)) BY bucket(@timestamp, 1 minute), host, round(network.connections)", tsdb),
            equalTo(
                "1:90: cannot group by a metric field [network.connections] in a time-series aggregation. "
                    + "If you want to group by a metric field, use the FROM command instead of the TS command."
            )
        );
        assertThat(
            error("TS test | STATS avg(rate(network.bytes_in)) BY bucket(@timestamp, 1 minute), host, network.bytes_in", tsdb),
            equalTo("1:84: cannot group by on [counter_long] type for grouping [network.bytes_in]")
        );
        assertThat(
            error("TS test | STATS avg(rate(network.bytes_in)) BY bucket(@timestamp, 1 minute), host, to_long(network.bytes_in)", tsdb),
            equalTo(
                "1:92: cannot group by a metric field [network.bytes_in] in a time-series aggregation. "
                    + "If you want to group by a metric field, use the FROM command instead of the TS command."
            )
        );
    }

    public void testNoDimensionsInAggsOnlyInByClause() {
        assertThat(
            error("TS test | STATS count(host) BY bucket(@timestamp, 1 minute)", tsdb),
            equalTo(
                "1:11: implicit time-series aggregation function [count(last_over_time(host))] "
                    + "generated from [count(host)] doesn't support type [keyword], only numeric types are supported; "
                    + "use the FROM command instead of the TS command"
            )
        );
        assertThat(
            error("TS test | STATS max(name) BY bucket(@timestamp, 1 minute)", tsdb),
            equalTo(
                "1:11: implicit time-series aggregation function [max(last_over_time(name))] "
                    + "generated from [max(name)] doesn't support type [keyword], only numeric types are supported; "
                    + "use the FROM command instead of the TS command"
            )
        );
    }

    public void testSortInTimeSeries() {
        assertThat(
            error("TS test | SORT host | STATS avg(last_over_time(network.connections))", tsdb),
            equalTo(
                "1:11: sorting [SORT host] between the time-series source "
                    + "and the first aggregation [STATS avg(last_over_time(network.connections))] is not allowed"
            )
        );
        assertThat(
            error("TS test | LIMIT 10 | STATS avg(network.connections)", tsdb),
            equalTo(
                "1:11: limiting [LIMIT 10] the time-series source before the first aggregation "
                    + "[STATS avg(network.connections)] is not allowed; filter data with a WHERE command instead"
            )
        );
        assertThat(error("TS test | SORT host | LIMIT 10 | STATS avg(network.connections)", tsdb), equalTo("""
            1:23: limiting [LIMIT 10] the time-series source \
            before the first aggregation [STATS avg(network.connections)] is not allowed; filter data with a WHERE command instead
            line 1:11: sorting [SORT host] between the time-series source \
            and the first aggregation [STATS avg(network.connections)] is not allowed"""));
    }

    public void testTextEmbeddingFunctionInvalidQuery() {
        assertThat(
            error("from test | EVAL embedding = TEXT_EMBEDDING(null, ?)", defaultAnalyzer, TEXT_EMBEDDING_INFERENCE_ID),
            equalTo("1:30: first argument of [TEXT_EMBEDDING(null, ?)] cannot be null, received [null]")
        );

        assertThat(
            error("from test | EVAL embedding = TEXT_EMBEDDING(42, ?)", defaultAnalyzer, TEXT_EMBEDDING_INFERENCE_ID),
            equalTo("1:30: first argument of [TEXT_EMBEDDING(42, ?)] must be [string], found value [42] type [integer]")
        );

        assertThat(
            error("from test | EVAL embedding = TEXT_EMBEDDING(last_name, ?)", defaultAnalyzer, TEXT_EMBEDDING_INFERENCE_ID),
            equalTo("1:30: first argument of [TEXT_EMBEDDING(last_name, ?)] must be a constant, received [last_name]")
        );
    }

    public void testTextEmbeddingFunctionInvalidInferenceId() {
        assertThat(
            error("from test | EVAL embedding = TEXT_EMBEDDING(?, null)", defaultAnalyzer, "query text"),
            equalTo("1:30: second argument of [TEXT_EMBEDDING(?, null)] cannot be null, received [null]")
        );

        assertThat(
            error("from test | EVAL embedding = TEXT_EMBEDDING(?, 42)", defaultAnalyzer, "query text"),
            equalTo("1:30: second argument of [TEXT_EMBEDDING(?, 42)] must be [string], found value [42] type [integer]")
        );

        assertThat(
            error("from test | EVAL embedding = TEXT_EMBEDDING(?, last_name)", defaultAnalyzer, "query text"),
            equalTo("1:30: second argument of [TEXT_EMBEDDING(?, last_name)] must be a constant, received [last_name]")
        );
    }

    public void testInlineStatsInTSNotAllowed() {
        assertThat(error("TS test | INLINE STATS max(network.connections)", tsdb), equalTo("""
            1:11: INLINE STATS [INLINE STATS max(network.connections)] \
            can only be used after STATS when used with TS command"""));

        assertThat(error("""
            TS test |
            INLINE STATS max(network.connections) |
            STATS max(max_over_time(network.connections)) BY host, time_bucket = bucket(@timestamp,1minute)""", tsdb), equalTo("""
            2:1: INLINE STATS [INLINE STATS max(network.connections)] \
            can only be used after STATS when used with TS command"""));

        assertThat(error("TS test | INLINE STATS max_bytes=max(to_long(network.bytes_in)) BY host", tsdb), equalTo("""
            1:11: INLINE STATS [INLINE STATS max_bytes=max(to_long(network.bytes_in)) BY host] \
            can only be used after STATS when used with TS command"""));

        assertThat(error("TS test | INLINE STATS max(60 * rate(network.bytes_in)), max(network.connections)", tsdb), equalTo("""
            1:11: INLINE STATS [INLINE STATS max(60 * rate(network.bytes_in)), max(network.connections)] \
            can only be used after STATS when used with TS command"""));

        assertThat(error("TS test METADATA _tsid | INLINE STATS cnt = count_distinct(_tsid) BY metricset, host", tsdb), equalTo("""
            1:26: INLINE STATS [INLINE STATS cnt = count_distinct(_tsid) BY metricset, host] \
            can only be used after STATS when used with TS command"""));

        assertThat(
            error("""
                TS test |
                INLINE STATS max_cost=max(last_over_time(network.connections)) BY host, time_bucket = bucket(@timestamp,1minute)""", tsdb),
            equalTo("""
                2:1: INLINE STATS [INLINE STATS max_cost=max(last_over_time(network.connections)) \
                BY host, time_bucket = bucket(@timestamp,1minute)] \
                can only be used after STATS when used with TS command""")
        );

        assertThat(
            error("TS test | INLINE STATS max_bytes=max(to_long(network.bytes_in)) BY host | SORT max_bytes DESC | keep max*, host", tsdb),
            equalTo("""
                1:11: INLINE STATS [INLINE STATS max_bytes=max(to_long(network.bytes_in)) BY host] \
                can only be used after STATS when used with TS command""")
        );

        assertThat(error("TS test | INLINE STATS max(network.connections) | STATS max(network.connections) by host", tsdb), equalTo("""
            1:11: INLINE STATS [INLINE STATS max(network.connections)] \
            can only be used after STATS when used with TS command"""));
    }

<<<<<<< HEAD
    public void testInlineStatsWithRateNotAllowed() {
        assertThat(error("TS test | INLINE STATS max(60 * rate(network.bytes_in)), max(network.connections)", tsdb), equalTo("""
            1:11: INLINE STATS [INLINE STATS max(60 * rate(network.bytes_in)), max(network.connections)] \
            can only be used after STATS when used with TS command"""));

=======
    public void testLimitBeforeInlineStats_WithTS() {
        assumeTrue("LIMIT before INLINE STATS limitation check", EsqlCapabilities.Cap.FORBID_LIMIT_BEFORE_INLINE_STATS.isEnabled());
        assertThat(
            error("TS test | STATS m=max(languages) BY s=salary/10000 | LIMIT 5 | INLINE STATS max(s) BY m"),
            containsString(
                "1:64: INLINE STATS cannot be used after an explicit or implicit LIMIT command, "
                    + "but was [INLINE STATS max(s) BY m] after [LIMIT 5] [@1:54]"
            )
        );
    }

    public void testLimitBeforeInlineStats_WithFork() {
        assumeTrue("LIMIT before INLINE STATS limitation check", EsqlCapabilities.Cap.FORBID_LIMIT_BEFORE_INLINE_STATS.isEnabled());
        assertThat(
            error(
                "FROM test\n"
                    + "| WHERE emp_no == 10048 OR emp_no == 10081\n"
                    + "| FORK (EVAL a = CONCAT(first_name, \" \", emp_no::keyword, \" \", last_name)\n"
                    + "        | GROK a \"%{WORD:x} %{WORD:y} %{WORD:z}\" )\n"
                    + "       (EVAL b = CONCAT(last_name, \" \", emp_no::keyword, \" \", first_name)\n"
                    + "        | GROK b \"%{WORD:x} %{WORD:y} %{WORD:z}\" )\n"
                    + "| SORT _fork, emp_no"
                    + "| INLINE STATS max_lang = MAX(languages) BY gender"
            ),
            containsString(
                "7:23: INLINE STATS cannot be used after an explicit or implicit LIMIT command, "
                    + "but was [INLINE STATS max_lang = MAX(languages) BY gender] "
                    + "after [(EVAL a = CONCAT(first_name, \" \", emp_no::keyword, \" \", last_name)\n"
                    + "        | GROK a \"%{WORD:x} %{WORD:y} %{WOR...] [@3:8]"
            )
        );

        assertThat(
            error(
                "FROM employees\n"
                    + "| KEEP emp_no, languages, gender\n"
                    + "| FORK (WHERE emp_no == 10048 OR emp_no == 10081)\n"
                    + "       (WHERE emp_no == 10081 OR emp_no == 10087)\n"
                    + "| LIMIT 5"
                    + "| INLINE STATS max_lang = MAX(languages) BY gender \n"
                    + "| SORT emp_no, gender, _fork\n"
            ),
            containsString(
                "5:12: INLINE STATS cannot be used after an explicit or implicit LIMIT command, "
                    + "but was [INLINE STATS max_lang = MAX(languages) BY gender] after [LIMIT 5] [@5:3]"
            )
        );

        assertThat(
            error(
                "FROM employees\n"
                    + "| KEEP emp_no, languages, gender\n"
                    + "| FORK (WHERE emp_no == 10048 OR emp_no == 10081)\n"
                    + "       (WHERE emp_no == 10081 OR emp_no == 10087)\n"
                    + "| INLINE STATS max_lang = MAX(languages) BY gender \n"
                    + "| SORT emp_no, gender, _fork\n"
                    + "| LIMIT 5"
            ),
            containsString(
                "5:3: INLINE STATS cannot be used after an explicit or implicit LIMIT command, "
                    + "but was [INLINE STATS max_lang = MAX(languages) BY gender] "
                    + "after [(WHERE emp_no == 10048 OR emp_no == 10081)\n"
                    + "       (WHERE emp_no == 10081 OR emp_no == 10087)] [@3:8]"
            )
        );
    }

    public void testLimitBeforeInlineStats_WithFrom_And_Row() {
        assumeTrue("LIMIT before INLINE STATS limitation check", EsqlCapabilities.Cap.FORBID_LIMIT_BEFORE_INLINE_STATS.isEnabled());
        var sourceCommands = new String[] { "FROM test | ", "ROW salary=1,gender=\"M\",languages=1 | " };

        assertThat(
            error(randomFrom(sourceCommands) + "LIMIT 5 | INLINE STATS max(salary) BY gender"),
            containsString(
                "INLINE STATS cannot be used after an explicit or implicit LIMIT command, "
                    + "but was [INLINE STATS max(salary) BY gender] after [LIMIT 5] [@"
            )
        );

        assertThat(
            error(randomFrom(sourceCommands) + "SORT languages | LIMIT 5 | INLINE STATS max(salary) BY gender"),
            containsString(
                "INLINE STATS cannot be used after an explicit or implicit LIMIT command, "
                    + "but was [INLINE STATS max(salary) BY gender] after [LIMIT 5] [@"
            )
        );

        assertThat(
            error(randomFrom(sourceCommands) + "INLINE STATS avg(salary) | LIMIT 5 | INLINE STATS max(salary) BY gender"),
            containsString(
                "INLINE STATS cannot be used after an explicit or implicit LIMIT command, "
                    + "but was [INLINE STATS max(salary) BY gender] after [LIMIT 5] [@"
            )
        );

        assertThat(
            error(
                randomFrom(sourceCommands) + "LIMIT 1 | LIMIT 2 | INLINE STATS avg(salary) | LIMIT 5 | INLINE STATS max(salary) BY gender"
            ),
            allOf(
                containsString(
                    "INLINE STATS cannot be used after an explicit or implicit LIMIT command, "
                        + "but was [INLINE STATS max(salary) BY gender] after [LIMIT 5] [@"
                ),
                containsString(
                    "INLINE STATS cannot be used after an explicit or implicit LIMIT command, "
                        + "but was [INLINE STATS avg(salary)] after [LIMIT 2] [@"
                )
            )
        );

        assertThat(
            error(randomFrom(sourceCommands) + """
                EVAL x = 1
                | LIMIT 1
                | INLINE STATS avg(salary)
                | STATS m=max(languages) BY s=salary/10000
                | LIMIT 5
                | INLINE STATS max(s) BY m
                """),
            allOf(
                containsString(
                    "INLINE STATS cannot be used after an explicit or implicit LIMIT command, "
                        + "but was [INLINE STATS max(s) BY m] after [LIMIT 5] [@"
                ),
                containsString(
                    "INLINE STATS cannot be used after an explicit or implicit LIMIT command, "
                        + "but was [INLINE STATS avg(salary)] after [LIMIT 1] [@"
                )
            )
        );
>>>>>>> 6235ffa5
    }

    public void testMvExpandBeforeTSStatsNotAllowed() {
        assertThat(error("TS test | MV_EXPAND name | STATS max(network.connections)", tsdb), equalTo("""
            1:11: mv_expand [MV_EXPAND name] in the time-series before the first aggregation \
            [STATS max(network.connections)] is not allowed"""));

        assertThat(error("TS test | MV_EXPAND name | MV_EXPAND network.connections | STATS max(network.connections)", tsdb), equalTo("""
            1:28: mv_expand [MV_EXPAND network.connections] in the time-series before the first aggregation \
            [STATS max(network.connections)] is not allowed
            line 1:11: mv_expand [MV_EXPAND name] in the time-series before the first aggregation \
            [STATS max(network.connections)] is not allowed"""));
    }

    private void checkVectorFunctionsNullArgs(String functionInvocation) throws Exception {
        query("from test | eval similarity = " + functionInvocation, fullTextAnalyzer);
    }

    private void query(String query) {
        query(query, defaultAnalyzer);
    }

    private void query(String query, Analyzer analyzer) {
        analyzer.analyze(parser.createStatement(query));
    }

    private String error(String query) {
        return error(query, defaultAnalyzer);
    }

    private String error(String query, Object... params) {
        return error(query, defaultAnalyzer, params);
    }

    private String error(String query, Analyzer analyzer, Object... params) {
        return error(query, analyzer, VerificationException.class, params);
    }

    private String error(String query, Analyzer analyzer, Class<? extends Exception> exception, Object... params) {
        List<QueryParam> parameters = new ArrayList<>();
        for (Object param : params) {
            if (param == null) {
                parameters.add(paramAsConstant(null, null));
            } else if (param instanceof String) {
                parameters.add(paramAsConstant(null, param));
            } else if (param instanceof Number) {
                parameters.add(paramAsConstant(null, param));
            } else {
                throw new IllegalArgumentException("VerifierTests don't support params of type " + param.getClass());
            }
        }
        Throwable e = expectThrows(
            exception,
            "Expected error for query [" + query + "] but no error was raised",
            () -> analyzer.analyze(parser.createStatement(query, new QueryParams(parameters)))
        );
        assertThat(e, instanceOf(exception));

        String message = e.getMessage();
        if (e instanceof VerificationException) {
            assertTrue(message.startsWith("Found "));
        }
        String pattern = "\nline ";
        int index = message.indexOf(pattern);
        return message.substring(index + pattern.length());
    }

    @Override
    protected List<String> filteredWarnings() {
        return withDefaultLimitWarning(super.filteredWarnings());
    }
}<|MERGE_RESOLUTION|>--- conflicted
+++ resolved
@@ -2943,13 +2943,13 @@
             can only be used after STATS when used with TS command"""));
     }
 
-<<<<<<< HEAD
     public void testInlineStatsWithRateNotAllowed() {
         assertThat(error("TS test | INLINE STATS max(60 * rate(network.bytes_in)), max(network.connections)", tsdb), equalTo("""
             1:11: INLINE STATS [INLINE STATS max(60 * rate(network.bytes_in)), max(network.connections)] \
             can only be used after STATS when used with TS command"""));
 
-=======
+    }
+
     public void testLimitBeforeInlineStats_WithTS() {
         assumeTrue("LIMIT before INLINE STATS limitation check", EsqlCapabilities.Cap.FORBID_LIMIT_BEFORE_INLINE_STATS.isEnabled());
         assertThat(
@@ -3081,7 +3081,6 @@
                 )
             )
         );
->>>>>>> 6235ffa5
     }
 
     public void testMvExpandBeforeTSStatsNotAllowed() {

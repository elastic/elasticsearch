--- conflicted
+++ resolved
@@ -1090,7 +1090,111 @@
         // TODO Keep adding tests for all unsupported commands
     }
 
-<<<<<<< HEAD
+    public void testCoalesceWithMixedNumericTypes() {
+        assertEquals(
+            "1:22: second argument of [coalesce(languages, height)] must be [integer], found value [height] type [double]",
+            error("from test | eval x = coalesce(languages, height)")
+        );
+        assertEquals(
+            "1:22: second argument of [coalesce(languages.long, height)] must be [long], found value [height] type [double]",
+            error("from test | eval x = coalesce(languages.long, height)")
+        );
+        assertEquals(
+            "1:22: second argument of [coalesce(salary, languages.long)] must be [integer], found value [languages.long] type [long]",
+            error("from test | eval x = coalesce(salary, languages.long)")
+        );
+        assertEquals(
+            "1:22: second argument of [coalesce(languages.short, height)] must be [integer], found value [height] type [double]",
+            error("from test | eval x = coalesce(languages.short, height)")
+        );
+        assertEquals(
+            "1:22: second argument of [coalesce(languages.byte, height)] must be [integer], found value [height] type [double]",
+            error("from test | eval x = coalesce(languages.byte, height)")
+        );
+        assertEquals(
+            "1:22: second argument of [coalesce(languages, height.float)] must be [integer], found value [height.float] type [double]",
+            error("from test | eval x = coalesce(languages, height.float)")
+        );
+        assertEquals(
+            "1:22: second argument of [coalesce(languages, height.scaled_float)] must be [integer], "
+                + "found value [height.scaled_float] type [double]",
+            error("from test | eval x = coalesce(languages, height.scaled_float)")
+        );
+        assertEquals(
+            "1:22: second argument of [coalesce(languages, height.half_float)] must be [integer], "
+                + "found value [height.half_float] type [double]",
+            error("from test | eval x = coalesce(languages, height.half_float)")
+        );
+
+        assertEquals(
+            "1:22: third argument of [coalesce(null, languages, height)] must be [integer], found value [height] type [double]",
+            error("from test | eval x = coalesce(null, languages, height)")
+        );
+        assertEquals(
+            "1:22: third argument of [coalesce(null, languages.long, height)] must be [long], found value [height] type [double]",
+            error("from test | eval x = coalesce(null, languages.long, height)")
+        );
+        assertEquals(
+            "1:22: third argument of [coalesce(null, salary, languages.long)] must be [integer], "
+                + "found value [languages.long] type [long]",
+            error("from test | eval x = coalesce(null, salary, languages.long)")
+        );
+        assertEquals(
+            "1:22: third argument of [coalesce(null, languages.short, height)] must be [integer], found value [height] type [double]",
+            error("from test | eval x = coalesce(null, languages.short, height)")
+        );
+        assertEquals(
+            "1:22: third argument of [coalesce(null, languages.byte, height)] must be [integer], found value [height] type [double]",
+            error("from test | eval x = coalesce(null, languages.byte, height)")
+        );
+        assertEquals(
+            "1:22: third argument of [coalesce(null, languages, height.float)] must be [integer], "
+                + "found value [height.float] type [double]",
+            error("from test | eval x = coalesce(null, languages, height.float)")
+        );
+        assertEquals(
+            "1:22: third argument of [coalesce(null, languages, height.scaled_float)] must be [integer], "
+                + "found value [height.scaled_float] type [double]",
+            error("from test | eval x = coalesce(null, languages, height.scaled_float)")
+        );
+        assertEquals(
+            "1:22: third argument of [coalesce(null, languages, height.half_float)] must be [integer], "
+                + "found value [height.half_float] type [double]",
+            error("from test | eval x = coalesce(null, languages, height.half_float)")
+        );
+
+        // counter
+        assertEquals(
+            "1:23: second argument of [coalesce(network.bytes_in, 0)] must be [counter_long], found value [0] type [integer]",
+            error("FROM tests | eval x = coalesce(network.bytes_in, 0)", tsdb)
+        );
+
+        assertEquals(
+            "1:23: second argument of [coalesce(network.bytes_in, to_long(0))] must be [counter_long], "
+                + "found value [to_long(0)] type [long]",
+            error("FROM tests | eval x = coalesce(network.bytes_in, to_long(0))", tsdb)
+        );
+        assertEquals(
+            "1:23: second argument of [coalesce(network.bytes_in, 0.0)] must be [counter_long], found value [0.0] type [double]",
+            error("FROM tests | eval x = coalesce(network.bytes_in, 0.0)", tsdb)
+        );
+
+        assertEquals(
+            "1:23: third argument of [coalesce(null, network.bytes_in, 0)] must be [counter_long], found value [0] type [integer]",
+            error("FROM tests | eval x = coalesce(null, network.bytes_in, 0)", tsdb)
+        );
+
+        assertEquals(
+            "1:23: third argument of [coalesce(null, network.bytes_in, to_long(0))] must be [counter_long], "
+                + "found value [to_long(0)] type [long]",
+            error("FROM tests | eval x = coalesce(null, network.bytes_in, to_long(0))", tsdb)
+        );
+        assertEquals(
+            "1:23: third argument of [coalesce(null, network.bytes_in, 0.0)] must be [counter_long], found value [0.0] type [double]",
+            error("FROM tests | eval x = coalesce(null, network.bytes_in, 0.0)", tsdb)
+        );
+    }
+
     public void testToDatePeriodTimeDurationWithInvalidIntervals() {
         assertEquals(
             "1:47: Invalid interval value in [\"3 dys\"::date_period], expected integer followed by one of "
@@ -1173,117 +1277,6 @@
             "1:19: 1st argument of [first_name IN ( to_timeduration(\"3 hours\"), \"3 days\"::date_period)] must be [keyword], "
                 + "found value [to_timeduration(\"3 hours\")] type [time_duration]",
             error("from test | where first_name IN ( to_timeduration(\"3 hours\"), \"3 days\"::date_period)")
-=======
-    public void testCoalesceWithMixedNumericTypes() {
-        assertEquals(
-            "1:22: second argument of [coalesce(languages, height)] must be [integer], found value [height] type [double]",
-            error("from test | eval x = coalesce(languages, height)")
-        );
-        assertEquals(
-            "1:22: second argument of [coalesce(languages.long, height)] must be [long], found value [height] type [double]",
-            error("from test | eval x = coalesce(languages.long, height)")
-        );
-        assertEquals(
-            "1:22: second argument of [coalesce(salary, languages.long)] must be [integer], found value [languages.long] type [long]",
-            error("from test | eval x = coalesce(salary, languages.long)")
-        );
-        assertEquals(
-            "1:22: second argument of [coalesce(languages.short, height)] must be [integer], found value [height] type [double]",
-            error("from test | eval x = coalesce(languages.short, height)")
-        );
-        assertEquals(
-            "1:22: second argument of [coalesce(languages.byte, height)] must be [integer], found value [height] type [double]",
-            error("from test | eval x = coalesce(languages.byte, height)")
-        );
-        assertEquals(
-            "1:22: second argument of [coalesce(languages, height.float)] must be [integer], found value [height.float] type [double]",
-            error("from test | eval x = coalesce(languages, height.float)")
-        );
-        assertEquals(
-            "1:22: second argument of [coalesce(languages, height.scaled_float)] must be [integer], "
-                + "found value [height.scaled_float] type [double]",
-            error("from test | eval x = coalesce(languages, height.scaled_float)")
-        );
-        assertEquals(
-            "1:22: second argument of [coalesce(languages, height.half_float)] must be [integer], "
-                + "found value [height.half_float] type [double]",
-            error("from test | eval x = coalesce(languages, height.half_float)")
-        );
-
-        assertEquals(
-            "1:22: third argument of [coalesce(null, languages, height)] must be [integer], found value [height] type [double]",
-            error("from test | eval x = coalesce(null, languages, height)")
-        );
-        assertEquals(
-            "1:22: third argument of [coalesce(null, languages.long, height)] must be [long], found value [height] type [double]",
-            error("from test | eval x = coalesce(null, languages.long, height)")
-        );
-        assertEquals(
-            "1:22: third argument of [coalesce(null, salary, languages.long)] must be [integer], "
-                + "found value [languages.long] type [long]",
-            error("from test | eval x = coalesce(null, salary, languages.long)")
-        );
-        assertEquals(
-            "1:22: third argument of [coalesce(null, languages.short, height)] must be [integer], found value [height] type [double]",
-            error("from test | eval x = coalesce(null, languages.short, height)")
-        );
-        assertEquals(
-            "1:22: third argument of [coalesce(null, languages.byte, height)] must be [integer], found value [height] type [double]",
-            error("from test | eval x = coalesce(null, languages.byte, height)")
-        );
-        assertEquals(
-            "1:22: third argument of [coalesce(null, languages, height.float)] must be [integer], "
-                + "found value [height.float] type [double]",
-            error("from test | eval x = coalesce(null, languages, height.float)")
-        );
-        assertEquals(
-            "1:22: third argument of [coalesce(null, languages, height.scaled_float)] must be [integer], "
-                + "found value [height.scaled_float] type [double]",
-            error("from test | eval x = coalesce(null, languages, height.scaled_float)")
-        );
-        assertEquals(
-            "1:22: third argument of [coalesce(null, languages, height.half_float)] must be [integer], "
-                + "found value [height.half_float] type [double]",
-            error("from test | eval x = coalesce(null, languages, height.half_float)")
-        );
-
-        // counter
-        assertEquals(
-            "1:23: second argument of [coalesce(network.bytes_in, 0)] must be [counter_long], found value [0] type [integer]",
-            error("FROM tests | eval x = coalesce(network.bytes_in, 0)", tsdb)
-        );
-
-        assertEquals(
-            "1:23: second argument of [coalesce(network.bytes_in, to_long(0))] must be [counter_long], "
-                + "found value [to_long(0)] type [long]",
-            error("FROM tests | eval x = coalesce(network.bytes_in, to_long(0))", tsdb)
-        );
-        assertEquals(
-            "1:23: second argument of [coalesce(network.bytes_in, 0.0)] must be [counter_long], found value [0.0] type [double]",
-            error("FROM tests | eval x = coalesce(network.bytes_in, 0.0)", tsdb)
-        );
-
-        assertEquals(
-            "1:23: third argument of [coalesce(null, network.bytes_in, 0)] must be [counter_long], found value [0] type [integer]",
-            error("FROM tests | eval x = coalesce(null, network.bytes_in, 0)", tsdb)
-        );
-
-        assertEquals(
-            "1:23: third argument of [coalesce(null, network.bytes_in, to_long(0))] must be [counter_long], "
-                + "found value [to_long(0)] type [long]",
-            error("FROM tests | eval x = coalesce(null, network.bytes_in, to_long(0))", tsdb)
-        );
-        assertEquals(
-            "1:23: third argument of [coalesce(null, network.bytes_in, 0.0)] must be [counter_long], found value [0.0] type [double]",
-            error("FROM tests | eval x = coalesce(null, network.bytes_in, 0.0)", tsdb)
-        );
-    }
-
-    public void test() {
-        assertEquals(
-            "1:23: second argument of [coalesce(network.bytes_in, 0)] must be [counter_long], found value [0] type [integer]",
-            error("FROM tests | eval x = coalesce(network.bytes_in, 0)", tsdb)
->>>>>>> a5d9ea62
         );
     }
 

/*
 * Copyright Elasticsearch B.V. and/or licensed to Elasticsearch B.V. under one
 * or more contributor license agreements. Licensed under the Elastic License
 * 2.0; you may not use this file except in compliance with the Elastic License
 * 2.0.
 */

package org.elasticsearch.xpack.esql.analysis;

import org.elasticsearch.Build;
import org.elasticsearch.common.Strings;
import org.elasticsearch.test.ESTestCase;
import org.elasticsearch.xpack.esql.VerificationException;
import org.elasticsearch.xpack.esql.action.EsqlCapabilities;
import org.elasticsearch.xpack.esql.core.InvalidArgumentException;
import org.elasticsearch.xpack.esql.core.type.DataType;
import org.elasticsearch.xpack.esql.core.type.DataTypeConverter;
import org.elasticsearch.xpack.esql.core.type.EsField;
import org.elasticsearch.xpack.esql.core.type.InvalidMappedField;
import org.elasticsearch.xpack.esql.core.type.UnsupportedEsField;
import org.elasticsearch.xpack.esql.expression.function.fulltext.Match;
import org.elasticsearch.xpack.esql.expression.function.fulltext.MatchPhrase;
import org.elasticsearch.xpack.esql.expression.function.fulltext.MultiMatch;
import org.elasticsearch.xpack.esql.expression.function.fulltext.QueryString;
import org.elasticsearch.xpack.esql.expression.function.vector.Knn;
import org.elasticsearch.xpack.esql.index.EsIndex;
import org.elasticsearch.xpack.esql.index.IndexResolution;
import org.elasticsearch.xpack.esql.parser.EsqlParser;
import org.elasticsearch.xpack.esql.parser.ParsingException;
import org.elasticsearch.xpack.esql.parser.QueryParam;
import org.elasticsearch.xpack.esql.parser.QueryParams;
import org.elasticsearch.xpack.esql.plan.logical.Enrich;

import java.util.ArrayList;
import java.util.LinkedHashMap;
import java.util.LinkedHashSet;
import java.util.List;
import java.util.Locale;
import java.util.Map;
import java.util.Set;

import static org.elasticsearch.xpack.core.enrich.EnrichPolicy.MATCH_TYPE;
import static org.elasticsearch.xpack.esql.EsqlTestUtils.TEST_CFG;
import static org.elasticsearch.xpack.esql.EsqlTestUtils.TEST_VERIFIER;
import static org.elasticsearch.xpack.esql.EsqlTestUtils.paramAsConstant;
import static org.elasticsearch.xpack.esql.EsqlTestUtils.withDefaultLimitWarning;
import static org.elasticsearch.xpack.esql.analysis.AnalyzerTestUtils.defaultLookupResolution;
import static org.elasticsearch.xpack.esql.analysis.AnalyzerTestUtils.loadEnrichPolicyResolution;
import static org.elasticsearch.xpack.esql.analysis.AnalyzerTestUtils.loadMapping;
import static org.elasticsearch.xpack.esql.core.type.DataType.BOOLEAN;
import static org.elasticsearch.xpack.esql.core.type.DataType.CARTESIAN_POINT;
import static org.elasticsearch.xpack.esql.core.type.DataType.CARTESIAN_SHAPE;
import static org.elasticsearch.xpack.esql.core.type.DataType.COUNTER_DOUBLE;
import static org.elasticsearch.xpack.esql.core.type.DataType.COUNTER_INTEGER;
import static org.elasticsearch.xpack.esql.core.type.DataType.COUNTER_LONG;
import static org.elasticsearch.xpack.esql.core.type.DataType.DATETIME;
import static org.elasticsearch.xpack.esql.core.type.DataType.DATE_NANOS;
import static org.elasticsearch.xpack.esql.core.type.DataType.DOUBLE;
import static org.elasticsearch.xpack.esql.core.type.DataType.FLOAT;
import static org.elasticsearch.xpack.esql.core.type.DataType.GEO_POINT;
import static org.elasticsearch.xpack.esql.core.type.DataType.GEO_SHAPE;
import static org.elasticsearch.xpack.esql.core.type.DataType.INTEGER;
import static org.elasticsearch.xpack.esql.core.type.DataType.IP;
import static org.elasticsearch.xpack.esql.core.type.DataType.KEYWORD;
import static org.elasticsearch.xpack.esql.core.type.DataType.LONG;
import static org.elasticsearch.xpack.esql.core.type.DataType.UNSIGNED_LONG;
import static org.elasticsearch.xpack.esql.core.type.DataType.VERSION;
import static org.hamcrest.Matchers.containsString;
import static org.hamcrest.Matchers.equalTo;
import static org.hamcrest.Matchers.instanceOf;
import static org.hamcrest.Matchers.matchesRegex;

//@TestLogging(value = "org.elasticsearch.xpack.esql:TRACE,org.elasticsearch.compute:TRACE", reason = "debug")
public class VerifierTests extends ESTestCase {

    private static final EsqlParser parser = new EsqlParser();
    private final Analyzer defaultAnalyzer = AnalyzerTestUtils.expandedDefaultAnalyzer();
    private final Analyzer fullTextAnalyzer = AnalyzerTestUtils.analyzer(loadMapping("mapping-full_text_search.json", "test"));
    private final Analyzer tsdb = AnalyzerTestUtils.analyzer(AnalyzerTestUtils.tsdbIndexResolution());

    private final List<String> TIME_DURATIONS = List.of("millisecond", "second", "minute", "hour");
    private final List<String> DATE_PERIODS = List.of("day", "week", "month", "year");

    public void testIncompatibleTypesInMathOperation() {
        assertEquals(
            "1:40: second argument of [a + c] must be [date_nanos, datetime or numeric], found value [c] type [keyword]",
            error("row a = 1, b = 2, c = \"xxx\" | eval y = a + c")
        );
        assertEquals(
            "1:40: second argument of [a - c] must be [date_nanos, datetime or numeric], found value [c] type [keyword]",
            error("row a = 1, b = 2, c = \"xxx\" | eval y = a - c")
        );
    }

    public void testUnsupportedAndMultiTypedFields() {
        final String unsupported = "unsupported";
        final String multiTyped = "multi_typed";

        EsField unsupportedField = new UnsupportedEsField(unsupported, List.of("flattened"));
        // Use linked maps/sets to fix the order in the error message.
        LinkedHashSet<String> ipIndices = new LinkedHashSet<>();
        ipIndices.add("test1");
        ipIndices.add("test2");
        ipIndices.add("test3");
        ipIndices.add("test4");
        ipIndices.add("test5");
        LinkedHashMap<String, Set<String>> typesToIndices = new LinkedHashMap<>();
        typesToIndices.put("ip", ipIndices);
        typesToIndices.put("keyword", Set.of("test6"));
        EsField multiTypedField = new InvalidMappedField(multiTyped, typesToIndices);

        // Also add an unsupported/multityped field under the names `int` and `double` so we can use `LOOKUP int_number_names ...` and
        // `LOOKUP double_number_names` without renaming the fields first.
        IndexResolution indexWithUnsupportedAndMultiTypedField = IndexResolution.valid(
            new EsIndex(
                "test*",
                Map.of(unsupported, unsupportedField, multiTyped, multiTypedField, "int", unsupportedField, "double", multiTypedField)
            )
        );
        Analyzer analyzer = AnalyzerTestUtils.analyzer(indexWithUnsupportedAndMultiTypedField);

        assertEquals(
            "1:22: Cannot use field [unsupported] with unsupported type [flattened]",
            error("from test* | dissect unsupported \"%{foo}\"", analyzer)
        );
        assertEquals(
            "1:22: Cannot use field [multi_typed] due to ambiguities being mapped as [2] incompatible types:"
                + " [ip] in [test1, test2, test3] and [2] other indices, [keyword] in [test6]",
            error("from test* | dissect multi_typed \"%{foo}\"", analyzer)
        );

        assertEquals(
            "1:19: Cannot use field [unsupported] with unsupported type [flattened]",
            error("from test* | grok unsupported \"%{WORD:foo}\"", analyzer)
        );
        assertEquals(
            "1:19: Cannot use field [multi_typed] due to ambiguities being mapped as [2] incompatible types:"
                + " [ip] in [test1, test2, test3] and [2] other indices, [keyword] in [test6]",
            error("from test* | grok multi_typed \"%{WORD:foo}\"", analyzer)
        );

        assertEquals(
            "1:36: Cannot use field [unsupported] with unsupported type [flattened]",
            error("from test* | enrich client_cidr on unsupported", analyzer)
        );
        assertEquals(
            "1:36: Unsupported type [unsupported] for enrich matching field [multi_typed];"
                + " only [keyword, text, ip, long, integer, float, double, datetime] allowed for type [range]",
            error("from test* | enrich client_cidr on multi_typed", analyzer)
        );

        assertEquals(
            "1:23: Cannot use field [unsupported] with unsupported type [flattened]",
            error("from test* | eval x = unsupported", analyzer)
        );
        assertEquals(
            "1:23: Cannot use field [multi_typed] due to ambiguities being mapped as [2] incompatible types:"
                + " [ip] in [test1, test2, test3] and [2] other indices, [keyword] in [test6]",
            error("from test* | eval x = multi_typed", analyzer)
        );

        assertEquals(
            "1:32: Cannot use field [unsupported] with unsupported type [flattened]",
            error("from test* | eval x = to_lower(unsupported)", analyzer)
        );
        assertEquals(
            "1:32: Cannot use field [multi_typed] due to ambiguities being mapped as [2] incompatible types:"
                + " [ip] in [test1, test2, test3] and [2] other indices, [keyword] in [test6]",
            error("from test* | eval x = to_lower(multi_typed)", analyzer)
        );

        assertEquals(
            "1:32: Cannot use field [unsupported] with unsupported type [flattened]",
            error("from test* | stats count(1) by unsupported", analyzer)
        );
        assertEquals(
            "1:32: Cannot use field [multi_typed] due to ambiguities being mapped as [2] incompatible types:"
                + " [ip] in [test1, test2, test3] and [2] other indices, [keyword] in [test6]",
            error("from test* | stats count(1) by multi_typed", analyzer)
        );
        if (EsqlCapabilities.Cap.INLINESTATS.isEnabled()) {
            assertEquals(
                "1:38: Cannot use field [unsupported] with unsupported type [flattened]",
                error("from test* | inlinestats count(1) by unsupported", analyzer)
            );
            assertEquals(
                "1:38: Cannot use field [multi_typed] due to ambiguities being mapped as [2] incompatible types:"
                    + " [ip] in [test1, test2, test3] and [2] other indices, [keyword] in [test6]",
                error("from test* | inlinestats count(1) by multi_typed", analyzer)
            );
        }

        assertEquals(
            "1:27: Cannot use field [unsupported] with unsupported type [flattened]",
            error("from test* | stats values(unsupported)", analyzer)
        );
        assertEquals(
            "1:27: Cannot use field [multi_typed] due to ambiguities being mapped as [2] incompatible types:"
                + " [ip] in [test1, test2, test3] and [2] other indices, [keyword] in [test6]",
            error("from test* | stats values(multi_typed)", analyzer)
        );
        if (EsqlCapabilities.Cap.INLINESTATS.isEnabled()) {
            assertEquals(
                "1:33: Cannot use field [unsupported] with unsupported type [flattened]",
                error("from test* | inlinestats values(unsupported)", analyzer)
            );
            assertEquals(
                "1:33: Cannot use field [multi_typed] due to ambiguities being mapped as [2] incompatible types:"
                    + " [ip] in [test1, test2, test3] and [2] other indices, [keyword] in [test6]",
                error("from test* | inlinestats values(multi_typed)", analyzer)
            );
        }

        assertEquals(
            "1:27: Cannot use field [unsupported] with unsupported type [flattened]",
            error("from test* | stats values(unsupported)", analyzer)
        );
        assertEquals(
            "1:27: Cannot use field [multi_typed] due to ambiguities being mapped as [2] incompatible types:"
                + " [ip] in [test1, test2, test3] and [2] other indices, [keyword] in [test6]",
            error("from test* | stats values(multi_typed)", analyzer)
        );

        if (EsqlCapabilities.Cap.LOOKUP_V4.isEnabled()) {
            // LOOKUP with unsupported type
            assertEquals(
                "1:43: column type mismatch, table column was [integer] and original column was [unsupported]",
                error("from test* | lookup_🐔 int_number_names on int", analyzer)
            );
            // LOOKUP with multi-typed field
            assertEquals(
                "1:46: column type mismatch, table column was [double] and original column was [unsupported]",
                error("from test* | lookup_🐔 double_number_names on double", analyzer)
            );
        }

        assertEquals(
            "1:24: Cannot use field [unsupported] with unsupported type [flattened]",
            error("from test* | mv_expand unsupported", analyzer)
        );
        assertEquals(
            "1:24: Cannot use field [multi_typed] due to ambiguities being mapped as [2] incompatible types:"
                + " [ip] in [test1, test2, test3] and [2] other indices, [keyword] in [test6]",
            error("from test* | mv_expand multi_typed", analyzer)
        );

        assertEquals(
            "1:21: Cannot use field [unsupported] with unsupported type [flattened]",
            error("from test* | rename unsupported as x", analyzer)
        );
        assertEquals(
            "1:21: Cannot use field [multi_typed] due to ambiguities being mapped as [2] incompatible types:"
                + " [ip] in [test1, test2, test3] and [2] other indices, [keyword] in [test6]",
            error("from test* | rename multi_typed as x", analyzer)
        );

        assertEquals(
            "1:19: Cannot use field [unsupported] with unsupported type [flattened]",
            error("from test* | sort unsupported asc", analyzer)
        );
        assertEquals(
            "1:19: Cannot use field [multi_typed] due to ambiguities being mapped as [2] incompatible types:"
                + " [ip] in [test1, test2, test3] and [2] other indices, [keyword] in [test6]",
            error("from test* | sort multi_typed desc", analyzer)
        );

        assertEquals(
            "1:20: Cannot use field [unsupported] with unsupported type [flattened]",
            error("from test* | where unsupported is null", analyzer)
        );
        assertEquals(
            "1:20: Cannot use field [multi_typed] due to ambiguities being mapped as [2] incompatible types:"
                + " [ip] in [test1, test2, test3] and [2] other indices, [keyword] in [test6]",
            error("from test* | where multi_typed is not null", analyzer)
        );

        for (String functionName : List.of("to_timeduration", "to_dateperiod")) {
            String lineNumber = functionName.equalsIgnoreCase("to_timeduration") ? "47" : "45";
            String errorType = functionName.equalsIgnoreCase("to_timeduration") ? "time_duration" : "date_period";
            assertEquals(
                "1:" + lineNumber + ": Cannot use field [unsupported] with unsupported type [flattened]",
                error("from test* | eval x = now() + " + functionName + "(unsupported)", analyzer)
            );
            assertEquals(
                "1:" + lineNumber + ": argument of [" + functionName + "(multi_typed)] must be a constant, received [multi_typed]",
                error("from test* | eval x = now() + " + functionName + "(multi_typed)", analyzer)
            );
            assertThat(
                error("from test* | eval x = unsupported, y = now() + " + functionName + "(x)", analyzer),
                containsString("1:23: Cannot use field [unsupported] with unsupported type [flattened]")
            );
            assertThat(
                error("from test* | eval x = multi_typed, y = now() + " + functionName + "(x)", analyzer),
                containsString(
                    "1:48: argument of ["
                        + functionName
                        + "(x)] must be ["
                        + errorType
                        + " or string], "
                        + "found value [x] type [unsupported]"
                )
            );
        }
    }

    public void testRoundFunctionInvalidInputs() {
        assertEquals(
            "1:31: first argument of [round(b, 3)] must be [numeric], found value [b] type [keyword]",
            error("row a = 1, b = \"c\" | eval x = round(b, 3)")
        );
        assertEquals(
            "1:31: first argument of [round(b)] must be [numeric], found value [b] type [keyword]",
            error("row a = 1, b = \"c\" | eval x = round(b)")
        );
        assertEquals(
            "1:31: second argument of [round(a, b)] must be [whole number except unsigned_long or counter types], "
                + "found value [b] type [keyword]",
            error("row a = 1, b = \"c\" | eval x = round(a, b)")
        );
        assertEquals(
            "1:31: second argument of [round(a, 3.5)] must be [whole number except unsigned_long or counter types], "
                + "found value [3.5] type [double]",
            error("row a = 1, b = \"c\" | eval x = round(a, 3.5)")
        );
    }

    public void testImplicitCastingErrorMessages() {
        assertEquals("1:23: Cannot convert string [c] to [LONG], error [Cannot parse number [c]]", error("row a = round(123.45, \"c\")"));
        assertEquals(
            "1:27: Cannot convert string [c] to [DOUBLE], error [Cannot parse number [c]]",
            error("row a = 1 | eval x = acos(\"c\")")
        );
        assertEquals(
            "1:33: Cannot convert string [c] to [DOUBLE], error [Cannot parse number [c]]\n"
                + "line 1:38: Cannot convert string [a] to [LONG], error [Cannot parse number [a]]",
            error("row a = 1 | eval x = round(acos(\"c\"),\"a\")")
        );
        assertEquals(
            "1:63: Cannot convert string [x] to [INTEGER], error [Cannot parse number [x]]",
            error("row ip4 = to_ip(\"1.2.3.4\") | eval ip4_prefix = ip_prefix(ip4, \"x\", 0)")
        );
        assertEquals(
            "1:42: Cannot convert string [a] to [DOUBLE], error [Cannot parse number [a]]",
            error("ROW a=[3, 5, 1, 6] | EVAL avg_a = MV_AVG(\"a\")")
        );
        assertEquals(
            "1:19: Unknown column [languages.*], did you mean any of [languages, languages.byte, languages.long, languages.short]?",
            error("from test | where `languages.*` in (1, 2)")
        );
        assertEquals("1:22: Unknown function [func]", error("from test | eval x = func(languages) | where x in (1, 2)"));
        assertEquals(
            "1:32: Unknown column [languages.*], did you mean any of [languages, languages.byte, languages.long, languages.short]?",
            error("from test | eval x = coalesce( `languages.*`, languages, 0 )")
        );
        String error = error("from test | eval x = func(languages) | eval y = coalesce(x, languages, 0 )");
        assertThat(error, containsString("function [func]"));
    }

    public void testAggsExpressionsInStatsAggs() {
        assertEquals(
            "1:44: column [salary] must appear in the STATS BY clause or be used in an aggregate function",
            error("from test | eval z = 2 | stats x = avg(z), salary by emp_no")
        );
        assertEquals(
            "1:23: nested aggregations [max(salary)] not allowed inside other aggregations [max(max(salary))]",
            error("from test | stats max(max(salary)) by first_name")
        );
        assertEquals(
            "1:25: argument of [avg(first_name)] must be [aggregate_metric_double or numeric except unsigned_long or counter types],"
                + " found value [first_name] type [keyword]",
            error("from test | stats count(avg(first_name)) by first_name")
        );
        assertEquals(
            "1:23: second argument of [percentile(languages, languages)] must be a constant, received [languages]",
            error("from test | stats x = percentile(languages, languages) by emp_no")
        );
        assertEquals(
            "1:23: second argument of [count_distinct(languages, languages)] must be a constant, received [languages]",
            error("from test | stats x = count_distinct(languages, languages) by emp_no")
        );
        // no agg function
        assertEquals("1:19: expected an aggregate function but found [5]", error("from test | stats 5 by emp_no"));

        // don't allow naked group
        assertEquals("1:19: grouping key [emp_no] already specified in the STATS BY clause", error("from test | stats emp_no BY emp_no"));
        // don't allow naked group - even when it's an expression
        assertEquals(
            "1:19: grouping key [languages + emp_no] already specified in the STATS BY clause",
            error("from test | stats languages + emp_no BY languages + emp_no")
        );
        // don't allow group alias
        assertEquals(
            "1:19: grouping key [e] already specified in the STATS BY clause",
            error("from test | stats e BY e = languages + emp_no")
        );

        var message = error("from test | stats languages + emp_no BY e = languages + emp_no");
        assertThat(
            message,
            containsString(
                "column [emp_no] cannot be used as an aggregate once declared in the STATS BY grouping key [e = languages + emp_no]"
            )
        );
        assertThat(
            message,
            containsString(
                " column [languages] cannot be used as an aggregate once declared in the STATS BY grouping key [e = languages + emp_no]"
            )
        );
    }

    public void testAggsInsideGrouping() {
        assertEquals(
            "1:36: cannot use an aggregate [max(languages)] for grouping",
            error("from test| stats max(languages) by max(languages)")
        );
    }

    public void testAggFilterOnNonAggregates() {
        assertEquals(
            "1:36: WHERE clause allowed only for aggregate functions, none found in [emp_no + 1 where languages > 1]",
            error("from test | stats emp_no + 1 where languages > 1 by emp_no")
        );
        assertEquals(
            "1:53: WHERE clause allowed only for aggregate functions, none found in [abs(emp_no + languages) % 2 WHERE languages > 1]",
            error("from test | stats abs(emp_no + languages) % 2 WHERE languages > 1 by emp_no, languages")
        );
    }

    public void testAggFilterOnBucketingOrAggFunctions() {
        // query passes when the bucket function is part of the BY clause
        query("from test | stats max(languages) WHERE bucket(salary, 10) > 1 by bucket(salary, 10)");

        // but fails if it's different
        assertEquals(
            "1:32: can only use grouping function [bucket(a, 3)] as part of the BY clause",
            error("row a = 1 | stats sum(a) where bucket(a, 3) > -1 by bucket(a,2)")
        );

        assertEquals(
            "1:40: can only use grouping function [bucket(salary, 10)] as part of the BY clause",
            error("from test | stats max(languages) WHERE bucket(salary, 10) > 1 by emp_no")
        );

        assertEquals(
            "1:40: cannot use aggregate function [max(salary)] in aggregate WHERE clause [max(languages) WHERE max(salary) > 1]",
            error("from test | stats max(languages) WHERE max(salary) > 1 by emp_no")
        );

        assertEquals(
            "1:40: cannot use aggregate function [max(salary)] in aggregate WHERE clause [max(languages) WHERE max(salary) + 2 > 1]",
            error("from test | stats max(languages) WHERE max(salary) + 2 > 1 by emp_no")
        );

        assertEquals("1:60: Unknown column [m]", error("from test | stats m = max(languages), min(languages) WHERE m + 2 > 1 by emp_no"));
    }

    public void testAggWithNonBooleanFilter() {
        for (String filter : List.of("\"true\"", "1", "1 + 0", "concat(\"a\", \"b\")")) {
            String type = (filter.equals("1") || filter.equals("1 + 0")) ? "INTEGER" : "KEYWORD";
            assertEquals("1:19: Condition expression needs to be boolean, found [" + type + "]", error("from test | where " + filter));
            for (String by : List.of("", " by languages", " by bucket(salary, 10)")) {
                assertEquals(
                    "1:34: Condition expression needs to be boolean, found [" + type + "]",
                    error("from test | stats count(*) where " + filter + by)
                );
            }
        }
    }

    public void testGroupingInsideAggsAsAgg() {
        assertEquals(
            "1:18: can only use grouping function [bucket(emp_no, 5.)] as part of the BY clause",
            error("from test| stats bucket(emp_no, 5.) by emp_no")
        );
        assertEquals(
            "1:18: can only use grouping function [bucket(emp_no, 5.)] as part of the BY clause",
            error("from test| stats bucket(emp_no, 5.)")
        );
        assertEquals(
            "1:18: can only use grouping function [bucket(emp_no, 5.)] as part of the BY clause",
            error("from test| stats bucket(emp_no, 5.) by bucket(emp_no, 6.)")
        );
        assertEquals(
            "1:22: can only use grouping function [bucket(emp_no, 5.)] as part of the BY clause",
            error("from test| stats 3 + bucket(emp_no, 5.) by bucket(emp_no, 6.)")
        );
    }

    public void testGroupingInsideAggsAsGrouping() {
        assertEquals(
            "1:18: grouping function [bucket(emp_no, 5.)] cannot be used as an aggregate once declared in the STATS BY clause",
            error("from test| stats bucket(emp_no, 5.) by bucket(emp_no, 5.)")
        );
        assertEquals(
            "1:18: grouping function [bucket(emp_no, 5.)] cannot be used as an aggregate once declared in the STATS BY clause",
            error("from test| stats bucket(emp_no, 5.) by emp_no, bucket(emp_no, 5.)")
        );
        assertEquals(
            "1:18: grouping function [bucket(emp_no, 5.)] cannot be used as an aggregate once declared in the STATS BY clause",
            error("from test| stats bucket(emp_no, 5.) by x = bucket(emp_no, 5.)")
        );
        assertEquals(
            "1:22: grouping function [bucket(emp_no, 5.)] cannot be used as an aggregate once declared in the STATS BY clause",
            error("from test| stats z = bucket(emp_no, 5.) by x = bucket(emp_no, 5.)")
        );
        assertEquals(
            "1:22: grouping function [bucket(emp_no, 5.)] cannot be used as an aggregate once declared in the STATS BY clause",
            error("from test| stats y = bucket(emp_no, 5.) by y = bucket(emp_no, 5.)")
        );
        assertEquals(
            "1:22: grouping function [bucket(emp_no, 5.)] cannot be used as an aggregate once declared in the STATS BY clause",
            error("from test| stats z = bucket(emp_no, 5.) by bucket(emp_no, 5.)")
        );
    }

    public void testGroupingInsideGrouping() {
        assertEquals(
            "1:40: cannot nest grouping functions; found [bucket(emp_no, 5.)] inside [bucket(bucket(emp_no, 5.), 6.)]",
            error("from test| stats max(emp_no) by bucket(bucket(emp_no, 5.), 6.)")
        );
    }

    public void testInvalidBucketCalls() {
        assertThat(
            error("from test | stats max(emp_no) by bucket(emp_no, 5, \"2000-01-01\")"),
            containsString(
                "function expects exactly four arguments when the first one is of type [INTEGER] and the second of type [INTEGER]"
            )
        );

        assertThat(
            error("from test | stats max(emp_no) by bucket(emp_no, 1 week, \"2000-01-01\")"),
            containsString(
                "second argument of [bucket(emp_no, 1 week, \"2000-01-01\")] must be [numeric], found value [1 week] type [date_period]"
            )
        );

        assertThat(
            error("from test | stats max(emp_no) by bucket(hire_date, 5.5, \"2000-01-01\")"),
            containsString(
                "second argument of [bucket(hire_date, 5.5, \"2000-01-01\")] must be [integral, date_period or time_duration], "
                    + "found value [5.5] type [double]"
            )
        );

        assertThat(
            error("from test | stats max(emp_no) by bucket(hire_date, 5, 1 day, 1 month)"),
            containsString(
                "third argument of [bucket(hire_date, 5, 1 day, 1 month)] must be [datetime or string], "
                    + "found value [1 day] type [date_period]"
            )
        );

        assertThat(
            error("from test | stats max(emp_no) by bucket(hire_date, 5, \"2000-01-01\", 1 month)"),
            containsString(
                "fourth argument of [bucket(hire_date, 5, \"2000-01-01\", 1 month)] must be [datetime or string], "
                    + "found value [1 month] type [date_period]"
            )
        );

        assertThat(
            error("from test | stats max(emp_no) by bucket(hire_date, 5, \"2000-01-01\")"),
            containsString(
                "function expects exactly four arguments when the first one is of type [DATETIME] and the second of type [INTEGER]"
            )
        );

        assertThat(
            error("from test | stats max(emp_no) by bucket(emp_no, \"5\")"),
            containsString("second argument of [bucket(emp_no, \"5\")] must be [numeric], found value [\"5\"] type [keyword]")
        );

        assertThat(
            error("from test | stats max(emp_no) by bucket(hire_date, \"5\")"),
            containsString(
                "second argument of [bucket(hire_date, \"5\")] must be [integral, date_period or time_duration], "
                    + "found value [\"5\"] type [keyword]"
            )
        );
    }

    public void testAggsWithInvalidGrouping() {
        assertEquals(
            "1:35: column [languages] cannot be used as an aggregate once declared in the STATS BY grouping key [l = languages % 3]",
            error("from test| stats max(languages) + languages by l = languages % 3")
        );
    }

    public void testGroupingAlias() throws Exception {
        assertEquals(
            "1:23: column [languages] cannot be used as an aggregate once declared in the STATS BY grouping key [l = languages % 3]",
            error("from test | stats l = languages + 3 by l = languages % 3 | keep l")
        );
    }

    public void testGroupingAliasDuplicate() throws Exception {
        assertEquals(
            "1:22: column [languages] cannot be used as an aggregate once declared in the STATS BY grouping key [l = languages % 3]",
            error("from test| stats l = languages + 3 by l = languages % 3, l = languages, l = languages % 2 | keep l")
        );

        assertEquals(
            "1:22: column [languages] cannot be used as an aggregate once declared in the STATS BY grouping key [l = languages % 3]",
            error("from test| stats l = languages + 3, l = languages % 2  by l = languages % 3 | keep l")
        );

    }

    public void testAggsIgnoreCanonicalGrouping() {
        // the grouping column should appear verbatim - ignore canonical representation as they complicate things significantly
        // for no real benefit (1+languages != languages + 1)
        assertEquals(
            "1:39: column [languages] cannot be used as an aggregate once declared in the STATS BY grouping key [l = languages + 1]",
            error("from test| stats max(languages) + 1 + languages by l = languages + 1")
        );
    }

    public void testAggsWithoutAgg() {
        // should work
        assertEquals(
            "1:35: column [salary] must appear in the STATS BY clause or be used in an aggregate function",
            error("from test| stats max(languages) + salary by l = languages + 1")
        );
    }

    public void testAggsInsideEval() throws Exception {
        assertEquals("1:29: aggregate function [max(b)] not allowed outside STATS command", error("row a = 1, b = 2 | eval x = max(b)"));
    }

    public void testGroupingInAggs() {
        assertEquals("2:12: column [salary] must appear in the STATS BY clause or be used in an aggregate function", error("""
             from test
            |stats e = salary + max(salary) by languages
            """));
    }

    public void testBucketOnlyInAggs() {
        assertEquals(
            "1:23: cannot use grouping function [BUCKET(emp_no, 100.)] outside of a STATS command",
            error("FROM test | WHERE ABS(BUCKET(emp_no, 100.)) > 0")
        );
        assertEquals(
            "1:22: cannot use grouping function [BUCKET(emp_no, 100.)] outside of a STATS command",
            error("FROM test | EVAL 3 + BUCKET(emp_no, 100.)")
        );
        assertEquals(
            "1:18: cannot use grouping function [BUCKET(emp_no, 100.)] outside of a STATS command",
            error("FROM test | SORT BUCKET(emp_no, 100.)")
        );
    }

    public void testDoubleRenamingField() {
        assertEquals(
            "1:44: Column [emp_no] renamed to [r1] and is no longer available [emp_no as r3]",
            error("from test | rename emp_no as r1, r1 as r2, emp_no as r3 | keep r3")
        );
    }

    public void testDuplicateRenaming() {
        assertEquals(
            "1:34: Column [emp_no] renamed to [r1] and is no longer available [emp_no as r1]",
            error("from test | rename emp_no as r1, emp_no as r1 | keep r1")
        );
    }

    public void testDoubleRenamingReference() {
        assertEquals(
            "1:61: Column [r1] renamed to [r2] and is no longer available [r1 as r3]",
            error("from test | rename emp_no as r1, r1 as r2, first_name as x, r1 as r3 | keep r3")
        );
    }

    public void testDropAfterRenaming() {
        assertEquals("1:40: Unknown column [emp_no]", error("from test | rename emp_no as r1 | drop emp_no"));
    }

    public void testNonStringFieldsInDissect() {
        assertEquals(
            "1:21: Dissect only supports KEYWORD or TEXT values, found expression [emp_no] type [INTEGER]",
            error("from test | dissect emp_no \"%{foo}\"")
        );
    }

    public void testNonStringFieldsInGrok() {
        assertEquals(
            "1:18: Grok only supports KEYWORD or TEXT values, found expression [emp_no] type [INTEGER]",
            error("from test | grok emp_no \"%{WORD:foo}\"")
        );
    }

    public void testMixedNonConvertibleTypesInIn() {
        assertEquals(
            "1:19: 2nd argument of [emp_no in (1, \"two\")] must be [integer], found value [\"two\"] type [keyword]",
            error("from test | where emp_no in (1, \"two\")")
        );
    }

    public void testMixedNumericalNonConvertibleTypesInIn() {
        assertEquals(
            "1:19: 2nd argument of [3 in (1, to_ul(3))] must be [integer], found value [to_ul(3)] type [unsigned_long]",
            error("from test | where 3 in (1, to_ul(3))")
        );
        assertEquals(
            "1:19: 1st argument of [to_ul(3) in (1, 3)] must be [unsigned_long], found value [1] type [integer]",
            error("from test | where to_ul(3) in (1, 3)")
        );
    }

    public void testUnsignedLongTypeMixInComparisons() {
        List<String> types = DataType.types()
            .stream()
            .filter(dt -> dt.isNumeric() && DataType.isRepresentable(dt) && dt != UNSIGNED_LONG)
            .map(DataType::typeName)
            .toList();
        for (var type : types) {
            for (var comp : List.of("==", "!=", ">", ">=", "<=", "<")) {
                String left, right, leftType, rightType;
                if (randomBoolean()) {
                    left = "ul";
                    leftType = "unsigned_long";
                    right = "n";
                    rightType = type;
                } else {
                    left = "n";
                    leftType = type;
                    right = "ul";
                    rightType = "unsigned_long";
                }
                var operation = left + " " + comp + " " + right;
                assertThat(
                    error("row n = to_" + type + "(1), ul = to_ul(1) | where " + operation),
                    containsString(
                        "first argument of ["
                            + operation
                            + "] is ["
                            + leftType
                            + "] and second is ["
                            + rightType
                            + "]."
                            + " [unsigned_long] can only be operated on together with another [unsigned_long]"
                    )
                );
            }
        }
    }

    public void testUnsignedLongTypeMixInArithmetics() {
        List<String> types = DataType.types()
            .stream()
            .filter(dt -> dt.isNumeric() && DataType.isRepresentable(dt) && dt != UNSIGNED_LONG)
            .map(DataType::typeName)
            .toList();
        for (var type : types) {
            for (var operation : List.of("+", "-", "*", "/", "%")) {
                String left, right, leftType, rightType;
                if (randomBoolean()) {
                    left = "ul";
                    leftType = "unsigned_long";
                    right = "n";
                    rightType = type;
                } else {
                    left = "n";
                    leftType = type;
                    right = "ul";
                    rightType = "unsigned_long";
                }
                var op = left + " " + operation + " " + right;
                assertThat(
                    error("row n = to_" + type + "(1), ul = to_ul(1) | eval " + op),
                    containsString("[" + operation + "] has arguments with incompatible types [" + leftType + "] and [" + rightType + "]")
                );
            }
        }
    }

    public void testUnsignedLongNegation() {
        assertEquals(
            "1:29: argument of [-x] must be [numeric, date_period or time_duration], found value [x] type [unsigned_long]",
            error("row x = to_ul(1) | eval y = -x")
        );
    }

    public void testSumOnDate() {
        assertEquals(
            "1:19: argument of [sum(hire_date)] must be [aggregate_metric_double or numeric except unsigned_long or counter types],"
                + " found value [hire_date] type [datetime]",
            error("from test | stats sum(hire_date)")
        );
    }

    public void testWrongInputParam() {
        assertEquals(
            "1:19: first argument of [emp_no == ?] is [numeric] so second argument must also be [numeric] but was [keyword]",
            error("from test | where emp_no == ?", "foo")
        );

        assertEquals(
            "1:19: first argument of [emp_no == ?] is [numeric] so second argument must also be [numeric] but was [null]",
            error("from test | where emp_no == ?", new Object[] { null })
        );
    }

    public void testPeriodAndDurationInRowAssignment() {
        for (var unit : TIME_DURATIONS) {
            assertEquals("1:9: cannot use [1 " + unit + "] directly in a row assignment", error("row a = 1 " + unit));
            assertEquals(
                "1:9: cannot use [1 " + unit + "::time_duration] directly in a row assignment",
                error("row a = 1 " + unit + "::time_duration")
            );
            assertEquals(
                "1:9: cannot use [\"1 " + unit + "\"::time_duration] directly in a row assignment",
                error("row a = \"1 " + unit + "\"::time_duration")
            );
            assertEquals(
                "1:9: cannot use [to_timeduration(1 " + unit + ")] directly in a row assignment",
                error("row a = to_timeduration(1 " + unit + ")")
            );
            assertEquals(
                "1:9: cannot use [to_timeduration(\"1 " + unit + "\")] directly in a row assignment",
                error("row a = to_timeduration(\"1 " + unit + "\")")
            );
        }
        for (var unit : DATE_PERIODS) {
            assertEquals("1:9: cannot use [1 " + unit + "] directly in a row assignment", error("row a = 1 " + unit));
            assertEquals(
                "1:9: cannot use [1 " + unit + "::date_period] directly in a row assignment",
                error("row a = 1 " + unit + "::date_period")
            );
            assertEquals(
                "1:9: cannot use [\"1 " + unit + "\"::date_period] directly in a row assignment",
                error("row a = \"1 " + unit + "\"::date_period")
            );
            assertEquals(
                "1:9: cannot use [to_dateperiod(1 " + unit + ")] directly in a row assignment",
                error("row a = to_dateperiod(1 " + unit + ")")
            );
            assertEquals(
                "1:9: cannot use [to_dateperiod(\"1 " + unit + "\")] directly in a row assignment",
                error("row a = to_dateperiod(\"1 " + unit + "\")")
            );
        }
    }

    public void testSubtractDateTimeFromTemporal() {
        for (var unit : TIME_DURATIONS) {
            assertEquals(
                "1:5: [-] arguments are in unsupported order: cannot subtract a [DATETIME] value [now()] "
                    + "from a [TIME_DURATION] amount [1 "
                    + unit
                    + "]",
                error("row 1 " + unit + " - now() ")
            );
            assertEquals(
                "1:5: [-] arguments are in unsupported order: cannot subtract a [DATETIME] value [now()] "
                    + "from a [TIME_DURATION] amount [1 "
                    + unit
                    + "::time_duration]",
                error("row 1 " + unit + "::time_duration" + " - now() ")
            );
            assertEquals(
                "1:5: [-] arguments are in unsupported order: cannot subtract a [DATETIME] value [now()] "
                    + "from a [TIME_DURATION] amount [\"1 "
                    + unit
                    + "\"::time_duration]",
                error("row \"1 " + unit + "\"::time_duration" + " - now() ")
            );
            assertEquals(
                "1:5: [-] arguments are in unsupported order: cannot subtract a [DATETIME] value [now()] "
                    + "from a [TIME_DURATION] amount [to_timeduration(1 "
                    + unit
                    + ")]",
                error("row to_timeduration(1 " + unit + ") - now() ")
            );
            assertEquals(
                "1:5: [-] arguments are in unsupported order: cannot subtract a [DATETIME] value [now()] "
                    + "from a [TIME_DURATION] amount [to_timeduration(\"1 "
                    + unit
                    + "\")]",
                error("row to_timeduration(\"1 " + unit + "\") - now() ")
            );
        }
        for (var unit : DATE_PERIODS) {
            assertEquals(
                "1:5: [-] arguments are in unsupported order: cannot subtract a [DATETIME] value [now()] "
                    + "from a [DATE_PERIOD] amount [1 "
                    + unit
                    + "]",
                error("row 1 " + unit + " - now() ")
            );
            assertEquals(
                "1:5: [-] arguments are in unsupported order: cannot subtract a [DATETIME] value [now()] "
                    + "from a [DATE_PERIOD] amount [1 "
                    + unit
                    + "::date_period]",
                error("row 1 " + unit + "::date_period" + " - now() ")
            );
            assertEquals(
                "1:5: [-] arguments are in unsupported order: cannot subtract a [DATETIME] value [now()] "
                    + "from a [DATE_PERIOD] amount [\"1 "
                    + unit
                    + "\"::date_period]",
                error("row \"1 " + unit + "\"::date_period" + " - now() ")
            );
            assertEquals(
                "1:5: [-] arguments are in unsupported order: cannot subtract a [DATETIME] value [now()] "
                    + "from a [DATE_PERIOD] amount [to_dateperiod(1 "
                    + unit
                    + ")]",
                error("row to_dateperiod(1 " + unit + ") - now() ")
            );
            assertEquals(
                "1:5: [-] arguments are in unsupported order: cannot subtract a [DATETIME] value [now()] "
                    + "from a [DATE_PERIOD] amount [to_dateperiod(\"1 "
                    + unit
                    + "\")]",
                error("row to_dateperiod(\"1 " + unit + "\") - now() ")
            );
        }
    }

    public void testPeriodAndDurationInEval() {
        for (var unit : TIME_DURATIONS) {
            assertEquals(
                "1:18: EVAL does not support type [time_duration] as the return data type of expression [1 " + unit + "]",
                error("row x = 1 | eval y = 1 " + unit)
            );
            assertEquals(
                "1:18: EVAL does not support type [time_duration] as the return data type of expression [1 " + unit + "::time_duration]",
                error("row x = 1 | eval y = 1 " + unit + "::time_duration")
            );
            assertEquals(
                "1:18: EVAL does not support type [time_duration] as the return data type of expression [\"1 "
                    + unit
                    + "\"::time_duration]",
                error("row x = 1 | eval y = \"1 " + unit + "\"::time_duration")
            );
            assertEquals(
                "1:18: EVAL does not support type [time_duration] as the return data type of expression [to_timeduration(1 " + unit + ")]",
                error("row x = 1 | eval y = to_timeduration(1 " + unit + ")")
            );
            assertEquals(
                "1:18: EVAL does not support type [time_duration] as the return data type of expression [to_timeduration(\"1 "
                    + unit
                    + "\")]",
                error("row x = 1 | eval y = to_timeduration(\"1 " + unit + "\")")
            );
        }
        for (var unit : DATE_PERIODS) {
            assertEquals(
                "1:18: EVAL does not support type [date_period] as the return data type of expression [1 " + unit + "]",
                error("row x = 1 | eval y = 1 " + unit)
            );
            assertEquals(
                "1:18: EVAL does not support type [date_period] as the return data type of expression [1 " + unit + "::date_period]",
                error("row x = 1 | eval y = 1 " + unit + "::date_period")
            );
            assertEquals(
                "1:18: EVAL does not support type [date_period] as the return data type of expression [\"1 " + unit + "\"::date_period]",
                error("row x = 1 | eval y = \"1 " + unit + "\"::date_period")
            );
            assertEquals(
                "1:18: EVAL does not support type [date_period] as the return data type of expression [to_dateperiod(1 " + unit + ")]",
                error("row x = 1 | eval y = to_dateperiod(1 " + unit + ")")
            );
            assertEquals(
                "1:18: EVAL does not support type [date_period] as the return data type of expression [to_dateperiod(\"1 " + unit + "\")]",
                error("row x = 1 | eval y = to_dateperiod(\"1 " + unit + "\")")
            );
        }
    }

    public void testFilterNonBoolField() {
        assertEquals("1:19: Condition expression needs to be boolean, found [INTEGER]", error("from test | where emp_no"));

        assertEquals(
            "1:19: Condition expression needs to be boolean, found [KEYWORD]",
            error("from test | where concat(first_name, \"foobar\")")
        );
    }

    public void testFilterNullField() {
        // `where null` should return empty result set
        query("from test | where null");

        // Value null of type `BOOLEAN`
        query("from test | where null::boolean");

        // Provide `NULL` type in `EVAL`
        query("from t | EVAL x = null | where x");

        // `to_string(null)` is of `KEYWORD` type null, resulting in `to_string(null) == "abc"` being of `BOOLEAN`
        query("from t | where to_string(null) == \"abc\"");

        // Other DataTypes can contain null values
        assertEquals("1:19: Condition expression needs to be boolean, found [KEYWORD]", error("from test | where null::string"));
        assertEquals("1:19: Condition expression needs to be boolean, found [INTEGER]", error("from test | where null::integer"));
        assertEquals(
            "1:45: Condition expression needs to be boolean, found [DATETIME]",
            error("from test | EVAL x = null::datetime | where x")
        );
    }

    public void testFilterDateConstant() {
        assertEquals("1:19: Condition expression needs to be boolean, found [DATE_PERIOD]", error("from test | where 1 year"));
        assertEquals(
            "1:19: Condition expression needs to be boolean, found [DATE_PERIOD]",
            error("from test | where \"1 year\"::date_period")
        );
        assertEquals(
            "1:19: Condition expression needs to be boolean, found [DATE_PERIOD]",
            error("from test | where to_dateperiod(\"1 year\")")
        );
    }

    public void testNestedAggField() {
        assertEquals("1:27: Unknown column [avg]", error("from test | stats c = avg(avg)"));
    }

    public void testNotFoundFieldInNestedFunction() {
        assertEquals("""
            1:30: Unknown column [missing]
            line 1:43: Unknown column [not_found]
            line 1:23: Unknown column [avg]""", error("from test | stats c = avg by missing + 1, not_found"));
    }

    public void testMultipleAggsOutsideStats() {
        assertEquals(
            """
                1:71: aggregate function [avg(salary)] not allowed outside STATS command
                line 1:96: aggregate function [median(emp_no)] not allowed outside STATS command
                line 1:22: aggregate function [sum(salary)] not allowed outside STATS command
                line 1:39: aggregate function [avg(languages)] not allowed outside STATS command""",
            error("from test | eval s = sum(salary), l = avg(languages) | where salary > avg(salary) and emp_no > median(emp_no)")
        );
    }

    public void testSpatialSort() {
        String prefix = "ROW wkt = [\"POINT(42.9711 -14.7553)\", \"POINT(75.8093 22.7277)\"] | MV_EXPAND wkt ";
        assertEquals("1:130: cannot sort on geo_point", error(prefix + "| EVAL shape = TO_GEOPOINT(wkt) | limit 5 | sort shape"));
        assertEquals(
            "1:136: cannot sort on cartesian_point",
            error(prefix + "| EVAL shape = TO_CARTESIANPOINT(wkt) | limit 5 | sort shape")
        );
        assertEquals("1:130: cannot sort on geo_shape", error(prefix + "| EVAL shape = TO_GEOSHAPE(wkt) | limit 5 | sort shape"));
        assertEquals(
            "1:136: cannot sort on cartesian_shape",
            error(prefix + "| EVAL shape = TO_CARTESIANSHAPE(wkt) | limit 5 | sort shape")
        );
        var airports = AnalyzerTestUtils.analyzer(loadMapping("mapping-airports.json", "airports"));
        var airportsWeb = AnalyzerTestUtils.analyzer(loadMapping("mapping-airports_web.json", "airports_web"));
        var countriesBbox = AnalyzerTestUtils.analyzer(loadMapping("mapping-countries_bbox.json", "countries_bbox"));
        var countriesBboxWeb = AnalyzerTestUtils.analyzer(loadMapping("mapping-countries_bbox_web.json", "countries_bbox_web"));
        assertEquals("1:32: cannot sort on geo_point", error("FROM airports | LIMIT 5 | sort location", airports));
        assertEquals("1:36: cannot sort on cartesian_point", error("FROM airports_web | LIMIT 5 | sort location", airportsWeb));
        assertEquals("1:38: cannot sort on geo_shape", error("FROM countries_bbox | LIMIT 5 | sort shape", countriesBbox));
        assertEquals("1:42: cannot sort on cartesian_shape", error("FROM countries_bbox_web | LIMIT 5 | sort shape", countriesBboxWeb));
    }

    public void testSourceSorting() {
        assertEquals("1:35: cannot sort on _source", error("from test metadata _source | sort _source"));
    }

    public void testCountersSorting() {
        Map<DataType, String> counterDataTypes = Map.of(
            COUNTER_DOUBLE,
            "network.message_in",
            COUNTER_INTEGER,
            "network.message_out",
            COUNTER_LONG,
            "network.bytes_out"
        );
        for (DataType counterDT : counterDataTypes.keySet()) {
            var fieldName = counterDataTypes.get(counterDT);
            assertEquals("1:18: cannot sort on " + counterDT.name().toLowerCase(Locale.ROOT), error("from test | sort " + fieldName, tsdb));
        }
    }

    public void testInlineImpossibleConvert() {
        assertEquals("1:5: argument of [false::ip] must be [ip or string], found value [false] type [boolean]", error("ROW false::ip"));
    }

    public void testAggregateOnCounter() {
        assertThat(
            error("FROM tests | STATS min(network.bytes_in)", tsdb),
            equalTo(
                "1:20: argument of [min(network.bytes_in)] must be"
                    + " [boolean, date, ip, string, version, aggregate_metric_double or numeric except counter types],"
                    + " found value [network.bytes_in] type [counter_long]"
            )
        );

        assertThat(
            error("FROM tests | STATS max(network.bytes_in)", tsdb),
            equalTo(
                "1:20: argument of [max(network.bytes_in)] must be"
                    + " [boolean, date, ip, string, version, aggregate_metric_double or numeric except counter types],"
                    + " found value [network.bytes_in] type [counter_long]"
            )
        );

        assertThat(
            error("FROM tests | STATS count(network.bytes_out)", tsdb),
            equalTo(
                "1:20: argument of [count(network.bytes_out)] must be [any type except counter types],"
                    + " found value [network.bytes_out] type [counter_long]"
            )
        );
    }

    public void testGroupByCounter() {
        assertThat(
            error("FROM tests | STATS count(*) BY network.bytes_in", tsdb),
            equalTo("1:32: cannot group by on [counter_long] type for grouping [network.bytes_in]")
        );
    }

    public void testAggsResolutionWithUnresolvedGroupings() {
        String agg_func = randomFrom(
            new String[] { "avg", "count", "count_distinct", "min", "max", "median", "median_absolute_deviation", "sum", "values" }
        );

        assertThat(error("FROM tests | STATS " + agg_func + "(emp_no) by foobar"), matchesRegex("1:\\d+: Unknown column \\[foobar]"));
        assertThat(
            error("FROM tests | STATS " + agg_func + "(x) by foobar, x = emp_no"),
            matchesRegex("1:\\d+: Unknown column \\[foobar]")
        );
        assertThat(error("FROM tests | STATS " + agg_func + "(foobar) by foobar"), matchesRegex("1:\\d+: Unknown column \\[foobar]"));
        assertThat(
            error("FROM tests | STATS " + agg_func + "(foobar) by BUCKET(hire_date, 10)"),
            matchesRegex(
                "1:\\d+: function expects exactly four arguments when the first one is of type \\[DATETIME]"
                    + " and the second of type \\[INTEGER]\n"
                    + "line 1:\\d+: Unknown column \\[foobar]"
            )
        );
        assertThat(error("FROM tests | STATS " + agg_func + "(foobar) by emp_no"), matchesRegex("1:\\d+: Unknown column \\[foobar]"));
        // TODO: Ideally, we'd detect that count_distinct(x) doesn't require an error message.
        assertThat(
            error("FROM tests | STATS " + agg_func + "(x) by x = foobar"),
            matchesRegex("1:\\d+: Unknown column \\[foobar]\n" + "line 1:\\d+: Unknown column \\[x]")
        );
    }

    public void testNotAllowRateOutsideMetrics() {
        assumeTrue("requires snapshot builds", Build.current().isSnapshot());
        assertThat(
            error("FROM tests | STATS avg(rate(network.bytes_in))", tsdb),
            equalTo("1:24: time_series aggregate[rate(network.bytes_in)] can only be used with the TS command")
        );
        assertThat(
            error("FROM tests | STATS rate(network.bytes_in)", tsdb),
            equalTo("1:20: time_series aggregate[rate(network.bytes_in)] can only be used with the TS command")
        );
        assertThat(
            error("FROM tests | STATS max_over_time(network.connections)", tsdb),
            equalTo("1:20: time_series aggregate[max_over_time(network.connections)] can only be used with the TS command")
        );
        assertThat(
            error("FROM tests | EVAL r = rate(network.bytes_in)", tsdb),
            equalTo("1:23: aggregate function [rate(network.bytes_in)] not allowed outside STATS command")
        );
    }

    public void testRateNotEnclosedInAggregate() {
        assumeTrue("requires snapshot builds", Build.current().isSnapshot());
        assertThat(
            error("TS tests | STATS rate(network.bytes_in)", tsdb),
            equalTo("1:18: the rate aggregate [rate(network.bytes_in)] can only be used with the TS command and inside another aggregate")
        );
        assertThat(
            error("TS tests | STATS avg(rate(network.bytes_in)), rate(network.bytes_in)", tsdb),
            equalTo("1:47: the rate aggregate [rate(network.bytes_in)] can only be used with the TS command and inside another aggregate")
        );
        assertThat(error("TS tests | STATS max(avg(rate(network.bytes_in)))", tsdb), equalTo("""
            1:22: nested aggregations [avg(rate(network.bytes_in))] not allowed inside other aggregations\
             [max(avg(rate(network.bytes_in)))]
            line 1:26: the rate aggregate [rate(network.bytes_in)] can only be used with the TS command\
             and inside another aggregate"""));
        assertThat(error("TS tests | STATS max(avg(rate(network.bytes_in)))", tsdb), equalTo("""
            1:22: nested aggregations [avg(rate(network.bytes_in))] not allowed inside other aggregations\
             [max(avg(rate(network.bytes_in)))]
            line 1:26: the rate aggregate [rate(network.bytes_in)] can only be used with the TS command\
             and inside another aggregate"""));
    }

    public void testWeightedAvg() {
        assertEquals(
            "1:35: SECOND argument of [weighted_avg(v, null)] cannot be null or 0, received [null]",
            error("row v = [1, 2, 3] | stats w_avg = weighted_avg(v, null)")
        );
        assertEquals(
            "1:27: SECOND argument of [weighted_avg(salary, null)] cannot be null or 0, received [null]",
            error("from test | stats w_avg = weighted_avg(salary, null)")
        );
        assertEquals(
            "1:45: SECOND argument of [weighted_avg(v, w)] cannot be null or 0, received [null]",
            error("row v = [1, 2, 3], w = null | stats w_avg = weighted_avg(v, w)")
        );
        assertEquals(
            "1:44: SECOND argument of [weighted_avg(salary, w)] cannot be null or 0, received [null]",
            error("from test | eval w = null |  stats w_avg = weighted_avg(salary, w)")
        );
        assertEquals(
            "1:51: SECOND argument of [weighted_avg(salary, w)] cannot be null or 0, received [null]",
            error("from test | eval w = null + null |  stats w_avg = weighted_avg(salary, w)")
        );
        assertEquals(
            "1:35: SECOND argument of [weighted_avg(v, 0)] cannot be null or 0, received [0]",
            error("row v = [1, 2, 3] | stats w_avg = weighted_avg(v, 0)")
        );
        assertEquals(
            "1:27: SECOND argument of [weighted_avg(salary, 0.0)] cannot be null or 0, received [0.0]",
            error("from test | stats w_avg = weighted_avg(salary, 0.0)")
        );
    }

    public void testMatchInsideEval() throws Exception {
        assertEquals(
            "1:36: [:] operator is only supported in WHERE and STATS commands"
                + (EsqlCapabilities.Cap.SCORE_FUNCTION.isEnabled() ? ", or in EVAL within score(.) function" : "")
                + "\n"
                + "line 1:36: [:] operator cannot operate on [title], which is not a field from an index mapping",
            error("row title = \"brown fox\" | eval x = title:\"fox\" ")
        );
    }

    public void testFieldBasedFullTextFunctions() throws Exception {
        checkFieldBasedWithNonIndexedColumn("MATCH", "match(text, \"cat\")", "function");
        checkFieldBasedFunctionNotAllowedAfterCommands("MATCH", "function", "match(title, \"Meditation\")");

        checkFieldBasedWithNonIndexedColumn(":", "text : \"cat\"", "operator");
        checkFieldBasedFunctionNotAllowedAfterCommands(":", "operator", "title : \"Meditation\"");

        checkFieldBasedWithNonIndexedColumn("MatchPhrase", "match_phrase(text, \"cat\")", "function");
        checkFieldBasedFunctionNotAllowedAfterCommands("MatchPhrase", "function", "match_phrase(title, \"Meditation\")");

        if (EsqlCapabilities.Cap.MULTI_MATCH_FUNCTION.isEnabled()) {
            checkFieldBasedWithNonIndexedColumn("MultiMatch", "multi_match(\"cat\", text)", "function");
            checkFieldBasedFunctionNotAllowedAfterCommands("MultiMatch", "function", "multi_match(\"Meditation\", title)");
        }
        if (EsqlCapabilities.Cap.TERM_FUNCTION.isEnabled()) {
            checkFieldBasedWithNonIndexedColumn("Term", "term(text, \"cat\")", "function");
            checkFieldBasedFunctionNotAllowedAfterCommands("Term", "function", "term(title, \"Meditation\")");
        }
        if (EsqlCapabilities.Cap.KNN_FUNCTION_V3.isEnabled()) {
            checkFieldBasedFunctionNotAllowedAfterCommands("KNN", "function", "knn(vector, [1, 2, 3], 10)");
        }
    }

    private void checkFieldBasedFunctionNotAllowedAfterCommands(String functionName, String functionType, String functionInvocation) {
        assertThat(
            error("from test | limit 10 | where " + functionInvocation, fullTextAnalyzer),
            containsString("[" + functionName + "] " + functionType + " cannot be used after LIMIT")
        );
        String fieldName = "KNN".equals(functionName) ? "vector" : "title";
        assertThat(
            error("from test | STATS c = COUNT(id) BY " + fieldName + " | where " + functionInvocation, fullTextAnalyzer),
            containsString("[" + functionName + "] " + functionType + " cannot be used after STATS")
        );
    }

    // These should pass eventually once we lift some restrictions on match function
    private void checkFieldBasedWithNonIndexedColumn(String functionName, String functionInvocation, String functionType) {
        assertThat(
            error("from test | eval text = substring(title, 1) | where " + functionInvocation, fullTextAnalyzer),
            containsString(
                "[" + functionName + "] " + functionType + " cannot operate on [text], which is not a field from an index mapping"
            )
        );
        assertThat(
            error("from test | eval text=concat(title, body) | where " + functionInvocation, fullTextAnalyzer),
            containsString(
                "[" + functionName + "] " + functionType + " cannot operate on [text], which is not a field from an index mapping"
            )
        );
        var keywordInvocation = functionInvocation.replace("text", "text::keyword");
        String keywordError = error("row n = null | eval text = n + 5 | where " + keywordInvocation, fullTextAnalyzer);
        assertThat(keywordError, containsString("[" + functionName + "] " + functionType + " cannot operate on"));
        assertThat(keywordError, containsString("which is not a field from an index mapping"));
    }

    public void testNonFieldBasedFullTextFunctionsNotAllowedAfterCommands() throws Exception {
        checkNonFieldBasedFullTextFunctionsNotAllowedAfterCommands("QSTR", "qstr(\"field_name: Meditation\")");
        checkNonFieldBasedFullTextFunctionsNotAllowedAfterCommands("KQL", "kql(\"field_name: Meditation\")");
    }

    private void checkNonFieldBasedFullTextFunctionsNotAllowedAfterCommands(String functionName, String functionInvocation) {
        // Source commands
        assertThat(
            error("show info | where " + functionInvocation),
            containsString("[" + functionName + "] function cannot be used after SHOW")
        );
        assertThat(
            error("row a= \"Meditation\" | where " + functionInvocation, fullTextAnalyzer),
            containsString("[" + functionName + "] function cannot be used after ROW")
        );

        // Processing commands
        assertThat(
            error("from test | dissect title \"%{foo}\" | where " + functionInvocation, fullTextAnalyzer),
            containsString("[" + functionName + "] function cannot be used after DISSECT")
        );
        assertThat(
            error("from test | drop body | where " + functionInvocation, fullTextAnalyzer),
            containsString("[" + functionName + "] function cannot be used after DROP")
        );
        assertThat(
            error("from test | enrich languages on category with lang = language_name | where " + functionInvocation, fullTextAnalyzer),
            containsString("[" + functionName + "] function cannot be used after ENRICH")
        );
        assertThat(
            error("from test | eval z = 2 | where " + functionInvocation, fullTextAnalyzer),
            containsString("[" + functionName + "] function cannot be used after EVAL")
        );
        assertThat(
            error("from test | grok body \"%{WORD:foo}\" | where " + functionInvocation, fullTextAnalyzer),
            containsString("[" + functionName + "] function cannot be used after GROK")
        );
        assertThat(
            error("from test | keep category | where " + functionInvocation, fullTextAnalyzer),
            containsString("[" + functionName + "] function cannot be used after KEEP")
        );
        assertThat(
            error("from test | limit 10 | where " + functionInvocation, fullTextAnalyzer),
            containsString("[" + functionName + "] function cannot be used after LIMIT")
        );
        assertThat(
            error("from test | mv_expand body | where " + functionInvocation, fullTextAnalyzer),
            containsString("[" + functionName + "] function cannot be used after MV_EXPAND")
        );
        assertThat(
            error("from test | rename body as full_body | where " + functionInvocation, fullTextAnalyzer),
            containsString("[" + functionName + "] function cannot be used after RENAME")
        );
        assertThat(
            error("from test | STATS c = COUNT(*) BY category | where " + functionInvocation, fullTextAnalyzer),
            containsString("[" + functionName + "] function cannot be used after STATS")
        );

        // Some combination of processing commands
        assertThat(
            error("from test | keep category | limit 10 | where " + functionInvocation, fullTextAnalyzer),
            containsString("[" + functionName + "] function cannot be used after LIMIT")
        );
        assertThat(
            error("from test | limit 10 | mv_expand body | where " + functionInvocation, fullTextAnalyzer),
            containsString("[" + functionName + "] function cannot be used after MV_EXPAND")
        );
        assertThat(
            error("from test | mv_expand body | keep body | where " + functionInvocation, fullTextAnalyzer),
            containsString("[" + functionName + "] function cannot be used after KEEP")
        );
        assertThat(
            error(
                "from test | STATS c = COUNT(id) BY category | rename c as total_categories | where " + functionInvocation,
                fullTextAnalyzer
            ),
            containsString("[" + functionName + "] function cannot be used after RENAME")
        );
        assertThat(
            error("from test | rename title as name | drop category | where " + functionInvocation, fullTextAnalyzer),
            containsString("[" + functionName + "] function cannot be used after DROP")
        );
    }

    public void testFullTextFunctionsOnlyAllowedInWhere() throws Exception {
        checkFullTextFunctionsOnlyAllowedInWhere("MATCH", "match(title, \"Meditation\")", "function");
        checkFullTextFunctionsOnlyAllowedInWhere(":", "title:\"Meditation\"", "operator");
        checkFullTextFunctionsOnlyAllowedInWhere("QSTR", "qstr(\"Meditation\")", "function");
        checkFullTextFunctionsOnlyAllowedInWhere("KQL", "kql(\"Meditation\")", "function");
        checkFullTextFunctionsOnlyAllowedInWhere("MatchPhrase", "match_phrase(title, \"Meditation\")", "function");
        if (EsqlCapabilities.Cap.TERM_FUNCTION.isEnabled()) {
            checkFullTextFunctionsOnlyAllowedInWhere("Term", "term(title, \"Meditation\")", "function");
        }
        if (EsqlCapabilities.Cap.MULTI_MATCH_FUNCTION.isEnabled()) {
            checkFullTextFunctionsOnlyAllowedInWhere("MultiMatch", "multi_match(\"Meditation\", title, body)", "function");
        }
        if (EsqlCapabilities.Cap.KNN_FUNCTION_V3.isEnabled()) {
            checkFullTextFunctionsOnlyAllowedInWhere("KNN", "knn(vector, [0, 1, 2], 10)", "function");
        }

    }

    private void checkFullTextFunctionsOnlyAllowedInWhere(String functionName, String functionInvocation, String functionType)
        throws Exception {
        assertThat(
            error("from test | eval y = " + functionInvocation, fullTextAnalyzer),
            containsString(
                "["
                    + functionName
                    + "] "
                    + functionType
                    + " is only supported in WHERE and STATS commands"
                    + (EsqlCapabilities.Cap.SCORE_FUNCTION.isEnabled() ? ", or in EVAL within score(.) function" : "")
            )
        );
        assertThat(
            error("from test | sort " + functionInvocation + " asc", fullTextAnalyzer),
            containsString("[" + functionName + "] " + functionType + " is only supported in WHERE and STATS commands")

        );
        assertThat(
            error("from test | stats max_id = max(id) by " + functionInvocation, fullTextAnalyzer),
            containsString("[" + functionName + "] " + functionType + " is only supported in WHERE and STATS commands")
        );
        if ("KQL".equals(functionName) || "QSTR".equals(functionName)) {
            assertThat(
                error("row a = " + functionInvocation, fullTextAnalyzer),
                containsString(
                    "["
                        + functionName
                        + "] "
                        + functionType
                        + " is only supported in WHERE and STATS commands"
                        + (EsqlCapabilities.Cap.SCORE_FUNCTION.isEnabled() ? ", or in EVAL within score(.) function" : "")
                )
            );
        }
    }

    public void testFullTextFunctionsDisjunctions() {
        checkWithFullTextFunctionsDisjunctions("match(title, \"Meditation\")");
        checkWithFullTextFunctionsDisjunctions("title : \"Meditation\"");
        checkWithFullTextFunctionsDisjunctions("qstr(\"title: Meditation\")");
        checkWithFullTextFunctionsDisjunctions("kql(\"title: Meditation\")");
        checkWithFullTextFunctionsDisjunctions("match_phrase(title, \"Meditation\")");
        if (EsqlCapabilities.Cap.MULTI_MATCH_FUNCTION.isEnabled()) {
            checkWithFullTextFunctionsDisjunctions("multi_match(\"Meditation\", title, body)");
        }
        if (EsqlCapabilities.Cap.TERM_FUNCTION.isEnabled()) {
            checkWithFullTextFunctionsDisjunctions("term(title, \"Meditation\")");
        }
        if (EsqlCapabilities.Cap.KNN_FUNCTION_V3.isEnabled()) {
            checkWithFullTextFunctionsDisjunctions("knn(vector, [1, 2, 3], 10)");
        }
    }

    private void checkWithFullTextFunctionsDisjunctions(String functionInvocation) {

        // Disjunctions with non-pushable functions - scoring
        query("from test | where " + functionInvocation + " or length(title) > 10", fullTextAnalyzer);
        query("from test | where match(title, \"Meditation\") or (" + functionInvocation + " and length(title) > 10)", fullTextAnalyzer);
        query(
            "from test | where (" + functionInvocation + " and length(title) > 0) or (match(title, \"Meditation\") and length(title) > 10)",
            fullTextAnalyzer
        );

        // Disjunctions with non-pushable functions - no scoring
        query("from test | where " + functionInvocation + " or length(title) > 10", fullTextAnalyzer);
        query("from test | where match(title, \"Meditation\") or (" + functionInvocation + " and length(title) > 10)", fullTextAnalyzer);
        query(
            "from test | where (" + functionInvocation + " and length(title) > 0) or (match(title, \"Meditation\") and length(title) > 10)",
            fullTextAnalyzer
        );

        // Disjunctions with full text functions - no scoring
        query("from test | where " + functionInvocation + " or match(title, \"Meditation\")", fullTextAnalyzer);
        query("from test | where " + functionInvocation + " or not match(title, \"Meditation\")", fullTextAnalyzer);
        query("from test | where (" + functionInvocation + " or match(title, \"Meditation\")) and length(title) > 10", fullTextAnalyzer);
        query(
            "from test | where (" + functionInvocation + " or match(title, \"Meditation\")) and match(body, \"Smith\")",
            fullTextAnalyzer
        );
        query(
            "from test | where " + functionInvocation + " or (match(title, \"Meditation\") and match(body, \"Smith\"))",
            fullTextAnalyzer
        );

        // Disjunctions with full text functions - scoring
        query("from test metadata _score | where " + functionInvocation + " or match(title, \"Meditation\")", fullTextAnalyzer);
        query("from test metadata _score | where " + functionInvocation + " or not match(title, \"Meditation\")", fullTextAnalyzer);
        query(
            "from test metadata _score | where (" + functionInvocation + " or match(title, \"Meditation\")) and length(title) > 10",
            fullTextAnalyzer
        );
        query(
            "from test metadata _score | where (" + functionInvocation + " or match(title, \"Meditation\")) and match(body, \"Smith\")",
            fullTextAnalyzer
        );
        query(
            "from test metadata _score | where " + functionInvocation + " or (match(title, \"Meditation\") and match(body, \"Smith\"))",
            fullTextAnalyzer
        );
    }

    public void testFullTextFunctionsWithNonBooleanFunctions() {
        checkFullTextFunctionsWithNonBooleanFunctions("MATCH", "match(title, \"Meditation\")", "function");
        checkFullTextFunctionsWithNonBooleanFunctions(":", "title:\"Meditation\"", "operator");
        checkFullTextFunctionsWithNonBooleanFunctions("QSTR", "qstr(\"title: Meditation\")", "function");
        checkFullTextFunctionsWithNonBooleanFunctions("KQL", "kql(\"title: Meditation\")", "function");
        checkFullTextFunctionsWithNonBooleanFunctions("MatchPhrase", "match_phrase(title, \"Meditation\")", "function");
        if (EsqlCapabilities.Cap.MULTI_MATCH_FUNCTION.isEnabled()) {
            checkFullTextFunctionsWithNonBooleanFunctions("MultiMatch", "multi_match(\"Meditation\", title, body)", "function");
        }
        if (EsqlCapabilities.Cap.TERM_FUNCTION.isEnabled()) {
            checkFullTextFunctionsWithNonBooleanFunctions("Term", "term(title, \"Meditation\")", "function");
        }
        if (EsqlCapabilities.Cap.KNN_FUNCTION_V3.isEnabled()) {
            checkFullTextFunctionsWithNonBooleanFunctions("KNN", "knn(vector, [1, 2, 3], 10)", "function");
        }
    }

    private void checkFullTextFunctionsWithNonBooleanFunctions(String functionName, String functionInvocation, String functionType) {
        if (functionType.equals("operator") == false) {
            // The following tests are only possible for functions from a parsing perspective
            assertEquals(
                "1:19: Invalid condition ["
                    + functionInvocation
                    + " is not null]. ["
                    + functionName
                    + "] "
                    + functionType
                    + " can't be used with ISNOTNULL",
                error("from test | where " + functionInvocation + " is not null", fullTextAnalyzer)
            );
            assertEquals(
                "1:19: Invalid condition ["
                    + functionInvocation
                    + " is null]. ["
                    + functionName
                    + "] "
                    + functionType
                    + " can't be used with ISNULL",
                error("from test | where " + functionInvocation + " is null", fullTextAnalyzer)
            );
            assertEquals(
                "1:19: Invalid condition ["
                    + functionInvocation
                    + " in (\"hello\", \"world\")]. ["
                    + functionName
                    + "] "
                    + functionType
                    + " can't be used with IN",
                error("from test | where " + functionInvocation + " in (\"hello\", \"world\")", fullTextAnalyzer)
            );
        }
        assertEquals(
            "1:19: Invalid condition [coalesce("
                + functionInvocation
                + ", "
                + functionInvocation
                + ")]. ["
                + functionName
                + "] "
                + functionType
                + " can't be used with COALESCE",
            error("from test | where coalesce(" + functionInvocation + ", " + functionInvocation + ")", fullTextAnalyzer)
        );
        assertEquals(
            "1:19: argument of [concat("
                + functionInvocation
                + ", \"a\")] must be [string], found value ["
                + functionInvocation
                + "] type [boolean]",
            error("from test | where concat(" + functionInvocation + ", \"a\")", fullTextAnalyzer)
        );
    }

    public void testFullTextFunctionsTargetsExistingField() throws Exception {
        testFullTextFunctionTargetsExistingField("match(title, \"Meditation\")");
        testFullTextFunctionTargetsExistingField("title : \"Meditation\"");
        testFullTextFunctionTargetsExistingField("match_phrase(title, \"Meditation\")");
        if (EsqlCapabilities.Cap.MULTI_MATCH_FUNCTION.isEnabled()) {
            testFullTextFunctionTargetsExistingField("multi_match(\"Meditation\", title)");
        }
        if (EsqlCapabilities.Cap.TERM_FUNCTION.isEnabled()) {
            testFullTextFunctionTargetsExistingField("term(fist_name, \"Meditation\")");
        }
        if (EsqlCapabilities.Cap.KNN_FUNCTION_V3.isEnabled()) {
            testFullTextFunctionTargetsExistingField("knn(vector, [0, 1, 2], 10)");
        }
    }

    private void testFullTextFunctionTargetsExistingField(String functionInvocation) throws Exception {
        assertThat(error("from test | keep emp_no | where " + functionInvocation), containsString("Unknown column"));
    }

    public void testConditionalFunctionsWithMixedNumericTypes() {
        for (String functionName : List.of("coalesce", "greatest", "least")) {
            assertEquals(
                "1:22: second argument of [" + functionName + "(languages, height)] must be [integer], found value [height] type [double]",
                error("from test | eval x = " + functionName + "(languages, height)")
            );
            assertEquals(
                "1:22: second argument of ["
                    + functionName
                    + "(languages.long, height)] must be [long], found value [height] type [double]",
                error("from test | eval x = " + functionName + "(languages.long, height)")
            );
            assertEquals(
                "1:22: second argument of ["
                    + functionName
                    + "(salary, languages.long)] must be [integer], found value [languages.long] type [long]",
                error("from test | eval x = " + functionName + "(salary, languages.long)")
            );
            assertEquals(
                "1:22: second argument of ["
                    + functionName
                    + "(languages.short, height)] must be [integer], found value [height] type [double]",
                error("from test | eval x = " + functionName + "(languages.short, height)")
            );
            assertEquals(
                "1:22: second argument of ["
                    + functionName
                    + "(languages.byte, height)] must be [integer], found value [height] type [double]",
                error("from test | eval x = " + functionName + "(languages.byte, height)")
            );
            assertEquals(
                "1:22: second argument of ["
                    + functionName
                    + "(languages, height.float)] must be [integer], found value [height.float] type [double]",
                error("from test | eval x = " + functionName + "(languages, height.float)")
            );
            assertEquals(
                "1:22: second argument of ["
                    + functionName
                    + "(languages, height.scaled_float)] must be [integer], "
                    + "found value [height.scaled_float] type [double]",
                error("from test | eval x = " + functionName + "(languages, height.scaled_float)")
            );
            assertEquals(
                "1:22: second argument of ["
                    + functionName
                    + "(languages, height.half_float)] must be [integer], "
                    + "found value [height.half_float] type [double]",
                error("from test | eval x = " + functionName + "(languages, height.half_float)")
            );

            assertEquals(
                "1:22: third argument of ["
                    + functionName
                    + "(null, languages, height)] must be [integer], found value [height] type [double]",
                error("from test | eval x = " + functionName + "(null, languages, height)")
            );
            assertEquals(
                "1:22: third argument of ["
                    + functionName
                    + "(null, languages.long, height)] must be [long], found value [height] type [double]",
                error("from test | eval x = " + functionName + "(null, languages.long, height)")
            );
            assertEquals(
                "1:22: third argument of ["
                    + functionName
                    + "(null, salary, languages.long)] must be [integer], "
                    + "found value [languages.long] type [long]",
                error("from test | eval x = " + functionName + "(null, salary, languages.long)")
            );
            assertEquals(
                "1:22: third argument of ["
                    + functionName
                    + "(null, languages.short, height)] must be [integer], found value [height] type [double]",
                error("from test | eval x = " + functionName + "(null, languages.short, height)")
            );
            assertEquals(
                "1:22: third argument of ["
                    + functionName
                    + "(null, languages.byte, height)] must be [integer], found value [height] type [double]",
                error("from test | eval x = " + functionName + "(null, languages.byte, height)")
            );
            assertEquals(
                "1:22: third argument of ["
                    + functionName
                    + "(null, languages, height.float)] must be [integer], "
                    + "found value [height.float] type [double]",
                error("from test | eval x = " + functionName + "(null, languages, height.float)")
            );
            assertEquals(
                "1:22: third argument of ["
                    + functionName
                    + "(null, languages, height.scaled_float)] must be [integer], "
                    + "found value [height.scaled_float] type [double]",
                error("from test | eval x = " + functionName + "(null, languages, height.scaled_float)")
            );
            assertEquals(
                "1:22: third argument of ["
                    + functionName
                    + "(null, languages, height.half_float)] must be [integer], "
                    + "found value [height.half_float] type [double]",
                error("from test | eval x = " + functionName + "(null, languages, height.half_float)")
            );

            // counter
            assertEquals(
                "1:23: second argument of ["
                    + functionName
                    + "(network.bytes_in, 0)] must be [counter_long], found value [0] type [integer]",
                error("FROM tests | eval x = " + functionName + "(network.bytes_in, 0)", tsdb)
            );

            assertEquals(
                "1:23: second argument of ["
                    + functionName
                    + "(network.bytes_in, to_long(0))] must be [counter_long], "
                    + "found value [to_long(0)] type [long]",
                error("FROM tests | eval x = " + functionName + "(network.bytes_in, to_long(0))", tsdb)
            );
            assertEquals(
                "1:23: second argument of ["
                    + functionName
                    + "(network.bytes_in, 0.0)] must be [counter_long], found value [0.0] type [double]",
                error("FROM tests | eval x = " + functionName + "(network.bytes_in, 0.0)", tsdb)
            );

            assertEquals(
                "1:23: third argument of ["
                    + functionName
                    + "(null, network.bytes_in, 0)] must be [counter_long], found value [0] type [integer]",
                error("FROM tests | eval x = " + functionName + "(null, network.bytes_in, 0)", tsdb)
            );

            assertEquals(
                "1:23: third argument of ["
                    + functionName
                    + "(null, network.bytes_in, to_long(0))] must be [counter_long], "
                    + "found value [to_long(0)] type [long]",
                error("FROM tests | eval x = " + functionName + "(null, network.bytes_in, to_long(0))", tsdb)
            );
            assertEquals(
                "1:23: third argument of ["
                    + functionName
                    + "(null, network.bytes_in, 0.0)] must be [counter_long], found value [0.0] type [double]",
                error("FROM tests | eval x = " + functionName + "(null, network.bytes_in, 0.0)", tsdb)
            );
        }

        // case, a subset tests of coalesce/greatest/least
        assertEquals(
            "1:22: third argument of [case(languages == 1, salary, height)] must be [integer], found value [height] type [double]",
            error("from test | eval x = case(languages == 1, salary, height)")
        );
        assertEquals(
            "1:23: third argument of [case(name == \"a\", network.bytes_in, 0)] must be [counter_long], found value [0] type [integer]",
            error("FROM tests | eval x = case(name == \"a\", network.bytes_in, 0)", tsdb)
        );
    }

    public void testToDatePeriodTimeDurationInInvalidPosition() {
        // arithmetic operations in eval
        assertEquals(
            "1:39: EVAL does not support type [date_period] as the return data type of expression [3 months + 5 days]",
            error("row x = \"2024-01-01\"::datetime | eval y = 3 months + 5 days")
        );

        assertEquals(
            "1:39: EVAL does not support type [date_period] as the return data type of expression "
                + "[\"3 months\"::date_period + \"5 days\"::date_period]",
            error("row x = \"2024-01-01\"::datetime | eval y = \"3 months\"::date_period + \"5 days\"::date_period")
        );

        assertEquals(
            "1:39: EVAL does not support type [time_duration] as the return data type of expression [3 hours + 5 minutes]",
            error("row x = \"2024-01-01\"::datetime | eval y = 3 hours + 5 minutes")
        );

        assertEquals(
            "1:39: EVAL does not support type [time_duration] as the return data type of expression "
                + "[\"3 hours\"::time_duration + \"5 minutes\"::time_duration]",
            error("row x = \"2024-01-01\"::datetime | eval y = \"3 hours\"::time_duration + \"5 minutes\"::time_duration")
        );

        // where
        assertEquals(
            "1:26: first argument of [\"3 days\"::date_period == to_dateperiod(\"3 days\")] must be "
                + "[boolean, cartesian_point, cartesian_shape, date_nanos, datetime, double, geo_point, geo_shape, integer, ip, keyword, "
                + "long, text, unsigned_long or version], found value [\"3 days\"::date_period] type [date_period]",
            error("row x = \"3 days\" | where \"3 days\"::date_period == to_dateperiod(\"3 days\")")
        );

        assertEquals(
            "1:26: first argument of [\"3 hours\"::time_duration <= to_timeduration(\"3 hours\")] must be "
                + "[date_nanos, datetime, double, integer, ip, keyword, long, text, unsigned_long or version], "
                + "found value [\"3 hours\"::time_duration] type [time_duration]",
            error("row x = \"3 days\" | where \"3 hours\"::time_duration <= to_timeduration(\"3 hours\")")
        );

        assertEquals(
            "1:19: second argument of [first_name <= to_timeduration(\"3 hours\")] must be "
                + "[date_nanos, datetime, double, integer, ip, keyword, long, text, unsigned_long or version], "
                + "found value [to_timeduration(\"3 hours\")] type [time_duration]",
            error("from test | where first_name <= to_timeduration(\"3 hours\")")
        );

        assertEquals(
            "1:19: 1st argument of [first_name IN ( to_timeduration(\"3 hours\"), \"3 days\"::date_period)] must be [keyword], "
                + "found value [to_timeduration(\"3 hours\")] type [time_duration]",
            error("from test | where first_name IN ( to_timeduration(\"3 hours\"), \"3 days\"::date_period)")
        );
    }

    public void testToDatePeriodToTimeDurationWithInvalidType() {
        assertEquals(
            "1:36: argument of [1.5::date_period] must be [date_period or string], found value [1.5] type [double]",
            error("from types | EVAL x = birth_date + 1.5::date_period")
        );
        assertEquals(
            "1:37: argument of [to_timeduration(1)] must be [time_duration or string], found value [1] type [integer]",
            error("from types  | EVAL x = birth_date - to_timeduration(1)")
        );
        assertEquals(
            "1:45: argument of [x::date_period] must be [date_period or string], found value [x] type [double]",
            error("from types | EVAL x = 1.5, y = birth_date + x::date_period")
        );
        assertEquals(
            "1:44: argument of [to_timeduration(x)] must be [time_duration or string], found value [x] type [integer]",
            error("from types  | EVAL x = 1, y = birth_date - to_timeduration(x)")
        );
        assertEquals(
            "1:64: argument of [x::date_period] must be [date_period or string], found value [x] type [datetime]",
            error("from types | EVAL x = \"2024-09-08\"::datetime, y = birth_date + x::date_period")
        );
        assertEquals(
            "1:65: argument of [to_timeduration(x)] must be [time_duration or string], found value [x] type [datetime]",
            error("from types  | EVAL x = \"2024-09-08\"::datetime, y = birth_date - to_timeduration(x)")
        );
        assertEquals(
            "1:58: argument of [x::date_period] must be [date_period or string], found value [x] type [ip]",
            error("from types | EVAL x = \"2024-09-08\"::ip, y = birth_date + x::date_period")
        );
        assertEquals(
            "1:59: argument of [to_timeduration(x)] must be [time_duration or string], found value [x] type [ip]",
            error("from types  | EVAL x = \"2024-09-08\"::ip, y = birth_date - to_timeduration(x)")
        );
    }

    public void testIntervalAsString() {
        // DateTrunc
        for (String interval : List.of("1 minu", "1 dy", "1.5 minutes", "0.5 days", "minutes 1", "day 5")) {
            assertThat(
                error("from types  | EVAL x = date_trunc(\"" + interval + "\", \"1991-06-26T00:00:00.000Z\")"),
                containsString("1:35: Cannot convert string [" + interval + "] to [DATE_PERIOD or TIME_DURATION]")
            );
            assertThat(
                error("from types  | EVAL x = \"1991-06-26T00:00:00.000Z\", y = date_trunc(\"" + interval + "\", x::datetime)"),
                containsString("1:67: Cannot convert string [" + interval + "] to [DATE_PERIOD or TIME_DURATION]")
            );
        }
        for (String interval : List.of("1", "0.5", "invalid")) {
            assertThat(
                error("from types  | EVAL x = date_trunc(\"" + interval + "\", \"1991-06-26T00:00:00.000Z\")"),
                containsString(
                    "1:24: first argument of [date_trunc(\""
                        + interval
                        + "\", \"1991-06-26T00:00:00.000Z\")] must be [dateperiod or timeduration], found value [\""
                        + interval
                        + "\"] type [keyword]"
                )
            );
            assertThat(
                error("from types  | EVAL x = \"1991-06-26T00:00:00.000Z\", y = date_trunc(\"" + interval + "\", x::datetime)"),
                containsString(
                    "1:56: first argument of [date_trunc(\""
                        + interval
                        + "\", x::datetime)] "
                        + "must be [dateperiod or timeduration], found value [\""
                        + interval
                        + "\"] type [keyword]"
                )
            );
        }

        // Bucket
        assertEquals(
            "1:52: Cannot convert string [1 yar] to [DATE_PERIOD or TIME_DURATION], error [Unexpected temporal unit: 'yar']",
            error("from test | stats max(emp_no) by bucket(hire_date, \"1 yar\")")
        );
        assertEquals(
            "1:52: Cannot convert string [1 hur] to [DATE_PERIOD or TIME_DURATION], error [Unexpected temporal unit: 'hur']",
            error("from test | stats max(emp_no) by bucket(hire_date, \"1 hur\")")
        );
        assertEquals(
            "1:58: Cannot convert string [1 mu] to [DATE_PERIOD or TIME_DURATION], error [Unexpected temporal unit: 'mu']",
            error("from test | stats max = max(emp_no) by bucket(hire_date, \"1 mu\") | sort max ")
        );
        assertEquals(
            "1:34: second argument of [bucket(hire_date, \"1\")] must be [integral, date_period or time_duration], "
                + "found value [\"1\"] type [keyword]",
            error("from test | stats max(emp_no) by bucket(hire_date, \"1\")")
        );
        assertEquals(
            "1:40: second argument of [bucket(hire_date, \"1\")] must be [integral, date_period or time_duration], "
                + "found value [\"1\"] type [keyword]",
            error("from test | stats max = max(emp_no) by bucket(hire_date, \"1\") | sort max ")
        );
        assertEquals(
            "1:68: second argument of [bucket(y, \"1\")] must be [integral, date_period or time_duration], "
                + "found value [\"1\"] type [keyword]",
            error("from test | eval x = emp_no, y = hire_date | stats max = max(x) by bucket(y, \"1\") | sort max ")
        );
    }

    public void testCategorizeOnlyFirstGrouping() {
        query("FROM test | STATS COUNT(*) BY CATEGORIZE(first_name)");
        query("FROM test | STATS COUNT(*) BY cat = CATEGORIZE(first_name)");
        query("FROM test | STATS COUNT(*) BY CATEGORIZE(first_name), emp_no");
        query("FROM test | STATS COUNT(*) BY a = CATEGORIZE(first_name), b = emp_no");

        assertEquals(
            "1:39: CATEGORIZE grouping function [CATEGORIZE(first_name)] can only be in the first grouping expression",
            error("FROM test | STATS COUNT(*) BY emp_no, CATEGORIZE(first_name)")
        );
        assertEquals(
            "1:55: CATEGORIZE grouping function [CATEGORIZE(last_name)] can only be in the first grouping expression",
            error("FROM test | STATS COUNT(*) BY CATEGORIZE(first_name), CATEGORIZE(last_name)")
        );
        assertEquals(
            "1:55: CATEGORIZE grouping function [CATEGORIZE(first_name)] can only be in the first grouping expression",
            error("FROM test | STATS COUNT(*) BY CATEGORIZE(first_name), CATEGORIZE(first_name)")
        );
        assertEquals(
            "1:63: CATEGORIZE grouping function [CATEGORIZE(last_name)] can only be in the first grouping expression",
            error("FROM test | STATS COUNT(*) BY CATEGORIZE(first_name), emp_no, CATEGORIZE(last_name)")
        );
        assertEquals(
            "1:63: CATEGORIZE grouping function [CATEGORIZE(first_name)] can only be in the first grouping expression",
            error("FROM test | STATS COUNT(*) BY CATEGORIZE(first_name), emp_no, CATEGORIZE(first_name)")
        );
    }

    public void testCategorizeNestedGrouping() {
        query("from test | STATS COUNT(*) BY CATEGORIZE(LENGTH(first_name)::string)");

        assertEquals(
            "1:40: CATEGORIZE grouping function [CATEGORIZE(first_name)] can't be used within other expressions",
            error("FROM test | STATS COUNT(*) BY MV_COUNT(CATEGORIZE(first_name))")
        );
        assertEquals(
            "1:31: CATEGORIZE grouping function [CATEGORIZE(first_name)] can't be used within other expressions",
            error("FROM test | STATS COUNT(*) BY CATEGORIZE(first_name)::datetime")
        );
    }

    public void testCategorizeWithinAggregations() {
        query("from test | STATS MV_COUNT(cat), COUNT(*) BY cat = CATEGORIZE(first_name)");
        query("from test | STATS MV_COUNT(CATEGORIZE(first_name)), COUNT(*) BY cat = CATEGORIZE(first_name)");
        query("from test | STATS MV_COUNT(CATEGORIZE(first_name)), COUNT(*) BY CATEGORIZE(first_name)");

        assertEquals(
            "1:25: cannot use CATEGORIZE grouping function [CATEGORIZE(first_name)] within an aggregation",
            error("FROM test | STATS COUNT(CATEGORIZE(first_name)) BY CATEGORIZE(first_name)")
        );
        assertEquals(
            "1:25: cannot reference CATEGORIZE grouping function [cat] within an aggregation",
            error("FROM test | STATS COUNT(cat) BY cat = CATEGORIZE(first_name)")
        );
        assertEquals(
            "1:30: cannot reference CATEGORIZE grouping function [cat] within an aggregation",
            error("FROM test | STATS SUM(LENGTH(cat::keyword) + LENGTH(last_name)) BY cat = CATEGORIZE(first_name)")
        );
        assertEquals(
            "1:25: cannot reference CATEGORIZE grouping function [`CATEGORIZE(first_name)`] within an aggregation",
            error("FROM test | STATS COUNT(`CATEGORIZE(first_name)`) BY CATEGORIZE(first_name)")
        );

        assertEquals(
            "1:28: can only use grouping function [CATEGORIZE(last_name)] as part of the BY clause",
            error("FROM test | STATS MV_COUNT(CATEGORIZE(last_name)) BY CATEGORIZE(first_name)")
        );
    }

    public void testCategorizeWithFilteredAggregations() {
        query("FROM test | STATS COUNT(*) WHERE first_name == \"John\" BY CATEGORIZE(last_name)");
        query("FROM test | STATS COUNT(*) WHERE last_name == \"Doe\" BY CATEGORIZE(last_name)");

        assertEquals(
            "1:34: can only use grouping function [CATEGORIZE(first_name)] as part of the BY clause",
            error("FROM test | STATS COUNT(*) WHERE CATEGORIZE(first_name) == \"John\" BY CATEGORIZE(last_name)")
        );
        assertEquals(
            "1:34: can only use grouping function [CATEGORIZE(last_name)] as part of the BY clause",
            error("FROM test | STATS COUNT(*) WHERE CATEGORIZE(last_name) == \"Doe\" BY CATEGORIZE(last_name)")
        );
        assertEquals(
            "1:34: cannot reference CATEGORIZE grouping function [category] within an aggregation filter",
            error("FROM test | STATS COUNT(*) WHERE category == \"Doe\" BY category = CATEGORIZE(last_name)")
        );
    }

    public void testCategorizeInvalidOptionsField() {
        assumeTrue("categorize options must be enabled", EsqlCapabilities.Cap.CATEGORIZE_OPTIONS.isEnabled());

        assertEquals(
            "1:31: second argument of [CATEGORIZE(last_name, first_name)] must be a map expression, received [first_name]",
            error("FROM test | STATS COUNT(*) BY CATEGORIZE(last_name, first_name)")
        );
        assertEquals(
            "1:31: Invalid option [blah] in [CATEGORIZE(last_name, { \"blah\": 42 })], "
                + "expected one of [analyzer, output_format, similarity_threshold]",
            error("FROM test | STATS COUNT(*) BY CATEGORIZE(last_name, { \"blah\": 42 })")
        );
    }

    public void testCategorizeOptionOutputFormat() {
        assumeTrue("categorize options must be enabled", EsqlCapabilities.Cap.CATEGORIZE_OPTIONS.isEnabled());

        query("FROM test | STATS COUNT(*) BY CATEGORIZE(last_name, { \"output_format\": \"regex\" })");
        query("FROM test | STATS COUNT(*) BY CATEGORIZE(last_name, { \"output_format\": \"REGEX\" })");
        query("FROM test | STATS COUNT(*) BY CATEGORIZE(last_name, { \"output_format\": \"tokens\" })");
        query("FROM test | STATS COUNT(*) BY CATEGORIZE(last_name, { \"output_format\": \"ToKeNs\" })");
        assertEquals(
            "1:31: invalid output format [blah], expecting one of [REGEX, TOKENS]",
            error("FROM test | STATS COUNT(*) BY CATEGORIZE(last_name, { \"output_format\": \"blah\" })")
        );
        assertEquals(
            "1:31: invalid output format [42], expecting one of [REGEX, TOKENS]",
            error("FROM test | STATS COUNT(*) BY CATEGORIZE(last_name, { \"output_format\": 42 })")
        );
    }

    public void testCategorizeOptionSimilarityThreshold() {
        assumeTrue("categorize options must be enabled", EsqlCapabilities.Cap.CATEGORIZE_OPTIONS.isEnabled());

        query("FROM test | STATS COUNT(*) BY CATEGORIZE(last_name, { \"similarity_threshold\": 1 })");
        query("FROM test | STATS COUNT(*) BY CATEGORIZE(last_name, { \"similarity_threshold\": 100 })");
        assertEquals(
            "1:31: invalid similarity threshold [0], expecting a number between 1 and 100, inclusive",
            error("FROM test | STATS COUNT(*) BY CATEGORIZE(last_name, { \"similarity_threshold\": 0 })")
        );
        assertEquals(
            "1:31: invalid similarity threshold [101], expecting a number between 1 and 100, inclusive",
            error("FROM test | STATS COUNT(*) BY CATEGORIZE(last_name, { \"similarity_threshold\": 101 })")
        );
        assertEquals(
            "1:31: Invalid option [similarity_threshold] in [CATEGORIZE(last_name, { \"similarity_threshold\": \"blah\" })], "
                + "cannot cast [blah] to [integer]",
            error("FROM test | STATS COUNT(*) BY CATEGORIZE(last_name, { \"similarity_threshold\": \"blah\" })")
        );
    }

    public void testChangePoint() {
        assumeTrue("change_point must be enabled", EsqlCapabilities.Cap.CHANGE_POINT.isEnabled());
        var airports = AnalyzerTestUtils.analyzer(loadMapping("mapping-airports.json", "airports"));
        assertEquals("1:30: Unknown column [blahblah]", error("FROM airports | CHANGE_POINT blahblah ON scalerank", airports));
        assertEquals("1:43: Unknown column [blahblah]", error("FROM airports | CHANGE_POINT scalerank ON blahblah", airports));
        // TODO: nicer error message for missing default column "@timestamp"
        assertEquals("1:17: Unknown column [@timestamp]", error("FROM airports | CHANGE_POINT scalerank", airports));
    }

    public void testChangePoint_keySortable() {
        assumeTrue("change_point must be enabled", EsqlCapabilities.Cap.CHANGE_POINT.isEnabled());
        List<DataType> sortableTypes = List.of(BOOLEAN, DOUBLE, DATE_NANOS, DATETIME, INTEGER, IP, KEYWORD, LONG, UNSIGNED_LONG, VERSION);
        List<DataType> unsortableTypes = List.of(CARTESIAN_POINT, CARTESIAN_SHAPE, GEO_POINT, GEO_SHAPE);
        for (DataType type : sortableTypes) {
            query(Strings.format("ROW key=NULL::%s, value=0\n | CHANGE_POINT value ON key", type));
        }
        for (DataType type : unsortableTypes) {
            assertEquals(
                "2:4: change point key [key] must be sortable",
                error(Strings.format("ROW key=NULL::%s, value=0\n | CHANGE_POINT value ON key", type))
            );
        }
    }

    public void testChangePoint_valueNumeric() {
        assumeTrue("change_point must be enabled", EsqlCapabilities.Cap.CHANGE_POINT.isEnabled());
        List<DataType> numericTypes = List.of(DOUBLE, INTEGER, LONG, UNSIGNED_LONG);
        List<DataType> nonNumericTypes = List.of(
            BOOLEAN,
            CARTESIAN_POINT,
            CARTESIAN_SHAPE,
            DATE_NANOS,
            DATETIME,
            GEO_POINT,
            GEO_SHAPE,
            IP,
            KEYWORD,
            VERSION
        );
        for (DataType type : numericTypes) {
            query(Strings.format("ROW key=0, value=NULL::%s\n | CHANGE_POINT value ON key", type));
        }
        for (DataType type : nonNumericTypes) {
            assertEquals(
                "2:4: change point value [value] must be numeric",
                error(Strings.format("ROW key=0, value=NULL::%s\n | CHANGE_POINT value ON key", type))
            );
        }
        assertEquals("2:4: change point value [value] must be numeric", error("ROW key=0, value=NULL\n | CHANGE_POINT value ON key"));
    }

    public void testSortByAggregate() {
        assertEquals("1:18: aggregate function [count(*)] not allowed outside STATS command", error("ROW a = 1 | SORT count(*)"));
        assertEquals(
            "1:28: aggregate function [count(*)] not allowed outside STATS command",
            error("ROW a = 1 | SORT to_string(count(*))")
        );
        assertEquals("1:22: aggregate function [max(a)] not allowed outside STATS command", error("ROW a = 1 | SORT 1 + max(a)"));
        assertEquals("1:18: aggregate function [count(*)] not allowed outside STATS command", error("FROM test | SORT count(*)"));
    }

    public void testFilterByAggregate() {
        assertEquals("1:19: aggregate function [count(*)] not allowed outside STATS command", error("ROW a = 1 | WHERE count(*) > 0"));
        assertEquals(
            "1:29: aggregate function [count(*)] not allowed outside STATS command",
            error("ROW a = 1 | WHERE to_string(count(*)) IS NOT NULL")
        );
        assertEquals("1:23: aggregate function [max(a)] not allowed outside STATS command", error("ROW a = 1 | WHERE 1 + max(a) > 0"));
        assertEquals(
            "1:24: aggregate function [min(languages)] not allowed outside STATS command",
            error("FROM employees | WHERE min(languages) > 2")
        );
    }

    public void testDissectByAggregate() {
        assertEquals(
            "1:21: aggregate function [min(first_name)] not allowed outside STATS command",
            error("from test | dissect min(first_name) \"%{foo}\"")
        );
        assertEquals(
            "1:21: aggregate function [avg(salary)] not allowed outside STATS command",
            error("from test | dissect avg(salary) \"%{foo}\"")
        );
    }

    public void testGrokByAggregate() {
        assertEquals(
            "1:18: aggregate function [max(last_name)] not allowed outside STATS command",
            error("from test | grok max(last_name) \"%{WORD:foo}\"")
        );
        assertEquals(
            "1:18: aggregate function [sum(salary)] not allowed outside STATS command",
            error("from test | grok sum(salary) \"%{WORD:foo}\"")
        );
    }

    public void testAggregateInRow() {
        assertEquals("1:13: aggregate function [count(*)] not allowed outside STATS command", error("ROW a = 1 + count(*)"));
        assertEquals("1:9: aggregate function [avg(2)] not allowed outside STATS command", error("ROW a = avg(2)"));
    }

    public void testLookupJoinDataTypeMismatch() {
        assumeTrue("requires LOOKUP JOIN capability", EsqlCapabilities.Cap.JOIN_LOOKUP_V12.isEnabled());

        query("FROM test | EVAL language_code = languages | LOOKUP JOIN languages_lookup ON language_code");

        assertEquals(
            "1:87: JOIN left field [language_code] of type [KEYWORD] is incompatible with right field [language_code] of type [INTEGER]",
            error("FROM test | EVAL language_code = languages::keyword | LOOKUP JOIN languages_lookup ON language_code")
        );
    }

    public void testFullTextFunctionOptions() {
        checkOptionDataTypes(Match.ALLOWED_OPTIONS, "FROM test | WHERE match(title, \"Jean\", {\"%s\": %s})");
        checkOptionDataTypes(QueryString.ALLOWED_OPTIONS, "FROM test | WHERE QSTR(\"title: Jean\", {\"%s\": %s})");
        checkOptionDataTypes(MatchPhrase.ALLOWED_OPTIONS, "FROM test | WHERE MATCH_PHRASE(title, \"Jean\", {\"%s\": %s})");
        if (EsqlCapabilities.Cap.MULTI_MATCH_FUNCTION.isEnabled()) {
            checkOptionDataTypes(MultiMatch.OPTIONS, "FROM test | WHERE MULTI_MATCH(\"Jean\", title, body, {\"%s\": %s})");
        }
        if (EsqlCapabilities.Cap.KNN_FUNCTION_V3.isEnabled()) {
            checkOptionDataTypes(Knn.ALLOWED_OPTIONS, "FROM test | WHERE KNN(vector, [0.1, 0.2, 0.3], 10, {\"%s\": %s})");
        }
    }

    /**
     * Check all data types for available options. When conversion is not possible, checks that it's an error
     */
    private void checkOptionDataTypes(Map<String, DataType> allowedOptionsMap, String queryTemplate) {
        DataType[] optionTypes = new DataType[] { INTEGER, LONG, FLOAT, DOUBLE, KEYWORD, BOOLEAN };
        for (Map.Entry<String, DataType> allowedOptions : allowedOptionsMap.entrySet()) {
            String optionName = allowedOptions.getKey();
            DataType optionType = allowedOptions.getValue();

            // Check every possible type for the option - we'll try to convert it to the expected type
            for (DataType currentType : optionTypes) {
                String optionValue = exampleValueForType(currentType);
                String queryOptionValue = optionValue;
                if (currentType == KEYWORD) {
                    queryOptionValue = "\"" + optionValue + "\"";
                }

                String query = String.format(Locale.ROOT, queryTemplate, optionName, queryOptionValue);
                try {
                    // Check conversion is possible
                    DataTypeConverter.convert(optionValue, optionType);
                    // If no exception was thrown, conversion is possible and should be done
                    query(query, fullTextAnalyzer);
                } catch (InvalidArgumentException e) {
                    // Conversion is not possible, query should fail
                    String error = error(query, fullTextAnalyzer);
                    assertThat(error, containsString("Invalid option [" + optionName + "]"));
                    assertThat(error, containsString("cannot cast [" + optionValue + "] to [" + optionType.typeName() + "]"));
                }
            }
        }

        String errorQuery = String.format(Locale.ROOT, queryTemplate, "unknown_option", "\"any_value\"");
        assertThat(error(errorQuery, fullTextAnalyzer), containsString("Invalid option [unknown_option]"));
    }

    private static String exampleValueForType(DataType currentType) {
        return switch (currentType) {
            case BOOLEAN -> String.valueOf(randomBoolean());
            case INTEGER -> String.valueOf(randomIntBetween(0, 100000));
            case LONG -> String.valueOf(randomLong());
            case FLOAT -> String.valueOf(randomFloat());
            case DOUBLE -> String.valueOf(randomDouble());
            case KEYWORD -> randomAlphaOfLength(10);
            default -> throw new IllegalArgumentException("Unsupported option type: " + currentType);
        };
    }

    // Should pass eventually once we lift some restrictions on full text search functions.
    public void testFullTextFunctionCurrentlyUnsupportedBehaviour() throws Exception {
        testFullTextFunctionsCurrentlyUnsupportedBehaviour("match(title, \"Meditation\")");
        testFullTextFunctionsCurrentlyUnsupportedBehaviour("title : \"Meditation\"");
        testFullTextFunctionsCurrentlyUnsupportedBehaviour("match_phrase(title, \"Meditation\")");
        if (EsqlCapabilities.Cap.MULTI_MATCH_FUNCTION.isEnabled()) {
            testFullTextFunctionsCurrentlyUnsupportedBehaviour("multi_match(\"Meditation\", title)");
        }
        if (EsqlCapabilities.Cap.TERM_FUNCTION.isEnabled()) {
            testFullTextFunctionsCurrentlyUnsupportedBehaviour("term(title, \"Meditation\")");
        }
    }

    private void testFullTextFunctionsCurrentlyUnsupportedBehaviour(String functionInvocation) throws Exception {
        assertThat(
            error("from test | stats max_salary = max(salary) by emp_no | where " + functionInvocation, fullTextAnalyzer),
            containsString("Unknown column")
        );
    }

    public void testFullTextFunctionsNullArgs() throws Exception {
        checkFullTextFunctionNullArgs("match(null, \"query\")", "first");
        checkFullTextFunctionNullArgs("match(title, null)", "second");
        checkFullTextFunctionNullArgs("qstr(null)", "");
        checkFullTextFunctionNullArgs("kql(null)", "");
        checkFullTextFunctionNullArgs("match_phrase(null, \"query\")", "first");
        checkFullTextFunctionNullArgs("match_phrase(title, null)", "second");
        if (EsqlCapabilities.Cap.MULTI_MATCH_FUNCTION.isEnabled()) {
            checkFullTextFunctionNullArgs("multi_match(null, title)", "first");
            checkFullTextFunctionNullArgs("multi_match(\"query\", null)", "second");
        }
        if (EsqlCapabilities.Cap.TERM_FUNCTION.isEnabled()) {
            checkFullTextFunctionNullArgs("term(null, \"query\")", "first");
            checkFullTextFunctionNullArgs("term(title, null)", "second");
        }
        if (EsqlCapabilities.Cap.KNN_FUNCTION_V3.isEnabled()) {
            checkFullTextFunctionNullArgs("knn(null, [0, 1, 2], 10)", "first");
            checkFullTextFunctionNullArgs("knn(vector, null, 10)", "second");
            checkFullTextFunctionNullArgs("knn(vector, [0, 1, 2], null)", "third");
        }
    }

    private void checkFullTextFunctionNullArgs(String functionInvocation, String argOrdinal) throws Exception {
        assertThat(
            error("from test | where " + functionInvocation, fullTextAnalyzer),
            containsString(argOrdinal + " argument of [" + functionInvocation + "] cannot be null, received [null]")
        );
    }

    public void testInsistNotOnTopOfFrom() {
        assumeTrue("requires snapshot builds", Build.current().isSnapshot());

        assertThat(
            error("FROM test | EVAL foo = 42 | INSIST_🐔 bar"),
            containsString("1:29: [insist] can only be used after [from] or [insist] commands, but was [EVAL foo = 42]")
        );
    }

    public void testFullTextFunctionsInStats() {
        checkFullTextFunctionsInStats("match(title, \"Meditation\")");
        checkFullTextFunctionsInStats("title : \"Meditation\"");
        checkFullTextFunctionsInStats("qstr(\"title: Meditation\")");
        checkFullTextFunctionsInStats("kql(\"title: Meditation\")");
        checkFullTextFunctionsInStats("match_phrase(title, \"Meditation\")");
        if (EsqlCapabilities.Cap.MULTI_MATCH_FUNCTION.isEnabled()) {
            checkFullTextFunctionsInStats("multi_match(\"Meditation\", title, body)");
        }
        if (EsqlCapabilities.Cap.KNN_FUNCTION_V3.isEnabled()) {
            checkFullTextFunctionsInStats("knn(vector, [0, 1, 2], 10)");
        }
    }

    public void testRemoteLookupJoinWithPipelineBreaker() {
        assumeTrue("Remote LOOKUP JOIN not enabled", EsqlCapabilities.Cap.ENABLE_LOOKUP_JOIN_ON_REMOTE.isEnabled());
        var analyzer = AnalyzerTestUtils.analyzer(loadMapping("mapping-default.json", "test,remote:test"));
        assertEquals(
            "1:92: LOOKUP JOIN with remote indices can't be executed after [STATS c = COUNT(*) by languages]@1:25",
            error(
                "FROM test,remote:test | STATS c = COUNT(*) by languages "
                    + "| EVAL language_code = languages | LOOKUP JOIN languages_lookup ON language_code",
                analyzer
            )
        );

        assertEquals(
            "1:72: LOOKUP JOIN with remote indices can't be executed after [SORT emp_no]@1:25",
            error(
                "FROM test,remote:test | SORT emp_no | EVAL language_code = languages | LOOKUP JOIN languages_lookup ON language_code",
                analyzer
            )
        );

        assertEquals(
            "1:68: LOOKUP JOIN with remote indices can't be executed after [LIMIT 2]@1:25",
            error(
                "FROM test,remote:test | LIMIT 2 | EVAL language_code = languages | LOOKUP JOIN languages_lookup ON language_code",
                analyzer
            )
        );
        assertEquals(
            "1:96: LOOKUP JOIN with remote indices can't be executed after [ENRICH _coordinator:languages_coord]@1:58",
            error(
                "FROM test,remote:test | EVAL language_code = languages | ENRICH _coordinator:languages_coord "
                    + "| LOOKUP JOIN languages_lookup ON language_code",
                analyzer
            )
        );
    }

    public void testRemoteLookupJoinIsSnapshot() {
        // TODO: remove when we allow remote joins in release builds
        assumeTrue("Remote LOOKUP JOIN not enabled", EsqlCapabilities.Cap.ENABLE_LOOKUP_JOIN_ON_REMOTE.isEnabled());
        assertTrue(Build.current().isSnapshot());
    }

    public void testRemoteLookupJoinIsDisabled() {
        // TODO: remove when we allow remote joins in release builds
        assumeFalse("Remote LOOKUP JOIN enabled", EsqlCapabilities.Cap.ENABLE_LOOKUP_JOIN_ON_REMOTE.isEnabled());
        ParsingException e = expectThrows(
            ParsingException.class,
            () -> query("FROM test,remote:test | EVAL language_code = languages | LOOKUP JOIN languages_lookup ON language_code")
        );
        assertThat(e.getMessage(), containsString("remote clusters are not supported with LOOKUP JOIN"));
    }

    public void testRemoteEnrichAfterLookupJoin() {
        EnrichResolution enrichResolution = new EnrichResolution();
        loadEnrichPolicyResolution(
            enrichResolution,
            Enrich.Mode.REMOTE,
            MATCH_TYPE,
            "languages",
            "language_code",
            "languages_idx",
            "mapping-languages.json"
        );
        var analyzer = AnalyzerTestUtils.analyzer(
            loadMapping("mapping-default.json", "test"),
            defaultLookupResolution(),
            enrichResolution,
            TEST_VERIFIER
        );

        String lookupCommand = randomBoolean() ? "LOOKUP JOIN test_lookup ON languages" : "LOOKUP JOIN languages_lookup ON language_code";

        query(Strings.format("""
            FROM test
            | EVAL language_code = languages
            | ENRICH _remote:languages ON language_code
            | %s
            """, lookupCommand), analyzer);

        String err = error(Strings.format("""
            FROM test
            | EVAL language_code = languages
            | %s
            | ENRICH _remote:languages ON language_code
            """, lookupCommand), analyzer);
        assertThat(err, containsString("4:3: ENRICH with remote policy can't be executed after LOOKUP JOIN"));

        err = error(Strings.format("""
            FROM test
            | EVAL language_code = languages
            | %s
            | ENRICH _remote:languages ON language_code
            | %s
            """, lookupCommand, lookupCommand), analyzer);
        assertThat(err, containsString("4:3: ENRICH with remote policy can't be executed after LOOKUP JOIN"));

        err = error(Strings.format("""
            FROM test
            | EVAL language_code = languages
            | %s
            | EVAL x = 1
            | MV_EXPAND language_code
            | ENRICH _remote:languages ON language_code
            """, lookupCommand), analyzer);
        assertThat(err, containsString("6:3: ENRICH with remote policy can't be executed after LOOKUP JOIN"));
    }

    public void testRemoteEnrichAfterCoordinatorOnlyPlans() {
        EnrichResolution enrichResolution = new EnrichResolution();
        loadEnrichPolicyResolution(
            enrichResolution,
            Enrich.Mode.REMOTE,
            MATCH_TYPE,
            "languages",
            "language_code",
            "languages_idx",
            "mapping-languages.json"
        );
        loadEnrichPolicyResolution(
            enrichResolution,
            Enrich.Mode.COORDINATOR,
            MATCH_TYPE,
            "languages",
            "language_code",
            "languages_idx",
            "mapping-languages.json"
        );
        var analyzer = AnalyzerTestUtils.analyzer(
            loadMapping("mapping-default.json", "test"),
            defaultLookupResolution(),
            enrichResolution,
            TEST_VERIFIER
        );

        query("""
            FROM test
            | EVAL language_code = languages
            | ENRICH _remote:languages ON language_code
            | STATS count(*) BY language_name
            """, analyzer);

        String err = error("""
            FROM test
            | EVAL language_code = languages
            | STATS count(*) BY language_code
            | ENRICH _remote:languages ON language_code
            """, analyzer);
        assertThat(err, containsString("4:3: ENRICH with remote policy can't be executed after STATS"));

        err = error("""
            FROM test
            | EVAL language_code = languages
            | STATS count(*) BY language_code
            | EVAL x = 1
            | MV_EXPAND language_code
            | ENRICH _remote:languages ON language_code
            """, analyzer);
        assertThat(err, containsString("6:3: ENRICH with remote policy can't be executed after STATS"));

        query("""
            FROM test
            | EVAL language_code = languages
            | ENRICH _remote:languages ON language_code
            | ENRICH _coordinator:languages ON language_code
            """, analyzer);

        err = error("""
            FROM test
            | EVAL language_code = languages
            | ENRICH _coordinator:languages ON language_code
            | ENRICH _remote:languages ON language_code
            """, analyzer);
        assertThat(err, containsString("4:3: ENRICH with remote policy can't be executed after another ENRICH with coordinator policy"));

        err = error("""
            FROM test
            | EVAL language_code = languages
            | ENRICH _coordinator:languages ON language_code
            | EVAL x = 1
            | MV_EXPAND language_name
            | DISSECT language_name "%{foo}"
            | ENRICH _remote:languages ON language_code
            """, analyzer);
        assertThat(err, containsString("7:3: ENRICH with remote policy can't be executed after another ENRICH with coordinator policy"));

        err = error("""
            FROM test
            | FORK (WHERE languages == 1) (WHERE languages == 2)
            | EVAL language_code = languages
            | ENRICH _remote:languages ON language_code
            """, analyzer);
        assertThat(err, containsString("4:3: ENRICH with remote policy can't be executed after FORK"));
    }

    private void checkFullTextFunctionsInStats(String functionInvocation) {
        query("from test | stats c = max(id) where " + functionInvocation, fullTextAnalyzer);
        query("from test | stats c = max(id) where " + functionInvocation + " or length(title) > 10", fullTextAnalyzer);
        query("from test metadata _score |  where " + functionInvocation + " | stats c = max(_score)", fullTextAnalyzer);
        query(
            "from test metadata _score |  where " + functionInvocation + " or length(title) > 10 | stats c = max(_score)",
            fullTextAnalyzer
        );

        assertThat(
            error("from test metadata _score | stats c = max(_score) where " + functionInvocation, fullTextAnalyzer),
            containsString("cannot use _score aggregations with a WHERE filter in a STATS command")
        );
    }

    public void testVectorSimilarityFunctionsNullArgs() throws Exception {
        if (EsqlCapabilities.Cap.COSINE_VECTOR_SIMILARITY_FUNCTION.isEnabled()) {
<<<<<<< HEAD
            checkVectorFunctionsNullArgs("v_cosine(null, vector)", "first");
            checkVectorFunctionsNullArgs("v_cosine(vector, null)", "second");
        }
        if (EsqlCapabilities.Cap.DOT_PRODUCT_VECTOR_SIMILARITY_FUNCTION.isEnabled()) {
            checkVectorFunctionsNullArgs("v_dot_product(null, vector)", "first");
            checkVectorFunctionsNullArgs("v_dot_product(vector, null)", "second");
        }
        if (EsqlCapabilities.Cap.L1_NORM_VECTOR_SIMILARITY_FUNCTION.isEnabled()) {
            checkVectorFunctionsNullArgs("v_l1_norm(null, vector)", "first");
            checkVectorFunctionsNullArgs("v_l1_norm(vector, null)", "second");
        }
        if (EsqlCapabilities.Cap.L2_NORM_VECTOR_SIMILARITY_FUNCTION.isEnabled()) {
            checkVectorFunctionsNullArgs("v_l2_norm(null, vector)", "first");
            checkVectorFunctionsNullArgs("v_l2_norm(vector, null)", "second");
        }
        if (EsqlCapabilities.Cap.MAGNITUDE_SCALAR_VECTOR_FUNCTION.isEnabled()) {
            checkVectorFunctionsNullArgs("v_magnitude(null)", "first");
        }
    }

    private void checkVectorFunctionsNullArgs(String functionInvocation, String argOrdinal) throws Exception {
        assertThat(
            error("from test | eval similarity = " + functionInvocation, fullTextAnalyzer),
            containsString(argOrdinal + " argument of [" + functionInvocation + "] cannot be null, received [null]")
        );
=======
            checkVectorSimilarityFunctionsNullArgs("v_cosine(null, vector)");
            checkVectorSimilarityFunctionsNullArgs("v_cosine(vector, null)");
        }
        if (EsqlCapabilities.Cap.DOT_PRODUCT_VECTOR_SIMILARITY_FUNCTION.isEnabled()) {
            checkVectorSimilarityFunctionsNullArgs("v_dot_product(null, vector)");
            checkVectorSimilarityFunctionsNullArgs("v_dot_product(vector, null)");
        }
        if (EsqlCapabilities.Cap.L1_NORM_VECTOR_SIMILARITY_FUNCTION.isEnabled()) {
            checkVectorSimilarityFunctionsNullArgs("v_l1_norm(null, vector)");
            checkVectorSimilarityFunctionsNullArgs("v_l1_norm(vector, null)");
        }
        if (EsqlCapabilities.Cap.L2_NORM_VECTOR_SIMILARITY_FUNCTION.isEnabled()) {
            checkVectorSimilarityFunctionsNullArgs("v_l2_norm(null, vector)");
            checkVectorSimilarityFunctionsNullArgs("v_l2_norm(vector, null)");
        }
    }

    private void checkVectorSimilarityFunctionsNullArgs(String functionInvocation) throws Exception {
        query("from test | eval similarity = " + functionInvocation, fullTextAnalyzer);
>>>>>>> da49b80c
    }

    private void query(String query) {
        query(query, defaultAnalyzer);
    }

    private void query(String query, Analyzer analyzer) {
        analyzer.analyze(parser.createStatement(query, TEST_CFG));
    }

    private String error(String query) {
        return error(query, defaultAnalyzer);
    }

    private String error(String query, Object... params) {
        return error(query, defaultAnalyzer, params);
    }

    private String error(String query, Analyzer analyzer, Object... params) {
        return error(query, analyzer, VerificationException.class, params);
    }

    private String error(String query, Analyzer analyzer, Class<? extends Exception> exception, Object... params) {
        List<QueryParam> parameters = new ArrayList<>();
        for (Object param : params) {
            if (param == null) {
                parameters.add(paramAsConstant(null, null));
            } else if (param instanceof String) {
                parameters.add(paramAsConstant(null, param));
            } else if (param instanceof Number) {
                parameters.add(paramAsConstant(null, param));
            } else {
                throw new IllegalArgumentException("VerifierTests don't support params of type " + param.getClass());
            }
        }
        Throwable e = expectThrows(
            exception,
            "Expected error for query [" + query + "] but no error was raised",
            () -> analyzer.analyze(parser.createStatement(query, new QueryParams(parameters), TEST_CFG))
        );
        assertThat(e, instanceOf(exception));

        String message = e.getMessage();
        if (e instanceof VerificationException) {
            assertTrue(message.startsWith("Found "));
        }
        String pattern = "\nline ";
        int index = message.indexOf(pattern);
        return message.substring(index + pattern.length());
    }

    @Override
    protected List<String> filteredWarnings() {
        return withDefaultLimitWarning(super.filteredWarnings());
    }
}<|MERGE_RESOLUTION|>--- conflicted
+++ resolved
@@ -2484,53 +2484,28 @@
 
     public void testVectorSimilarityFunctionsNullArgs() throws Exception {
         if (EsqlCapabilities.Cap.COSINE_VECTOR_SIMILARITY_FUNCTION.isEnabled()) {
-<<<<<<< HEAD
-            checkVectorFunctionsNullArgs("v_cosine(null, vector)", "first");
-            checkVectorFunctionsNullArgs("v_cosine(vector, null)", "second");
+            checkVectorFunctionsNullArgs("v_cosine(null, vector)");
+            checkVectorFunctionsNullArgs("v_cosine(vector, null)");
         }
         if (EsqlCapabilities.Cap.DOT_PRODUCT_VECTOR_SIMILARITY_FUNCTION.isEnabled()) {
-            checkVectorFunctionsNullArgs("v_dot_product(null, vector)", "first");
-            checkVectorFunctionsNullArgs("v_dot_product(vector, null)", "second");
+            checkVectorFunctionsNullArgs("v_dot_product(null, vector)");
+            checkVectorFunctionsNullArgs("v_dot_product(vector, null)");
         }
         if (EsqlCapabilities.Cap.L1_NORM_VECTOR_SIMILARITY_FUNCTION.isEnabled()) {
-            checkVectorFunctionsNullArgs("v_l1_norm(null, vector)", "first");
-            checkVectorFunctionsNullArgs("v_l1_norm(vector, null)", "second");
+            checkVectorFunctionsNullArgs("v_l1_norm(null, vector)");
+            checkVectorFunctionsNullArgs("v_l1_norm(vector, null)");
         }
         if (EsqlCapabilities.Cap.L2_NORM_VECTOR_SIMILARITY_FUNCTION.isEnabled()) {
-            checkVectorFunctionsNullArgs("v_l2_norm(null, vector)", "first");
-            checkVectorFunctionsNullArgs("v_l2_norm(vector, null)", "second");
+            checkVectorFunctionsNullArgs("v_l2_norm(null, vector)");
+            checkVectorFunctionsNullArgs("v_l2_norm(vector, null)");
         }
         if (EsqlCapabilities.Cap.MAGNITUDE_SCALAR_VECTOR_FUNCTION.isEnabled()) {
             checkVectorFunctionsNullArgs("v_magnitude(null)", "first");
         }
     }
 
-    private void checkVectorFunctionsNullArgs(String functionInvocation, String argOrdinal) throws Exception {
-        assertThat(
-            error("from test | eval similarity = " + functionInvocation, fullTextAnalyzer),
-            containsString(argOrdinal + " argument of [" + functionInvocation + "] cannot be null, received [null]")
-        );
-=======
-            checkVectorSimilarityFunctionsNullArgs("v_cosine(null, vector)");
-            checkVectorSimilarityFunctionsNullArgs("v_cosine(vector, null)");
-        }
-        if (EsqlCapabilities.Cap.DOT_PRODUCT_VECTOR_SIMILARITY_FUNCTION.isEnabled()) {
-            checkVectorSimilarityFunctionsNullArgs("v_dot_product(null, vector)");
-            checkVectorSimilarityFunctionsNullArgs("v_dot_product(vector, null)");
-        }
-        if (EsqlCapabilities.Cap.L1_NORM_VECTOR_SIMILARITY_FUNCTION.isEnabled()) {
-            checkVectorSimilarityFunctionsNullArgs("v_l1_norm(null, vector)");
-            checkVectorSimilarityFunctionsNullArgs("v_l1_norm(vector, null)");
-        }
-        if (EsqlCapabilities.Cap.L2_NORM_VECTOR_SIMILARITY_FUNCTION.isEnabled()) {
-            checkVectorSimilarityFunctionsNullArgs("v_l2_norm(null, vector)");
-            checkVectorSimilarityFunctionsNullArgs("v_l2_norm(vector, null)");
-        }
-    }
-
-    private void checkVectorSimilarityFunctionsNullArgs(String functionInvocation) throws Exception {
+    private void checkVectorFunctionsNullArgs(String functionInvocation) throws Exception {
         query("from test | eval similarity = " + functionInvocation, fullTextAnalyzer);
->>>>>>> da49b80c
     }
 
     private void query(String query) {

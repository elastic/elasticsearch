--- conflicted
+++ resolved
@@ -1232,14 +1232,12 @@
             checkFieldBasedWithNonIndexedColumn("Term", "term(text, \"cat\")", "function");
             checkFieldBasedFunctionNotAllowedAfterCommands("Term", "function", "term(title, \"Meditation\")");
         }
-<<<<<<< HEAD
-        if (EsqlCapabilities.Cap.KNN_FUNCTION.isEnabled()) {
-            checkFieldBasedFunctionNotAllowedAfterCommands("KNN", "function", "knn(vector, [1, 2, 3])");
-=======
         if (EsqlCapabilities.Cap.MATCH_PHRASE_FUNCTION.isEnabled()) {
             checkFieldBasedWithNonIndexedColumn("MatchPhrase", "match_phrase(text, \"cat\")", "function");
             checkFieldBasedFunctionNotAllowedAfterCommands("MatchPhrase", "function", "match_phrase(title, \"Meditation\")");
->>>>>>> a90aa97c
+        }
+        if (EsqlCapabilities.Cap.KNN_FUNCTION.isEnabled()) {
+            checkFieldBasedFunctionNotAllowedAfterCommands("KNN", "function", "knn(vector, [1, 2, 3])");
         }
     }
 
@@ -1370,13 +1368,11 @@
         if (EsqlCapabilities.Cap.MULTI_MATCH_FUNCTION.isEnabled()) {
             checkFullTextFunctionsOnlyAllowedInWhere("MultiMatch", "multi_match(\"Meditation\", title, body)", "function");
         }
-<<<<<<< HEAD
+        if (EsqlCapabilities.Cap.MATCH_PHRASE_FUNCTION.isEnabled()) {
+            checkFullTextFunctionsOnlyAllowedInWhere("MatchPhrase", "match_phrase(title, \"Meditation\")", "function");
+        }
         if (EsqlCapabilities.Cap.KNN_FUNCTION.isEnabled()) {
             checkFullTextFunctionsOnlyAllowedInWhere("KNN", "knn(vector, [0, 1, 2])", "function");
-=======
-        if (EsqlCapabilities.Cap.MATCH_PHRASE_FUNCTION.isEnabled()) {
-            checkFullTextFunctionsOnlyAllowedInWhere("MatchPhrase", "match_phrase(title, \"Meditation\")", "function");
->>>>>>> a90aa97c
         }
     }
 
@@ -1413,13 +1409,11 @@
         if (EsqlCapabilities.Cap.TERM_FUNCTION.isEnabled()) {
             checkWithFullTextFunctionsDisjunctions("term(title, \"Meditation\")");
         }
-<<<<<<< HEAD
+        if (EsqlCapabilities.Cap.MATCH_PHRASE_FUNCTION.isEnabled()) {
+            checkWithFullTextFunctionsDisjunctions("match_phrase(title, \"Meditation\")");
+        }
         if (EsqlCapabilities.Cap.KNN_FUNCTION.isEnabled()) {
             checkWithFullTextFunctionsDisjunctions("knn(vector, [1, 2, 3])");
-=======
-        if (EsqlCapabilities.Cap.MATCH_PHRASE_FUNCTION.isEnabled()) {
-            checkWithFullTextFunctionsDisjunctions("match_phrase(title, \"Meditation\")");
->>>>>>> a90aa97c
         }
     }
 
@@ -1482,13 +1476,11 @@
         if (EsqlCapabilities.Cap.TERM_FUNCTION.isEnabled()) {
             checkFullTextFunctionsWithNonBooleanFunctions("Term", "term(title, \"Meditation\")", "function");
         }
-<<<<<<< HEAD
+        if (EsqlCapabilities.Cap.MATCH_PHRASE_FUNCTION.isEnabled()) {
+            checkFullTextFunctionsWithNonBooleanFunctions("MatchPhrase", "match_phrase(title, \"Meditation\")", "function");
+        }
         if (EsqlCapabilities.Cap.KNN_FUNCTION.isEnabled()) {
             checkFullTextFunctionsWithNonBooleanFunctions("KNN", "knn(vector, [1, 2, 3])", "function");
-=======
-        if (EsqlCapabilities.Cap.MATCH_PHRASE_FUNCTION.isEnabled()) {
-            checkFullTextFunctionsWithNonBooleanFunctions("MatchPhrase", "match_phrase(title, \"Meditation\")", "function");
->>>>>>> a90aa97c
         }
     }
 
@@ -1557,13 +1549,11 @@
         if (EsqlCapabilities.Cap.TERM_FUNCTION.isEnabled()) {
             testFullTextFunctionTargetsExistingField("term(fist_name, \"Meditation\")");
         }
-<<<<<<< HEAD
+        if (EsqlCapabilities.Cap.MATCH_PHRASE_FUNCTION.isEnabled()) {
+            testFullTextFunctionTargetsExistingField("match_phrase(title, \"Meditation\")");
+        }
         if (EsqlCapabilities.Cap.KNN_FUNCTION.isEnabled()) {
             testFullTextFunctionTargetsExistingField("knn(vector, [0, 1, 2])");
-=======
-        if (EsqlCapabilities.Cap.MATCH_PHRASE_FUNCTION.isEnabled()) {
-            testFullTextFunctionTargetsExistingField("match_phrase(title, \"Meditation\")");
->>>>>>> a90aa97c
         }
     }
 
@@ -2089,13 +2079,11 @@
         if (EsqlCapabilities.Cap.MULTI_MATCH_FUNCTION.isEnabled()) {
             checkOptionDataTypes(MultiMatch.OPTIONS, "FROM test | WHERE MULTI_MATCH(\"Jean\", title, body, {\"%s\": %s})");
         }
-<<<<<<< HEAD
+        if (EsqlCapabilities.Cap.MATCH_PHRASE_FUNCTION.isEnabled()) {
+            checkOptionDataTypes(MatchPhrase.ALLOWED_OPTIONS, "FROM test | WHERE MATCH_PHRASE(title, \"Jean\", {\"%s\": %s})");
+        }
         if (EsqlCapabilities.Cap.KNN_FUNCTION.isEnabled()) {
             checkOptionDataTypes(Knn.ALLOWED_OPTIONS, "FROM test | WHERE KNN(vector, [0.1, 0.2, 0.3], {\"%s\": %s})");
-=======
-        if (EsqlCapabilities.Cap.MATCH_PHRASE_FUNCTION.isEnabled()) {
-            checkOptionDataTypes(MatchPhrase.ALLOWED_OPTIONS, "FROM test | WHERE MATCH_PHRASE(title, \"Jean\", {\"%s\": %s})");
->>>>>>> a90aa97c
         }
     }
 
@@ -2182,15 +2170,13 @@
             checkFullTextFunctionNullArgs("term(null, \"query\")", "first");
             checkFullTextFunctionNullArgs("term(title, null)", "second");
         }
-<<<<<<< HEAD
+        if (EsqlCapabilities.Cap.MATCH_PHRASE_FUNCTION.isEnabled()) {
+            checkFullTextFunctionNullArgs("match_phrase(null, \"query\")", "first");
+            checkFullTextFunctionNullArgs("match_phrase(title, null)", "second");
+        }
         if (EsqlCapabilities.Cap.KNN_FUNCTION.isEnabled()) {
             checkFullTextFunctionNullArgs("knn(null, [0, 1, 2])", "first");
             checkFullTextFunctionNullArgs("knn(vector, null)", "second");
-=======
-        if (EsqlCapabilities.Cap.MATCH_PHRASE_FUNCTION.isEnabled()) {
-            checkFullTextFunctionNullArgs("match_phrase(null, \"query\")", "first");
-            checkFullTextFunctionNullArgs("match_phrase(title, null)", "second");
->>>>>>> a90aa97c
         }
     }
 
@@ -2212,13 +2198,11 @@
         if (EsqlCapabilities.Cap.TERM_FUNCTION.isEnabled()) {
             checkFullTextFunctionsConstantQuery("term(title, tags)", "second");
         }
-<<<<<<< HEAD
+        if (EsqlCapabilities.Cap.MATCH_PHRASE_FUNCTION.isEnabled()) {
+            checkFullTextFunctionsConstantQuery("match_phrase(title, tags)", "second");
+        }
         if (EsqlCapabilities.Cap.KNN_FUNCTION.isEnabled()) {
             checkFullTextFunctionsConstantQuery("knn(vector, vector)", "second");
-=======
-        if (EsqlCapabilities.Cap.MATCH_PHRASE_FUNCTION.isEnabled()) {
-            checkFullTextFunctionsConstantQuery("match_phrase(title, tags)", "second");
->>>>>>> a90aa97c
         }
     }
 
@@ -2246,13 +2230,11 @@
         if (EsqlCapabilities.Cap.MULTI_MATCH_FUNCTION.isEnabled()) {
             checkFullTextFunctionsInStats("multi_match(\"Meditation\", title, body)");
         }
-<<<<<<< HEAD
+        if (EsqlCapabilities.Cap.MATCH_PHRASE_FUNCTION.isEnabled()) {
+            checkFullTextFunctionsInStats("match_phrase(title, \"Meditation\")");
+        }
         if (EsqlCapabilities.Cap.KNN_FUNCTION.isEnabled()) {
             checkFullTextFunctionsInStats("knn(vector, [0, 1, 2])");
-=======
-        if (EsqlCapabilities.Cap.MATCH_PHRASE_FUNCTION.isEnabled()) {
-            checkFullTextFunctionsInStats("match_phrase(title, \"Meditation\")");
->>>>>>> a90aa97c
         }
     }
 

/*
 * Copyright Elasticsearch B.V. and/or licensed to Elasticsearch B.V. under one
 * or more contributor license agreements. Licensed under the Elastic License
 * 2.0; you may not use this file except in compliance with the Elastic License
 * 2.0.
 */

package org.elasticsearch.xpack.esql.analysis;

import org.elasticsearch.Build;
import org.elasticsearch.common.Strings;
import org.elasticsearch.test.ESTestCase;
import org.elasticsearch.xpack.esql.VerificationException;
import org.elasticsearch.xpack.esql.action.EsqlCapabilities;
import org.elasticsearch.xpack.esql.core.InvalidArgumentException;
import org.elasticsearch.xpack.esql.core.type.DataType;
import org.elasticsearch.xpack.esql.core.type.DataTypeConverter;
import org.elasticsearch.xpack.esql.core.type.EsField;
import org.elasticsearch.xpack.esql.core.type.InvalidMappedField;
import org.elasticsearch.xpack.esql.core.type.UnsupportedEsField;
import org.elasticsearch.xpack.esql.expression.function.fulltext.Match;
import org.elasticsearch.xpack.esql.expression.function.fulltext.MatchPhrase;
import org.elasticsearch.xpack.esql.expression.function.fulltext.MultiMatch;
import org.elasticsearch.xpack.esql.expression.function.fulltext.QueryString;
import org.elasticsearch.xpack.esql.expression.function.vector.Knn;
import org.elasticsearch.xpack.esql.index.EsIndex;
import org.elasticsearch.xpack.esql.index.IndexResolution;
import org.elasticsearch.xpack.esql.parser.EsqlParser;
import org.elasticsearch.xpack.esql.parser.ParsingException;
import org.elasticsearch.xpack.esql.parser.QueryParam;
import org.elasticsearch.xpack.esql.parser.QueryParams;

import java.util.ArrayList;
import java.util.LinkedHashMap;
import java.util.LinkedHashSet;
import java.util.List;
import java.util.Locale;
import java.util.Map;
import java.util.Set;

import static org.elasticsearch.xpack.esql.EsqlTestUtils.TEST_CFG;
import static org.elasticsearch.xpack.esql.EsqlTestUtils.paramAsConstant;
import static org.elasticsearch.xpack.esql.EsqlTestUtils.withDefaultLimitWarning;
import static org.elasticsearch.xpack.esql.analysis.AnalyzerTestUtils.loadMapping;
import static org.elasticsearch.xpack.esql.core.type.DataType.BOOLEAN;
import static org.elasticsearch.xpack.esql.core.type.DataType.CARTESIAN_POINT;
import static org.elasticsearch.xpack.esql.core.type.DataType.CARTESIAN_SHAPE;
import static org.elasticsearch.xpack.esql.core.type.DataType.COUNTER_DOUBLE;
import static org.elasticsearch.xpack.esql.core.type.DataType.COUNTER_INTEGER;
import static org.elasticsearch.xpack.esql.core.type.DataType.COUNTER_LONG;
import static org.elasticsearch.xpack.esql.core.type.DataType.DATETIME;
import static org.elasticsearch.xpack.esql.core.type.DataType.DATE_NANOS;
import static org.elasticsearch.xpack.esql.core.type.DataType.DOUBLE;
import static org.elasticsearch.xpack.esql.core.type.DataType.FLOAT;
import static org.elasticsearch.xpack.esql.core.type.DataType.GEO_POINT;
import static org.elasticsearch.xpack.esql.core.type.DataType.GEO_SHAPE;
import static org.elasticsearch.xpack.esql.core.type.DataType.INTEGER;
import static org.elasticsearch.xpack.esql.core.type.DataType.IP;
import static org.elasticsearch.xpack.esql.core.type.DataType.KEYWORD;
import static org.elasticsearch.xpack.esql.core.type.DataType.LONG;
import static org.elasticsearch.xpack.esql.core.type.DataType.UNSIGNED_LONG;
import static org.elasticsearch.xpack.esql.core.type.DataType.VERSION;
import static org.hamcrest.Matchers.containsString;
import static org.hamcrest.Matchers.equalTo;
import static org.hamcrest.Matchers.instanceOf;
import static org.hamcrest.Matchers.matchesRegex;

//@TestLogging(value = "org.elasticsearch.xpack.esql:TRACE,org.elasticsearch.compute:TRACE", reason = "debug")
public class VerifierTests extends ESTestCase {

    private static final EsqlParser parser = new EsqlParser();
    private final Analyzer defaultAnalyzer = AnalyzerTestUtils.expandedDefaultAnalyzer();
    private final Analyzer fullTextAnalyzer = AnalyzerTestUtils.analyzer(loadMapping("mapping-full_text_search.json", "test"));
    private final Analyzer sampleDataAnalyzer = AnalyzerTestUtils.analyzer(loadMapping("mapping-sample_data.json", "test"));
    private final Analyzer oddSampleDataAnalyzer = AnalyzerTestUtils.analyzer(loadMapping("mapping-odd-timestamp.json", "test"));
    private final Analyzer tsdb = AnalyzerTestUtils.analyzer(AnalyzerTestUtils.tsdbIndexResolution());

    private final List<String> TIME_DURATIONS = List.of("millisecond", "second", "minute", "hour");
    private final List<String> DATE_PERIODS = List.of("day", "week", "month", "year");

    public void testIncompatibleTypesInMathOperation() {
        assertEquals(
            "1:40: second argument of [a + c] must be [date_nanos, datetime or numeric], found value [c] type [keyword]",
            error("row a = 1, b = 2, c = \"xxx\" | eval y = a + c")
        );
        assertEquals(
            "1:40: second argument of [a - c] must be [date_nanos, datetime or numeric], found value [c] type [keyword]",
            error("row a = 1, b = 2, c = \"xxx\" | eval y = a - c")
        );
    }

    public void testUnsupportedAndMultiTypedFields() {
        final String unsupported = "unsupported";
        final String multiTyped = "multi_typed";

        EsField unsupportedField = new UnsupportedEsField(unsupported, List.of("flattened"));
        // Use linked maps/sets to fix the order in the error message.
        LinkedHashSet<String> ipIndices = new LinkedHashSet<>();
        ipIndices.add("test1");
        ipIndices.add("test2");
        ipIndices.add("test3");
        ipIndices.add("test4");
        ipIndices.add("test5");
        LinkedHashMap<String, Set<String>> typesToIndices = new LinkedHashMap<>();
        typesToIndices.put("ip", ipIndices);
        typesToIndices.put("keyword", Set.of("test6"));
        EsField multiTypedField = new InvalidMappedField(multiTyped, typesToIndices);

        // Also add an unsupported/multityped field under the names `int` and `double` so we can use `LOOKUP int_number_names ...` and
        // `LOOKUP double_number_names` without renaming the fields first.
        IndexResolution indexWithUnsupportedAndMultiTypedField = IndexResolution.valid(
            new EsIndex(
                "test*",
                Map.of(unsupported, unsupportedField, multiTyped, multiTypedField, "int", unsupportedField, "double", multiTypedField)
            )
        );
        Analyzer analyzer = AnalyzerTestUtils.analyzer(indexWithUnsupportedAndMultiTypedField);

        assertEquals(
            "1:22: Cannot use field [unsupported] with unsupported type [flattened]",
            error("from test* | dissect unsupported \"%{foo}\"", analyzer)
        );
        assertEquals(
            "1:22: Cannot use field [multi_typed] due to ambiguities being mapped as [2] incompatible types:"
                + " [ip] in [test1, test2, test3] and [2] other indices, [keyword] in [test6]",
            error("from test* | dissect multi_typed \"%{foo}\"", analyzer)
        );

        assertEquals(
            "1:19: Cannot use field [unsupported] with unsupported type [flattened]",
            error("from test* | grok unsupported \"%{WORD:foo}\"", analyzer)
        );
        assertEquals(
            "1:19: Cannot use field [multi_typed] due to ambiguities being mapped as [2] incompatible types:"
                + " [ip] in [test1, test2, test3] and [2] other indices, [keyword] in [test6]",
            error("from test* | grok multi_typed \"%{WORD:foo}\"", analyzer)
        );

        assertEquals(
            "1:36: Cannot use field [unsupported] with unsupported type [flattened]",
            error("from test* | enrich client_cidr on unsupported", analyzer)
        );
        assertEquals(
            "1:36: Unsupported type [unsupported] for enrich matching field [multi_typed];"
                + " only [keyword, text, ip, long, integer, float, double, datetime] allowed for type [range]",
            error("from test* | enrich client_cidr on multi_typed", analyzer)
        );

        assertEquals(
            "1:23: Cannot use field [unsupported] with unsupported type [flattened]",
            error("from test* | eval x = unsupported", analyzer)
        );
        assertEquals(
            "1:23: Cannot use field [multi_typed] due to ambiguities being mapped as [2] incompatible types:"
                + " [ip] in [test1, test2, test3] and [2] other indices, [keyword] in [test6]",
            error("from test* | eval x = multi_typed", analyzer)
        );

        assertEquals(
            "1:32: Cannot use field [unsupported] with unsupported type [flattened]",
            error("from test* | eval x = to_lower(unsupported)", analyzer)
        );
        assertEquals(
            "1:32: Cannot use field [multi_typed] due to ambiguities being mapped as [2] incompatible types:"
                + " [ip] in [test1, test2, test3] and [2] other indices, [keyword] in [test6]",
            error("from test* | eval x = to_lower(multi_typed)", analyzer)
        );

        assertEquals(
            "1:32: Cannot use field [unsupported] with unsupported type [flattened]",
            error("from test* | stats count(1) by unsupported", analyzer)
        );
        assertEquals(
            "1:32: Cannot use field [multi_typed] due to ambiguities being mapped as [2] incompatible types:"
                + " [ip] in [test1, test2, test3] and [2] other indices, [keyword] in [test6]",
            error("from test* | stats count(1) by multi_typed", analyzer)
        );
        if (EsqlCapabilities.Cap.INLINESTATS.isEnabled()) {
            assertEquals(
                "1:38: Cannot use field [unsupported] with unsupported type [flattened]",
                error("from test* | inlinestats count(1) by unsupported", analyzer)
            );
            assertEquals(
                "1:38: Cannot use field [multi_typed] due to ambiguities being mapped as [2] incompatible types:"
                    + " [ip] in [test1, test2, test3] and [2] other indices, [keyword] in [test6]",
                error("from test* | inlinestats count(1) by multi_typed", analyzer)
            );
        }

        assertEquals(
            "1:27: Cannot use field [unsupported] with unsupported type [flattened]",
            error("from test* | stats values(unsupported)", analyzer)
        );
        assertEquals(
            "1:27: Cannot use field [multi_typed] due to ambiguities being mapped as [2] incompatible types:"
                + " [ip] in [test1, test2, test3] and [2] other indices, [keyword] in [test6]",
            error("from test* | stats values(multi_typed)", analyzer)
        );
        if (EsqlCapabilities.Cap.INLINESTATS.isEnabled()) {
            assertEquals(
                "1:33: Cannot use field [unsupported] with unsupported type [flattened]",
                error("from test* | inlinestats values(unsupported)", analyzer)
            );
            assertEquals(
                "1:33: Cannot use field [multi_typed] due to ambiguities being mapped as [2] incompatible types:"
                    + " [ip] in [test1, test2, test3] and [2] other indices, [keyword] in [test6]",
                error("from test* | inlinestats values(multi_typed)", analyzer)
            );
        }

        assertEquals(
            "1:27: Cannot use field [unsupported] with unsupported type [flattened]",
            error("from test* | stats values(unsupported)", analyzer)
        );
        assertEquals(
            "1:27: Cannot use field [multi_typed] due to ambiguities being mapped as [2] incompatible types:"
                + " [ip] in [test1, test2, test3] and [2] other indices, [keyword] in [test6]",
            error("from test* | stats values(multi_typed)", analyzer)
        );

        if (EsqlCapabilities.Cap.LOOKUP_V4.isEnabled()) {
            // LOOKUP with unsupported type
            assertEquals(
                "1:43: column type mismatch, table column was [integer] and original column was [unsupported]",
                error("from test* | lookup_🐔 int_number_names on int", analyzer)
            );
            // LOOKUP with multi-typed field
            assertEquals(
                "1:46: column type mismatch, table column was [double] and original column was [unsupported]",
                error("from test* | lookup_🐔 double_number_names on double", analyzer)
            );
        }

        assertEquals(
            "1:24: Cannot use field [unsupported] with unsupported type [flattened]",
            error("from test* | mv_expand unsupported", analyzer)
        );
        assertEquals(
            "1:24: Cannot use field [multi_typed] due to ambiguities being mapped as [2] incompatible types:"
                + " [ip] in [test1, test2, test3] and [2] other indices, [keyword] in [test6]",
            error("from test* | mv_expand multi_typed", analyzer)
        );

        assertEquals(
            "1:21: Cannot use field [unsupported] with unsupported type [flattened]",
            error("from test* | rename unsupported as x", analyzer)
        );
        assertEquals(
            "1:21: Cannot use field [multi_typed] due to ambiguities being mapped as [2] incompatible types:"
                + " [ip] in [test1, test2, test3] and [2] other indices, [keyword] in [test6]",
            error("from test* | rename multi_typed as x", analyzer)
        );

        assertEquals(
            "1:19: Cannot use field [unsupported] with unsupported type [flattened]",
            error("from test* | sort unsupported asc", analyzer)
        );
        assertEquals(
            "1:19: Cannot use field [multi_typed] due to ambiguities being mapped as [2] incompatible types:"
                + " [ip] in [test1, test2, test3] and [2] other indices, [keyword] in [test6]",
            error("from test* | sort multi_typed desc", analyzer)
        );

        assertEquals(
            "1:20: Cannot use field [unsupported] with unsupported type [flattened]",
            error("from test* | where unsupported is null", analyzer)
        );
        assertEquals(
            "1:20: Cannot use field [multi_typed] due to ambiguities being mapped as [2] incompatible types:"
                + " [ip] in [test1, test2, test3] and [2] other indices, [keyword] in [test6]",
            error("from test* | where multi_typed is not null", analyzer)
        );

        for (String functionName : List.of("to_timeduration", "to_dateperiod")) {
            String lineNumber = functionName.equalsIgnoreCase("to_timeduration") ? "47" : "45";
            String errorType = functionName.equalsIgnoreCase("to_timeduration") ? "time_duration" : "date_period";
            assertEquals(
                "1:" + lineNumber + ": Cannot use field [unsupported] with unsupported type [flattened]",
                error("from test* | eval x = now() + " + functionName + "(unsupported)", analyzer)
            );
            assertEquals(
                "1:" + lineNumber + ": argument of [" + functionName + "(multi_typed)] must be a constant, received [multi_typed]",
                error("from test* | eval x = now() + " + functionName + "(multi_typed)", analyzer)
            );
            assertThat(
                error("from test* | eval x = unsupported, y = now() + " + functionName + "(x)", analyzer),
                containsString("1:23: Cannot use field [unsupported] with unsupported type [flattened]")
            );
            assertThat(
                error("from test* | eval x = multi_typed, y = now() + " + functionName + "(x)", analyzer),
                containsString(
                    "1:48: argument of ["
                        + functionName
                        + "(x)] must be ["
                        + errorType
                        + " or string], "
                        + "found value [x] type [unsupported]"
                )
            );
        }
    }

    public void testRoundFunctionInvalidInputs() {
        assertEquals(
            "1:31: first argument of [round(b, 3)] must be [numeric], found value [b] type [keyword]",
            error("row a = 1, b = \"c\" | eval x = round(b, 3)")
        );
        assertEquals(
            "1:31: first argument of [round(b)] must be [numeric], found value [b] type [keyword]",
            error("row a = 1, b = \"c\" | eval x = round(b)")
        );
        assertEquals(
            "1:31: second argument of [round(a, b)] must be [whole number except unsigned_long or counter types], "
                + "found value [b] type [keyword]",
            error("row a = 1, b = \"c\" | eval x = round(a, b)")
        );
        assertEquals(
            "1:31: second argument of [round(a, 3.5)] must be [whole number except unsigned_long or counter types], "
                + "found value [3.5] type [double]",
            error("row a = 1, b = \"c\" | eval x = round(a, 3.5)")
        );
    }

    public void testImplicitCastingErrorMessages() {
        assertEquals("1:23: Cannot convert string [c] to [LONG], error [Cannot parse number [c]]", error("row a = round(123.45, \"c\")"));
        assertEquals(
            "1:27: Cannot convert string [c] to [DOUBLE], error [Cannot parse number [c]]",
            error("row a = 1 | eval x = acos(\"c\")")
        );
        assertEquals(
            "1:33: Cannot convert string [c] to [DOUBLE], error [Cannot parse number [c]]\n"
                + "line 1:38: Cannot convert string [a] to [LONG], error [Cannot parse number [a]]",
            error("row a = 1 | eval x = round(acos(\"c\"),\"a\")")
        );
        assertEquals(
            "1:63: Cannot convert string [x] to [INTEGER], error [Cannot parse number [x]]",
            error("row ip4 = to_ip(\"1.2.3.4\") | eval ip4_prefix = ip_prefix(ip4, \"x\", 0)")
        );
        assertEquals(
            "1:42: Cannot convert string [a] to [DOUBLE], error [Cannot parse number [a]]",
            error("ROW a=[3, 5, 1, 6] | EVAL avg_a = MV_AVG(\"a\")")
        );
        assertEquals(
            "1:19: Unknown column [languages.*], did you mean any of [languages, languages.byte, languages.long, languages.short]?",
            error("from test | where `languages.*` in (1, 2)")
        );
        assertEquals("1:22: Unknown function [func]", error("from test | eval x = func(languages) | where x in (1, 2)"));
        assertEquals(
            "1:32: Unknown column [languages.*], did you mean any of [languages, languages.byte, languages.long, languages.short]?",
            error("from test | eval x = coalesce( `languages.*`, languages, 0 )")
        );
        String error = error("from test | eval x = func(languages) | eval y = coalesce(x, languages, 0 )");
        assertThat(error, containsString("function [func]"));
    }

    public void testAggsExpressionsInStatsAggs() {
        assertEquals(
            "1:44: column [salary] must appear in the STATS BY clause or be used in an aggregate function",
            error("from test | eval z = 2 | stats x = avg(z), salary by emp_no")
        );
        assertEquals(
            "1:23: nested aggregations [max(salary)] not allowed inside other aggregations [max(max(salary))]",
            error("from test | stats max(max(salary)) by first_name")
        );
        assertEquals(
            "1:25: argument of [avg(first_name)] must be [aggregate_metric_double or numeric except unsigned_long or counter types],"
                + " found value [first_name] type [keyword]",
            error("from test | stats count(avg(first_name)) by first_name")
        );
        assertEquals(
            "1:23: second argument of [percentile(languages, languages)] must be a constant, received [languages]",
            error("from test | stats x = percentile(languages, languages) by emp_no")
        );
        assertEquals(
            "1:23: second argument of [count_distinct(languages, languages)] must be a constant, received [languages]",
            error("from test | stats x = count_distinct(languages, languages) by emp_no")
        );
        // no agg function
        assertEquals("1:19: expected an aggregate function but found [5]", error("from test | stats 5 by emp_no"));

        // don't allow naked group
        assertEquals("1:19: grouping key [emp_no] already specified in the STATS BY clause", error("from test | stats emp_no BY emp_no"));
        // don't allow naked group - even when it's an expression
        assertEquals(
            "1:19: grouping key [languages + emp_no] already specified in the STATS BY clause",
            error("from test | stats languages + emp_no BY languages + emp_no")
        );
        // don't allow group alias
        assertEquals(
            "1:19: grouping key [e] already specified in the STATS BY clause",
            error("from test | stats e BY e = languages + emp_no")
        );

        var message = error("from test | stats languages + emp_no BY e = languages + emp_no");
        assertThat(
            message,
            containsString(
                "column [emp_no] cannot be used as an aggregate once declared in the STATS BY grouping key [e = languages + emp_no]"
            )
        );
        assertThat(
            message,
            containsString(
                " column [languages] cannot be used as an aggregate once declared in the STATS BY grouping key [e = languages + emp_no]"
            )
        );
    }

    public void testAggsInsideGrouping() {
        assertEquals(
            "1:36: cannot use an aggregate [max(languages)] for grouping",
            error("from test| stats max(languages) by max(languages)")
        );
    }

    public void testAggFilterOnNonAggregates() {
        assertEquals(
            "1:36: WHERE clause allowed only for aggregate functions, none found in [emp_no + 1 where languages > 1]",
            error("from test | stats emp_no + 1 where languages > 1 by emp_no")
        );
        assertEquals(
            "1:53: WHERE clause allowed only for aggregate functions, none found in [abs(emp_no + languages) % 2 WHERE languages > 1]",
            error("from test | stats abs(emp_no + languages) % 2 WHERE languages > 1 by emp_no, languages")
        );
    }

    public void testAggFilterOnBucketingOrAggFunctions() {
        // query passes when the bucket function is part of the BY clause
        query("from test | stats max(languages) WHERE bucket(salary, 10) > 1 by bucket(salary, 10)");

        // but fails if it's different
        assertEquals(
            "1:32: can only use grouping function [bucket(a, 3)] as part of the BY clause",
            error("row a = 1 | stats sum(a) where bucket(a, 3) > -1 by bucket(a,2)")
        );

        assertEquals(
            "1:40: can only use grouping function [bucket(salary, 10)] as part of the BY clause",
            error("from test | stats max(languages) WHERE bucket(salary, 10) > 1 by emp_no")
        );

        assertEquals(
            "1:40: cannot use aggregate function [max(salary)] in aggregate WHERE clause [max(languages) WHERE max(salary) > 1]",
            error("from test | stats max(languages) WHERE max(salary) > 1 by emp_no")
        );

        assertEquals(
            "1:40: cannot use aggregate function [max(salary)] in aggregate WHERE clause [max(languages) WHERE max(salary) + 2 > 1]",
            error("from test | stats max(languages) WHERE max(salary) + 2 > 1 by emp_no")
        );

        assertEquals("1:60: Unknown column [m]", error("from test | stats m = max(languages), min(languages) WHERE m + 2 > 1 by emp_no"));
    }

    public void testAggWithNonBooleanFilter() {
        for (String filter : List.of("\"true\"", "1", "1 + 0", "concat(\"a\", \"b\")")) {
            String type = (filter.equals("1") || filter.equals("1 + 0")) ? "INTEGER" : "KEYWORD";
            assertEquals("1:19: Condition expression needs to be boolean, found [" + type + "]", error("from test | where " + filter));
            for (String by : List.of("", " by languages", " by bucket(salary, 10)")) {
                assertEquals(
                    "1:34: Condition expression needs to be boolean, found [" + type + "]",
                    error("from test | stats count(*) where " + filter + by)
                );
            }
        }
    }

    public void testGroupingInsideAggsAsAgg() {
        assertEquals(
            "1:18: can only use grouping function [bucket(emp_no, 5.)] as part of the BY clause",
            error("from test| stats bucket(emp_no, 5.) by emp_no")
        );
        assertEquals(
            "1:18: can only use grouping function [bucket(emp_no, 5.)] as part of the BY clause",
            error("from test| stats bucket(emp_no, 5.)")
        );
        assertEquals(
            "1:18: can only use grouping function [bucket(emp_no, 5.)] as part of the BY clause",
            error("from test| stats bucket(emp_no, 5.) by bucket(emp_no, 6.)")
        );
        assertEquals(
            "1:22: can only use grouping function [bucket(emp_no, 5.)] as part of the BY clause",
            error("from test| stats 3 + bucket(emp_no, 5.) by bucket(emp_no, 6.)")
        );
    }

    public void testGroupingInsideAggsAsGrouping() {
        assertEquals(
            "1:18: grouping function [bucket(emp_no, 5.)] cannot be used as an aggregate once declared in the STATS BY clause",
            error("from test| stats bucket(emp_no, 5.) by bucket(emp_no, 5.)")
        );
        assertEquals(
            "1:18: grouping function [bucket(emp_no, 5.)] cannot be used as an aggregate once declared in the STATS BY clause",
            error("from test| stats bucket(emp_no, 5.) by emp_no, bucket(emp_no, 5.)")
        );
        assertEquals(
            "1:18: grouping function [bucket(emp_no, 5.)] cannot be used as an aggregate once declared in the STATS BY clause",
            error("from test| stats bucket(emp_no, 5.) by x = bucket(emp_no, 5.)")
        );
        assertEquals(
            "1:22: grouping function [bucket(emp_no, 5.)] cannot be used as an aggregate once declared in the STATS BY clause",
            error("from test| stats z = bucket(emp_no, 5.) by x = bucket(emp_no, 5.)")
        );
        assertEquals(
            "1:22: grouping function [bucket(emp_no, 5.)] cannot be used as an aggregate once declared in the STATS BY clause",
            error("from test| stats y = bucket(emp_no, 5.) by y = bucket(emp_no, 5.)")
        );
        assertEquals(
            "1:22: grouping function [bucket(emp_no, 5.)] cannot be used as an aggregate once declared in the STATS BY clause",
            error("from test| stats z = bucket(emp_no, 5.) by bucket(emp_no, 5.)")
        );
    }

    public void testGroupingInsideGrouping() {
        assertEquals(
            "1:40: cannot nest grouping functions; found [bucket(emp_no, 5.)] inside [bucket(bucket(emp_no, 5.), 6.)]",
            error("from test| stats max(emp_no) by bucket(bucket(emp_no, 5.), 6.)")
        );
    }

    public void testInvalidBucketCalls() {
        assertThat(
            error("from test | stats max(emp_no) by bucket(emp_no, 5, \"2000-01-01\")"),
            containsString(
                "function expects exactly four arguments when the first one is of type [INTEGER] and the second of type [INTEGER]"
            )
        );

        assertThat(
            error("from test | stats max(emp_no) by bucket(emp_no, 1 week, \"2000-01-01\")"),
            containsString(
                "second argument of [bucket(emp_no, 1 week, \"2000-01-01\")] must be [numeric], found value [1 week] type [date_period]"
            )
        );

        assertThat(
            error("from test | stats max(emp_no) by bucket(hire_date, 5.5, \"2000-01-01\")"),
            containsString(
                "second argument of [bucket(hire_date, 5.5, \"2000-01-01\")] must be [integral, date_period or time_duration], "
                    + "found value [5.5] type [double]"
            )
        );

        assertThat(
            error("from test | stats max(emp_no) by bucket(hire_date, 5, 1 day, 1 month)"),
            containsString(
                "third argument of [bucket(hire_date, 5, 1 day, 1 month)] must be [datetime or string], "
                    + "found value [1 day] type [date_period]"
            )
        );

        assertThat(
            error("from test | stats max(emp_no) by bucket(hire_date, 5, \"2000-01-01\", 1 month)"),
            containsString(
                "fourth argument of [bucket(hire_date, 5, \"2000-01-01\", 1 month)] must be [datetime or string], "
                    + "found value [1 month] type [date_period]"
            )
        );

        assertThat(
            error("from test | stats max(emp_no) by bucket(hire_date, 5, \"2000-01-01\")"),
            containsString(
                "function expects exactly four arguments when the first one is of type [DATETIME] and the second of type [INTEGER]"
            )
        );

        assertThat(
            error("from test | stats max(emp_no) by bucket(emp_no, \"5\")"),
            containsString("second argument of [bucket(emp_no, \"5\")] must be [numeric], found value [\"5\"] type [keyword]")
        );

        assertThat(
            error("from test | stats max(emp_no) by bucket(hire_date, \"5\")"),
            containsString(
                "second argument of [bucket(hire_date, \"5\")] must be [integral, date_period or time_duration], "
                    + "found value [\"5\"] type [keyword]"
            )
        );
    }

    public void testAggsWithInvalidGrouping() {
        assertEquals(
            "1:35: column [languages] cannot be used as an aggregate once declared in the STATS BY grouping key [l = languages % 3]",
            error("from test| stats max(languages) + languages by l = languages % 3")
        );
    }

    public void testGroupingAlias() throws Exception {
        assertEquals(
            "1:23: column [languages] cannot be used as an aggregate once declared in the STATS BY grouping key [l = languages % 3]",
            error("from test | stats l = languages + 3 by l = languages % 3 | keep l")
        );
    }

    public void testGroupingAliasDuplicate() throws Exception {
        assertEquals(
            "1:22: column [languages] cannot be used as an aggregate once declared in the STATS BY grouping key [l = languages % 3]",
            error("from test| stats l = languages + 3 by l = languages % 3, l = languages, l = languages % 2 | keep l")
        );

        assertEquals(
            "1:22: column [languages] cannot be used as an aggregate once declared in the STATS BY grouping key [l = languages % 3]",
            error("from test| stats l = languages + 3, l = languages % 2  by l = languages % 3 | keep l")
        );

    }

    public void testAggsIgnoreCanonicalGrouping() {
        // the grouping column should appear verbatim - ignore canonical representation as they complicate things significantly
        // for no real benefit (1+languages != languages + 1)
        assertEquals(
            "1:39: column [languages] cannot be used as an aggregate once declared in the STATS BY grouping key [l = languages + 1]",
            error("from test| stats max(languages) + 1 + languages by l = languages + 1")
        );
    }

    public void testAggsWithoutAgg() {
        // should work
        assertEquals(
            "1:35: column [salary] must appear in the STATS BY clause or be used in an aggregate function",
            error("from test| stats max(languages) + salary by l = languages + 1")
        );
    }

    public void testAggsInsideEval() throws Exception {
        assertEquals("1:29: aggregate function [max(b)] not allowed outside STATS command", error("row a = 1, b = 2 | eval x = max(b)"));
    }

    public void testGroupingInAggs() {
        assertEquals("2:12: column [salary] must appear in the STATS BY clause or be used in an aggregate function", error("""
             from test
            |stats e = salary + max(salary) by languages
            """));
    }

    public void testBucketOnlyInAggs() {
        assertEquals(
            "1:23: cannot use grouping function [BUCKET(emp_no, 100.)] outside of a STATS command",
            error("FROM test | WHERE ABS(BUCKET(emp_no, 100.)) > 0")
        );
        assertEquals(
            "1:22: cannot use grouping function [BUCKET(emp_no, 100.)] outside of a STATS command",
            error("FROM test | EVAL 3 + BUCKET(emp_no, 100.)")
        );
        assertEquals(
            "1:18: cannot use grouping function [BUCKET(emp_no, 100.)] outside of a STATS command",
            error("FROM test | SORT BUCKET(emp_no, 100.)")
        );
    }

    public void testDoubleRenamingField() {
        assertEquals(
            "1:44: Column [emp_no] renamed to [r1] and is no longer available [emp_no as r3]",
            error("from test | rename emp_no as r1, r1 as r2, emp_no as r3 | keep r3")
        );
    }

    public void testDuplicateRenaming() {
        assertEquals(
            "1:34: Column [emp_no] renamed to [r1] and is no longer available [emp_no as r1]",
            error("from test | rename emp_no as r1, emp_no as r1 | keep r1")
        );
    }

    public void testDoubleRenamingReference() {
        assertEquals(
            "1:61: Column [r1] renamed to [r2] and is no longer available [r1 as r3]",
            error("from test | rename emp_no as r1, r1 as r2, first_name as x, r1 as r3 | keep r3")
        );
    }

    public void testDropAfterRenaming() {
        assertEquals("1:40: Unknown column [emp_no]", error("from test | rename emp_no as r1 | drop emp_no"));
    }

    public void testNonStringFieldsInDissect() {
        assertEquals(
            "1:21: Dissect only supports KEYWORD or TEXT values, found expression [emp_no] type [INTEGER]",
            error("from test | dissect emp_no \"%{foo}\"")
        );
    }

    public void testNonStringFieldsInGrok() {
        assertEquals(
            "1:18: Grok only supports KEYWORD or TEXT values, found expression [emp_no] type [INTEGER]",
            error("from test | grok emp_no \"%{WORD:foo}\"")
        );
    }

    public void testMixedNonConvertibleTypesInIn() {
        assertEquals(
            "1:19: 2nd argument of [emp_no in (1, \"two\")] must be [integer], found value [\"two\"] type [keyword]",
            error("from test | where emp_no in (1, \"two\")")
        );
    }

    public void testMixedNumericalNonConvertibleTypesInIn() {
        assertEquals(
            "1:19: 2nd argument of [3 in (1, to_ul(3))] must be [integer], found value [to_ul(3)] type [unsigned_long]",
            error("from test | where 3 in (1, to_ul(3))")
        );
        assertEquals(
            "1:19: 1st argument of [to_ul(3) in (1, 3)] must be [unsigned_long], found value [1] type [integer]",
            error("from test | where to_ul(3) in (1, 3)")
        );
    }

    public void testUnsignedLongTypeMixInComparisons() {
        List<String> types = DataType.types()
            .stream()
            .filter(dt -> dt.isNumeric() && DataType.isRepresentable(dt) && dt != UNSIGNED_LONG)
            .map(DataType::typeName)
            .toList();
        for (var type : types) {
            for (var comp : List.of("==", "!=", ">", ">=", "<=", "<")) {
                String left, right, leftType, rightType;
                if (randomBoolean()) {
                    left = "ul";
                    leftType = "unsigned_long";
                    right = "n";
                    rightType = type;
                } else {
                    left = "n";
                    leftType = type;
                    right = "ul";
                    rightType = "unsigned_long";
                }
                var operation = left + " " + comp + " " + right;
                assertThat(
                    error("row n = to_" + type + "(1), ul = to_ul(1) | where " + operation),
                    containsString(
                        "first argument of ["
                            + operation
                            + "] is ["
                            + leftType
                            + "] and second is ["
                            + rightType
                            + "]."
                            + " [unsigned_long] can only be operated on together with another [unsigned_long]"
                    )
                );
            }
        }
    }

    public void testUnsignedLongTypeMixInArithmetics() {
        List<String> types = DataType.types()
            .stream()
            .filter(dt -> dt.isNumeric() && DataType.isRepresentable(dt) && dt != UNSIGNED_LONG)
            .map(DataType::typeName)
            .toList();
        for (var type : types) {
            for (var operation : List.of("+", "-", "*", "/", "%")) {
                String left, right, leftType, rightType;
                if (randomBoolean()) {
                    left = "ul";
                    leftType = "unsigned_long";
                    right = "n";
                    rightType = type;
                } else {
                    left = "n";
                    leftType = type;
                    right = "ul";
                    rightType = "unsigned_long";
                }
                var op = left + " " + operation + " " + right;
                assertThat(
                    error("row n = to_" + type + "(1), ul = to_ul(1) | eval " + op),
                    containsString("[" + operation + "] has arguments with incompatible types [" + leftType + "] and [" + rightType + "]")
                );
            }
        }
    }

    public void testUnsignedLongNegation() {
        assertEquals(
            "1:29: argument of [-x] must be [numeric, date_period or time_duration], found value [x] type [unsigned_long]",
            error("row x = to_ul(1) | eval y = -x")
        );
    }

    public void testSumOnDate() {
        assertEquals(
            "1:19: argument of [sum(hire_date)] must be [aggregate_metric_double or numeric except unsigned_long or counter types],"
                + " found value [hire_date] type [datetime]",
            error("from test | stats sum(hire_date)")
        );
    }

    public void testWrongInputParam() {
        assertEquals(
            "1:19: first argument of [emp_no == ?] is [numeric] so second argument must also be [numeric] but was [keyword]",
            error("from test | where emp_no == ?", "foo")
        );

        assertEquals(
            "1:19: first argument of [emp_no == ?] is [numeric] so second argument must also be [numeric] but was [null]",
            error("from test | where emp_no == ?", new Object[] { null })
        );
    }

    public void testPeriodAndDurationInRowAssignment() {
        for (var unit : TIME_DURATIONS) {
            assertEquals("1:9: cannot use [1 " + unit + "] directly in a row assignment", error("row a = 1 " + unit));
            assertEquals(
                "1:9: cannot use [1 " + unit + "::time_duration] directly in a row assignment",
                error("row a = 1 " + unit + "::time_duration")
            );
            assertEquals(
                "1:9: cannot use [\"1 " + unit + "\"::time_duration] directly in a row assignment",
                error("row a = \"1 " + unit + "\"::time_duration")
            );
            assertEquals(
                "1:9: cannot use [to_timeduration(1 " + unit + ")] directly in a row assignment",
                error("row a = to_timeduration(1 " + unit + ")")
            );
            assertEquals(
                "1:9: cannot use [to_timeduration(\"1 " + unit + "\")] directly in a row assignment",
                error("row a = to_timeduration(\"1 " + unit + "\")")
            );
        }
        for (var unit : DATE_PERIODS) {
            assertEquals("1:9: cannot use [1 " + unit + "] directly in a row assignment", error("row a = 1 " + unit));
            assertEquals(
                "1:9: cannot use [1 " + unit + "::date_period] directly in a row assignment",
                error("row a = 1 " + unit + "::date_period")
            );
            assertEquals(
                "1:9: cannot use [\"1 " + unit + "\"::date_period] directly in a row assignment",
                error("row a = \"1 " + unit + "\"::date_period")
            );
            assertEquals(
                "1:9: cannot use [to_dateperiod(1 " + unit + ")] directly in a row assignment",
                error("row a = to_dateperiod(1 " + unit + ")")
            );
            assertEquals(
                "1:9: cannot use [to_dateperiod(\"1 " + unit + "\")] directly in a row assignment",
                error("row a = to_dateperiod(\"1 " + unit + "\")")
            );
        }
    }

    public void testSubtractDateTimeFromTemporal() {
        for (var unit : TIME_DURATIONS) {
            assertEquals(
                "1:5: [-] arguments are in unsupported order: cannot subtract a [DATETIME] value [now()] "
                    + "from a [TIME_DURATION] amount [1 "
                    + unit
                    + "]",
                error("row 1 " + unit + " - now() ")
            );
            assertEquals(
                "1:5: [-] arguments are in unsupported order: cannot subtract a [DATETIME] value [now()] "
                    + "from a [TIME_DURATION] amount [1 "
                    + unit
                    + "::time_duration]",
                error("row 1 " + unit + "::time_duration" + " - now() ")
            );
            assertEquals(
                "1:5: [-] arguments are in unsupported order: cannot subtract a [DATETIME] value [now()] "
                    + "from a [TIME_DURATION] amount [\"1 "
                    + unit
                    + "\"::time_duration]",
                error("row \"1 " + unit + "\"::time_duration" + " - now() ")
            );
            assertEquals(
                "1:5: [-] arguments are in unsupported order: cannot subtract a [DATETIME] value [now()] "
                    + "from a [TIME_DURATION] amount [to_timeduration(1 "
                    + unit
                    + ")]",
                error("row to_timeduration(1 " + unit + ") - now() ")
            );
            assertEquals(
                "1:5: [-] arguments are in unsupported order: cannot subtract a [DATETIME] value [now()] "
                    + "from a [TIME_DURATION] amount [to_timeduration(\"1 "
                    + unit
                    + "\")]",
                error("row to_timeduration(\"1 " + unit + "\") - now() ")
            );
        }
        for (var unit : DATE_PERIODS) {
            assertEquals(
                "1:5: [-] arguments are in unsupported order: cannot subtract a [DATETIME] value [now()] "
                    + "from a [DATE_PERIOD] amount [1 "
                    + unit
                    + "]",
                error("row 1 " + unit + " - now() ")
            );
            assertEquals(
                "1:5: [-] arguments are in unsupported order: cannot subtract a [DATETIME] value [now()] "
                    + "from a [DATE_PERIOD] amount [1 "
                    + unit
                    + "::date_period]",
                error("row 1 " + unit + "::date_period" + " - now() ")
            );
            assertEquals(
                "1:5: [-] arguments are in unsupported order: cannot subtract a [DATETIME] value [now()] "
                    + "from a [DATE_PERIOD] amount [\"1 "
                    + unit
                    + "\"::date_period]",
                error("row \"1 " + unit + "\"::date_period" + " - now() ")
            );
            assertEquals(
                "1:5: [-] arguments are in unsupported order: cannot subtract a [DATETIME] value [now()] "
                    + "from a [DATE_PERIOD] amount [to_dateperiod(1 "
                    + unit
                    + ")]",
                error("row to_dateperiod(1 " + unit + ") - now() ")
            );
            assertEquals(
                "1:5: [-] arguments are in unsupported order: cannot subtract a [DATETIME] value [now()] "
                    + "from a [DATE_PERIOD] amount [to_dateperiod(\"1 "
                    + unit
                    + "\")]",
                error("row to_dateperiod(\"1 " + unit + "\") - now() ")
            );
        }
    }

    public void testPeriodAndDurationInEval() {
        for (var unit : TIME_DURATIONS) {
            assertEquals(
                "1:18: EVAL does not support type [time_duration] as the return data type of expression [1 " + unit + "]",
                error("row x = 1 | eval y = 1 " + unit)
            );
            assertEquals(
                "1:18: EVAL does not support type [time_duration] as the return data type of expression [1 " + unit + "::time_duration]",
                error("row x = 1 | eval y = 1 " + unit + "::time_duration")
            );
            assertEquals(
                "1:18: EVAL does not support type [time_duration] as the return data type of expression [\"1 "
                    + unit
                    + "\"::time_duration]",
                error("row x = 1 | eval y = \"1 " + unit + "\"::time_duration")
            );
            assertEquals(
                "1:18: EVAL does not support type [time_duration] as the return data type of expression [to_timeduration(1 " + unit + ")]",
                error("row x = 1 | eval y = to_timeduration(1 " + unit + ")")
            );
            assertEquals(
                "1:18: EVAL does not support type [time_duration] as the return data type of expression [to_timeduration(\"1 "
                    + unit
                    + "\")]",
                error("row x = 1 | eval y = to_timeduration(\"1 " + unit + "\")")
            );
        }
        for (var unit : DATE_PERIODS) {
            assertEquals(
                "1:18: EVAL does not support type [date_period] as the return data type of expression [1 " + unit + "]",
                error("row x = 1 | eval y = 1 " + unit)
            );
            assertEquals(
                "1:18: EVAL does not support type [date_period] as the return data type of expression [1 " + unit + "::date_period]",
                error("row x = 1 | eval y = 1 " + unit + "::date_period")
            );
            assertEquals(
                "1:18: EVAL does not support type [date_period] as the return data type of expression [\"1 " + unit + "\"::date_period]",
                error("row x = 1 | eval y = \"1 " + unit + "\"::date_period")
            );
            assertEquals(
                "1:18: EVAL does not support type [date_period] as the return data type of expression [to_dateperiod(1 " + unit + ")]",
                error("row x = 1 | eval y = to_dateperiod(1 " + unit + ")")
            );
            assertEquals(
                "1:18: EVAL does not support type [date_period] as the return data type of expression [to_dateperiod(\"1 " + unit + "\")]",
                error("row x = 1 | eval y = to_dateperiod(\"1 " + unit + "\")")
            );
        }
    }

    public void testFilterNonBoolField() {
        assertEquals("1:19: Condition expression needs to be boolean, found [INTEGER]", error("from test | where emp_no"));

        assertEquals(
            "1:19: Condition expression needs to be boolean, found [KEYWORD]",
            error("from test | where concat(first_name, \"foobar\")")
        );
    }

    public void testFilterNullField() {
        // `where null` should return empty result set
        query("from test | where null");

        // Value null of type `BOOLEAN`
        query("from test | where null::boolean");

        // Provide `NULL` type in `EVAL`
        query("from t | EVAL x = null | where x");

        // `to_string(null)` is of `KEYWORD` type null, resulting in `to_string(null) == "abc"` being of `BOOLEAN`
        query("from t | where to_string(null) == \"abc\"");

        // Other DataTypes can contain null values
        assertEquals("1:19: Condition expression needs to be boolean, found [KEYWORD]", error("from test | where null::string"));
        assertEquals("1:19: Condition expression needs to be boolean, found [INTEGER]", error("from test | where null::integer"));
        assertEquals(
            "1:45: Condition expression needs to be boolean, found [DATETIME]",
            error("from test | EVAL x = null::datetime | where x")
        );
    }

    public void testFilterDateConstant() {
        assertEquals("1:19: Condition expression needs to be boolean, found [DATE_PERIOD]", error("from test | where 1 year"));
        assertEquals(
            "1:19: Condition expression needs to be boolean, found [DATE_PERIOD]",
            error("from test | where \"1 year\"::date_period")
        );
        assertEquals(
            "1:19: Condition expression needs to be boolean, found [DATE_PERIOD]",
            error("from test | where to_dateperiod(\"1 year\")")
        );
    }

    public void testNestedAggField() {
        assertEquals("1:27: Unknown column [avg]", error("from test | stats c = avg(avg)"));
    }

    public void testNotFoundFieldInNestedFunction() {
        assertEquals("""
            1:30: Unknown column [missing]
            line 1:43: Unknown column [not_found]
            line 1:23: Unknown column [avg]""", error("from test | stats c = avg by missing + 1, not_found"));
    }

    public void testMultipleAggsOutsideStats() {
        assertEquals(
            """
                1:71: aggregate function [avg(salary)] not allowed outside STATS command
                line 1:96: aggregate function [median(emp_no)] not allowed outside STATS command
                line 1:22: aggregate function [sum(salary)] not allowed outside STATS command
                line 1:39: aggregate function [avg(languages)] not allowed outside STATS command""",
            error("from test | eval s = sum(salary), l = avg(languages) | where salary > avg(salary) and emp_no > median(emp_no)")
        );
    }

    public void testSpatialSort() {
        String prefix = "ROW wkt = [\"POINT(42.9711 -14.7553)\", \"POINT(75.8093 22.7277)\"] | MV_EXPAND wkt ";
        assertEquals("1:130: cannot sort on geo_point", error(prefix + "| EVAL shape = TO_GEOPOINT(wkt) | limit 5 | sort shape"));
        assertEquals(
            "1:136: cannot sort on cartesian_point",
            error(prefix + "| EVAL shape = TO_CARTESIANPOINT(wkt) | limit 5 | sort shape")
        );
        assertEquals("1:130: cannot sort on geo_shape", error(prefix + "| EVAL shape = TO_GEOSHAPE(wkt) | limit 5 | sort shape"));
        assertEquals(
            "1:136: cannot sort on cartesian_shape",
            error(prefix + "| EVAL shape = TO_CARTESIANSHAPE(wkt) | limit 5 | sort shape")
        );
        var airports = AnalyzerTestUtils.analyzer(loadMapping("mapping-airports.json", "airports"));
        var airportsWeb = AnalyzerTestUtils.analyzer(loadMapping("mapping-airports_web.json", "airports_web"));
        var countriesBbox = AnalyzerTestUtils.analyzer(loadMapping("mapping-countries_bbox.json", "countries_bbox"));
        var countriesBboxWeb = AnalyzerTestUtils.analyzer(loadMapping("mapping-countries_bbox_web.json", "countries_bbox_web"));
        assertEquals("1:32: cannot sort on geo_point", error("FROM airports | LIMIT 5 | sort location", airports));
        assertEquals("1:36: cannot sort on cartesian_point", error("FROM airports_web | LIMIT 5 | sort location", airportsWeb));
        assertEquals("1:38: cannot sort on geo_shape", error("FROM countries_bbox | LIMIT 5 | sort shape", countriesBbox));
        assertEquals("1:42: cannot sort on cartesian_shape", error("FROM countries_bbox_web | LIMIT 5 | sort shape", countriesBboxWeb));
    }

    public void testSourceSorting() {
        assertEquals("1:35: cannot sort on _source", error("from test metadata _source | sort _source"));
    }

    public void testCountersSorting() {
        Map<DataType, String> counterDataTypes = Map.of(
            COUNTER_DOUBLE,
            "network.message_in",
            COUNTER_INTEGER,
            "network.message_out",
            COUNTER_LONG,
            "network.bytes_out"
        );
        for (DataType counterDT : counterDataTypes.keySet()) {
            var fieldName = counterDataTypes.get(counterDT);
            assertEquals("1:18: cannot sort on " + counterDT.name().toLowerCase(Locale.ROOT), error("from test | sort " + fieldName, tsdb));
        }
    }

    public void testInlineImpossibleConvert() {
        assertEquals("1:5: argument of [false::ip] must be [ip or string], found value [false] type [boolean]", error("ROW false::ip"));
    }

    public void testAggregateOnCounter() {
        assertThat(
            error("FROM tests | STATS min(network.bytes_in)", tsdb),
            equalTo(
                "1:20: argument of [min(network.bytes_in)] must be"
                    + " [boolean, date, ip, string, version, aggregate_metric_double or numeric except counter types],"
                    + " found value [network.bytes_in] type [counter_long]"
            )
        );

        assertThat(
            error("FROM tests | STATS max(network.bytes_in)", tsdb),
            equalTo(
                "1:20: argument of [max(network.bytes_in)] must be"
                    + " [boolean, date, ip, string, version, aggregate_metric_double or numeric except counter types],"
                    + " found value [network.bytes_in] type [counter_long]"
            )
        );

        assertThat(
            error("FROM tests | STATS count(network.bytes_out)", tsdb),
            equalTo(
                "1:20: argument of [count(network.bytes_out)] must be [any type except counter types],"
                    + " found value [network.bytes_out] type [counter_long]"
            )
        );
    }

    public void testGroupByCounter() {
        assertThat(
            error("FROM tests | STATS count(*) BY network.bytes_in", tsdb),
            equalTo("1:32: cannot group by on [counter_long] type for grouping [network.bytes_in]")
        );
    }

    public void testAggsResolutionWithUnresolvedGroupings() {
        String agg_func = randomFrom(
            new String[] { "avg", "count", "count_distinct", "min", "max", "median", "median_absolute_deviation", "sum", "values" }
        );

        assertThat(error("FROM tests | STATS " + agg_func + "(emp_no) by foobar"), matchesRegex("1:\\d+: Unknown column \\[foobar]"));
        assertThat(
            error("FROM tests | STATS " + agg_func + "(x) by foobar, x = emp_no"),
            matchesRegex("1:\\d+: Unknown column \\[foobar]")
        );
        assertThat(error("FROM tests | STATS " + agg_func + "(foobar) by foobar"), matchesRegex("1:\\d+: Unknown column \\[foobar]"));
        assertThat(
            error("FROM tests | STATS " + agg_func + "(foobar) by BUCKET(hire_date, 10)"),
            matchesRegex(
                "1:\\d+: function expects exactly four arguments when the first one is of type \\[DATETIME]"
                    + " and the second of type \\[INTEGER]\n"
                    + "line 1:\\d+: Unknown column \\[foobar]"
            )
        );
        assertThat(error("FROM tests | STATS " + agg_func + "(foobar) by emp_no"), matchesRegex("1:\\d+: Unknown column \\[foobar]"));
        // TODO: Ideally, we'd detect that count_distinct(x) doesn't require an error message.
        assertThat(
            error("FROM tests | STATS " + agg_func + "(x) by x = foobar"),
            matchesRegex("1:\\d+: Unknown column \\[foobar]\n" + "line 1:\\d+: Unknown column \\[x]")
        );
    }

    public void testNotAllowRateOutsideMetrics() {
        assumeTrue("requires snapshot builds", Build.current().isSnapshot());
        assertThat(
            error("FROM tests | STATS avg(rate(network.bytes_in))", tsdb),
            equalTo("1:24: time_series aggregate[rate(network.bytes_in)] can only be used with the TS command")
        );
        assertThat(
            error("FROM tests | STATS rate(network.bytes_in)", tsdb),
            equalTo("1:20: time_series aggregate[rate(network.bytes_in)] can only be used with the TS command")
        );
        assertThat(
            error("FROM tests | STATS max_over_time(network.connections)", tsdb),
            equalTo("1:20: time_series aggregate[max_over_time(network.connections)] can only be used with the TS command")
        );
        assertThat(
            error("FROM tests | EVAL r = rate(network.bytes_in)", tsdb),
            equalTo("1:23: aggregate function [rate(network.bytes_in)] not allowed outside STATS command")
        );
    }

    public void testRateNotEnclosedInAggregate() {
        assumeTrue("requires snapshot builds", Build.current().isSnapshot());
        assertThat(
            error("TS tests | STATS rate(network.bytes_in)", tsdb),
            equalTo("1:18: the rate aggregate [rate(network.bytes_in)] can only be used with the TS command and inside another aggregate")
        );
        assertThat(
            error("TS tests | STATS avg(rate(network.bytes_in)), rate(network.bytes_in)", tsdb),
            equalTo("1:47: the rate aggregate [rate(network.bytes_in)] can only be used with the TS command and inside another aggregate")
        );
        assertThat(error("TS tests | STATS max(avg(rate(network.bytes_in)))", tsdb), equalTo("""
            1:22: nested aggregations [avg(rate(network.bytes_in))] not allowed inside other aggregations\
             [max(avg(rate(network.bytes_in)))]
            line 1:26: the rate aggregate [rate(network.bytes_in)] can only be used with the TS command\
             and inside another aggregate"""));
        assertThat(error("TS tests | STATS max(avg(rate(network.bytes_in)))", tsdb), equalTo("""
            1:22: nested aggregations [avg(rate(network.bytes_in))] not allowed inside other aggregations\
             [max(avg(rate(network.bytes_in)))]
            line 1:26: the rate aggregate [rate(network.bytes_in)] can only be used with the TS command\
             and inside another aggregate"""));
    }

    public void testWeightedAvg() {
        assertEquals(
            "1:35: SECOND argument of [weighted_avg(v, null)] cannot be null or 0, received [null]",
            error("row v = [1, 2, 3] | stats w_avg = weighted_avg(v, null)")
        );
        assertEquals(
            "1:27: SECOND argument of [weighted_avg(salary, null)] cannot be null or 0, received [null]",
            error("from test | stats w_avg = weighted_avg(salary, null)")
        );
        assertEquals(
            "1:45: SECOND argument of [weighted_avg(v, w)] cannot be null or 0, received [null]",
            error("row v = [1, 2, 3], w = null | stats w_avg = weighted_avg(v, w)")
        );
        assertEquals(
            "1:44: SECOND argument of [weighted_avg(salary, w)] cannot be null or 0, received [null]",
            error("from test | eval w = null |  stats w_avg = weighted_avg(salary, w)")
        );
        assertEquals(
            "1:51: SECOND argument of [weighted_avg(salary, w)] cannot be null or 0, received [null]",
            error("from test | eval w = null + null |  stats w_avg = weighted_avg(salary, w)")
        );
        assertEquals(
            "1:35: SECOND argument of [weighted_avg(v, 0)] cannot be null or 0, received [0]",
            error("row v = [1, 2, 3] | stats w_avg = weighted_avg(v, 0)")
        );
        assertEquals(
            "1:27: SECOND argument of [weighted_avg(salary, 0.0)] cannot be null or 0, received [0.0]",
            error("from test | stats w_avg = weighted_avg(salary, 0.0)")
        );
    }

    public void testMatchInsideEval() throws Exception {
        assertEquals(
            "1:36: [:] operator is only supported in WHERE and STATS commands"
                + (EsqlCapabilities.Cap.SCORE_FUNCTION.isEnabled() ? ", or in EVAL within score(.) function" : "")
                + "\n"
                + "line 1:36: [:] operator cannot operate on [title], which is not a field from an index mapping",
            error("row title = \"brown fox\" | eval x = title:\"fox\" ")
        );
    }

    public void testFieldBasedFullTextFunctions() throws Exception {
        checkFieldBasedWithNonIndexedColumn("MATCH", "match(text, \"cat\")", "function");
        checkFieldBasedFunctionNotAllowedAfterCommands("MATCH", "function", "match(title, \"Meditation\")");

        checkFieldBasedWithNonIndexedColumn(":", "text : \"cat\"", "operator");
        checkFieldBasedFunctionNotAllowedAfterCommands(":", "operator", "title : \"Meditation\"");

        checkFieldBasedWithNonIndexedColumn("MatchPhrase", "match_phrase(text, \"cat\")", "function");
        checkFieldBasedFunctionNotAllowedAfterCommands("MatchPhrase", "function", "match_phrase(title, \"Meditation\")");

        if (EsqlCapabilities.Cap.MULTI_MATCH_FUNCTION.isEnabled()) {
            checkFieldBasedWithNonIndexedColumn("MultiMatch", "multi_match(\"cat\", text)", "function");
            checkFieldBasedFunctionNotAllowedAfterCommands("MultiMatch", "function", "multi_match(\"Meditation\", title)");
        }
        if (EsqlCapabilities.Cap.TERM_FUNCTION.isEnabled()) {
            checkFieldBasedWithNonIndexedColumn("Term", "term(text, \"cat\")", "function");
            checkFieldBasedFunctionNotAllowedAfterCommands("Term", "function", "term(title, \"Meditation\")");
        }
        if (EsqlCapabilities.Cap.KNN_FUNCTION_V3.isEnabled()) {
            checkFieldBasedFunctionNotAllowedAfterCommands("KNN", "function", "knn(vector, [1, 2, 3], 10)");
        }
    }

    private void checkFieldBasedFunctionNotAllowedAfterCommands(String functionName, String functionType, String functionInvocation) {
        assertThat(
            error("from test | limit 10 | where " + functionInvocation, fullTextAnalyzer),
            containsString("[" + functionName + "] " + functionType + " cannot be used after LIMIT")
        );
        String fieldName = "KNN".equals(functionName) ? "vector" : "title";
        assertThat(
            error("from test | STATS c = COUNT(id) BY " + fieldName + " | where " + functionInvocation, fullTextAnalyzer),
            containsString("[" + functionName + "] " + functionType + " cannot be used after STATS")
        );
    }

    // These should pass eventually once we lift some restrictions on match function
    private void checkFieldBasedWithNonIndexedColumn(String functionName, String functionInvocation, String functionType) {
        assertThat(
            error("from test | eval text = substring(title, 1) | where " + functionInvocation, fullTextAnalyzer),
            containsString(
                "[" + functionName + "] " + functionType + " cannot operate on [text], which is not a field from an index mapping"
            )
        );
        assertThat(
            error("from test | eval text=concat(title, body) | where " + functionInvocation, fullTextAnalyzer),
            containsString(
                "[" + functionName + "] " + functionType + " cannot operate on [text], which is not a field from an index mapping"
            )
        );
        var keywordInvocation = functionInvocation.replace("text", "text::keyword");
        String keywordError = error("row n = null | eval text = n + 5 | where " + keywordInvocation, fullTextAnalyzer);
        assertThat(keywordError, containsString("[" + functionName + "] " + functionType + " cannot operate on"));
        assertThat(keywordError, containsString("which is not a field from an index mapping"));
    }

    public void testNonFieldBasedFullTextFunctionsNotAllowedAfterCommands() throws Exception {
        checkNonFieldBasedFullTextFunctionsNotAllowedAfterCommands("QSTR", "qstr(\"field_name: Meditation\")");
        checkNonFieldBasedFullTextFunctionsNotAllowedAfterCommands("KQL", "kql(\"field_name: Meditation\")");
    }

    private void checkNonFieldBasedFullTextFunctionsNotAllowedAfterCommands(String functionName, String functionInvocation) {
        // Source commands
        assertThat(
            error("show info | where " + functionInvocation),
            containsString("[" + functionName + "] function cannot be used after SHOW")
        );
        assertThat(
            error("row a= \"Meditation\" | where " + functionInvocation, fullTextAnalyzer),
            containsString("[" + functionName + "] function cannot be used after ROW")
        );

        // Processing commands
        assertThat(
            error("from test | dissect title \"%{foo}\" | where " + functionInvocation, fullTextAnalyzer),
            containsString("[" + functionName + "] function cannot be used after DISSECT")
        );
        assertThat(
            error("from test | drop body | where " + functionInvocation, fullTextAnalyzer),
            containsString("[" + functionName + "] function cannot be used after DROP")
        );
        assertThat(
            error("from test | enrich languages on category with lang = language_name | where " + functionInvocation, fullTextAnalyzer),
            containsString("[" + functionName + "] function cannot be used after ENRICH")
        );
        assertThat(
            error("from test | eval z = 2 | where " + functionInvocation, fullTextAnalyzer),
            containsString("[" + functionName + "] function cannot be used after EVAL")
        );
        assertThat(
            error("from test | grok body \"%{WORD:foo}\" | where " + functionInvocation, fullTextAnalyzer),
            containsString("[" + functionName + "] function cannot be used after GROK")
        );
        assertThat(
            error("from test | keep category | where " + functionInvocation, fullTextAnalyzer),
            containsString("[" + functionName + "] function cannot be used after KEEP")
        );
        assertThat(
            error("from test | limit 10 | where " + functionInvocation, fullTextAnalyzer),
            containsString("[" + functionName + "] function cannot be used after LIMIT")
        );
        assertThat(
            error("from test | mv_expand body | where " + functionInvocation, fullTextAnalyzer),
            containsString("[" + functionName + "] function cannot be used after MV_EXPAND")
        );
        assertThat(
            error("from test | rename body as full_body | where " + functionInvocation, fullTextAnalyzer),
            containsString("[" + functionName + "] function cannot be used after RENAME")
        );
        assertThat(
            error("from test | STATS c = COUNT(*) BY category | where " + functionInvocation, fullTextAnalyzer),
            containsString("[" + functionName + "] function cannot be used after STATS")
        );

        // Some combination of processing commands
        assertThat(
            error("from test | keep category | limit 10 | where " + functionInvocation, fullTextAnalyzer),
            containsString("[" + functionName + "] function cannot be used after LIMIT")
        );
        assertThat(
            error("from test | limit 10 | mv_expand body | where " + functionInvocation, fullTextAnalyzer),
            containsString("[" + functionName + "] function cannot be used after MV_EXPAND")
        );
        assertThat(
            error("from test | mv_expand body | keep body | where " + functionInvocation, fullTextAnalyzer),
            containsString("[" + functionName + "] function cannot be used after KEEP")
        );
        assertThat(
            error(
                "from test | STATS c = COUNT(id) BY category | rename c as total_categories | where " + functionInvocation,
                fullTextAnalyzer
            ),
            containsString("[" + functionName + "] function cannot be used after RENAME")
        );
        assertThat(
            error("from test | rename title as name | drop category | where " + functionInvocation, fullTextAnalyzer),
            containsString("[" + functionName + "] function cannot be used after DROP")
        );
    }

    public void testFullTextFunctionsOnlyAllowedInWhere() throws Exception {
        checkFullTextFunctionsOnlyAllowedInWhere("MATCH", "match(title, \"Meditation\")", "function");
        checkFullTextFunctionsOnlyAllowedInWhere(":", "title:\"Meditation\"", "operator");
        checkFullTextFunctionsOnlyAllowedInWhere("QSTR", "qstr(\"Meditation\")", "function");
        checkFullTextFunctionsOnlyAllowedInWhere("KQL", "kql(\"Meditation\")", "function");
        checkFullTextFunctionsOnlyAllowedInWhere("MatchPhrase", "match_phrase(title, \"Meditation\")", "function");
        if (EsqlCapabilities.Cap.TERM_FUNCTION.isEnabled()) {
            checkFullTextFunctionsOnlyAllowedInWhere("Term", "term(title, \"Meditation\")", "function");
        }
        if (EsqlCapabilities.Cap.MULTI_MATCH_FUNCTION.isEnabled()) {
            checkFullTextFunctionsOnlyAllowedInWhere("MultiMatch", "multi_match(\"Meditation\", title, body)", "function");
        }
        if (EsqlCapabilities.Cap.KNN_FUNCTION_V3.isEnabled()) {
            checkFullTextFunctionsOnlyAllowedInWhere("KNN", "knn(vector, [0, 1, 2], 10)", "function");
        }

    }

    private void checkFullTextFunctionsOnlyAllowedInWhere(String functionName, String functionInvocation, String functionType)
        throws Exception {
        assertThat(
            error("from test | eval y = " + functionInvocation, fullTextAnalyzer),
            containsString(
                "["
                    + functionName
                    + "] "
                    + functionType
                    + " is only supported in WHERE and STATS commands"
                    + (EsqlCapabilities.Cap.SCORE_FUNCTION.isEnabled() ? ", or in EVAL within score(.) function" : "")
            )
        );
        assertThat(
            error("from test | sort " + functionInvocation + " asc", fullTextAnalyzer),
            containsString("[" + functionName + "] " + functionType + " is only supported in WHERE and STATS commands")

        );
        assertThat(
            error("from test | stats max_id = max(id) by " + functionInvocation, fullTextAnalyzer),
            containsString("[" + functionName + "] " + functionType + " is only supported in WHERE and STATS commands")
        );
        if ("KQL".equals(functionName) || "QSTR".equals(functionName)) {
            assertThat(
                error("row a = " + functionInvocation, fullTextAnalyzer),
                containsString(
                    "["
                        + functionName
                        + "] "
                        + functionType
                        + " is only supported in WHERE and STATS commands"
                        + (EsqlCapabilities.Cap.SCORE_FUNCTION.isEnabled() ? ", or in EVAL within score(.) function" : "")
                )
            );
        }
    }

    public void testFullTextFunctionsDisjunctions() {
        checkWithFullTextFunctionsDisjunctions("match(title, \"Meditation\")");
        checkWithFullTextFunctionsDisjunctions("title : \"Meditation\"");
        checkWithFullTextFunctionsDisjunctions("qstr(\"title: Meditation\")");
        checkWithFullTextFunctionsDisjunctions("kql(\"title: Meditation\")");
        checkWithFullTextFunctionsDisjunctions("match_phrase(title, \"Meditation\")");
        if (EsqlCapabilities.Cap.MULTI_MATCH_FUNCTION.isEnabled()) {
            checkWithFullTextFunctionsDisjunctions("multi_match(\"Meditation\", title, body)");
        }
        if (EsqlCapabilities.Cap.TERM_FUNCTION.isEnabled()) {
            checkWithFullTextFunctionsDisjunctions("term(title, \"Meditation\")");
        }
        if (EsqlCapabilities.Cap.KNN_FUNCTION_V3.isEnabled()) {
            checkWithFullTextFunctionsDisjunctions("knn(vector, [1, 2, 3], 10)");
        }
    }

    private void checkWithFullTextFunctionsDisjunctions(String functionInvocation) {

        // Disjunctions with non-pushable functions - scoring
        query("from test | where " + functionInvocation + " or length(title) > 10", fullTextAnalyzer);
        query("from test | where match(title, \"Meditation\") or (" + functionInvocation + " and length(title) > 10)", fullTextAnalyzer);
        query(
            "from test | where (" + functionInvocation + " and length(title) > 0) or (match(title, \"Meditation\") and length(title) > 10)",
            fullTextAnalyzer
        );

        // Disjunctions with non-pushable functions - no scoring
        query("from test | where " + functionInvocation + " or length(title) > 10", fullTextAnalyzer);
        query("from test | where match(title, \"Meditation\") or (" + functionInvocation + " and length(title) > 10)", fullTextAnalyzer);
        query(
            "from test | where (" + functionInvocation + " and length(title) > 0) or (match(title, \"Meditation\") and length(title) > 10)",
            fullTextAnalyzer
        );

        // Disjunctions with full text functions - no scoring
        query("from test | where " + functionInvocation + " or match(title, \"Meditation\")", fullTextAnalyzer);
        query("from test | where " + functionInvocation + " or not match(title, \"Meditation\")", fullTextAnalyzer);
        query("from test | where (" + functionInvocation + " or match(title, \"Meditation\")) and length(title) > 10", fullTextAnalyzer);
        query(
            "from test | where (" + functionInvocation + " or match(title, \"Meditation\")) and match(body, \"Smith\")",
            fullTextAnalyzer
        );
        query(
            "from test | where " + functionInvocation + " or (match(title, \"Meditation\") and match(body, \"Smith\"))",
            fullTextAnalyzer
        );

        // Disjunctions with full text functions - scoring
        query("from test metadata _score | where " + functionInvocation + " or match(title, \"Meditation\")", fullTextAnalyzer);
        query("from test metadata _score | where " + functionInvocation + " or not match(title, \"Meditation\")", fullTextAnalyzer);
        query(
            "from test metadata _score | where (" + functionInvocation + " or match(title, \"Meditation\")) and length(title) > 10",
            fullTextAnalyzer
        );
        query(
            "from test metadata _score | where (" + functionInvocation + " or match(title, \"Meditation\")) and match(body, \"Smith\")",
            fullTextAnalyzer
        );
        query(
            "from test metadata _score | where " + functionInvocation + " or (match(title, \"Meditation\") and match(body, \"Smith\"))",
            fullTextAnalyzer
        );
    }

    public void testFullTextFunctionsWithNonBooleanFunctions() {
        checkFullTextFunctionsWithNonBooleanFunctions("MATCH", "match(title, \"Meditation\")", "function");
        checkFullTextFunctionsWithNonBooleanFunctions(":", "title:\"Meditation\"", "operator");
        checkFullTextFunctionsWithNonBooleanFunctions("QSTR", "qstr(\"title: Meditation\")", "function");
        checkFullTextFunctionsWithNonBooleanFunctions("KQL", "kql(\"title: Meditation\")", "function");
        checkFullTextFunctionsWithNonBooleanFunctions("MatchPhrase", "match_phrase(title, \"Meditation\")", "function");
        if (EsqlCapabilities.Cap.MULTI_MATCH_FUNCTION.isEnabled()) {
            checkFullTextFunctionsWithNonBooleanFunctions("MultiMatch", "multi_match(\"Meditation\", title, body)", "function");
        }
        if (EsqlCapabilities.Cap.TERM_FUNCTION.isEnabled()) {
            checkFullTextFunctionsWithNonBooleanFunctions("Term", "term(title, \"Meditation\")", "function");
        }
        if (EsqlCapabilities.Cap.KNN_FUNCTION_V3.isEnabled()) {
            checkFullTextFunctionsWithNonBooleanFunctions("KNN", "knn(vector, [1, 2, 3], 10)", "function");
        }
    }

    private void checkFullTextFunctionsWithNonBooleanFunctions(String functionName, String functionInvocation, String functionType) {
        if (functionType.equals("operator") == false) {
            // The following tests are only possible for functions from a parsing perspective
            assertEquals(
                "1:19: Invalid condition ["
                    + functionInvocation
                    + " is not null]. ["
                    + functionName
                    + "] "
                    + functionType
                    + " can't be used with ISNOTNULL",
                error("from test | where " + functionInvocation + " is not null", fullTextAnalyzer)
            );
            assertEquals(
                "1:19: Invalid condition ["
                    + functionInvocation
                    + " is null]. ["
                    + functionName
                    + "] "
                    + functionType
                    + " can't be used with ISNULL",
                error("from test | where " + functionInvocation + " is null", fullTextAnalyzer)
            );
            assertEquals(
                "1:19: Invalid condition ["
                    + functionInvocation
                    + " in (\"hello\", \"world\")]. ["
                    + functionName
                    + "] "
                    + functionType
                    + " can't be used with IN",
                error("from test | where " + functionInvocation + " in (\"hello\", \"world\")", fullTextAnalyzer)
            );
        }
        assertEquals(
            "1:19: Invalid condition [coalesce("
                + functionInvocation
                + ", "
                + functionInvocation
                + ")]. ["
                + functionName
                + "] "
                + functionType
                + " can't be used with COALESCE",
            error("from test | where coalesce(" + functionInvocation + ", " + functionInvocation + ")", fullTextAnalyzer)
        );
        assertEquals(
            "1:19: argument of [concat("
                + functionInvocation
                + ", \"a\")] must be [string], found value ["
                + functionInvocation
                + "] type [boolean]",
            error("from test | where concat(" + functionInvocation + ", \"a\")", fullTextAnalyzer)
        );
    }

    public void testFullTextFunctionsTargetsExistingField() throws Exception {
        testFullTextFunctionTargetsExistingField("match(title, \"Meditation\")");
        testFullTextFunctionTargetsExistingField("title : \"Meditation\"");
        testFullTextFunctionTargetsExistingField("match_phrase(title, \"Meditation\")");
        if (EsqlCapabilities.Cap.MULTI_MATCH_FUNCTION.isEnabled()) {
            testFullTextFunctionTargetsExistingField("multi_match(\"Meditation\", title)");
        }
        if (EsqlCapabilities.Cap.TERM_FUNCTION.isEnabled()) {
            testFullTextFunctionTargetsExistingField("term(fist_name, \"Meditation\")");
        }
        if (EsqlCapabilities.Cap.KNN_FUNCTION_V3.isEnabled()) {
            testFullTextFunctionTargetsExistingField("knn(vector, [0, 1, 2], 10)");
        }
    }

    private void testFullTextFunctionTargetsExistingField(String functionInvocation) throws Exception {
        assertThat(error("from test | keep emp_no | where " + functionInvocation), containsString("Unknown column"));
    }

    public void testConditionalFunctionsWithMixedNumericTypes() {
        for (String functionName : List.of("coalesce", "greatest", "least")) {
            assertEquals(
                "1:22: second argument of [" + functionName + "(languages, height)] must be [integer], found value [height] type [double]",
                error("from test | eval x = " + functionName + "(languages, height)")
            );
            assertEquals(
                "1:22: second argument of ["
                    + functionName
                    + "(languages.long, height)] must be [long], found value [height] type [double]",
                error("from test | eval x = " + functionName + "(languages.long, height)")
            );
            assertEquals(
                "1:22: second argument of ["
                    + functionName
                    + "(salary, languages.long)] must be [integer], found value [languages.long] type [long]",
                error("from test | eval x = " + functionName + "(salary, languages.long)")
            );
            assertEquals(
                "1:22: second argument of ["
                    + functionName
                    + "(languages.short, height)] must be [integer], found value [height] type [double]",
                error("from test | eval x = " + functionName + "(languages.short, height)")
            );
            assertEquals(
                "1:22: second argument of ["
                    + functionName
                    + "(languages.byte, height)] must be [integer], found value [height] type [double]",
                error("from test | eval x = " + functionName + "(languages.byte, height)")
            );
            assertEquals(
                "1:22: second argument of ["
                    + functionName
                    + "(languages, height.float)] must be [integer], found value [height.float] type [double]",
                error("from test | eval x = " + functionName + "(languages, height.float)")
            );
            assertEquals(
                "1:22: second argument of ["
                    + functionName
                    + "(languages, height.scaled_float)] must be [integer], "
                    + "found value [height.scaled_float] type [double]",
                error("from test | eval x = " + functionName + "(languages, height.scaled_float)")
            );
            assertEquals(
                "1:22: second argument of ["
                    + functionName
                    + "(languages, height.half_float)] must be [integer], "
                    + "found value [height.half_float] type [double]",
                error("from test | eval x = " + functionName + "(languages, height.half_float)")
            );

            assertEquals(
                "1:22: third argument of ["
                    + functionName
                    + "(null, languages, height)] must be [integer], found value [height] type [double]",
                error("from test | eval x = " + functionName + "(null, languages, height)")
            );
            assertEquals(
                "1:22: third argument of ["
                    + functionName
                    + "(null, languages.long, height)] must be [long], found value [height] type [double]",
                error("from test | eval x = " + functionName + "(null, languages.long, height)")
            );
            assertEquals(
                "1:22: third argument of ["
                    + functionName
                    + "(null, salary, languages.long)] must be [integer], "
                    + "found value [languages.long] type [long]",
                error("from test | eval x = " + functionName + "(null, salary, languages.long)")
            );
            assertEquals(
                "1:22: third argument of ["
                    + functionName
                    + "(null, languages.short, height)] must be [integer], found value [height] type [double]",
                error("from test | eval x = " + functionName + "(null, languages.short, height)")
            );
            assertEquals(
                "1:22: third argument of ["
                    + functionName
                    + "(null, languages.byte, height)] must be [integer], found value [height] type [double]",
                error("from test | eval x = " + functionName + "(null, languages.byte, height)")
            );
            assertEquals(
                "1:22: third argument of ["
                    + functionName
                    + "(null, languages, height.float)] must be [integer], "
                    + "found value [height.float] type [double]",
                error("from test | eval x = " + functionName + "(null, languages, height.float)")
            );
            assertEquals(
                "1:22: third argument of ["
                    + functionName
                    + "(null, languages, height.scaled_float)] must be [integer], "
                    + "found value [height.scaled_float] type [double]",
                error("from test | eval x = " + functionName + "(null, languages, height.scaled_float)")
            );
            assertEquals(
                "1:22: third argument of ["
                    + functionName
                    + "(null, languages, height.half_float)] must be [integer], "
                    + "found value [height.half_float] type [double]",
                error("from test | eval x = " + functionName + "(null, languages, height.half_float)")
            );

            // counter
            assertEquals(
                "1:23: second argument of ["
                    + functionName
                    + "(network.bytes_in, 0)] must be [counter_long], found value [0] type [integer]",
                error("FROM tests | eval x = " + functionName + "(network.bytes_in, 0)", tsdb)
            );

            assertEquals(
                "1:23: second argument of ["
                    + functionName
                    + "(network.bytes_in, to_long(0))] must be [counter_long], "
                    + "found value [to_long(0)] type [long]",
                error("FROM tests | eval x = " + functionName + "(network.bytes_in, to_long(0))", tsdb)
            );
            assertEquals(
                "1:23: second argument of ["
                    + functionName
                    + "(network.bytes_in, 0.0)] must be [counter_long], found value [0.0] type [double]",
                error("FROM tests | eval x = " + functionName + "(network.bytes_in, 0.0)", tsdb)
            );

            assertEquals(
                "1:23: third argument of ["
                    + functionName
                    + "(null, network.bytes_in, 0)] must be [counter_long], found value [0] type [integer]",
                error("FROM tests | eval x = " + functionName + "(null, network.bytes_in, 0)", tsdb)
            );

            assertEquals(
                "1:23: third argument of ["
                    + functionName
                    + "(null, network.bytes_in, to_long(0))] must be [counter_long], "
                    + "found value [to_long(0)] type [long]",
                error("FROM tests | eval x = " + functionName + "(null, network.bytes_in, to_long(0))", tsdb)
            );
            assertEquals(
                "1:23: third argument of ["
                    + functionName
                    + "(null, network.bytes_in, 0.0)] must be [counter_long], found value [0.0] type [double]",
                error("FROM tests | eval x = " + functionName + "(null, network.bytes_in, 0.0)", tsdb)
            );
        }

        // case, a subset tests of coalesce/greatest/least
        assertEquals(
            "1:22: third argument of [case(languages == 1, salary, height)] must be [integer], found value [height] type [double]",
            error("from test | eval x = case(languages == 1, salary, height)")
        );
        assertEquals(
            "1:23: third argument of [case(name == \"a\", network.bytes_in, 0)] must be [counter_long], found value [0] type [integer]",
            error("FROM tests | eval x = case(name == \"a\", network.bytes_in, 0)", tsdb)
        );
    }

    public void testToDatePeriodTimeDurationInInvalidPosition() {
        // arithmetic operations in eval
        assertEquals(
            "1:39: EVAL does not support type [date_period] as the return data type of expression [3 months + 5 days]",
            error("row x = \"2024-01-01\"::datetime | eval y = 3 months + 5 days")
        );

        assertEquals(
            "1:39: EVAL does not support type [date_period] as the return data type of expression "
                + "[\"3 months\"::date_period + \"5 days\"::date_period]",
            error("row x = \"2024-01-01\"::datetime | eval y = \"3 months\"::date_period + \"5 days\"::date_period")
        );

        assertEquals(
            "1:39: EVAL does not support type [time_duration] as the return data type of expression [3 hours + 5 minutes]",
            error("row x = \"2024-01-01\"::datetime | eval y = 3 hours + 5 minutes")
        );

        assertEquals(
            "1:39: EVAL does not support type [time_duration] as the return data type of expression "
                + "[\"3 hours\"::time_duration + \"5 minutes\"::time_duration]",
            error("row x = \"2024-01-01\"::datetime | eval y = \"3 hours\"::time_duration + \"5 minutes\"::time_duration")
        );

        // where
        assertEquals(
            "1:26: first argument of [\"3 days\"::date_period == to_dateperiod(\"3 days\")] must be "
                + "[boolean, cartesian_point, cartesian_shape, date_nanos, datetime, double, geo_point, geo_shape, integer, ip, keyword, "
                + "long, text, unsigned_long or version], found value [\"3 days\"::date_period] type [date_period]",
            error("row x = \"3 days\" | where \"3 days\"::date_period == to_dateperiod(\"3 days\")")
        );

        assertEquals(
            "1:26: first argument of [\"3 hours\"::time_duration <= to_timeduration(\"3 hours\")] must be "
                + "[date_nanos, datetime, double, integer, ip, keyword, long, text, unsigned_long or version], "
                + "found value [\"3 hours\"::time_duration] type [time_duration]",
            error("row x = \"3 days\" | where \"3 hours\"::time_duration <= to_timeduration(\"3 hours\")")
        );

        assertEquals(
            "1:19: second argument of [first_name <= to_timeduration(\"3 hours\")] must be "
                + "[date_nanos, datetime, double, integer, ip, keyword, long, text, unsigned_long or version], "
                + "found value [to_timeduration(\"3 hours\")] type [time_duration]",
            error("from test | where first_name <= to_timeduration(\"3 hours\")")
        );

        assertEquals(
            "1:19: 1st argument of [first_name IN ( to_timeduration(\"3 hours\"), \"3 days\"::date_period)] must be [keyword], "
                + "found value [to_timeduration(\"3 hours\")] type [time_duration]",
            error("from test | where first_name IN ( to_timeduration(\"3 hours\"), \"3 days\"::date_period)")
        );
    }

    public void testToDatePeriodToTimeDurationWithInvalidType() {
        assertEquals(
            "1:36: argument of [1.5::date_period] must be [date_period or string], found value [1.5] type [double]",
            error("from types | EVAL x = birth_date + 1.5::date_period")
        );
        assertEquals(
            "1:37: argument of [to_timeduration(1)] must be [time_duration or string], found value [1] type [integer]",
            error("from types  | EVAL x = birth_date - to_timeduration(1)")
        );
        assertEquals(
            "1:45: argument of [x::date_period] must be [date_period or string], found value [x] type [double]",
            error("from types | EVAL x = 1.5, y = birth_date + x::date_period")
        );
        assertEquals(
            "1:44: argument of [to_timeduration(x)] must be [time_duration or string], found value [x] type [integer]",
            error("from types  | EVAL x = 1, y = birth_date - to_timeduration(x)")
        );
        assertEquals(
            "1:64: argument of [x::date_period] must be [date_period or string], found value [x] type [datetime]",
            error("from types | EVAL x = \"2024-09-08\"::datetime, y = birth_date + x::date_period")
        );
        assertEquals(
            "1:65: argument of [to_timeduration(x)] must be [time_duration or string], found value [x] type [datetime]",
            error("from types  | EVAL x = \"2024-09-08\"::datetime, y = birth_date - to_timeduration(x)")
        );
        assertEquals(
            "1:58: argument of [x::date_period] must be [date_period or string], found value [x] type [ip]",
            error("from types | EVAL x = \"2024-09-08\"::ip, y = birth_date + x::date_period")
        );
        assertEquals(
            "1:59: argument of [to_timeduration(x)] must be [time_duration or string], found value [x] type [ip]",
            error("from types  | EVAL x = \"2024-09-08\"::ip, y = birth_date - to_timeduration(x)")
        );
    }

    public void testIntervalAsString() {
        // DateTrunc
        for (String interval : List.of("1 minu", "1 dy", "1.5 minutes", "0.5 days", "minutes 1", "day 5")) {
            assertThat(
                error("from types  | EVAL x = date_trunc(\"" + interval + "\", \"1991-06-26T00:00:00.000Z\")"),
                containsString("1:35: Cannot convert string [" + interval + "] to [DATE_PERIOD or TIME_DURATION]")
            );
            assertThat(
                error("from types  | EVAL x = \"1991-06-26T00:00:00.000Z\", y = date_trunc(\"" + interval + "\", x::datetime)"),
                containsString("1:67: Cannot convert string [" + interval + "] to [DATE_PERIOD or TIME_DURATION]")
            );
        }
        for (String interval : List.of("1", "0.5", "invalid")) {
            assertThat(
                error("from types  | EVAL x = date_trunc(\"" + interval + "\", \"1991-06-26T00:00:00.000Z\")"),
                containsString(
                    "1:24: first argument of [date_trunc(\""
                        + interval
                        + "\", \"1991-06-26T00:00:00.000Z\")] must be [dateperiod or timeduration], found value [\""
                        + interval
                        + "\"] type [keyword]"
                )
            );
            assertThat(
                error("from types  | EVAL x = \"1991-06-26T00:00:00.000Z\", y = date_trunc(\"" + interval + "\", x::datetime)"),
                containsString(
                    "1:56: first argument of [date_trunc(\""
                        + interval
                        + "\", x::datetime)] "
                        + "must be [dateperiod or timeduration], found value [\""
                        + interval
                        + "\"] type [keyword]"
                )
            );
        }

        // Bucket
        assertEquals(
            "1:52: Cannot convert string [1 yar] to [DATE_PERIOD or TIME_DURATION], error [Unexpected temporal unit: 'yar']",
            error("from test | stats max(emp_no) by bucket(hire_date, \"1 yar\")")
        );
        assertEquals(
            "1:52: Cannot convert string [1 hur] to [DATE_PERIOD or TIME_DURATION], error [Unexpected temporal unit: 'hur']",
            error("from test | stats max(emp_no) by bucket(hire_date, \"1 hur\")")
        );
        assertEquals(
            "1:58: Cannot convert string [1 mu] to [DATE_PERIOD or TIME_DURATION], error [Unexpected temporal unit: 'mu']",
            error("from test | stats max = max(emp_no) by bucket(hire_date, \"1 mu\") | sort max ")
        );
        assertEquals(
            "1:34: second argument of [bucket(hire_date, \"1\")] must be [integral, date_period or time_duration], "
                + "found value [\"1\"] type [keyword]",
            error("from test | stats max(emp_no) by bucket(hire_date, \"1\")")
        );
        assertEquals(
            "1:40: second argument of [bucket(hire_date, \"1\")] must be [integral, date_period or time_duration], "
                + "found value [\"1\"] type [keyword]",
            error("from test | stats max = max(emp_no) by bucket(hire_date, \"1\") | sort max ")
        );
        assertEquals(
            "1:68: second argument of [bucket(y, \"1\")] must be [integral, date_period or time_duration], "
                + "found value [\"1\"] type [keyword]",
            error("from test | eval x = emp_no, y = hire_date | stats max = max(x) by bucket(y, \"1\") | sort max ")
        );
    }

    public void testCategorizeOnlyFirstGrouping() {
        query("FROM test | STATS COUNT(*) BY CATEGORIZE(first_name)");
        query("FROM test | STATS COUNT(*) BY cat = CATEGORIZE(first_name)");
        query("FROM test | STATS COUNT(*) BY CATEGORIZE(first_name), emp_no");
        query("FROM test | STATS COUNT(*) BY a = CATEGORIZE(first_name), b = emp_no");

        assertEquals(
            "1:39: CATEGORIZE grouping function [CATEGORIZE(first_name)] can only be in the first grouping expression",
            error("FROM test | STATS COUNT(*) BY emp_no, CATEGORIZE(first_name)")
        );
        assertEquals(
            "1:55: CATEGORIZE grouping function [CATEGORIZE(last_name)] can only be in the first grouping expression",
            error("FROM test | STATS COUNT(*) BY CATEGORIZE(first_name), CATEGORIZE(last_name)")
        );
        assertEquals(
            "1:55: CATEGORIZE grouping function [CATEGORIZE(first_name)] can only be in the first grouping expression",
            error("FROM test | STATS COUNT(*) BY CATEGORIZE(first_name), CATEGORIZE(first_name)")
        );
        assertEquals(
            "1:63: CATEGORIZE grouping function [CATEGORIZE(last_name)] can only be in the first grouping expression",
            error("FROM test | STATS COUNT(*) BY CATEGORIZE(first_name), emp_no, CATEGORIZE(last_name)")
        );
        assertEquals(
            "1:63: CATEGORIZE grouping function [CATEGORIZE(first_name)] can only be in the first grouping expression",
            error("FROM test | STATS COUNT(*) BY CATEGORIZE(first_name), emp_no, CATEGORIZE(first_name)")
        );
    }

    public void testCategorizeNestedGrouping() {
        query("from test | STATS COUNT(*) BY CATEGORIZE(LENGTH(first_name)::string)");

        assertEquals(
            "1:40: CATEGORIZE grouping function [CATEGORIZE(first_name)] can't be used within other expressions",
            error("FROM test | STATS COUNT(*) BY MV_COUNT(CATEGORIZE(first_name))")
        );
        assertEquals(
            "1:31: CATEGORIZE grouping function [CATEGORIZE(first_name)] can't be used within other expressions",
            error("FROM test | STATS COUNT(*) BY CATEGORIZE(first_name)::datetime")
        );
    }

    public void testCategorizeWithinAggregations() {
        query("from test | STATS MV_COUNT(cat), COUNT(*) BY cat = CATEGORIZE(first_name)");
        query("from test | STATS MV_COUNT(CATEGORIZE(first_name)), COUNT(*) BY cat = CATEGORIZE(first_name)");
        query("from test | STATS MV_COUNT(CATEGORIZE(first_name)), COUNT(*) BY CATEGORIZE(first_name)");

        assertEquals(
            "1:25: cannot use CATEGORIZE grouping function [CATEGORIZE(first_name)] within an aggregation",
            error("FROM test | STATS COUNT(CATEGORIZE(first_name)) BY CATEGORIZE(first_name)")
        );
        assertEquals(
            "1:25: cannot reference CATEGORIZE grouping function [cat] within an aggregation",
            error("FROM test | STATS COUNT(cat) BY cat = CATEGORIZE(first_name)")
        );
        assertEquals(
            "1:30: cannot reference CATEGORIZE grouping function [cat] within an aggregation",
            error("FROM test | STATS SUM(LENGTH(cat::keyword) + LENGTH(last_name)) BY cat = CATEGORIZE(first_name)")
        );
        assertEquals(
            "1:25: cannot reference CATEGORIZE grouping function [`CATEGORIZE(first_name)`] within an aggregation",
            error("FROM test | STATS COUNT(`CATEGORIZE(first_name)`) BY CATEGORIZE(first_name)")
        );

        assertEquals(
            "1:28: can only use grouping function [CATEGORIZE(last_name)] as part of the BY clause",
            error("FROM test | STATS MV_COUNT(CATEGORIZE(last_name)) BY CATEGORIZE(first_name)")
        );
    }

    public void testCategorizeWithFilteredAggregations() {
        query("FROM test | STATS COUNT(*) WHERE first_name == \"John\" BY CATEGORIZE(last_name)");
        query("FROM test | STATS COUNT(*) WHERE last_name == \"Doe\" BY CATEGORIZE(last_name)");

        assertEquals(
            "1:34: can only use grouping function [CATEGORIZE(first_name)] as part of the BY clause",
            error("FROM test | STATS COUNT(*) WHERE CATEGORIZE(first_name) == \"John\" BY CATEGORIZE(last_name)")
        );
        assertEquals(
            "1:34: can only use grouping function [CATEGORIZE(last_name)] as part of the BY clause",
            error("FROM test | STATS COUNT(*) WHERE CATEGORIZE(last_name) == \"Doe\" BY CATEGORIZE(last_name)")
        );
        assertEquals(
            "1:34: cannot reference CATEGORIZE grouping function [category] within an aggregation filter",
            error("FROM test | STATS COUNT(*) WHERE category == \"Doe\" BY category = CATEGORIZE(last_name)")
        );
    }

    public void testCategorizeInvalidOptionsField() {
        assumeTrue("categorize options must be enabled", EsqlCapabilities.Cap.CATEGORIZE_OPTIONS.isEnabled());

        assertEquals(
            "1:31: second argument of [CATEGORIZE(last_name, first_name)] must be a map expression, received [first_name]",
            error("FROM test | STATS COUNT(*) BY CATEGORIZE(last_name, first_name)")
        );
        assertEquals(
            "1:31: Invalid option [blah] in [CATEGORIZE(last_name, { \"blah\": 42 })], "
                + "expected one of [analyzer, output_format, similarity_threshold]",
            error("FROM test | STATS COUNT(*) BY CATEGORIZE(last_name, { \"blah\": 42 })")
        );
    }

    public void testCategorizeOptionOutputFormat() {
        assumeTrue("categorize options must be enabled", EsqlCapabilities.Cap.CATEGORIZE_OPTIONS.isEnabled());

        query("FROM test | STATS COUNT(*) BY CATEGORIZE(last_name, { \"output_format\": \"regex\" })");
        query("FROM test | STATS COUNT(*) BY CATEGORIZE(last_name, { \"output_format\": \"REGEX\" })");
        query("FROM test | STATS COUNT(*) BY CATEGORIZE(last_name, { \"output_format\": \"tokens\" })");
        query("FROM test | STATS COUNT(*) BY CATEGORIZE(last_name, { \"output_format\": \"ToKeNs\" })");
        assertEquals(
            "1:31: invalid output format [blah], expecting one of [REGEX, TOKENS]",
            error("FROM test | STATS COUNT(*) BY CATEGORIZE(last_name, { \"output_format\": \"blah\" })")
        );
        assertEquals(
            "1:31: invalid output format [42], expecting one of [REGEX, TOKENS]",
            error("FROM test | STATS COUNT(*) BY CATEGORIZE(last_name, { \"output_format\": 42 })")
        );
    }

    public void testCategorizeOptionSimilarityThreshold() {
        assumeTrue("categorize options must be enabled", EsqlCapabilities.Cap.CATEGORIZE_OPTIONS.isEnabled());

        query("FROM test | STATS COUNT(*) BY CATEGORIZE(last_name, { \"similarity_threshold\": 1 })");
        query("FROM test | STATS COUNT(*) BY CATEGORIZE(last_name, { \"similarity_threshold\": 100 })");
        assertEquals(
            "1:31: invalid similarity threshold [0], expecting a number between 1 and 100, inclusive",
            error("FROM test | STATS COUNT(*) BY CATEGORIZE(last_name, { \"similarity_threshold\": 0 })")
        );
        assertEquals(
            "1:31: invalid similarity threshold [101], expecting a number between 1 and 100, inclusive",
            error("FROM test | STATS COUNT(*) BY CATEGORIZE(last_name, { \"similarity_threshold\": 101 })")
        );
        assertEquals(
            "1:31: Invalid option [similarity_threshold] in [CATEGORIZE(last_name, { \"similarity_threshold\": \"blah\" })], "
                + "cannot cast [blah] to [integer]",
            error("FROM test | STATS COUNT(*) BY CATEGORIZE(last_name, { \"similarity_threshold\": \"blah\" })")
        );
    }

    public void testChangePoint() {
        assumeTrue("change_point must be enabled", EsqlCapabilities.Cap.CHANGE_POINT.isEnabled());
        var airports = AnalyzerTestUtils.analyzer(loadMapping("mapping-airports.json", "airports"));
        assertEquals("1:30: Unknown column [blahblah]", error("FROM airports | CHANGE_POINT blahblah ON scalerank", airports));
        assertEquals("1:43: Unknown column [blahblah]", error("FROM airports | CHANGE_POINT scalerank ON blahblah", airports));
        // TODO: nicer error message for missing default column "@timestamp"
        assertEquals("1:17: Unknown column [@timestamp]", error("FROM airports | CHANGE_POINT scalerank", airports));
    }

    public void testChangePoint_keySortable() {
        assumeTrue("change_point must be enabled", EsqlCapabilities.Cap.CHANGE_POINT.isEnabled());
        List<DataType> sortableTypes = List.of(BOOLEAN, DOUBLE, DATE_NANOS, DATETIME, INTEGER, IP, KEYWORD, LONG, UNSIGNED_LONG, VERSION);
        List<DataType> unsortableTypes = List.of(CARTESIAN_POINT, CARTESIAN_SHAPE, GEO_POINT, GEO_SHAPE);
        for (DataType type : sortableTypes) {
            query(Strings.format("ROW key=NULL::%s, value=0\n | CHANGE_POINT value ON key", type));
        }
        for (DataType type : unsortableTypes) {
            assertEquals(
                "2:4: change point key [key] must be sortable",
                error(Strings.format("ROW key=NULL::%s, value=0\n | CHANGE_POINT value ON key", type))
            );
        }
    }

    public void testChangePoint_valueNumeric() {
        assumeTrue("change_point must be enabled", EsqlCapabilities.Cap.CHANGE_POINT.isEnabled());
        List<DataType> numericTypes = List.of(DOUBLE, INTEGER, LONG, UNSIGNED_LONG);
        List<DataType> nonNumericTypes = List.of(
            BOOLEAN,
            CARTESIAN_POINT,
            CARTESIAN_SHAPE,
            DATE_NANOS,
            DATETIME,
            GEO_POINT,
            GEO_SHAPE,
            IP,
            KEYWORD,
            VERSION
        );
        for (DataType type : numericTypes) {
            query(Strings.format("ROW key=0, value=NULL::%s\n | CHANGE_POINT value ON key", type));
        }
        for (DataType type : nonNumericTypes) {
            assertEquals(
                "2:4: change point value [value] must be numeric",
                error(Strings.format("ROW key=0, value=NULL::%s\n | CHANGE_POINT value ON key", type))
            );
        }
        assertEquals("2:4: change point value [value] must be numeric", error("ROW key=0, value=NULL\n | CHANGE_POINT value ON key"));
    }

    public void testSortByAggregate() {
        assertEquals("1:18: aggregate function [count(*)] not allowed outside STATS command", error("ROW a = 1 | SORT count(*)"));
        assertEquals(
            "1:28: aggregate function [count(*)] not allowed outside STATS command",
            error("ROW a = 1 | SORT to_string(count(*))")
        );
        assertEquals("1:22: aggregate function [max(a)] not allowed outside STATS command", error("ROW a = 1 | SORT 1 + max(a)"));
        assertEquals("1:18: aggregate function [count(*)] not allowed outside STATS command", error("FROM test | SORT count(*)"));
    }

    public void testFilterByAggregate() {
        assertEquals("1:19: aggregate function [count(*)] not allowed outside STATS command", error("ROW a = 1 | WHERE count(*) > 0"));
        assertEquals(
            "1:29: aggregate function [count(*)] not allowed outside STATS command",
            error("ROW a = 1 | WHERE to_string(count(*)) IS NOT NULL")
        );
        assertEquals("1:23: aggregate function [max(a)] not allowed outside STATS command", error("ROW a = 1 | WHERE 1 + max(a) > 0"));
        assertEquals(
            "1:24: aggregate function [min(languages)] not allowed outside STATS command",
            error("FROM employees | WHERE min(languages) > 2")
        );
    }

    public void testDissectByAggregate() {
        assertEquals(
            "1:21: aggregate function [min(first_name)] not allowed outside STATS command",
            error("from test | dissect min(first_name) \"%{foo}\"")
        );
        assertEquals(
            "1:21: aggregate function [avg(salary)] not allowed outside STATS command",
            error("from test | dissect avg(salary) \"%{foo}\"")
        );
    }

    public void testGrokByAggregate() {
        assertEquals(
            "1:18: aggregate function [max(last_name)] not allowed outside STATS command",
            error("from test | grok max(last_name) \"%{WORD:foo}\"")
        );
        assertEquals(
            "1:18: aggregate function [sum(salary)] not allowed outside STATS command",
            error("from test | grok sum(salary) \"%{WORD:foo}\"")
        );
    }

    public void testAggregateInRow() {
        assertEquals("1:13: aggregate function [count(*)] not allowed outside STATS command", error("ROW a = 1 + count(*)"));
        assertEquals("1:9: aggregate function [avg(2)] not allowed outside STATS command", error("ROW a = avg(2)"));
    }

    public void testLookupJoinDataTypeMismatch() {
        assumeTrue("requires LOOKUP JOIN capability", EsqlCapabilities.Cap.JOIN_LOOKUP_V12.isEnabled());

        query("FROM test | EVAL language_code = languages | LOOKUP JOIN languages_lookup ON language_code");

        assertEquals(
            "1:87: JOIN left field [language_code] of type [KEYWORD] is incompatible with right field [language_code] of type [INTEGER]",
            error("FROM test | EVAL language_code = languages::keyword | LOOKUP JOIN languages_lookup ON language_code")
        );
    }

    public void testFullTextFunctionOptions() {
        checkOptionDataTypes(Match.ALLOWED_OPTIONS, "FROM test | WHERE match(title, \"Jean\", {\"%s\": %s})");
        checkOptionDataTypes(QueryString.ALLOWED_OPTIONS, "FROM test | WHERE QSTR(\"title: Jean\", {\"%s\": %s})");
        checkOptionDataTypes(MatchPhrase.ALLOWED_OPTIONS, "FROM test | WHERE MATCH_PHRASE(title, \"Jean\", {\"%s\": %s})");
        if (EsqlCapabilities.Cap.MULTI_MATCH_FUNCTION.isEnabled()) {
            checkOptionDataTypes(MultiMatch.OPTIONS, "FROM test | WHERE MULTI_MATCH(\"Jean\", title, body, {\"%s\": %s})");
        }
        if (EsqlCapabilities.Cap.KNN_FUNCTION_V3.isEnabled()) {
            checkOptionDataTypes(Knn.ALLOWED_OPTIONS, "FROM test | WHERE KNN(vector, [0.1, 0.2, 0.3], 10, {\"%s\": %s})");
        }
    }

    /**
     * Check all data types for available options. When conversion is not possible, checks that it's an error
     */
    private void checkOptionDataTypes(Map<String, DataType> allowedOptionsMap, String queryTemplate) {
        DataType[] optionTypes = new DataType[] { INTEGER, LONG, FLOAT, DOUBLE, KEYWORD, BOOLEAN };
        for (Map.Entry<String, DataType> allowedOptions : allowedOptionsMap.entrySet()) {
            String optionName = allowedOptions.getKey();
            DataType optionType = allowedOptions.getValue();

            // Check every possible type for the option - we'll try to convert it to the expected type
            for (DataType currentType : optionTypes) {
                String optionValue = exampleValueForType(currentType);
                String queryOptionValue = optionValue;
                if (currentType == KEYWORD) {
                    queryOptionValue = "\"" + optionValue + "\"";
                }

                String query = String.format(Locale.ROOT, queryTemplate, optionName, queryOptionValue);
                try {
                    // Check conversion is possible
                    DataTypeConverter.convert(optionValue, optionType);
                    // If no exception was thrown, conversion is possible and should be done
                    query(query, fullTextAnalyzer);
                } catch (InvalidArgumentException e) {
                    // Conversion is not possible, query should fail
                    String error = error(query, fullTextAnalyzer);
                    assertThat(error, containsString("Invalid option [" + optionName + "]"));
                    assertThat(error, containsString("cannot cast [" + optionValue + "] to [" + optionType.typeName() + "]"));
                }
            }
        }

        String errorQuery = String.format(Locale.ROOT, queryTemplate, "unknown_option", "\"any_value\"");
        assertThat(error(errorQuery, fullTextAnalyzer), containsString("Invalid option [unknown_option]"));
    }

    private static String exampleValueForType(DataType currentType) {
        return switch (currentType) {
            case BOOLEAN -> String.valueOf(randomBoolean());
            case INTEGER -> String.valueOf(randomIntBetween(0, 100000));
            case LONG -> String.valueOf(randomLong());
            case FLOAT -> String.valueOf(randomFloat());
            case DOUBLE -> String.valueOf(randomDouble());
            case KEYWORD -> randomAlphaOfLength(10);
            default -> throw new IllegalArgumentException("Unsupported option type: " + currentType);
        };
    }

    // Should pass eventually once we lift some restrictions on full text search functions.
    public void testFullTextFunctionCurrentlyUnsupportedBehaviour() throws Exception {
        testFullTextFunctionsCurrentlyUnsupportedBehaviour("match(title, \"Meditation\")");
        testFullTextFunctionsCurrentlyUnsupportedBehaviour("title : \"Meditation\"");
        testFullTextFunctionsCurrentlyUnsupportedBehaviour("match_phrase(title, \"Meditation\")");
        if (EsqlCapabilities.Cap.MULTI_MATCH_FUNCTION.isEnabled()) {
            testFullTextFunctionsCurrentlyUnsupportedBehaviour("multi_match(\"Meditation\", title)");
        }
        if (EsqlCapabilities.Cap.TERM_FUNCTION.isEnabled()) {
            testFullTextFunctionsCurrentlyUnsupportedBehaviour("term(title, \"Meditation\")");
        }
    }

    private void testFullTextFunctionsCurrentlyUnsupportedBehaviour(String functionInvocation) throws Exception {
        assertThat(
            error("from test | stats max_salary = max(salary) by emp_no | where " + functionInvocation, fullTextAnalyzer),
            containsString("Unknown column")
        );
    }

    public void testFullTextFunctionsNullArgs() throws Exception {
        checkFullTextFunctionNullArgs("match(null, \"query\")", "first");
        checkFullTextFunctionNullArgs("match(title, null)", "second");
        checkFullTextFunctionNullArgs("qstr(null)", "");
        checkFullTextFunctionNullArgs("kql(null)", "");
        checkFullTextFunctionNullArgs("match_phrase(null, \"query\")", "first");
        checkFullTextFunctionNullArgs("match_phrase(title, null)", "second");
        if (EsqlCapabilities.Cap.MULTI_MATCH_FUNCTION.isEnabled()) {
            checkFullTextFunctionNullArgs("multi_match(null, title)", "first");
            checkFullTextFunctionNullArgs("multi_match(\"query\", null)", "second");
        }
        if (EsqlCapabilities.Cap.TERM_FUNCTION.isEnabled()) {
            checkFullTextFunctionNullArgs("term(null, \"query\")", "first");
            checkFullTextFunctionNullArgs("term(title, null)", "second");
        }
        if (EsqlCapabilities.Cap.KNN_FUNCTION_V3.isEnabled()) {
            checkFullTextFunctionNullArgs("knn(null, [0, 1, 2], 10)", "first");
            checkFullTextFunctionNullArgs("knn(vector, null, 10)", "second");
            checkFullTextFunctionNullArgs("knn(vector, [0, 1, 2], null)", "third");
        }
    }

    private void checkFullTextFunctionNullArgs(String functionInvocation, String argOrdinal) throws Exception {
        assertThat(
            error("from test | where " + functionInvocation, fullTextAnalyzer),
            containsString(argOrdinal + " argument of [" + functionInvocation + "] cannot be null, received [null]")
        );
    }

    public void testInsistNotOnTopOfFrom() {
        assumeTrue("requires snapshot builds", Build.current().isSnapshot());

        assertThat(
            error("FROM test | EVAL foo = 42 | INSIST_🐔 bar"),
            containsString("1:29: [insist] can only be used after [from] or [insist] commands, but was [EVAL foo = 42]")
        );
    }

    public void testFullTextFunctionsInStats() {
        checkFullTextFunctionsInStats("match(title, \"Meditation\")");
        checkFullTextFunctionsInStats("title : \"Meditation\"");
        checkFullTextFunctionsInStats("qstr(\"title: Meditation\")");
        checkFullTextFunctionsInStats("kql(\"title: Meditation\")");
        checkFullTextFunctionsInStats("match_phrase(title, \"Meditation\")");
        if (EsqlCapabilities.Cap.MULTI_MATCH_FUNCTION.isEnabled()) {
            checkFullTextFunctionsInStats("multi_match(\"Meditation\", title, body)");
        }
        if (EsqlCapabilities.Cap.KNN_FUNCTION_V3.isEnabled()) {
            checkFullTextFunctionsInStats("knn(vector, [0, 1, 2], 10)");
        }
    }

    public void testRemoteLookupJoinIsSnapshot() {
        // TODO: remove when we allow remote joins in release builds
        assumeTrue("Remote LOOKUP JOIN not enabled", EsqlCapabilities.Cap.ENABLE_LOOKUP_JOIN_ON_REMOTE.isEnabled());
        assertTrue(Build.current().isSnapshot());
    }

    public void testRemoteLookupJoinIsDisabled() {
        // TODO: remove when we allow remote joins in release builds
        assumeFalse("Remote LOOKUP JOIN enabled", EsqlCapabilities.Cap.ENABLE_LOOKUP_JOIN_ON_REMOTE.isEnabled());
        ParsingException e = expectThrows(
            ParsingException.class,
            () -> query("FROM test,remote:test | EVAL language_code = languages | LOOKUP JOIN languages_lookup ON language_code")
        );
        assertThat(e.getMessage(), containsString("remote clusters are not supported with LOOKUP JOIN"));
    }

    private void checkFullTextFunctionsInStats(String functionInvocation) {
        query("from test | stats c = max(id) where " + functionInvocation, fullTextAnalyzer);
        query("from test | stats c = max(id) where " + functionInvocation + " or length(title) > 10", fullTextAnalyzer);
        query("from test metadata _score |  where " + functionInvocation + " | stats c = max(_score)", fullTextAnalyzer);
        query(
            "from test metadata _score |  where " + functionInvocation + " or length(title) > 10 | stats c = max(_score)",
            fullTextAnalyzer
        );

        assertThat(
            error("from test metadata _score | stats c = max(_score) where " + functionInvocation, fullTextAnalyzer),
            containsString("cannot use _score aggregations with a WHERE filter in a STATS command")
        );
    }

    public void testVectorSimilarityFunctionsNullArgs() throws Exception {
        if (EsqlCapabilities.Cap.COSINE_VECTOR_SIMILARITY_FUNCTION.isEnabled()) {
            checkVectorFunctionsNullArgs("v_cosine(null, vector)");
            checkVectorFunctionsNullArgs("v_cosine(vector, null)");
        }
        if (EsqlCapabilities.Cap.DOT_PRODUCT_VECTOR_SIMILARITY_FUNCTION.isEnabled()) {
            checkVectorFunctionsNullArgs("v_dot_product(null, vector)");
            checkVectorFunctionsNullArgs("v_dot_product(vector, null)");
        }
        if (EsqlCapabilities.Cap.L1_NORM_VECTOR_SIMILARITY_FUNCTION.isEnabled()) {
            checkVectorFunctionsNullArgs("v_l1_norm(null, vector)");
            checkVectorFunctionsNullArgs("v_l1_norm(vector, null)");
        }
        if (EsqlCapabilities.Cap.L2_NORM_VECTOR_SIMILARITY_FUNCTION.isEnabled()) {
            checkVectorFunctionsNullArgs("v_l2_norm(null, vector)");
            checkVectorFunctionsNullArgs("v_l2_norm(vector, null)");
        }
        if (EsqlCapabilities.Cap.MAGNITUDE_SCALAR_VECTOR_FUNCTION.isEnabled()) {
            checkVectorFunctionsNullArgs("v_magnitude(null)");
        }
    }

<<<<<<< HEAD
    public void testInvalidTBucketCalls() {
        assertThat(error("from test | stats max(emp_no) by tbucket(1 hour)"), equalTo("1:34: Unknown column [@timestamp]"));
        assertThat(
            error("from test | stats max(event_duration) by tbucket()", sampleDataAnalyzer, ParsingException.class),
            equalTo("1:42: error building [tbucket]: expects exactly one argument")
        );
        assertThat(
            error("from test | stats max(event_duration) by tbucket(\"@tbucket\", 1 hour)", sampleDataAnalyzer, ParsingException.class),
            equalTo("1:42: error building [tbucket]: expects exactly one argument")
        );
        assertThat(
            error("from test | stats max(event_duration) by tbucket(1 hr)", sampleDataAnalyzer, ParsingException.class),
            equalTo("1:50: Unexpected temporal unit: 'hr'")
        );
        assertThat(
            error("from test | stats max(event_duration) by tbucket(\"1\")", sampleDataAnalyzer),
            equalTo("1:42: argument of [tbucket(\"1\")] must be [date_period or time_duration], found value [\"1\"] type [keyword]")
        );

        /*
        To test unsupported @timestamp data type. In this case, we use a boolean as a type for the @timestamp field which is not supported
        by TBUCKET.
         */
        assertThat(
            error("from test | stats max(event_duration) by tbucket(\"1 hour\")", oddSampleDataAnalyzer),
            equalTo(
                "1:42: second argument of [tbucket(\"1 hour\")] must be [date_nanos or datetime], found value [@timestamp] type [boolean]"
            )
        );
        for (String interval : List.of("1 minu", "1 dy", "1.5 minutes", "0.5 days", "minutes 1", "day 5")) {
            assertThat(
                error("from test | stats max(event_duration) by tbucket(\"" + interval + "\")", sampleDataAnalyzer),
                containsString("1:50: Cannot convert string [" + interval + "] to [DATE_PERIOD or TIME_DURATION]")
            );
        }
    }

    private void checkVectorSimilarityFunctionsNullArgs(String functionInvocation, String argOrdinal) throws Exception {
        assertThat(
            error("from test | eval similarity = " + functionInvocation, fullTextAnalyzer),
            containsString(argOrdinal + " argument of [" + functionInvocation + "] cannot be null, received [null]")
        );
=======
    private void checkVectorFunctionsNullArgs(String functionInvocation) throws Exception {
        query("from test | eval similarity = " + functionInvocation, fullTextAnalyzer);
>>>>>>> 15768f63
    }

    private void query(String query) {
        query(query, defaultAnalyzer);
    }

    private void query(String query, Analyzer analyzer) {
        analyzer.analyze(parser.createStatement(query, TEST_CFG));
    }

    private String error(String query) {
        return error(query, defaultAnalyzer);
    }

    private String error(String query, Object... params) {
        return error(query, defaultAnalyzer, params);
    }

    private String error(String query, Analyzer analyzer, Object... params) {
        return error(query, analyzer, VerificationException.class, params);
    }

    private String error(String query, Analyzer analyzer, Class<? extends Exception> exception, Object... params) {
        List<QueryParam> parameters = new ArrayList<>();
        for (Object param : params) {
            if (param == null) {
                parameters.add(paramAsConstant(null, null));
            } else if (param instanceof String) {
                parameters.add(paramAsConstant(null, param));
            } else if (param instanceof Number) {
                parameters.add(paramAsConstant(null, param));
            } else {
                throw new IllegalArgumentException("VerifierTests don't support params of type " + param.getClass());
            }
        }
        Throwable e = expectThrows(
            exception,
            "Expected error for query [" + query + "] but no error was raised",
            () -> analyzer.analyze(parser.createStatement(query, new QueryParams(parameters), TEST_CFG))
        );
        assertThat(e, instanceOf(exception));

        String message = e.getMessage();
        if (e instanceof VerificationException) {
            assertTrue(message.startsWith("Found "));
        }
        String pattern = "\nline ";
        int index = message.indexOf(pattern);
        return message.substring(index + pattern.length());
    }

    @Override
    protected List<String> filteredWarnings() {
        return withDefaultLimitWarning(super.filteredWarnings());
    }
}<|MERGE_RESOLUTION|>--- conflicted
+++ resolved
@@ -2322,7 +2322,6 @@
         }
     }
 
-<<<<<<< HEAD
     public void testInvalidTBucketCalls() {
         assertThat(error("from test | stats max(emp_no) by tbucket(1 hour)"), equalTo("1:34: Unknown column [@timestamp]"));
         assertThat(
@@ -2360,15 +2359,8 @@
         }
     }
 
-    private void checkVectorSimilarityFunctionsNullArgs(String functionInvocation, String argOrdinal) throws Exception {
-        assertThat(
-            error("from test | eval similarity = " + functionInvocation, fullTextAnalyzer),
-            containsString(argOrdinal + " argument of [" + functionInvocation + "] cannot be null, received [null]")
-        );
-=======
     private void checkVectorFunctionsNullArgs(String functionInvocation) throws Exception {
         query("from test | eval similarity = " + functionInvocation, fullTextAnalyzer);
->>>>>>> 15768f63
     }
 
     private void query(String query) {

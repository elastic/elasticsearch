/*
 * Copyright Elasticsearch B.V. and/or licensed to Elasticsearch B.V. under one
 * or more contributor license agreements. Licensed under the Elastic License
 * 2.0; you may not use this file except in compliance with the Elastic License
 * 2.0.
 */

package org.elasticsearch.xpack.esql.analysis;

import org.elasticsearch.Build;
import org.elasticsearch.common.Strings;
import org.elasticsearch.test.ESTestCase;
import org.elasticsearch.xpack.esql.VerificationException;
import org.elasticsearch.xpack.esql.action.EsqlCapabilities;
import org.elasticsearch.xpack.esql.core.InvalidArgumentException;
import org.elasticsearch.xpack.esql.core.type.DataType;
import org.elasticsearch.xpack.esql.core.type.DataTypeConverter;
import org.elasticsearch.xpack.esql.core.type.EsField;
import org.elasticsearch.xpack.esql.core.type.InvalidMappedField;
import org.elasticsearch.xpack.esql.core.type.UnsupportedEsField;
import org.elasticsearch.xpack.esql.expression.function.fulltext.Match;
import org.elasticsearch.xpack.esql.expression.function.fulltext.MatchPhrase;
import org.elasticsearch.xpack.esql.expression.function.fulltext.MultiMatch;
import org.elasticsearch.xpack.esql.expression.function.fulltext.QueryString;
import org.elasticsearch.xpack.esql.expression.function.vector.Knn;
import org.elasticsearch.xpack.esql.index.EsIndex;
import org.elasticsearch.xpack.esql.index.IndexResolution;
import org.elasticsearch.xpack.esql.parser.EsqlParser;
import org.elasticsearch.xpack.esql.parser.ParsingException;
import org.elasticsearch.xpack.esql.parser.QueryParam;
import org.elasticsearch.xpack.esql.parser.QueryParams;

import java.util.ArrayList;
import java.util.LinkedHashMap;
import java.util.LinkedHashSet;
import java.util.List;
import java.util.Locale;
import java.util.Map;
import java.util.Set;

import static org.elasticsearch.xpack.esql.EsqlTestUtils.TEST_CFG;
import static org.elasticsearch.xpack.esql.EsqlTestUtils.paramAsConstant;
import static org.elasticsearch.xpack.esql.EsqlTestUtils.withDefaultLimitWarning;
import static org.elasticsearch.xpack.esql.analysis.AnalyzerTestUtils.loadMapping;
import static org.elasticsearch.xpack.esql.core.type.DataType.BOOLEAN;
import static org.elasticsearch.xpack.esql.core.type.DataType.CARTESIAN_POINT;
import static org.elasticsearch.xpack.esql.core.type.DataType.CARTESIAN_SHAPE;
import static org.elasticsearch.xpack.esql.core.type.DataType.COUNTER_DOUBLE;
import static org.elasticsearch.xpack.esql.core.type.DataType.COUNTER_INTEGER;
import static org.elasticsearch.xpack.esql.core.type.DataType.COUNTER_LONG;
import static org.elasticsearch.xpack.esql.core.type.DataType.DATETIME;
import static org.elasticsearch.xpack.esql.core.type.DataType.DATE_NANOS;
import static org.elasticsearch.xpack.esql.core.type.DataType.DOUBLE;
import static org.elasticsearch.xpack.esql.core.type.DataType.FLOAT;
import static org.elasticsearch.xpack.esql.core.type.DataType.GEO_POINT;
import static org.elasticsearch.xpack.esql.core.type.DataType.GEO_SHAPE;
import static org.elasticsearch.xpack.esql.core.type.DataType.INTEGER;
import static org.elasticsearch.xpack.esql.core.type.DataType.IP;
import static org.elasticsearch.xpack.esql.core.type.DataType.KEYWORD;
import static org.elasticsearch.xpack.esql.core.type.DataType.LONG;
import static org.elasticsearch.xpack.esql.core.type.DataType.UNSIGNED_LONG;
import static org.elasticsearch.xpack.esql.core.type.DataType.VERSION;
import static org.hamcrest.Matchers.containsString;
import static org.hamcrest.Matchers.equalTo;
import static org.hamcrest.Matchers.instanceOf;
import static org.hamcrest.Matchers.matchesRegex;

//@TestLogging(value = "org.elasticsearch.xpack.esql:TRACE,org.elasticsearch.compute:TRACE", reason = "debug")
public class VerifierTests extends ESTestCase {

    private static final EsqlParser parser = new EsqlParser();
    private final Analyzer defaultAnalyzer = AnalyzerTestUtils.expandedDefaultAnalyzer();
    private final Analyzer fullTextAnalyzer = AnalyzerTestUtils.analyzer(loadMapping("mapping-full_text_search.json", "test"));
    private final Analyzer sampleDataAnalyzer = AnalyzerTestUtils.analyzer(loadMapping("mapping-sample_data.json", "test"));
    private final Analyzer oddSampleDataAnalyzer = AnalyzerTestUtils.analyzer(loadMapping("mapping-odd-timestamp.json", "test"));
    private final Analyzer tsdb = AnalyzerTestUtils.analyzer(AnalyzerTestUtils.tsdbIndexResolution());

    private final List<String> TIME_DURATIONS = List.of("millisecond", "second", "minute", "hour");
    private final List<String> DATE_PERIODS = List.of("day", "week", "month", "year");

    public void testIncompatibleTypesInMathOperation() {
        assertEquals(
            "1:40: second argument of [a + c] must be [date_nanos, datetime or numeric], found value [c] type [keyword]",
            error("row a = 1, b = 2, c = \"xxx\" | eval y = a + c")
        );
        assertEquals(
            "1:40: second argument of [a - c] must be [date_nanos, datetime or numeric], found value [c] type [keyword]",
            error("row a = 1, b = 2, c = \"xxx\" | eval y = a - c")
        );
    }

    public void testUnsupportedAndMultiTypedFields() {
        final String unsupported = "unsupported";
        final String multiTyped = "multi_typed";

        EsField unsupportedField = new UnsupportedEsField(unsupported, List.of("flattened"));
        // Use linked maps/sets to fix the order in the error message.
        LinkedHashSet<String> ipIndices = new LinkedHashSet<>();
        ipIndices.add("test1");
        ipIndices.add("test2");
        ipIndices.add("test3");
        ipIndices.add("test4");
        ipIndices.add("test5");
        LinkedHashMap<String, Set<String>> typesToIndices = new LinkedHashMap<>();
        typesToIndices.put("ip", ipIndices);
        typesToIndices.put("keyword", Set.of("test6"));
        EsField multiTypedField = new InvalidMappedField(multiTyped, typesToIndices);

        // Also add an unsupported/multityped field under the names `int` and `double` so we can use `LOOKUP int_number_names ...` and
        // `LOOKUP double_number_names` without renaming the fields first.
        IndexResolution indexWithUnsupportedAndMultiTypedField = IndexResolution.valid(
            new EsIndex(
                "test*",
                Map.of(unsupported, unsupportedField, multiTyped, multiTypedField, "int", unsupportedField, "double", multiTypedField)
            )
        );
        Analyzer analyzer = AnalyzerTestUtils.analyzer(indexWithUnsupportedAndMultiTypedField);

        assertEquals(
            "1:22: Cannot use field [unsupported] with unsupported type [flattened]",
            error("from test* | dissect unsupported \"%{foo}\"", analyzer)
        );
        assertEquals(
            "1:22: Cannot use field [multi_typed] due to ambiguities being mapped as [2] incompatible types:"
                + " [ip] in [test1, test2, test3] and [2] other indices, [keyword] in [test6]",
            error("from test* | dissect multi_typed \"%{foo}\"", analyzer)
        );

        assertEquals(
            "1:19: Cannot use field [unsupported] with unsupported type [flattened]",
            error("from test* | grok unsupported \"%{WORD:foo}\"", analyzer)
        );
        assertEquals(
            "1:19: Cannot use field [multi_typed] due to ambiguities being mapped as [2] incompatible types:"
                + " [ip] in [test1, test2, test3] and [2] other indices, [keyword] in [test6]",
            error("from test* | grok multi_typed \"%{WORD:foo}\"", analyzer)
        );

        assertEquals(
            "1:36: Cannot use field [unsupported] with unsupported type [flattened]",
            error("from test* | enrich client_cidr on unsupported", analyzer)
        );
        assertEquals(
            "1:36: Unsupported type [unsupported] for enrich matching field [multi_typed];"
                + " only [keyword, text, ip, long, integer, float, double, datetime] allowed for type [range]",
            error("from test* | enrich client_cidr on multi_typed", analyzer)
        );

        assertEquals(
            "1:23: Cannot use field [unsupported] with unsupported type [flattened]",
            error("from test* | eval x = unsupported", analyzer)
        );
        assertEquals(
            "1:23: Cannot use field [multi_typed] due to ambiguities being mapped as [2] incompatible types:"
                + " [ip] in [test1, test2, test3] and [2] other indices, [keyword] in [test6]",
            error("from test* | eval x = multi_typed", analyzer)
        );

        assertEquals(
            "1:32: Cannot use field [unsupported] with unsupported type [flattened]",
            error("from test* | eval x = to_lower(unsupported)", analyzer)
        );
        assertEquals(
            "1:32: Cannot use field [multi_typed] due to ambiguities being mapped as [2] incompatible types:"
                + " [ip] in [test1, test2, test3] and [2] other indices, [keyword] in [test6]",
            error("from test* | eval x = to_lower(multi_typed)", analyzer)
        );

        assertEquals(
            "1:32: Cannot use field [unsupported] with unsupported type [flattened]",
            error("from test* | stats count(1) by unsupported", analyzer)
        );
        assertEquals(
            "1:32: Cannot use field [multi_typed] due to ambiguities being mapped as [2] incompatible types:"
                + " [ip] in [test1, test2, test3] and [2] other indices, [keyword] in [test6]",
            error("from test* | stats count(1) by multi_typed", analyzer)
        );
        if (EsqlCapabilities.Cap.INLINESTATS.isEnabled()) {
            assertEquals(
                "1:38: Cannot use field [unsupported] with unsupported type [flattened]",
                error("from test* | inlinestats count(1) by unsupported", analyzer)
            );
            assertEquals(
                "1:38: Cannot use field [multi_typed] due to ambiguities being mapped as [2] incompatible types:"
                    + " [ip] in [test1, test2, test3] and [2] other indices, [keyword] in [test6]",
                error("from test* | inlinestats count(1) by multi_typed", analyzer)
            );
        }

        assertEquals(
            "1:27: Cannot use field [unsupported] with unsupported type [flattened]",
            error("from test* | stats values(unsupported)", analyzer)
        );
        assertEquals(
            "1:27: Cannot use field [multi_typed] due to ambiguities being mapped as [2] incompatible types:"
                + " [ip] in [test1, test2, test3] and [2] other indices, [keyword] in [test6]",
            error("from test* | stats values(multi_typed)", analyzer)
        );
        if (EsqlCapabilities.Cap.INLINESTATS.isEnabled()) {
            assertEquals(
                "1:33: Cannot use field [unsupported] with unsupported type [flattened]",
                error("from test* | inlinestats values(unsupported)", analyzer)
            );
            assertEquals(
                "1:33: Cannot use field [multi_typed] due to ambiguities being mapped as [2] incompatible types:"
                    + " [ip] in [test1, test2, test3] and [2] other indices, [keyword] in [test6]",
                error("from test* | inlinestats values(multi_typed)", analyzer)
            );
        }

        assertEquals(
            "1:27: Cannot use field [unsupported] with unsupported type [flattened]",
            error("from test* | stats values(unsupported)", analyzer)
        );
        assertEquals(
            "1:27: Cannot use field [multi_typed] due to ambiguities being mapped as [2] incompatible types:"
                + " [ip] in [test1, test2, test3] and [2] other indices, [keyword] in [test6]",
            error("from test* | stats values(multi_typed)", analyzer)
        );

        if (EsqlCapabilities.Cap.LOOKUP_V4.isEnabled()) {
            // LOOKUP with unsupported type
            assertEquals(
                "1:43: column type mismatch, table column was [integer] and original column was [unsupported]",
                error("from test* | lookup_🐔 int_number_names on int", analyzer)
            );
            // LOOKUP with multi-typed field
            assertEquals(
                "1:46: column type mismatch, table column was [double] and original column was [unsupported]",
                error("from test* | lookup_🐔 double_number_names on double", analyzer)
            );
        }

        assertEquals(
            "1:24: Cannot use field [unsupported] with unsupported type [flattened]",
            error("from test* | mv_expand unsupported", analyzer)
        );
        assertEquals(
            "1:24: Cannot use field [multi_typed] due to ambiguities being mapped as [2] incompatible types:"
                + " [ip] in [test1, test2, test3] and [2] other indices, [keyword] in [test6]",
            error("from test* | mv_expand multi_typed", analyzer)
        );

        assertEquals(
            "1:21: Cannot use field [unsupported] with unsupported type [flattened]",
            error("from test* | rename unsupported as x", analyzer)
        );
        assertEquals(
            "1:21: Cannot use field [multi_typed] due to ambiguities being mapped as [2] incompatible types:"
                + " [ip] in [test1, test2, test3] and [2] other indices, [keyword] in [test6]",
            error("from test* | rename multi_typed as x", analyzer)
        );

        assertEquals(
            "1:19: Cannot use field [unsupported] with unsupported type [flattened]",
            error("from test* | sort unsupported asc", analyzer)
        );
        assertEquals(
            "1:19: Cannot use field [multi_typed] due to ambiguities being mapped as [2] incompatible types:"
                + " [ip] in [test1, test2, test3] and [2] other indices, [keyword] in [test6]",
            error("from test* | sort multi_typed desc", analyzer)
        );

        assertEquals(
            "1:20: Cannot use field [unsupported] with unsupported type [flattened]",
            error("from test* | where unsupported is null", analyzer)
        );
        assertEquals(
            "1:20: Cannot use field [multi_typed] due to ambiguities being mapped as [2] incompatible types:"
                + " [ip] in [test1, test2, test3] and [2] other indices, [keyword] in [test6]",
            error("from test* | where multi_typed is not null", analyzer)
        );

        for (String functionName : List.of("to_timeduration", "to_dateperiod")) {
            String lineNumber = functionName.equalsIgnoreCase("to_timeduration") ? "47" : "45";
            String errorType = functionName.equalsIgnoreCase("to_timeduration") ? "time_duration" : "date_period";
            assertEquals(
                "1:" + lineNumber + ": Cannot use field [unsupported] with unsupported type [flattened]",
                error("from test* | eval x = now() + " + functionName + "(unsupported)", analyzer)
            );
            assertEquals(
                "1:" + lineNumber + ": argument of [" + functionName + "(multi_typed)] must be a constant, received [multi_typed]",
                error("from test* | eval x = now() + " + functionName + "(multi_typed)", analyzer)
            );
            assertThat(
                error("from test* | eval x = unsupported, y = now() + " + functionName + "(x)", analyzer),
                containsString("1:23: Cannot use field [unsupported] with unsupported type [flattened]")
            );
            assertThat(
                error("from test* | eval x = multi_typed, y = now() + " + functionName + "(x)", analyzer),
                containsString(
                    "1:48: argument of ["
                        + functionName
                        + "(x)] must be ["
                        + errorType
                        + " or string], "
                        + "found value [x] type [unsupported]"
                )
            );
        }
    }

    public void testRoundFunctionInvalidInputs() {
        assertEquals(
            "1:31: first argument of [round(b, 3)] must be [numeric], found value [b] type [keyword]",
            error("row a = 1, b = \"c\" | eval x = round(b, 3)")
        );
        assertEquals(
            "1:31: first argument of [round(b)] must be [numeric], found value [b] type [keyword]",
            error("row a = 1, b = \"c\" | eval x = round(b)")
        );
        assertEquals(
            "1:31: second argument of [round(a, b)] must be [whole number except unsigned_long or counter types], "
                + "found value [b] type [keyword]",
            error("row a = 1, b = \"c\" | eval x = round(a, b)")
        );
        assertEquals(
            "1:31: second argument of [round(a, 3.5)] must be [whole number except unsigned_long or counter types], "
                + "found value [3.5] type [double]",
            error("row a = 1, b = \"c\" | eval x = round(a, 3.5)")
        );
    }

    public void testImplicitCastingErrorMessages() {
        assertEquals("1:23: Cannot convert string [c] to [LONG], error [Cannot parse number [c]]", error("row a = round(123.45, \"c\")"));
        assertEquals(
            "1:27: Cannot convert string [c] to [DOUBLE], error [Cannot parse number [c]]",
            error("row a = 1 | eval x = acos(\"c\")")
        );
        assertEquals(
            "1:33: Cannot convert string [c] to [DOUBLE], error [Cannot parse number [c]]\n"
                + "line 1:38: Cannot convert string [a] to [LONG], error [Cannot parse number [a]]",
            error("row a = 1 | eval x = round(acos(\"c\"),\"a\")")
        );
        assertEquals(
            "1:63: Cannot convert string [x] to [INTEGER], error [Cannot parse number [x]]",
            error("row ip4 = to_ip(\"1.2.3.4\") | eval ip4_prefix = ip_prefix(ip4, \"x\", 0)")
        );
        assertEquals(
            "1:42: Cannot convert string [a] to [DOUBLE], error [Cannot parse number [a]]",
            error("ROW a=[3, 5, 1, 6] | EVAL avg_a = MV_AVG(\"a\")")
        );
        assertEquals(
            "1:19: Unknown column [languages.*], did you mean any of [languages, languages.byte, languages.long, languages.short]?",
            error("from test | where `languages.*` in (1, 2)")
        );
        assertEquals("1:22: Unknown function [func]", error("from test | eval x = func(languages) | where x in (1, 2)"));
        assertEquals(
            "1:32: Unknown column [languages.*], did you mean any of [languages, languages.byte, languages.long, languages.short]?",
            error("from test | eval x = coalesce( `languages.*`, languages, 0 )")
        );
        String error = error("from test | eval x = func(languages) | eval y = coalesce(x, languages, 0 )");
        assertThat(error, containsString("function [func]"));
    }

    public void testAggsExpressionsInStatsAggs() {
        assertEquals(
            "1:44: column [salary] must appear in the STATS BY clause or be used in an aggregate function",
            error("from test | eval z = 2 | stats x = avg(z), salary by emp_no")
        );
        assertEquals(
            "1:23: nested aggregations [max(salary)] not allowed inside other aggregations [max(max(salary))]",
            error("from test | stats max(max(salary)) by first_name")
        );
        assertEquals(
            "1:25: argument of [avg(first_name)] must be [aggregate_metric_double or numeric except unsigned_long or counter types],"
                + " found value [first_name] type [keyword]",
            error("from test | stats count(avg(first_name)) by first_name")
        );
        assertEquals(
            "1:23: second argument of [percentile(languages, languages)] must be a constant, received [languages]",
            error("from test | stats x = percentile(languages, languages) by emp_no")
        );
        assertEquals(
            "1:23: second argument of [count_distinct(languages, languages)] must be a constant, received [languages]",
            error("from test | stats x = count_distinct(languages, languages) by emp_no")
        );
        // no agg function
        assertEquals("1:19: expected an aggregate function but found [5]", error("from test | stats 5 by emp_no"));

        // don't allow naked group
        assertEquals("1:19: grouping key [emp_no] already specified in the STATS BY clause", error("from test | stats emp_no BY emp_no"));
        // don't allow naked group - even when it's an expression
        assertEquals(
            "1:19: grouping key [languages + emp_no] already specified in the STATS BY clause",
            error("from test | stats languages + emp_no BY languages + emp_no")
        );
        // don't allow group alias
        assertEquals(
            "1:19: grouping key [e] already specified in the STATS BY clause",
            error("from test | stats e BY e = languages + emp_no")
        );

        var message = error("from test | stats languages + emp_no BY e = languages + emp_no");
        assertThat(
            message,
            containsString(
                "column [emp_no] cannot be used as an aggregate once declared in the STATS BY grouping key [e = languages + emp_no]"
            )
        );
        assertThat(
            message,
            containsString(
                " column [languages] cannot be used as an aggregate once declared in the STATS BY grouping key [e = languages + emp_no]"
            )
        );
    }

    public void testAggsInsideGrouping() {
        assertEquals(
            "1:36: cannot use an aggregate [max(languages)] for grouping",
            error("from test| stats max(languages) by max(languages)")
        );
    }

    public void testAggFilterOnNonAggregates() {
        assertEquals(
            "1:36: WHERE clause allowed only for aggregate functions, none found in [emp_no + 1 where languages > 1]",
            error("from test | stats emp_no + 1 where languages > 1 by emp_no")
        );
        assertEquals(
            "1:53: WHERE clause allowed only for aggregate functions, none found in [abs(emp_no + languages) % 2 WHERE languages > 1]",
            error("from test | stats abs(emp_no + languages) % 2 WHERE languages > 1 by emp_no, languages")
        );
    }

    public void testAggFilterOnBucketingOrAggFunctions() {
        // query passes when the bucket function is part of the BY clause
        query("from test | stats max(languages) WHERE bucket(salary, 10) > 1 by bucket(salary, 10)");

        // but fails if it's different
        assertEquals(
            "1:32: can only use grouping function [bucket(a, 3)] as part of the BY clause",
            error("row a = 1 | stats sum(a) where bucket(a, 3) > -1 by bucket(a,2)")
        );

        assertEquals(
            "1:40: can only use grouping function [bucket(salary, 10)] as part of the BY clause",
            error("from test | stats max(languages) WHERE bucket(salary, 10) > 1 by emp_no")
        );

        assertEquals(
            "1:40: cannot use aggregate function [max(salary)] in aggregate WHERE clause [max(languages) WHERE max(salary) > 1]",
            error("from test | stats max(languages) WHERE max(salary) > 1 by emp_no")
        );

        assertEquals(
            "1:40: cannot use aggregate function [max(salary)] in aggregate WHERE clause [max(languages) WHERE max(salary) + 2 > 1]",
            error("from test | stats max(languages) WHERE max(salary) + 2 > 1 by emp_no")
        );

        assertEquals("1:60: Unknown column [m]", error("from test | stats m = max(languages), min(languages) WHERE m + 2 > 1 by emp_no"));
    }

    public void testAggWithNonBooleanFilter() {
        for (String filter : List.of("\"true\"", "1", "1 + 0", "concat(\"a\", \"b\")")) {
            String type = (filter.equals("1") || filter.equals("1 + 0")) ? "INTEGER" : "KEYWORD";
            assertEquals("1:19: Condition expression needs to be boolean, found [" + type + "]", error("from test | where " + filter));
            for (String by : List.of("", " by languages", " by bucket(salary, 10)")) {
                assertEquals(
                    "1:34: Condition expression needs to be boolean, found [" + type + "]",
                    error("from test | stats count(*) where " + filter + by)
                );
            }
        }
    }

    public void testGroupingInsideAggsAsAgg() {
        assertEquals(
            "1:18: can only use grouping function [bucket(emp_no, 5.)] as part of the BY clause",
            error("from test| stats bucket(emp_no, 5.) by emp_no")
        );
        assertEquals(
            "1:18: can only use grouping function [bucket(emp_no, 5.)] as part of the BY clause",
            error("from test| stats bucket(emp_no, 5.)")
        );
        assertEquals(
            "1:18: can only use grouping function [bucket(emp_no, 5.)] as part of the BY clause",
            error("from test| stats bucket(emp_no, 5.) by bucket(emp_no, 6.)")
        );
        assertEquals(
            "1:22: can only use grouping function [bucket(emp_no, 5.)] as part of the BY clause",
            error("from test| stats 3 + bucket(emp_no, 5.) by bucket(emp_no, 6.)")
        );
    }

    public void testGroupingInsideAggsAsGrouping() {
        assertEquals(
            "1:18: grouping function [bucket(emp_no, 5.)] cannot be used as an aggregate once declared in the STATS BY clause",
            error("from test| stats bucket(emp_no, 5.) by bucket(emp_no, 5.)")
        );
        assertEquals(
            "1:18: grouping function [bucket(emp_no, 5.)] cannot be used as an aggregate once declared in the STATS BY clause",
            error("from test| stats bucket(emp_no, 5.) by emp_no, bucket(emp_no, 5.)")
        );
        assertEquals(
            "1:18: grouping function [bucket(emp_no, 5.)] cannot be used as an aggregate once declared in the STATS BY clause",
            error("from test| stats bucket(emp_no, 5.) by x = bucket(emp_no, 5.)")
        );
        assertEquals(
            "1:22: grouping function [bucket(emp_no, 5.)] cannot be used as an aggregate once declared in the STATS BY clause",
            error("from test| stats z = bucket(emp_no, 5.) by x = bucket(emp_no, 5.)")
        );
        assertEquals(
            "1:22: grouping function [bucket(emp_no, 5.)] cannot be used as an aggregate once declared in the STATS BY clause",
            error("from test| stats y = bucket(emp_no, 5.) by y = bucket(emp_no, 5.)")
        );
        assertEquals(
            "1:22: grouping function [bucket(emp_no, 5.)] cannot be used as an aggregate once declared in the STATS BY clause",
            error("from test| stats z = bucket(emp_no, 5.) by bucket(emp_no, 5.)")
        );
    }

    public void testGroupingInsideGrouping() {
        assertEquals(
            "1:40: cannot nest grouping functions; found [bucket(emp_no, 5.)] inside [bucket(bucket(emp_no, 5.), 6.)]",
            error("from test| stats max(emp_no) by bucket(bucket(emp_no, 5.), 6.)")
        );
    }

    public void testInvalidBucketCalls() {
        assertThat(
            error("from test | stats max(emp_no) by bucket(emp_no, 5, \"2000-01-01\")"),
            containsString(
                "function expects exactly four arguments when the first one is of type [INTEGER] and the second of type [INTEGER]"
            )
        );

        assertThat(
            error("from test | stats max(emp_no) by bucket(emp_no, 1 week, \"2000-01-01\")"),
            containsString(
                "second argument of [bucket(emp_no, 1 week, \"2000-01-01\")] must be [numeric], found value [1 week] type [date_period]"
            )
        );

        assertThat(
            error("from test | stats max(emp_no) by bucket(hire_date, 5.5, \"2000-01-01\")"),
            containsString(
                "second argument of [bucket(hire_date, 5.5, \"2000-01-01\")] must be [integral, date_period or time_duration], "
                    + "found value [5.5] type [double]"
            )
        );

        assertThat(
            error("from test | stats max(emp_no) by bucket(hire_date, 5, 1 day, 1 month)"),
            containsString(
                "third argument of [bucket(hire_date, 5, 1 day, 1 month)] must be [datetime or string], "
                    + "found value [1 day] type [date_period]"
            )
        );

        assertThat(
            error("from test | stats max(emp_no) by bucket(hire_date, 5, \"2000-01-01\", 1 month)"),
            containsString(
                "fourth argument of [bucket(hire_date, 5, \"2000-01-01\", 1 month)] must be [datetime or string], "
                    + "found value [1 month] type [date_period]"
            )
        );

        assertThat(
            error("from test | stats max(emp_no) by bucket(hire_date, 5, \"2000-01-01\")"),
            containsString(
                "function expects exactly four arguments when the first one is of type [DATETIME] and the second of type [INTEGER]"
            )
        );

        assertThat(
            error("from test | stats max(emp_no) by bucket(emp_no, \"5\")"),
            containsString("second argument of [bucket(emp_no, \"5\")] must be [numeric], found value [\"5\"] type [keyword]")
        );

        assertThat(
            error("from test | stats max(emp_no) by bucket(hire_date, \"5\")"),
            containsString(
                "second argument of [bucket(hire_date, \"5\")] must be [integral, date_period or time_duration], "
                    + "found value [\"5\"] type [keyword]"
            )
        );
    }

    public void testAggsWithInvalidGrouping() {
        assertEquals(
            "1:35: column [languages] cannot be used as an aggregate once declared in the STATS BY grouping key [l = languages % 3]",
            error("from test| stats max(languages) + languages by l = languages % 3")
        );
    }

    public void testGroupingAlias() throws Exception {
        assertEquals(
            "1:23: column [languages] cannot be used as an aggregate once declared in the STATS BY grouping key [l = languages % 3]",
            error("from test | stats l = languages + 3 by l = languages % 3 | keep l")
        );
    }

    public void testGroupingAliasDuplicate() throws Exception {
        assertEquals(
            "1:22: column [languages] cannot be used as an aggregate once declared in the STATS BY grouping key [l = languages % 3]",
            error("from test| stats l = languages + 3 by l = languages % 3, l = languages, l = languages % 2 | keep l")
        );

        assertEquals(
            "1:22: column [languages] cannot be used as an aggregate once declared in the STATS BY grouping key [l = languages % 3]",
            error("from test| stats l = languages + 3, l = languages % 2  by l = languages % 3 | keep l")
        );

    }

    public void testAggsIgnoreCanonicalGrouping() {
        // the grouping column should appear verbatim - ignore canonical representation as they complicate things significantly
        // for no real benefit (1+languages != languages + 1)
        assertEquals(
            "1:39: column [languages] cannot be used as an aggregate once declared in the STATS BY grouping key [l = languages + 1]",
            error("from test| stats max(languages) + 1 + languages by l = languages + 1")
        );
    }

    public void testAggsWithoutAgg() {
        // should work
        assertEquals(
            "1:35: column [salary] must appear in the STATS BY clause or be used in an aggregate function",
            error("from test| stats max(languages) + salary by l = languages + 1")
        );
    }

    public void testAggsInsideEval() throws Exception {
        assertEquals("1:29: aggregate function [max(b)] not allowed outside STATS command", error("row a = 1, b = 2 | eval x = max(b)"));
    }

    public void testGroupingInAggs() {
        assertEquals("2:12: column [salary] must appear in the STATS BY clause or be used in an aggregate function", error("""
             from test
            |stats e = salary + max(salary) by languages
            """));
    }

    public void testBucketOnlyInAggs() {
        assertEquals(
            "1:23: cannot use grouping function [BUCKET(emp_no, 100.)] outside of a STATS command",
            error("FROM test | WHERE ABS(BUCKET(emp_no, 100.)) > 0")
        );
        assertEquals(
            "1:22: cannot use grouping function [BUCKET(emp_no, 100.)] outside of a STATS command",
            error("FROM test | EVAL 3 + BUCKET(emp_no, 100.)")
        );
        assertEquals(
            "1:18: cannot use grouping function [BUCKET(emp_no, 100.)] outside of a STATS command",
            error("FROM test | SORT BUCKET(emp_no, 100.)")
        );
    }

    public void testDoubleRenamingField() {
        assertEquals(
            "1:44: Column [emp_no] renamed to [r1] and is no longer available [emp_no as r3]",
            error("from test | rename emp_no as r1, r1 as r2, emp_no as r3 | keep r3")
        );
    }

    public void testDuplicateRenaming() {
        assertEquals(
            "1:34: Column [emp_no] renamed to [r1] and is no longer available [emp_no as r1]",
            error("from test | rename emp_no as r1, emp_no as r1 | keep r1")
        );
    }

    public void testDoubleRenamingReference() {
        assertEquals(
            "1:61: Column [r1] renamed to [r2] and is no longer available [r1 as r3]",
            error("from test | rename emp_no as r1, r1 as r2, first_name as x, r1 as r3 | keep r3")
        );
    }

    public void testDropAfterRenaming() {
        assertEquals("1:40: Unknown column [emp_no]", error("from test | rename emp_no as r1 | drop emp_no"));
    }

    public void testNonStringFieldsInDissect() {
        assertEquals(
            "1:21: Dissect only supports KEYWORD or TEXT values, found expression [emp_no] type [INTEGER]",
            error("from test | dissect emp_no \"%{foo}\"")
        );
    }

    public void testNonStringFieldsInGrok() {
        assertEquals(
            "1:18: Grok only supports KEYWORD or TEXT values, found expression [emp_no] type [INTEGER]",
            error("from test | grok emp_no \"%{WORD:foo}\"")
        );
    }

    public void testMixedNonConvertibleTypesInIn() {
        assertEquals(
            "1:19: 2nd argument of [emp_no in (1, \"two\")] must be [integer], found value [\"two\"] type [keyword]",
            error("from test | where emp_no in (1, \"two\")")
        );
    }

    public void testMixedNumericalNonConvertibleTypesInIn() {
        assertEquals(
            "1:19: 2nd argument of [3 in (1, to_ul(3))] must be [integer], found value [to_ul(3)] type [unsigned_long]",
            error("from test | where 3 in (1, to_ul(3))")
        );
        assertEquals(
            "1:19: 1st argument of [to_ul(3) in (1, 3)] must be [unsigned_long], found value [1] type [integer]",
            error("from test | where to_ul(3) in (1, 3)")
        );
    }

    public void testUnsignedLongTypeMixInComparisons() {
        List<String> types = DataType.types()
            .stream()
            .filter(dt -> dt.isNumeric() && DataType.isRepresentable(dt) && dt != UNSIGNED_LONG)
            .map(DataType::typeName)
            .toList();
        for (var type : types) {
            for (var comp : List.of("==", "!=", ">", ">=", "<=", "<")) {
                String left, right, leftType, rightType;
                if (randomBoolean()) {
                    left = "ul";
                    leftType = "unsigned_long";
                    right = "n";
                    rightType = type;
                } else {
                    left = "n";
                    leftType = type;
                    right = "ul";
                    rightType = "unsigned_long";
                }
                var operation = left + " " + comp + " " + right;
                assertThat(
                    error("row n = to_" + type + "(1), ul = to_ul(1) | where " + operation),
                    containsString(
                        "first argument of ["
                            + operation
                            + "] is ["
                            + leftType
                            + "] and second is ["
                            + rightType
                            + "]."
                            + " [unsigned_long] can only be operated on together with another [unsigned_long]"
                    )
                );
            }
        }
    }

    public void testUnsignedLongTypeMixInArithmetics() {
        List<String> types = DataType.types()
            .stream()
            .filter(dt -> dt.isNumeric() && DataType.isRepresentable(dt) && dt != UNSIGNED_LONG)
            .map(DataType::typeName)
            .toList();
        for (var type : types) {
            for (var operation : List.of("+", "-", "*", "/", "%")) {
                String left, right, leftType, rightType;
                if (randomBoolean()) {
                    left = "ul";
                    leftType = "unsigned_long";
                    right = "n";
                    rightType = type;
                } else {
                    left = "n";
                    leftType = type;
                    right = "ul";
                    rightType = "unsigned_long";
                }
                var op = left + " " + operation + " " + right;
                assertThat(
                    error("row n = to_" + type + "(1), ul = to_ul(1) | eval " + op),
                    containsString("[" + operation + "] has arguments with incompatible types [" + leftType + "] and [" + rightType + "]")
                );
            }
        }
    }

    public void testUnsignedLongNegation() {
        assertEquals(
            "1:29: argument of [-x] must be [numeric, date_period or time_duration], found value [x] type [unsigned_long]",
            error("row x = to_ul(1) | eval y = -x")
        );
    }

    public void testSumOnDate() {
        assertEquals(
            "1:19: argument of [sum(hire_date)] must be [aggregate_metric_double or numeric except unsigned_long or counter types],"
                + " found value [hire_date] type [datetime]",
            error("from test | stats sum(hire_date)")
        );
    }

    public void testWrongInputParam() {
        assertEquals(
            "1:19: first argument of [emp_no == ?] is [numeric] so second argument must also be [numeric] but was [keyword]",
            error("from test | where emp_no == ?", "foo")
        );

        assertEquals(
            "1:19: first argument of [emp_no == ?] is [numeric] so second argument must also be [numeric] but was [null]",
            error("from test | where emp_no == ?", new Object[] { null })
        );
    }

    public void testPeriodAndDurationInRowAssignment() {
        for (var unit : TIME_DURATIONS) {
            assertEquals("1:9: cannot use [1 " + unit + "] directly in a row assignment", error("row a = 1 " + unit));
            assertEquals(
                "1:9: cannot use [1 " + unit + "::time_duration] directly in a row assignment",
                error("row a = 1 " + unit + "::time_duration")
            );
            assertEquals(
                "1:9: cannot use [\"1 " + unit + "\"::time_duration] directly in a row assignment",
                error("row a = \"1 " + unit + "\"::time_duration")
            );
            assertEquals(
                "1:9: cannot use [to_timeduration(1 " + unit + ")] directly in a row assignment",
                error("row a = to_timeduration(1 " + unit + ")")
            );
            assertEquals(
                "1:9: cannot use [to_timeduration(\"1 " + unit + "\")] directly in a row assignment",
                error("row a = to_timeduration(\"1 " + unit + "\")")
            );
        }
        for (var unit : DATE_PERIODS) {
            assertEquals("1:9: cannot use [1 " + unit + "] directly in a row assignment", error("row a = 1 " + unit));
            assertEquals(
                "1:9: cannot use [1 " + unit + "::date_period] directly in a row assignment",
                error("row a = 1 " + unit + "::date_period")
            );
            assertEquals(
                "1:9: cannot use [\"1 " + unit + "\"::date_period] directly in a row assignment",
                error("row a = \"1 " + unit + "\"::date_period")
            );
            assertEquals(
                "1:9: cannot use [to_dateperiod(1 " + unit + ")] directly in a row assignment",
                error("row a = to_dateperiod(1 " + unit + ")")
            );
            assertEquals(
                "1:9: cannot use [to_dateperiod(\"1 " + unit + "\")] directly in a row assignment",
                error("row a = to_dateperiod(\"1 " + unit + "\")")
            );
        }
    }

    public void testSubtractDateTimeFromTemporal() {
        for (var unit : TIME_DURATIONS) {
            assertEquals(
                "1:5: [-] arguments are in unsupported order: cannot subtract a [DATETIME] value [now()] "
                    + "from a [TIME_DURATION] amount [1 "
                    + unit
                    + "]",
                error("row 1 " + unit + " - now() ")
            );
            assertEquals(
                "1:5: [-] arguments are in unsupported order: cannot subtract a [DATETIME] value [now()] "
                    + "from a [TIME_DURATION] amount [1 "
                    + unit
                    + "::time_duration]",
                error("row 1 " + unit + "::time_duration" + " - now() ")
            );
            assertEquals(
                "1:5: [-] arguments are in unsupported order: cannot subtract a [DATETIME] value [now()] "
                    + "from a [TIME_DURATION] amount [\"1 "
                    + unit
                    + "\"::time_duration]",
                error("row \"1 " + unit + "\"::time_duration" + " - now() ")
            );
            assertEquals(
                "1:5: [-] arguments are in unsupported order: cannot subtract a [DATETIME] value [now()] "
                    + "from a [TIME_DURATION] amount [to_timeduration(1 "
                    + unit
                    + ")]",
                error("row to_timeduration(1 " + unit + ") - now() ")
            );
            assertEquals(
                "1:5: [-] arguments are in unsupported order: cannot subtract a [DATETIME] value [now()] "
                    + "from a [TIME_DURATION] amount [to_timeduration(\"1 "
                    + unit
                    + "\")]",
                error("row to_timeduration(\"1 " + unit + "\") - now() ")
            );
        }
        for (var unit : DATE_PERIODS) {
            assertEquals(
                "1:5: [-] arguments are in unsupported order: cannot subtract a [DATETIME] value [now()] "
                    + "from a [DATE_PERIOD] amount [1 "
                    + unit
                    + "]",
                error("row 1 " + unit + " - now() ")
            );
            assertEquals(
                "1:5: [-] arguments are in unsupported order: cannot subtract a [DATETIME] value [now()] "
                    + "from a [DATE_PERIOD] amount [1 "
                    + unit
                    + "::date_period]",
                error("row 1 " + unit + "::date_period" + " - now() ")
            );
            assertEquals(
                "1:5: [-] arguments are in unsupported order: cannot subtract a [DATETIME] value [now()] "
                    + "from a [DATE_PERIOD] amount [\"1 "
                    + unit
                    + "\"::date_period]",
                error("row \"1 " + unit + "\"::date_period" + " - now() ")
            );
            assertEquals(
                "1:5: [-] arguments are in unsupported order: cannot subtract a [DATETIME] value [now()] "
                    + "from a [DATE_PERIOD] amount [to_dateperiod(1 "
                    + unit
                    + ")]",
                error("row to_dateperiod(1 " + unit + ") - now() ")
            );
            assertEquals(
                "1:5: [-] arguments are in unsupported order: cannot subtract a [DATETIME] value [now()] "
                    + "from a [DATE_PERIOD] amount [to_dateperiod(\"1 "
                    + unit
                    + "\")]",
                error("row to_dateperiod(\"1 " + unit + "\") - now() ")
            );
        }
    }

    public void testPeriodAndDurationInEval() {
        for (var unit : TIME_DURATIONS) {
            assertEquals(
                "1:18: EVAL does not support type [time_duration] as the return data type of expression [1 " + unit + "]",
                error("row x = 1 | eval y = 1 " + unit)
            );
            assertEquals(
                "1:18: EVAL does not support type [time_duration] as the return data type of expression [1 " + unit + "::time_duration]",
                error("row x = 1 | eval y = 1 " + unit + "::time_duration")
            );
            assertEquals(
                "1:18: EVAL does not support type [time_duration] as the return data type of expression [\"1 "
                    + unit
                    + "\"::time_duration]",
                error("row x = 1 | eval y = \"1 " + unit + "\"::time_duration")
            );
            assertEquals(
                "1:18: EVAL does not support type [time_duration] as the return data type of expression [to_timeduration(1 " + unit + ")]",
                error("row x = 1 | eval y = to_timeduration(1 " + unit + ")")
            );
            assertEquals(
                "1:18: EVAL does not support type [time_duration] as the return data type of expression [to_timeduration(\"1 "
                    + unit
                    + "\")]",
                error("row x = 1 | eval y = to_timeduration(\"1 " + unit + "\")")
            );
        }
        for (var unit : DATE_PERIODS) {
            assertEquals(
                "1:18: EVAL does not support type [date_period] as the return data type of expression [1 " + unit + "]",
                error("row x = 1 | eval y = 1 " + unit)
            );
            assertEquals(
                "1:18: EVAL does not support type [date_period] as the return data type of expression [1 " + unit + "::date_period]",
                error("row x = 1 | eval y = 1 " + unit + "::date_period")
            );
            assertEquals(
                "1:18: EVAL does not support type [date_period] as the return data type of expression [\"1 " + unit + "\"::date_period]",
                error("row x = 1 | eval y = \"1 " + unit + "\"::date_period")
            );
            assertEquals(
                "1:18: EVAL does not support type [date_period] as the return data type of expression [to_dateperiod(1 " + unit + ")]",
                error("row x = 1 | eval y = to_dateperiod(1 " + unit + ")")
            );
            assertEquals(
                "1:18: EVAL does not support type [date_period] as the return data type of expression [to_dateperiod(\"1 " + unit + "\")]",
                error("row x = 1 | eval y = to_dateperiod(\"1 " + unit + "\")")
            );
        }
    }

    public void testFilterNonBoolField() {
        assertEquals("1:19: Condition expression needs to be boolean, found [INTEGER]", error("from test | where emp_no"));

        assertEquals(
            "1:19: Condition expression needs to be boolean, found [KEYWORD]",
            error("from test | where concat(first_name, \"foobar\")")
        );
    }

    public void testFilterNullField() {
        // `where null` should return empty result set
        query("from test | where null");

        // Value null of type `BOOLEAN`
        query("from test | where null::boolean");

        // Provide `NULL` type in `EVAL`
        query("from t | EVAL x = null | where x");

        // `to_string(null)` is of `KEYWORD` type null, resulting in `to_string(null) == "abc"` being of `BOOLEAN`
        query("from t | where to_string(null) == \"abc\"");

        // Other DataTypes can contain null values
        assertEquals("1:19: Condition expression needs to be boolean, found [KEYWORD]", error("from test | where null::string"));
        assertEquals("1:19: Condition expression needs to be boolean, found [INTEGER]", error("from test | where null::integer"));
        assertEquals(
            "1:45: Condition expression needs to be boolean, found [DATETIME]",
            error("from test | EVAL x = null::datetime | where x")
        );
    }

    public void testFilterDateConstant() {
        assertEquals("1:19: Condition expression needs to be boolean, found [DATE_PERIOD]", error("from test | where 1 year"));
        assertEquals(
            "1:19: Condition expression needs to be boolean, found [DATE_PERIOD]",
            error("from test | where \"1 year\"::date_period")
        );
        assertEquals(
            "1:19: Condition expression needs to be boolean, found [DATE_PERIOD]",
            error("from test | where to_dateperiod(\"1 year\")")
        );
    }

    public void testNestedAggField() {
        assertEquals("1:27: Unknown column [avg]", error("from test | stats c = avg(avg)"));
    }

    public void testNotFoundFieldInNestedFunction() {
        assertEquals("""
            1:30: Unknown column [missing]
            line 1:43: Unknown column [not_found]
            line 1:23: Unknown column [avg]""", error("from test | stats c = avg by missing + 1, not_found"));
    }

    public void testMultipleAggsOutsideStats() {
        assertEquals(
            """
                1:71: aggregate function [avg(salary)] not allowed outside STATS command
                line 1:96: aggregate function [median(emp_no)] not allowed outside STATS command
                line 1:22: aggregate function [sum(salary)] not allowed outside STATS command
                line 1:39: aggregate function [avg(languages)] not allowed outside STATS command""",
            error("from test | eval s = sum(salary), l = avg(languages) | where salary > avg(salary) and emp_no > median(emp_no)")
        );
    }

    public void testSpatialSort() {
        String prefix = "ROW wkt = [\"POINT(42.9711 -14.7553)\", \"POINT(75.8093 22.7277)\"] | MV_EXPAND wkt ";
        assertEquals("1:130: cannot sort on geo_point", error(prefix + "| EVAL shape = TO_GEOPOINT(wkt) | limit 5 | sort shape"));
        assertEquals(
            "1:136: cannot sort on cartesian_point",
            error(prefix + "| EVAL shape = TO_CARTESIANPOINT(wkt) | limit 5 | sort shape")
        );
        assertEquals("1:130: cannot sort on geo_shape", error(prefix + "| EVAL shape = TO_GEOSHAPE(wkt) | limit 5 | sort shape"));
        assertEquals(
            "1:136: cannot sort on cartesian_shape",
            error(prefix + "| EVAL shape = TO_CARTESIANSHAPE(wkt) | limit 5 | sort shape")
        );
        var airports = AnalyzerTestUtils.analyzer(loadMapping("mapping-airports.json", "airports"));
        var airportsWeb = AnalyzerTestUtils.analyzer(loadMapping("mapping-airports_web.json", "airports_web"));
        var countriesBbox = AnalyzerTestUtils.analyzer(loadMapping("mapping-countries_bbox.json", "countries_bbox"));
        var countriesBboxWeb = AnalyzerTestUtils.analyzer(loadMapping("mapping-countries_bbox_web.json", "countries_bbox_web"));
        assertEquals("1:32: cannot sort on geo_point", error("FROM airports | LIMIT 5 | sort location", airports));
        assertEquals("1:36: cannot sort on cartesian_point", error("FROM airports_web | LIMIT 5 | sort location", airportsWeb));
        assertEquals("1:38: cannot sort on geo_shape", error("FROM countries_bbox | LIMIT 5 | sort shape", countriesBbox));
        assertEquals("1:42: cannot sort on cartesian_shape", error("FROM countries_bbox_web | LIMIT 5 | sort shape", countriesBboxWeb));
    }

    public void testSourceSorting() {
        assertEquals("1:35: cannot sort on _source", error("from test metadata _source | sort _source"));
    }

    public void testCountersSorting() {
        Map<DataType, String> counterDataTypes = Map.of(
            COUNTER_DOUBLE,
            "network.message_in",
            COUNTER_INTEGER,
            "network.message_out",
            COUNTER_LONG,
            "network.bytes_out"
        );
        for (DataType counterDT : counterDataTypes.keySet()) {
            var fieldName = counterDataTypes.get(counterDT);
            assertEquals("1:18: cannot sort on " + counterDT.name().toLowerCase(Locale.ROOT), error("from test | sort " + fieldName, tsdb));
        }
    }

    public void testInlineImpossibleConvert() {
        assertEquals("1:5: argument of [false::ip] must be [ip or string], found value [false] type [boolean]", error("ROW false::ip"));
    }

    public void testAggregateOnCounter() {
        assertThat(
            error("FROM tests | STATS min(network.bytes_in)", tsdb),
            equalTo(
                "1:20: argument of [min(network.bytes_in)] must be"
                    + " [boolean, date, ip, string, version, aggregate_metric_double or numeric except counter types],"
                    + " found value [network.bytes_in] type [counter_long]"
            )
        );

        assertThat(
            error("FROM tests | STATS max(network.bytes_in)", tsdb),
            equalTo(
                "1:20: argument of [max(network.bytes_in)] must be"
                    + " [boolean, date, ip, string, version, aggregate_metric_double or numeric except counter types],"
                    + " found value [network.bytes_in] type [counter_long]"
            )
        );

        assertThat(
            error("FROM tests | STATS count(network.bytes_out)", tsdb),
            equalTo(
                "1:20: argument of [count(network.bytes_out)] must be [any type except counter types],"
                    + " found value [network.bytes_out] type [counter_long]"
            )
        );
    }

    public void testGroupByCounter() {
        assertThat(
            error("FROM tests | STATS count(*) BY network.bytes_in", tsdb),
            equalTo("1:32: cannot group by on [counter_long] type for grouping [network.bytes_in]")
        );
    }

    public void testAggsResolutionWithUnresolvedGroupings() {
        String agg_func = randomFrom(
            new String[] { "avg", "count", "count_distinct", "min", "max", "median", "median_absolute_deviation", "sum", "values" }
        );

        assertThat(error("FROM tests | STATS " + agg_func + "(emp_no) by foobar"), matchesRegex("1:\\d+: Unknown column \\[foobar]"));
        assertThat(
            error("FROM tests | STATS " + agg_func + "(x) by foobar, x = emp_no"),
            matchesRegex("1:\\d+: Unknown column \\[foobar]")
        );
        assertThat(error("FROM tests | STATS " + agg_func + "(foobar) by foobar"), matchesRegex("1:\\d+: Unknown column \\[foobar]"));
        assertThat(
            error("FROM tests | STATS " + agg_func + "(foobar) by BUCKET(hire_date, 10)"),
            matchesRegex(
                "1:\\d+: function expects exactly four arguments when the first one is of type \\[DATETIME]"
                    + " and the second of type \\[INTEGER]\n"
                    + "line 1:\\d+: Unknown column \\[foobar]"
            )
        );
        assertThat(error("FROM tests | STATS " + agg_func + "(foobar) by emp_no"), matchesRegex("1:\\d+: Unknown column \\[foobar]"));
        // TODO: Ideally, we'd detect that count_distinct(x) doesn't require an error message.
        assertThat(
            error("FROM tests | STATS " + agg_func + "(x) by x = foobar"),
            matchesRegex("1:\\d+: Unknown column \\[foobar]\n" + "line 1:\\d+: Unknown column \\[x]")
        );
    }

    public void testNotAllowRateOutsideMetrics() {
        assumeTrue("requires metric command", EsqlCapabilities.Cap.METRICS_COMMAND.isEnabled());
        assertThat(
            error("FROM tests | STATS avg(rate(network.bytes_in))", tsdb),
            equalTo("1:24: time_series aggregate[rate(network.bytes_in)] can only be used with the TS command")
        );
        assertThat(
            error("FROM tests | STATS rate(network.bytes_in)", tsdb),
            equalTo("1:20: time_series aggregate[rate(network.bytes_in)] can only be used with the TS command")
        );
        assertThat(
            error("FROM tests | STATS max_over_time(network.connections)", tsdb),
            equalTo("1:20: time_series aggregate[max_over_time(network.connections)] can only be used with the TS command")
        );
        assertThat(
            error("FROM tests | EVAL r = rate(network.bytes_in)", tsdb),
            equalTo("1:23: aggregate function [rate(network.bytes_in)] not allowed outside STATS command")
        );
    }

    public void testRateNotEnclosedInAggregate() {
        assumeTrue("requires metric command", EsqlCapabilities.Cap.METRICS_COMMAND.isEnabled());
        assertThat(
            error("TS tests | STATS rate(network.bytes_in)", tsdb),
            equalTo("1:18: the rate aggregate [rate(network.bytes_in)] can only be used with the TS command and inside another aggregate")
        );
        assertThat(
            error("TS tests | STATS avg(rate(network.bytes_in)), rate(network.bytes_in)", tsdb),
            equalTo("1:47: the rate aggregate [rate(network.bytes_in)] can only be used with the TS command and inside another aggregate")
        );
        assertThat(error("TS tests | STATS max(avg(rate(network.bytes_in)))", tsdb), equalTo("""
            1:22: nested aggregations [avg(rate(network.bytes_in))] not allowed inside other aggregations\
             [max(avg(rate(network.bytes_in)))]
            line 1:26: the rate aggregate [rate(network.bytes_in)] can only be used with the TS command\
             and inside another aggregate"""));
        assertThat(error("TS tests | STATS max(avg(rate(network.bytes_in)))", tsdb), equalTo("""
            1:22: nested aggregations [avg(rate(network.bytes_in))] not allowed inside other aggregations\
             [max(avg(rate(network.bytes_in)))]
            line 1:26: the rate aggregate [rate(network.bytes_in)] can only be used with the TS command\
             and inside another aggregate"""));
    }

    public void testWeightedAvg() {
        assertEquals(
            "1:35: SECOND argument of [weighted_avg(v, null)] cannot be null or 0, received [null]",
            error("row v = [1, 2, 3] | stats w_avg = weighted_avg(v, null)")
        );
        assertEquals(
            "1:27: SECOND argument of [weighted_avg(salary, null)] cannot be null or 0, received [null]",
            error("from test | stats w_avg = weighted_avg(salary, null)")
        );
        assertEquals(
            "1:45: SECOND argument of [weighted_avg(v, w)] cannot be null or 0, received [null]",
            error("row v = [1, 2, 3], w = null | stats w_avg = weighted_avg(v, w)")
        );
        assertEquals(
            "1:44: SECOND argument of [weighted_avg(salary, w)] cannot be null or 0, received [null]",
            error("from test | eval w = null |  stats w_avg = weighted_avg(salary, w)")
        );
        assertEquals(
            "1:51: SECOND argument of [weighted_avg(salary, w)] cannot be null or 0, received [null]",
            error("from test | eval w = null + null |  stats w_avg = weighted_avg(salary, w)")
        );
        assertEquals(
            "1:35: SECOND argument of [weighted_avg(v, 0)] cannot be null or 0, received [0]",
            error("row v = [1, 2, 3] | stats w_avg = weighted_avg(v, 0)")
        );
        assertEquals(
            "1:27: SECOND argument of [weighted_avg(salary, 0.0)] cannot be null or 0, received [0.0]",
            error("from test | stats w_avg = weighted_avg(salary, 0.0)")
        );
    }

    public void testMatchInsideEval() throws Exception {
        assertEquals(
            "1:36: [:] operator is only supported in WHERE and STATS commands"
                + (EsqlCapabilities.Cap.SCORE_FUNCTION.isEnabled() ? ", or in EVAL within score(.) function" : "")
                + "\n"
                + "line 1:36: [:] operator cannot operate on [title], which is not a field from an index mapping",
            error("row title = \"brown fox\" | eval x = title:\"fox\" ")
        );
    }

    public void testFieldBasedFullTextFunctions() throws Exception {
        checkFieldBasedWithNonIndexedColumn("MATCH", "match(text, \"cat\")", "function");
        checkFieldBasedFunctionNotAllowedAfterCommands("MATCH", "function", "match(title, \"Meditation\")");

        checkFieldBasedWithNonIndexedColumn(":", "text : \"cat\"", "operator");
        checkFieldBasedFunctionNotAllowedAfterCommands(":", "operator", "title : \"Meditation\"");

        checkFieldBasedWithNonIndexedColumn("MatchPhrase", "match_phrase(text, \"cat\")", "function");
        checkFieldBasedFunctionNotAllowedAfterCommands("MatchPhrase", "function", "match_phrase(title, \"Meditation\")");

        if (EsqlCapabilities.Cap.MULTI_MATCH_FUNCTION.isEnabled()) {
            checkFieldBasedWithNonIndexedColumn("MultiMatch", "multi_match(\"cat\", text)", "function");
            checkFieldBasedFunctionNotAllowedAfterCommands("MultiMatch", "function", "multi_match(\"Meditation\", title)");
        }
        if (EsqlCapabilities.Cap.TERM_FUNCTION.isEnabled()) {
            checkFieldBasedWithNonIndexedColumn("Term", "term(text, \"cat\")", "function");
            checkFieldBasedFunctionNotAllowedAfterCommands("Term", "function", "term(title, \"Meditation\")");
        }
        if (EsqlCapabilities.Cap.KNN_FUNCTION_V3.isEnabled()) {
            checkFieldBasedFunctionNotAllowedAfterCommands("KNN", "function", "knn(vector, [1, 2, 3], 10)");
        }
    }

    private void checkFieldBasedFunctionNotAllowedAfterCommands(String functionName, String functionType, String functionInvocation) {
        assertThat(
            error("from test | limit 10 | where " + functionInvocation, fullTextAnalyzer),
            containsString("[" + functionName + "] " + functionType + " cannot be used after LIMIT")
        );
        String fieldName = "KNN".equals(functionName) ? "vector" : "title";
        assertThat(
            error("from test | STATS c = COUNT(id) BY " + fieldName + " | where " + functionInvocation, fullTextAnalyzer),
            containsString("[" + functionName + "] " + functionType + " cannot be used after STATS")
        );
    }

    // These should pass eventually once we lift some restrictions on match function
    private void checkFieldBasedWithNonIndexedColumn(String functionName, String functionInvocation, String functionType) {
        assertThat(
            error("from test | eval text = substring(title, 1) | where " + functionInvocation, fullTextAnalyzer),
            containsString(
                "[" + functionName + "] " + functionType + " cannot operate on [text], which is not a field from an index mapping"
            )
        );
        assertThat(
            error("from test | eval text=concat(title, body) | where " + functionInvocation, fullTextAnalyzer),
            containsString(
                "[" + functionName + "] " + functionType + " cannot operate on [text], which is not a field from an index mapping"
            )
        );
        var keywordInvocation = functionInvocation.replace("text", "text::keyword");
        String keywordError = error("row n = null | eval text = n + 5 | where " + keywordInvocation, fullTextAnalyzer);
        assertThat(keywordError, containsString("[" + functionName + "] " + functionType + " cannot operate on"));
        assertThat(keywordError, containsString("which is not a field from an index mapping"));
    }

    public void testNonFieldBasedFullTextFunctionsNotAllowedAfterCommands() throws Exception {
        checkNonFieldBasedFullTextFunctionsNotAllowedAfterCommands("QSTR", "qstr(\"field_name: Meditation\")");
        checkNonFieldBasedFullTextFunctionsNotAllowedAfterCommands("KQL", "kql(\"field_name: Meditation\")");
    }

    private void checkNonFieldBasedFullTextFunctionsNotAllowedAfterCommands(String functionName, String functionInvocation) {
        // Source commands
        assertThat(
            error("show info | where " + functionInvocation),
            containsString("[" + functionName + "] function cannot be used after SHOW")
        );
        assertThat(
            error("row a= \"Meditation\" | where " + functionInvocation, fullTextAnalyzer),
            containsString("[" + functionName + "] function cannot be used after ROW")
        );

        // Processing commands
        assertThat(
            error("from test | dissect title \"%{foo}\" | where " + functionInvocation, fullTextAnalyzer),
            containsString("[" + functionName + "] function cannot be used after DISSECT")
        );
        assertThat(
            error("from test | drop body | where " + functionInvocation, fullTextAnalyzer),
            containsString("[" + functionName + "] function cannot be used after DROP")
        );
        assertThat(
            error("from test | enrich languages on category with lang = language_name | where " + functionInvocation, fullTextAnalyzer),
            containsString("[" + functionName + "] function cannot be used after ENRICH")
        );
        assertThat(
            error("from test | eval z = 2 | where " + functionInvocation, fullTextAnalyzer),
            containsString("[" + functionName + "] function cannot be used after EVAL")
        );
        assertThat(
            error("from test | grok body \"%{WORD:foo}\" | where " + functionInvocation, fullTextAnalyzer),
            containsString("[" + functionName + "] function cannot be used after GROK")
        );
        assertThat(
            error("from test | keep category | where " + functionInvocation, fullTextAnalyzer),
            containsString("[" + functionName + "] function cannot be used after KEEP")
        );
        assertThat(
            error("from test | limit 10 | where " + functionInvocation, fullTextAnalyzer),
            containsString("[" + functionName + "] function cannot be used after LIMIT")
        );
        assertThat(
            error("from test | mv_expand body | where " + functionInvocation, fullTextAnalyzer),
            containsString("[" + functionName + "] function cannot be used after MV_EXPAND")
        );
        assertThat(
            error("from test | rename body as full_body | where " + functionInvocation, fullTextAnalyzer),
            containsString("[" + functionName + "] function cannot be used after RENAME")
        );
        assertThat(
            error("from test | STATS c = COUNT(*) BY category | where " + functionInvocation, fullTextAnalyzer),
            containsString("[" + functionName + "] function cannot be used after STATS")
        );

        // Some combination of processing commands
        assertThat(
            error("from test | keep category | limit 10 | where " + functionInvocation, fullTextAnalyzer),
            containsString("[" + functionName + "] function cannot be used after LIMIT")
        );
        assertThat(
            error("from test | limit 10 | mv_expand body | where " + functionInvocation, fullTextAnalyzer),
            containsString("[" + functionName + "] function cannot be used after MV_EXPAND")
        );
        assertThat(
            error("from test | mv_expand body | keep body | where " + functionInvocation, fullTextAnalyzer),
            containsString("[" + functionName + "] function cannot be used after KEEP")
        );
        assertThat(
            error(
                "from test | STATS c = COUNT(id) BY category | rename c as total_categories | where " + functionInvocation,
                fullTextAnalyzer
            ),
            containsString("[" + functionName + "] function cannot be used after RENAME")
        );
        assertThat(
            error("from test | rename title as name | drop category | where " + functionInvocation, fullTextAnalyzer),
            containsString("[" + functionName + "] function cannot be used after DROP")
        );
    }

    public void testFullTextFunctionsOnlyAllowedInWhere() throws Exception {
        checkFullTextFunctionsOnlyAllowedInWhere("MATCH", "match(title, \"Meditation\")", "function");
        checkFullTextFunctionsOnlyAllowedInWhere(":", "title:\"Meditation\"", "operator");
        checkFullTextFunctionsOnlyAllowedInWhere("QSTR", "qstr(\"Meditation\")", "function");
        checkFullTextFunctionsOnlyAllowedInWhere("KQL", "kql(\"Meditation\")", "function");
        checkFullTextFunctionsOnlyAllowedInWhere("MatchPhrase", "match_phrase(title, \"Meditation\")", "function");
        if (EsqlCapabilities.Cap.TERM_FUNCTION.isEnabled()) {
            checkFullTextFunctionsOnlyAllowedInWhere("Term", "term(title, \"Meditation\")", "function");
        }
        if (EsqlCapabilities.Cap.MULTI_MATCH_FUNCTION.isEnabled()) {
            checkFullTextFunctionsOnlyAllowedInWhere("MultiMatch", "multi_match(\"Meditation\", title, body)", "function");
        }
        if (EsqlCapabilities.Cap.KNN_FUNCTION_V3.isEnabled()) {
            checkFullTextFunctionsOnlyAllowedInWhere("KNN", "knn(vector, [0, 1, 2], 10)", "function");
        }

    }

    private void checkFullTextFunctionsOnlyAllowedInWhere(String functionName, String functionInvocation, String functionType)
        throws Exception {
        assertThat(
            error("from test | eval y = " + functionInvocation, fullTextAnalyzer),
            containsString(
                "["
                    + functionName
                    + "] "
                    + functionType
                    + " is only supported in WHERE and STATS commands"
                    + (EsqlCapabilities.Cap.SCORE_FUNCTION.isEnabled() ? ", or in EVAL within score(.) function" : "")
            )
        );
        assertThat(
            error("from test | sort " + functionInvocation + " asc", fullTextAnalyzer),
            containsString("[" + functionName + "] " + functionType + " is only supported in WHERE and STATS commands")

        );
        assertThat(
            error("from test | stats max_id = max(id) by " + functionInvocation, fullTextAnalyzer),
            containsString("[" + functionName + "] " + functionType + " is only supported in WHERE and STATS commands")
        );
        if ("KQL".equals(functionName) || "QSTR".equals(functionName)) {
            assertThat(
                error("row a = " + functionInvocation, fullTextAnalyzer),
                containsString(
                    "["
                        + functionName
                        + "] "
                        + functionType
                        + " is only supported in WHERE and STATS commands"
                        + (EsqlCapabilities.Cap.SCORE_FUNCTION.isEnabled() ? ", or in EVAL within score(.) function" : "")
                )
            );
        }
    }

    public void testFullTextFunctionsDisjunctions() {
        checkWithFullTextFunctionsDisjunctions("match(title, \"Meditation\")");
        checkWithFullTextFunctionsDisjunctions("title : \"Meditation\"");
        checkWithFullTextFunctionsDisjunctions("qstr(\"title: Meditation\")");
        checkWithFullTextFunctionsDisjunctions("kql(\"title: Meditation\")");
        checkWithFullTextFunctionsDisjunctions("match_phrase(title, \"Meditation\")");
        if (EsqlCapabilities.Cap.MULTI_MATCH_FUNCTION.isEnabled()) {
            checkWithFullTextFunctionsDisjunctions("multi_match(\"Meditation\", title, body)");
        }
        if (EsqlCapabilities.Cap.TERM_FUNCTION.isEnabled()) {
            checkWithFullTextFunctionsDisjunctions("term(title, \"Meditation\")");
        }
        if (EsqlCapabilities.Cap.KNN_FUNCTION_V3.isEnabled()) {
            checkWithFullTextFunctionsDisjunctions("knn(vector, [1, 2, 3], 10)");
        }
    }

    private void checkWithFullTextFunctionsDisjunctions(String functionInvocation) {

        // Disjunctions with non-pushable functions - scoring
        query("from test | where " + functionInvocation + " or length(title) > 10", fullTextAnalyzer);
        query("from test | where match(title, \"Meditation\") or (" + functionInvocation + " and length(title) > 10)", fullTextAnalyzer);
        query(
            "from test | where (" + functionInvocation + " and length(title) > 0) or (match(title, \"Meditation\") and length(title) > 10)",
            fullTextAnalyzer
        );

        // Disjunctions with non-pushable functions - no scoring
        query("from test | where " + functionInvocation + " or length(title) > 10", fullTextAnalyzer);
        query("from test | where match(title, \"Meditation\") or (" + functionInvocation + " and length(title) > 10)", fullTextAnalyzer);
        query(
            "from test | where (" + functionInvocation + " and length(title) > 0) or (match(title, \"Meditation\") and length(title) > 10)",
            fullTextAnalyzer
        );

        // Disjunctions with full text functions - no scoring
        query("from test | where " + functionInvocation + " or match(title, \"Meditation\")", fullTextAnalyzer);
        query("from test | where " + functionInvocation + " or not match(title, \"Meditation\")", fullTextAnalyzer);
        query("from test | where (" + functionInvocation + " or match(title, \"Meditation\")) and length(title) > 10", fullTextAnalyzer);
        query(
            "from test | where (" + functionInvocation + " or match(title, \"Meditation\")) and match(body, \"Smith\")",
            fullTextAnalyzer
        );
        query(
            "from test | where " + functionInvocation + " or (match(title, \"Meditation\") and match(body, \"Smith\"))",
            fullTextAnalyzer
        );

        // Disjunctions with full text functions - scoring
        query("from test metadata _score | where " + functionInvocation + " or match(title, \"Meditation\")", fullTextAnalyzer);
        query("from test metadata _score | where " + functionInvocation + " or not match(title, \"Meditation\")", fullTextAnalyzer);
        query(
            "from test metadata _score | where (" + functionInvocation + " or match(title, \"Meditation\")) and length(title) > 10",
            fullTextAnalyzer
        );
        query(
            "from test metadata _score | where (" + functionInvocation + " or match(title, \"Meditation\")) and match(body, \"Smith\")",
            fullTextAnalyzer
        );
        query(
            "from test metadata _score | where " + functionInvocation + " or (match(title, \"Meditation\") and match(body, \"Smith\"))",
            fullTextAnalyzer
        );
    }

    public void testFullTextFunctionsWithNonBooleanFunctions() {
        checkFullTextFunctionsWithNonBooleanFunctions("MATCH", "match(title, \"Meditation\")", "function");
        checkFullTextFunctionsWithNonBooleanFunctions(":", "title:\"Meditation\"", "operator");
        checkFullTextFunctionsWithNonBooleanFunctions("QSTR", "qstr(\"title: Meditation\")", "function");
        checkFullTextFunctionsWithNonBooleanFunctions("KQL", "kql(\"title: Meditation\")", "function");
        checkFullTextFunctionsWithNonBooleanFunctions("MatchPhrase", "match_phrase(title, \"Meditation\")", "function");
        if (EsqlCapabilities.Cap.MULTI_MATCH_FUNCTION.isEnabled()) {
            checkFullTextFunctionsWithNonBooleanFunctions("MultiMatch", "multi_match(\"Meditation\", title, body)", "function");
        }
        if (EsqlCapabilities.Cap.TERM_FUNCTION.isEnabled()) {
            checkFullTextFunctionsWithNonBooleanFunctions("Term", "term(title, \"Meditation\")", "function");
        }
        if (EsqlCapabilities.Cap.KNN_FUNCTION_V3.isEnabled()) {
            checkFullTextFunctionsWithNonBooleanFunctions("KNN", "knn(vector, [1, 2, 3], 10)", "function");
        }
    }

    private void checkFullTextFunctionsWithNonBooleanFunctions(String functionName, String functionInvocation, String functionType) {
        if (functionType.equals("operator") == false) {
            // The following tests are only possible for functions from a parsing perspective
            assertEquals(
                "1:19: Invalid condition ["
                    + functionInvocation
                    + " is not null]. ["
                    + functionName
                    + "] "
                    + functionType
                    + " can't be used with ISNOTNULL",
                error("from test | where " + functionInvocation + " is not null", fullTextAnalyzer)
            );
            assertEquals(
                "1:19: Invalid condition ["
                    + functionInvocation
                    + " is null]. ["
                    + functionName
                    + "] "
                    + functionType
                    + " can't be used with ISNULL",
                error("from test | where " + functionInvocation + " is null", fullTextAnalyzer)
            );
            assertEquals(
                "1:19: Invalid condition ["
                    + functionInvocation
                    + " in (\"hello\", \"world\")]. ["
                    + functionName
                    + "] "
                    + functionType
                    + " can't be used with IN",
                error("from test | where " + functionInvocation + " in (\"hello\", \"world\")", fullTextAnalyzer)
            );
        }
        assertEquals(
            "1:19: Invalid condition [coalesce("
                + functionInvocation
                + ", "
                + functionInvocation
                + ")]. ["
                + functionName
                + "] "
                + functionType
                + " can't be used with COALESCE",
            error("from test | where coalesce(" + functionInvocation + ", " + functionInvocation + ")", fullTextAnalyzer)
        );
        assertEquals(
            "1:19: argument of [concat("
                + functionInvocation
                + ", \"a\")] must be [string], found value ["
                + functionInvocation
                + "] type [boolean]",
            error("from test | where concat(" + functionInvocation + ", \"a\")", fullTextAnalyzer)
        );
    }

    public void testFullTextFunctionsTargetsExistingField() throws Exception {
        testFullTextFunctionTargetsExistingField("match(title, \"Meditation\")");
        testFullTextFunctionTargetsExistingField("title : \"Meditation\"");
        testFullTextFunctionTargetsExistingField("match_phrase(title, \"Meditation\")");
        if (EsqlCapabilities.Cap.MULTI_MATCH_FUNCTION.isEnabled()) {
            testFullTextFunctionTargetsExistingField("multi_match(\"Meditation\", title)");
        }
        if (EsqlCapabilities.Cap.TERM_FUNCTION.isEnabled()) {
            testFullTextFunctionTargetsExistingField("term(fist_name, \"Meditation\")");
        }
        if (EsqlCapabilities.Cap.KNN_FUNCTION_V3.isEnabled()) {
            testFullTextFunctionTargetsExistingField("knn(vector, [0, 1, 2], 10)");
        }
    }

    private void testFullTextFunctionTargetsExistingField(String functionInvocation) throws Exception {
        assertThat(error("from test | keep emp_no | where " + functionInvocation), containsString("Unknown column"));
    }

    public void testConditionalFunctionsWithMixedNumericTypes() {
        for (String functionName : List.of("coalesce", "greatest", "least")) {
            assertEquals(
                "1:22: second argument of [" + functionName + "(languages, height)] must be [integer], found value [height] type [double]",
                error("from test | eval x = " + functionName + "(languages, height)")
            );
            assertEquals(
                "1:22: second argument of ["
                    + functionName
                    + "(languages.long, height)] must be [long], found value [height] type [double]",
                error("from test | eval x = " + functionName + "(languages.long, height)")
            );
            assertEquals(
                "1:22: second argument of ["
                    + functionName
                    + "(salary, languages.long)] must be [integer], found value [languages.long] type [long]",
                error("from test | eval x = " + functionName + "(salary, languages.long)")
            );
            assertEquals(
                "1:22: second argument of ["
                    + functionName
                    + "(languages.short, height)] must be [integer], found value [height] type [double]",
                error("from test | eval x = " + functionName + "(languages.short, height)")
            );
            assertEquals(
                "1:22: second argument of ["
                    + functionName
                    + "(languages.byte, height)] must be [integer], found value [height] type [double]",
                error("from test | eval x = " + functionName + "(languages.byte, height)")
            );
            assertEquals(
                "1:22: second argument of ["
                    + functionName
                    + "(languages, height.float)] must be [integer], found value [height.float] type [double]",
                error("from test | eval x = " + functionName + "(languages, height.float)")
            );
            assertEquals(
                "1:22: second argument of ["
                    + functionName
                    + "(languages, height.scaled_float)] must be [integer], "
                    + "found value [height.scaled_float] type [double]",
                error("from test | eval x = " + functionName + "(languages, height.scaled_float)")
            );
            assertEquals(
                "1:22: second argument of ["
                    + functionName
                    + "(languages, height.half_float)] must be [integer], "
                    + "found value [height.half_float] type [double]",
                error("from test | eval x = " + functionName + "(languages, height.half_float)")
            );

            assertEquals(
                "1:22: third argument of ["
                    + functionName
                    + "(null, languages, height)] must be [integer], found value [height] type [double]",
                error("from test | eval x = " + functionName + "(null, languages, height)")
            );
            assertEquals(
                "1:22: third argument of ["
                    + functionName
                    + "(null, languages.long, height)] must be [long], found value [height] type [double]",
                error("from test | eval x = " + functionName + "(null, languages.long, height)")
            );
            assertEquals(
                "1:22: third argument of ["
                    + functionName
                    + "(null, salary, languages.long)] must be [integer], "
                    + "found value [languages.long] type [long]",
                error("from test | eval x = " + functionName + "(null, salary, languages.long)")
            );
            assertEquals(
                "1:22: third argument of ["
                    + functionName
                    + "(null, languages.short, height)] must be [integer], found value [height] type [double]",
                error("from test | eval x = " + functionName + "(null, languages.short, height)")
            );
            assertEquals(
                "1:22: third argument of ["
                    + functionName
                    + "(null, languages.byte, height)] must be [integer], found value [height] type [double]",
                error("from test | eval x = " + functionName + "(null, languages.byte, height)")
            );
            assertEquals(
                "1:22: third argument of ["
                    + functionName
                    + "(null, languages, height.float)] must be [integer], "
                    + "found value [height.float] type [double]",
                error("from test | eval x = " + functionName + "(null, languages, height.float)")
            );
            assertEquals(
                "1:22: third argument of ["
                    + functionName
                    + "(null, languages, height.scaled_float)] must be [integer], "
                    + "found value [height.scaled_float] type [double]",
                error("from test | eval x = " + functionName + "(null, languages, height.scaled_float)")
            );
            assertEquals(
                "1:22: third argument of ["
                    + functionName
                    + "(null, languages, height.half_float)] must be [integer], "
                    + "found value [height.half_float] type [double]",
                error("from test | eval x = " + functionName + "(null, languages, height.half_float)")
            );

            // counter
            assertEquals(
                "1:23: second argument of ["
                    + functionName
                    + "(network.bytes_in, 0)] must be [counter_long], found value [0] type [integer]",
                error("FROM tests | eval x = " + functionName + "(network.bytes_in, 0)", tsdb)
            );

            assertEquals(
                "1:23: second argument of ["
                    + functionName
                    + "(network.bytes_in, to_long(0))] must be [counter_long], "
                    + "found value [to_long(0)] type [long]",
                error("FROM tests | eval x = " + functionName + "(network.bytes_in, to_long(0))", tsdb)
            );
            assertEquals(
                "1:23: second argument of ["
                    + functionName
                    + "(network.bytes_in, 0.0)] must be [counter_long], found value [0.0] type [double]",
                error("FROM tests | eval x = " + functionName + "(network.bytes_in, 0.0)", tsdb)
            );

            assertEquals(
                "1:23: third argument of ["
                    + functionName
                    + "(null, network.bytes_in, 0)] must be [counter_long], found value [0] type [integer]",
                error("FROM tests | eval x = " + functionName + "(null, network.bytes_in, 0)", tsdb)
            );

            assertEquals(
                "1:23: third argument of ["
                    + functionName
                    + "(null, network.bytes_in, to_long(0))] must be [counter_long], "
                    + "found value [to_long(0)] type [long]",
                error("FROM tests | eval x = " + functionName + "(null, network.bytes_in, to_long(0))", tsdb)
            );
            assertEquals(
                "1:23: third argument of ["
                    + functionName
                    + "(null, network.bytes_in, 0.0)] must be [counter_long], found value [0.0] type [double]",
                error("FROM tests | eval x = " + functionName + "(null, network.bytes_in, 0.0)", tsdb)
            );
        }

        // case, a subset tests of coalesce/greatest/least
        assertEquals(
            "1:22: third argument of [case(languages == 1, salary, height)] must be [integer], found value [height] type [double]",
            error("from test | eval x = case(languages == 1, salary, height)")
        );
        assertEquals(
            "1:23: third argument of [case(name == \"a\", network.bytes_in, 0)] must be [counter_long], found value [0] type [integer]",
            error("FROM tests | eval x = case(name == \"a\", network.bytes_in, 0)", tsdb)
        );
    }

    public void testToDatePeriodTimeDurationInInvalidPosition() {
        // arithmetic operations in eval
        assertEquals(
            "1:39: EVAL does not support type [date_period] as the return data type of expression [3 months + 5 days]",
            error("row x = \"2024-01-01\"::datetime | eval y = 3 months + 5 days")
        );

        assertEquals(
            "1:39: EVAL does not support type [date_period] as the return data type of expression "
                + "[\"3 months\"::date_period + \"5 days\"::date_period]",
            error("row x = \"2024-01-01\"::datetime | eval y = \"3 months\"::date_period + \"5 days\"::date_period")
        );

        assertEquals(
            "1:39: EVAL does not support type [time_duration] as the return data type of expression [3 hours + 5 minutes]",
            error("row x = \"2024-01-01\"::datetime | eval y = 3 hours + 5 minutes")
        );

        assertEquals(
            "1:39: EVAL does not support type [time_duration] as the return data type of expression "
                + "[\"3 hours\"::time_duration + \"5 minutes\"::time_duration]",
            error("row x = \"2024-01-01\"::datetime | eval y = \"3 hours\"::time_duration + \"5 minutes\"::time_duration")
        );

        // where
        assertEquals(
            "1:26: first argument of [\"3 days\"::date_period == to_dateperiod(\"3 days\")] must be "
                + "[boolean, cartesian_point, cartesian_shape, date_nanos, datetime, double, geo_point, geo_shape, integer, ip, keyword, "
                + "long, text, unsigned_long or version], found value [\"3 days\"::date_period] type [date_period]",
            error("row x = \"3 days\" | where \"3 days\"::date_period == to_dateperiod(\"3 days\")")
        );

        assertEquals(
            "1:26: first argument of [\"3 hours\"::time_duration <= to_timeduration(\"3 hours\")] must be "
                + "[date_nanos, datetime, double, integer, ip, keyword, long, text, unsigned_long or version], "
                + "found value [\"3 hours\"::time_duration] type [time_duration]",
            error("row x = \"3 days\" | where \"3 hours\"::time_duration <= to_timeduration(\"3 hours\")")
        );

        assertEquals(
            "1:19: second argument of [first_name <= to_timeduration(\"3 hours\")] must be "
                + "[date_nanos, datetime, double, integer, ip, keyword, long, text, unsigned_long or version], "
                + "found value [to_timeduration(\"3 hours\")] type [time_duration]",
            error("from test | where first_name <= to_timeduration(\"3 hours\")")
        );

        assertEquals(
            "1:19: 1st argument of [first_name IN ( to_timeduration(\"3 hours\"), \"3 days\"::date_period)] must be [keyword], "
                + "found value [to_timeduration(\"3 hours\")] type [time_duration]",
            error("from test | where first_name IN ( to_timeduration(\"3 hours\"), \"3 days\"::date_period)")
        );
    }

    public void testToDatePeriodToTimeDurationWithInvalidType() {
        assertEquals(
            "1:36: argument of [1.5::date_period] must be [date_period or string], found value [1.5] type [double]",
            error("from types | EVAL x = birth_date + 1.5::date_period")
        );
        assertEquals(
            "1:37: argument of [to_timeduration(1)] must be [time_duration or string], found value [1] type [integer]",
            error("from types  | EVAL x = birth_date - to_timeduration(1)")
        );
        assertEquals(
            "1:45: argument of [x::date_period] must be [date_period or string], found value [x] type [double]",
            error("from types | EVAL x = 1.5, y = birth_date + x::date_period")
        );
        assertEquals(
            "1:44: argument of [to_timeduration(x)] must be [time_duration or string], found value [x] type [integer]",
            error("from types  | EVAL x = 1, y = birth_date - to_timeduration(x)")
        );
        assertEquals(
            "1:64: argument of [x::date_period] must be [date_period or string], found value [x] type [datetime]",
            error("from types | EVAL x = \"2024-09-08\"::datetime, y = birth_date + x::date_period")
        );
        assertEquals(
            "1:65: argument of [to_timeduration(x)] must be [time_duration or string], found value [x] type [datetime]",
            error("from types  | EVAL x = \"2024-09-08\"::datetime, y = birth_date - to_timeduration(x)")
        );
        assertEquals(
            "1:58: argument of [x::date_period] must be [date_period or string], found value [x] type [ip]",
            error("from types | EVAL x = \"2024-09-08\"::ip, y = birth_date + x::date_period")
        );
        assertEquals(
            "1:59: argument of [to_timeduration(x)] must be [time_duration or string], found value [x] type [ip]",
            error("from types  | EVAL x = \"2024-09-08\"::ip, y = birth_date - to_timeduration(x)")
        );
    }

    public void testIntervalAsString() {
        // DateTrunc
        for (String interval : List.of("1 minu", "1 dy", "1.5 minutes", "0.5 days", "minutes 1", "day 5")) {
            assertThat(
                error("from types  | EVAL x = date_trunc(\"" + interval + "\", \"1991-06-26T00:00:00.000Z\")"),
                containsString("1:35: Cannot convert string [" + interval + "] to [DATE_PERIOD or TIME_DURATION]")
            );
            assertThat(
                error("from types  | EVAL x = \"1991-06-26T00:00:00.000Z\", y = date_trunc(\"" + interval + "\", x::datetime)"),
                containsString("1:67: Cannot convert string [" + interval + "] to [DATE_PERIOD or TIME_DURATION]")
            );
        }
        for (String interval : List.of("1", "0.5", "invalid")) {
            assertThat(
                error("from types  | EVAL x = date_trunc(\"" + interval + "\", \"1991-06-26T00:00:00.000Z\")"),
                containsString(
                    "1:24: first argument of [date_trunc(\""
                        + interval
                        + "\", \"1991-06-26T00:00:00.000Z\")] must be [dateperiod or timeduration], found value [\""
                        + interval
                        + "\"] type [keyword]"
                )
            );
            assertThat(
                error("from types  | EVAL x = \"1991-06-26T00:00:00.000Z\", y = date_trunc(\"" + interval + "\", x::datetime)"),
                containsString(
                    "1:56: first argument of [date_trunc(\""
                        + interval
                        + "\", x::datetime)] "
                        + "must be [dateperiod or timeduration], found value [\""
                        + interval
                        + "\"] type [keyword]"
                )
            );
        }

        // Bucket
        assertEquals(
            "1:52: Cannot convert string [1 yar] to [DATE_PERIOD or TIME_DURATION], error [Unexpected temporal unit: 'yar']",
            error("from test | stats max(emp_no) by bucket(hire_date, \"1 yar\")")
        );
        assertEquals(
            "1:52: Cannot convert string [1 hur] to [DATE_PERIOD or TIME_DURATION], error [Unexpected temporal unit: 'hur']",
            error("from test | stats max(emp_no) by bucket(hire_date, \"1 hur\")")
        );
        assertEquals(
            "1:58: Cannot convert string [1 mu] to [DATE_PERIOD or TIME_DURATION], error [Unexpected temporal unit: 'mu']",
            error("from test | stats max = max(emp_no) by bucket(hire_date, \"1 mu\") | sort max ")
        );
        assertEquals(
            "1:34: second argument of [bucket(hire_date, \"1\")] must be [integral, date_period or time_duration], "
                + "found value [\"1\"] type [keyword]",
            error("from test | stats max(emp_no) by bucket(hire_date, \"1\")")
        );
        assertEquals(
            "1:40: second argument of [bucket(hire_date, \"1\")] must be [integral, date_period or time_duration], "
                + "found value [\"1\"] type [keyword]",
            error("from test | stats max = max(emp_no) by bucket(hire_date, \"1\") | sort max ")
        );
        assertEquals(
            "1:68: second argument of [bucket(y, \"1\")] must be [integral, date_period or time_duration], "
                + "found value [\"1\"] type [keyword]",
            error("from test | eval x = emp_no, y = hire_date | stats max = max(x) by bucket(y, \"1\") | sort max ")
        );
    }

    public void testCategorizeOnlyFirstGrouping() {
        query("FROM test | STATS COUNT(*) BY CATEGORIZE(first_name)");
        query("FROM test | STATS COUNT(*) BY cat = CATEGORIZE(first_name)");
        query("FROM test | STATS COUNT(*) BY CATEGORIZE(first_name), emp_no");
        query("FROM test | STATS COUNT(*) BY a = CATEGORIZE(first_name), b = emp_no");

        assertEquals(
            "1:39: CATEGORIZE grouping function [CATEGORIZE(first_name)] can only be in the first grouping expression",
            error("FROM test | STATS COUNT(*) BY emp_no, CATEGORIZE(first_name)")
        );
        assertEquals(
            "1:55: CATEGORIZE grouping function [CATEGORIZE(last_name)] can only be in the first grouping expression",
            error("FROM test | STATS COUNT(*) BY CATEGORIZE(first_name), CATEGORIZE(last_name)")
        );
        assertEquals(
            "1:55: CATEGORIZE grouping function [CATEGORIZE(first_name)] can only be in the first grouping expression",
            error("FROM test | STATS COUNT(*) BY CATEGORIZE(first_name), CATEGORIZE(first_name)")
        );
        assertEquals(
            "1:63: CATEGORIZE grouping function [CATEGORIZE(last_name)] can only be in the first grouping expression",
            error("FROM test | STATS COUNT(*) BY CATEGORIZE(first_name), emp_no, CATEGORIZE(last_name)")
        );
        assertEquals(
            "1:63: CATEGORIZE grouping function [CATEGORIZE(first_name)] can only be in the first grouping expression",
            error("FROM test | STATS COUNT(*) BY CATEGORIZE(first_name), emp_no, CATEGORIZE(first_name)")
        );
    }

    public void testCategorizeNestedGrouping() {
        query("from test | STATS COUNT(*) BY CATEGORIZE(LENGTH(first_name)::string)");

        assertEquals(
            "1:40: CATEGORIZE grouping function [CATEGORIZE(first_name)] can't be used within other expressions",
            error("FROM test | STATS COUNT(*) BY MV_COUNT(CATEGORIZE(first_name))")
        );
        assertEquals(
            "1:31: CATEGORIZE grouping function [CATEGORIZE(first_name)] can't be used within other expressions",
            error("FROM test | STATS COUNT(*) BY CATEGORIZE(first_name)::datetime")
        );
    }

    public void testCategorizeWithinAggregations() {
        query("from test | STATS MV_COUNT(cat), COUNT(*) BY cat = CATEGORIZE(first_name)");
        query("from test | STATS MV_COUNT(CATEGORIZE(first_name)), COUNT(*) BY cat = CATEGORIZE(first_name)");
        query("from test | STATS MV_COUNT(CATEGORIZE(first_name)), COUNT(*) BY CATEGORIZE(first_name)");

        assertEquals(
            "1:25: cannot use CATEGORIZE grouping function [CATEGORIZE(first_name)] within an aggregation",
            error("FROM test | STATS COUNT(CATEGORIZE(first_name)) BY CATEGORIZE(first_name)")
        );
        assertEquals(
            "1:25: cannot reference CATEGORIZE grouping function [cat] within an aggregation",
            error("FROM test | STATS COUNT(cat) BY cat = CATEGORIZE(first_name)")
        );
        assertEquals(
            "1:30: cannot reference CATEGORIZE grouping function [cat] within an aggregation",
            error("FROM test | STATS SUM(LENGTH(cat::keyword) + LENGTH(last_name)) BY cat = CATEGORIZE(first_name)")
        );
        assertEquals(
            "1:25: cannot reference CATEGORIZE grouping function [`CATEGORIZE(first_name)`] within an aggregation",
            error("FROM test | STATS COUNT(`CATEGORIZE(first_name)`) BY CATEGORIZE(first_name)")
        );

        assertEquals(
            "1:28: can only use grouping function [CATEGORIZE(last_name)] as part of the BY clause",
            error("FROM test | STATS MV_COUNT(CATEGORIZE(last_name)) BY CATEGORIZE(first_name)")
        );
    }

    public void testCategorizeWithFilteredAggregations() {
        query("FROM test | STATS COUNT(*) WHERE first_name == \"John\" BY CATEGORIZE(last_name)");
        query("FROM test | STATS COUNT(*) WHERE last_name == \"Doe\" BY CATEGORIZE(last_name)");

        assertEquals(
            "1:34: can only use grouping function [CATEGORIZE(first_name)] as part of the BY clause",
            error("FROM test | STATS COUNT(*) WHERE CATEGORIZE(first_name) == \"John\" BY CATEGORIZE(last_name)")
        );
        assertEquals(
            "1:34: can only use grouping function [CATEGORIZE(last_name)] as part of the BY clause",
            error("FROM test | STATS COUNT(*) WHERE CATEGORIZE(last_name) == \"Doe\" BY CATEGORIZE(last_name)")
        );
        assertEquals(
            "1:34: cannot reference CATEGORIZE grouping function [category] within an aggregation filter",
            error("FROM test | STATS COUNT(*) WHERE category == \"Doe\" BY category = CATEGORIZE(last_name)")
        );
    }

    public void testCategorizeInvalidOptionsField() {
        assumeTrue("categorize options must be enabled", EsqlCapabilities.Cap.CATEGORIZE_OPTIONS.isEnabled());

        assertEquals(
            "1:31: second argument of [CATEGORIZE(last_name, first_name)] must be a map expression, received [first_name]",
            error("FROM test | STATS COUNT(*) BY CATEGORIZE(last_name, first_name)")
        );
        assertEquals(
            "1:31: Invalid option [blah] in [CATEGORIZE(last_name, { \"blah\": 42 })], "
                + "expected one of [analyzer, output_format, similarity_threshold]",
            error("FROM test | STATS COUNT(*) BY CATEGORIZE(last_name, { \"blah\": 42 })")
        );
    }

    public void testCategorizeOptionOutputFormat() {
        assumeTrue("categorize options must be enabled", EsqlCapabilities.Cap.CATEGORIZE_OPTIONS.isEnabled());

        query("FROM test | STATS COUNT(*) BY CATEGORIZE(last_name, { \"output_format\": \"regex\" })");
        query("FROM test | STATS COUNT(*) BY CATEGORIZE(last_name, { \"output_format\": \"REGEX\" })");
        query("FROM test | STATS COUNT(*) BY CATEGORIZE(last_name, { \"output_format\": \"tokens\" })");
        query("FROM test | STATS COUNT(*) BY CATEGORIZE(last_name, { \"output_format\": \"ToKeNs\" })");
        assertEquals(
            "1:31: invalid output format [blah], expecting one of [REGEX, TOKENS]",
            error("FROM test | STATS COUNT(*) BY CATEGORIZE(last_name, { \"output_format\": \"blah\" })")
        );
        assertEquals(
            "1:31: invalid output format [42], expecting one of [REGEX, TOKENS]",
            error("FROM test | STATS COUNT(*) BY CATEGORIZE(last_name, { \"output_format\": 42 })")
        );
        assertEquals(
            "1:31: Invalid option [output_format] in [CATEGORIZE(last_name, { \"output_format\": { \"a\": 123 } })],"
                + " expected a [KEYWORD] value",
            error("FROM test | STATS COUNT(*) BY CATEGORIZE(last_name, { \"output_format\": { \"a\": 123 } })")
        );
    }

    public void testCategorizeOptionSimilarityThreshold() {
        assumeTrue("categorize options must be enabled", EsqlCapabilities.Cap.CATEGORIZE_OPTIONS.isEnabled());

        query("FROM test | STATS COUNT(*) BY CATEGORIZE(last_name, { \"similarity_threshold\": 1 })");
        query("FROM test | STATS COUNT(*) BY CATEGORIZE(last_name, { \"similarity_threshold\": 100 })");
        assertEquals(
            "1:31: invalid similarity threshold [0], expecting a number between 1 and 100, inclusive",
            error("FROM test | STATS COUNT(*) BY CATEGORIZE(last_name, { \"similarity_threshold\": 0 })")
        );
        assertEquals(
            "1:31: invalid similarity threshold [101], expecting a number between 1 and 100, inclusive",
            error("FROM test | STATS COUNT(*) BY CATEGORIZE(last_name, { \"similarity_threshold\": 101 })")
        );
        assertEquals(
            "1:31: Invalid option [similarity_threshold] in [CATEGORIZE(last_name, { \"similarity_threshold\": \"blah\" })], "
                + "cannot cast [blah] to [integer]",
            error("FROM test | STATS COUNT(*) BY CATEGORIZE(last_name, { \"similarity_threshold\": \"blah\" })")
        );
        assertEquals(
            "1:31: Invalid option [similarity_threshold] in [CATEGORIZE(last_name, { \"similarity_threshold\": { \"aaa\": 123 } })],"
                + " expected a [INTEGER] value",
            error("FROM test | STATS COUNT(*) BY CATEGORIZE(last_name, { \"similarity_threshold\": { \"aaa\": 123 } })")
        );
    }

    public void testChangePoint() {
        assumeTrue("change_point must be enabled", EsqlCapabilities.Cap.CHANGE_POINT.isEnabled());
        var airports = AnalyzerTestUtils.analyzer(loadMapping("mapping-airports.json", "airports"));
        assertEquals("1:30: Unknown column [blahblah]", error("FROM airports | CHANGE_POINT blahblah ON scalerank", airports));
        assertEquals("1:43: Unknown column [blahblah]", error("FROM airports | CHANGE_POINT scalerank ON blahblah", airports));
        // TODO: nicer error message for missing default column "@timestamp"
        assertEquals("1:17: Unknown column [@timestamp]", error("FROM airports | CHANGE_POINT scalerank", airports));
    }

    public void testChangePoint_keySortable() {
        assumeTrue("change_point must be enabled", EsqlCapabilities.Cap.CHANGE_POINT.isEnabled());
        List<DataType> sortableTypes = List.of(BOOLEAN, DOUBLE, DATE_NANOS, DATETIME, INTEGER, IP, KEYWORD, LONG, UNSIGNED_LONG, VERSION);
        List<DataType> unsortableTypes = List.of(CARTESIAN_POINT, CARTESIAN_SHAPE, GEO_POINT, GEO_SHAPE);
        for (DataType type : sortableTypes) {
            query(Strings.format("ROW key=NULL::%s, value=0\n | CHANGE_POINT value ON key", type));
        }
        for (DataType type : unsortableTypes) {
            assertEquals(
                "2:4: change point key [key] must be sortable",
                error(Strings.format("ROW key=NULL::%s, value=0\n | CHANGE_POINT value ON key", type))
            );
        }
    }

    public void testChangePoint_valueNumeric() {
        assumeTrue("change_point must be enabled", EsqlCapabilities.Cap.CHANGE_POINT.isEnabled());
        List<DataType> numericTypes = List.of(DOUBLE, INTEGER, LONG, UNSIGNED_LONG);
        List<DataType> nonNumericTypes = List.of(
            BOOLEAN,
            CARTESIAN_POINT,
            CARTESIAN_SHAPE,
            DATE_NANOS,
            DATETIME,
            GEO_POINT,
            GEO_SHAPE,
            IP,
            KEYWORD,
            VERSION
        );
        for (DataType type : numericTypes) {
            query(Strings.format("ROW key=0, value=NULL::%s\n | CHANGE_POINT value ON key", type));
        }
        for (DataType type : nonNumericTypes) {
            assertEquals(
                "2:4: change point value [value] must be numeric",
                error(Strings.format("ROW key=0, value=NULL::%s\n | CHANGE_POINT value ON key", type))
            );
        }
        assertEquals("2:4: change point value [value] must be numeric", error("ROW key=0, value=NULL\n | CHANGE_POINT value ON key"));
    }

    public void testSortByAggregate() {
        assertEquals("1:18: aggregate function [count(*)] not allowed outside STATS command", error("ROW a = 1 | SORT count(*)"));
        assertEquals(
            "1:28: aggregate function [count(*)] not allowed outside STATS command",
            error("ROW a = 1 | SORT to_string(count(*))")
        );
        assertEquals("1:22: aggregate function [max(a)] not allowed outside STATS command", error("ROW a = 1 | SORT 1 + max(a)"));
        assertEquals("1:18: aggregate function [count(*)] not allowed outside STATS command", error("FROM test | SORT count(*)"));
    }

    public void testFilterByAggregate() {
        assertEquals("1:19: aggregate function [count(*)] not allowed outside STATS command", error("ROW a = 1 | WHERE count(*) > 0"));
        assertEquals(
            "1:29: aggregate function [count(*)] not allowed outside STATS command",
            error("ROW a = 1 | WHERE to_string(count(*)) IS NOT NULL")
        );
        assertEquals("1:23: aggregate function [max(a)] not allowed outside STATS command", error("ROW a = 1 | WHERE 1 + max(a) > 0"));
        assertEquals(
            "1:24: aggregate function [min(languages)] not allowed outside STATS command",
            error("FROM employees | WHERE min(languages) > 2")
        );
    }

    public void testDissectByAggregate() {
        assertEquals(
            "1:21: aggregate function [min(first_name)] not allowed outside STATS command",
            error("from test | dissect min(first_name) \"%{foo}\"")
        );
        assertEquals(
            "1:21: aggregate function [avg(salary)] not allowed outside STATS command",
            error("from test | dissect avg(salary) \"%{foo}\"")
        );
    }

    public void testGrokByAggregate() {
        assertEquals(
            "1:18: aggregate function [max(last_name)] not allowed outside STATS command",
            error("from test | grok max(last_name) \"%{WORD:foo}\"")
        );
        assertEquals(
            "1:18: aggregate function [sum(salary)] not allowed outside STATS command",
            error("from test | grok sum(salary) \"%{WORD:foo}\"")
        );
    }

    public void testAggregateInRow() {
        assertEquals("1:13: aggregate function [count(*)] not allowed outside STATS command", error("ROW a = 1 + count(*)"));
        assertEquals("1:9: aggregate function [avg(2)] not allowed outside STATS command", error("ROW a = avg(2)"));
    }

    public void testLookupJoinDataTypeMismatch() {
        assumeTrue("requires LOOKUP JOIN capability", EsqlCapabilities.Cap.JOIN_LOOKUP_V12.isEnabled());

        query("FROM test | EVAL language_code = languages | LOOKUP JOIN languages_lookup ON language_code");

        assertEquals(
            "1:87: JOIN left field [language_code] of type [KEYWORD] is incompatible with right field [language_code] of type [INTEGER]",
            error("FROM test | EVAL language_code = languages::keyword | LOOKUP JOIN languages_lookup ON language_code")
        );
    }

    public void testFullTextFunctionOptions() {
        checkOptionDataTypes(Match.ALLOWED_OPTIONS, "FROM test | WHERE match(title, \"Jean\", {\"%s\": %s})");
        checkOptionDataTypes(QueryString.ALLOWED_OPTIONS, "FROM test | WHERE QSTR(\"title: Jean\", {\"%s\": %s})");
        checkOptionDataTypes(MatchPhrase.ALLOWED_OPTIONS, "FROM test | WHERE MATCH_PHRASE(title, \"Jean\", {\"%s\": %s})");
        if (EsqlCapabilities.Cap.MULTI_MATCH_FUNCTION.isEnabled()) {
            checkOptionDataTypes(MultiMatch.OPTIONS, "FROM test | WHERE MULTI_MATCH(\"Jean\", title, body, {\"%s\": %s})");
        }
        if (EsqlCapabilities.Cap.KNN_FUNCTION_V3.isEnabled()) {
            checkOptionDataTypes(Knn.ALLOWED_OPTIONS, "FROM test | WHERE KNN(vector, [0.1, 0.2, 0.3], 10, {\"%s\": %s})");
        }
    }

    /**
     * Check all data types for available options. When conversion is not possible, checks that it's an error
     */
    private void checkOptionDataTypes(Map<String, DataType> allowedOptionsMap, String queryTemplate) {
        DataType[] optionTypes = new DataType[] { INTEGER, LONG, FLOAT, DOUBLE, KEYWORD, BOOLEAN };
        for (Map.Entry<String, DataType> allowedOptions : allowedOptionsMap.entrySet()) {
            String optionName = allowedOptions.getKey();
            DataType optionType = allowedOptions.getValue();

            // Check every possible type for the option - we'll try to convert it to the expected type
            for (DataType currentType : optionTypes) {
                String optionValue = exampleValueForType(currentType);
                String queryOptionValue = optionValue;
                if (currentType == KEYWORD) {
                    queryOptionValue = "\"" + optionValue + "\"";
                }

                String query = String.format(Locale.ROOT, queryTemplate, optionName, queryOptionValue);
                try {
                    // Check conversion is possible
                    DataTypeConverter.convert(optionValue, optionType);
                    // If no exception was thrown, conversion is possible and should be done
                    query(query, fullTextAnalyzer);
                } catch (InvalidArgumentException e) {
                    // Conversion is not possible, query should fail
                    String error = error(query, fullTextAnalyzer);
                    assertThat(error, containsString("Invalid option [" + optionName + "]"));
                    assertThat(error, containsString("cannot cast [" + optionValue + "] to [" + optionType.typeName() + "]"));
                }
            }

            // MapExpression are not allowed as option values
            String query = String.format(Locale.ROOT, queryTemplate, optionName, "{ \"abc\": 123 }");

            assertThat(error(query, fullTextAnalyzer), containsString("Invalid option [" + optionName + "]"));
        }

        String errorQuery = String.format(Locale.ROOT, queryTemplate, "unknown_option", "\"any_value\"");
        assertThat(error(errorQuery, fullTextAnalyzer), containsString("Invalid option [unknown_option]"));
    }

    private static String exampleValueForType(DataType currentType) {
        return switch (currentType) {
            case BOOLEAN -> String.valueOf(randomBoolean());
            case INTEGER -> String.valueOf(randomIntBetween(0, 100000));
            case LONG -> String.valueOf(randomLong());
            case FLOAT -> String.valueOf(randomFloat());
            case DOUBLE -> String.valueOf(randomDouble());
            case KEYWORD -> randomAlphaOfLength(10);
            default -> throw new IllegalArgumentException("Unsupported option type: " + currentType);
        };
    }

    // Should pass eventually once we lift some restrictions on full text search functions.
    public void testFullTextFunctionCurrentlyUnsupportedBehaviour() throws Exception {
        testFullTextFunctionsCurrentlyUnsupportedBehaviour("match(title, \"Meditation\")");
        testFullTextFunctionsCurrentlyUnsupportedBehaviour("title : \"Meditation\"");
        testFullTextFunctionsCurrentlyUnsupportedBehaviour("match_phrase(title, \"Meditation\")");
        if (EsqlCapabilities.Cap.MULTI_MATCH_FUNCTION.isEnabled()) {
            testFullTextFunctionsCurrentlyUnsupportedBehaviour("multi_match(\"Meditation\", title)");
        }
        if (EsqlCapabilities.Cap.TERM_FUNCTION.isEnabled()) {
            testFullTextFunctionsCurrentlyUnsupportedBehaviour("term(title, \"Meditation\")");
        }
    }

    private void testFullTextFunctionsCurrentlyUnsupportedBehaviour(String functionInvocation) throws Exception {
        assertThat(
            error("from test | stats max_salary = max(salary) by emp_no | where " + functionInvocation, fullTextAnalyzer),
            containsString("Unknown column")
        );
    }

    public void testFullTextFunctionsNullArgs() throws Exception {
        checkFullTextFunctionNullArgs("match(null, \"query\")", "first");
        checkFullTextFunctionNullArgs("match(title, null)", "second");
        checkFullTextFunctionNullArgs("qstr(null)", "");
        checkFullTextFunctionNullArgs("kql(null)", "");
        checkFullTextFunctionNullArgs("match_phrase(null, \"query\")", "first");
        checkFullTextFunctionNullArgs("match_phrase(title, null)", "second");
        if (EsqlCapabilities.Cap.MULTI_MATCH_FUNCTION.isEnabled()) {
            checkFullTextFunctionNullArgs("multi_match(null, title)", "first");
            checkFullTextFunctionNullArgs("multi_match(\"query\", null)", "second");
        }
        if (EsqlCapabilities.Cap.TERM_FUNCTION.isEnabled()) {
            checkFullTextFunctionNullArgs("term(null, \"query\")", "first");
            checkFullTextFunctionNullArgs("term(title, null)", "second");
        }
        if (EsqlCapabilities.Cap.KNN_FUNCTION_V3.isEnabled()) {
            checkFullTextFunctionNullArgs("knn(null, [0, 1, 2], 10)", "first");
            checkFullTextFunctionNullArgs("knn(vector, null, 10)", "second");
            checkFullTextFunctionNullArgs("knn(vector, [0, 1, 2], null)", "third");
        }
    }

    private void checkFullTextFunctionNullArgs(String functionInvocation, String argOrdinal) throws Exception {
        assertThat(
            error("from test | where " + functionInvocation, fullTextAnalyzer),
            containsString(argOrdinal + " argument of [" + functionInvocation + "] cannot be null, received [null]")
        );
    }

    public void testInsistNotOnTopOfFrom() {
        assumeTrue("requires snapshot builds", Build.current().isSnapshot());

        assertThat(
            error("FROM test | EVAL foo = 42 | INSIST_🐔 bar"),
            containsString("1:29: [insist] can only be used after [from] or [insist] commands, but was [EVAL foo = 42]")
        );
    }

    public void testFullTextFunctionsInStats() {
        checkFullTextFunctionsInStats("match(title, \"Meditation\")");
        checkFullTextFunctionsInStats("title : \"Meditation\"");
        checkFullTextFunctionsInStats("qstr(\"title: Meditation\")");
        checkFullTextFunctionsInStats("kql(\"title: Meditation\")");
        checkFullTextFunctionsInStats("match_phrase(title, \"Meditation\")");
        if (EsqlCapabilities.Cap.MULTI_MATCH_FUNCTION.isEnabled()) {
            checkFullTextFunctionsInStats("multi_match(\"Meditation\", title, body)");
        }
        if (EsqlCapabilities.Cap.KNN_FUNCTION_V3.isEnabled()) {
            checkFullTextFunctionsInStats("knn(vector, [0, 1, 2], 10)");
        }
    }

    public void testRemoteLookupJoinIsSnapshot() {
        // TODO: remove when we allow remote joins in release builds
        assumeTrue("Remote LOOKUP JOIN not enabled", EsqlCapabilities.Cap.ENABLE_LOOKUP_JOIN_ON_REMOTE.isEnabled());
        assertTrue(Build.current().isSnapshot());
    }

    public void testRemoteLookupJoinIsDisabled() {
        // TODO: remove when we allow remote joins in release builds
        assumeFalse("Remote LOOKUP JOIN enabled", EsqlCapabilities.Cap.ENABLE_LOOKUP_JOIN_ON_REMOTE.isEnabled());
        ParsingException e = expectThrows(
            ParsingException.class,
            () -> query("FROM test,remote:test | EVAL language_code = languages | LOOKUP JOIN languages_lookup ON language_code")
        );
        assertThat(e.getMessage(), containsString("remote clusters are not supported with LOOKUP JOIN"));
    }

    private void checkFullTextFunctionsInStats(String functionInvocation) {
        query("from test | stats c = max(id) where " + functionInvocation, fullTextAnalyzer);
        query("from test | stats c = max(id) where " + functionInvocation + " or length(title) > 10", fullTextAnalyzer);
        query("from test metadata _score |  where " + functionInvocation + " | stats c = max(_score)", fullTextAnalyzer);
        query(
            "from test metadata _score |  where " + functionInvocation + " or length(title) > 10 | stats c = max(_score)",
            fullTextAnalyzer
        );

        assertThat(
            error("from test metadata _score | stats c = max(_score) where " + functionInvocation, fullTextAnalyzer),
            containsString("cannot use _score aggregations with a WHERE filter in a STATS command")
        );
    }

    public void testVectorSimilarityFunctionsNullArgs() throws Exception {
        if (EsqlCapabilities.Cap.COSINE_VECTOR_SIMILARITY_FUNCTION.isEnabled()) {
            checkVectorFunctionsNullArgs("v_cosine(null, vector)");
            checkVectorFunctionsNullArgs("v_cosine(vector, null)");
        }
        if (EsqlCapabilities.Cap.DOT_PRODUCT_VECTOR_SIMILARITY_FUNCTION.isEnabled()) {
            checkVectorFunctionsNullArgs("v_dot_product(null, vector)");
            checkVectorFunctionsNullArgs("v_dot_product(vector, null)");
        }
        if (EsqlCapabilities.Cap.L1_NORM_VECTOR_SIMILARITY_FUNCTION.isEnabled()) {
            checkVectorFunctionsNullArgs("v_l1_norm(null, vector)");
            checkVectorFunctionsNullArgs("v_l1_norm(vector, null)");
        }
        if (EsqlCapabilities.Cap.L2_NORM_VECTOR_SIMILARITY_FUNCTION.isEnabled()) {
            checkVectorFunctionsNullArgs("v_l2_norm(null, vector)");
            checkVectorFunctionsNullArgs("v_l2_norm(vector, null)");
        }
        if (EsqlCapabilities.Cap.MAGNITUDE_SCALAR_VECTOR_FUNCTION.isEnabled()) {
            checkVectorFunctionsNullArgs("v_magnitude(null)");
        }
        if (EsqlCapabilities.Cap.HAMMING_VECTOR_SIMILARITY_FUNCTION.isEnabled()) {
            checkVectorFunctionsNullArgs("v_hamming(null, vector)");
            checkVectorFunctionsNullArgs("v_hamming(vector, null)");
        }
    }

<<<<<<< HEAD
    public void testInvalidTBucketCalls() {
        assertThat(error("from test | stats max(emp_no) by tbucket(1 hour)"), equalTo("1:34: Unknown column [@timestamp]"));
        assertThat(
            error("from test | stats max(event_duration) by tbucket()", sampleDataAnalyzer, ParsingException.class),
            equalTo("1:42: error building [tbucket]: expects exactly one argument")
        );
        assertThat(
            error("from test | stats max(event_duration) by tbucket(\"@tbucket\", 1 hour)", sampleDataAnalyzer, ParsingException.class),
            equalTo("1:42: error building [tbucket]: expects exactly one argument")
        );
        assertThat(
            error("from test | stats max(event_duration) by tbucket(1 hr)", sampleDataAnalyzer, ParsingException.class),
            equalTo("1:50: Unexpected temporal unit: 'hr'")
        );
        assertThat(
            error("from test | stats max(event_duration) by tbucket(\"1\")", sampleDataAnalyzer),
            equalTo("1:42: argument of [tbucket(\"1\")] must be [date_period or time_duration], found value [\"1\"] type [keyword]")
        );

        /*
        To test unsupported @timestamp data type. In this case, we use a boolean as a type for the @timestamp field which is not supported
        by TBUCKET.
         */
        assertThat(
            error("from test | stats max(event_duration) by tbucket(\"1 hour\")", oddSampleDataAnalyzer),
            equalTo(
                "1:42: second argument of [tbucket(\"1 hour\")] must be [date_nanos or datetime], found value [@timestamp] type [boolean]"
            )
        );
        for (String interval : List.of("1 minu", "1 dy", "1.5 minutes", "0.5 days", "minutes 1", "day 5")) {
            assertThat(
                error("from test | stats max(event_duration) by tbucket(\"" + interval + "\")", sampleDataAnalyzer),
                containsString("1:50: Cannot convert string [" + interval + "] to [DATE_PERIOD or TIME_DURATION]")
            );
        }
=======
    public void testToIPInvalidOptions() {
        String query = "ROW result = to_ip(\"127.0.0.1\", 123)";
        assertThat(error(query), containsString("second argument of [to_ip(\"127.0.0.1\", 123)] must be a map expression, received [123]"));

        query = "ROW result = to_ip(\"127.0.0.1\", { \"leading_zeros\": { \"foo\": \"bar\" } })";
        assertThat(error(query), containsString("Invalid option [leading_zeros]"));

        query = "ROW result = to_ip(\"127.0.0.1\", { \"leading_zeros\": \"abcdef\" })";
        assertThat(error(query), containsString("Illegal leading_zeros [abcdef]"));
>>>>>>> 2e461e24
    }

    private void checkVectorFunctionsNullArgs(String functionInvocation) throws Exception {
        query("from test | eval similarity = " + functionInvocation, fullTextAnalyzer);
    }

    private void query(String query) {
        query(query, defaultAnalyzer);
    }

    private void query(String query, Analyzer analyzer) {
        analyzer.analyze(parser.createStatement(query, TEST_CFG));
    }

    private String error(String query) {
        return error(query, defaultAnalyzer);
    }

    private String error(String query, Object... params) {
        return error(query, defaultAnalyzer, params);
    }

    private String error(String query, Analyzer analyzer, Object... params) {
        return error(query, analyzer, VerificationException.class, params);
    }

    private String error(String query, Analyzer analyzer, Class<? extends Exception> exception, Object... params) {
        List<QueryParam> parameters = new ArrayList<>();
        for (Object param : params) {
            if (param == null) {
                parameters.add(paramAsConstant(null, null));
            } else if (param instanceof String) {
                parameters.add(paramAsConstant(null, param));
            } else if (param instanceof Number) {
                parameters.add(paramAsConstant(null, param));
            } else {
                throw new IllegalArgumentException("VerifierTests don't support params of type " + param.getClass());
            }
        }
        Throwable e = expectThrows(
            exception,
            "Expected error for query [" + query + "] but no error was raised",
            () -> analyzer.analyze(parser.createStatement(query, new QueryParams(parameters), TEST_CFG))
        );
        assertThat(e, instanceOf(exception));

        String message = e.getMessage();
        if (e instanceof VerificationException) {
            assertTrue(message.startsWith("Found "));
        }
        String pattern = "\nline ";
        int index = message.indexOf(pattern);
        return message.substring(index + pattern.length());
    }

    @Override
    protected List<String> filteredWarnings() {
        return withDefaultLimitWarning(super.filteredWarnings());
    }
}<|MERGE_RESOLUTION|>--- conflicted
+++ resolved
@@ -2341,7 +2341,17 @@
         }
     }
 
-<<<<<<< HEAD
+    public void testToIPInvalidOptions() {
+        String query = "ROW result = to_ip(\"127.0.0.1\", 123)";
+        assertThat(error(query), containsString("second argument of [to_ip(\"127.0.0.1\", 123)] must be a map expression, received [123]"));
+
+        query = "ROW result = to_ip(\"127.0.0.1\", { \"leading_zeros\": { \"foo\": \"bar\" } })";
+        assertThat(error(query), containsString("Invalid option [leading_zeros]"));
+
+        query = "ROW result = to_ip(\"127.0.0.1\", { \"leading_zeros\": \"abcdef\" })";
+        assertThat(error(query), containsString("Illegal leading_zeros [abcdef]"));
+    }
+
     public void testInvalidTBucketCalls() {
         assertThat(error("from test | stats max(emp_no) by tbucket(1 hour)"), equalTo("1:34: Unknown column [@timestamp]"));
         assertThat(
@@ -2377,17 +2387,6 @@
                 containsString("1:50: Cannot convert string [" + interval + "] to [DATE_PERIOD or TIME_DURATION]")
             );
         }
-=======
-    public void testToIPInvalidOptions() {
-        String query = "ROW result = to_ip(\"127.0.0.1\", 123)";
-        assertThat(error(query), containsString("second argument of [to_ip(\"127.0.0.1\", 123)] must be a map expression, received [123]"));
-
-        query = "ROW result = to_ip(\"127.0.0.1\", { \"leading_zeros\": { \"foo\": \"bar\" } })";
-        assertThat(error(query), containsString("Invalid option [leading_zeros]"));
-
-        query = "ROW result = to_ip(\"127.0.0.1\", { \"leading_zeros\": \"abcdef\" })";
-        assertThat(error(query), containsString("Illegal leading_zeros [abcdef]"));
->>>>>>> 2e461e24
     }
 
     private void checkVectorFunctionsNullArgs(String functionInvocation) throws Exception {

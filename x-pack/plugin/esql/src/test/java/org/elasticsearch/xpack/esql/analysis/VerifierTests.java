--- conflicted
+++ resolved
@@ -2814,7 +2814,6 @@
             can only be used after STATS when used with TS command"""));
     }
 
-<<<<<<< HEAD
     public void testLimitBeforeInlineStats_WithTS() {
         assumeTrue("LIMIT before INLINE STATS limitation check", EsqlCapabilities.Cap.FORBID_LIMIT_BEFORE_INLINE_STATS.isEnabled());
         assertThat(
@@ -2937,7 +2936,6 @@
                 )
             )
         );
-=======
     public void testMvExpandBeforeTSStatsNotAllowed() {
         assertThat(error("TS test | MV_EXPAND name | STATS max(network.connections)", tsdb), equalTo("""
             1:11: mv_expand [MV_EXPAND name] in the time-series before the first aggregation \
@@ -2948,7 +2946,6 @@
             [STATS max(network.connections)] is not allowed
             line 1:11: mv_expand [MV_EXPAND name] in the time-series before the first aggregation \
             [STATS max(network.connections)] is not allowed"""));
->>>>>>> 482f5f1f
     }
 
     private void checkVectorFunctionsNullArgs(String functionInvocation) throws Exception {

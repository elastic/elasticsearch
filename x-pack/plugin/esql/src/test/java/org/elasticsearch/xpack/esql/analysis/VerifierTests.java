--- conflicted
+++ resolved
@@ -2051,13 +2051,10 @@
     public void testFullTextFunctionOptions() {
         checkOptionDataTypes(Match.ALLOWED_OPTIONS, "FROM test | WHERE match(title, \"Jean\", {\"%s\": %s})");
         checkOptionDataTypes(QueryString.ALLOWED_OPTIONS, "FROM test | WHERE QSTR(\"title: Jean\", {\"%s\": %s})");
-<<<<<<< HEAD
         checkOptionDataTypes(MatchPhrase.ALLOWED_OPTIONS, "FROM test | WHERE MATCH_PHRASE(title, \"Jean\", {\"%s\": %s})");
-=======
         if (EsqlCapabilities.Cap.KNN_FUNCTION.isEnabled()) {
             checkOptionDataTypes(Knn.ALLOWED_OPTIONS, "FROM test | WHERE KNN(vector, [0.1, 0.2, 0.3], {\"%s\": %s})");
         }
->>>>>>> 2af75cf9
     }
 
     /**
@@ -2174,13 +2171,10 @@
         checkFullTextFunctionsInStats("title : \"Meditation\"");
         checkFullTextFunctionsInStats("qstr(\"title: Meditation\")");
         checkFullTextFunctionsInStats("kql(\"title: Meditation\")");
-<<<<<<< HEAD
         checkFullTextFunctionsInStats("match_phrase(title, \"Meditation\")");
-=======
         if (EsqlCapabilities.Cap.KNN_FUNCTION.isEnabled()) {
             checkFullTextFunctionsInStats("knn(vector, [0, 1, 2])");
         }
->>>>>>> 2af75cf9
     }
 
     private void checkFullTextFunctionsInStats(String functionInvocation) {

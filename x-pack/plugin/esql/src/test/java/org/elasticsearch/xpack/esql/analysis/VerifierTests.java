--- conflicted
+++ resolved
@@ -2209,14 +2209,15 @@
         );
     }
 
-<<<<<<< HEAD
     public void testUnpivotWrongTypes() {
         assumeTrue("requires snapshot builds", Build.current().isSnapshot());
 
         assertThat(
             error("FROM test | UNPIVOT fieldName FOR fieldValue IN (first_name, salary)"),
             containsString("1:13: Cannot UNPIVOT columns of different types: [first_name] type [KEYWORD], [salary] type [INTEGER]")
-=======
+        );
+    }
+
     public void testFullTextFunctionsInStats() {
         checkFullTextFunctionsInStats("match(title, \"Meditation\")");
         checkFullTextFunctionsInStats("title : \"Meditation\"");
@@ -2297,7 +2298,6 @@
         assertThat(
             error("from test metadata _score | stats c = max(_score) where " + functionInvocation, fullTextAnalyzer),
             containsString("cannot use _score aggregations with a WHERE filter in a STATS command")
->>>>>>> 1196ccbd
         );
     }
 

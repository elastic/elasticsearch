--- conflicted
+++ resolved
@@ -2767,7 +2767,52 @@
         );
     }
 
-<<<<<<< HEAD
+    public void testInlineStatsInTSNotAllowed() {
+        assertThat(error("TS test | INLINE STATS max(network.connections)", tsdb), equalTo("""
+            1:11: INLINE STATS [INLINE STATS max(network.connections)] \
+            can only be used after STATS when used with TS command"""));
+
+        assertThat(error("""
+            TS test |
+            INLINE STATS max(network.connections) |
+            STATS max(max_over_time(network.connections)) BY host, time_bucket = bucket(@timestamp,1minute)""", tsdb), equalTo("""
+            2:1: INLINE STATS [INLINE STATS max(network.connections)] \
+            can only be used after STATS when used with TS command"""));
+
+        assertThat(error("TS test | INLINE STATS max_bytes=max(to_long(network.bytes_in)) BY host", tsdb), equalTo("""
+            1:11: INLINE STATS [INLINE STATS max_bytes=max(to_long(network.bytes_in)) BY host] \
+            can only be used after STATS when used with TS command"""));
+
+        assertThat(error("TS test | INLINE STATS max(60 * rate(network.bytes_in)), max(network.connections)", tsdb), equalTo("""
+            1:11: INLINE STATS [INLINE STATS max(60 * rate(network.bytes_in)), max(network.connections)] \
+            can only be used after STATS when used with TS command"""));
+
+        assertThat(error("TS test METADATA _tsid | INLINE STATS cnt = count_distinct(_tsid) BY metricset, host", tsdb), equalTo("""
+            1:26: INLINE STATS [INLINE STATS cnt = count_distinct(_tsid) BY metricset, host] \
+            can only be used after STATS when used with TS command"""));
+
+        assertThat(
+            error("""
+                TS test |
+                INLINE STATS max_cost=max(last_over_time(network.connections)) BY host, time_bucket = bucket(@timestamp,1minute)""", tsdb),
+            equalTo("""
+                2:1: INLINE STATS [INLINE STATS max_cost=max(last_over_time(network.connections)) \
+                BY host, time_bucket = bucket(@timestamp,1minute)] \
+                can only be used after STATS when used with TS command""")
+        );
+
+        assertThat(
+            error("TS test | INLINE STATS max_bytes=max(to_long(network.bytes_in)) BY host | SORT max_bytes DESC | keep max*, host", tsdb),
+            equalTo("""
+                1:11: INLINE STATS [INLINE STATS max_bytes=max(to_long(network.bytes_in)) BY host] \
+                can only be used after STATS when used with TS command""")
+        );
+
+        assertThat(error("TS test | INLINE STATS max(network.connections) | STATS max(network.connections) by host", tsdb), equalTo("""
+            1:11: INLINE STATS [INLINE STATS max(network.connections)] \
+            can only be used after STATS when used with TS command"""));
+    }
+
     /**
      * If there is explicit casting on fields with mix data types between subquery and main index {@code VerificationException} is thrown.
      */
@@ -2797,52 +2842,6 @@
             | FORK (WHERE emp_no > 10000) (WHERE emp_no <= 10000)
             | KEEP emp_no
             """), equalTo("1:6: FORK after subquery is not supported"));
-=======
-    public void testInlineStatsInTSNotAllowed() {
-        assertThat(error("TS test | INLINE STATS max(network.connections)", tsdb), equalTo("""
-            1:11: INLINE STATS [INLINE STATS max(network.connections)] \
-            can only be used after STATS when used with TS command"""));
-
-        assertThat(error("""
-            TS test |
-            INLINE STATS max(network.connections) |
-            STATS max(max_over_time(network.connections)) BY host, time_bucket = bucket(@timestamp,1minute)""", tsdb), equalTo("""
-            2:1: INLINE STATS [INLINE STATS max(network.connections)] \
-            can only be used after STATS when used with TS command"""));
-
-        assertThat(error("TS test | INLINE STATS max_bytes=max(to_long(network.bytes_in)) BY host", tsdb), equalTo("""
-            1:11: INLINE STATS [INLINE STATS max_bytes=max(to_long(network.bytes_in)) BY host] \
-            can only be used after STATS when used with TS command"""));
-
-        assertThat(error("TS test | INLINE STATS max(60 * rate(network.bytes_in)), max(network.connections)", tsdb), equalTo("""
-            1:11: INLINE STATS [INLINE STATS max(60 * rate(network.bytes_in)), max(network.connections)] \
-            can only be used after STATS when used with TS command"""));
-
-        assertThat(error("TS test METADATA _tsid | INLINE STATS cnt = count_distinct(_tsid) BY metricset, host", tsdb), equalTo("""
-            1:26: INLINE STATS [INLINE STATS cnt = count_distinct(_tsid) BY metricset, host] \
-            can only be used after STATS when used with TS command"""));
-
-        assertThat(
-            error("""
-                TS test |
-                INLINE STATS max_cost=max(last_over_time(network.connections)) BY host, time_bucket = bucket(@timestamp,1minute)""", tsdb),
-            equalTo("""
-                2:1: INLINE STATS [INLINE STATS max_cost=max(last_over_time(network.connections)) \
-                BY host, time_bucket = bucket(@timestamp,1minute)] \
-                can only be used after STATS when used with TS command""")
-        );
-
-        assertThat(
-            error("TS test | INLINE STATS max_bytes=max(to_long(network.bytes_in)) BY host | SORT max_bytes DESC | keep max*, host", tsdb),
-            equalTo("""
-                1:11: INLINE STATS [INLINE STATS max_bytes=max(to_long(network.bytes_in)) BY host] \
-                can only be used after STATS when used with TS command""")
-        );
-
-        assertThat(error("TS test | INLINE STATS max(network.connections) | STATS max(network.connections) by host", tsdb), equalTo("""
-            1:11: INLINE STATS [INLINE STATS max(network.connections)] \
-            can only be used after STATS when used with TS command"""));
->>>>>>> cf606141
     }
 
     private void checkVectorFunctionsNullArgs(String functionInvocation) throws Exception {

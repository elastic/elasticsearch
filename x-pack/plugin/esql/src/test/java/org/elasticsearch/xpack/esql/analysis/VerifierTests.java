/*
 * Copyright Elasticsearch B.V. and/or licensed to Elasticsearch B.V. under one
 * or more contributor license agreements. Licensed under the Elastic License
 * 2.0; you may not use this file except in compliance with the Elastic License
 * 2.0.
 */

package org.elasticsearch.xpack.esql.analysis;

import org.elasticsearch.Build;
import org.elasticsearch.TransportVersion;
import org.elasticsearch.common.Strings;
import org.elasticsearch.core.Tuple;
import org.elasticsearch.index.IndexMode;
import org.elasticsearch.test.ESTestCase;
import org.elasticsearch.xpack.esql.EsqlTestUtils;
import org.elasticsearch.xpack.esql.VerificationException;
import org.elasticsearch.xpack.esql.action.EsqlCapabilities;
import org.elasticsearch.xpack.esql.core.InvalidArgumentException;
import org.elasticsearch.xpack.esql.core.expression.UnresolvedTimestamp;
import org.elasticsearch.xpack.esql.core.tree.Source;
import org.elasticsearch.xpack.esql.core.type.DataType;
import org.elasticsearch.xpack.esql.core.type.DataTypeConverter;
import org.elasticsearch.xpack.esql.core.type.EsField;
import org.elasticsearch.xpack.esql.core.type.InvalidMappedField;
import org.elasticsearch.xpack.esql.core.type.UnsupportedEsField;
import org.elasticsearch.xpack.esql.expression.function.EsqlFunctionRegistry;
import org.elasticsearch.xpack.esql.expression.function.fulltext.Kql;
import org.elasticsearch.xpack.esql.expression.function.fulltext.Match;
import org.elasticsearch.xpack.esql.expression.function.fulltext.MatchPhrase;
import org.elasticsearch.xpack.esql.expression.function.fulltext.MultiMatch;
import org.elasticsearch.xpack.esql.expression.function.fulltext.QueryString;
import org.elasticsearch.xpack.esql.expression.function.vector.Knn;
import org.elasticsearch.xpack.esql.index.EsIndex;
import org.elasticsearch.xpack.esql.index.EsIndexGenerator;
import org.elasticsearch.xpack.esql.index.IndexResolution;
import org.elasticsearch.xpack.esql.parser.EsqlParser;
import org.elasticsearch.xpack.esql.parser.ParsingException;
import org.elasticsearch.xpack.esql.parser.QueryParam;
import org.elasticsearch.xpack.esql.parser.QueryParams;
import org.elasticsearch.xpack.esql.plan.IndexPattern;

import java.util.ArrayList;
import java.util.LinkedHashMap;
import java.util.LinkedHashSet;
import java.util.List;
import java.util.Locale;
import java.util.Map;
import java.util.Set;

import static org.elasticsearch.xpack.esql.EsqlTestUtils.TEST_VERIFIER;
import static org.elasticsearch.xpack.esql.EsqlTestUtils.emptyInferenceResolution;
import static org.elasticsearch.xpack.esql.EsqlTestUtils.paramAsConstant;
import static org.elasticsearch.xpack.esql.EsqlTestUtils.testAnalyzerContext;
import static org.elasticsearch.xpack.esql.EsqlTestUtils.withDefaultLimitWarning;
import static org.elasticsearch.xpack.esql.analysis.Analyzer.ESQL_LOOKUP_JOIN_FULL_TEXT_FUNCTION;
import static org.elasticsearch.xpack.esql.analysis.AnalyzerTestUtils.TEXT_EMBEDDING_INFERENCE_ID;
import static org.elasticsearch.xpack.esql.analysis.AnalyzerTestUtils.defaultLookupResolution;
import static org.elasticsearch.xpack.esql.analysis.AnalyzerTestUtils.loadMapping;
import static org.elasticsearch.xpack.esql.core.type.DataType.BOOLEAN;
import static org.elasticsearch.xpack.esql.core.type.DataType.CARTESIAN_POINT;
import static org.elasticsearch.xpack.esql.core.type.DataType.CARTESIAN_SHAPE;
import static org.elasticsearch.xpack.esql.core.type.DataType.COUNTER_DOUBLE;
import static org.elasticsearch.xpack.esql.core.type.DataType.COUNTER_INTEGER;
import static org.elasticsearch.xpack.esql.core.type.DataType.COUNTER_LONG;
import static org.elasticsearch.xpack.esql.core.type.DataType.DATETIME;
import static org.elasticsearch.xpack.esql.core.type.DataType.DATE_NANOS;
import static org.elasticsearch.xpack.esql.core.type.DataType.DOUBLE;
import static org.elasticsearch.xpack.esql.core.type.DataType.FLOAT;
import static org.elasticsearch.xpack.esql.core.type.DataType.GEOHASH;
import static org.elasticsearch.xpack.esql.core.type.DataType.GEOHEX;
import static org.elasticsearch.xpack.esql.core.type.DataType.GEOTILE;
import static org.elasticsearch.xpack.esql.core.type.DataType.GEO_POINT;
import static org.elasticsearch.xpack.esql.core.type.DataType.GEO_SHAPE;
import static org.elasticsearch.xpack.esql.core.type.DataType.INTEGER;
import static org.elasticsearch.xpack.esql.core.type.DataType.IP;
import static org.elasticsearch.xpack.esql.core.type.DataType.KEYWORD;
import static org.elasticsearch.xpack.esql.core.type.DataType.LONG;
import static org.elasticsearch.xpack.esql.core.type.DataType.UNSIGNED_LONG;
import static org.elasticsearch.xpack.esql.core.type.DataType.VERSION;
import static org.hamcrest.Matchers.allOf;
import static org.hamcrest.Matchers.containsString;
import static org.hamcrest.Matchers.equalTo;
import static org.hamcrest.Matchers.instanceOf;
import static org.hamcrest.Matchers.matchesRegex;
import static org.hamcrest.Matchers.startsWith;

//@TestLogging(value = "org.elasticsearch.xpack.esql:TRACE,org.elasticsearch.compute:TRACE", reason = "debug")
/**
 * Parses a plan, builds an AST for it, runs logical analysis and post analysis verification.
 * So if we don't error out in the process, post analysis verification passed
 * Use this class if you want to test post analysis verification
 * and especially if you expect to get a VerificationException
 */
public class VerifierTests extends ESTestCase {

    private final Analyzer defaultAnalyzer = AnalyzerTestUtils.expandedDefaultAnalyzer();
    private final Analyzer fullTextAnalyzer = AnalyzerTestUtils.analyzer(loadMapping("mapping-full_text_search.json", "test"));
    private final Analyzer sampleDataAnalyzer = AnalyzerTestUtils.analyzer(loadMapping("mapping-sample_data.json", "test"));
    private final Analyzer oddSampleDataAnalyzer = AnalyzerTestUtils.analyzer(loadMapping("mapping-odd-timestamp.json", "test"));
    private final Analyzer tsdb = AnalyzerTestUtils.analyzer(AnalyzerTestUtils.tsdbIndexResolution());
    private Analyzer k8s;
    {
        // Load Time Series mappings for these tests
        Map<String, EsField> mappingK8s = EsqlTestUtils.loadMapping("k8s-mappings.json");
        EsIndex k8sIndex = EsIndexGenerator.esIndex("k8s", mappingK8s, Map.of("k8s", IndexMode.TIME_SERIES));
        IndexResolution getIndexResult = IndexResolution.valid(k8sIndex);
        k8s = new Analyzer(
            testAnalyzerContext(
                EsqlTestUtils.TEST_CFG,
                new EsqlFunctionRegistry(),
                Map.of(new IndexPattern(Source.EMPTY, "k8s"), getIndexResult),
                defaultLookupResolution(),
                new EnrichResolution(),
                emptyInferenceResolution()
            ),
            TEST_VERIFIER
        );
    }
    private final List<String> TIME_DURATIONS = List.of("millisecond", "second", "minute", "hour");
    private final List<String> DATE_PERIODS = List.of("day", "week", "month", "year");

    public void testIncompatibleTypesInMathOperation() {
        assertEquals(
            "1:40: second argument of [a + c] must be [date_nanos, datetime or numeric], found value [c] type [keyword]",
            error("row a = 1, b = 2, c = \"xxx\" | eval y = a + c")
        );
        assertEquals(
            "1:40: second argument of [a - c] must be [date_nanos, datetime or numeric], found value [c] type [keyword]",
            error("row a = 1, b = 2, c = \"xxx\" | eval y = a - c")
        );
    }

    public void testUnsupportedAndMultiTypedFields() {
        final String unsupported = "unsupported";
        final String multiTyped = "multi_typed";

        EsField unsupportedField = new UnsupportedEsField(unsupported, List.of("flattened"));
        // Use linked maps/sets to fix the order in the error message.
        LinkedHashSet<String> ipIndices = new LinkedHashSet<>();
        ipIndices.add("test1");
        ipIndices.add("test2");
        ipIndices.add("test3");
        ipIndices.add("test4");
        ipIndices.add("test5");
        LinkedHashMap<String, Set<String>> typesToIndices = new LinkedHashMap<>();
        typesToIndices.put("ip", ipIndices);
        typesToIndices.put("keyword", Set.of("test6"));
        EsField multiTypedField = new InvalidMappedField(multiTyped, typesToIndices);

        // Also add an unsupported/multityped field under the names `int` and `double` so we can use `LOOKUP int_number_names ...` and
        // `LOOKUP double_number_names` without renaming the fields first.
        IndexResolution indexWithUnsupportedAndMultiTypedField = IndexResolution.valid(
            EsIndexGenerator.esIndex(
                "test*",
                Map.of(unsupported, unsupportedField, multiTyped, multiTypedField, "int", unsupportedField, "double", multiTypedField)
            )
        );
        Analyzer analyzer = AnalyzerTestUtils.analyzer(indexWithUnsupportedAndMultiTypedField);

        assertEquals(
            "1:22: Cannot use field [unsupported] with unsupported type [flattened]",
            error("from test* | dissect unsupported \"%{foo}\"", analyzer)
        );
        assertEquals(
            "1:22: Cannot use field [multi_typed] due to ambiguities being mapped as [2] incompatible types:"
                + " [ip] in [test1, test2, test3] and [2] other indices, [keyword] in [test6]",
            error("from test* | dissect multi_typed \"%{foo}\"", analyzer)
        );

        assertEquals(
            "1:19: Cannot use field [unsupported] with unsupported type [flattened]",
            error("from test* | grok unsupported \"%{WORD:foo}\"", analyzer)
        );
        assertEquals(
            "1:19: Cannot use field [multi_typed] due to ambiguities being mapped as [2] incompatible types:"
                + " [ip] in [test1, test2, test3] and [2] other indices, [keyword] in [test6]",
            error("from test* | grok multi_typed \"%{WORD:foo}\"", analyzer)
        );

        assertEquals(
            "1:36: Cannot use field [unsupported] with unsupported type [flattened]",
            error("from test* | enrich client_cidr on unsupported", analyzer)
        );
        assertEquals(
            "1:36: Unsupported type [unsupported] for enrich matching field [multi_typed];"
                + " only [keyword, text, ip, long, integer, float, double, datetime] allowed for type [range]",
            error("from test* | enrich client_cidr on multi_typed", analyzer)
        );

        assertEquals(
            "1:23: Cannot use field [unsupported] with unsupported type [flattened]",
            error("from test* | eval x = unsupported", analyzer)
        );
        assertEquals(
            "1:23: Cannot use field [multi_typed] due to ambiguities being mapped as [2] incompatible types:"
                + " [ip] in [test1, test2, test3] and [2] other indices, [keyword] in [test6]",
            error("from test* | eval x = multi_typed", analyzer)
        );

        assertEquals(
            "1:32: Cannot use field [unsupported] with unsupported type [flattened]",
            error("from test* | eval x = to_lower(unsupported)", analyzer)
        );
        assertEquals(
            "1:32: Cannot use field [multi_typed] due to ambiguities being mapped as [2] incompatible types:"
                + " [ip] in [test1, test2, test3] and [2] other indices, [keyword] in [test6]",
            error("from test* | eval x = to_lower(multi_typed)", analyzer)
        );

        assertEquals(
            "1:32: Cannot use field [unsupported] with unsupported type [flattened]",
            error("from test* | stats count(1) by unsupported", analyzer)
        );
        assertEquals(
            "1:32: Cannot use field [multi_typed] due to ambiguities being mapped as [2] incompatible types:"
                + " [ip] in [test1, test2, test3] and [2] other indices, [keyword] in [test6]",
            error("from test* | stats count(1) by multi_typed", analyzer)
        );
        if (EsqlCapabilities.Cap.INLINE_STATS.isEnabled()) {
            assertEquals(
                "1:39: Cannot use field [unsupported] with unsupported type [flattened]",
                error("from test* | inline stats count(1) by unsupported", analyzer)
            );
            assertEquals(
                "1:39: Cannot use field [multi_typed] due to ambiguities being mapped as [2] incompatible types:"
                    + " [ip] in [test1, test2, test3] and [2] other indices, [keyword] in [test6]",
                error("from test* | inline stats count(1) by multi_typed", analyzer)
            );
        }

        assertEquals(
            "1:27: Cannot use field [unsupported] with unsupported type [flattened]",
            error("from test* | stats values(unsupported)", analyzer)
        );
        assertEquals(
            "1:27: Cannot use field [multi_typed] due to ambiguities being mapped as [2] incompatible types:"
                + " [ip] in [test1, test2, test3] and [2] other indices, [keyword] in [test6]",
            error("from test* | stats values(multi_typed)", analyzer)
        );
        if (EsqlCapabilities.Cap.INLINE_STATS.isEnabled()) {
            assertEquals(
                "1:34: Cannot use field [unsupported] with unsupported type [flattened]",
                error("from test* | inline stats values(unsupported)", analyzer)
            );
            assertEquals(
                "1:34: Cannot use field [multi_typed] due to ambiguities being mapped as [2] incompatible types:"
                    + " [ip] in [test1, test2, test3] and [2] other indices, [keyword] in [test6]",
                error("from test* | inline stats values(multi_typed)", analyzer)
            );
        }

        assertEquals(
            "1:27: Cannot use field [unsupported] with unsupported type [flattened]",
            error("from test* | stats values(unsupported)", analyzer)
        );
        assertEquals(
            "1:27: Cannot use field [multi_typed] due to ambiguities being mapped as [2] incompatible types:"
                + " [ip] in [test1, test2, test3] and [2] other indices, [keyword] in [test6]",
            error("from test* | stats values(multi_typed)", analyzer)
        );

        if (EsqlCapabilities.Cap.LOOKUP_V4.isEnabled()) {
            // LOOKUP with unsupported type
            assertEquals(
                "1:43: column type mismatch, table column was [integer] and original column was [unsupported]",
                error("from test* | lookup_🐔 int_number_names on int", analyzer)
            );
            // LOOKUP with multi-typed field
            assertEquals(
                "1:46: column type mismatch, table column was [double] and original column was [unsupported]",
                error("from test* | lookup_🐔 double_number_names on double", analyzer)
            );
        }

        assertEquals(
            "1:24: Cannot use field [unsupported] with unsupported type [flattened]",
            error("from test* | mv_expand unsupported", analyzer)
        );
        assertEquals(
            "1:24: Cannot use field [multi_typed] due to ambiguities being mapped as [2] incompatible types:"
                + " [ip] in [test1, test2, test3] and [2] other indices, [keyword] in [test6]",
            error("from test* | mv_expand multi_typed", analyzer)
        );

        assertEquals(
            "1:21: Cannot use field [unsupported] with unsupported type [flattened]",
            error("from test* | rename unsupported as x", analyzer)
        );
        assertEquals(
            "1:21: Cannot use field [multi_typed] due to ambiguities being mapped as [2] incompatible types:"
                + " [ip] in [test1, test2, test3] and [2] other indices, [keyword] in [test6]",
            error("from test* | rename multi_typed as x", analyzer)
        );

        assertEquals(
            "1:19: Cannot use field [unsupported] with unsupported type [flattened]",
            error("from test* | sort unsupported asc", analyzer)
        );
        assertEquals(
            "1:19: Cannot use field [multi_typed] due to ambiguities being mapped as [2] incompatible types:"
                + " [ip] in [test1, test2, test3] and [2] other indices, [keyword] in [test6]",
            error("from test* | sort multi_typed desc", analyzer)
        );

        assertEquals(
            "1:20: Cannot use field [unsupported] with unsupported type [flattened]",
            error("from test* | where unsupported is null", analyzer)
        );
        assertEquals(
            "1:20: Cannot use field [multi_typed] due to ambiguities being mapped as [2] incompatible types:"
                + " [ip] in [test1, test2, test3] and [2] other indices, [keyword] in [test6]",
            error("from test* | where multi_typed is not null", analyzer)
        );

        for (String functionName : List.of("to_timeduration", "to_dateperiod")) {
            String lineNumber = functionName.equalsIgnoreCase("to_timeduration") ? "47" : "45";
            String errorType = functionName.equalsIgnoreCase("to_timeduration") ? "time_duration" : "date_period";
            assertEquals(
                "1:" + lineNumber + ": Cannot use field [unsupported] with unsupported type [flattened]",
                error("from test* | eval x = now() + " + functionName + "(unsupported)", analyzer)
            );
            assertEquals(
                "1:" + lineNumber + ": argument of [" + functionName + "(multi_typed)] must be a constant, received [multi_typed]",
                error("from test* | eval x = now() + " + functionName + "(multi_typed)", analyzer)
            );
            assertThat(
                error("from test* | eval x = unsupported, y = now() + " + functionName + "(x)", analyzer),
                containsString("1:23: Cannot use field [unsupported] with unsupported type [flattened]")
            );
            assertThat(
                error("from test* | eval x = multi_typed, y = now() + " + functionName + "(x)", analyzer),
                containsString(
                    "1:48: argument of ["
                        + functionName
                        + "(x)] must be ["
                        + errorType
                        + " or string], "
                        + "found value [x] type [unsupported]"
                )
            );
        }

        assertEquals(
            "1:76: cannot use [double] as an input of FUSE. Consider using [DROP double] before FUSE.",
            error("from test* METADATA _id, _index, _score | FORK (where true) (where true) | FUSE", analyzer)
        );
    }

    public void testRoundFunctionInvalidInputs() {
        assertEquals(
            "1:31: first argument of [round(b, 3)] must be [numeric], found value [b] type [keyword]",
            error("row a = 1, b = \"c\" | eval x = round(b, 3)")
        );
        assertEquals(
            "1:31: first argument of [round(b)] must be [numeric], found value [b] type [keyword]",
            error("row a = 1, b = \"c\" | eval x = round(b)")
        );
        assertEquals(
            "1:31: second argument of [round(a, b)] must be [whole number except unsigned_long or counter types], "
                + "found value [b] type [keyword]",
            error("row a = 1, b = \"c\" | eval x = round(a, b)")
        );
        assertEquals(
            "1:31: second argument of [round(a, 3.5)] must be [whole number except unsigned_long or counter types], "
                + "found value [3.5] type [double]",
            error("row a = 1, b = \"c\" | eval x = round(a, 3.5)")
        );
    }

    public void testImplicitCastingErrorMessages() {
        assertEquals("1:23: Cannot convert string [c] to [LONG], error [Cannot parse number [c]]", error("row a = round(123.45, \"c\")"));
        assertEquals(
            "1:27: Cannot convert string [c] to [DOUBLE], error [Cannot parse number [c]]",
            error("row a = 1 | eval x = acos(\"c\")")
        );
        assertEquals(
            "1:33: Cannot convert string [c] to [DOUBLE], error [Cannot parse number [c]]\n"
                + "line 1:38: Cannot convert string [a] to [LONG], error [Cannot parse number [a]]",
            error("row a = 1 | eval x = round(acos(\"c\"),\"a\")")
        );
        assertEquals(
            "1:63: Cannot convert string [x] to [INTEGER], error [Cannot parse number [x]]",
            error("row ip4 = to_ip(\"1.2.3.4\") | eval ip4_prefix = ip_prefix(ip4, \"x\", 0)")
        );
        assertEquals(
            "1:42: Cannot convert string [a] to [DOUBLE], error [Cannot parse number [a]]",
            error("ROW a=[3, 5, 1, 6] | EVAL avg_a = MV_AVG(\"a\")")
        );
        assertEquals(
            "1:19: Unknown column [languages.*], did you mean any of [languages, languages.byte, languages.long, languages.short]?",
            error("from test | where `languages.*` in (1, 2)")
        );
        assertEquals("1:22: Unknown function [func]", error("from test | eval x = func(languages) | where x in (1, 2)"));
        assertEquals(
            "1:32: Unknown column [languages.*], did you mean any of [languages, languages.byte, languages.long, languages.short]?",
            error("from test | eval x = coalesce( `languages.*`, languages, 0 )")
        );
        String error = error("from test | eval x = func(languages) | eval y = coalesce(x, languages, 0 )");
        assertThat(error, containsString("function [func]"));
    }

    public void testAggsExpressionsInStatsAggs() {
        assertEquals(
            "1:44: column [salary] must appear in the STATS BY clause or be used in an aggregate function",
            error("from test | eval z = 2 | stats x = avg(z), salary by emp_no")
        );
        assertEquals(
            "1:23: nested aggregations [max(salary)] not allowed inside other aggregations [max(max(salary))]",
            error("from test | stats max(max(salary)) by first_name")
        );
        assertEquals(
            "1:25: argument of [avg(first_name)] must be [aggregate_metric_double,"
                + " exponential_histogram, tdigest or numeric except unsigned_long or counter types],"
                + " found value [first_name] type [keyword]",
            error("from test | stats count(avg(first_name)) by first_name")
        );
        assertEquals(
            "1:23: second argument of [percentile(languages, languages)] must be a constant, received [languages]",
            error("from test | stats x = percentile(languages, languages) by emp_no")
        );
        assertEquals(
            "1:23: second argument of [count_distinct(languages, languages)] must be a constant, received [languages]",
            error("from test | stats x = count_distinct(languages, languages) by emp_no")
        );
        // no agg function
        assertEquals("1:19: expected an aggregate function but found [5]", error("from test | stats 5 by emp_no"));

        // don't allow naked group
        assertEquals("1:19: grouping key [emp_no] already specified in the STATS BY clause", error("from test | stats emp_no BY emp_no"));
        // don't allow naked group - even when it's an expression
        assertEquals(
            "1:19: grouping key [languages + emp_no] already specified in the STATS BY clause",
            error("from test | stats languages + emp_no BY languages + emp_no")
        );
        // don't allow group alias
        assertEquals(
            "1:19: grouping key [e] already specified in the STATS BY clause",
            error("from test | stats e BY e = languages + emp_no")
        );
        if (EsqlCapabilities.Cap.NAME_QUALIFIERS.isEnabled()) {
            assertEquals(
                "1:19: grouping key [[q].[e]] already specified in the STATS BY clause",
                error("from test | stats [q].[e] BY [q].[e]")
            );
            assertEquals(
                "1:19: Cannot specify grouping expression [[q].[e]] as an aggregate",
                error("from test | stats [q].[e] BY x = [q].[e]")
            );
        }

        var message = error("from test | stats languages + emp_no BY e = languages + emp_no");
        assertThat(
            message,
            containsString(
                "column [emp_no] cannot be used as an aggregate once declared in the STATS BY grouping key [e = languages + emp_no]"
            )
        );
        assertThat(
            message,
            containsString(
                " column [languages] cannot be used as an aggregate once declared in the STATS BY grouping key [e = languages + emp_no]"
            )
        );
    }

    public void testAggsInsideGrouping() {
        assertEquals(
            "1:36: cannot use an aggregate [max(languages)] for grouping",
            error("from test| stats max(languages) by max(languages)")
        );
    }

    public void testAggFilterOnNonAggregates() {
        assertEquals(
            "1:36: WHERE clause allowed only for aggregate functions, none found in [emp_no + 1 where languages > 1]",
            error("from test | stats emp_no + 1 where languages > 1 by emp_no")
        );
        assertEquals(
            "1:53: WHERE clause allowed only for aggregate functions, none found in [abs(emp_no + languages) % 2 WHERE languages > 1]",
            error("from test | stats abs(emp_no + languages) % 2 WHERE languages > 1 by emp_no, languages")
        );
    }

    public void testAggFilterOnBucketingOrAggFunctions() {
        // query passes when the bucket function is part of the BY clause
        query("from test | stats max(languages) WHERE bucket(salary, 10) > 1 by bucket(salary, 10)");

        // but fails if it's different
        assertEquals(
            "1:32: can only use grouping function [bucket(a, 3)] as part of the BY clause",
            error("row a = 1 | stats sum(a) where bucket(a, 3) > -1 by bucket(a,2)")
        );

        assertEquals(
            "1:40: can only use grouping function [bucket(salary, 10)] as part of the BY clause",
            error("from test | stats max(languages) WHERE bucket(salary, 10) > 1 by emp_no")
        );

        assertEquals(
            "1:40: cannot use aggregate function [max(salary)] in aggregate WHERE clause [max(languages) WHERE max(salary) > 1]",
            error("from test | stats max(languages) WHERE max(salary) > 1 by emp_no")
        );

        assertEquals(
            "1:40: cannot use aggregate function [max(salary)] in aggregate WHERE clause [max(languages) WHERE max(salary) + 2 > 1]",
            error("from test | stats max(languages) WHERE max(salary) + 2 > 1 by emp_no")
        );

        assertEquals("1:60: Unknown column [m]", error("from test | stats m = max(languages), min(languages) WHERE m + 2 > 1 by emp_no"));
    }

    public void testAggWithNonBooleanFilter() {
        for (String filter : List.of("\"true\"", "1", "1 + 0", "concat(\"a\", \"b\")")) {
            String type = (filter.equals("1") || filter.equals("1 + 0")) ? "INTEGER" : "KEYWORD";
            assertEquals("1:19: Condition expression needs to be boolean, found [" + type + "]", error("from test | where " + filter));
            for (String by : List.of("", " by languages", " by bucket(salary, 10)")) {
                assertEquals(
                    "1:34: Condition expression needs to be boolean, found [" + type + "]",
                    error("from test | stats count(*) where " + filter + by)
                );
            }
        }
    }

    public void testGroupingInsideAggsAsAgg() {
        assertEquals(
            "1:18: can only use grouping function [bucket(emp_no, 5.)] as part of the BY clause",
            error("from test| stats bucket(emp_no, 5.) by emp_no")
        );
        assertEquals(
            "1:18: can only use grouping function [bucket(emp_no, 5.)] as part of the BY clause",
            error("from test| stats bucket(emp_no, 5.)")
        );
        assertEquals(
            "1:18: can only use grouping function [bucket(emp_no, 5.)] as part of the BY clause",
            error("from test| stats bucket(emp_no, 5.) by bucket(emp_no, 6.)")
        );
        assertEquals(
            "1:22: can only use grouping function [bucket(emp_no, 5.)] as part of the BY clause",
            error("from test| stats 3 + bucket(emp_no, 5.) by bucket(emp_no, 6.)")
        );
    }

    public void testGroupingInsideAggsAsGrouping() {
        assertEquals(
            "1:18: grouping function [bucket(emp_no, 5.)] cannot be used as an aggregate once declared in the STATS BY clause",
            error("from test| stats bucket(emp_no, 5.) by bucket(emp_no, 5.)")
        );
        assertEquals(
            "1:18: grouping function [bucket(emp_no, 5.)] cannot be used as an aggregate once declared in the STATS BY clause",
            error("from test| stats bucket(emp_no, 5.) by emp_no, bucket(emp_no, 5.)")
        );
        assertEquals(
            "1:18: grouping function [bucket(emp_no, 5.)] cannot be used as an aggregate once declared in the STATS BY clause",
            error("from test| stats bucket(emp_no, 5.) by x = bucket(emp_no, 5.)")
        );
        assertEquals(
            "1:22: grouping function [bucket(emp_no, 5.)] cannot be used as an aggregate once declared in the STATS BY clause",
            error("from test| stats z = bucket(emp_no, 5.) by x = bucket(emp_no, 5.)")
        );
        assertEquals(
            "1:22: grouping function [bucket(emp_no, 5.)] cannot be used as an aggregate once declared in the STATS BY clause",
            error("from test| stats y = bucket(emp_no, 5.) by y = bucket(emp_no, 5.)")
        );
        assertEquals(
            "1:22: grouping function [bucket(emp_no, 5.)] cannot be used as an aggregate once declared in the STATS BY clause",
            error("from test| stats z = bucket(emp_no, 5.) by bucket(emp_no, 5.)")
        );
    }

    public void testGroupingInsideGrouping() {
        assertEquals(
            "1:40: cannot nest grouping functions; found [bucket(emp_no, 5.)] inside [bucket(bucket(emp_no, 5.), 6.)]",
            error("from test| stats max(emp_no) by bucket(bucket(emp_no, 5.), 6.)")
        );
    }

    public void testInvalidBucketCalls() {
        assertThat(
            error("from test | stats max(emp_no) by bucket(emp_no, 5, \"2000-01-01\")"),
            containsString(
                "function expects exactly four arguments when the first one is of type [INTEGER] and the second of type [INTEGER]"
            )
        );

        assertThat(
            error("from test | stats max(emp_no) by bucket(emp_no, 1 week, \"2000-01-01\")"),
            containsString(
                "second argument of [bucket(emp_no, 1 week, \"2000-01-01\")] must be [numeric], found value [1 week] type [date_period]"
            )
        );

        assertThat(
            error("from test | stats max(emp_no) by bucket(hire_date, 5.5, \"2000-01-01\")"),
            containsString(
                "second argument of [bucket(hire_date, 5.5, \"2000-01-01\")] must be [integral, date_period or time_duration], "
                    + "found value [5.5] type [double]"
            )
        );

        assertThat(
            error("from test | stats max(emp_no) by bucket(hire_date, 5, 1 day, 1 month)"),
            containsString(
                "third argument of [bucket(hire_date, 5, 1 day, 1 month)] must be [datetime or string], "
                    + "found value [1 day] type [date_period]"
            )
        );

        assertThat(
            error("from test | stats max(emp_no) by bucket(hire_date, 5, \"2000-01-01\", 1 month)"),
            containsString(
                "fourth argument of [bucket(hire_date, 5, \"2000-01-01\", 1 month)] must be [datetime or string], "
                    + "found value [1 month] type [date_period]"
            )
        );

        assertThat(
            error("from test | stats max(emp_no) by bucket(hire_date, 5, \"2000-01-01\")"),
            containsString(
                "function expects exactly four arguments when the first one is of type [DATETIME] and the second of type [INTEGER]"
            )
        );

        assertThat(
            error("from test | stats max(emp_no) by bucket(emp_no, \"5\")"),
            containsString("second argument of [bucket(emp_no, \"5\")] must be [numeric], found value [\"5\"] type [keyword]")
        );

        assertThat(
            error("from test | stats max(emp_no) by bucket(hire_date, \"5\")"),
            containsString(
                "second argument of [bucket(hire_date, \"5\")] must be [integral, date_period or time_duration], "
                    + "found value [\"5\"] type [keyword]"
            )
        );
    }

    public void testAggsWithInvalidGrouping() {
        assertEquals(
            "1:35: column [languages] cannot be used as an aggregate once declared in the STATS BY grouping key [l = languages % 3]",
            error("from test| stats max(languages) + languages by l = languages % 3")
        );
    }

    public void testGroupingAlias() throws Exception {
        assertEquals(
            "1:23: column [languages] cannot be used as an aggregate once declared in the STATS BY grouping key [l = languages % 3]",
            error("from test | stats l = languages + 3 by l = languages % 3 | keep l")
        );
    }

    public void testGroupingAliasDuplicate() throws Exception {
        assertEquals(
            "1:22: column [languages] cannot be used as an aggregate once declared in the STATS BY grouping key [l = languages % 3]",
            error("from test| stats l = languages + 3 by l = languages % 3, l = languages, l = languages % 2 | keep l")
        );

        assertEquals(
            "1:22: column [languages] cannot be used as an aggregate once declared in the STATS BY grouping key [l = languages % 3]",
            error("from test| stats l = languages + 3, l = languages % 2  by l = languages % 3 | keep l")
        );

    }

    public void testAggsIgnoreCanonicalGrouping() {
        // the grouping column should appear verbatim - ignore canonical representation as they complicate things significantly
        // for no real benefit (1+languages != languages + 1)
        assertEquals(
            "1:39: column [languages] cannot be used as an aggregate once declared in the STATS BY grouping key [l = languages + 1]",
            error("from test| stats max(languages) + 1 + languages by l = languages + 1")
        );
    }

    public void testAggsWithoutAgg() {
        // should work
        assertEquals(
            "1:35: column [salary] must appear in the STATS BY clause or be used in an aggregate function",
            error("from test| stats max(languages) + salary by l = languages + 1")
        );
    }

    public void testAggsInsideEval() throws Exception {
        assertEquals("1:29: aggregate function [max(b)] not allowed outside STATS command", error("row a = 1, b = 2 | eval x = max(b)"));
    }

    public void testGroupingInAggs() {
        assertEquals("2:12: column [salary] must appear in the STATS BY clause or be used in an aggregate function", error("""
             from test
            |stats e = salary + max(salary) by languages
            """));
    }

    public void testBucketOnlyInAggs() {
        assertEquals(
            "1:23: cannot use grouping function [BUCKET(emp_no, 100.)] outside of a STATS command",
            error("FROM test | WHERE ABS(BUCKET(emp_no, 100.)) > 0")
        );
        assertEquals(
            "1:22: cannot use grouping function [BUCKET(emp_no, 100.)] outside of a STATS command",
            error("FROM test | EVAL 3 + BUCKET(emp_no, 100.)")
        );
        assertEquals(
            "1:18: cannot use grouping function [BUCKET(emp_no, 100.)] outside of a STATS command",
            error("FROM test | SORT BUCKET(emp_no, 100.)")
        );
    }

    public void testDoubleRenamingField() {
        assertEquals(
            "1:44: Column [emp_no] renamed to [r1] and is no longer available [emp_no as r3]",
            error("from test | rename emp_no as r1, r1 as r2, emp_no as r3 | keep r3")
        );
    }

    public void testDuplicateRenaming() {
        assertEquals(
            "1:34: Column [emp_no] renamed to [r1] and is no longer available [emp_no as r1]",
            error("from test | rename emp_no as r1, emp_no as r1 | keep r1")
        );
    }

    public void testDoubleRenamingReference() {
        assertEquals(
            "1:61: Column [r1] renamed to [r2] and is no longer available [r1 as r3]",
            error("from test | rename emp_no as r1, r1 as r2, first_name as x, r1 as r3 | keep r3")
        );
    }

    public void testDropAfterRenaming() {
        assertEquals("1:40: Unknown column [emp_no]", error("from test | rename emp_no as r1 | drop emp_no"));
    }

    public void testNonStringFieldsInDissect() {
        assertEquals(
            "1:21: Dissect only supports KEYWORD or TEXT values, found expression [emp_no] type [INTEGER]",
            error("from test | dissect emp_no \"%{foo}\"")
        );
    }

    public void testNonStringFieldsInGrok() {
        assertEquals(
            "1:18: Grok only supports KEYWORD or TEXT values, found expression [emp_no] type [INTEGER]",
            error("from test | grok emp_no \"%{WORD:foo}\"")
        );
    }

    public void testMixedNonConvertibleTypesInIn() {
        assertEquals(
            "1:19: 2nd argument of [emp_no in (1, \"two\")] must be [integer], found value [\"two\"] type [keyword]",
            error("from test | where emp_no in (1, \"two\")")
        );
    }

    public void testMixedNumericalNonConvertibleTypesInIn() {
        assertEquals(
            "1:19: 2nd argument of [3 in (1, to_ul(3))] must be [integer], found value [to_ul(3)] type [unsigned_long]",
            error("from test | where 3 in (1, to_ul(3))")
        );
        assertEquals(
            "1:19: 1st argument of [to_ul(3) in (1, 3)] must be [unsigned_long], found value [1] type [integer]",
            error("from test | where to_ul(3) in (1, 3)")
        );
    }

    public void testUnsignedLongTypeMixInComparisons() {
        List<String> types = DataType.types()
            .stream()
            .filter(dt -> dt.isNumeric() && DataType.isRepresentable(dt) && dt != UNSIGNED_LONG)
            .map(DataType::typeName)
            .toList();
        for (var type : types) {
            for (var comp : List.of("==", "!=", ">", ">=", "<=", "<")) {
                String left, right, leftType, rightType;
                if (randomBoolean()) {
                    left = "ul";
                    leftType = "unsigned_long";
                    right = "n";
                    rightType = type;
                } else {
                    left = "n";
                    leftType = type;
                    right = "ul";
                    rightType = "unsigned_long";
                }
                var operation = left + " " + comp + " " + right;
                assertThat(
                    error("row n = to_" + type + "(1), ul = to_ul(1) | where " + operation),
                    containsString(
                        "first argument of ["
                            + operation
                            + "] is ["
                            + leftType
                            + "] and second is ["
                            + rightType
                            + "]."
                            + " [unsigned_long] can only be operated on together with another [unsigned_long]"
                    )
                );
            }
        }
    }

    public void testUnsignedLongTypeMixInArithmetics() {
        List<String> types = DataType.types()
            .stream()
            .filter(dt -> dt.isNumeric() && DataType.isRepresentable(dt) && dt != UNSIGNED_LONG)
            .map(DataType::typeName)
            .toList();
        for (var type : types) {
            for (var operation : List.of("+", "-", "*", "/", "%")) {
                String left, right, leftType, rightType;
                if (randomBoolean()) {
                    left = "ul";
                    leftType = "unsigned_long";
                    right = "n";
                    rightType = type;
                } else {
                    left = "n";
                    leftType = type;
                    right = "ul";
                    rightType = "unsigned_long";
                }
                var op = left + " " + operation + " " + right;
                assertThat(
                    error("row n = to_" + type + "(1), ul = to_ul(1) | eval " + op),
                    containsString("[" + operation + "] has arguments with incompatible types [" + leftType + "] and [" + rightType + "]")
                );
            }
        }
    }

    public void testUnsignedLongNegation() {
        assertEquals(
            "1:29: argument of [-x] must be [numeric, date_period or time_duration], found value [x] type [unsigned_long]",
            error("row x = to_ul(1) | eval y = -x")
        );
    }

    public void testSumOnDate() {
        assertEquals(
            "1:19: argument of [sum(hire_date)] must be [aggregate_metric_double,"
                + " exponential_histogram, tdigest or numeric except unsigned_long or counter types],"
                + " found value [hire_date] type [datetime]",
            error("from test | stats sum(hire_date)")
        );
    }

    public void testWrongInputParam() {
        assertEquals(
            "1:19: first argument of [emp_no == ?] is [numeric] so second argument must also be [numeric] but was [keyword]",
            error("from test | where emp_no == ?", "foo")
        );

        assertEquals(
            "1:19: first argument of [emp_no == ?] is [numeric] so second argument must also be [numeric] but was [null]",
            error("from test | where emp_no == ?", new Object[] { null })
        );
    }

    public void testPeriodAndDurationInRowAssignment() {
        for (var unit : TIME_DURATIONS) {
            assertEquals("1:9: cannot use [1 " + unit + "] directly in a row assignment", error("row a = 1 " + unit));
            assertEquals(
                "1:9: cannot use [1 " + unit + "::time_duration] directly in a row assignment",
                error("row a = 1 " + unit + "::time_duration")
            );
            assertEquals(
                "1:9: cannot use [\"1 " + unit + "\"::time_duration] directly in a row assignment",
                error("row a = \"1 " + unit + "\"::time_duration")
            );
            assertEquals(
                "1:9: cannot use [to_timeduration(1 " + unit + ")] directly in a row assignment",
                error("row a = to_timeduration(1 " + unit + ")")
            );
            assertEquals(
                "1:9: cannot use [to_timeduration(\"1 " + unit + "\")] directly in a row assignment",
                error("row a = to_timeduration(\"1 " + unit + "\")")
            );
        }
        for (var unit : DATE_PERIODS) {
            assertEquals("1:9: cannot use [1 " + unit + "] directly in a row assignment", error("row a = 1 " + unit));
            assertEquals(
                "1:9: cannot use [1 " + unit + "::date_period] directly in a row assignment",
                error("row a = 1 " + unit + "::date_period")
            );
            assertEquals(
                "1:9: cannot use [\"1 " + unit + "\"::date_period] directly in a row assignment",
                error("row a = \"1 " + unit + "\"::date_period")
            );
            assertEquals(
                "1:9: cannot use [to_dateperiod(1 " + unit + ")] directly in a row assignment",
                error("row a = to_dateperiod(1 " + unit + ")")
            );
            assertEquals(
                "1:9: cannot use [to_dateperiod(\"1 " + unit + "\")] directly in a row assignment",
                error("row a = to_dateperiod(\"1 " + unit + "\")")
            );
        }
    }

    public void testSubtractDateTimeFromTemporal() {
        for (var unit : TIME_DURATIONS) {
            assertEquals(
                "1:5: [-] arguments are in unsupported order: cannot subtract a [DATETIME] value [now()] "
                    + "from a [TIME_DURATION] amount [1 "
                    + unit
                    + "]",
                error("row 1 " + unit + " - now() ")
            );
            assertEquals(
                "1:5: [-] arguments are in unsupported order: cannot subtract a [DATETIME] value [now()] "
                    + "from a [TIME_DURATION] amount [1 "
                    + unit
                    + "::time_duration]",
                error("row 1 " + unit + "::time_duration" + " - now() ")
            );
            assertEquals(
                "1:5: [-] arguments are in unsupported order: cannot subtract a [DATETIME] value [now()] "
                    + "from a [TIME_DURATION] amount [\"1 "
                    + unit
                    + "\"::time_duration]",
                error("row \"1 " + unit + "\"::time_duration" + " - now() ")
            );
            assertEquals(
                "1:5: [-] arguments are in unsupported order: cannot subtract a [DATETIME] value [now()] "
                    + "from a [TIME_DURATION] amount [to_timeduration(1 "
                    + unit
                    + ")]",
                error("row to_timeduration(1 " + unit + ") - now() ")
            );
            assertEquals(
                "1:5: [-] arguments are in unsupported order: cannot subtract a [DATETIME] value [now()] "
                    + "from a [TIME_DURATION] amount [to_timeduration(\"1 "
                    + unit
                    + "\")]",
                error("row to_timeduration(\"1 " + unit + "\") - now() ")
            );
        }
        for (var unit : DATE_PERIODS) {
            assertEquals(
                "1:5: [-] arguments are in unsupported order: cannot subtract a [DATETIME] value [now()] "
                    + "from a [DATE_PERIOD] amount [1 "
                    + unit
                    + "]",
                error("row 1 " + unit + " - now() ")
            );
            assertEquals(
                "1:5: [-] arguments are in unsupported order: cannot subtract a [DATETIME] value [now()] "
                    + "from a [DATE_PERIOD] amount [1 "
                    + unit
                    + "::date_period]",
                error("row 1 " + unit + "::date_period" + " - now() ")
            );
            assertEquals(
                "1:5: [-] arguments are in unsupported order: cannot subtract a [DATETIME] value [now()] "
                    + "from a [DATE_PERIOD] amount [\"1 "
                    + unit
                    + "\"::date_period]",
                error("row \"1 " + unit + "\"::date_period" + " - now() ")
            );
            assertEquals(
                "1:5: [-] arguments are in unsupported order: cannot subtract a [DATETIME] value [now()] "
                    + "from a [DATE_PERIOD] amount [to_dateperiod(1 "
                    + unit
                    + ")]",
                error("row to_dateperiod(1 " + unit + ") - now() ")
            );
            assertEquals(
                "1:5: [-] arguments are in unsupported order: cannot subtract a [DATETIME] value [now()] "
                    + "from a [DATE_PERIOD] amount [to_dateperiod(\"1 "
                    + unit
                    + "\")]",
                error("row to_dateperiod(\"1 " + unit + "\") - now() ")
            );
        }
    }

    public void testPeriodAndDurationInEval() {
        for (var unit : TIME_DURATIONS) {
            assertEquals(
                "1:18: EVAL does not support type [time_duration] as the return data type of expression [1 " + unit + "]",
                error("row x = 1 | eval y = 1 " + unit)
            );
            assertEquals(
                "1:18: EVAL does not support type [time_duration] as the return data type of expression [1 " + unit + "::time_duration]",
                error("row x = 1 | eval y = 1 " + unit + "::time_duration")
            );
            assertEquals(
                "1:18: EVAL does not support type [time_duration] as the return data type of expression [\"1 "
                    + unit
                    + "\"::time_duration]",
                error("row x = 1 | eval y = \"1 " + unit + "\"::time_duration")
            );
            assertEquals(
                "1:18: EVAL does not support type [time_duration] as the return data type of expression [to_timeduration(1 " + unit + ")]",
                error("row x = 1 | eval y = to_timeduration(1 " + unit + ")")
            );
            assertEquals(
                "1:18: EVAL does not support type [time_duration] as the return data type of expression [to_timeduration(\"1 "
                    + unit
                    + "\")]",
                error("row x = 1 | eval y = to_timeduration(\"1 " + unit + "\")")
            );
        }
        for (var unit : DATE_PERIODS) {
            assertEquals(
                "1:18: EVAL does not support type [date_period] as the return data type of expression [1 " + unit + "]",
                error("row x = 1 | eval y = 1 " + unit)
            );
            assertEquals(
                "1:18: EVAL does not support type [date_period] as the return data type of expression [1 " + unit + "::date_period]",
                error("row x = 1 | eval y = 1 " + unit + "::date_period")
            );
            assertEquals(
                "1:18: EVAL does not support type [date_period] as the return data type of expression [\"1 " + unit + "\"::date_period]",
                error("row x = 1 | eval y = \"1 " + unit + "\"::date_period")
            );
            assertEquals(
                "1:18: EVAL does not support type [date_period] as the return data type of expression [to_dateperiod(1 " + unit + ")]",
                error("row x = 1 | eval y = to_dateperiod(1 " + unit + ")")
            );
            assertEquals(
                "1:18: EVAL does not support type [date_period] as the return data type of expression [to_dateperiod(\"1 " + unit + "\")]",
                error("row x = 1 | eval y = to_dateperiod(\"1 " + unit + "\")")
            );
        }
    }

    public void testFilterNonBoolField() {
        assertEquals("1:19: Condition expression needs to be boolean, found [INTEGER]", error("from test | where emp_no"));

        assertEquals(
            "1:19: Condition expression needs to be boolean, found [KEYWORD]",
            error("from test | where concat(first_name, \"foobar\")")
        );
    }

    public void testFilterNullField() {
        // `where null` should return empty result set
        query("from test | where null");

        // Value null of type `BOOLEAN`
        query("from test | where null::boolean");

        // Provide `NULL` type in `EVAL`
        query("from test | EVAL x = null | where x");

        // `to_string(null)` is of `KEYWORD` type null, resulting in `to_string(null) == "abc"` being of `BOOLEAN`
        query("from test | where to_string(null) == \"abc\"");

        // Other DataTypes can contain null values
        assertEquals("1:19: Condition expression needs to be boolean, found [KEYWORD]", error("from test | where null::string"));
        assertEquals("1:19: Condition expression needs to be boolean, found [INTEGER]", error("from test | where null::integer"));
        assertEquals(
            "1:45: Condition expression needs to be boolean, found [DATETIME]",
            error("from test | EVAL x = null::datetime | where x")
        );
    }

    public void testFilterDateConstant() {
        assertEquals("1:19: Condition expression needs to be boolean, found [DATE_PERIOD]", error("from test | where 1 year"));
        assertEquals(
            "1:19: Condition expression needs to be boolean, found [DATE_PERIOD]",
            error("from test | where \"1 year\"::date_period")
        );
        assertEquals(
            "1:19: Condition expression needs to be boolean, found [DATE_PERIOD]",
            error("from test | where to_dateperiod(\"1 year\")")
        );
    }

    public void testNestedAggField() {
        assertEquals("1:27: Unknown column [avg]", error("from test | stats c = avg(avg)"));
    }

    public void testNotFoundFieldInNestedFunction() {
        assertEquals("""
            1:30: Unknown column [missing]
            line 1:43: Unknown column [not_found]
            line 1:23: Unknown column [avg]""", error("from test | stats c = avg by missing + 1, not_found"));
    }

    public void testMultipleAggsOutsideStats() {
        assertEquals(
            """
                1:71: aggregate function [avg(salary)] not allowed outside STATS command
                line 1:96: aggregate function [median(emp_no)] not allowed outside STATS command
                line 1:22: aggregate function [sum(salary)] not allowed outside STATS command
                line 1:39: aggregate function [avg(languages)] not allowed outside STATS command""",
            error("from test | eval s = sum(salary), l = avg(languages) | where salary > avg(salary) and emp_no > median(emp_no)")
        );
    }

    public void testSpatialSort() {
        String prefix = "ROW wkt = [\"POINT(42.9711 -14.7553)\", \"POINT(75.8093 22.7277)\"] | MV_EXPAND wkt ";
        assertEquals("1:130: cannot sort on geo_point", error(prefix + "| EVAL shape = TO_GEOPOINT(wkt) | limit 5 | sort shape"));
        assertEquals(
            "1:136: cannot sort on cartesian_point",
            error(prefix + "| EVAL shape = TO_CARTESIANPOINT(wkt) | limit 5 | sort shape")
        );
        assertEquals("1:130: cannot sort on geo_shape", error(prefix + "| EVAL shape = TO_GEOSHAPE(wkt) | limit 5 | sort shape"));
        assertEquals(
            "1:136: cannot sort on cartesian_shape",
            error(prefix + "| EVAL shape = TO_CARTESIANSHAPE(wkt) | limit 5 | sort shape")
        );
        var airports = AnalyzerTestUtils.analyzer(loadMapping("mapping-airports.json", "airports"));
        var airportsWeb = AnalyzerTestUtils.analyzer(loadMapping("mapping-airports_web.json", "airports_web"));
        var countriesBbox = AnalyzerTestUtils.analyzer(loadMapping("mapping-countries_bbox.json", "countries_bbox"));
        var countriesBboxWeb = AnalyzerTestUtils.analyzer(loadMapping("mapping-countries_bbox_web.json", "countries_bbox_web"));
        assertEquals("1:32: cannot sort on geo_point", error("FROM airports | LIMIT 5 | sort location", airports));
        assertEquals("1:36: cannot sort on cartesian_point", error("FROM airports_web | LIMIT 5 | sort location", airportsWeb));
        assertEquals("1:38: cannot sort on geo_shape", error("FROM countries_bbox | LIMIT 5 | sort shape", countriesBbox));
        assertEquals("1:42: cannot sort on cartesian_shape", error("FROM countries_bbox_web | LIMIT 5 | sort shape", countriesBboxWeb));
        for (String grid : new String[] { "geohash", "geotile", "geohex" }) {
            String gridFunc = "ST_" + grid.toUpperCase(Locale.ROOT);
            String literalQuery = prefix + "| EVAL grid = " + gridFunc + "(TO_GEOPOINT(wkt),1) | limit 5 | sort grid";
            String indexQuery = "FROM airports | LIMIT 5 | EVAL grid = " + gridFunc + "(location, 1) | sort grid";
            String literalError = "1:" + (136 + grid.length()) + ": cannot sort on " + grid;
            String indexError = "1:" + (63 + grid.length()) + ": cannot sort on " + grid;
            if (EsqlCapabilities.Cap.SPATIAL_GRID_TYPES.isEnabled() == false) {
                literalError = "1:95: Unknown function [" + gridFunc + "]";
                indexError = "1:39: Unknown function [" + gridFunc + "]";
            }
            assertThat(grid, error(literalQuery), startsWith(literalError));
            assertThat(grid, error(indexQuery, airports), startsWith(indexError));
        }
    }

    public void testSourceSorting() {
        assertEquals("1:35: cannot sort on _source", error("from test metadata _source | sort _source"));
    }

    public void testCountersSorting() {
        Map<DataType, String> counterDataTypes = Map.of(
            COUNTER_DOUBLE,
            "network.message_in",
            COUNTER_INTEGER,
            "network.message_out",
            COUNTER_LONG,
            "network.bytes_out"
        );
        for (DataType counterDT : counterDataTypes.keySet()) {
            var fieldName = counterDataTypes.get(counterDT);
            assertEquals("1:18: cannot sort on " + counterDT.name().toLowerCase(Locale.ROOT), error("from test | sort " + fieldName, tsdb));
        }
    }

    public void testInlineImpossibleConvert() {
        assertEquals("1:5: argument of [false::ip] must be [ip or string], found value [false] type [boolean]", error("ROW false::ip"));
    }

    public void testAggregateOnCounter() {
        assertThat(
            error("FROM test | STATS min(network.bytes_in)", tsdb),
            equalTo(
                "1:19: argument of [min(network.bytes_in)] must be"
                    + " [boolean, date, ip, string, version, aggregate_metric_double,"
                    + " exponential_histogram, tdigest or numeric except counter types],"
                    + " found value [network.bytes_in] type [counter_long]"
            )
        );

        assertThat(
            error("FROM test | STATS max(network.bytes_in)", tsdb),
            equalTo(
                "1:19: argument of [max(network.bytes_in)] must be"
                    + " [boolean, date, ip, string, version, aggregate_metric_double, exponential_histogram,"
                    + " tdigest or numeric except counter types],"
                    + " found value [network.bytes_in] type [counter_long]"
            )
        );

        assertThat(
            error("FROM test | STATS count(network.bytes_out)", tsdb),
            equalTo(
                "1:19: argument of [count(network.bytes_out)] must be"
<<<<<<< HEAD
                    + " [any type except counter types, tdigest, histogram, or exponential_histogram],"
=======
                    + " [any type except counter types, dense_vector, tdigest, histogram, exponential_histogram, or date_range],"
>>>>>>> 447b3abb
                    + " found value [network.bytes_out] type [counter_long]"
            )
        );
    }

    public void testGroupByCounter() {
        assertThat(
            error("FROM test | STATS count(*) BY network.bytes_in", tsdb),
            equalTo("1:31: cannot group by on [counter_long] type for grouping [network.bytes_in]")
        );

        assertThat(
            error("FROM test | STATS present(name) BY network.bytes_in", tsdb),
            equalTo("1:36: cannot group by on [counter_long] type for grouping [network.bytes_in]")
        );
    }

    public void testRenameOrDropTimestmapWithRate() {
        assertThat(
            error("TS k8s | RENAME @timestamp AS newTs | STATS max(rate(network.total_cost))  BY tbucket = bucket(newTs, 1hour)", k8s),
            equalTo("1:49: [rate(network.total_cost)] " + UnresolvedTimestamp.UNRESOLVED_SUFFIX)
        );

        assertThat(
            error("TS k8s | DROP @timestamp | STATS max(rate(network.total_cost))", k8s),
            equalTo("1:38: [rate(network.total_cost)] " + UnresolvedTimestamp.UNRESOLVED_SUFFIX)
        );
    }

    public void testRenameOrDropTimestmapWithLastOverTime() {
        assertThat(
            error(
                "TS k8s | RENAME @timestamp AS newTs | STATS max(last_over_time(network.eth0.tx))  BY tbucket = bucket(newTs, 1hour)",
                k8s
            ),
            equalTo("1:49: [last_over_time(network.eth0.tx)] " + UnresolvedTimestamp.UNRESOLVED_SUFFIX)
        );

        assertThat(
            error("TS k8s | DROP @timestamp | STATS max(last_over_time(network.eth0.tx))", k8s),
            equalTo("1:38: [last_over_time(network.eth0.tx)] " + UnresolvedTimestamp.UNRESOLVED_SUFFIX)
        );
    }

    public void testRenameOrDropTimestmapWithFirstOverTime() {
        assertThat(
            error(
                "TS k8s | RENAME @timestamp AS newTs | STATS max(first_over_time(network.eth0.tx))  BY tbucket = bucket(newTs, 1hour)",
                k8s
            ),
            equalTo("1:49: [first_over_time(network.eth0.tx)] " + UnresolvedTimestamp.UNRESOLVED_SUFFIX)
        );

        assertThat(
            error("TS k8s | DROP @timestamp | STATS max(first_over_time(network.eth0.tx))", k8s),
            equalTo("1:38: [first_over_time(network.eth0.tx)] " + UnresolvedTimestamp.UNRESOLVED_SUFFIX)
        );
    }

    public void testRenameOrDropTimestmapWithIncrease() {
        assertThat(
            error("TS k8s | RENAME @timestamp AS newTs | STATS max(increase(network.eth0.tx))  BY tbucket = bucket(newTs, 1hour)", k8s),
            equalTo("1:49: [increase(network.eth0.tx)] " + UnresolvedTimestamp.UNRESOLVED_SUFFIX)
        );

        assertThat(
            error("TS k8s | DROP @timestamp | STATS max(increase(network.eth0.tx))", k8s),
            equalTo("1:38: [increase(network.eth0.tx)] " + UnresolvedTimestamp.UNRESOLVED_SUFFIX)
        );
    }

    public void testRenameOrDropTimestmapWithIRate() {
        assertThat(
            error("TS k8s | RENAME @timestamp AS newTs | STATS max(irate(network.eth0.tx))  BY tbucket = bucket(newTs, 1hour)", k8s),
            equalTo("1:49: [irate(network.eth0.tx)] " + UnresolvedTimestamp.UNRESOLVED_SUFFIX)
        );

        assertThat(
            error("TS k8s | DROP @timestamp | STATS max(irate(network.eth0.tx))", k8s),
            equalTo("1:38: [irate(network.eth0.tx)] " + UnresolvedTimestamp.UNRESOLVED_SUFFIX)
        );
    }

    public void testRenameOrDropTimestmapWithDelta() {
        assertThat(
            error("TS k8s | RENAME @timestamp AS newTs | STATS max(delta(network.eth0.tx))  BY tbucket = bucket(newTs, 1hour)", k8s),
            equalTo("1:49: [delta(network.eth0.tx)] " + UnresolvedTimestamp.UNRESOLVED_SUFFIX)
        );

        assertThat(
            error("TS k8s | DROP @timestamp | STATS max(delta(network.eth0.tx))", k8s),
            equalTo("1:38: [delta(network.eth0.tx)] " + UnresolvedTimestamp.UNRESOLVED_SUFFIX)
        );
    }

    public void testRenameOrDropTimestmapWithIDelta() {
        assertThat(
            error("TS k8s | RENAME @timestamp AS newTs | STATS max(idelta(network.eth0.tx))  BY tbucket = bucket(newTs, 1hour)", k8s),
            equalTo("1:49: [idelta(network.eth0.tx)] " + UnresolvedTimestamp.UNRESOLVED_SUFFIX)
        );

        assertThat(
            error("TS k8s | DROP @timestamp | STATS max(idelta(network.eth0.tx))", k8s),
            equalTo("1:38: [idelta(network.eth0.tx)] " + UnresolvedTimestamp.UNRESOLVED_SUFFIX)
        );
    }

    public void testRenameOrDropTimestampWithTBucket() {
        assertThat(
            error("TS k8s | RENAME @timestamp AS newTs | STATS max(max_over_time(network.eth0.tx))  BY tbucket = tbucket(1hour)", k8s),
            equalTo("1:95: [tbucket(1hour)] " + UnresolvedTimestamp.UNRESOLVED_SUFFIX)
        );

        assertThat(
            error("TS k8s | DROP @timestamp | STATS max(max_over_time(network.eth0.tx)) BY tbucket = tbucket(1hour)", k8s),
            equalTo("1:83: [tbucket(1hour)] " + UnresolvedTimestamp.UNRESOLVED_SUFFIX)
        );
    }

    public void testAggsResolutionWithUnresolvedGroupings() {
        String agg_func = randomFrom(
            new String[] { "avg", "count", "count_distinct", "min", "max", "median", "median_absolute_deviation", "sum", "values" }
        );

        assertThat(error("FROM test | STATS " + agg_func + "(emp_no) by foobar"), matchesRegex("1:\\d+: Unknown column \\[foobar]"));
        assertThat(error("FROM test | STATS " + agg_func + "(x) by foobar, x = emp_no"), matchesRegex("1:\\d+: Unknown column \\[foobar]"));
        assertThat(error("FROM test | STATS " + agg_func + "(foobar) by foobar"), matchesRegex("1:\\d+: Unknown column \\[foobar]"));
        assertThat(
            error("FROM test | STATS " + agg_func + "(foobar) by BUCKET(hire_date, 10)"),
            matchesRegex(
                "1:\\d+: function expects exactly four arguments when the first one is of type \\[DATETIME]"
                    + " and the second of type \\[INTEGER]\n"
                    + "line 1:\\d+: Unknown column \\[foobar]"
            )
        );
        assertThat(error("FROM test | STATS " + agg_func + "(foobar) by emp_no"), matchesRegex("1:\\d+: Unknown column \\[foobar]"));
        // TODO: Ideally, we'd detect that count_distinct(x) doesn't require an error message.
        assertThat(
            error("FROM test | STATS " + agg_func + "(x) by x = foobar"),
            matchesRegex("1:\\d+: Unknown column \\[foobar]\n" + "line 1:\\d+: Unknown column \\[x]")
        );
    }

    public void testNotAllowRateOutsideMetrics() {
        assertThat(
            error("FROM test  | STATS avg(rate(network.bytes_in))", tsdb),
            equalTo("1:24: time_series aggregate[rate(network.bytes_in)] can only be used with the TS command")
        );
        assertThat(
            error("FROM test  | STATS rate(network.bytes_in)", tsdb),
            equalTo("1:20: time_series aggregate[rate(network.bytes_in)] can only be used with the TS command")
        );
        assertThat(
            error("FROM test  | STATS max_over_time(network.connections)", tsdb),
            equalTo("1:20: time_series aggregate[max_over_time(network.connections)] can only be used with the TS command")
        );
        assertThat(
            error("FROM test  | EVAL r = rate(network.bytes_in)", tsdb),
            equalTo("1:23: aggregate function [rate(network.bytes_in)] not allowed outside STATS command")
        );
    }

    public void testTimeseriesAggregate() {
        assertThat(error("TS test  | STATS max(avg(rate(network.bytes_in)))", tsdb), equalTo("""
            1:22: nested aggregations [avg(rate(network.bytes_in))] \
            not allowed inside other aggregations [max(avg(rate(network.bytes_in)))]
            line 1:12: cannot use aggregate function [avg(rate(network.bytes_in))] \
            inside over-time aggregation function [rate(network.bytes_in)]"""));

        assertThat(error("TS test  | STATS max(avg(rate(network.bytes_in)))", tsdb), equalTo("""
            1:22: nested aggregations [avg(rate(network.bytes_in))] \
            not allowed inside other aggregations [max(avg(rate(network.bytes_in)))]
            line 1:12: cannot use aggregate function [avg(rate(network.bytes_in))] \
            inside over-time aggregation function [rate(network.bytes_in)]"""));

        assertThat(
            error("TS test  | STATS COUNT(*)", tsdb),
            equalTo("1:18: count_star [COUNT(*)] can't be used with TS command; use count on a field instead")
        );
    }

    public void testWeightedAvg() {
        assertEquals(
            "1:35: SECOND argument of [weighted_avg(v, null)] cannot be null or 0, received [null]",
            error("row v = [1, 2, 3] | stats w_avg = weighted_avg(v, null)")
        );
        assertEquals(
            "1:27: SECOND argument of [weighted_avg(salary, null)] cannot be null or 0, received [null]",
            error("from test | stats w_avg = weighted_avg(salary, null)")
        );
        assertEquals(
            "1:45: SECOND argument of [weighted_avg(v, w)] cannot be null or 0, received [null]",
            error("row v = [1, 2, 3], w = null | stats w_avg = weighted_avg(v, w)")
        );
        assertEquals(
            "1:44: SECOND argument of [weighted_avg(salary, w)] cannot be null or 0, received [null]",
            error("from test | eval w = null |  stats w_avg = weighted_avg(salary, w)")
        );
        assertEquals(
            "1:51: SECOND argument of [weighted_avg(salary, w)] cannot be null or 0, received [null]",
            error("from test | eval w = null + null |  stats w_avg = weighted_avg(salary, w)")
        );
        assertEquals(
            "1:35: SECOND argument of [weighted_avg(v, 0)] cannot be null or 0, received [0]",
            error("row v = [1, 2, 3] | stats w_avg = weighted_avg(v, 0)")
        );
        assertEquals(
            "1:27: SECOND argument of [weighted_avg(salary, 0.0)] cannot be null or 0, received [0.0]",
            error("from test | stats w_avg = weighted_avg(salary, 0.0)")
        );
    }

    public void testMatchInsideEval() throws Exception {
        assertEquals(
            "1:36: [:] operator is only supported in WHERE and STATS commands or in EVAL within score(.) function"
                + "\n"
                + "line 1:36: [:] operator cannot operate on [title], which is not a field from an index mapping",
            error("row title = \"brown fox\" | eval x = title:\"fox\" ")
        );
    }

    public void testFieldBasedFullTextFunctions() throws Exception {
        checkFieldBasedWithNonIndexedColumn("MATCH", "match(text, \"cat\")", "function");
        checkFieldBasedFunctionNotAllowedAfterCommands("MATCH", "function", "match(title, \"Meditation\")");

        checkFieldBasedWithNonIndexedColumn(":", "text : \"cat\"", "operator");
        checkFieldBasedFunctionNotAllowedAfterCommands(":", "operator", "title : \"Meditation\"");

        checkFieldBasedWithNonIndexedColumn("MatchPhrase", "match_phrase(text, \"cat\")", "function");
        checkFieldBasedFunctionNotAllowedAfterCommands("MatchPhrase", "function", "match_phrase(title, \"Meditation\")");

        if (EsqlCapabilities.Cap.MULTI_MATCH_FUNCTION.isEnabled()) {
            checkFieldBasedWithNonIndexedColumn("MultiMatch", "multi_match(\"cat\", text)", "function");
            checkFieldBasedFunctionNotAllowedAfterCommands("MultiMatch", "function", "multi_match(\"Meditation\", title)");
        }
        if (EsqlCapabilities.Cap.TERM_FUNCTION.isEnabled()) {
            checkFieldBasedWithNonIndexedColumn("Term", "term(text, \"cat\")", "function");
            checkFieldBasedFunctionNotAllowedAfterCommands("Term", "function", "term(title, \"Meditation\")");
        }
        checkFieldBasedFunctionNotAllowedAfterCommands("KNN", "function", "knn(vector, [1, 2, 3])");
    }

    private void checkFieldBasedFunctionNotAllowedAfterCommands(String functionName, String functionType, String functionInvocation) {
        assertThat(
            error("from test | limit 10 | where " + functionInvocation, fullTextAnalyzer),
            containsString("[" + functionName + "] " + functionType + " cannot be used after LIMIT")
        );
        String fieldName = "KNN".equals(functionName) ? "vector" : "title";
        assertThat(
            error("from test | STATS c = COUNT(id) BY " + fieldName + " | where " + functionInvocation, fullTextAnalyzer),
            containsString("[" + functionName + "] " + functionType + " cannot be used after STATS")
        );
    }

    // These should pass eventually once we lift some restrictions on match function
    private void checkFieldBasedWithNonIndexedColumn(String functionName, String functionInvocation, String functionType) {
        assertThat(
            error("from test | eval text = substring(title, 1) | where " + functionInvocation, fullTextAnalyzer),
            containsString(
                "[" + functionName + "] " + functionType + " cannot operate on [text], which is not a field from an index mapping"
            )
        );
        assertThat(
            error("from test | eval text=concat(title, body) | where " + functionInvocation, fullTextAnalyzer),
            containsString(
                "[" + functionName + "] " + functionType + " cannot operate on [text], which is not a field from an index mapping"
            )
        );
        var keywordInvocation = functionInvocation.replace("text", "text::keyword");
        String keywordError = error("row n = null | eval text = n + 5 | where " + keywordInvocation, fullTextAnalyzer);
        assertThat(keywordError, containsString("[" + functionName + "] " + functionType + " cannot operate on"));
        assertThat(keywordError, containsString("which is not a field from an index mapping"));
    }

    public void testNonFieldBasedFullTextFunctionsNotAllowedAfterCommands() throws Exception {
        checkNonFieldBasedFullTextFunctionsNotAllowedAfterCommands("QSTR", "qstr(\"field_name: Meditation\")");
        checkNonFieldBasedFullTextFunctionsNotAllowedAfterCommands("KQL", "kql(\"field_name: Meditation\")");
    }

    private void checkNonFieldBasedFullTextFunctionsNotAllowedAfterCommands(String functionName, String functionInvocation) {
        // Source commands
        assertThat(
            error("show info | where " + functionInvocation),
            containsString("[" + functionName + "] function cannot be used after SHOW")
        );
        assertThat(
            error("row a= \"Meditation\" | where " + functionInvocation, fullTextAnalyzer),
            containsString("[" + functionName + "] function cannot be used after ROW")
        );

        // Processing commands
        assertThat(
            error("from test | dissect title \"%{foo}\" | where " + functionInvocation, fullTextAnalyzer),
            containsString("[" + functionName + "] function cannot be used after DISSECT")
        );
        assertThat(
            error("from test | drop body | where " + functionInvocation, fullTextAnalyzer),
            containsString("[" + functionName + "] function cannot be used after DROP")
        );
        assertThat(
            error("from test | enrich languages on category with lang = language_name | where " + functionInvocation, fullTextAnalyzer),
            containsString("[" + functionName + "] function cannot be used after ENRICH")
        );
        assertThat(
            error("from test | eval z = 2 | where " + functionInvocation, fullTextAnalyzer),
            containsString("[" + functionName + "] function cannot be used after EVAL")
        );
        assertThat(
            error("from test | grok body \"%{WORD:foo}\" | where " + functionInvocation, fullTextAnalyzer),
            containsString("[" + functionName + "] function cannot be used after GROK")
        );
        assertThat(
            error("from test | keep category | where " + functionInvocation, fullTextAnalyzer),
            containsString("[" + functionName + "] function cannot be used after KEEP")
        );
        assertThat(
            error("from test | limit 10 | where " + functionInvocation, fullTextAnalyzer),
            containsString("[" + functionName + "] function cannot be used after LIMIT")
        );
        assertThat(
            error("from test | mv_expand body | where " + functionInvocation, fullTextAnalyzer),
            containsString("[" + functionName + "] function cannot be used after MV_EXPAND")
        );
        assertThat(
            error("from test | rename body as full_body | where " + functionInvocation, fullTextAnalyzer),
            containsString("[" + functionName + "] function cannot be used after RENAME")
        );
        assertThat(
            error("from test | STATS c = COUNT(*) BY category | where " + functionInvocation, fullTextAnalyzer),
            containsString("[" + functionName + "] function cannot be used after STATS")
        );

        // Some combination of processing commands
        assertThat(
            error("from test | keep category | limit 10 | where " + functionInvocation, fullTextAnalyzer),
            containsString("[" + functionName + "] function cannot be used after LIMIT")
        );
        assertThat(
            error("from test | limit 10 | mv_expand body | where " + functionInvocation, fullTextAnalyzer),
            containsString("[" + functionName + "] function cannot be used after MV_EXPAND")
        );
        assertThat(
            error("from test | mv_expand body | keep body | where " + functionInvocation, fullTextAnalyzer),
            containsString("[" + functionName + "] function cannot be used after KEEP")
        );
        assertThat(
            error(
                "from test | STATS c = COUNT(id) BY category | rename c as total_categories | where " + functionInvocation,
                fullTextAnalyzer
            ),
            containsString("[" + functionName + "] function cannot be used after RENAME")
        );
        assertThat(
            error("from test | rename title as name | drop category | where " + functionInvocation, fullTextAnalyzer),
            containsString("[" + functionName + "] function cannot be used after DROP")
        );
    }

    public void testFullTextFunctionsOnlyAllowedInWhere() throws Exception {
        checkFullTextFunctionsOnlyAllowedInWhere("MATCH", "match(title, \"Meditation\")", "function");
        checkFullTextFunctionsOnlyAllowedInWhere(":", "title:\"Meditation\"", "operator");
        checkFullTextFunctionsOnlyAllowedInWhere("QSTR", "qstr(\"Meditation\")", "function");
        checkFullTextFunctionsOnlyAllowedInWhere("KQL", "kql(\"Meditation\")", "function");
        checkFullTextFunctionsOnlyAllowedInWhere("MatchPhrase", "match_phrase(title, \"Meditation\")", "function");
        checkFullTextFunctionsOnlyAllowedInWhere("KNN", "knn(vector, [0, 1, 2])", "function");
        if (EsqlCapabilities.Cap.TERM_FUNCTION.isEnabled()) {
            checkFullTextFunctionsOnlyAllowedInWhere("Term", "term(title, \"Meditation\")", "function");
        }
        if (EsqlCapabilities.Cap.MULTI_MATCH_FUNCTION.isEnabled()) {
            checkFullTextFunctionsOnlyAllowedInWhere("MultiMatch", "multi_match(\"Meditation\", title, body)", "function");
        }
    }

    private void checkFullTextFunctionsOnlyAllowedInWhere(String functionName, String functionInvocation, String functionType)
        throws Exception {
        assertThat(
            error("from test | eval y = " + functionInvocation, fullTextAnalyzer),
            containsString(
                "["
                    + functionName
                    + "] "
                    + functionType
                    + " is only supported in WHERE and STATS commands or in EVAL within score(.) function"
            )
        );
        assertThat(
            error("from test | sort " + functionInvocation + " asc", fullTextAnalyzer),
            containsString("[" + functionName + "] " + functionType + " is only supported in WHERE and STATS commands")

        );
        assertThat(
            error("from test | stats max_id = max(id) by " + functionInvocation, fullTextAnalyzer),
            containsString("[" + functionName + "] " + functionType + " is only supported in WHERE and STATS commands")
        );
        if ("KQL".equals(functionName) || "QSTR".equals(functionName)) {
            assertThat(
                error("row a = " + functionInvocation, fullTextAnalyzer),
                containsString(
                    "["
                        + functionName
                        + "] "
                        + functionType
                        + " is only supported in WHERE and STATS commands or in EVAL within score(.) function"
                )
            );
        }
    }

    public void testFullTextFunctionsDisjunctions() {
        checkWithFullTextFunctionsDisjunctions("match(title, \"Meditation\")");
        checkWithFullTextFunctionsDisjunctions("title : \"Meditation\"");
        checkWithFullTextFunctionsDisjunctions("qstr(\"title: Meditation\")");
        checkWithFullTextFunctionsDisjunctions("kql(\"title: Meditation\")");
        checkWithFullTextFunctionsDisjunctions("match_phrase(title, \"Meditation\")");
        checkWithFullTextFunctionsDisjunctions("knn(vector, [1, 2, 3])");
        if (EsqlCapabilities.Cap.MULTI_MATCH_FUNCTION.isEnabled()) {
            checkWithFullTextFunctionsDisjunctions("multi_match(\"Meditation\", title, body)");
        }
        if (EsqlCapabilities.Cap.TERM_FUNCTION.isEnabled()) {
            checkWithFullTextFunctionsDisjunctions("term(title, \"Meditation\")");
        }
    }

    private void checkWithFullTextFunctionsDisjunctions(String functionInvocation) {

        // Disjunctions with non-pushable functions - scoring
        query("from test | where " + functionInvocation + " or length(title) > 10", fullTextAnalyzer);
        query("from test | where match(title, \"Meditation\") or (" + functionInvocation + " and length(title) > 10)", fullTextAnalyzer);
        query(
            "from test | where (" + functionInvocation + " and length(title) > 0) or (match(title, \"Meditation\") and length(title) > 10)",
            fullTextAnalyzer
        );

        // Disjunctions with non-pushable functions - no scoring
        query("from test | where " + functionInvocation + " or length(title) > 10", fullTextAnalyzer);
        query("from test | where match(title, \"Meditation\") or (" + functionInvocation + " and length(title) > 10)", fullTextAnalyzer);
        query(
            "from test | where (" + functionInvocation + " and length(title) > 0) or (match(title, \"Meditation\") and length(title) > 10)",
            fullTextAnalyzer
        );

        // Disjunctions with full text functions - no scoring
        query("from test | where " + functionInvocation + " or match(title, \"Meditation\")", fullTextAnalyzer);
        query("from test | where " + functionInvocation + " or not match(title, \"Meditation\")", fullTextAnalyzer);
        query("from test | where (" + functionInvocation + " or match(title, \"Meditation\")) and length(title) > 10", fullTextAnalyzer);
        query(
            "from test | where (" + functionInvocation + " or match(title, \"Meditation\")) and match(body, \"Smith\")",
            fullTextAnalyzer
        );
        query(
            "from test | where " + functionInvocation + " or (match(title, \"Meditation\") and match(body, \"Smith\"))",
            fullTextAnalyzer
        );

        // Disjunctions with full text functions - scoring
        query("from test metadata _score | where " + functionInvocation + " or match(title, \"Meditation\")", fullTextAnalyzer);
        query("from test metadata _score | where " + functionInvocation + " or not match(title, \"Meditation\")", fullTextAnalyzer);
        query(
            "from test metadata _score | where (" + functionInvocation + " or match(title, \"Meditation\")) and length(title) > 10",
            fullTextAnalyzer
        );
        query(
            "from test metadata _score | where (" + functionInvocation + " or match(title, \"Meditation\")) and match(body, \"Smith\")",
            fullTextAnalyzer
        );
        query(
            "from test metadata _score | where " + functionInvocation + " or (match(title, \"Meditation\") and match(body, \"Smith\"))",
            fullTextAnalyzer
        );
    }

    public void testFullTextFunctionsWithNonBooleanFunctions() {
        checkFullTextFunctionsWithNonBooleanFunctions("MATCH", "match(title, \"Meditation\")", "function");
        checkFullTextFunctionsWithNonBooleanFunctions(":", "title:\"Meditation\"", "operator");
        checkFullTextFunctionsWithNonBooleanFunctions("QSTR", "qstr(\"title: Meditation\")", "function");
        checkFullTextFunctionsWithNonBooleanFunctions("KQL", "kql(\"title: Meditation\")", "function");
        checkFullTextFunctionsWithNonBooleanFunctions("MatchPhrase", "match_phrase(title, \"Meditation\")", "function");
        checkFullTextFunctionsWithNonBooleanFunctions("KNN", "knn(vector, [1, 2, 3])", "function");
        if (EsqlCapabilities.Cap.MULTI_MATCH_FUNCTION.isEnabled()) {
            checkFullTextFunctionsWithNonBooleanFunctions("MultiMatch", "multi_match(\"Meditation\", title, body)", "function");
        }
        if (EsqlCapabilities.Cap.TERM_FUNCTION.isEnabled()) {
            checkFullTextFunctionsWithNonBooleanFunctions("Term", "term(title, \"Meditation\")", "function");
        }
    }

    private void checkFullTextFunctionsWithNonBooleanFunctions(String functionName, String functionInvocation, String functionType) {
        if (functionType.equals("operator") == false) {
            // The following tests are only possible for functions from a parsing perspective
            assertEquals(
                "1:19: Invalid condition ["
                    + functionInvocation
                    + " is not null]. ["
                    + functionName
                    + "] "
                    + functionType
                    + " can't be used with ISNOTNULL",
                error("from test | where " + functionInvocation + " is not null", fullTextAnalyzer)
            );
            assertEquals(
                "1:19: Invalid condition ["
                    + functionInvocation
                    + " is null]. ["
                    + functionName
                    + "] "
                    + functionType
                    + " can't be used with ISNULL",
                error("from test | where " + functionInvocation + " is null", fullTextAnalyzer)
            );
            assertEquals(
                "1:19: Invalid condition ["
                    + functionInvocation
                    + " in (\"hello\", \"world\")]. ["
                    + functionName
                    + "] "
                    + functionType
                    + " can't be used with IN",
                error("from test | where " + functionInvocation + " in (\"hello\", \"world\")", fullTextAnalyzer)
            );
        }
        assertEquals(
            "1:19: Invalid condition [coalesce("
                + functionInvocation
                + ", "
                + functionInvocation
                + ")]. ["
                + functionName
                + "] "
                + functionType
                + " can't be used with COALESCE",
            error("from test | where coalesce(" + functionInvocation + ", " + functionInvocation + ")", fullTextAnalyzer)
        );
        assertEquals(
            "1:19: argument of [concat("
                + functionInvocation
                + ", \"a\")] must be [string], found value ["
                + functionInvocation
                + "] type [boolean]",
            error("from test | where concat(" + functionInvocation + ", \"a\")", fullTextAnalyzer)
        );
    }

    public void testFullTextFunctionsTargetsExistingField() throws Exception {
        testFullTextFunctionTargetsExistingField("match(title, \"Meditation\")");
        testFullTextFunctionTargetsExistingField("title : \"Meditation\"");
        testFullTextFunctionTargetsExistingField("match_phrase(title, \"Meditation\")");
        testFullTextFunctionTargetsExistingField("knn(vector, [0, 1, 2], 10)");
        if (EsqlCapabilities.Cap.MULTI_MATCH_FUNCTION.isEnabled()) {
            testFullTextFunctionTargetsExistingField("multi_match(\"Meditation\", title)");
        }
        if (EsqlCapabilities.Cap.TERM_FUNCTION.isEnabled()) {
            testFullTextFunctionTargetsExistingField("term(fist_name, \"Meditation\")");
        }
    }

    private void testFullTextFunctionTargetsExistingField(String functionInvocation) throws Exception {
        assertThat(error("from test | keep emp_no | where " + functionInvocation), containsString("Unknown column"));
    }

    public void testConditionalFunctionsWithMixedNumericTypes() {
        for (String functionName : List.of("coalesce", "greatest", "least")) {
            assertEquals(
                "1:22: second argument of [" + functionName + "(languages, height)] must be [integer], found value [height] type [double]",
                error("from test | eval x = " + functionName + "(languages, height)")
            );
            assertEquals(
                "1:22: second argument of ["
                    + functionName
                    + "(languages.long, height)] must be [long], found value [height] type [double]",
                error("from test | eval x = " + functionName + "(languages.long, height)")
            );
            assertEquals(
                "1:22: second argument of ["
                    + functionName
                    + "(salary, languages.long)] must be [integer], found value [languages.long] type [long]",
                error("from test | eval x = " + functionName + "(salary, languages.long)")
            );
            assertEquals(
                "1:22: second argument of ["
                    + functionName
                    + "(languages.short, height)] must be [integer], found value [height] type [double]",
                error("from test | eval x = " + functionName + "(languages.short, height)")
            );
            assertEquals(
                "1:22: second argument of ["
                    + functionName
                    + "(languages.byte, height)] must be [integer], found value [height] type [double]",
                error("from test | eval x = " + functionName + "(languages.byte, height)")
            );
            assertEquals(
                "1:22: second argument of ["
                    + functionName
                    + "(languages, height.float)] must be [integer], found value [height.float] type [double]",
                error("from test | eval x = " + functionName + "(languages, height.float)")
            );
            assertEquals(
                "1:22: second argument of ["
                    + functionName
                    + "(languages, height.scaled_float)] must be [integer], "
                    + "found value [height.scaled_float] type [double]",
                error("from test | eval x = " + functionName + "(languages, height.scaled_float)")
            );
            assertEquals(
                "1:22: second argument of ["
                    + functionName
                    + "(languages, height.half_float)] must be [integer], "
                    + "found value [height.half_float] type [double]",
                error("from test | eval x = " + functionName + "(languages, height.half_float)")
            );

            assertEquals(
                "1:22: third argument of ["
                    + functionName
                    + "(null, languages, height)] must be [integer], found value [height] type [double]",
                error("from test | eval x = " + functionName + "(null, languages, height)")
            );
            assertEquals(
                "1:22: third argument of ["
                    + functionName
                    + "(null, languages.long, height)] must be [long], found value [height] type [double]",
                error("from test | eval x = " + functionName + "(null, languages.long, height)")
            );
            assertEquals(
                "1:22: third argument of ["
                    + functionName
                    + "(null, salary, languages.long)] must be [integer], "
                    + "found value [languages.long] type [long]",
                error("from test | eval x = " + functionName + "(null, salary, languages.long)")
            );
            assertEquals(
                "1:22: third argument of ["
                    + functionName
                    + "(null, languages.short, height)] must be [integer], found value [height] type [double]",
                error("from test | eval x = " + functionName + "(null, languages.short, height)")
            );
            assertEquals(
                "1:22: third argument of ["
                    + functionName
                    + "(null, languages.byte, height)] must be [integer], found value [height] type [double]",
                error("from test | eval x = " + functionName + "(null, languages.byte, height)")
            );
            assertEquals(
                "1:22: third argument of ["
                    + functionName
                    + "(null, languages, height.float)] must be [integer], "
                    + "found value [height.float] type [double]",
                error("from test | eval x = " + functionName + "(null, languages, height.float)")
            );
            assertEquals(
                "1:22: third argument of ["
                    + functionName
                    + "(null, languages, height.scaled_float)] must be [integer], "
                    + "found value [height.scaled_float] type [double]",
                error("from test | eval x = " + functionName + "(null, languages, height.scaled_float)")
            );
            assertEquals(
                "1:22: third argument of ["
                    + functionName
                    + "(null, languages, height.half_float)] must be [integer], "
                    + "found value [height.half_float] type [double]",
                error("from test | eval x = " + functionName + "(null, languages, height.half_float)")
            );

            // counter
            assertEquals(
                "1:22: second argument of ["
                    + functionName
                    + "(network.bytes_in, 0)] must be [counter_long], found value [0] type [integer]",
                error("FROM test | eval x = " + functionName + "(network.bytes_in, 0)", tsdb)
            );

            assertEquals(
                "1:22: second argument of ["
                    + functionName
                    + "(network.bytes_in, to_long(0))] must be [counter_long], "
                    + "found value [to_long(0)] type [long]",
                error("FROM test | eval x = " + functionName + "(network.bytes_in, to_long(0))", tsdb)
            );
            assertEquals(
                "1:22: second argument of ["
                    + functionName
                    + "(network.bytes_in, 0.0)] must be [counter_long], found value [0.0] type [double]",
                error("FROM test | eval x = " + functionName + "(network.bytes_in, 0.0)", tsdb)
            );

            assertEquals(
                "1:22: third argument of ["
                    + functionName
                    + "(null, network.bytes_in, 0)] must be [counter_long], found value [0] type [integer]",
                error("FROM test | eval x = " + functionName + "(null, network.bytes_in, 0)", tsdb)
            );

            assertEquals(
                "1:22: third argument of ["
                    + functionName
                    + "(null, network.bytes_in, to_long(0))] must be [counter_long], "
                    + "found value [to_long(0)] type [long]",
                error("FROM test | eval x = " + functionName + "(null, network.bytes_in, to_long(0))", tsdb)
            );
            assertEquals(
                "1:22: third argument of ["
                    + functionName
                    + "(null, network.bytes_in, 0.0)] must be [counter_long], found value [0.0] type [double]",
                error("FROM test | eval x = " + functionName + "(null, network.bytes_in, 0.0)", tsdb)
            );
        }

        // case, a subset tests of coalesce/greatest/least
        assertEquals(
            "1:22: third argument of [case(languages == 1, salary, height)] must be [integer], found value [height] type [double]",
            error("from test | eval x = case(languages == 1, salary, height)")
        );
        assertEquals(
            "1:22: third argument of [case(name == \"a\", network.bytes_in, 0)] must be [counter_long], found value [0] type [integer]",
            error("FROM test | eval x = case(name == \"a\", network.bytes_in, 0)", tsdb)
        );
    }

    public void testToDatePeriodTimeDurationInInvalidPosition() {
        // arithmetic operations in eval
        assertEquals(
            "1:39: EVAL does not support type [date_period] as the return data type of expression [3 months + 5 days]",
            error("row x = \"2024-01-01\"::datetime | eval y = 3 months + 5 days")
        );

        assertEquals(
            "1:39: EVAL does not support type [date_period] as the return data type of expression "
                + "[\"3 months\"::date_period + \"5 days\"::date_period]",
            error("row x = \"2024-01-01\"::datetime | eval y = \"3 months\"::date_period + \"5 days\"::date_period")
        );

        assertEquals(
            "1:39: EVAL does not support type [time_duration] as the return data type of expression [3 hours + 5 minutes]",
            error("row x = \"2024-01-01\"::datetime | eval y = 3 hours + 5 minutes")
        );

        assertEquals(
            "1:39: EVAL does not support type [time_duration] as the return data type of expression "
                + "[\"3 hours\"::time_duration + \"5 minutes\"::time_duration]",
            error("row x = \"2024-01-01\"::datetime | eval y = \"3 hours\"::time_duration + \"5 minutes\"::time_duration")
        );

        // where
        assertEquals(
            "1:26: first argument of [\"3 days\"::date_period == to_dateperiod(\"3 days\")] must be "
                + "[boolean, cartesian_point, cartesian_shape, date_nanos, datetime, double, geo_point, geo_shape, "
                + "geohash, geohex, geotile, integer, ip, keyword, "
                + "long, text, unsigned_long or version], found value [\"3 days\"::date_period] type [date_period]",
            error("row x = \"3 days\" | where \"3 days\"::date_period == to_dateperiod(\"3 days\")")
        );

        assertEquals(
            "1:26: first argument of [\"3 hours\"::time_duration <= to_timeduration(\"3 hours\")] must be "
                + "[date_nanos, datetime, double, integer, ip, keyword, long, text, unsigned_long or version], "
                + "found value [\"3 hours\"::time_duration] type [time_duration]",
            error("row x = \"3 days\" | where \"3 hours\"::time_duration <= to_timeduration(\"3 hours\")")
        );

        assertEquals(
            "1:19: second argument of [first_name <= to_timeduration(\"3 hours\")] must be "
                + "[date_nanos, datetime, double, integer, ip, keyword, long, text, unsigned_long or version], "
                + "found value [to_timeduration(\"3 hours\")] type [time_duration]",
            error("from test | where first_name <= to_timeduration(\"3 hours\")")
        );

        assertEquals(
            "1:19: 1st argument of [first_name IN ( to_timeduration(\"3 hours\"), \"3 days\"::date_period)] must be [keyword], "
                + "found value [to_timeduration(\"3 hours\")] type [time_duration]",
            error("from test | where first_name IN ( to_timeduration(\"3 hours\"), \"3 days\"::date_period)")
        );
    }

    public void testToDatePeriodToTimeDurationWithInvalidType() {
        assertEquals(
            "1:36: argument of [1.5::date_period] must be [date_period or string], found value [1.5] type [double]",
            error("from test  | EVAL x = birth_date + 1.5::date_period")
        );
        assertEquals(
            "1:37: argument of [to_timeduration(1)] must be [time_duration or string], found value [1] type [integer]",
            error("from test   | EVAL x = birth_date - to_timeduration(1)")
        );
        assertEquals(
            "1:45: argument of [x::date_period] must be [date_period or string], found value [x] type [double]",
            error("from test  | EVAL x = 1.5, y = birth_date + x::date_period")
        );
        assertEquals(
            "1:44: argument of [to_timeduration(x)] must be [time_duration or string], found value [x] type [integer]",
            error("from test   | EVAL x = 1, y = birth_date - to_timeduration(x)")
        );
        assertEquals(
            "1:64: argument of [x::date_period] must be [date_period or string], found value [x] type [datetime]",
            error("from test  | EVAL x = \"2024-09-08\"::datetime, y = birth_date + x::date_period")
        );
        assertEquals(
            "1:65: argument of [to_timeduration(x)] must be [time_duration or string], found value [x] type [datetime]",
            error("from test   | EVAL x = \"2024-09-08\"::datetime, y = birth_date - to_timeduration(x)")
        );
        assertEquals(
            "1:58: argument of [x::date_period] must be [date_period or string], found value [x] type [ip]",
            error("from test  | EVAL x = \"2024-09-08\"::ip, y = birth_date + x::date_period")
        );
        assertEquals(
            "1:59: argument of [to_timeduration(x)] must be [time_duration or string], found value [x] type [ip]",
            error("from test   | EVAL x = \"2024-09-08\"::ip, y = birth_date - to_timeduration(x)")
        );
    }

    public void testIntervalAsString() {
        // DateTrunc
        for (String interval : List.of("1 minu", "1 dy", "1.5 minutes", "0.5 days", "minutes 1", "day 5")) {
            assertThat(
                error("from test   | EVAL x = date_trunc(\"" + interval + "\", \"1991-06-26T00:00:00.000Z\")"),
                containsString("1:35: Cannot convert string [" + interval + "] to [DATE_PERIOD or TIME_DURATION]")
            );
            assertThat(
                error("from test   | EVAL x = \"1991-06-26T00:00:00.000Z\", y = date_trunc(\"" + interval + "\", x::datetime)"),
                containsString("1:67: Cannot convert string [" + interval + "] to [DATE_PERIOD or TIME_DURATION]")
            );
        }
        for (String interval : List.of("1", "0.5", "invalid")) {
            assertThat(
                error("from test   | EVAL x = date_trunc(\"" + interval + "\", \"1991-06-26T00:00:00.000Z\")"),
                containsString(
                    "1:24: first argument of [date_trunc(\""
                        + interval
                        + "\", \"1991-06-26T00:00:00.000Z\")] must be [dateperiod or timeduration], found value [\""
                        + interval
                        + "\"] type [keyword]"
                )
            );
            assertThat(
                error("from test   | EVAL x = \"1991-06-26T00:00:00.000Z\", y = date_trunc(\"" + interval + "\", x::datetime)"),
                containsString(
                    "1:56: first argument of [date_trunc(\""
                        + interval
                        + "\", x::datetime)] "
                        + "must be [dateperiod or timeduration], found value [\""
                        + interval
                        + "\"] type [keyword]"
                )
            );
        }

        // Bucket
        assertEquals(
            "1:52: Cannot convert string [1 yar] to [DATE_PERIOD or TIME_DURATION], error [Unexpected temporal unit: 'yar']",
            error("from test | stats max(emp_no) by bucket(hire_date, \"1 yar\")")
        );
        assertEquals(
            "1:52: Cannot convert string [1 hur] to [DATE_PERIOD or TIME_DURATION], error [Unexpected temporal unit: 'hur']",
            error("from test | stats max(emp_no) by bucket(hire_date, \"1 hur\")")
        );
        assertEquals(
            "1:58: Cannot convert string [1 mu] to [DATE_PERIOD or TIME_DURATION], error [Unexpected temporal unit: 'mu']",
            error("from test | stats max = max(emp_no) by bucket(hire_date, \"1 mu\") | sort max ")
        );
        assertEquals(
            "1:34: second argument of [bucket(hire_date, \"1\")] must be [integral, date_period or time_duration], "
                + "found value [\"1\"] type [keyword]",
            error("from test | stats max(emp_no) by bucket(hire_date, \"1\")")
        );
        assertEquals(
            "1:40: second argument of [bucket(hire_date, \"1\")] must be [integral, date_period or time_duration], "
                + "found value [\"1\"] type [keyword]",
            error("from test | stats max = max(emp_no) by bucket(hire_date, \"1\") | sort max ")
        );
        assertEquals(
            "1:68: second argument of [bucket(y, \"1\")] must be [integral, date_period or time_duration], "
                + "found value [\"1\"] type [keyword]",
            error("from test | eval x = emp_no, y = hire_date | stats max = max(x) by bucket(y, \"1\") | sort max ")
        );
    }

    public void testCategorizeOnlyFirstGrouping() {
        query("FROM test | STATS COUNT(*) BY CATEGORIZE(first_name)");
        query("FROM test | STATS COUNT(*) BY cat = CATEGORIZE(first_name)");
        query("FROM test | STATS COUNT(*) BY CATEGORIZE(first_name), emp_no");
        query("FROM test | STATS COUNT(*) BY a = CATEGORIZE(first_name), b = emp_no");

        assertEquals(
            "1:39: CATEGORIZE grouping function [CATEGORIZE(first_name)] can only be in the first grouping expression",
            error("FROM test | STATS COUNT(*) BY emp_no, CATEGORIZE(first_name)")
        );
        assertEquals(
            "1:55: CATEGORIZE grouping function [CATEGORIZE(last_name)] can only be in the first grouping expression",
            error("FROM test | STATS COUNT(*) BY CATEGORIZE(first_name), CATEGORIZE(last_name)")
        );
        assertEquals(
            "1:55: CATEGORIZE grouping function [CATEGORIZE(first_name)] can only be in the first grouping expression",
            error("FROM test | STATS COUNT(*) BY CATEGORIZE(first_name), CATEGORIZE(first_name)")
        );
        assertEquals(
            "1:63: CATEGORIZE grouping function [CATEGORIZE(last_name)] can only be in the first grouping expression",
            error("FROM test | STATS COUNT(*) BY CATEGORIZE(first_name), emp_no, CATEGORIZE(last_name)")
        );
        assertEquals(
            "1:63: CATEGORIZE grouping function [CATEGORIZE(first_name)] can only be in the first grouping expression",
            error("FROM test | STATS COUNT(*) BY CATEGORIZE(first_name), emp_no, CATEGORIZE(first_name)")
        );
    }

    public void testCategorizeNestedGrouping() {
        query("from test | STATS COUNT(*) BY CATEGORIZE(LENGTH(first_name)::string)");

        assertEquals(
            "1:40: CATEGORIZE grouping function [CATEGORIZE(first_name)] can't be used within other expressions",
            error("FROM test | STATS COUNT(*) BY MV_COUNT(CATEGORIZE(first_name))")
        );
        assertEquals(
            "1:31: CATEGORIZE grouping function [CATEGORIZE(first_name)] can't be used within other expressions",
            error("FROM test | STATS COUNT(*) BY CATEGORIZE(first_name)::datetime")
        );
    }

    public void testCategorizeWithinAggregations() {
        query("from test | STATS MV_COUNT(cat), COUNT(*) BY cat = CATEGORIZE(first_name)");
        query("from test | STATS MV_COUNT(CATEGORIZE(first_name)), COUNT(*) BY cat = CATEGORIZE(first_name)");
        query("from test | STATS MV_COUNT(CATEGORIZE(first_name)), COUNT(*) BY CATEGORIZE(first_name)");

        assertEquals(
            "1:25: cannot use CATEGORIZE grouping function [CATEGORIZE(first_name)] within an aggregation",
            error("FROM test | STATS COUNT(CATEGORIZE(first_name)) BY CATEGORIZE(first_name)")
        );
        assertEquals(
            "1:25: cannot reference CATEGORIZE grouping function [cat] within an aggregation",
            error("FROM test | STATS COUNT(cat) BY cat = CATEGORIZE(first_name)")
        );
        assertEquals(
            "1:30: cannot reference CATEGORIZE grouping function [cat] within an aggregation",
            error("FROM test | STATS SUM(LENGTH(cat::keyword) + LENGTH(last_name)) BY cat = CATEGORIZE(first_name)")
        );
        assertEquals(
            "1:25: cannot reference CATEGORIZE grouping function [`CATEGORIZE(first_name)`] within an aggregation",
            error("FROM test | STATS COUNT(`CATEGORIZE(first_name)`) BY CATEGORIZE(first_name)")
        );

        assertEquals(
            "1:28: can only use grouping function [CATEGORIZE(last_name)] as part of the BY clause",
            error("FROM test | STATS MV_COUNT(CATEGORIZE(last_name)) BY CATEGORIZE(first_name)")
        );
    }

    public void testCategorizeWithFilteredAggregations() {
        query("FROM test | STATS COUNT(*) WHERE first_name == \"John\" BY CATEGORIZE(last_name)");
        query("FROM test | STATS COUNT(*) WHERE last_name == \"Doe\" BY CATEGORIZE(last_name)");

        assertEquals(
            "1:34: can only use grouping function [CATEGORIZE(first_name)] as part of the BY clause",
            error("FROM test | STATS COUNT(*) WHERE CATEGORIZE(first_name) == \"John\" BY CATEGORIZE(last_name)")
        );
        assertEquals(
            "1:34: can only use grouping function [CATEGORIZE(last_name)] as part of the BY clause",
            error("FROM test | STATS COUNT(*) WHERE CATEGORIZE(last_name) == \"Doe\" BY CATEGORIZE(last_name)")
        );
        assertEquals(
            "1:34: cannot reference CATEGORIZE grouping function [category] within an aggregation filter",
            error("FROM test | STATS COUNT(*) WHERE category == \"Doe\" BY category = CATEGORIZE(last_name)")
        );
    }

    public void testCategorizeInvalidOptionsField() {
        assumeTrue("categorize options must be enabled", EsqlCapabilities.Cap.CATEGORIZE_OPTIONS.isEnabled());

        assertEquals(
            "1:31: second argument of [CATEGORIZE(last_name, first_name)] must be a map expression, received [first_name]",
            error("FROM test | STATS COUNT(*) BY CATEGORIZE(last_name, first_name)")
        );
        assertEquals(
            "1:31: Invalid option [blah] in [CATEGORIZE(last_name, { \"blah\": 42 })], "
                + "expected one of [analyzer, output_format, similarity_threshold]",
            error("FROM test | STATS COUNT(*) BY CATEGORIZE(last_name, { \"blah\": 42 })")
        );
    }

    public void testCategorizeOptionOutputFormat() {
        assumeTrue("categorize options must be enabled", EsqlCapabilities.Cap.CATEGORIZE_OPTIONS.isEnabled());

        query("FROM test | STATS COUNT(*) BY CATEGORIZE(last_name, { \"output_format\": \"regex\" })");
        query("FROM test | STATS COUNT(*) BY CATEGORIZE(last_name, { \"output_format\": \"REGEX\" })");
        query("FROM test | STATS COUNT(*) BY CATEGORIZE(last_name, { \"output_format\": \"tokens\" })");
        query("FROM test | STATS COUNT(*) BY CATEGORIZE(last_name, { \"output_format\": \"ToKeNs\" })");
        assertEquals(
            "1:31: invalid output format [blah], expecting one of [REGEX, TOKENS]",
            error("FROM test | STATS COUNT(*) BY CATEGORIZE(last_name, { \"output_format\": \"blah\" })")
        );
        assertEquals(
            "1:31: invalid output format [42], expecting one of [REGEX, TOKENS]",
            error("FROM test | STATS COUNT(*) BY CATEGORIZE(last_name, { \"output_format\": 42 })")
        );
        assertEquals(
            "1:31: Invalid option [output_format] in [CATEGORIZE(last_name, { \"output_format\": { \"a\": 123 } })],"
                + " expected a [KEYWORD] value",
            error("FROM test | STATS COUNT(*) BY CATEGORIZE(last_name, { \"output_format\": { \"a\": 123 } })")
        );
    }

    public void testCategorizeOptionSimilarityThreshold() {
        assumeTrue("categorize options must be enabled", EsqlCapabilities.Cap.CATEGORIZE_OPTIONS.isEnabled());

        query("FROM test | STATS COUNT(*) BY CATEGORIZE(last_name, { \"similarity_threshold\": 1 })");
        query("FROM test | STATS COUNT(*) BY CATEGORIZE(last_name, { \"similarity_threshold\": 100 })");
        assertEquals(
            "1:31: invalid similarity threshold [0], expecting a number between 1 and 100, inclusive",
            error("FROM test | STATS COUNT(*) BY CATEGORIZE(last_name, { \"similarity_threshold\": 0 })")
        );
        assertEquals(
            "1:31: invalid similarity threshold [101], expecting a number between 1 and 100, inclusive",
            error("FROM test | STATS COUNT(*) BY CATEGORIZE(last_name, { \"similarity_threshold\": 101 })")
        );
        assertEquals(
            "1:31: Invalid option [similarity_threshold] in [CATEGORIZE(last_name, { \"similarity_threshold\": \"blah\" })], "
                + "cannot cast [blah] to [integer]",
            error("FROM test | STATS COUNT(*) BY CATEGORIZE(last_name, { \"similarity_threshold\": \"blah\" })")
        );
        assertEquals(
            "1:31: Invalid option [similarity_threshold] in [CATEGORIZE(last_name, { \"similarity_threshold\": { \"aaa\": 123 } })],"
                + " expected a [INTEGER] value",
            error("FROM test | STATS COUNT(*) BY CATEGORIZE(last_name, { \"similarity_threshold\": { \"aaa\": 123 } })")
        );
    }

    public void testCategorizeWithInlineStats() {
        assumeTrue("CATEGORIZE must be enabled", EsqlCapabilities.Cap.CATEGORIZE_V6.isEnabled());
        assumeTrue("INLINE STATS must be enabled", EsqlCapabilities.Cap.INLINE_STATS.isEnabled());
        assertEquals(
            "1:38: CATEGORIZE [CATEGORIZE(last_name, { \"similarity_threshold\": 1 })] is not yet supported with "
                + "INLINE STATS [INLINE STATS COUNT(*) BY CATEGORIZE(last_name, { \"similarity_threshold\": 1 })]",
            error("FROM test | INLINE STATS COUNT(*) BY CATEGORIZE(last_name, { \"similarity_threshold\": 1 })")
        );

        assertEquals("""
            3:36: CATEGORIZE [CATEGORIZE(gender)] is not yet supported with \
            INLINE STATS [INLINE STATS SUM(salary) BY c3 = CATEGORIZE(gender)]
            line 2:92: CATEGORIZE grouping function [CATEGORIZE(first_name)] can only be in the first grouping expression
            line 2:33: CATEGORIZE [CATEGORIZE(last_name, { "similarity_threshold": 1 })] is not yet supported with \
            INLINE STATS [INLINE STATS COUNT(*) BY c1 = CATEGORIZE(last_name, { "similarity_threshold": 1 }), \
            c2 = CATEGORIZE(first_name)]""", error("""
            FROM test
            | INLINE STATS COUNT(*) BY c1 = CATEGORIZE(last_name, { "similarity_threshold": 1 }), c2 = CATEGORIZE(first_name)
            | INLINE STATS SUM(salary) BY c3 = CATEGORIZE(gender)
            """));
    }

    public void testChangePoint() {
        assumeTrue("change_point must be enabled", EsqlCapabilities.Cap.CHANGE_POINT.isEnabled());
        var airports = AnalyzerTestUtils.analyzer(loadMapping("mapping-airports.json", "airports"));
        assertEquals("1:30: Unknown column [blahblah]", error("FROM airports | CHANGE_POINT blahblah ON scalerank", airports));
        assertEquals("1:43: Unknown column [blahblah]", error("FROM airports | CHANGE_POINT scalerank ON blahblah", airports));
        // TODO: nicer error message for missing default column "@timestamp"
        assertEquals("1:17: Unknown column [@timestamp]", error("FROM airports | CHANGE_POINT scalerank", airports));
    }

    public void testChangePoint_keySortable() {
        assumeTrue("change_point must be enabled", EsqlCapabilities.Cap.CHANGE_POINT.isEnabled());
        List<DataType> sortableTypes = List.of(BOOLEAN, DOUBLE, DATE_NANOS, DATETIME, INTEGER, IP, KEYWORD, LONG, UNSIGNED_LONG, VERSION);
        List<DataType> unsortableTypes = EsqlCapabilities.Cap.SPATIAL_GRID_TYPES.isEnabled()
            ? List.of(CARTESIAN_POINT, CARTESIAN_SHAPE, GEO_POINT, GEO_SHAPE, GEOHASH, GEOTILE, GEOHEX)
            : List.of(CARTESIAN_POINT, CARTESIAN_SHAPE, GEO_POINT, GEO_SHAPE);
        for (DataType type : sortableTypes) {
            query(Strings.format("ROW key=NULL::%s, value=0\n | CHANGE_POINT value ON key", type));
        }
        for (DataType type : unsortableTypes) {
            assertEquals(
                "2:4: change point key [key] must be sortable",
                error(Strings.format("ROW key=NULL::%s, value=0\n | CHANGE_POINT value ON key", type))
            );
        }
    }

    public void testChangePoint_valueNumeric() {
        assumeTrue("change_point must be enabled", EsqlCapabilities.Cap.CHANGE_POINT.isEnabled());
        List<DataType> numericTypes = List.of(DOUBLE, INTEGER, LONG, UNSIGNED_LONG);
        List<DataType> nonNumericTypes = EsqlCapabilities.Cap.SPATIAL_GRID_TYPES.isEnabled()
            ? List.of(
                BOOLEAN,
                CARTESIAN_POINT,
                CARTESIAN_SHAPE,
                DATE_NANOS,
                DATETIME,
                GEO_POINT,
                GEO_SHAPE,
                GEOHASH,
                GEOTILE,
                GEOHEX,
                IP,
                KEYWORD,
                VERSION
            )
            : List.of(BOOLEAN, CARTESIAN_POINT, CARTESIAN_SHAPE, DATE_NANOS, DATETIME, GEO_POINT, GEO_SHAPE, IP, KEYWORD, VERSION);
        for (DataType type : numericTypes) {
            query(Strings.format("ROW key=0, value=NULL::%s\n | CHANGE_POINT value ON key", type));
        }
        for (DataType type : nonNumericTypes) {
            assertEquals(
                "2:4: change point value [value] must be numeric",
                error(Strings.format("ROW key=0, value=NULL::%s\n | CHANGE_POINT value ON key", type))
            );
        }
        assertEquals("2:4: change point value [value] must be numeric", error("ROW key=0, value=NULL\n | CHANGE_POINT value ON key"));
    }

    public void testSortByAggregate() {
        assertEquals("1:18: aggregate function [count(*)] not allowed outside STATS command", error("ROW a = 1 | SORT count(*)"));
        assertEquals(
            "1:28: aggregate function [count(*)] not allowed outside STATS command",
            error("ROW a = 1 | SORT to_string(count(*))")
        );
        assertEquals("1:22: aggregate function [max(a)] not allowed outside STATS command", error("ROW a = 1 | SORT 1 + max(a)"));
        assertEquals("1:18: aggregate function [count(*)] not allowed outside STATS command", error("FROM test | SORT count(*)"));
        assertEquals(
            "1:18: aggregate function [present(gender)] not allowed outside STATS command",
            error("FROM test | SORT present(gender)")
        );
    }

    public void testFilterByAggregate() {
        assertEquals("1:19: aggregate function [count(*)] not allowed outside STATS command", error("ROW a = 1 | WHERE count(*) > 0"));
        assertEquals(
            "1:29: aggregate function [count(*)] not allowed outside STATS command",
            error("ROW a = 1 | WHERE to_string(count(*)) IS NOT NULL")
        );
        assertEquals("1:23: aggregate function [max(a)] not allowed outside STATS command", error("ROW a = 1 | WHERE 1 + max(a) > 0"));
        assertEquals(
            "1:19: aggregate function [min(languages)] not allowed outside STATS command",
            error("FROM test | WHERE min(languages) > 2")
        );
        assertEquals(
            "1:19: aggregate function [present(gender)] not allowed outside STATS command",
            error("FROM test | WHERE present(gender)")
        );
    }

    public void testDissectByAggregate() {
        assertEquals(
            "1:21: aggregate function [min(first_name)] not allowed outside STATS command",
            error("from test | dissect min(first_name) \"%{foo}\"")
        );
        assertEquals(
            "1:21: aggregate function [avg(salary)] not allowed outside STATS command",
            error("from test | dissect avg(salary) \"%{foo}\"")
        );
    }

    public void testGrokByAggregate() {
        assertEquals(
            "1:18: aggregate function [max(last_name)] not allowed outside STATS command",
            error("from test | grok max(last_name) \"%{WORD:foo}\"")
        );
        assertEquals(
            "1:18: aggregate function [sum(salary)] not allowed outside STATS command",
            error("from test | grok sum(salary) \"%{WORD:foo}\"")
        );
    }

    public void testAggregateInRow() {
        assertEquals("1:13: aggregate function [count(*)] not allowed outside STATS command", error("ROW a = 1 + count(*)"));
        assertEquals("1:9: aggregate function [avg(2)] not allowed outside STATS command", error("ROW a = avg(2)"));
        assertEquals("1:9: aggregate function [present(123)] not allowed outside STATS command", error("ROW a = present(123)"));
    }

    public void testLookupJoinDataTypeMismatch() {
        query("FROM test | EVAL language_code = languages | LOOKUP JOIN languages_lookup ON language_code");

        assertEquals(
            "1:87: JOIN left field [language_code] of type [KEYWORD] is incompatible with right field [language_code] of type [INTEGER]",
            error("FROM test | EVAL language_code = languages::keyword | LOOKUP JOIN languages_lookup ON language_code")
        );
    }

    public void testLookupJoinExpressionAmbiguousRight() {
        assumeTrue(
            "requires LOOKUP JOIN ON boolean expression capability",
            EsqlCapabilities.Cap.LOOKUP_JOIN_ON_BOOLEAN_EXPRESSION.isEnabled()
        );
        String queryString = """
            from test
            | rename languages as language_code
            | lookup join languages_lookup ON salary == language_code
            """;

        assertEquals(
            " ambiguous reference to [language_code]; matches any of [line 2:10 [language_code], line 3:15 [language_code]]",
            error(queryString)
        );
    }

    public void testLookupJoinExpressionRightNotPushable() {
        assumeTrue(
            "requires LOOKUP JOIN ON boolean expression capability",
            EsqlCapabilities.Cap.LOOKUP_JOIN_WITH_FULL_TEXT_FUNCTION.isEnabled()
        );
        String queryString = """
            from test
            | rename languages as languages_left
            | lookup join languages_lookup ON languages_left == language_code and abs(salary) > 1000
            """;

        assertEquals(
            "3:71: Unsupported join filter expression:abs(salary) > 1000",
            error(queryString, ESQL_LOOKUP_JOIN_FULL_TEXT_FUNCTION)
        );
    }

    public void testLookupJoinExpressionConstant() {
        assumeTrue(
            "requires LOOKUP JOIN ON boolean expression capability",
            EsqlCapabilities.Cap.LOOKUP_JOIN_WITH_FULL_TEXT_FUNCTION.isEnabled()
        );
        String queryString = """
            from test
            | rename languages as languages_left
            | lookup join languages_lookup ON false and languages_left == language_code
            """;

        assertEquals("3:35: Unsupported join filter expression:false", error(queryString, ESQL_LOOKUP_JOIN_FULL_TEXT_FUNCTION));
    }

    public void testLookupJoinExpressionTranslatableButFromLeft() {
        assumeTrue(
            "requires LOOKUP JOIN ON boolean expression capability",
            EsqlCapabilities.Cap.LOOKUP_JOIN_WITH_FULL_TEXT_FUNCTION.isEnabled()
        );
        String queryString = """
            from test
            | rename languages as languages_left
            | lookup join languages_lookup ON languages_left == language_code and languages_left == "English"
            """;

        assertEquals(
            "3:71: Unsupported join filter expression:languages_left == \"English\"",
            error(queryString, ESQL_LOOKUP_JOIN_FULL_TEXT_FUNCTION)
        );
    }

    public void testLookupJoinExpressionTranslatableButMixedLeftRight() {
        assumeTrue(
            "requires LOOKUP JOIN ON boolean expression capability",
            EsqlCapabilities.Cap.LOOKUP_JOIN_WITH_FULL_TEXT_FUNCTION.isEnabled()
        );
        String queryString = """
            from test
            | rename languages as languages_left
            | lookup join languages_lookup ON languages_left == language_code and CONCAT(languages_left, language_code) == "English"
            """;

        assertEquals(
            "3:71: Unsupported join filter expression:CONCAT(languages_left, language_code) == \"English\"",
            error(queryString, ESQL_LOOKUP_JOIN_FULL_TEXT_FUNCTION)
        );
    }

    public void testLookupJoinExpressionComplexFormula() {
        assumeTrue(
            "requires LOOKUP JOIN ON boolean expression capability",
            EsqlCapabilities.Cap.LOOKUP_JOIN_WITH_FULL_TEXT_FUNCTION.isEnabled()
        );
        String queryString = """
            from test
            | rename languages as languages_left
            | lookup join languages_lookup ON languages_left == language_code AND STARTSWITH(languages_left, language_code)
            """;

        assertEquals(
            "3:71: Unsupported join filter expression:STARTSWITH(languages_left, language_code)",
            error(queryString, ESQL_LOOKUP_JOIN_FULL_TEXT_FUNCTION)
        );
    }

    public void testLookupJoinExpressionAmbiguousLeft() {
        assumeTrue(
            "requires LOOKUP JOIN ON boolean expression capability",
            EsqlCapabilities.Cap.LOOKUP_JOIN_ON_BOOLEAN_EXPRESSION.isEnabled()
        );
        String queryString = """
             from test
            | rename languages as language_name
            | lookup join languages_lookup ON language_name == language_code
            """;

        assertEquals(
            " ambiguous reference to [language_name]; matches any of [line 2:10 [language_name], line 3:15 [language_name]]",
            error(queryString)
        );
    }

    public void testLookupJoinExpressionAmbiguousBoth() {
        assumeTrue(
            "requires LOOKUP JOIN ON boolean expression capability",
            EsqlCapabilities.Cap.LOOKUP_JOIN_ON_BOOLEAN_EXPRESSION.isEnabled()
        );
        String queryString = """
            from test
            | rename languages as language_code
            | lookup join languages_lookup ON language_code != language_code
            """;

        assertEquals(
            " ambiguous reference to [language_code]; matches any of [line 2:10 [language_code], line 3:15 [language_code]]",
            error(queryString)
        );
    }

    public void testFullTextFunctionOptions() {
        checkOptionDataTypes(Match.ALLOWED_OPTIONS, "FROM test | WHERE match(title, \"Jean\", {\"%s\": %s})");
        checkOptionDataTypes(QueryString.ALLOWED_OPTIONS, "FROM test | WHERE QSTR(\"title: Jean\", {\"%s\": %s})");
        checkOptionDataTypes(MatchPhrase.ALLOWED_OPTIONS, "FROM test | WHERE MATCH_PHRASE(title, \"Jean\", {\"%s\": %s})");
        checkOptionDataTypes(Knn.ALLOWED_OPTIONS, "FROM test | WHERE KNN(vector, [0.1, 0.2, 0.3], {\"%s\": %s})");
        if (EsqlCapabilities.Cap.MULTI_MATCH_FUNCTION.isEnabled()) {
            checkOptionDataTypes(MultiMatch.OPTIONS, "FROM test | WHERE MULTI_MATCH(\"Jean\", title, body, {\"%s\": %s})");
        }
        if (EsqlCapabilities.Cap.KQL_FUNCTION_OPTIONS.isEnabled()) {
            checkOptionDataTypes(Kql.ALLOWED_OPTIONS, "FROM test | WHERE KQL(\"title: Jean\", {\"%s\": %s})");
        }
    }

    /**
     * Check all data types for available options. When conversion is not possible, checks that it's an error
     */
    private void checkOptionDataTypes(Map<String, DataType> allowedOptionsMap, String queryTemplate) {
        DataType[] optionTypes = new DataType[] { INTEGER, LONG, FLOAT, DOUBLE, KEYWORD, BOOLEAN };
        for (Map.Entry<String, DataType> allowedOptions : allowedOptionsMap.entrySet()) {
            String optionName = allowedOptions.getKey();
            DataType optionType = allowedOptions.getValue();

            // Check every possible type for the option - we'll try to convert it to the expected type
            for (DataType currentType : optionTypes) {
                String optionValue = exampleValueForType(currentType);
                String queryOptionValue = optionValue;
                if (currentType == KEYWORD) {
                    queryOptionValue = "\"" + optionValue + "\"";
                }

                String query = String.format(Locale.ROOT, queryTemplate, optionName, queryOptionValue);
                try {
                    // Check conversion is possible
                    DataTypeConverter.convert(optionValue, optionType);
                    // If no exception was thrown, conversion is possible and should be done
                    query(query, fullTextAnalyzer);
                } catch (InvalidArgumentException e) {
                    // Conversion is not possible, query should fail
                    String error = error(query, fullTextAnalyzer);
                    assertThat(error, containsString("Invalid option [" + optionName + "]"));
                    assertThat(error, containsString("cannot cast [" + optionValue + "] to [" + optionType.typeName() + "]"));
                }
            }

            // MapExpression are not allowed as option values
            String query = String.format(Locale.ROOT, queryTemplate, optionName, "{ \"abc\": 123 }");

            assertThat(error(query, fullTextAnalyzer), containsString("Invalid option [" + optionName + "]"));
        }

        String errorQuery = String.format(Locale.ROOT, queryTemplate, "unknown_option", "\"any_value\"");
        assertThat(error(errorQuery, fullTextAnalyzer), containsString("Invalid option [unknown_option]"));
    }

    private static String exampleValueForType(DataType currentType) {
        return switch (currentType) {
            case BOOLEAN -> String.valueOf(randomBoolean());
            case INTEGER -> String.valueOf(randomIntBetween(0, 100000));
            case LONG -> String.valueOf(randomLong());
            case FLOAT -> String.valueOf(randomFloat());
            case DOUBLE -> String.valueOf(randomDouble());
            case KEYWORD -> randomAlphaOfLength(10);
            default -> throw new IllegalArgumentException("Unsupported option type: " + currentType);
        };
    }

    // Should pass eventually once we lift some restrictions on full text search functions.
    public void testFullTextFunctionCurrentlyUnsupportedBehaviour() throws Exception {
        testFullTextFunctionsCurrentlyUnsupportedBehaviour("match(title, \"Meditation\")");
        testFullTextFunctionsCurrentlyUnsupportedBehaviour("title : \"Meditation\"");
        testFullTextFunctionsCurrentlyUnsupportedBehaviour("match_phrase(title, \"Meditation\")");
        if (EsqlCapabilities.Cap.MULTI_MATCH_FUNCTION.isEnabled()) {
            testFullTextFunctionsCurrentlyUnsupportedBehaviour("multi_match(\"Meditation\", title)");
        }
        if (EsqlCapabilities.Cap.TERM_FUNCTION.isEnabled()) {
            testFullTextFunctionsCurrentlyUnsupportedBehaviour("term(title, \"Meditation\")");
        }
    }

    private void testFullTextFunctionsCurrentlyUnsupportedBehaviour(String functionInvocation) throws Exception {
        assertThat(
            error("from test | stats max_salary = max(salary) by emp_no | where " + functionInvocation, fullTextAnalyzer),
            containsString("Unknown column")
        );
    }

    public void testFullTextFunctionsNullArgs() throws Exception {
        checkFullTextFunctionNullArgs("match(title, null)", "second");
        checkFullTextFunctionAcceptsNullField("match(null, \"test\")");
        checkFullTextFunctionNullArgs("qstr(null)", "");
        checkFullTextFunctionNullArgs("kql(null)", "");
        checkFullTextFunctionNullArgs("match_phrase(title, null)", "second");
        checkFullTextFunctionAcceptsNullField("match_phrase(null, \"test\")");
        checkFullTextFunctionNullArgs("knn(vector, null)", "second");
        checkFullTextFunctionAcceptsNullField("knn(null, [0, 1, 2])");
        if (EsqlCapabilities.Cap.MULTI_MATCH_FUNCTION.isEnabled()) {
            checkFullTextFunctionNullArgs("multi_match(null, title)", "first");
            checkFullTextFunctionAcceptsNullField("multi_match(\"test\", null)");
        }
        if (EsqlCapabilities.Cap.TERM_FUNCTION.isEnabled()) {
            checkFullTextFunctionNullArgs("term(null, \"query\")", "first");
            checkFullTextFunctionNullArgs("term(title, null)", "second");
        }
    }

    private void checkFullTextFunctionNullArgs(String functionInvocation, String argOrdinal) throws Exception {
        assertThat(
            error("from test | where " + functionInvocation, fullTextAnalyzer),
            containsString(argOrdinal + " argument of [" + functionInvocation + "] cannot be null, received [null]")
        );
    }

    private void checkFullTextFunctionAcceptsNullField(String functionInvocation) throws Exception {
        fullTextAnalyzer.analyze(EsqlParser.INSTANCE.parseQuery("from test | where " + functionInvocation));
    }

    public void testInsistNotOnTopOfFrom() {
        assumeTrue("requires snapshot builds", Build.current().isSnapshot());

        assertThat(
            error("FROM test | EVAL foo = 42 | INSIST_🐔 bar"),
            containsString("1:29: [insist] can only be used after [from] or [insist] commands, but was [EVAL foo = 42]")
        );
    }

    public void testFullTextFunctionsInStats() {
        checkFullTextFunctionsInStats("match(title, \"Meditation\")");
        checkFullTextFunctionsInStats("title : \"Meditation\"");
        checkFullTextFunctionsInStats("qstr(\"title: Meditation\")");
        checkFullTextFunctionsInStats("kql(\"title: Meditation\")");
        checkFullTextFunctionsInStats("match_phrase(title, \"Meditation\")");
        checkFullTextFunctionsInStats("knn(vector, [0, 1, 2])");
        if (EsqlCapabilities.Cap.MULTI_MATCH_FUNCTION.isEnabled()) {
            checkFullTextFunctionsInStats("multi_match(\"Meditation\", title, body)");
        }
    }

    public void testDecayArgs() {
        // First arg cannot be null
        assertEquals(
            "2:23: first argument of [decay(null, origin, scale, "
                + "{\"offset\": 0, \"decay\": 0.5, \"type\": \"linear\"})] cannot be null, received [null]",
            error(
                "row origin = 10, scale = 10\n"
                    + "| eval decay_result = decay(null, origin, scale, {\"offset\": 0, \"decay\": 0.5, \"type\": \"linear\"})"
            )
        );

        // Second arg cannot be null
        assertEquals(
            "2:23: second argument of [decay(value, null, scale, "
                + "{\"offset\": 0, \"decay\": 0.5, \"type\": \"linear\"})] cannot be null, received [null]",
            error(
                "row value = 10, scale = 10\n"
                    + "| eval decay_result = decay(value, null, scale, {\"offset\": 0, \"decay\": 0.5, \"type\": \"linear\"})"
            )
        );

        // Third arg cannot be null
        assertEquals(
            "2:23: third argument of [decay(value, origin, null, "
                + "{\"offset\": 0, \"decay\": 0.5, \"type\": \"linear\"})] cannot be null, received [null]",
            error(
                "row value = 10, origin = 10\n"
                    + "| eval decay_result = decay(value, origin, null, {\"offset\": 0, \"decay\": 0.5, \"type\": \"linear\"})"
            )
        );

        // Offset value type
        assertEquals(
            "2:23: offset option has invalid type, expected [numeric], found [keyword]",
            error(
                "row value = 10, origin = 10, scale = 1\n"
                    + "| eval decay_result = decay(value, origin, scale, {\"offset\": \"aaa\", \"decay\": 0.5, \"type\": \"linear\"})"
            )
        );

        assertEquals(
            "1:118: offset option has invalid type, expected [time_duration], found [keyword]",
            error(
                "row value =  TO_DATETIME(\"2023-01-01T00:00:00Z\"), origin =  TO_DATETIME(\"2023-01-01T00:00:00Z\")"
                    + "| eval decay_result = decay(value, origin, 24 hours, {\"offset\": \"aaa\", \"decay\": 0.5, \"type\": \"linear\"})"
            )
        );

        assertEquals(
            "1:110: offset option has invalid type, expected [numeric], found [keyword]",
            error(
                "row value =  TO_CARTESIANPOINT(\"POINT(10 0)\"), origin = TO_CARTESIANPOINT(\"POINT(0 0)\")"
                    + "| eval decay_result = decay(value, origin, 10.0, {\"offset\": \"aaa\", \"decay\": 0.5, \"type\": \"linear\"})"
            )
        );

        // Type option value
        assertEquals(
            "2:23: Invalid option [type] in "
                + "[decay(value, origin, scale, {\"offset\": 1, \"decay\": 0.5, \"type\": 123})], allowed types [[KEYWORD]]",
            error(
                "row value = 10, origin = 10, scale = 1\n"
                    + "| eval decay_result = decay(value, origin, scale, {\"offset\": 1, \"decay\": 0.5, \"type\": 123})"
            )
        );

        assertEquals(
            "2:23: type option has invalid value, expected one of [gauss, linear, exp], found [\"foobar\"]",
            error(
                "row value = 10, origin = 10, scale = 1\n"
                    + "| eval decay_result = decay(value, origin, scale, {\"offset\": 1, \"decay\": 0.5, \"type\": \"foobar\"})"
            )
        );
    }

    private void checkFullTextFunctionsInStats(String functionInvocation) {
        query("from test | stats c = max(id) where " + functionInvocation, fullTextAnalyzer);
        query("from test | stats c = max(id) where " + functionInvocation + " or length(title) > 10", fullTextAnalyzer);
        query("from test metadata _score |  where " + functionInvocation + " | stats c = max(_score)", fullTextAnalyzer);
        query(
            "from test metadata _score |  where " + functionInvocation + " or length(title) > 10 | stats c = max(_score)",
            fullTextAnalyzer
        );

        assertThat(
            error("from test metadata _score | stats c = max(_score) where " + functionInvocation, fullTextAnalyzer),
            containsString("cannot use _score aggregations with a WHERE filter in a STATS command")
        );
    }

    public void testVectorSimilarityFunctionsNullArgs() throws Exception {
        checkVectorFunctionsNullArgs("v_cosine(null, vector)");
        checkVectorFunctionsNullArgs("v_cosine(vector, null)");
        checkVectorFunctionsNullArgs("v_dot_product(null, vector)");
        checkVectorFunctionsNullArgs("v_dot_product(vector, null)");
        checkVectorFunctionsNullArgs("v_l1_norm(null, vector)");
        checkVectorFunctionsNullArgs("v_l1_norm(vector, null)");
        checkVectorFunctionsNullArgs("v_l2_norm(null, vector)");
        checkVectorFunctionsNullArgs("v_l2_norm(vector, null)");
        checkVectorFunctionsNullArgs("v_hamming(null, vector)");
        checkVectorFunctionsNullArgs("v_hamming(vector, null)");
        if (EsqlCapabilities.Cap.MAGNITUDE_SCALAR_VECTOR_FUNCTION.isEnabled()) {
            checkVectorFunctionsNullArgs("v_magnitude(null)");
        }
    }

    public void testFullTextFunctionsWithSemanticText() {
        checkFullTextFunctionsWithSemanticText("knn(semantic, [0, 1, 2])");
        checkFullTextFunctionsWithSemanticText("match(semantic, \"hello world\")");
        checkFullTextFunctionsWithSemanticText("semantic:\"hello world\"");
    }

    private void checkFullTextFunctionsWithSemanticText(String functionInvocation) {
        query("from test | where " + functionInvocation, fullTextAnalyzer);
    }

    public void testToIPInvalidOptions() {
        String query = "ROW result = to_ip(\"127.0.0.1\", 123)";
        assertThat(error(query), containsString("second argument of [to_ip(\"127.0.0.1\", 123)] must be a map expression, received [123]"));

        query = "ROW result = to_ip(\"127.0.0.1\", { \"leading_zeros\": { \"foo\": \"bar\" } })";
        assertThat(error(query), containsString("Invalid option [leading_zeros]"));

        query = "ROW result = to_ip(\"127.0.0.1\", { \"leading_zeros\": \"abcdef\" })";
        assertThat(error(query), containsString("Illegal leading_zeros [abcdef]"));
    }

    public void testInvalidTBucketCalls() {
        assertThat(
            error("from test | stats max(emp_no) by tbucket(1 hour)"),
            equalTo("1:34: [tbucket(1 hour)] " + UnresolvedTimestamp.UNRESOLVED_SUFFIX)
        );
        assertThat(
            error("from test | stats max(event_duration) by tbucket()", sampleDataAnalyzer, ParsingException.class),
            equalTo("1:42: error building [tbucket]: expects exactly one argument")
        );
        assertThat(
            error("from test | stats max(event_duration) by tbucket(\"@tbucket\", 1 hour)", sampleDataAnalyzer, ParsingException.class),
            equalTo("1:42: error building [tbucket]: expects exactly one argument")
        );
        assertThat(
            error("from test | stats max(event_duration) by tbucket(1 hr)", sampleDataAnalyzer, ParsingException.class),
            equalTo("1:50: Unexpected temporal unit: 'hr'")
        );
        assertThat(
            error("from test | stats max(event_duration) by tbucket(\"1\")", sampleDataAnalyzer),
            equalTo("1:42: argument of [tbucket(\"1\")] must be [date_period or time_duration], found value [\"1\"] type [keyword]")
        );

        /*
        To test unsupported @timestamp data type. In this case, we use a boolean as a type for the @timestamp field which is not supported
        by TBUCKET.
         */
        assertThat(
            error("from test | stats max(event_duration) by tbucket(\"1 hour\")", oddSampleDataAnalyzer),
            equalTo(
                "1:42: implicit argument of [tbucket(\"1 hour\")] must be [date_nanos or datetime], found value [@timestamp] type [boolean]"
            )
        );
        for (String interval : List.of("1 minu", "1 dy", "1.5 minutes", "0.5 days", "minutes 1", "day 5")) {
            assertThat(
                error("from test | stats max(event_duration) by tbucket(\"" + interval + "\")", sampleDataAnalyzer),
                containsString("1:50: Cannot convert string [" + interval + "] to [DATE_PERIOD or TIME_DURATION]")
            );
        }
    }

    public void testFuse() {
        String queryPrefix = "from test metadata _score, _index, _id | fork (where true) (where true)";

        query(queryPrefix + " | fuse");
        query(queryPrefix + " | fuse rrf");
        query(queryPrefix + " | fuse rrf with { \"rank_constant\": 123 } ");
        query(queryPrefix + " | fuse rrf with { \"weights\": { \"fork1\":  123 } }");
        query(queryPrefix + " | fuse rrf with { \"rank_constant\": 123, \"weights\": { \"fork1\":  123 } }");

        query(queryPrefix + " | fuse with { \"rank_constant\": 123 } ");
        query(queryPrefix + " | fuse with { \"weights\": { \"fork1\":  123 } }");
        query(queryPrefix + " | fuse with { \"rank_constant\": 123, \"weights\": { \"fork1\":  123 } }");

        query(queryPrefix + " | fuse linear");
        query(queryPrefix + " | fuse linear with { \"normalizer\": \"minmax\" } ");
        query(queryPrefix + " | fuse linear with { \"weights\": { \"fork1\":  123 } }");

        query(queryPrefix + " | fuse linear score by _score with { \"normalizer\": \"minmax\" } ");
        query(queryPrefix + " | eval new_score = _score + 1 | fuse linear score by new_score with { \"normalizer\": \"minmax\" } ");
        query(queryPrefix + " | fuse linear group by _fork with { \"normalizer\": \"minmax\" } ");
        query(queryPrefix + " | eval new_fork = to_upper(_fork) | fuse linear group by new_fork with { \"normalizer\": \"minmax\" } ");
        query(queryPrefix + " | fuse linear key by _id,_index with { \"normalizer\": \"minmax\" } ");
        query(queryPrefix + " | eval new_id = concat(_id, _index) | fuse linear key by new_id with { \"normalizer\": \"minmax\" } ");
        query(queryPrefix + " | fuse linear score by _score key by _id, _index group by _fork with { \"normalizer\": \"minmax\" } ");

        assertThat(error(queryPrefix + " | fuse rrf WITH { \"abc\": 123 }"), containsString("unknown option [abc]"));

        assertThat(
            error(queryPrefix + " | fuse rrf WITH { \"rank_constant\": \"a\" }"),
            containsString("expected rank_constant to be numeric, got [\"a\"]")
        );

        assertThat(
            error(queryPrefix + " | fuse rrf WITH { \"rank_constant\": { \"a\": 123 } }"),
            containsString("expected rank_constant to be a literal")
        );

        assertThat(
            error(queryPrefix + " | fuse rrf WITH { \"rank_constant\": -123 }"),
            containsString("expected rank_constant to be positive, got [-123]")
        );

        assertThat(
            error(queryPrefix + " | fuse rrf WITH { \"rank_constant\": 0 }"),
            containsString("expected rank_constant to be positive, got [0]")
        );

        for (var fuseMethod : List.of("rrf", "linear")) {
            assertThat(
                error(queryPrefix + " | fuse " + fuseMethod + " WITH { \"weights\": 123 }"),
                containsString("expected weights to be a MapExpression")
            );

            assertThat(
                error(queryPrefix + " | fuse " + fuseMethod + " WITH { \"weights\": { \"fork1\": \"a\" } }"),
                containsString("expected weight to be numeric")
            );

            assertThat(
                error(queryPrefix + " | fuse " + fuseMethod + " WITH { \"weights\": { \"fork1\": { \"a\": 123 } } }"),
                containsString("expected weight to be a literal")
            );

            assertThat(
                error(queryPrefix + " | fuse " + fuseMethod + " WITH { \"weights\": { \"fork1\": -123 } }"),
                containsString("expected weight to be positive, got [-123]")
            );

            assertThat(
                error(queryPrefix + " | fuse " + fuseMethod + " WITH { \"weights\": { \"fork1\": 1, \"fork2\": 0 } }"),
                containsString("expected weight to be positive, got [0]")
            );
        }

        assertThat(error(queryPrefix + " | fuse linear WITH { \"abc\": 123 }"), containsString("unknown option [abc]"));

        assertThat(
            error(queryPrefix + " | fuse linear WITH { \"normalizer\": 123 }"),
            containsString("expected normalizer to be a string, got [123]")
        );

        assertThat(
            error(queryPrefix + " | fuse linear WITH { \"normalizer\": { \"a\": 123 } }"),
            containsString("expected normalizer to be a literal")
        );

        assertThat(
            error(queryPrefix + " | fuse linear WITH { \"normalizer\": \"foo\" }"),
            containsString("[\"foo\"] is not a valid normalizer")
        );

        assertThat(error(queryPrefix + " | fuse linear SCORE BY foobar"), containsString("Unknown column [foobar]"));

        assertThat(error(queryPrefix + " | fuse linear GROUP BY foobar"), containsString("Unknown column [foobar]"));

        assertThat(error(queryPrefix + " | fuse linear KEY BY _id, foobar"), containsString("Unknown column [foobar]"));

        assertThat(
            error(queryPrefix + " | fuse linear SCORE BY first_name"),
            containsString("expected SCORE BY column [first_name] to be DOUBLE, not KEYWORD")
        );

        assertThat(
            error(queryPrefix + " | fuse linear GROUP BY _score"),
            containsString("expected GROUP BY field [_score] to be KEYWORD or TEXT, not DOUBLE")
        );

        assertThat(
            error(queryPrefix + " | fuse linear KEY BY _score"),
            containsString("expected KEY BY field [_score] to be KEYWORD or TEXT, not DOUBLE")
        );

        assertThat(
            error("FROM test METADATA _index, _score, _id | EVAL _fork = \"fork1\" | FUSE"),
            containsString("FUSE can only be used on a limited number of rows. Consider adding a LIMIT before FUSE.")
        );
    }

    public void testNoMetricInStatsByClause() {
        assertThat(
            error("TS test | STATS avg(rate(network.bytes_in)) BY bucket(@timestamp, 1 minute), host, round(network.connections)", tsdb),
            equalTo(
                "1:90: cannot group by a metric field [network.connections] in a time-series aggregation. "
                    + "If you want to group by a metric field, use the FROM command instead of the TS command."
            )
        );
        assertThat(
            error("TS test | STATS avg(rate(network.bytes_in)) BY bucket(@timestamp, 1 minute), host, network.bytes_in", tsdb),
            equalTo("1:84: cannot group by on [counter_long] type for grouping [network.bytes_in]")
        );
        assertThat(
            error("TS test | STATS avg(rate(network.bytes_in)) BY bucket(@timestamp, 1 minute), host, to_long(network.bytes_in)", tsdb),
            equalTo(
                "1:92: cannot group by a metric field [network.bytes_in] in a time-series aggregation. "
                    + "If you want to group by a metric field, use the FROM command instead of the TS command."
            )
        );
    }

    public void testNoDimensionsInAggsOnlyInByClause() {
        assertThat(
            error("TS test | STATS count(host) BY bucket(@timestamp, 1 minute)", tsdb),
            equalTo(
                "1:11: implicit time-series aggregation function [count(last_over_time(host))] "
                    + "generated from [count(host)] doesn't support type [keyword], only numeric types are supported; "
                    + "use the FROM command instead of the TS command"
            )
        );
        assertThat(
            error("TS test | STATS max(name) BY bucket(@timestamp, 1 minute)", tsdb),
            equalTo(
                "1:11: implicit time-series aggregation function [max(last_over_time(name))] "
                    + "generated from [max(name)] doesn't support type [keyword], only numeric types are supported; "
                    + "use the FROM command instead of the TS command"
            )
        );
    }

    public void testSortInTimeSeries() {
        assertThat(
            error("TS test | SORT host | STATS avg(last_over_time(network.connections))", tsdb),
            equalTo(
                "1:11: sorting [SORT host] between the time-series source "
                    + "and the first aggregation [STATS avg(last_over_time(network.connections))] is not allowed"
            )
        );
        assertThat(
            error("TS test | LIMIT 10 | STATS avg(network.connections)", tsdb),
            equalTo(
                "1:11: limiting [LIMIT 10] the time-series source before the first aggregation "
                    + "[STATS avg(network.connections)] is not allowed; filter data with a WHERE command instead"
            )
        );
        assertThat(error("TS test | SORT host | LIMIT 10 | STATS avg(network.connections)", tsdb), equalTo("""
            1:23: limiting [LIMIT 10] the time-series source \
            before the first aggregation [STATS avg(network.connections)] is not allowed; filter data with a WHERE command instead
            line 1:11: sorting [SORT host] between the time-series source \
            and the first aggregation [STATS avg(network.connections)] is not allowed"""));
    }

    public void testTextEmbeddingFunctionInvalidQuery() {
        assertThat(
            error("from test | EVAL embedding = TEXT_EMBEDDING(null, ?)", defaultAnalyzer, TEXT_EMBEDDING_INFERENCE_ID),
            equalTo("1:30: first argument of [TEXT_EMBEDDING(null, ?)] cannot be null, received [null]")
        );

        assertThat(
            error("from test | EVAL embedding = TEXT_EMBEDDING(42, ?)", defaultAnalyzer, TEXT_EMBEDDING_INFERENCE_ID),
            equalTo("1:30: first argument of [TEXT_EMBEDDING(42, ?)] must be [string], found value [42] type [integer]")
        );

        assertThat(
            error("from test | EVAL embedding = TEXT_EMBEDDING(last_name, ?)", defaultAnalyzer, TEXT_EMBEDDING_INFERENCE_ID),
            equalTo("1:30: first argument of [TEXT_EMBEDDING(last_name, ?)] must be a constant, received [last_name]")
        );
    }

    public void testTextEmbeddingFunctionInvalidInferenceId() {
        assertThat(
            error("from test | EVAL embedding = TEXT_EMBEDDING(?, null)", defaultAnalyzer, "query text"),
            equalTo("1:30: second argument of [TEXT_EMBEDDING(?, null)] cannot be null, received [null]")
        );

        assertThat(
            error("from test | EVAL embedding = TEXT_EMBEDDING(?, 42)", defaultAnalyzer, "query text"),
            equalTo("1:30: second argument of [TEXT_EMBEDDING(?, 42)] must be [string], found value [42] type [integer]")
        );

        assertThat(
            error("from test | EVAL embedding = TEXT_EMBEDDING(?, last_name)", defaultAnalyzer, "query text"),
            equalTo("1:30: second argument of [TEXT_EMBEDDING(?, last_name)] must be a constant, received [last_name]")
        );
    }

    public void testInlineStatsInTSNotAllowed() {
        assertThat(error("TS test | INLINE STATS max(network.connections)", tsdb), equalTo("""
            1:11: INLINE STATS [INLINE STATS max(network.connections)] \
            can only be used after STATS when used with TS command"""));

        assertThat(error("""
            TS test |
            INLINE STATS max(network.connections) |
            STATS max(max_over_time(network.connections)) BY host, time_bucket = bucket(@timestamp,1minute)""", tsdb), equalTo("""
            2:1: INLINE STATS [INLINE STATS max(network.connections)] \
            can only be used after STATS when used with TS command"""));

        assertThat(error("TS test | INLINE STATS max_bytes=max(to_long(network.bytes_in)) BY host", tsdb), equalTo("""
            1:11: INLINE STATS [INLINE STATS max_bytes=max(to_long(network.bytes_in)) BY host] \
            can only be used after STATS when used with TS command"""));

        assertThat(error("TS test | INLINE STATS max(60 * rate(network.bytes_in)), max(network.connections)", tsdb), equalTo("""
            1:11: INLINE STATS [INLINE STATS max(60 * rate(network.bytes_in)), max(network.connections)] \
            can only be used after STATS when used with TS command"""));

        assertThat(error("TS test METADATA _tsid | INLINE STATS cnt = count_distinct(_tsid) BY metricset, host", tsdb), equalTo("""
            1:26: INLINE STATS [INLINE STATS cnt = count_distinct(_tsid) BY metricset, host] \
            can only be used after STATS when used with TS command"""));

        assertThat(
            error("""
                TS test |
                INLINE STATS max_cost=max(last_over_time(network.connections)) BY host, time_bucket = bucket(@timestamp,1minute)""", tsdb),
            equalTo("""
                2:1: INLINE STATS [INLINE STATS max_cost=max(last_over_time(network.connections)) \
                BY host, time_bucket = bucket(@timestamp,1minute)] \
                can only be used after STATS when used with TS command""")
        );

        assertThat(
            error("TS test | INLINE STATS max_bytes=max(to_long(network.bytes_in)) BY host | SORT max_bytes DESC | keep max*, host", tsdb),
            equalTo("""
                1:11: INLINE STATS [INLINE STATS max_bytes=max(to_long(network.bytes_in)) BY host] \
                can only be used after STATS when used with TS command""")
        );

        assertThat(error("TS test | INLINE STATS max(network.connections) | STATS max(network.connections) by host", tsdb), equalTo("""
            1:11: INLINE STATS [INLINE STATS max(network.connections)] \
            can only be used after STATS when used with TS command"""));
    }

    public void testInlineStatsWithRateNotAllowed() {
        assertThat(error("TS test | INLINE STATS max(60 * rate(network.bytes_in)), max(network.connections)", tsdb), equalTo("""
            1:11: INLINE STATS [INLINE STATS max(60 * rate(network.bytes_in)), max(network.connections)] \
            can only be used after STATS when used with TS command"""));

    }

    public void testLimitBeforeInlineStats_WithTS() {
        assumeTrue("LIMIT before INLINE STATS limitation check", EsqlCapabilities.Cap.FORBID_LIMIT_BEFORE_INLINE_STATS.isEnabled());
        assertThat(
            error("TS test | STATS m=max(languages) BY s=salary/10000 | LIMIT 5 | INLINE STATS max(s) BY m"),
            containsString(
                "1:64: INLINE STATS cannot be used after an explicit or implicit LIMIT command, "
                    + "but was [INLINE STATS max(s) BY m] after [LIMIT 5] [@1:54]"
            )
        );
    }

    public void testLimitBeforeInlineStats_WithFork() {
        assumeTrue("LIMIT before INLINE STATS limitation check", EsqlCapabilities.Cap.FORBID_LIMIT_BEFORE_INLINE_STATS.isEnabled());
        assertThat(
            error(
                "FROM test\n"
                    + "| WHERE emp_no == 10048 OR emp_no == 10081\n"
                    + "| FORK (EVAL a = CONCAT(first_name, \" \", emp_no::keyword, \" \", last_name)\n"
                    + "        | GROK a \"%{WORD:x} %{WORD:y} %{WORD:z}\" )\n"
                    + "       (EVAL b = CONCAT(last_name, \" \", emp_no::keyword, \" \", first_name)\n"
                    + "        | GROK b \"%{WORD:x} %{WORD:y} %{WORD:z}\" )\n"
                    + "| SORT _fork, emp_no"
                    + "| INLINE STATS max_lang = MAX(languages) BY gender"
            ),
            containsString(
                "7:23: INLINE STATS cannot be used after an explicit or implicit LIMIT command, "
                    + "but was [INLINE STATS max_lang = MAX(languages) BY gender] "
                    + "after [(EVAL a = CONCAT(first_name, \" \", emp_no::keyword, \" \", last_name)\n"
                    + "        | GROK a \"%{WORD:x} %{WORD:y} %{WOR...] [@3:8]"
            )
        );

        assertThat(
            error(
                "FROM test\n"
                    + "| KEEP emp_no, languages, gender\n"
                    + "| FORK (WHERE emp_no == 10048 OR emp_no == 10081)\n"
                    + "       (WHERE emp_no == 10081 OR emp_no == 10087)\n"
                    + "| LIMIT 5"
                    + "| INLINE STATS max_lang = MAX(languages) BY gender \n"
                    + "| SORT emp_no, gender, _fork\n"
            ),
            containsString(
                "5:12: INLINE STATS cannot be used after an explicit or implicit LIMIT command, "
                    + "but was [INLINE STATS max_lang = MAX(languages) BY gender] after [LIMIT 5] [@5:3]"
            )
        );

        assertThat(
            error(
                "FROM test\n"
                    + "| KEEP emp_no, languages, gender\n"
                    + "| FORK (WHERE emp_no == 10048 OR emp_no == 10081)\n"
                    + "       (WHERE emp_no == 10081 OR emp_no == 10087)\n"
                    + "| INLINE STATS max_lang = MAX(languages) BY gender \n"
                    + "| SORT emp_no, gender, _fork\n"
                    + "| LIMIT 5"
            ),
            containsString(
                "5:3: INLINE STATS cannot be used after an explicit or implicit LIMIT command, "
                    + "but was [INLINE STATS max_lang = MAX(languages) BY gender] "
                    + "after [(WHERE emp_no == 10048 OR emp_no == 10081)\n"
                    + "       (WHERE emp_no == 10081 OR emp_no == 10087)] [@3:8]"
            )
        );
    }

    public void testLimitBeforeInlineStats_WithFrom_And_Row() {
        assumeTrue("LIMIT before INLINE STATS limitation check", EsqlCapabilities.Cap.FORBID_LIMIT_BEFORE_INLINE_STATS.isEnabled());
        var sourceCommands = new String[] { "FROM test | ", "ROW salary=1,gender=\"M\",languages=1 | " };

        assertThat(
            error(randomFrom(sourceCommands) + "LIMIT 5 | INLINE STATS max(salary) BY gender"),
            containsString(
                "INLINE STATS cannot be used after an explicit or implicit LIMIT command, "
                    + "but was [INLINE STATS max(salary) BY gender] after [LIMIT 5] [@"
            )
        );

        assertThat(
            error(randomFrom(sourceCommands) + "SORT languages | LIMIT 5 | INLINE STATS max(salary) BY gender"),
            containsString(
                "INLINE STATS cannot be used after an explicit or implicit LIMIT command, "
                    + "but was [INLINE STATS max(salary) BY gender] after [LIMIT 5] [@"
            )
        );

        assertThat(
            error(randomFrom(sourceCommands) + "INLINE STATS avg(salary) | LIMIT 5 | INLINE STATS max(salary) BY gender"),
            containsString(
                "INLINE STATS cannot be used after an explicit or implicit LIMIT command, "
                    + "but was [INLINE STATS max(salary) BY gender] after [LIMIT 5] [@"
            )
        );

        assertThat(
            error(
                randomFrom(sourceCommands) + "LIMIT 1 | LIMIT 2 | INLINE STATS avg(salary) | LIMIT 5 | INLINE STATS max(salary) BY gender"
            ),
            allOf(
                containsString(
                    "INLINE STATS cannot be used after an explicit or implicit LIMIT command, "
                        + "but was [INLINE STATS max(salary) BY gender] after [LIMIT 5] [@"
                ),
                containsString(
                    "INLINE STATS cannot be used after an explicit or implicit LIMIT command, "
                        + "but was [INLINE STATS avg(salary)] after [LIMIT 2] [@"
                )
            )
        );

        assertThat(
            error(randomFrom(sourceCommands) + """
                EVAL x = 1
                | LIMIT 1
                | INLINE STATS avg(salary)
                | STATS m=max(languages) BY s=salary/10000
                | LIMIT 5
                | INLINE STATS max(s) BY m
                """),
            allOf(
                containsString(
                    "INLINE STATS cannot be used after an explicit or implicit LIMIT command, "
                        + "but was [INLINE STATS max(s) BY m] after [LIMIT 5] [@"
                ),
                containsString(
                    "INLINE STATS cannot be used after an explicit or implicit LIMIT command, "
                        + "but was [INLINE STATS avg(salary)] after [LIMIT 1] [@"
                )
            )
        );
    }

    public void testMvExpandBeforeTSStatsNotAllowed() {
        assertThat(error("TS test | MV_EXPAND name | STATS max(network.connections)", tsdb), equalTo("""
            1:11: mv_expand [MV_EXPAND name] in the time-series before the first aggregation \
            [STATS max(network.connections)] is not allowed"""));

        assertThat(error("TS test | MV_EXPAND name | MV_EXPAND network.connections | STATS max(network.connections)", tsdb), equalTo("""
            1:28: mv_expand [MV_EXPAND network.connections] in the time-series before the first aggregation \
            [STATS max(network.connections)] is not allowed
            line 1:11: mv_expand [MV_EXPAND name] in the time-series before the first aggregation \
            [STATS max(network.connections)] is not allowed"""));
    }

    public void testTRangeFailures() {
        assertThat(error("TS test | WHERE TRANGE(-1h) | KEEP @timestamp", tsdb), equalTo("1:24: start_time_or_offset cannot be negative"));

        assertThat(error("TS test | WHERE TRANGE(\"2024-05-10T00:17:14.000Z\") | KEEP @timestamp", tsdb), equalTo("""
            1:17: first argument of [TRANGE("2024-05-10T00:17:14.000Z")] must be [time_duration or date_period], \
            found value ["2024-05-10T00:17:14.000Z"] type [keyword]"""));

        assertThat(error("TS test | WHERE TRANGE(1 hour, 2 hours) | KEEP @timestamp", tsdb), equalTo("""
            1:17: first argument of [TRANGE(1 hour, 2 hours)] must be [string, long, date or date_nanos], \
            found value [1 hour] type [time_duration]"""));

        assertThat(error("TS test | WHERE TRANGE(1715300236000, \"2024-05-10T00:17:14.000Z\") | KEEP @timestamp", tsdb), equalTo("""
            1:17: second argument of [TRANGE(1715300236000, "2024-05-10T00:17:14.000Z")] must be [long], \
            found value ["2024-05-10T00:17:14.000Z"] type [keyword]"""));

        assertThat(error("TS test | WHERE TRANGE(\"2024-05-10T00:17:14.000Z\", 1 hour) | KEEP @timestamp", tsdb), equalTo("""
            1:17: second argument of [TRANGE("2024-05-10T00:17:14.000Z", 1 hour)] must be [keyword], \
            found value [1 hour] type [time_duration]"""));
    }

    /**
     * If there is explicit casting on fields with mix data types between subquery and main index {@code VerificationException} is thrown.
     */
    public void testMixedDataTypesInSubquery() {
        assumeTrue("Requires subquery in FROM command support", EsqlCapabilities.Cap.SUBQUERY_IN_FROM_COMMAND.isEnabled());
        String errorMessage = error("""
            FROM test, (FROM test_mixed_types | WHERE languages > 0)
            | WHERE emp_no > 10000
            | SORT is_rehired, still_hired
            """);
        assertThat(errorMessage, containsString("Column [emp_no] has conflicting data types in subqueries: [integer, long]"));
        assertThat(errorMessage, containsString("Column [is_rehired] has conflicting data types in subqueries: [boolean, keyword]"));
        assertThat(errorMessage, containsString("Column [still_hired] has conflicting data types in subqueries: [boolean, keyword]"));
    }

    // Fork inside subquery is tested in LogicalPlanOptimizerTests
    public void testSubqueryInFromWithForkInMainQuery() {
        assumeTrue("Requires subquery in FROM command support", EsqlCapabilities.Cap.SUBQUERY_IN_FROM_COMMAND.isEnabled());
        String errorMessage = error("""
            FROM test, (FROM test_mixed_types
                                 | WHERE languages > 0
                                 | EVAL emp_no = emp_no::int
                                 | KEEP emp_no)
            | FORK (WHERE emp_no > 10000) (WHERE emp_no <= 10000)
            | KEEP emp_no
            """);
        assertThat(errorMessage, containsString("1:6: FORK after subquery is not supported"));
    }

    // InlineStats after subquery is not supported
    public void testSubqueryInFromWithInlineStatsInMainQuery() {
        assumeTrue("Requires subquery in FROM command support", EsqlCapabilities.Cap.SUBQUERY_IN_FROM_COMMAND.isEnabled());
        String errorMessage = error("""
            FROM test, (FROM test_mixed_types
                                 | WHERE languages > 0
                                 | EVAL emp_no = emp_no::int
                                 | KEEP emp_no)
            | INLINE STATS cnt = count(*)
            | SORT emp_no
            """);
        assertThat(
            errorMessage,
            containsString(
                "1:6: INLINE STATS after subquery is not supported, "
                    + "as INLINE STATS cannot be used after an explicit or implicit LIMIT command"
            )
        );
        assertThat(errorMessage, containsString("line 5:3: INLINE STATS cannot be used after an explicit or implicit LIMIT command,"));
    }

    // LookupJoin on FTF after subquery is not supported, as join is not pushed down into subquery yet
    // FTF on the join(after subquery) on condition is not visible inside subquery yet. FTF after Fork fails with a similar error.
    public void testSubqueryInFromWithLookupJoinOnFullTextFunction() {
        assumeTrue("Requires subquery in FROM command support", EsqlCapabilities.Cap.SUBQUERY_IN_FROM_COMMAND.isEnabled());
        assumeTrue(
            "requires LOOKUP JOIN ON boolean expression capability",
            EsqlCapabilities.Cap.LOOKUP_JOIN_WITH_FULL_TEXT_FUNCTION.isEnabled()
        );
        String errorMessage = error("""
            FROM test, (FROM test_mixed_types
                                 | WHERE languages > 0
                                 | EVAL emp_no = emp_no::int
                                 | KEEP emp_no, languages)
            | LOOKUP JOIN languages_lookup ON languages == language_code AND MATCH(language_name,"English")
            | KEEP emp_no, languages, language_name
            """, ESQL_LOOKUP_JOIN_FULL_TEXT_FUNCTION);
        assertThat(errorMessage, containsString("5:3: [MATCH] function cannot be used after test, (FROM test_mixed_types"));
    }

    public void testChunkFunctionInvalidInputs() {
        assertThat(
            error("from test | EVAL chunks = CHUNK(body, null)", fullTextAnalyzer, VerificationException.class),
            equalTo("1:27: invalid chunking_settings, found [null]")
        );
        assertThat(
            error("from test | EVAL chunks = CHUNK(body, {\"strategy\": \"invalid\"})", fullTextAnalyzer, VerificationException.class),
            equalTo("1:27: Invalid chunkingStrategy invalid")
        );
        assertThat(
            error(
                "from test | EVAL chunks = CHUNK(body, {\"strategy\": \"sentence\", \"max_chunk_size\": 5, \"sentence_overlap\": 1})",
                fullTextAnalyzer,
                VerificationException.class
            ),
            equalTo(
                "1:27: Validation Failed: 1: [chunking_settings] Invalid value [5.0]. "
                    + "[max_chunk_size] must be a greater than or equal to [20.0];"
            )
        );
        assertThat(
            error(
                "from test | EVAL chunks = CHUNK(body, {\"strategy\": \"sentence\", \"max_chunk_size\": 5, \"sentence_overlap\": 5})",
                fullTextAnalyzer,
                VerificationException.class
            ),
            equalTo(
                "1:27: Validation Failed: 1: [chunking_settings] Invalid value [5.0]. "
                    + "[max_chunk_size] must be a greater than or equal to [20.0];2: sentence_overlap[5] must be either 0 or 1;"
            )
        );
        assertThat(
            error(
                "from test | EVAL chunks = CHUNK(body, {\"strategy\": \"sentence\", \"max_chunk_size\": 20, "
                    + "\"sentence_overlap\": 1, \"extra_value\": \"foo\"})",
                fullTextAnalyzer,
                VerificationException.class
            ),
            equalTo("1:27: Validation Failed: 1: Sentence based chunking settings can not have the following settings: [extra_value];")
        );
    }

    public void testTopSnippetsFunctionInvalidInputs() {
        // Null field allowed
        query("from test | EVAL snippets = TOP_SNIPPETS(null, \"query\")");

        assertThat(
            error("from test | EVAL snippets = TOP_SNIPPETS(42, \"query\")", fullTextAnalyzer, VerificationException.class),
            equalTo("1:29: first argument of [TOP_SNIPPETS(42, \"query\")] must be [string], found value [42] type [integer]")
        );
        assertThat(
            error("from test | EVAL snippets = TOP_SNIPPETS(body, 42)", fullTextAnalyzer, VerificationException.class),
            equalTo("1:29: second argument of [TOP_SNIPPETS(body, 42)] must be [string], found value [42] type [integer]")
        );
        assertThat(
            error("from test | EVAL snippets = TOP_SNIPPETS(body, \"query\", null)", fullTextAnalyzer, VerificationException.class),
            equalTo("1:29: third argument of [TOP_SNIPPETS(body, \"query\", null)] cannot be null, received [null]")
        );
        assertThat(
            error("from test | EVAL snippets = TOP_SNIPPETS(body, \"query\", \"notamap\")", fullTextAnalyzer, VerificationException.class),
            equalTo("1:29: third argument of [TOP_SNIPPETS(body, \"query\", \"notamap\")] must be a map expression, received [\"notamap\"]")
        );
        assertThat(
            error(
                "from test | EVAL snippets = TOP_SNIPPETS(body, \"query\", {\"num_snippets\": null})",
                fullTextAnalyzer,
                ParsingException.class
            ),
            equalTo("1:57: Invalid named parameter [\"num_snippets\":null], NULL is not supported")
        );
        assertThat(
            error(
                "from test | EVAL snippets = TOP_SNIPPETS(body, \"query\", {\"num_words\": null})",
                fullTextAnalyzer,
                ParsingException.class
            ),
            equalTo("1:57: Invalid named parameter [\"num_words\":null], NULL is not supported")
        );
        assertThat(
            error(
                "from test | EVAL snippets = TOP_SNIPPETS(body, \"query\", {\"invalid\": \"foobar\"})",
                fullTextAnalyzer,
                VerificationException.class
            ),
            startsWith("1:29: Invalid option [invalid] in [TOP_SNIPPETS(body, \"query\", {\"invalid\": \"foobar\"})]")
        );
        assertThat(
            error(
                "from test | EVAL snippets = TOP_SNIPPETS(body, \"query\", {\"num_words\": \"foobar\"})",
                fullTextAnalyzer,
                VerificationException.class
            ),
            equalTo(
                "1:29: Invalid option [num_words] in [TOP_SNIPPETS(body, \"query\", {\"num_words\": \"foobar\"})], "
                    + "cannot cast [foobar] to [integer]"
            )
        );
        assertThat(
            error(
                "from test | EVAL snippets = TOP_SNIPPETS(body, \"query\", {\"num_snippets\": \"foobar\"})",
                fullTextAnalyzer,
                VerificationException.class
            ),
            equalTo(
                "1:29: Invalid option [num_snippets] in [TOP_SNIPPETS(body, \"query\", {\"num_snippets\": \"foobar\"})], "
                    + "cannot cast [foobar] to [integer]"
            )
        );
        assertThat(
            error(
                "from test | EVAL snippets = TOP_SNIPPETS(body, \"query\", {\"num_snippets\": -1})",
                fullTextAnalyzer,
                VerificationException.class
            ),
            equalTo("1:29: 'num_snippets' option must be a positive integer, found [-1]")
        );
        assertThat(
            error(
                "from test | EVAL snippets = TOP_SNIPPETS(body, \"query\", {\"num_snippets\": 0})",
                fullTextAnalyzer,
                VerificationException.class
            ),
            equalTo("1:29: 'num_snippets' option must be a positive integer, found [0]")
        );
        assertThat(
            error(
                "from test | EVAL snippets = TOP_SNIPPETS(body, \"query\", {\"num_words\": -1})",
                fullTextAnalyzer,
                VerificationException.class
            ),
            equalTo("1:29: 'num_words' option must be a positive integer, found [-1]")
        );
        assertThat(
            error(
                "from test | EVAL snippets = TOP_SNIPPETS(body, \"query\", {\"num_words\": 0})",
                fullTextAnalyzer,
                VerificationException.class
            ),
            equalTo("1:29: 'num_words' option must be a positive integer, found [0]")
        );
    }

    public void testTimeSeriesWithUnsupportedDataType() {
        assumeTrue("requires metrics command", EsqlCapabilities.Cap.METRICS_GROUP_BY_ALL_WITH_TS_DIMENSIONS.isEnabled());

        // GroupByAll
        assertThat(
            error("TS k8s | STATS rate(network.eth0.tx)", k8s),
            equalTo(
                "1:16: first argument of [rate(network.eth0.tx)] must be [counter_long, counter_integer or counter_double], "
                    + "found value [network.eth0.tx] type [integer]"
            )
        );

        assertThat(
            error("TS k8s | STATS rate(network.eth0.tx) by tbucket(1m)", k8s),
            equalTo(
                "1:16: first argument of [rate(network.eth0.tx)] must be [counter_long, counter_integer or counter_double], "
                    + "found value [network.eth0.tx] type [integer]"
            )
        );

        assertThat(
            error("TS k8s | STATS avg(rate(network.eth0.tx))", k8s),
            equalTo(
                "1:20: first argument of [rate(network.eth0.tx)] must be [counter_long, counter_integer or counter_double], "
                    + "found value [network.eth0.tx] type [integer]"
            )
        );
    }

    public void testMvIntersectionValidatesDataTypesAreEqual() {
        List<Tuple<String, String>> values = List.of(
            new Tuple<>("[\"one\", \"two\", \"three\", \"four\", \"five\"]", "keyword"),
            new Tuple<>("[1, 2, 3, 4, 5]", "integer"),
            new Tuple<>("[1, 2, 3, 4, 5]::long", "long"),
            new Tuple<>("[1.1, 2.2, 3.3, 4.4, 5.5]", "double"),
            new Tuple<>("[false, true, true, false]", "boolean")
        );
        for (int i = 0; i < values.size(); i++) {
            for (int j = 0; j < values.size(); j++) {
                if (i == j) {
                    continue;
                }

                String query = "ROW a = "
                    + values.get(i).v1()
                    + ", b = "
                    + values.get(j).v1()
                    + " | EVAL finalValue = MV_INTERSECTION(a, b)";
                String expected = "second argument of [MV_INTERSECTION(a, b)] must be ["
                    + values.get(i).v2()
                    + "], found value [b] type ["
                    + values.get(j).v2()
                    + "]";
                assertThat(error(query, tsdb), containsString(expected));
            }
        }
    }

    public void testMvUnionValidatesDataTypesAreEqual() {
        List<Tuple<String, String>> values = List.of(
            new Tuple<>("[\"one\", \"two\", \"three\", \"four\", \"five\"]", "keyword"),
            new Tuple<>("[1, 2, 3, 4, 5]", "integer"),
            new Tuple<>("[1, 2, 3, 4, 5]::long", "long"),
            new Tuple<>("[1.1, 2.2, 3.3, 4.4, 5.5]", "double"),
            new Tuple<>("[false, true, true, false]", "boolean")
        );

        for (int i = 0; i < values.size(); i++) {
            for (int j = 0; j < values.size(); j++) {
                if (i == j) {
                    continue;
                }
                String query = "ROW a = " + values.get(i).v1() + ", b = " + values.get(j).v1() + " | EVAL finalValue = MV_UNION(a, b)";
                String expected = "second argument of [MV_UNION(a, b)] must be ["
                    + values.get(i).v2()
                    + "], found value [b] type ["
                    + values.get(j).v2()
                    + "]";
                assertThat(error(query, tsdb), containsString(expected));
            }
        }
    }

    private void checkVectorFunctionsNullArgs(String functionInvocation) throws Exception {
        query("from test | eval similarity = " + functionInvocation, fullTextAnalyzer);
    }

    private void query(String query) {
        query(query, defaultAnalyzer);
    }

    private void query(String query, Analyzer analyzer) {
        analyzer.analyze(EsqlParser.INSTANCE.parseQuery(query));
    }

    private String error(String query) {
        return error(query, defaultAnalyzer);
    }

    private String error(String query, Object... params) {
        return error(query, defaultAnalyzer, VerificationException.class, params);
    }

    public static String error(String query, Analyzer analyzer, Object... params) {
        return error(query, analyzer, VerificationException.class, params);
    }

    private String error(String query, TransportVersion transportVersion, Object... params) {
        return error(query, transportVersion, VerificationException.class, params);
    }

    public static String error(String query, Analyzer analyzer, Class<? extends Exception> exception, Object... params) {
        List<QueryParam> parameters = new ArrayList<>();
        for (Object param : params) {
            if (param == null) {
                parameters.add(paramAsConstant(null, null));
            } else if (param instanceof String) {
                parameters.add(paramAsConstant(null, param));
            } else if (param instanceof Number) {
                parameters.add(paramAsConstant(null, param));
            } else {
                throw new IllegalArgumentException("VerifierTests don't support params of type " + param.getClass());
            }
        }
        Throwable e = expectThrows(
            exception,
            "Expected error for query [" + query + "] but no error was raised",
            () -> analyzer.analyze(EsqlParser.INSTANCE.parseQuery(query, new QueryParams(parameters)))
        );
        assertThat(e, instanceOf(exception));

        String message = e.getMessage();
        if (e instanceof VerificationException) {
            assertTrue(message.startsWith("Found "));
        }
        String pattern = "\nline ";
        int index = message.indexOf(pattern);
        return message.substring(index + pattern.length());
    }

    private String error(String query, TransportVersion transportVersion, Class<? extends Exception> exception, Object... params) {
        MutableAnalyzerContext mutableContext = (MutableAnalyzerContext) defaultAnalyzer.context();
        try (var restore = mutableContext.setTemporaryTransportVersionOnOrAfter(transportVersion)) {
            return error(query, defaultAnalyzer, exception, params);
        }
    }

    @Override
    protected List<String> filteredWarnings() {
        return withDefaultLimitWarning(super.filteredWarnings());
    }
}<|MERGE_RESOLUTION|>--- conflicted
+++ resolved
@@ -1175,11 +1175,7 @@
             error("FROM test | STATS count(network.bytes_out)", tsdb),
             equalTo(
                 "1:19: argument of [count(network.bytes_out)] must be"
-<<<<<<< HEAD
-                    + " [any type except counter types, tdigest, histogram, or exponential_histogram],"
-=======
-                    + " [any type except counter types, dense_vector, tdigest, histogram, exponential_histogram, or date_range],"
->>>>>>> 447b3abb
+                    + " [any type except counter types, tdigest, histogram, exponential_histogram, or date_range],"
                     + " found value [network.bytes_out] type [counter_long]"
             )
         );

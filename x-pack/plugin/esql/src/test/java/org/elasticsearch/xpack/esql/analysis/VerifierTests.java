/*
 * Copyright Elasticsearch B.V. and/or licensed to Elasticsearch B.V. under one
 * or more contributor license agreements. Licensed under the Elastic License
 * 2.0; you may not use this file except in compliance with the Elastic License
 * 2.0.
 */

package org.elasticsearch.xpack.esql.analysis;

import org.elasticsearch.Build;
import org.elasticsearch.common.logging.LoggerMessageFormat;
import org.elasticsearch.test.ESTestCase;
import org.elasticsearch.xpack.esql.VerificationException;
import org.elasticsearch.xpack.esql.action.EsqlCapabilities;
import org.elasticsearch.xpack.esql.core.type.DataType;
import org.elasticsearch.xpack.esql.core.type.EsField;
import org.elasticsearch.xpack.esql.core.type.InvalidMappedField;
import org.elasticsearch.xpack.esql.core.type.UnsupportedEsField;
import org.elasticsearch.xpack.esql.index.EsIndex;
import org.elasticsearch.xpack.esql.index.IndexResolution;
import org.elasticsearch.xpack.esql.parser.EsqlParser;
import org.elasticsearch.xpack.esql.parser.QueryParam;
import org.elasticsearch.xpack.esql.parser.QueryParams;

import java.util.ArrayList;
import java.util.LinkedHashMap;
import java.util.LinkedHashSet;
import java.util.List;
import java.util.Locale;
import java.util.Map;
import java.util.Set;

import static org.elasticsearch.xpack.esql.EsqlTestUtils.paramAsConstant;
import static org.elasticsearch.xpack.esql.EsqlTestUtils.withDefaultLimitWarning;
import static org.elasticsearch.xpack.esql.analysis.AnalyzerTestUtils.loadMapping;
import static org.elasticsearch.xpack.esql.core.type.DataType.COUNTER_DOUBLE;
import static org.elasticsearch.xpack.esql.core.type.DataType.COUNTER_INTEGER;
import static org.elasticsearch.xpack.esql.core.type.DataType.COUNTER_LONG;
import static org.elasticsearch.xpack.esql.core.type.DataType.UNSIGNED_LONG;
import static org.hamcrest.Matchers.containsString;
import static org.hamcrest.Matchers.equalTo;
import static org.hamcrest.Matchers.instanceOf;
import static org.hamcrest.Matchers.matchesRegex;

//@TestLogging(value = "org.elasticsearch.xpack.esql:TRACE,org.elasticsearch.compute:TRACE", reason = "debug")
public class VerifierTests extends ESTestCase {

    private static final EsqlParser parser = new EsqlParser();
    private final Analyzer defaultAnalyzer = AnalyzerTestUtils.expandedDefaultAnalyzer();
    private final Analyzer tsdb = AnalyzerTestUtils.analyzer(AnalyzerTestUtils.tsdbIndexResolution());

    private final List<String> TIME_DURATIONS = List.of("millisecond", "second", "minute", "hour");
    private final List<String> DATE_PERIODS = List.of("day", "week", "month", "year");

    public void testIncompatibleTypesInMathOperation() {
        assertEquals(
            "1:40: second argument of [a + c] must be [datetime or numeric], found value [c] type [keyword]",
            error("row a = 1, b = 2, c = \"xxx\" | eval y = a + c")
        );
        assertEquals(
            "1:40: second argument of [a - c] must be [datetime or numeric], found value [c] type [keyword]",
            error("row a = 1, b = 2, c = \"xxx\" | eval y = a - c")
        );
    }

    public void testUnsupportedAndMultiTypedFields() {
        final String unsupported = "unsupported";
        final String multiTyped = "multi_typed";

        EsField unsupportedField = new UnsupportedEsField(unsupported, "flattened");
        // Use linked maps/sets to fix the order in the error message.
        LinkedHashSet<String> ipIndices = new LinkedHashSet<>();
        ipIndices.add("test1");
        ipIndices.add("test2");
        ipIndices.add("test3");
        ipIndices.add("test4");
        ipIndices.add("test5");
        LinkedHashMap<String, Set<String>> typesToIndices = new LinkedHashMap<>();
        typesToIndices.put("ip", ipIndices);
        typesToIndices.put("keyword", Set.of("test6"));
        EsField multiTypedField = new InvalidMappedField(multiTyped, typesToIndices);

        // Also add an unsupported/multityped field under the names `int` and `double` so we can use `LOOKUP int_number_names ...` and
        // `LOOKUP double_number_names` without renaming the fields first.
        IndexResolution indexWithUnsupportedAndMultiTypedField = IndexResolution.valid(
            new EsIndex(
                "test*",
                Map.of(unsupported, unsupportedField, multiTyped, multiTypedField, "int", unsupportedField, "double", multiTypedField)
            )
        );
        Analyzer analyzer = AnalyzerTestUtils.analyzer(indexWithUnsupportedAndMultiTypedField);

        assertEquals(
            "1:22: Cannot use field [unsupported] with unsupported type [flattened]",
            error("from test* | dissect unsupported \"%{foo}\"", analyzer)
        );
        assertEquals(
            "1:22: Cannot use field [multi_typed] due to ambiguities being mapped as [2] incompatible types:"
                + " [ip] in [test1, test2, test3] and [2] other indices, [keyword] in [test6]",
            error("from test* | dissect multi_typed \"%{foo}\"", analyzer)
        );

        assertEquals(
            "1:19: Cannot use field [unsupported] with unsupported type [flattened]",
            error("from test* | grok unsupported \"%{WORD:foo}\"", analyzer)
        );
        assertEquals(
            "1:19: Cannot use field [multi_typed] due to ambiguities being mapped as [2] incompatible types:"
                + " [ip] in [test1, test2, test3] and [2] other indices, [keyword] in [test6]",
            error("from test* | grok multi_typed \"%{WORD:foo}\"", analyzer)
        );

        assertEquals(
            "1:36: Cannot use field [unsupported] with unsupported type [flattened]",
            error("from test* | enrich client_cidr on unsupported", analyzer)
        );
        assertEquals(
            "1:36: Unsupported type [unsupported] for enrich matching field [multi_typed];"
                + " only [keyword, text, ip, long, integer, float, double, datetime] allowed for type [range]",
            error("from test* | enrich client_cidr on multi_typed", analyzer)
        );

        assertEquals(
            "1:23: Cannot use field [unsupported] with unsupported type [flattened]",
            error("from test* | eval x = unsupported", analyzer)
        );
        assertEquals(
            "1:23: Cannot use field [multi_typed] due to ambiguities being mapped as [2] incompatible types:"
                + " [ip] in [test1, test2, test3] and [2] other indices, [keyword] in [test6]",
            error("from test* | eval x = multi_typed", analyzer)
        );

        assertEquals(
            "1:32: Cannot use field [unsupported] with unsupported type [flattened]",
            error("from test* | eval x = to_lower(unsupported)", analyzer)
        );
        assertEquals(
            "1:32: Cannot use field [multi_typed] due to ambiguities being mapped as [2] incompatible types:"
                + " [ip] in [test1, test2, test3] and [2] other indices, [keyword] in [test6]",
            error("from test* | eval x = to_lower(multi_typed)", analyzer)
        );

        assertEquals(
            "1:32: Cannot use field [unsupported] with unsupported type [flattened]",
            error("from test* | stats count(1) by unsupported", analyzer)
        );
        assertEquals(
            "1:32: Cannot use field [multi_typed] due to ambiguities being mapped as [2] incompatible types:"
                + " [ip] in [test1, test2, test3] and [2] other indices, [keyword] in [test6]",
            error("from test* | stats count(1) by multi_typed", analyzer)
        );
        if (EsqlCapabilities.Cap.INLINESTATS.isEnabled()) {
            assertEquals(
                "1:38: Cannot use field [unsupported] with unsupported type [flattened]",
                error("from test* | inlinestats count(1) by unsupported", analyzer)
            );
            assertEquals(
                "1:38: Cannot use field [multi_typed] due to ambiguities being mapped as [2] incompatible types:"
                    + " [ip] in [test1, test2, test3] and [2] other indices, [keyword] in [test6]",
                error("from test* | inlinestats count(1) by multi_typed", analyzer)
            );
        }

        assertEquals(
            "1:27: Cannot use field [unsupported] with unsupported type [flattened]",
            error("from test* | stats values(unsupported)", analyzer)
        );
        assertEquals(
            "1:27: Cannot use field [multi_typed] due to ambiguities being mapped as [2] incompatible types:"
                + " [ip] in [test1, test2, test3] and [2] other indices, [keyword] in [test6]",
            error("from test* | stats values(multi_typed)", analyzer)
        );
        if (EsqlCapabilities.Cap.INLINESTATS.isEnabled()) {
            assertEquals(
                "1:33: Cannot use field [unsupported] with unsupported type [flattened]",
                error("from test* | inlinestats values(unsupported)", analyzer)
            );
            assertEquals(
                "1:33: Cannot use field [multi_typed] due to ambiguities being mapped as [2] incompatible types:"
                    + " [ip] in [test1, test2, test3] and [2] other indices, [keyword] in [test6]",
                error("from test* | inlinestats values(multi_typed)", analyzer)
            );
        }

        assertEquals(
            "1:27: Cannot use field [unsupported] with unsupported type [flattened]",
            error("from test* | stats values(unsupported)", analyzer)
        );
        assertEquals(
            "1:27: Cannot use field [multi_typed] due to ambiguities being mapped as [2] incompatible types:"
                + " [ip] in [test1, test2, test3] and [2] other indices, [keyword] in [test6]",
            error("from test* | stats values(multi_typed)", analyzer)
        );

        if (EsqlCapabilities.Cap.LOOKUP_V4.isEnabled()) {
            // LOOKUP with unsupported type
            assertEquals(
                "1:41: column type mismatch, table column was [integer] and original column was [unsupported]",
                error("from test* | lookup int_number_names on int", analyzer)
            );
            // LOOKUP with multi-typed field
            assertEquals(
                "1:44: column type mismatch, table column was [double] and original column was [unsupported]",
                error("from test* | lookup double_number_names on double", analyzer)
            );
        }

        assertEquals(
            "1:24: Cannot use field [unsupported] with unsupported type [flattened]",
            error("from test* | mv_expand unsupported", analyzer)
        );
        assertEquals(
            "1:24: Cannot use field [multi_typed] due to ambiguities being mapped as [2] incompatible types:"
                + " [ip] in [test1, test2, test3] and [2] other indices, [keyword] in [test6]",
            error("from test* | mv_expand multi_typed", analyzer)
        );

        assertEquals(
            "1:21: Cannot use field [unsupported] with unsupported type [flattened]",
            error("from test* | rename unsupported as x", analyzer)
        );
        assertEquals(
            "1:21: Cannot use field [multi_typed] due to ambiguities being mapped as [2] incompatible types:"
                + " [ip] in [test1, test2, test3] and [2] other indices, [keyword] in [test6]",
            error("from test* | rename multi_typed as x", analyzer)
        );

        assertEquals(
            "1:19: Cannot use field [unsupported] with unsupported type [flattened]",
            error("from test* | sort unsupported asc", analyzer)
        );
        assertEquals(
            "1:19: Cannot use field [multi_typed] due to ambiguities being mapped as [2] incompatible types:"
                + " [ip] in [test1, test2, test3] and [2] other indices, [keyword] in [test6]",
            error("from test* | sort multi_typed desc", analyzer)
        );

        assertEquals(
            "1:20: Cannot use field [unsupported] with unsupported type [flattened]",
            error("from test* | where unsupported is null", analyzer)
        );
        assertEquals(
            "1:20: Cannot use field [multi_typed] due to ambiguities being mapped as [2] incompatible types:"
                + " [ip] in [test1, test2, test3] and [2] other indices, [keyword] in [test6]",
            error("from test* | where multi_typed is not null", analyzer)
        );

        for (String functionName : List.of("to_timeduration", "to_dateperiod")) {
            String lineNumber = functionName.equalsIgnoreCase("to_timeduration") ? "47" : "45";
            String errorType = functionName.equalsIgnoreCase("to_timeduration") ? "time_duration" : "date_period";
            assertEquals(
                "1:" + lineNumber + ": Cannot use field [unsupported] with unsupported type [flattened]",
                error("from test* | eval x = now() + " + functionName + "(unsupported)", analyzer)
            );
            assertEquals(
                "1:" + lineNumber + ": argument of [" + functionName + "(multi_typed)] must be a constant, received [multi_typed]",
                error("from test* | eval x = now() + " + functionName + "(multi_typed)", analyzer)
            );
            assertThat(
                error("from test* | eval x = unsupported, y = now() + " + functionName + "(x)", analyzer),
                containsString("1:23: Cannot use field [unsupported] with unsupported type [flattened]")
            );
            assertThat(
                error("from test* | eval x = multi_typed, y = now() + " + functionName + "(x)", analyzer),
                containsString(
                    "1:48: argument of ["
                        + functionName
                        + "(x)] must be ["
                        + errorType
                        + " or string], "
                        + "found value [x] type [unsupported]"
                )
            );
        }
    }

    public void testRoundFunctionInvalidInputs() {
        assertEquals(
            "1:31: first argument of [round(b, 3)] must be [numeric], found value [b] type [keyword]",
            error("row a = 1, b = \"c\" | eval x = round(b, 3)")
        );
        assertEquals(
            "1:31: first argument of [round(b)] must be [numeric], found value [b] type [keyword]",
            error("row a = 1, b = \"c\" | eval x = round(b)")
        );
        assertEquals(
            "1:31: second argument of [round(a, b)] must be [integer], found value [b] type [keyword]",
            error("row a = 1, b = \"c\" | eval x = round(a, b)")
        );
        assertEquals(
            "1:31: second argument of [round(a, 3.5)] must be [integer], found value [3.5] type [double]",
            error("row a = 1, b = \"c\" | eval x = round(a, 3.5)")
        );
    }

    public void testImplicitCastingErrorMessages() {
        assertEquals(
            "1:23: Cannot convert string [c] to [INTEGER], error [Cannot parse number [c]]",
            error("row a = round(123.45, \"c\")")
        );
        assertEquals(
            "1:27: Cannot convert string [c] to [DOUBLE], error [Cannot parse number [c]]",
            error("row a = 1 | eval x = acos(\"c\")")
        );
        assertEquals(
            "1:33: Cannot convert string [c] to [DOUBLE], error [Cannot parse number [c]]\n"
                + "line 1:38: Cannot convert string [a] to [INTEGER], error [Cannot parse number [a]]",
            error("row a = 1 | eval x = round(acos(\"c\"),\"a\")")
        );
        assertEquals(
            "1:63: Cannot convert string [x] to [INTEGER], error [Cannot parse number [x]]",
            error("row ip4 = to_ip(\"1.2.3.4\") | eval ip4_prefix = ip_prefix(ip4, \"x\", 0)")
        );
        assertEquals(
            "1:42: Cannot convert string [a] to [DOUBLE], error [Cannot parse number [a]]",
            error("ROW a=[3, 5, 1, 6] | EVAL avg_a = MV_AVG(\"a\")")
        );
        assertEquals(
            "1:19: Unknown column [languages.*], did you mean any of [languages, languages.byte, languages.long, languages.short]?",
            error("from test | where `languages.*` in (1, 2)")
        );
        assertEquals("1:22: Unknown function [func]", error("from test | eval x = func(languages) | where x in (1, 2)"));
        assertEquals(
            "1:32: Unknown column [languages.*], did you mean any of [languages, languages.byte, languages.long, languages.short]?",
            error("from test | eval x = coalesce( `languages.*`, languages, 0 )")
        );
        String error = error("from test | eval x = func(languages) | eval y = coalesce(x, languages, 0 )");
        assertThat(error, containsString("function [func]"));
    }

    public void testAggsExpressionsInStatsAggs() {
        assertEquals(
            "1:44: column [salary] must appear in the STATS BY clause or be used in an aggregate function",
            error("from test | eval z = 2 | stats x = avg(z), salary by emp_no")
        );
        assertEquals(
            "1:23: nested aggregations [max(salary)] not allowed inside other aggregations [max(max(salary))]",
            error("from test | stats max(max(salary)) by first_name")
        );
        assertEquals(
            "1:25: argument of [avg(first_name)] must be [numeric except unsigned_long or counter types],"
                + " found value [first_name] type [keyword]",
            error("from test | stats count(avg(first_name)) by first_name")
        );
        assertEquals(
            "1:23: second argument of [percentile(languages, languages)] must be a constant, received [languages]",
            error("from test | stats x = percentile(languages, languages) by emp_no")
        );
        assertEquals(
            "1:23: second argument of [count_distinct(languages, languages)] must be a constant, received [languages]",
            error("from test | stats x = count_distinct(languages, languages) by emp_no")
        );
        // no agg function
        assertEquals("1:19: expected an aggregate function but found [5]", error("from test | stats 5 by emp_no"));

        // don't allow naked group
        assertEquals("1:19: grouping key [emp_no] already specified in the STATS BY clause", error("from test | stats emp_no BY emp_no"));
        // don't allow naked group - even when it's an expression
        assertEquals(
            "1:19: grouping key [languages + emp_no] already specified in the STATS BY clause",
            error("from test | stats languages + emp_no BY languages + emp_no")
        );
        // don't allow group alias
        assertEquals(
            "1:19: grouping key [e] already specified in the STATS BY clause",
            error("from test | stats e BY e = languages + emp_no")
        );

        var message = error("from test | stats languages + emp_no BY e = languages + emp_no");
        assertThat(
            message,
            containsString(
                "column [emp_no] cannot be used as an aggregate once declared in the STATS BY grouping key [e = languages + emp_no]"
            )
        );
        assertThat(
            message,
            containsString(
                " column [languages] cannot be used as an aggregate once declared in the STATS BY grouping key [e = languages + emp_no]"
            )
        );
    }

    public void testAggsInsideGrouping() {
        assertEquals(
            "1:36: cannot use an aggregate [max(languages)] for grouping",
            error("from test| stats max(languages) by max(languages)")
        );
    }

    public void testAggFilterOnNonAggregates() {
        assertEquals(
            "1:36: WHERE clause allowed only for aggregate functions, none found in [emp_no + 1 where languages > 1]",
            error("from test | stats emp_no + 1 where languages > 1 by emp_no")
        );
        assertEquals(
            "1:53: WHERE clause allowed only for aggregate functions, none found in [abs(emp_no + languages) % 2 WHERE languages > 1]",
            error("from test | stats abs(emp_no + languages) % 2 WHERE languages > 1 by emp_no, languages")
        );
    }

    public void testAggFilterOnBucketingOrAggFunctions() {
        // query passes when the bucket function is part of the BY clause
        query("from test | stats max(languages) WHERE bucket(salary, 10) > 1 by bucket(salary, 10)");

        // but fails if it's different
        assertEquals(
            "1:40: can only use grouping function [bucket(salary, 10)] part of the BY clause",
            error("from test | stats max(languages) WHERE bucket(salary, 10) > 1 by emp_no")
        );

        assertEquals(
            "1:40: cannot use aggregate function [max(salary)] in aggregate WHERE clause [max(languages) WHERE max(salary) > 1]",
            error("from test | stats max(languages) WHERE max(salary) > 1 by emp_no")
        );

        assertEquals(
            "1:40: cannot use aggregate function [max(salary)] in aggregate WHERE clause [max(languages) WHERE max(salary) + 2 > 1]",
            error("from test | stats max(languages) WHERE max(salary) + 2 > 1 by emp_no")
        );

        assertEquals("1:60: Unknown column [m]", error("from test | stats m = max(languages), min(languages) WHERE m + 2 > 1 by emp_no"));
    }

    public void testAggWithNonBooleanFilter() {
        for (String filter : List.of("\"true\"", "1", "1 + 0", "concat(\"a\", \"b\")")) {
            String type = (filter.equals("1") || filter.equals("1 + 0")) ? "INTEGER" : "KEYWORD";
            assertEquals("1:19: Condition expression needs to be boolean, found [" + type + "]", error("from test | where " + filter));
            for (String by : List.of("", " by languages", " by bucket(salary, 10)")) {
                assertEquals(
                    "1:34: Condition expression needs to be boolean, found [" + type + "]",
                    error("from test | stats count(*) where " + filter + by)
                );
            }
        }
    }

    public void testGroupingInsideAggsAsAgg() {
        assertEquals(
            "1:18: can only use grouping function [bucket(emp_no, 5.)] part of the BY clause",
            error("from test| stats bucket(emp_no, 5.) by emp_no")
        );
        assertEquals(
            "1:18: can only use grouping function [bucket(emp_no, 5.)] part of the BY clause",
            error("from test| stats bucket(emp_no, 5.)")
        );
        assertEquals(
            "1:18: can only use grouping function [bucket(emp_no, 5.)] part of the BY clause",
            error("from test| stats bucket(emp_no, 5.) by bucket(emp_no, 6.)")
        );
        assertEquals(
            "1:22: can only use grouping function [bucket(emp_no, 5.)] part of the BY clause",
            error("from test| stats 3 + bucket(emp_no, 5.) by bucket(emp_no, 6.)")
        );
    }

    public void testGroupingInsideAggsAsGrouping() {
        assertEquals(
            "1:18: grouping function [bucket(emp_no, 5.)] cannot be used as an aggregate once declared in the STATS BY clause",
            error("from test| stats bucket(emp_no, 5.) by bucket(emp_no, 5.)")
        );
        assertEquals(
            "1:18: grouping function [bucket(emp_no, 5.)] cannot be used as an aggregate once declared in the STATS BY clause",
            error("from test| stats bucket(emp_no, 5.) by emp_no, bucket(emp_no, 5.)")
        );
        assertEquals(
            "1:18: grouping function [bucket(emp_no, 5.)] cannot be used as an aggregate once declared in the STATS BY clause",
            error("from test| stats bucket(emp_no, 5.) by x = bucket(emp_no, 5.)")
        );
        assertEquals(
            "1:22: grouping function [bucket(emp_no, 5.)] cannot be used as an aggregate once declared in the STATS BY clause",
            error("from test| stats z = bucket(emp_no, 5.) by x = bucket(emp_no, 5.)")
        );
        assertEquals(
            "1:22: grouping function [bucket(emp_no, 5.)] cannot be used as an aggregate once declared in the STATS BY clause",
            error("from test| stats y = bucket(emp_no, 5.) by y = bucket(emp_no, 5.)")
        );
        assertEquals(
            "1:22: grouping function [bucket(emp_no, 5.)] cannot be used as an aggregate once declared in the STATS BY clause",
            error("from test| stats z = bucket(emp_no, 5.) by bucket(emp_no, 5.)")
        );
    }

    public void testGroupingInsideGrouping() {
        assertEquals(
            "1:40: cannot nest grouping functions; found [bucket(emp_no, 5.)] inside [bucket(bucket(emp_no, 5.), 6.)]",
            error("from test| stats max(emp_no) by bucket(bucket(emp_no, 5.), 6.)")
        );
    }

    public void testInvalidBucketCalls() {
        assertThat(
            error("from test | stats max(emp_no) by bucket(emp_no, 5, \"2000-01-01\")"),
            containsString(
                "function expects exactly four arguments when the first one is of type [INTEGER] and the second of type [INTEGER]"
            )
        );

        assertThat(
            error("from test | stats max(emp_no) by bucket(emp_no, 1 week, \"2000-01-01\")"),
            containsString(
                "second argument of [bucket(emp_no, 1 week, \"2000-01-01\")] must be [numeric], found value [1 week] type [date_period]"
            )
        );

        assertThat(
            error("from test | stats max(emp_no) by bucket(hire_date, 5.5, \"2000-01-01\")"),
            containsString(
                "second argument of [bucket(hire_date, 5.5, \"2000-01-01\")] must be [integral, date_period or time_duration], "
                    + "found value [5.5] type [double]"
            )
        );

        assertThat(
            error("from test | stats max(emp_no) by bucket(hire_date, 5, 1 day, 1 month)"),
            containsString(
                "third argument of [bucket(hire_date, 5, 1 day, 1 month)] must be [datetime or string], "
                    + "found value [1 day] type [date_period]"
            )
        );

        assertThat(
            error("from test | stats max(emp_no) by bucket(hire_date, 5, \"2000-01-01\", 1 month)"),
            containsString(
                "fourth argument of [bucket(hire_date, 5, \"2000-01-01\", 1 month)] must be [datetime or string], "
                    + "found value [1 month] type [date_period]"
            )
        );

        assertThat(
            error("from test | stats max(emp_no) by bucket(hire_date, 5, \"2000-01-01\")"),
            containsString(
                "function expects exactly four arguments when the first one is of type [DATETIME] and the second of type [INTEGER]"
            )
        );

        assertThat(
            error("from test | stats max(emp_no) by bucket(emp_no, \"5\")"),
            containsString("second argument of [bucket(emp_no, \"5\")] must be [numeric], found value [\"5\"] type [keyword]")
        );

        assertThat(
            error("from test | stats max(emp_no) by bucket(hire_date, \"5\")"),
            containsString(
                "second argument of [bucket(hire_date, \"5\")] must be [integral, date_period or time_duration], "
                    + "found value [\"5\"] type [keyword]"
            )
        );
    }

    public void testAggsWithInvalidGrouping() {
        assertEquals(
            "1:35: column [languages] cannot be used as an aggregate once declared in the STATS BY grouping key [l = languages % 3]",
            error("from test| stats max(languages) + languages by l = languages % 3")
        );
    }

    public void testGroupingAlias() throws Exception {
        assertEquals(
            "1:23: column [languages] cannot be used as an aggregate once declared in the STATS BY grouping key [l = languages % 3]",
            error("from test | stats l = languages + 3 by l = languages % 3 | keep l")
        );
    }

    public void testGroupingAliasDuplicate() throws Exception {
        assertEquals(
            "1:22: column [languages] cannot be used as an aggregate once declared in the STATS BY grouping key [l = languages % 3]",
            error("from test| stats l = languages + 3 by l = languages % 3, l = languages, l = languages % 2 | keep l")
        );

        assertEquals(
            "1:22: column [languages] cannot be used as an aggregate once declared in the STATS BY grouping key [l = languages % 3]",
            error("from test| stats l = languages + 3, l = languages % 2  by l = languages % 3 | keep l")
        );

    }

    public void testAggsIgnoreCanonicalGrouping() {
        // the grouping column should appear verbatim - ignore canonical representation as they complicate things significantly
        // for no real benefit (1+languages != languages + 1)
        assertEquals(
            "1:39: column [languages] cannot be used as an aggregate once declared in the STATS BY grouping key [l = languages + 1]",
            error("from test| stats max(languages) + 1 + languages by l = languages + 1")
        );
    }

    public void testAggsWithoutAgg() {
        // should work
        assertEquals(
            "1:35: column [salary] must appear in the STATS BY clause or be used in an aggregate function",
            error("from test| stats max(languages) + salary by l = languages + 1")
        );
    }

    public void testAggsInsideEval() throws Exception {
        assertEquals("1:29: aggregate function [max(b)] not allowed outside STATS command", error("row a = 1, b = 2 | eval x = max(b)"));
    }

    public void testGroupingInAggs() {
        assertEquals("2:12: column [salary] must appear in the STATS BY clause or be used in an aggregate function", error("""
             from test
            |stats e = salary + max(salary) by languages
            """));
    }

    public void testBucketOnlyInAggs() {
        assertEquals(
            "1:23: cannot use grouping function [BUCKET(emp_no, 100.)] outside of a STATS command",
            error("FROM test | WHERE ABS(BUCKET(emp_no, 100.)) > 0")
        );
        assertEquals(
            "1:22: cannot use grouping function [BUCKET(emp_no, 100.)] outside of a STATS command",
            error("FROM test | EVAL 3 + BUCKET(emp_no, 100.)")
        );
        assertEquals(
            "1:18: cannot use grouping function [BUCKET(emp_no, 100.)] outside of a STATS command",
            error("FROM test | SORT BUCKET(emp_no, 100.)")
        );
    }

    public void testDoubleRenamingField() {
        assertEquals(
            "1:44: Column [emp_no] renamed to [r1] and is no longer available [emp_no as r3]",
            error("from test | rename emp_no as r1, r1 as r2, emp_no as r3 | keep r3")
        );
    }

    public void testDuplicateRenaming() {
        assertEquals(
            "1:34: Column [emp_no] renamed to [r1] and is no longer available [emp_no as r1]",
            error("from test | rename emp_no as r1, emp_no as r1 | keep r1")
        );
    }

    public void testDoubleRenamingReference() {
        assertEquals(
            "1:61: Column [r1] renamed to [r2] and is no longer available [r1 as r3]",
            error("from test | rename emp_no as r1, r1 as r2, first_name as x, r1 as r3 | keep r3")
        );
    }

    public void testDropAfterRenaming() {
        assertEquals("1:40: Unknown column [emp_no]", error("from test | rename emp_no as r1 | drop emp_no"));
    }

    public void testNonStringFieldsInDissect() {
        assertEquals(
            "1:21: Dissect only supports KEYWORD or TEXT values, found expression [emp_no] type [INTEGER]",
            error("from test | dissect emp_no \"%{foo}\"")
        );
    }

    public void testNonStringFieldsInGrok() {
        assertEquals(
            "1:18: Grok only supports KEYWORD or TEXT values, found expression [emp_no] type [INTEGER]",
            error("from test | grok emp_no \"%{WORD:foo}\"")
        );
    }

    public void testMixedNonConvertibleTypesInIn() {
        assertEquals(
            "1:19: 2nd argument of [emp_no in (1, \"two\")] must be [integer], found value [\"two\"] type [keyword]",
            error("from test | where emp_no in (1, \"two\")")
        );
    }

    public void testMixedNumericalNonConvertibleTypesInIn() {
        assertEquals(
            "1:19: 2nd argument of [3 in (1, to_ul(3))] must be [integer], found value [to_ul(3)] type [unsigned_long]",
            error("from test | where 3 in (1, to_ul(3))")
        );
        assertEquals(
            "1:19: 1st argument of [to_ul(3) in (1, 3)] must be [unsigned_long], found value [1] type [integer]",
            error("from test | where to_ul(3) in (1, 3)")
        );
    }

    public void testUnsignedLongTypeMixInComparisons() {
        List<String> types = DataType.types()
            .stream()
            .filter(dt -> dt.isNumeric() && DataType.isRepresentable(dt) && dt != UNSIGNED_LONG)
            .map(DataType::typeName)
            .toList();
        for (var type : types) {
            for (var comp : List.of("==", "!=", ">", ">=", "<=", "<")) {
                String left, right, leftType, rightType;
                if (randomBoolean()) {
                    left = "ul";
                    leftType = "unsigned_long";
                    right = "n";
                    rightType = type;
                } else {
                    left = "n";
                    leftType = type;
                    right = "ul";
                    rightType = "unsigned_long";
                }
                var operation = left + " " + comp + " " + right;
                assertThat(
                    error("row n = to_" + type + "(1), ul = to_ul(1) | where " + operation),
                    containsString(
                        "first argument of ["
                            + operation
                            + "] is ["
                            + leftType
                            + "] and second is ["
                            + rightType
                            + "]."
                            + " [unsigned_long] can only be operated on together with another [unsigned_long]"
                    )
                );
            }
        }
    }

    public void testUnsignedLongTypeMixInArithmetics() {
        List<String> types = DataType.types()
            .stream()
            .filter(dt -> dt.isNumeric() && DataType.isRepresentable(dt) && dt != UNSIGNED_LONG)
            .map(DataType::typeName)
            .toList();
        for (var type : types) {
            for (var operation : List.of("+", "-", "*", "/", "%")) {
                String left, right, leftType, rightType;
                if (randomBoolean()) {
                    left = "ul";
                    leftType = "unsigned_long";
                    right = "n";
                    rightType = type;
                } else {
                    left = "n";
                    leftType = type;
                    right = "ul";
                    rightType = "unsigned_long";
                }
                var op = left + " " + operation + " " + right;
                assertThat(
                    error("row n = to_" + type + "(1), ul = to_ul(1) | eval " + op),
                    containsString("[" + operation + "] has arguments with incompatible types [" + leftType + "] and [" + rightType + "]")
                );
            }
        }
    }

    public void testUnsignedLongNegation() {
        assertEquals(
            "1:29: argument of [-x] must be [numeric, date_period or time_duration], found value [x] type [unsigned_long]",
            error("row x = to_ul(1) | eval y = -x")
        );
    }

    public void testSumOnDate() {
        assertEquals(
            "1:19: argument of [sum(hire_date)] must be [numeric except unsigned_long or counter types],"
                + " found value [hire_date] type [datetime]",
            error("from test | stats sum(hire_date)")
        );
    }

    public void testWrongInputParam() {
        assertEquals(
            "1:19: first argument of [emp_no == ?] is [numeric] so second argument must also be [numeric] but was [keyword]",
            error("from test | where emp_no == ?", "foo")
        );

        assertEquals(
            "1:19: first argument of [emp_no == ?] is [numeric] so second argument must also be [numeric] but was [null]",
            error("from test | where emp_no == ?", new Object[] { null })
        );
    }

    public void testPeriodAndDurationInRowAssignment() {
        for (var unit : TIME_DURATIONS) {
            assertEquals("1:5: cannot use [1 " + unit + "] directly in a row assignment", error("row a = 1 " + unit));
            assertEquals(
                "1:5: cannot use [1 " + unit + "::time_duration] directly in a row assignment",
                error("row a = 1 " + unit + "::time_duration")
            );
            assertEquals(
                "1:5: cannot use [\"1 " + unit + "\"::time_duration] directly in a row assignment",
                error("row a = \"1 " + unit + "\"::time_duration")
            );
            assertEquals(
                "1:5: cannot use [to_timeduration(1 " + unit + ")] directly in a row assignment",
                error("row a = to_timeduration(1 " + unit + ")")
            );
            assertEquals(
                "1:5: cannot use [to_timeduration(\"1 " + unit + "\")] directly in a row assignment",
                error("row a = to_timeduration(\"1 " + unit + "\")")
            );
        }
        for (var unit : DATE_PERIODS) {
            assertEquals("1:5: cannot use [1 " + unit + "] directly in a row assignment", error("row a = 1 " + unit));
            assertEquals(
                "1:5: cannot use [1 " + unit + "::date_period] directly in a row assignment",
                error("row a = 1 " + unit + "::date_period")
            );
            assertEquals(
                "1:5: cannot use [\"1 " + unit + "\"::date_period] directly in a row assignment",
                error("row a = \"1 " + unit + "\"::date_period")
            );
            assertEquals(
                "1:5: cannot use [to_dateperiod(1 " + unit + ")] directly in a row assignment",
                error("row a = to_dateperiod(1 " + unit + ")")
            );
            assertEquals(
                "1:5: cannot use [to_dateperiod(\"1 " + unit + "\")] directly in a row assignment",
                error("row a = to_dateperiod(\"1 " + unit + "\")")
            );
        }
    }

    public void testSubtractDateTimeFromTemporal() {
        for (var unit : TIME_DURATIONS) {
            assertEquals(
                "1:5: [-] arguments are in unsupported order: cannot subtract a [DATETIME] value [now()] "
                    + "from a [TIME_DURATION] amount [1 "
                    + unit
                    + "]",
                error("row 1 " + unit + " - now() ")
            );
            assertEquals(
                "1:5: [-] arguments are in unsupported order: cannot subtract a [DATETIME] value [now()] "
                    + "from a [TIME_DURATION] amount [1 "
                    + unit
                    + "::time_duration]",
                error("row 1 " + unit + "::time_duration" + " - now() ")
            );
            assertEquals(
                "1:5: [-] arguments are in unsupported order: cannot subtract a [DATETIME] value [now()] "
                    + "from a [TIME_DURATION] amount [\"1 "
                    + unit
                    + "\"::time_duration]",
                error("row \"1 " + unit + "\"::time_duration" + " - now() ")
            );
            assertEquals(
                "1:5: [-] arguments are in unsupported order: cannot subtract a [DATETIME] value [now()] "
                    + "from a [TIME_DURATION] amount [to_timeduration(1 "
                    + unit
                    + ")]",
                error("row to_timeduration(1 " + unit + ") - now() ")
            );
            assertEquals(
                "1:5: [-] arguments are in unsupported order: cannot subtract a [DATETIME] value [now()] "
                    + "from a [TIME_DURATION] amount [to_timeduration(\"1 "
                    + unit
                    + "\")]",
                error("row to_timeduration(\"1 " + unit + "\") - now() ")
            );
        }
        for (var unit : DATE_PERIODS) {
            assertEquals(
                "1:5: [-] arguments are in unsupported order: cannot subtract a [DATETIME] value [now()] "
                    + "from a [DATE_PERIOD] amount [1 "
                    + unit
                    + "]",
                error("row 1 " + unit + " - now() ")
            );
            assertEquals(
                "1:5: [-] arguments are in unsupported order: cannot subtract a [DATETIME] value [now()] "
                    + "from a [DATE_PERIOD] amount [1 "
                    + unit
                    + "::date_period]",
                error("row 1 " + unit + "::date_period" + " - now() ")
            );
            assertEquals(
                "1:5: [-] arguments are in unsupported order: cannot subtract a [DATETIME] value [now()] "
                    + "from a [DATE_PERIOD] amount [\"1 "
                    + unit
                    + "\"::date_period]",
                error("row \"1 " + unit + "\"::date_period" + " - now() ")
            );
            assertEquals(
                "1:5: [-] arguments are in unsupported order: cannot subtract a [DATETIME] value [now()] "
                    + "from a [DATE_PERIOD] amount [to_dateperiod(1 "
                    + unit
                    + ")]",
                error("row to_dateperiod(1 " + unit + ") - now() ")
            );
            assertEquals(
                "1:5: [-] arguments are in unsupported order: cannot subtract a [DATETIME] value [now()] "
                    + "from a [DATE_PERIOD] amount [to_dateperiod(\"1 "
                    + unit
                    + "\")]",
                error("row to_dateperiod(\"1 " + unit + "\") - now() ")
            );
        }
    }

    public void testPeriodAndDurationInEval() {
        for (var unit : TIME_DURATIONS) {
            assertEquals(
                "1:18: EVAL does not support type [time_duration] as the return data type of expression [1 " + unit + "]",
                error("row x = 1 | eval y = 1 " + unit)
            );
            assertEquals(
                "1:18: EVAL does not support type [time_duration] as the return data type of expression [1 " + unit + "::time_duration]",
                error("row x = 1 | eval y = 1 " + unit + "::time_duration")
            );
            assertEquals(
                "1:18: EVAL does not support type [time_duration] as the return data type of expression [\"1 "
                    + unit
                    + "\"::time_duration]",
                error("row x = 1 | eval y = \"1 " + unit + "\"::time_duration")
            );
            assertEquals(
                "1:18: EVAL does not support type [time_duration] as the return data type of expression [to_timeduration(1 " + unit + ")]",
                error("row x = 1 | eval y = to_timeduration(1 " + unit + ")")
            );
            assertEquals(
                "1:18: EVAL does not support type [time_duration] as the return data type of expression [to_timeduration(\"1 "
                    + unit
                    + "\")]",
                error("row x = 1 | eval y = to_timeduration(\"1 " + unit + "\")")
            );
        }
        for (var unit : DATE_PERIODS) {
            assertEquals(
                "1:18: EVAL does not support type [date_period] as the return data type of expression [1 " + unit + "]",
                error("row x = 1 | eval y = 1 " + unit)
            );
            assertEquals(
                "1:18: EVAL does not support type [date_period] as the return data type of expression [1 " + unit + "::date_period]",
                error("row x = 1 | eval y = 1 " + unit + "::date_period")
            );
            assertEquals(
                "1:18: EVAL does not support type [date_period] as the return data type of expression [\"1 " + unit + "\"::date_period]",
                error("row x = 1 | eval y = \"1 " + unit + "\"::date_period")
            );
            assertEquals(
                "1:18: EVAL does not support type [date_period] as the return data type of expression [to_dateperiod(1 " + unit + ")]",
                error("row x = 1 | eval y = to_dateperiod(1 " + unit + ")")
            );
            assertEquals(
                "1:18: EVAL does not support type [date_period] as the return data type of expression [to_dateperiod(\"1 " + unit + "\")]",
                error("row x = 1 | eval y = to_dateperiod(\"1 " + unit + "\")")
            );
        }
    }

    public void testFilterNonBoolField() {
        assertEquals("1:19: Condition expression needs to be boolean, found [INTEGER]", error("from test | where emp_no"));
    }

    public void testFilterDateConstant() {
        assertEquals("1:19: Condition expression needs to be boolean, found [DATE_PERIOD]", error("from test | where 1 year"));
        assertEquals(
            "1:19: Condition expression needs to be boolean, found [DATE_PERIOD]",
            error("from test | where \"1 year\"::date_period")
        );
        assertEquals(
            "1:19: Condition expression needs to be boolean, found [DATE_PERIOD]",
            error("from test | where to_dateperiod(\"1 year\")")
        );
    }

    public void testNestedAggField() {
        assertEquals("1:27: Unknown column [avg]", error("from test | stats c = avg(avg)"));
    }

    public void testNotFoundFieldInNestedFunction() {
        assertEquals("""
            1:30: Unknown column [missing]
            line 1:43: Unknown column [not_found]
            line 1:23: Unknown column [avg]""", error("from test | stats c = avg by missing + 1, not_found"));
    }

    public void testSpatialSort() {
        String prefix = "ROW wkt = [\"POINT(42.9711 -14.7553)\", \"POINT(75.8093 22.7277)\"] | MV_EXPAND wkt ";
        assertEquals("1:130: cannot sort on geo_point", error(prefix + "| EVAL shape = TO_GEOPOINT(wkt) | limit 5 | sort shape"));
        assertEquals(
            "1:136: cannot sort on cartesian_point",
            error(prefix + "| EVAL shape = TO_CARTESIANPOINT(wkt) | limit 5 | sort shape")
        );
        assertEquals("1:130: cannot sort on geo_shape", error(prefix + "| EVAL shape = TO_GEOSHAPE(wkt) | limit 5 | sort shape"));
        assertEquals(
            "1:136: cannot sort on cartesian_shape",
            error(prefix + "| EVAL shape = TO_CARTESIANSHAPE(wkt) | limit 5 | sort shape")
        );
        var airports = AnalyzerTestUtils.analyzer(loadMapping("mapping-airports.json", "airports"));
        var airportsWeb = AnalyzerTestUtils.analyzer(loadMapping("mapping-airports_web.json", "airports_web"));
        var countriesBbox = AnalyzerTestUtils.analyzer(loadMapping("mapping-countries_bbox.json", "countries_bbox"));
        var countriesBboxWeb = AnalyzerTestUtils.analyzer(loadMapping("mapping-countries_bbox_web.json", "countries_bbox_web"));
        assertEquals("1:32: cannot sort on geo_point", error("FROM airports | LIMIT 5 | sort location", airports));
        assertEquals("1:36: cannot sort on cartesian_point", error("FROM airports_web | LIMIT 5 | sort location", airportsWeb));
        assertEquals("1:38: cannot sort on geo_shape", error("FROM countries_bbox | LIMIT 5 | sort shape", countriesBbox));
        assertEquals("1:42: cannot sort on cartesian_shape", error("FROM countries_bbox_web | LIMIT 5 | sort shape", countriesBboxWeb));
    }

    public void testSourceSorting() {
        assertEquals("1:35: cannot sort on _source", error("from test metadata _source | sort _source"));
    }

    public void testCountersSorting() {
        Map<DataType, String> counterDataTypes = Map.of(
            COUNTER_DOUBLE,
            "network.message_in",
            COUNTER_INTEGER,
            "network.message_out",
            COUNTER_LONG,
            "network.bytes_out"
        );
        for (DataType counterDT : counterDataTypes.keySet()) {
            var fieldName = counterDataTypes.get(counterDT);
            assertEquals("1:18: cannot sort on " + counterDT.name().toLowerCase(Locale.ROOT), error("from test | sort " + fieldName, tsdb));
        }
    }

    public void testInlineImpossibleConvert() {
        assertEquals("1:5: argument of [false::ip] must be [ip or string], found value [false] type [boolean]", error("ROW false::ip"));
    }

    public void testAggregateOnCounter() {
        assertThat(
            error("FROM tests | STATS min(network.bytes_in)", tsdb),
            equalTo(
                "1:20: argument of [min(network.bytes_in)] must be"
                    + " [representable except unsigned_long and spatial types],"
                    + " found value [network.bytes_in] type [counter_long]"
            )
        );

        assertThat(
            error("FROM tests | STATS max(network.bytes_in)", tsdb),
            equalTo(
                "1:20: argument of [max(network.bytes_in)] must be"
                    + " [representable except unsigned_long and spatial types],"
                    + " found value [network.bytes_in] type [counter_long]"
            )
        );

        assertThat(
            error("FROM tests | STATS count(network.bytes_out)", tsdb),
            equalTo(
                "1:20: argument of [count(network.bytes_out)] must be [any type except counter types],"
                    + " found value [network.bytes_out] type [counter_long]"
            )
        );
    }

    public void testGroupByCounter() {
        assertThat(
            error("FROM tests | STATS count(*) BY network.bytes_in", tsdb),
            equalTo("1:32: cannot group by on [counter_long] type for grouping [network.bytes_in]")
        );
    }

    public void testAggsResolutionWithUnresolvedGroupings() {
        String agg_func = randomFrom(
            new String[] { "avg", "count", "count_distinct", "min", "max", "median", "median_absolute_deviation", "sum", "values" }
        );

        assertThat(error("FROM tests | STATS " + agg_func + "(emp_no) by foobar"), matchesRegex("1:\\d+: Unknown column \\[foobar]"));
        assertThat(
            error("FROM tests | STATS " + agg_func + "(x) by foobar, x = emp_no"),
            matchesRegex("1:\\d+: Unknown column \\[foobar]")
        );
        assertThat(error("FROM tests | STATS " + agg_func + "(foobar) by foobar"), matchesRegex("1:\\d+: Unknown column \\[foobar]"));
        assertThat(
            error("FROM tests | STATS " + agg_func + "(foobar) by BUCKET(hire_date, 10)"),
            matchesRegex(
                "1:\\d+: function expects exactly four arguments when the first one is of type \\[DATETIME]"
                    + " and the second of type \\[INTEGER]\n"
                    + "line 1:\\d+: Unknown column \\[foobar]"
            )
        );
        assertThat(error("FROM tests | STATS " + agg_func + "(foobar) by emp_no"), matchesRegex("1:\\d+: Unknown column \\[foobar]"));
        // TODO: Ideally, we'd detect that count_distinct(x) doesn't require an error message.
        assertThat(
            error("FROM tests | STATS " + agg_func + "(x) by x = foobar"),
            matchesRegex("1:\\d+: Unknown column \\[foobar]\n" + "line 1:\\d+: Unknown column \\[x]")
        );
    }

    public void testNotAllowRateOutsideMetrics() {
        assumeTrue("requires snapshot builds", Build.current().isSnapshot());
        assertThat(
            error("FROM tests | STATS avg(rate(network.bytes_in))", tsdb),
            equalTo("1:24: the rate aggregate[rate(network.bytes_in)] can only be used within the metrics command")
        );
        assertThat(
            error("METRICS tests | STATS sum(rate(network.bytes_in))", tsdb),
            equalTo("1:27: the rate aggregate[rate(network.bytes_in)] can only be used within the metrics command")
        );
        assertThat(
            error("FROM tests | STATS rate(network.bytes_in)", tsdb),
            equalTo("1:20: the rate aggregate[rate(network.bytes_in)] can only be used within the metrics command")
        );
        assertThat(
            error("FROM tests | EVAL r = rate(network.bytes_in)", tsdb),
            equalTo("1:23: aggregate function [rate(network.bytes_in)] not allowed outside METRICS command")
        );
    }

    public void testRateNotEnclosedInAggregate() {
        assumeTrue("requires snapshot builds", Build.current().isSnapshot());
        assertThat(
            error("METRICS tests rate(network.bytes_in)", tsdb),
            equalTo(
                "1:15: the rate aggregate [rate(network.bytes_in)] can only be used within the metrics command and inside another aggregate"
            )
        );
        assertThat(
            error("METRICS tests avg(rate(network.bytes_in)), rate(network.bytes_in)", tsdb),
            equalTo(
                "1:44: the rate aggregate [rate(network.bytes_in)] can only be used within the metrics command and inside another aggregate"
            )
        );
        assertThat(error("METRICS tests max(avg(rate(network.bytes_in)))", tsdb), equalTo("""
            1:19: nested aggregations [avg(rate(network.bytes_in))] not allowed inside other aggregations\
             [max(avg(rate(network.bytes_in)))]
            line 1:23: the rate aggregate [rate(network.bytes_in)] can only be used within the metrics command\
             and inside another aggregate"""));
        assertThat(error("METRICS tests max(avg(rate(network.bytes_in)))", tsdb), equalTo("""
            1:19: nested aggregations [avg(rate(network.bytes_in))] not allowed inside other aggregations\
             [max(avg(rate(network.bytes_in)))]
            line 1:23: the rate aggregate [rate(network.bytes_in)] can only be used within the metrics command\
             and inside another aggregate"""));
    }

    public void testWeightedAvg() {
        assertEquals(
            "1:35: SECOND argument of [weighted_avg(v, null)] cannot be null or 0, received [null]",
            error("row v = [1, 2, 3] | stats w_avg = weighted_avg(v, null)")
        );
        assertEquals(
            "1:27: SECOND argument of [weighted_avg(salary, null)] cannot be null or 0, received [null]",
            error("from test | stats w_avg = weighted_avg(salary, null)")
        );
        assertEquals(
            "1:45: SECOND argument of [weighted_avg(v, w)] cannot be null or 0, received [null]",
            error("row v = [1, 2, 3], w = null | stats w_avg = weighted_avg(v, w)")
        );
        assertEquals(
            "1:44: SECOND argument of [weighted_avg(salary, w)] cannot be null or 0, received [null]",
            error("from test | eval w = null |  stats w_avg = weighted_avg(salary, w)")
        );
        assertEquals(
            "1:51: SECOND argument of [weighted_avg(salary, w)] cannot be null or 0, received [null]",
            error("from test | eval w = null + null |  stats w_avg = weighted_avg(salary, w)")
        );
        assertEquals(
            "1:35: SECOND argument of [weighted_avg(v, 0)] cannot be null or 0, received [0]",
            error("row v = [1, 2, 3] | stats w_avg = weighted_avg(v, 0)")
        );
        assertEquals(
            "1:27: SECOND argument of [weighted_avg(salary, 0.0)] cannot be null or 0, received [0.0]",
            error("from test | stats w_avg = weighted_avg(salary, 0.0)")
        );
    }

    public void testMatchInsideEval() throws Exception {
        assumeTrue("Match operator is available just for snapshots", Build.current().isSnapshot());

        assertEquals(
            "1:36: [:] operator is only supported in WHERE commands",
            error("row title = \"brown fox\" | eval x = title:\"fox\" ")
        );
    }

    public void testMatchFilter() throws Exception {
        assumeTrue("Match operator is available just for snapshots", EsqlCapabilities.Cap.MATCH_OPERATOR_COLON.isEnabled());

        assertEquals(
            "1:19: first argument of [salary:\"100\"] must be [string], found value [salary] type [integer]",
            error("from test | where salary:\"100\"")
        );

        assertEquals(
            "1:19: Invalid condition [first_name:\"Anna\" or starts_with(first_name, \"Anne\")]. "
                + "[:] operator can't be used as part of an or condition",
            error("from test | where first_name:\"Anna\" or starts_with(first_name, \"Anne\")")
        );

        assertEquals(
            "1:51: Invalid condition [first_name:\"Anna\" OR new_salary > 100]. " + "[:] operator can't be used as part of an or condition",
            error("from test | eval new_salary = salary + 10 | where first_name:\"Anna\" OR new_salary > 100")
        );
    }

    public void testMatchFunctionNotAllowedAfterCommands() throws Exception {
        assertEquals(
            "1:24: [MATCH] function cannot be used after LIMIT",
            error("from test | limit 10 | where match(first_name, \"Anna\")")
        );
        assertEquals(
            "1:47: [MATCH] function cannot be used after STATS",
            error("from test | STATS c = AVG(salary) BY gender | where match(gender, \"F\")")
        );
    }

    public void testMatchFunctionAndOperatorHaveCorrectErrorMessages() throws Exception {
        assumeTrue("skipping because MATCH operator is not enabled", EsqlCapabilities.Cap.MATCH_OPERATOR_COLON.isEnabled());
        assertEquals(
            "1:24: [MATCH] function cannot be used after LIMIT",
            error("from test | limit 10 | where match(first_name, \"Anna\")")
        );
        assertEquals(
            "1:24: [MATCH] function cannot be used after LIMIT",
            error("from test | limit 10 | where match ( first_name, \"Anna\" ) ")
        );
        assertEquals("1:24: [:] operator cannot be used after LIMIT", error("from test | limit 10 | where first_name:\"Anna\""));
        assertEquals("1:24: [:] operator cannot be used after LIMIT", error("from test | limit 10 | where first_name : \"Anna\""));
    }

    public void testQueryStringFunctionsNotAllowedAfterCommands() throws Exception {
        // Source commands
        assertEquals("1:13: [QSTR] function cannot be used after SHOW", error("show info | where qstr(\"8.16.0\")"));
        assertEquals("1:17: [QSTR] function cannot be used after ROW", error("row a= \"Anna\" | where qstr(\"Anna\")"));

        // Processing commands
        assertEquals(
            "1:43: [QSTR] function cannot be used after DISSECT",
            error("from test | dissect first_name \"%{foo}\" | where qstr(\"Connection\")")
        );
        assertEquals("1:27: [QSTR] function cannot be used after DROP", error("from test | drop emp_no | where qstr(\"Anna\")"));
        assertEquals(
            "1:71: [QSTR] function cannot be used after ENRICH",
            error("from test | enrich languages on languages with lang = language_name | where qstr(\"Anna\")")
        );
        assertEquals("1:26: [QSTR] function cannot be used after EVAL", error("from test | eval z = 2 | where qstr(\"Anna\")"));
        assertEquals(
            "1:44: [QSTR] function cannot be used after GROK",
            error("from test | grok last_name \"%{WORD:foo}\" | where qstr(\"Anna\")")
        );
        assertEquals("1:27: [QSTR] function cannot be used after KEEP", error("from test | keep emp_no | where qstr(\"Anna\")"));
        assertEquals("1:24: [QSTR] function cannot be used after LIMIT", error("from test | limit 10 | where qstr(\"Anna\")"));
        assertEquals(
            "1:35: [QSTR] function cannot be used after MV_EXPAND",
            error("from test | mv_expand last_name | where qstr(\"Anna\")")
        );
        assertEquals(
            "1:45: [QSTR] function cannot be used after RENAME",
            error("from test | rename last_name as full_name | where qstr(\"Anna\")")
        );
        assertEquals(
            "1:52: [QSTR] function cannot be used after STATS",
            error("from test | STATS c = COUNT(emp_no) BY languages | where qstr(\"Anna\")")
        );

        // Some combination of processing commands
        assertEquals(
            "1:38: [QSTR] function cannot be used after LIMIT",
            error("from test | keep emp_no | limit 10 | where qstr(\"Anna\")")
        );
        assertEquals(
            "1:46: [QSTR] function cannot be used after MV_EXPAND",
            error("from test | limit 10 | mv_expand last_name | where qstr(\"Anna\")")
        );
        assertEquals(
            "1:52: [QSTR] function cannot be used after KEEP",
            error("from test | mv_expand last_name | keep last_name | where qstr(\"Anna\")")
        );
        assertEquals(
            "1:77: [QSTR] function cannot be used after RENAME",
            error("from test | STATS c = COUNT(emp_no) BY languages | rename c as total_emps | where qstr(\"Anna\")")
        );
        assertEquals(
            "1:54: [QSTR] function cannot be used after KEEP",
            error("from test | rename last_name as name | keep emp_no | where qstr(\"Anna\")")
        );
    }

    public void testQueryStringFunctionOnlyAllowedInWhere() throws Exception {
        assertEquals("1:9: [QSTR] function is only supported in WHERE commands", error("row a = qstr(\"Anna\")"));
        checkFullTextFunctionsOnlyAllowedInWhere("QSTR", "qstr(\"Anna\")", "function");
    }

    public void testMatchFunctionOnlyAllowedInWhere() throws Exception {
        checkFullTextFunctionsOnlyAllowedInWhere("MATCH", "match(first_name, \"Anna\")", "function");
    }

    public void testMatchOperatornOnlyAllowedInWhere() throws Exception {
        assumeTrue("skipping because MATCH operator is not enabled", EsqlCapabilities.Cap.MATCH_OPERATOR_COLON.isEnabled());
        checkFullTextFunctionsOnlyAllowedInWhere(":", "first_name:\"Anna\"", "operator");
    }

    private void checkFullTextFunctionsOnlyAllowedInWhere(String functionName, String functionInvocation, String functionType)
        throws Exception {
        assertEquals(
            "1:22: [" + functionName + "] " + functionType + " is only supported in WHERE commands",
            error("from test | eval y = " + functionInvocation)
        );
        assertEquals(
            "1:18: [" + functionName + "] " + functionType + " is only supported in WHERE commands",
            error("from test | sort " + functionInvocation + " asc")
        );
        assertEquals(
            "1:23: [" + functionName + "] " + functionType + " is only supported in WHERE commands",
            error("from test | STATS c = " + functionInvocation + " BY first_name")
        );
        assertEquals(
            "1:50: [" + functionName + "] " + functionType + " is only supported in WHERE commands",
            error("from test | stats max_salary = max(salary) where " + functionInvocation)
        );
        assertEquals(
            "1:47: [" + functionName + "] " + functionType + " is only supported in WHERE commands",
            error("from test | stats max_salary = max(salary) by " + functionInvocation)
        );
    }

    public void testQueryStringFunctionArgNotNullOrConstant() throws Exception {
        assertEquals(
            "1:19: argument of [qstr(first_name)] must be a constant, received [first_name]",
            error("from test | where qstr(first_name)")
        );
        assertEquals("1:19: argument of [qstr(null)] cannot be null, received [null]", error("from test | where qstr(null)"));
        // Other value types are tested in QueryStringFunctionTests
    }

    public void testQueryStringWithDisjunctions() {
        checkWithDisjunctions("QSTR", "qstr(\"first_name: Anna\")", "function");
    }

    public void testMatchFunctionWithDisjunctions() {
        checkWithDisjunctions("MATCH", "match(first_name, \"Anna\")", "function");
    }

    public void testMatchOperatorWithDisjunctions() {
        assumeTrue("skipping because MATCH operator is not enabled", EsqlCapabilities.Cap.MATCH_OPERATOR_COLON.isEnabled());

        checkWithDisjunctions(":", "first_name : \"Anna\"", "operator");
    }

    private void checkWithDisjunctions(String functionName, String functionInvocation, String functionType) {
        assertEquals(
            LoggerMessageFormat.format(
                null,
                "1:19: Invalid condition [{} or length(first_name) > 12]. "
                    + "[{}] "
                    + functionType
                    + " can't be used as part of an or condition",
                functionInvocation,
                functionName
            ),
            error("from test | where " + functionInvocation + " or length(first_name) > 12")
        );
        assertEquals(
            LoggerMessageFormat.format(
                null,
                "1:19: Invalid condition [({} and first_name is not null) or (length(first_name) > 12 and first_name is null)]. "
                    + "[{}] "
                    + functionType
                    + " can't be used as part of an or condition",
                functionInvocation,
                functionName
            ),
            error(
                "from test | where ("
                    + functionInvocation
                    + " and first_name is not null) or (length(first_name) > 12 and first_name is null)"
            )
        );
        assertEquals(
            LoggerMessageFormat.format(
                null,
                "1:19: Invalid condition [({} and first_name is not null) or first_name is null]. "
                    + "[{}] "
                    + functionType
                    + " can't be used as part of an or condition",
                functionInvocation,
                functionName
            ),
            error("from test | where (" + functionInvocation + " and first_name is not null) or first_name is null")
        );
    }

    public void testQueryStringFunctionWithNonBooleanFunctions() {
        checkFullTextFunctionsWithNonBooleanFunctions("QSTR", "qstr(\"first_name: Anna\")", "function");
    }

    public void testMatchFunctionWithNonBooleanFunctions() {
        checkFullTextFunctionsWithNonBooleanFunctions("MATCH", "match(first_name, \"Anna\")", "function");
    }

    public void testMatchOperatorWithNonBooleanFunctions() {
        assumeTrue("skipping because MATCH operator is not enabled", EsqlCapabilities.Cap.MATCH_OPERATOR_COLON.isEnabled());
        checkFullTextFunctionsWithNonBooleanFunctions(":", "first_name:\"Anna\"", "operator");
    }

    private void checkFullTextFunctionsWithNonBooleanFunctions(String functionName, String functionInvocation, String functionType) {
        if (functionType.equals("operator") == false) {
            // The following tests are only possible for functions from a parsing perspective
            assertEquals(
                "1:19: Invalid condition ["
                    + functionInvocation
                    + " is not null]. ["
                    + functionName
                    + "] "
                    + functionType
                    + " can't be used with ISNOTNULL",
                error("from test | where " + functionInvocation + " is not null")
            );
            assertEquals(
                "1:19: Invalid condition ["
                    + functionInvocation
                    + " is null]. ["
                    + functionName
                    + "] "
                    + functionType
                    + " can't be used with ISNULL",
                error("from test | where " + functionInvocation + " is null")
            );
            assertEquals(
                "1:19: Invalid condition ["
                    + functionInvocation
                    + " in (\"hello\", \"world\")]. ["
                    + functionName
                    + "] "
                    + functionType
                    + " can't be used with IN",
                error("from test | where " + functionInvocation + " in (\"hello\", \"world\")")
            );
        }
        assertEquals(
            "1:19: Invalid condition [coalesce("
                + functionInvocation
                + ", "
                + functionInvocation
                + ")]. ["
                + functionName
                + "] "
                + functionType
                + " can't be used with COALESCE",
            error("from test | where coalesce(" + functionInvocation + ", " + functionInvocation + ")")
        );
        assertEquals(
            "1:19: argument of [concat("
                + functionInvocation
                + ", \"a\")] must be [string], found value ["
                + functionInvocation
                + "] type [boolean]",
            error("from test | where concat(" + functionInvocation + ", \"a\")")
        );
    }

    public void testMatchFunctionArgNotConstant() throws Exception {
        assertEquals(
            "1:19: second argument of [match(first_name, first_name)] must be a constant, received [first_name]",
            error("from test | where match(first_name, first_name)")
        );
        assertEquals(
            "1:59: second argument of [match(first_name, query)] must be a constant, received [query]",
            error("from test | eval query = concat(\"first\", \" name\") | where match(first_name, query)")
        );
        // Other value types are tested in QueryStringFunctionTests
    }

    // These should pass eventually once we lift some restrictions on match function
    public void testMatchFunctionCurrentlyUnsupportedBehaviour() throws Exception {
        assertEquals(
            "1:68: Unknown column [first_name]",
            error("from test | stats max_salary = max(salary) by emp_no | where match(first_name, \"Anna\")")
        );

        assumeTrue("skipping because MATCH operator is not enabled", EsqlCapabilities.Cap.MATCH_OPERATOR_COLON.isEnabled());
        assertEquals(
            "1:62: Unknown column [first_name]",
            error("from test | stats max_salary = max(salary) by emp_no | where first_name : \"Anna\"")
        );
    }

    public void testMatchFunctionNullArgs() throws Exception {
        assertEquals(
            "1:19: first argument of [match(null, \"query\")] cannot be null, received [null]",
            error("from test | where match(null, \"query\")")
        );
        assertEquals(
            "1:19: second argument of [match(first_name, null)] cannot be null, received [null]",
            error("from test | where match(first_name, null)")
        );
    }

    public void testMatchTargetsExistingField() throws Exception {
        assertEquals("1:39: Unknown column [first_name]", error("from test | keep emp_no | where match(first_name, \"Anna\")"));

        assumeTrue("skipping because MATCH operator is not enabled", EsqlCapabilities.Cap.MATCH_OPERATOR_COLON.isEnabled());
        assertEquals("1:33: Unknown column [first_name]", error("from test | keep emp_no | where first_name : \"Anna\""));
    }

    public void testCoalesceWithMixedNumericTypes() {
        assertEquals(
            "1:22: second argument of [coalesce(languages, height)] must be [integer], found value [height] type [double]",
            error("from test | eval x = coalesce(languages, height)")
        );
        assertEquals(
            "1:22: second argument of [coalesce(languages.long, height)] must be [long], found value [height] type [double]",
            error("from test | eval x = coalesce(languages.long, height)")
        );
        assertEquals(
            "1:22: second argument of [coalesce(salary, languages.long)] must be [integer], found value [languages.long] type [long]",
            error("from test | eval x = coalesce(salary, languages.long)")
        );
        assertEquals(
            "1:22: second argument of [coalesce(languages.short, height)] must be [integer], found value [height] type [double]",
            error("from test | eval x = coalesce(languages.short, height)")
        );
        assertEquals(
            "1:22: second argument of [coalesce(languages.byte, height)] must be [integer], found value [height] type [double]",
            error("from test | eval x = coalesce(languages.byte, height)")
        );
        assertEquals(
            "1:22: second argument of [coalesce(languages, height.float)] must be [integer], found value [height.float] type [double]",
            error("from test | eval x = coalesce(languages, height.float)")
        );
        assertEquals(
            "1:22: second argument of [coalesce(languages, height.scaled_float)] must be [integer], "
                + "found value [height.scaled_float] type [double]",
            error("from test | eval x = coalesce(languages, height.scaled_float)")
        );
        assertEquals(
            "1:22: second argument of [coalesce(languages, height.half_float)] must be [integer], "
                + "found value [height.half_float] type [double]",
            error("from test | eval x = coalesce(languages, height.half_float)")
        );

        assertEquals(
            "1:22: third argument of [coalesce(null, languages, height)] must be [integer], found value [height] type [double]",
            error("from test | eval x = coalesce(null, languages, height)")
        );
        assertEquals(
            "1:22: third argument of [coalesce(null, languages.long, height)] must be [long], found value [height] type [double]",
            error("from test | eval x = coalesce(null, languages.long, height)")
        );
        assertEquals(
            "1:22: third argument of [coalesce(null, salary, languages.long)] must be [integer], "
                + "found value [languages.long] type [long]",
            error("from test | eval x = coalesce(null, salary, languages.long)")
        );
        assertEquals(
            "1:22: third argument of [coalesce(null, languages.short, height)] must be [integer], found value [height] type [double]",
            error("from test | eval x = coalesce(null, languages.short, height)")
        );
        assertEquals(
            "1:22: third argument of [coalesce(null, languages.byte, height)] must be [integer], found value [height] type [double]",
            error("from test | eval x = coalesce(null, languages.byte, height)")
        );
        assertEquals(
            "1:22: third argument of [coalesce(null, languages, height.float)] must be [integer], "
                + "found value [height.float] type [double]",
            error("from test | eval x = coalesce(null, languages, height.float)")
        );
        assertEquals(
            "1:22: third argument of [coalesce(null, languages, height.scaled_float)] must be [integer], "
                + "found value [height.scaled_float] type [double]",
            error("from test | eval x = coalesce(null, languages, height.scaled_float)")
        );
        assertEquals(
            "1:22: third argument of [coalesce(null, languages, height.half_float)] must be [integer], "
                + "found value [height.half_float] type [double]",
            error("from test | eval x = coalesce(null, languages, height.half_float)")
        );

        // counter
        assertEquals(
            "1:23: second argument of [coalesce(network.bytes_in, 0)] must be [counter_long], found value [0] type [integer]",
            error("FROM tests | eval x = coalesce(network.bytes_in, 0)", tsdb)
        );

        assertEquals(
            "1:23: second argument of [coalesce(network.bytes_in, to_long(0))] must be [counter_long], "
                + "found value [to_long(0)] type [long]",
            error("FROM tests | eval x = coalesce(network.bytes_in, to_long(0))", tsdb)
        );
        assertEquals(
            "1:23: second argument of [coalesce(network.bytes_in, 0.0)] must be [counter_long], found value [0.0] type [double]",
            error("FROM tests | eval x = coalesce(network.bytes_in, 0.0)", tsdb)
        );

        assertEquals(
            "1:23: third argument of [coalesce(null, network.bytes_in, 0)] must be [counter_long], found value [0] type [integer]",
            error("FROM tests | eval x = coalesce(null, network.bytes_in, 0)", tsdb)
        );

        assertEquals(
            "1:23: third argument of [coalesce(null, network.bytes_in, to_long(0))] must be [counter_long], "
                + "found value [to_long(0)] type [long]",
            error("FROM tests | eval x = coalesce(null, network.bytes_in, to_long(0))", tsdb)
        );
        assertEquals(
            "1:23: third argument of [coalesce(null, network.bytes_in, 0.0)] must be [counter_long], found value [0.0] type [double]",
            error("FROM tests | eval x = coalesce(null, network.bytes_in, 0.0)", tsdb)
        );
    }

    public void testToDatePeriodTimeDurationInInvalidPosition() {
        // arithmetic operations in eval
        assertEquals(
            "1:39: EVAL does not support type [date_period] as the return data type of expression [3 months + 5 days]",
            error("row x = \"2024-01-01\"::datetime | eval y = 3 months + 5 days")
        );

        assertEquals(
            "1:39: EVAL does not support type [date_period] as the return data type of expression "
                + "[\"3 months\"::date_period + \"5 days\"::date_period]",
            error("row x = \"2024-01-01\"::datetime | eval y = \"3 months\"::date_period + \"5 days\"::date_period")
        );

        assertEquals(
            "1:39: EVAL does not support type [time_duration] as the return data type of expression [3 hours + 5 minutes]",
            error("row x = \"2024-01-01\"::datetime | eval y = 3 hours + 5 minutes")
        );

        assertEquals(
            "1:39: EVAL does not support type [time_duration] as the return data type of expression "
                + "[\"3 hours\"::time_duration + \"5 minutes\"::time_duration]",
            error("row x = \"2024-01-01\"::datetime | eval y = \"3 hours\"::time_duration + \"5 minutes\"::time_duration")
        );

        // where
        assertEquals(
            "1:26: first argument of [\"3 days\"::date_period == to_dateperiod(\"3 days\")] must be "
                + "[boolean, cartesian_point, cartesian_shape, date_nanos, datetime, double, geo_point, geo_shape, integer, ip, keyword, "
                + "long, semantic_text, text, unsigned_long or version], found value [\"3 days\"::date_period] type [date_period]",
            error("row x = \"3 days\" | where \"3 days\"::date_period == to_dateperiod(\"3 days\")")
        );

        assertEquals(
            "1:26: first argument of [\"3 hours\"::time_duration <= to_timeduration(\"3 hours\")] must be "
                + "[date_nanos, datetime, double, integer, ip, keyword, long, semantic_text, text, unsigned_long or version], "
                + "found value [\"3 hours\"::time_duration] type [time_duration]",
            error("row x = \"3 days\" | where \"3 hours\"::time_duration <= to_timeduration(\"3 hours\")")
        );

        assertEquals(
            "1:19: second argument of [first_name <= to_timeduration(\"3 hours\")] must be "
                + "[date_nanos, datetime, double, integer, ip, keyword, long, semantic_text, text, unsigned_long or version], "
                + "found value [to_timeduration(\"3 hours\")] type [time_duration]",
            error("from test | where first_name <= to_timeduration(\"3 hours\")")
        );

        assertEquals(
            "1:19: 1st argument of [first_name IN ( to_timeduration(\"3 hours\"), \"3 days\"::date_period)] must be [keyword], "
                + "found value [to_timeduration(\"3 hours\")] type [time_duration]",
            error("from test | where first_name IN ( to_timeduration(\"3 hours\"), \"3 days\"::date_period)")
        );
    }

    public void testToDatePeriodToTimeDurationWithInvalidType() {
        assertEquals(
            "1:36: argument of [1.5::date_period] must be [date_period or string], found value [1.5] type [double]",
            error("from types | EVAL x = birth_date + 1.5::date_period")
        );
        assertEquals(
            "1:37: argument of [to_timeduration(1)] must be [time_duration or string], found value [1] type [integer]",
            error("from types  | EVAL x = birth_date - to_timeduration(1)")
        );
        assertEquals(
            "1:45: argument of [x::date_period] must be [date_period or string], found value [x] type [double]",
            error("from types | EVAL x = 1.5, y = birth_date + x::date_period")
        );
        assertEquals(
            "1:44: argument of [to_timeduration(x)] must be [time_duration or string], found value [x] type [integer]",
            error("from types  | EVAL x = 1, y = birth_date - to_timeduration(x)")
        );
        assertEquals(
            "1:64: argument of [x::date_period] must be [date_period or string], found value [x] type [datetime]",
            error("from types | EVAL x = \"2024-09-08\"::datetime, y = birth_date + x::date_period")
        );
        assertEquals(
            "1:65: argument of [to_timeduration(x)] must be [time_duration or string], found value [x] type [datetime]",
            error("from types  | EVAL x = \"2024-09-08\"::datetime, y = birth_date - to_timeduration(x)")
        );
        assertEquals(
            "1:58: argument of [x::date_period] must be [date_period or string], found value [x] type [ip]",
            error("from types | EVAL x = \"2024-09-08\"::ip, y = birth_date + x::date_period")
        );
        assertEquals(
            "1:59: argument of [to_timeduration(x)] must be [time_duration or string], found value [x] type [ip]",
            error("from types  | EVAL x = \"2024-09-08\"::ip, y = birth_date - to_timeduration(x)")
        );
    }

<<<<<<< HEAD
    public void testCategorizeSingleGrouping() {
        query("from test | STATS COUNT(*) BY CATEGORIZE(first_name)");
        query("from test | STATS COUNT(*) BY cat = CATEGORIZE(first_name)");

        assertEquals(
            "1:31: cannot use CATEGORIZE grouping function [CATEGORIZE(first_name)] with multiple groupings",
            error("from test | STATS COUNT(*) BY CATEGORIZE(first_name), emp_no")
        );
        assertEquals(
            "1:39: cannot use CATEGORIZE grouping function [CATEGORIZE(first_name)] with multiple groupings",
            error("FROM test | STATS COUNT(*) BY emp_no, CATEGORIZE(first_name)")
        );
        assertEquals(
            "1:35: cannot use CATEGORIZE grouping function [CATEGORIZE(first_name)] with multiple groupings",
            error("FROM test | STATS COUNT(*) BY a = CATEGORIZE(first_name), b = emp_no")
        );
        assertEquals(
            "1:31: cannot use CATEGORIZE grouping function [CATEGORIZE(first_name)] with multiple groupings\n"
                + "line 1:55: cannot use CATEGORIZE grouping function [CATEGORIZE(last_name)] with multiple groupings",
            error("FROM test | STATS COUNT(*) BY CATEGORIZE(first_name), CATEGORIZE(last_name)")
        );
        assertEquals(
            "1:31: cannot use CATEGORIZE grouping function [CATEGORIZE(first_name)] with multiple groupings",
            error("FROM test | STATS COUNT(*) BY CATEGORIZE(first_name), CATEGORIZE(first_name)")
        );
    }

    public void testCategorizeNestedGrouping() {
        query("from test | STATS COUNT(*) BY CATEGORIZE(LENGTH(first_name)::string)");

        assertEquals(
            "1:40: CATEGORIZE grouping function [CATEGORIZE(first_name)] can't be used within other expressions",
            error("FROM test | STATS COUNT(*) BY MV_COUNT(CATEGORIZE(first_name))")
        );
        assertEquals(
            "1:31: CATEGORIZE grouping function [CATEGORIZE(first_name)] can't be used within other expressions",
            error("FROM test | STATS COUNT(*) BY CATEGORIZE(first_name)::datetime")
        );
    }

    public void testCategorizeWithinAggregations() {
        query("from test | STATS MV_COUNT(cat), COUNT(*) BY cat = CATEGORIZE(first_name)");

        assertEquals(
            "1:25: cannot use CATEGORIZE grouping function [CATEGORIZE(first_name)] within the aggregations",
            error("FROM test | STATS COUNT(CATEGORIZE(first_name)) BY CATEGORIZE(first_name)")
        );

        assertEquals(
            "1:25: cannot reference CATEGORIZE grouping function [cat] within the aggregations",
            error("FROM test | STATS COUNT(cat) BY cat = CATEGORIZE(first_name)")
        );
        assertEquals(
            "1:30: cannot reference CATEGORIZE grouping function [cat] within the aggregations",
            error("FROM test | STATS SUM(LENGTH(cat::keyword) + LENGTH(last_name)) BY cat = CATEGORIZE(first_name)")
        );
        assertEquals(
            "1:25: cannot reference CATEGORIZE grouping function [`CATEGORIZE(first_name)`] within the aggregations",
            error("FROM test | STATS COUNT(`CATEGORIZE(first_name)`) BY CATEGORIZE(first_name)")
=======
    public void testIntervalAsString() {
        // DateTrunc
        for (String interval : List.of("1 minu", "1 dy", "1.5 minutes", "0.5 days", "minutes 1", "day 5")) {
            assertThat(
                error("from types  | EVAL x = date_trunc(\"" + interval + "\", \"1991-06-26T00:00:00.000Z\")"),
                containsString("1:35: Cannot convert string [" + interval + "] to [DATE_PERIOD or TIME_DURATION]")
            );
            assertThat(
                error("from types  | EVAL x = \"1991-06-26T00:00:00.000Z\", y = date_trunc(\"" + interval + "\", x::datetime)"),
                containsString("1:67: Cannot convert string [" + interval + "] to [DATE_PERIOD or TIME_DURATION]")
            );
        }
        for (String interval : List.of("1", "0.5", "invalid")) {
            assertThat(
                error("from types  | EVAL x = date_trunc(\"" + interval + "\", \"1991-06-26T00:00:00.000Z\")"),
                containsString(
                    "1:24: first argument of [date_trunc(\""
                        + interval
                        + "\", \"1991-06-26T00:00:00.000Z\")] must be [dateperiod or timeduration], found value [\""
                        + interval
                        + "\"] type [keyword]"
                )
            );
            assertThat(
                error("from types  | EVAL x = \"1991-06-26T00:00:00.000Z\", y = date_trunc(\"" + interval + "\", x::datetime)"),
                containsString(
                    "1:56: first argument of [date_trunc(\""
                        + interval
                        + "\", x::datetime)] "
                        + "must be [dateperiod or timeduration], found value [\""
                        + interval
                        + "\"] type [keyword]"
                )
            );
        }

        // Bucket
        assertEquals(
            "1:52: Cannot convert string [1 yar] to [DATE_PERIOD or TIME_DURATION], error [Unexpected temporal unit: 'yar']",
            error("from test | stats max(emp_no) by bucket(hire_date, \"1 yar\")")
        );
        assertEquals(
            "1:52: Cannot convert string [1 hur] to [DATE_PERIOD or TIME_DURATION], error [Unexpected temporal unit: 'hur']",
            error("from test | stats max(emp_no) by bucket(hire_date, \"1 hur\")")
        );
        assertEquals(
            "1:58: Cannot convert string [1 mu] to [DATE_PERIOD or TIME_DURATION], error [Unexpected temporal unit: 'mu']",
            error("from test | stats max = max(emp_no) by bucket(hire_date, \"1 mu\") | sort max ")
        );
        assertEquals(
            "1:34: second argument of [bucket(hire_date, \"1\")] must be [integral, date_period or time_duration], "
                + "found value [\"1\"] type [keyword]",
            error("from test | stats max(emp_no) by bucket(hire_date, \"1\")")
        );
        assertEquals(
            "1:40: second argument of [bucket(hire_date, \"1\")] must be [integral, date_period or time_duration], "
                + "found value [\"1\"] type [keyword]",
            error("from test | stats max = max(emp_no) by bucket(hire_date, \"1\") | sort max ")
        );
        assertEquals(
            "1:68: second argument of [bucket(y, \"1\")] must be [integral, date_period or time_duration], "
                + "found value [\"1\"] type [keyword]",
            error("from test | eval x = emp_no, y = hire_date | stats max = max(x) by bucket(y, \"1\") | sort max ")
>>>>>>> 25223ddd
        );
    }

    private void query(String query) {
        defaultAnalyzer.analyze(parser.createStatement(query));
    }

    private String error(String query) {
        return error(query, defaultAnalyzer);
    }

    private String error(String query, Object... params) {
        return error(query, defaultAnalyzer, params);
    }

    private String error(String query, Analyzer analyzer, Object... params) {
        return error(query, analyzer, VerificationException.class, params);
    }

    private String error(String query, Analyzer analyzer, Class<? extends Exception> exception, Object... params) {
        List<QueryParam> parameters = new ArrayList<>();
        for (Object param : params) {
            if (param == null) {
                parameters.add(paramAsConstant(null, null));
            } else if (param instanceof String) {
                parameters.add(paramAsConstant(null, param));
            } else if (param instanceof Number) {
                parameters.add(paramAsConstant(null, param));
            } else {
                throw new IllegalArgumentException("VerifierTests don't support params of type " + param.getClass());
            }
        }
        Throwable e = expectThrows(exception, () -> analyzer.analyze(parser.createStatement(query, new QueryParams(parameters))));
        assertThat(e, instanceOf(exception));

        String message = e.getMessage();
        if (e instanceof VerificationException) {
            assertTrue(message.startsWith("Found "));
        }
        String pattern = "\nline ";
        int index = message.indexOf(pattern);
        return message.substring(index + pattern.length());
    }

    @Override
    protected List<String> filteredWarnings() {
        return withDefaultLimitWarning(super.filteredWarnings());
    }
}<|MERGE_RESOLUTION|>--- conflicted
+++ resolved
@@ -1671,67 +1671,6 @@
         );
     }
 
-<<<<<<< HEAD
-    public void testCategorizeSingleGrouping() {
-        query("from test | STATS COUNT(*) BY CATEGORIZE(first_name)");
-        query("from test | STATS COUNT(*) BY cat = CATEGORIZE(first_name)");
-
-        assertEquals(
-            "1:31: cannot use CATEGORIZE grouping function [CATEGORIZE(first_name)] with multiple groupings",
-            error("from test | STATS COUNT(*) BY CATEGORIZE(first_name), emp_no")
-        );
-        assertEquals(
-            "1:39: cannot use CATEGORIZE grouping function [CATEGORIZE(first_name)] with multiple groupings",
-            error("FROM test | STATS COUNT(*) BY emp_no, CATEGORIZE(first_name)")
-        );
-        assertEquals(
-            "1:35: cannot use CATEGORIZE grouping function [CATEGORIZE(first_name)] with multiple groupings",
-            error("FROM test | STATS COUNT(*) BY a = CATEGORIZE(first_name), b = emp_no")
-        );
-        assertEquals(
-            "1:31: cannot use CATEGORIZE grouping function [CATEGORIZE(first_name)] with multiple groupings\n"
-                + "line 1:55: cannot use CATEGORIZE grouping function [CATEGORIZE(last_name)] with multiple groupings",
-            error("FROM test | STATS COUNT(*) BY CATEGORIZE(first_name), CATEGORIZE(last_name)")
-        );
-        assertEquals(
-            "1:31: cannot use CATEGORIZE grouping function [CATEGORIZE(first_name)] with multiple groupings",
-            error("FROM test | STATS COUNT(*) BY CATEGORIZE(first_name), CATEGORIZE(first_name)")
-        );
-    }
-
-    public void testCategorizeNestedGrouping() {
-        query("from test | STATS COUNT(*) BY CATEGORIZE(LENGTH(first_name)::string)");
-
-        assertEquals(
-            "1:40: CATEGORIZE grouping function [CATEGORIZE(first_name)] can't be used within other expressions",
-            error("FROM test | STATS COUNT(*) BY MV_COUNT(CATEGORIZE(first_name))")
-        );
-        assertEquals(
-            "1:31: CATEGORIZE grouping function [CATEGORIZE(first_name)] can't be used within other expressions",
-            error("FROM test | STATS COUNT(*) BY CATEGORIZE(first_name)::datetime")
-        );
-    }
-
-    public void testCategorizeWithinAggregations() {
-        query("from test | STATS MV_COUNT(cat), COUNT(*) BY cat = CATEGORIZE(first_name)");
-
-        assertEquals(
-            "1:25: cannot use CATEGORIZE grouping function [CATEGORIZE(first_name)] within the aggregations",
-            error("FROM test | STATS COUNT(CATEGORIZE(first_name)) BY CATEGORIZE(first_name)")
-        );
-
-        assertEquals(
-            "1:25: cannot reference CATEGORIZE grouping function [cat] within the aggregations",
-            error("FROM test | STATS COUNT(cat) BY cat = CATEGORIZE(first_name)")
-        );
-        assertEquals(
-            "1:30: cannot reference CATEGORIZE grouping function [cat] within the aggregations",
-            error("FROM test | STATS SUM(LENGTH(cat::keyword) + LENGTH(last_name)) BY cat = CATEGORIZE(first_name)")
-        );
-        assertEquals(
-            "1:25: cannot reference CATEGORIZE grouping function [`CATEGORIZE(first_name)`] within the aggregations",
-            error("FROM test | STATS COUNT(`CATEGORIZE(first_name)`) BY CATEGORIZE(first_name)")
-=======
     public void testIntervalAsString() {
         // DateTrunc
         for (String interval : List.of("1 minu", "1 dy", "1.5 minutes", "0.5 days", "minutes 1", "day 5")) {
@@ -1795,7 +1734,68 @@
             "1:68: second argument of [bucket(y, \"1\")] must be [integral, date_period or time_duration], "
                 + "found value [\"1\"] type [keyword]",
             error("from test | eval x = emp_no, y = hire_date | stats max = max(x) by bucket(y, \"1\") | sort max ")
->>>>>>> 25223ddd
+        );
+    }
+
+    public void testCategorizeSingleGrouping() {
+        query("from test | STATS COUNT(*) BY CATEGORIZE(first_name)");
+        query("from test | STATS COUNT(*) BY cat = CATEGORIZE(first_name)");
+
+        assertEquals(
+            "1:31: cannot use CATEGORIZE grouping function [CATEGORIZE(first_name)] with multiple groupings",
+            error("from test | STATS COUNT(*) BY CATEGORIZE(first_name), emp_no")
+        );
+        assertEquals(
+            "1:39: cannot use CATEGORIZE grouping function [CATEGORIZE(first_name)] with multiple groupings",
+            error("FROM test | STATS COUNT(*) BY emp_no, CATEGORIZE(first_name)")
+        );
+        assertEquals(
+            "1:35: cannot use CATEGORIZE grouping function [CATEGORIZE(first_name)] with multiple groupings",
+            error("FROM test | STATS COUNT(*) BY a = CATEGORIZE(first_name), b = emp_no")
+        );
+        assertEquals(
+            "1:31: cannot use CATEGORIZE grouping function [CATEGORIZE(first_name)] with multiple groupings\n"
+                + "line 1:55: cannot use CATEGORIZE grouping function [CATEGORIZE(last_name)] with multiple groupings",
+            error("FROM test | STATS COUNT(*) BY CATEGORIZE(first_name), CATEGORIZE(last_name)")
+        );
+        assertEquals(
+            "1:31: cannot use CATEGORIZE grouping function [CATEGORIZE(first_name)] with multiple groupings",
+            error("FROM test | STATS COUNT(*) BY CATEGORIZE(first_name), CATEGORIZE(first_name)")
+        );
+    }
+
+    public void testCategorizeNestedGrouping() {
+        query("from test | STATS COUNT(*) BY CATEGORIZE(LENGTH(first_name)::string)");
+
+        assertEquals(
+            "1:40: CATEGORIZE grouping function [CATEGORIZE(first_name)] can't be used within other expressions",
+            error("FROM test | STATS COUNT(*) BY MV_COUNT(CATEGORIZE(first_name))")
+        );
+        assertEquals(
+            "1:31: CATEGORIZE grouping function [CATEGORIZE(first_name)] can't be used within other expressions",
+            error("FROM test | STATS COUNT(*) BY CATEGORIZE(first_name)::datetime")
+        );
+    }
+
+    public void testCategorizeWithinAggregations() {
+        query("from test | STATS MV_COUNT(cat), COUNT(*) BY cat = CATEGORIZE(first_name)");
+
+        assertEquals(
+            "1:25: cannot use CATEGORIZE grouping function [CATEGORIZE(first_name)] within the aggregations",
+            error("FROM test | STATS COUNT(CATEGORIZE(first_name)) BY CATEGORIZE(first_name)")
+        );
+
+        assertEquals(
+            "1:25: cannot reference CATEGORIZE grouping function [cat] within the aggregations",
+            error("FROM test | STATS COUNT(cat) BY cat = CATEGORIZE(first_name)")
+        );
+        assertEquals(
+            "1:30: cannot reference CATEGORIZE grouping function [cat] within the aggregations",
+            error("FROM test | STATS SUM(LENGTH(cat::keyword) + LENGTH(last_name)) BY cat = CATEGORIZE(first_name)")
+        );
+        assertEquals(
+            "1:25: cannot reference CATEGORIZE grouping function [`CATEGORIZE(first_name)`] within the aggregations",
+            error("FROM test | STATS COUNT(`CATEGORIZE(first_name)`) BY CATEGORIZE(first_name)")
         );
     }
 

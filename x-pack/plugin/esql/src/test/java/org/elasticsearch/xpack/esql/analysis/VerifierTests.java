--- conflicted
+++ resolved
@@ -1214,27 +1214,6 @@
         );
     }
 
-<<<<<<< HEAD
-    public void testMatchFunctionNotAllowedAfterCommands() throws Exception {
-        assertEquals(
-            "1:24: [Match] function cannot be used after LIMIT",
-            error("from test | limit 10 | where match(first_name, \"Anna\")")
-        );
-        assertEquals(
-            "1:47: [Match] function cannot be used after STATS",
-            error("from test | STATS c = AVG(salary) BY gender | where match(gender, \"F\")")
-        );
-    }
-
-    public void testMatchFunctionAndOperatorHaveCorrectErrorMessages() throws Exception {
-        assertEquals(
-            "1:24: [Match] function cannot be used after LIMIT",
-            error("from test | limit 10 | where match(first_name, \"Anna\")")
-        );
-        assertEquals(
-            "1:24: [Match] function cannot be used after LIMIT",
-            error("from test | limit 10 | where match ( first_name, \"Anna\" ) ")
-=======
     public void testFieldBasedFullTextFunctions() throws Exception {
         checkFieldBasedWithNonIndexedColumn("MATCH", "match(text, \"cat\")", "function");
         checkFieldBasedFunctionNotAllowedAfterCommands("MATCH", "function", "match(title, \"Meditation\")");
@@ -1261,21 +1240,10 @@
         assertThat(
             error("from test | STATS c = COUNT(id) BY " + fieldName + " | where " + functionInvocation, fullTextAnalyzer),
             containsString("[" + functionName + "] " + functionType + " cannot be used after STATS")
->>>>>>> 550cddf5
         );
     }
 
     // These should pass eventually once we lift some restrictions on match function
-<<<<<<< HEAD
-    public void testMatchWithNonIndexedColumnCurrentlyUnsupported() {
-        assertEquals(
-            "1:67: [Match] function cannot operate on [initial], which is not a field from an index mapping",
-            error("from test | eval initial = substring(first_name, 1) | where match(initial, \"A\")")
-        );
-        assertEquals(
-            "1:67: [Match] function cannot operate on [text], which is not a field from an index mapping",
-            error("from test | eval text=concat(first_name, last_name) | where match(text, \"cat\")")
-=======
     private void checkFieldBasedWithNonIndexedColumn(String functionName, String functionInvocation, String functionType) {
         assertThat(
             error("from test | eval text = substring(title, 1) | where " + functionInvocation, fullTextAnalyzer),
@@ -1288,7 +1256,6 @@
             containsString(
                 "[" + functionName + "] " + functionType + " cannot operate on [text], which is not a field from an index mapping"
             )
->>>>>>> 550cddf5
         );
         var keywordInvocation = functionInvocation.replace("text", "text::keyword");
         String keywordError = error("row n = null | eval text = n + 5 | where " + keywordInvocation, fullTextAnalyzer);
@@ -1296,17 +1263,9 @@
         assertThat(keywordError, containsString("which is not a field from an index mapping"));
     }
 
-<<<<<<< HEAD
-    public void testMatchFunctionIsNotNullable() {
-        assertEquals(
-            "1:48: [Match] function cannot operate on [text::keyword], which is not a field from an index mapping",
-            error("row n = null | eval text = n + 5 | where match(text::keyword, \"Anna\")")
-        );
-=======
     public void testNonFieldBasedFullTextFunctionsNotAllowedAfterCommands() throws Exception {
         checkNonFieldBasedFullTextFunctionsNotAllowedAfterCommands("QSTR", "qstr(\"field_name: Meditation\")");
         checkNonFieldBasedFullTextFunctionsNotAllowedAfterCommands("KQL", "kql(\"field_name: Meditation\")");
->>>>>>> 550cddf5
     }
 
     private void checkNonFieldBasedFullTextFunctionsNotAllowedAfterCommands(String functionName, String functionInvocation) {
@@ -1388,29 +1347,6 @@
         );
     }
 
-<<<<<<< HEAD
-    public void testQueryStringFunctionOnlyAllowedInWhere() throws Exception {
-        assertEquals("1:9: [QSTR] function is only supported in WHERE and STATS commands", error("row a = qstr(\"Anna\")"));
-        checkFullTextFunctionsOnlyAllowedInWhere("QSTR", "qstr(\"Anna\")", "function");
-    }
-
-    public void testKqlFunctionOnlyAllowedInWhere() throws Exception {
-        assertEquals("1:9: [KQL] function is only supported in WHERE and STATS commands", error("row a = kql(\"Anna\")"));
-        checkFullTextFunctionsOnlyAllowedInWhere("KQL", "kql(\"Anna\")", "function");
-    }
-
-    public void testMatchFunctionOnlyAllowedInWhere() throws Exception {
-        checkFullTextFunctionsOnlyAllowedInWhere("Match", "match(first_name, \"Anna\")", "function");
-    }
-
-    public void testTermFunctionOnlyAllowedInWhere() throws Exception {
-        assumeTrue("term function capability not available", EsqlCapabilities.Cap.TERM_FUNCTION.isEnabled());
-        checkFullTextFunctionsOnlyAllowedInWhere("Term", "term(first_name, \"Anna\")", "function");
-    }
-
-    public void testMatchOperatornOnlyAllowedInWhere() throws Exception {
-        checkFullTextFunctionsOnlyAllowedInWhere(":", "first_name:\"Anna\"", "operator");
-=======
     public void testFullTextFunctionsOnlyAllowedInWhere() throws Exception {
         checkFullTextFunctionsOnlyAllowedInWhere("MATCH", "match(title, \"Meditation\")", "function");
         checkFullTextFunctionsOnlyAllowedInWhere(":", "title:\"Meditation\"", "operator");
@@ -1422,7 +1358,19 @@
         if (EsqlCapabilities.Cap.MULTI_MATCH_FUNCTION.isEnabled()) {
             checkFullTextFunctionsOnlyAllowedInWhere("MultiMatch", "multi_match(\"Meditation\", title, body)", "function");
         }
->>>>>>> 550cddf5
+    }
+
+    public void testMatchFunctionOnlyAllowedInWhere() throws Exception {
+        checkFullTextFunctionsOnlyAllowedInWhere("Match", "match(first_name, \"Anna\")", "function");
+    }
+
+    public void testTermFunctionOnlyAllowedInWhere() throws Exception {
+        assumeTrue("term function capability not available", EsqlCapabilities.Cap.TERM_FUNCTION.isEnabled());
+        checkFullTextFunctionsOnlyAllowedInWhere("Term", "term(first_name, \"Anna\")", "function");
+    }
+
+    public void testMatchOperatornOnlyAllowedInWhere() throws Exception {
+        checkFullTextFunctionsOnlyAllowedInWhere(":", "first_name:\"Anna\"", "operator");
     }
 
     private void checkFullTextFunctionsOnlyAllowedInWhere(String functionName, String functionInvocation, String functionType)
@@ -1448,24 +1396,13 @@
     }
 
     public void testFullTextFunctionsDisjunctions() {
-<<<<<<< HEAD
-        checkWithFullTextFunctionsDisjunctions("match(last_name, \"Smith\")");
-        checkWithFullTextFunctionsDisjunctions("match(first_name, last_name, \"Smith\")");
-        checkWithFullTextFunctionsDisjunctions("last_name : \"Smith\"");
-        checkWithFullTextFunctionsDisjunctions("qstr(\"last_name: Smith\")");
-        checkWithFullTextFunctionsDisjunctions("kql(\"last_name: Smith\")");
-=======
         checkWithFullTextFunctionsDisjunctions("match(title, \"Meditation\")");
         checkWithFullTextFunctionsDisjunctions("title : \"Meditation\"");
         checkWithFullTextFunctionsDisjunctions("qstr(\"title: Meditation\")");
         checkWithFullTextFunctionsDisjunctions("kql(\"title: Meditation\")");
-        if (EsqlCapabilities.Cap.MULTI_MATCH_FUNCTION.isEnabled()) {
-            checkWithFullTextFunctionsDisjunctions("multi_match(\"Meditation\", title, body)");
-        }
         if (EsqlCapabilities.Cap.TERM_FUNCTION.isEnabled()) {
             checkWithFullTextFunctionsDisjunctions("term(title, \"Meditation\")");
         }
->>>>>>> 550cddf5
     }
 
     private void checkWithFullTextFunctionsDisjunctions(String functionInvocation) {
@@ -1514,37 +1451,13 @@
             "from test metadata _score | where " + functionInvocation + " or (match(title, \"Meditation\") and match(body, \"Smith\"))",
             fullTextAnalyzer
         );
-<<<<<<< HEAD
-
-    }
-
-    public void testQueryStringFunctionWithNonBooleanFunctions() {
-        checkFullTextFunctionsWithNonBooleanFunctions("QSTR", "qstr(\"first_name: Anna\")", "function");
-    }
-
-    public void testKqlFunctionWithNonBooleanFunctions() {
-        checkFullTextFunctionsWithNonBooleanFunctions("KQL", "kql(\"first_name: Anna\")", "function");
-    }
-
-    public void testMatchFunctionWithNonBooleanFunctions() {
-        checkFullTextFunctionsWithNonBooleanFunctions("Match", "match(first_name, \"Anna\")", "function");
-    }
-
-    public void testTermFunctionWithNonBooleanFunctions() {
-        assumeTrue("term function capability not available", EsqlCapabilities.Cap.TERM_FUNCTION.isEnabled());
-        checkFullTextFunctionsWithNonBooleanFunctions("Term", "term(first_name, \"Anna\")", "function");
-=======
->>>>>>> 550cddf5
     }
 
     public void testFullTextFunctionsWithNonBooleanFunctions() {
-        checkFullTextFunctionsWithNonBooleanFunctions("MATCH", "match(title, \"Meditation\")", "function");
+        checkFullTextFunctionsWithNonBooleanFunctions("Match", "match(title, \"Meditation\")", "function");
         checkFullTextFunctionsWithNonBooleanFunctions(":", "title:\"Meditation\"", "operator");
         checkFullTextFunctionsWithNonBooleanFunctions("QSTR", "qstr(\"title: Meditation\")", "function");
         checkFullTextFunctionsWithNonBooleanFunctions("KQL", "kql(\"title: Meditation\")", "function");
-        if (EsqlCapabilities.Cap.MULTI_MATCH_FUNCTION.isEnabled()) {
-            checkFullTextFunctionsWithNonBooleanFunctions("MultiMatch", "multi_match(\"Meditation\", title, body)", "function");
-        }
         if (EsqlCapabilities.Cap.TERM_FUNCTION.isEnabled()) {
             checkFullTextFunctionsWithNonBooleanFunctions("Term", "term(title, \"Meditation\")", "function");
         }
@@ -2133,73 +2046,11 @@
         );
     }
 
-<<<<<<< HEAD
-    public void testMatchOptions() {
-        // Check positive cases
-        query("FROM test | WHERE match(first_name, \"Jean\", {\"analyzer\": \"standard\"})");
-        query("FROM test | WHERE match(first_name, \"Jean\", {\"boost\": 2.1})");
-        query("FROM test | WHERE match(first_name, \"Jean\", {\"fuzziness\": 2})");
-        query("FROM test | WHERE match(first_name, \"Jean\", {\"fuzziness\": \"AUTO\"})");
-        query("FROM test | WHERE match(first_name, \"Jean\", {\"fuzzy_transpositions\": false})");
-        query("FROM test | WHERE match(first_name, \"Jean\", {\"lenient\": false})");
-        query("FROM test | WHERE match(first_name, \"Jean\", {\"max_expansions\": 10})");
-        query("FROM test | WHERE match(first_name, \"Jean\", {\"minimum_should_match\": \"2\"})");
-        query("FROM test | WHERE match(first_name, \"Jean\", {\"operator\": \"AND\"})");
-        query("FROM test | WHERE match(first_name, \"Jean\", {\"prefix_length\": 2})");
-        query("FROM test | WHERE match(first_name, \"Jean\", {\"auto_generate_synonyms_phrase_query\": true})");
-
-        // Check all data types for available options
-        DataType[] optionTypes = new DataType[] { INTEGER, LONG, FLOAT, DOUBLE, KEYWORD, BOOLEAN };
-        for (Map.Entry<String, DataType> allowedOptions : Match.OPTIONS.entrySet()) {
-            String optionName = allowedOptions.getKey();
-            DataType optionType = allowedOptions.getValue();
-            // Check every possible type for the option - we'll try to convert it to the expected type
-            for (DataType currentType : optionTypes) {
-                String optionValue = switch (currentType) {
-                    case BOOLEAN -> String.valueOf(randomBoolean());
-                    case INTEGER -> String.valueOf(randomIntBetween(0, 100000));
-                    case LONG -> String.valueOf(randomLong());
-                    case FLOAT -> String.valueOf(randomFloat());
-                    case DOUBLE -> String.valueOf(randomDouble());
-                    case KEYWORD -> randomAlphaOfLength(10);
-                    default -> throw new IllegalArgumentException("Unsupported option type: " + currentType);
-                };
-                String queryOptionValue = optionValue;
-                if (currentType == KEYWORD) {
-                    queryOptionValue = "\"" + optionValue + "\"";
-                }
-
-                String query = "FROM test | WHERE match(first_name, \"Jean\", {\"" + optionName + "\": " + queryOptionValue + "})";
-                try {
-                    // Check conversion is possible
-                    DataTypeConverter.convert(optionValue, optionType);
-                    // If no exception was thrown, conversion is possible and should be done
-                    query(query);
-                } catch (InvalidArgumentException e) {
-                    // Conversion is not possible, query should fail
-                    assertEquals(
-                        "1:19: Invalid option ["
-                            + optionName
-                            + "] in [match(first_name, \"Jean\", {\""
-                            + optionName
-                            + "\": "
-                            + queryOptionValue
-                            + "})], cannot cast ["
-                            + optionValue
-                            + "] to ["
-                            + optionType.typeName()
-                            + "]",
-                        error(query)
-                    );
-                }
-            }
-=======
     public void testFullTextFunctionOptions() {
         checkOptionDataTypes(Match.ALLOWED_OPTIONS, "FROM test | WHERE match(title, \"Jean\", {\"%s\": %s})");
         checkOptionDataTypes(QueryString.ALLOWED_OPTIONS, "FROM test | WHERE QSTR(\"title: Jean\", {\"%s\": %s})");
         if (EsqlCapabilities.Cap.MULTI_MATCH_FUNCTION.isEnabled()) {
             checkOptionDataTypes(MultiMatch.OPTIONS, "FROM test | WHERE MULTI_MATCH(\"Jean\", title, body, {\"%s\": %s})");
->>>>>>> 550cddf5
         }
     }
 
@@ -2212,65 +2063,6 @@
             String optionName = allowedOptions.getKey();
             DataType optionType = allowedOptions.getValue();
 
-<<<<<<< HEAD
-                String query = "FROM test | WHERE QSTR(\"first_name: Jean\", {\"" + optionName + "\": " + queryOptionValue + "})";
-                try {
-                    // Check conversion is possible
-                    DataTypeConverter.convert(optionValue, optionType);
-                    // If no exception was thrown, conversion is possible and should be done
-                    query(query);
-                } catch (InvalidArgumentException e) {
-                    // Conversion is not possible, query should fail
-                    assertEquals(
-                        "1:19: Invalid option ["
-                            + optionName
-                            + "] in [QSTR(\"first_name: Jean\", {\""
-                            + optionName
-                            + "\": "
-                            + queryOptionValue
-                            + "})], cannot cast ["
-                            + optionValue
-                            + "] to ["
-                            + optionType.typeName()
-                            + "]",
-                        error(query)
-                    );
-                }
-            }
-        }
-
-        assertThat(
-            error("FROM test |  WHERE QSTR(\"first_name: Jean\", {\"unknown_option\": true})"),
-            containsString(
-                "1:20: Invalid option [unknown_option] in [QSTR(\"first_name: Jean\", {\"unknown_option\": true})]," + " expected one of "
-            )
-        );
-    }
-
-    public void testMultiMatchOptions() {
-        // Check positive cases
-        query("FROM test | WHERE MATCH(first_name, \"Jean\")");
-        query("FROM test | WHERE MATCH(first_name, \"Jean\", {\"analyzer\": \"standard\"})");
-        query("FROM test | WHERE MATCH(first_name, last_name, \"Jean\", {\"analyzer\": \"standard\"})");
-        query("FROM test | WHERE MATCH(first_name, last_name, \"Jean\", {\"slop\": 10})");
-        query("FROM test | WHERE MATCH(first_name, last_name, \"Jean\", {\"auto_generate_synonyms_phrase_query\": true})");
-        query("FROM test | WHERE MATCH(first_name, last_name, \"Jean\", {\"fuzziness\": 2})");
-        query("FROM test | WHERE MATCH(first_name, last_name, \"Jean\", {\"fuzzy_transpositions\": false})");
-        query("FROM test | WHERE MATCH(first_name, last_name, \"Jean\", {\"lenient\": false})");
-        query("FROM test | WHERE MATCH(first_name, last_name, \"Jean\", {\"max_expansions\": 10})");
-        query("FROM test | WHERE MATCH(first_name, last_name, \"Jean\", {\"minimum_should_match\": \"2\"})");
-        query("FROM test | WHERE MATCH(first_name, last_name, \"Jean\", {\"operator\": \"AND\"})");
-        query("FROM test | WHERE MATCH(first_name, last_name, \"Jean\", {\"prefix_length\": 2})");
-        query("FROM test | WHERE MATCH(first_name, last_name, \"Jean\", {\"tie_breaker\": 1.0})");
-        query("FROM test | WHERE MATCH(first_name, last_name, \"Jean\", {\"type\": \"best_fields\"})");
-
-        // Check all data types for available options
-        DataType[] optionTypes = new DataType[] { INTEGER, LONG, FLOAT, DOUBLE, KEYWORD, BOOLEAN };
-        for (Map.Entry<String, DataType> allowedOptions : Match.OPTIONS.entrySet()) {
-            String optionName = allowedOptions.getKey();
-            DataType optionType = allowedOptions.getValue();
-=======
->>>>>>> 550cddf5
             // Check every possible type for the option - we'll try to convert it to the expected type
             for (DataType currentType : optionTypes) {
                 String optionValue = exampleValueForType(currentType);
@@ -2279,15 +2071,7 @@
                     queryOptionValue = "\"" + optionValue + "\"";
                 }
 
-<<<<<<< HEAD
-                String query = "FROM test | WHERE MATCH(first_name, last_name, \"Jean\", {\""
-                    + optionName
-                    + "\": "
-                    + queryOptionValue
-                    + "})";
-=======
                 String query = String.format(Locale.ROOT, queryTemplate, optionName, queryOptionValue);
->>>>>>> 550cddf5
                 try {
                     // Check conversion is possible
                     DataTypeConverter.convert(optionValue, optionType);
@@ -2295,74 +2079,6 @@
                     query(query, fullTextAnalyzer);
                 } catch (InvalidArgumentException e) {
                     // Conversion is not possible, query should fail
-<<<<<<< HEAD
-                    assertEquals(
-                        "1:19: Invalid option ["
-                            + optionName
-                            + "] in [MATCH(first_name, last_name, \"Jean\", {\""
-                            + optionName
-                            + "\": "
-                            + queryOptionValue
-                            + "})], cannot "
-                            + (optionType == OBJECT ? "convert from" : "cast")
-                            + " ["
-                            + optionValue
-                            + "]"
-                            + (optionType == OBJECT ? (", type [keyword]") : "")
-                            + " to ["
-                            + optionType.typeName()
-                            + "]",
-                        error(query)
-                    );
-                }
-            }
-        }
-
-        assertThat(
-            error("FROM test | WHERE MATCH(first_name, last_name, \"Jean\", {\"unknown_option\": true})"),
-            containsString(
-                "1:19: Invalid option [unknown_option] in [MATCH(first_name, last_name, \"Jean\", "
-                    + "{\"unknown_option\": true})], expected one of "
-            )
-        );
-    }
-
-    public void testMultiMatchFunctionIsNotNullable() {
-        assertEquals(
-            "1:48: [Match] function cannot operate on [text::keyword], which is not a field from an index mapping",
-            error("row n = null | eval text = n + 5 | where match(text::keyword, \"Anna\")")
-        );
-    }
-
-    public void testMultiMatchWithNonIndexedColumnCurrentlyUnsupported() {
-        assertEquals(
-            "1:67: [Match] function cannot operate on [initial], which is not a field from an index mapping",
-            error("from test | eval initial = substring(first_name, 1) | where match(initial, \"A\")")
-        );
-        assertEquals(
-            "1:67: [Match] function cannot operate on [text], which is not a field from an index mapping",
-            error("from test | eval text=concat(first_name, last_name) | where match(text, \"cat\")")
-        );
-    }
-
-    public void testMultiMatchFunctionNotAllowedAfterCommands() throws Exception {
-        assertEquals(
-            "1:24: [Match] function cannot be used after LIMIT",
-            error("from test | limit 10 | where match(first_name, \"Anna\")")
-        );
-        assertEquals(
-            "1:47: [Match] function cannot be used after STATS",
-            error("from test | STATS c = AVG(salary) BY gender | where match(gender, \"F\")")
-        );
-    }
-
-    public void testMultiMatchFunctionWithDisjunctions() {
-        checkWithDisjunctions("MultiMatch", "match(first_name, last_name, \"Anna\")", "function");
-    }
-
-    public void testMultiMatchFunctionWithNonBooleanFunctions() {
-        checkFullTextFunctionsWithNonBooleanFunctions("Match", "match(first_name, last_name, \"Anna\")", "function");
-=======
                     String error = error(query, fullTextAnalyzer);
                     assertThat(error, containsString("Invalid option [" + optionName + "]"));
                     assertThat(error, containsString("cannot cast [" + optionValue + "] to [" + optionType.typeName() + "]"));
@@ -2396,7 +2112,6 @@
         if (EsqlCapabilities.Cap.TERM_FUNCTION.isEnabled()) {
             testFullTextFunctionsCurrentlyUnsupportedBehaviour("term(title, \"Meditation\")");
         }
->>>>>>> 550cddf5
     }
 
     private void testFullTextFunctionsCurrentlyUnsupportedBehaviour(String functionInvocation) throws Exception {
@@ -2406,40 +2121,6 @@
         );
     }
 
-<<<<<<< HEAD
-    // Should pass eventually once we lift some restrictions on the multi-match function.
-    public void testMultiMatchFunctionCurrentlyUnsupportedBehaviour() throws Exception {
-        assertEquals(
-            "1:68: Unknown column [first_name]\nline 1:80: Unknown column [last_name]",
-            error("from test | stats max_salary = max(salary) by emp_no | where match(first_name, last_name, \"Anna\")")
-        );
-    }
-
-    public void testMultiMatchFunctionNullArgs() throws Exception {
-        assertEquals(
-            "1:19: second argument of [match(\"query\", null)] cannot be null, received [null]",
-            error("from test | where match(\"query\", null)")
-        );
-        assertEquals(
-            "1:19: second argument of [match(first_name, null)] cannot be null, received [null]",
-            error("from test | where match(first_name, null)")
-        );
-    }
-
-    public void testMultiMatchTargetsExistingField() throws Exception {
-        assertEquals(
-            "1:39: Unknown column [first_name]\nline 1:51: Unknown column [last_name]",
-            error("from test | keep emp_no | where match(first_name, last_name, \"Anna\")")
-        );
-    }
-
-    public void testMultiMatchInsideEval() throws Exception {
-        assumeTrue("Match operator is available just for snapshots", Build.current().isSnapshot());
-        assertEquals(
-            "1:36: [Match] function is only supported in WHERE and STATS commands\n"
-                + "line 1:42: [Match] function cannot operate on [title], which is not a field from an index mapping",
-            error("row title = \"brown fox\" | eval x = match(title, \"fox\")")
-=======
     public void testFullTextFunctionsNullArgs() throws Exception {
         checkFullTextFunctionNullArgs("match(null, \"query\")", "first");
         checkFullTextFunctionNullArgs("match(title, null)", "second");
@@ -2479,7 +2160,6 @@
         assertThat(
             error("from test | where " + functionInvocation, fullTextAnalyzer),
             containsString(argOrdinal + " argument of [" + functionInvocation + "] must be a constant")
->>>>>>> 550cddf5
         );
     }
 
@@ -2493,21 +2173,10 @@
     }
 
     public void testFullTextFunctionsInStats() {
-<<<<<<< HEAD
-        checkFullTextFunctionsInStats("match(last_name, \"Smith\")");
-        checkFullTextFunctionsInStats("match(first_name, last_name, \"Smith\")");
-        checkFullTextFunctionsInStats("last_name : \"Smith\"");
-        checkFullTextFunctionsInStats("qstr(\"last_name: Smith\")");
-        checkFullTextFunctionsInStats("kql(\"last_name: Smith\")");
-=======
         checkFullTextFunctionsInStats("match(title, \"Meditation\")");
         checkFullTextFunctionsInStats("title : \"Meditation\"");
         checkFullTextFunctionsInStats("qstr(\"title: Meditation\")");
         checkFullTextFunctionsInStats("kql(\"title: Meditation\")");
-        if (EsqlCapabilities.Cap.MULTI_MATCH_FUNCTION.isEnabled()) {
-            checkFullTextFunctionsInStats("multi_match(\"Meditation\", title, body)");
-        }
->>>>>>> 550cddf5
     }
 
     private void checkFullTextFunctionsInStats(String functionInvocation) {

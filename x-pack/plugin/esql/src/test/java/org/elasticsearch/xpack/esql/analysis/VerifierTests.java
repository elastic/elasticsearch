--- conflicted
+++ resolved
@@ -2811,37 +2811,6 @@
             can only be used after STATS when used with TS command"""));
     }
 
-<<<<<<< HEAD
-    /**
-     * If there is explicit casting on fields with mix data types between subquery and main index {@code VerificationException} is thrown.
-     */
-    public void testMixedDataTypesInSubquery() {
-        assumeTrue("Requires subquery in FROM command support", EsqlCapabilities.Cap.SUBQUERY_IN_FROM_COMMAND.isEnabled());
-        assertThat(
-            error("""
-                FROM test, (FROM test_mixed_types | WHERE languages > 0)
-                | WHERE emp_no > 10000
-                | SORT is_rehired, still_hired
-                """),
-            equalTo(
-                "1:1: Column [emp_no] has conflicting data types in subqueries: [integer, long]\n"
-                    + "line 1:1: Column [is_rehired] has conflicting data types in subqueries: [boolean, keyword]\n"
-                    + "line 1:1: Column [still_hired] has conflicting data types in subqueries: [boolean, keyword]"
-            )
-        );
-    }
-
-    public void testSubqueryInFromWithFork() {
-        assumeTrue("Requires subquery in FROM command support", EsqlCapabilities.Cap.SUBQUERY_IN_FROM_COMMAND.isEnabled());
-        assertThat(error("""
-            FROM test, (FROM test_mixed_types
-                                 | WHERE languages > 0
-                                 | EVAL emp_no = emp_no::int
-                                 | KEEP emp_no)
-            | FORK (WHERE emp_no > 10000) (WHERE emp_no <= 10000)
-            | KEEP emp_no
-            """), equalTo("1:6: FORK after subquery is not supported"));
-=======
     public void testLimitBeforeInlineStats_WithTS() {
         assumeTrue("LIMIT before INLINE STATS limitation check", EsqlCapabilities.Cap.FORBID_LIMIT_BEFORE_INLINE_STATS.isEnabled());
         assertThat(
@@ -3005,7 +2974,51 @@
         assertThat(error("TS test | WHERE TRANGE(\"2024-05-10T00:17:14.000Z\", 1 hour) | KEEP @timestamp", tsdb), equalTo("""
             1:17: second argument of [TRANGE("2024-05-10T00:17:14.000Z", 1 hour)] must be [keyword], \
             found value [1 hour] type [time_duration]"""));
->>>>>>> 440faee0
+    }
+
+    /**
+     * If there is explicit casting on fields with mix data types between subquery and main index {@code VerificationException} is thrown.
+     */
+    public void testMixedDataTypesInSubquery() {
+        assumeTrue("Requires subquery in FROM command support", EsqlCapabilities.Cap.SUBQUERY_IN_FROM_COMMAND.isEnabled());
+        assertThat(
+            error("""
+                FROM test, (FROM test_mixed_types | WHERE languages > 0)
+                | WHERE emp_no > 10000
+                | SORT is_rehired, still_hired
+                """),
+            equalTo(
+                "1:1: Column [emp_no] has conflicting data types in subqueries: [integer, long]\n"
+                    + "line 1:1: Column [is_rehired] has conflicting data types in subqueries: [boolean, keyword]\n"
+                    + "line 1:1: Column [still_hired] has conflicting data types in subqueries: [boolean, keyword]"
+            )
+        );
+    }
+
+    // Fork inside subquery is tested in LogicalPlanOptimizerTests
+    public void testSubqueryInFromWithForkInMainQuery() {
+        assumeTrue("Requires subquery in FROM command support", EsqlCapabilities.Cap.SUBQUERY_IN_FROM_COMMAND.isEnabled());
+        assertThat(error("""
+            FROM test, (FROM test_mixed_types
+                                 | WHERE languages > 0
+                                 | EVAL emp_no = emp_no::int
+                                 | KEEP emp_no)
+            | FORK (WHERE emp_no > 10000) (WHERE emp_no <= 10000)
+            | KEEP emp_no
+            """), equalTo("1:6: FORK after subquery is not supported"));
+    }
+
+    // InlineStats inside subquery is supported
+    public void testSubqueryInFromWithInlineStatsInMainQuery() {
+        assumeTrue("Requires subquery in FROM command support", EsqlCapabilities.Cap.SUBQUERY_IN_FROM_COMMAND.isEnabled());
+        assertThat(error("""
+            FROM test, (FROM test_mixed_types
+                                 | WHERE languages > 0
+                                 | EVAL emp_no = emp_no::int
+                                 | KEEP emp_no)
+            | INLINE STATS cnt = count(*)
+            | SORT emp_no
+            """), containsString("5:3: INLINE STATS cannot be used after an explicit or implicit LIMIT command"));
     }
 
     private void checkVectorFunctionsNullArgs(String functionInvocation) throws Exception {

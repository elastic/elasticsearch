--- conflicted
+++ resolved
@@ -448,11 +448,7 @@
         @Override
         protected void getRemoteConnection(String remoteCluster, ActionListener<Transport.Connection> listener) {
             assertThat("Must only called on the local cluster", cluster, equalTo(LOCAL_CLUSTER_GROUP_KEY));
-<<<<<<< HEAD
-            return transports.get("").getConnection(transports.get(remoteCluster).getLocalNode());
-=======
             listener.onResponse(transports.get("").getConnection(transports.get(remoteCluster).getLocalNode()));
->>>>>>> d7aa33e2
         }
 
         static ClusterService mockClusterService(Map<String, EnrichPolicy> policies) {

/*
 * Copyright Elasticsearch B.V. and/or licensed to Elasticsearch B.V. under one
 * or more contributor license agreements. Licensed under the Elastic License
 * 2.0; you may not use this file except in compliance with the Elastic License
 * 2.0.
 */

package org.elasticsearch.xpack.esql.enrich;

import org.elasticsearch.common.Strings;
import org.elasticsearch.common.io.stream.Writeable;
import org.elasticsearch.core.TimeValue;
import org.elasticsearch.test.AbstractWireSerializingTestCase;
import org.elasticsearch.test.ESTestCase;

import java.io.IOException;

import static org.hamcrest.Matchers.equalTo;

public class LookupFromIndexOperatorStatusTests extends AbstractWireSerializingTestCase<LookupFromIndexOperator.Status> {
    @Override
    protected Writeable.Reader<LookupFromIndexOperator.Status> instanceReader() {
        return LookupFromIndexOperator.Status::new;
    }

    @Override
    protected LookupFromIndexOperator.Status createTestInstance() {
        return new LookupFromIndexOperator.Status(
            randomNonNegativeLong(),
            randomNonNegativeLong(),
            randomLongBetween(0, TimeValue.timeValueHours(1).millis()),
            randomNonNegativeLong(),
            randomNonNegativeLong(),
            randomNonNegativeLong()
        );
    }

    @Override
    protected LookupFromIndexOperator.Status mutateInstance(LookupFromIndexOperator.Status in) throws IOException {
        long receivedPages = in.receivedPages();
        long completedPages = in.completedPages();
<<<<<<< HEAD
        long procesNanos = in.processNanos();
        long totalTerms = in.totalTerms();
=======
        long procesNanos = in.procesNanos();
        long totalTerms = in.totalRows();
>>>>>>> 4e3602d0
        long emittedPages = in.emittedPages();
        long emittedRows = in.emittedRows();
        switch (randomIntBetween(0, 5)) {
            case 0 -> receivedPages = randomValueOtherThan(receivedPages, ESTestCase::randomNonNegativeLong);
            case 1 -> completedPages = randomValueOtherThan(completedPages, ESTestCase::randomNonNegativeLong);
            case 2 -> procesNanos = randomValueOtherThan(procesNanos, ESTestCase::randomNonNegativeLong);
            case 3 -> totalTerms = randomValueOtherThan(totalTerms, ESTestCase::randomNonNegativeLong);
            case 4 -> emittedPages = randomValueOtherThan(emittedPages, ESTestCase::randomNonNegativeLong);
            case 5 -> emittedRows = randomValueOtherThan(emittedRows, ESTestCase::randomNonNegativeLong);
            default -> throw new UnsupportedOperationException();
        }
        return new LookupFromIndexOperator.Status(receivedPages, completedPages, procesNanos, totalTerms, emittedPages, emittedRows);
    }

    public void testToXContent() {
        var status = new LookupFromIndexOperator.Status(100, 50, TimeValue.timeValueNanos(10).nanos(), 120, 88, 800);
        String json = Strings.toString(status, true, true);
        assertThat(json, equalTo("""
            {
<<<<<<< HEAD
              "process_nanos" : 10,
              "process_time" : "10nanos",
              "pages_received" : 100,
              "pages_completed" : 50,
              "pages_emitted" : 88,
              "rows_emitted" : 800,
              "total_terms" : 120
=======
              "process_nanos" : 10000,
              "process_time" : "10micros",
              "received_pages" : 100,
              "completed_pages" : 50,
              "emitted_pages" : 88,
              "total_rows" : 120
>>>>>>> 4e3602d0
            }"""));
    }
}<|MERGE_RESOLUTION|>--- conflicted
+++ resolved
@@ -39,25 +39,20 @@
     protected LookupFromIndexOperator.Status mutateInstance(LookupFromIndexOperator.Status in) throws IOException {
         long receivedPages = in.receivedPages();
         long completedPages = in.completedPages();
-<<<<<<< HEAD
         long procesNanos = in.processNanos();
-        long totalTerms = in.totalTerms();
-=======
-        long procesNanos = in.procesNanos();
-        long totalTerms = in.totalRows();
->>>>>>> 4e3602d0
+        long totalRows = in.totalRows();
         long emittedPages = in.emittedPages();
         long emittedRows = in.emittedRows();
         switch (randomIntBetween(0, 5)) {
             case 0 -> receivedPages = randomValueOtherThan(receivedPages, ESTestCase::randomNonNegativeLong);
             case 1 -> completedPages = randomValueOtherThan(completedPages, ESTestCase::randomNonNegativeLong);
             case 2 -> procesNanos = randomValueOtherThan(procesNanos, ESTestCase::randomNonNegativeLong);
-            case 3 -> totalTerms = randomValueOtherThan(totalTerms, ESTestCase::randomNonNegativeLong);
+            case 3 -> totalRows = randomValueOtherThan(totalRows, ESTestCase::randomNonNegativeLong);
             case 4 -> emittedPages = randomValueOtherThan(emittedPages, ESTestCase::randomNonNegativeLong);
             case 5 -> emittedRows = randomValueOtherThan(emittedRows, ESTestCase::randomNonNegativeLong);
             default -> throw new UnsupportedOperationException();
         }
-        return new LookupFromIndexOperator.Status(receivedPages, completedPages, procesNanos, totalTerms, emittedPages, emittedRows);
+        return new LookupFromIndexOperator.Status(receivedPages, completedPages, procesNanos, totalRows, emittedPages, emittedRows);
     }
 
     public void testToXContent() {
@@ -65,22 +60,13 @@
         String json = Strings.toString(status, true, true);
         assertThat(json, equalTo("""
             {
-<<<<<<< HEAD
               "process_nanos" : 10,
               "process_time" : "10nanos",
               "pages_received" : 100,
               "pages_completed" : 50,
               "pages_emitted" : 88,
               "rows_emitted" : 800,
-              "total_terms" : 120
-=======
-              "process_nanos" : 10000,
-              "process_time" : "10micros",
-              "received_pages" : 100,
-              "completed_pages" : 50,
-              "emitted_pages" : 88,
               "total_rows" : 120
->>>>>>> 4e3602d0
             }"""));
     }
 }
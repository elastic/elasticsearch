--- conflicted
+++ resolved
@@ -37,8 +37,8 @@
 import org.elasticsearch.compute.operator.DriverContext;
 import org.elasticsearch.compute.operator.Operator;
 import org.elasticsearch.compute.operator.SourceOperator;
+import org.elasticsearch.compute.test.AsyncOperatorTestCase;
 import org.elasticsearch.compute.test.NoOpReleasable;
-import org.elasticsearch.compute.test.OperatorTestCase;
 import org.elasticsearch.compute.test.SequenceLongBlockSourceOperator;
 import org.elasticsearch.compute.test.TupleLongLongBlockSourceOperator;
 import org.elasticsearch.core.IOUtils;
@@ -56,6 +56,7 @@
 import org.elasticsearch.tasks.CancellableTask;
 import org.elasticsearch.tasks.TaskId;
 import org.elasticsearch.test.ClusterServiceUtils;
+import org.elasticsearch.test.MapMatcher;
 import org.elasticsearch.test.transport.MockTransport;
 import org.elasticsearch.threadpool.FixedExecutorBuilder;
 import org.elasticsearch.threadpool.TestThreadPool;
@@ -81,12 +82,11 @@
 import java.util.stream.LongStream;
 
 import static org.hamcrest.Matchers.equalTo;
-import static org.hamcrest.Matchers.hasEntry;
-import static org.hamcrest.Matchers.is;
+import static org.hamcrest.Matchers.greaterThanOrEqualTo;
 import static org.hamcrest.Matchers.matchesPattern;
 import static org.mockito.Mockito.mock;
 
-public class LookupFromIndexOperatorTests extends OperatorTestCase {
+public class LookupFromIndexOperatorTests extends AsyncOperatorTestCase {
     private static final int LOOKUP_SIZE = 1000;
     private final ThreadPool threadPool = threadPool();
     private final Directory lookupIndexDirectory = newDirectory();
@@ -306,19 +306,13 @@
     }
 
     @Override
-<<<<<<< HEAD
-    protected void checkOperatorStatusFields(Map<String, Object> status, List<Page> input, List<Page> output) {
+    protected MapMatcher extendStatusMatcher(MapMatcher mapMatcher, List<Page> input, List<Page> output) {
         var totalPages = input.size();
-        var totalInputRows = input.stream().mapToLong(p -> p.getPositionCount()).sum();
-        var totalOutputRows = output.stream().mapToLong(p -> p.getPositionCount()).sum();
-
-        assertThat(status, hasEntry(is("total_rows"), matchNumberEqualTo(totalInputRows)));
-        assertThat(status, hasEntry(is("pages_completed"), matchNumberEqualTo(totalPages)));
-        assertThat(status, hasEntry(is("pages_emitted"), matchNumberGreaterThanOrEqualTo(totalPages)));
-        assertThat(status, hasEntry(is("rows_emitted"), matchNumberGreaterThanOrEqualTo(totalOutputRows)));
-=======
-    protected void assertEmptyStatus(Map<String, Object> map) {
-        assumeFalse("not yet standardized", true);
->>>>>>> 5e43ea5e
+        var totalInputRows = input.stream().mapToInt(Page::getPositionCount).sum();
+        var totalOutputRows = output.stream().mapToInt(Page::getPositionCount).sum();
+
+        return mapMatcher.entry("total_rows", totalInputRows)
+            .entry("pages_emitted", greaterThanOrEqualTo(totalPages))
+            .entry("rows_emitted", greaterThanOrEqualTo(totalOutputRows));
     }
 }
--- conflicted
+++ resolved
@@ -561,11 +561,8 @@
             case IP -> "Ip";
             case DATETIME, DATE_NANOS, LONG, COUNTER_LONG, UNSIGNED_LONG, GEOHASH, GEOTILE, GEOHEX -> "Long";
             case AGGREGATE_METRIC_DOUBLE -> "AggregateMetricDouble";
-<<<<<<< HEAD
             case DATE_RANGE -> "LongRange";
-=======
             case EXPONENTIAL_HISTOGRAM -> "ExponentialHistogram";
->>>>>>> eef50658
             case NULL -> "Null";
             default -> throw new UnsupportedOperationException("name for [" + type + "]");
         };

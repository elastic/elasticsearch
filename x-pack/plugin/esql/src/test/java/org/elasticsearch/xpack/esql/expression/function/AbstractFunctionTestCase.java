/*
 * Copyright Elasticsearch B.V. and/or licensed to Elasticsearch B.V. under one
 * or more contributor license agreements. Licensed under the Elastic License
 * 2.0; you may not use this file except in compliance with the Elastic License
 * 2.0.
 */

package org.elasticsearch.xpack.esql.expression.function;

import org.apache.lucene.document.InetAddressPoint;
import org.apache.lucene.sandbox.document.HalfFloatPoint;
import org.apache.lucene.util.BytesRef;
import org.elasticsearch.compute.data.Block;
import org.elasticsearch.compute.data.BlockUtils;
import org.elasticsearch.compute.data.Page;
import org.elasticsearch.compute.operator.EvalOperator;
import org.elasticsearch.core.PathUtils;
import org.elasticsearch.logging.LogManager;
import org.elasticsearch.test.ESTestCase;
import org.elasticsearch.xpack.esql.evaluator.EvalMapper;
import org.elasticsearch.xpack.esql.expression.function.scalar.conditional.Greatest;
import org.elasticsearch.xpack.esql.expression.function.scalar.nulls.Coalesce;
import org.elasticsearch.xpack.esql.optimizer.FoldNull;
import org.elasticsearch.xpack.esql.plan.logical.show.ShowFunctions;
import org.elasticsearch.xpack.esql.planner.Layout;
import org.elasticsearch.xpack.esql.type.EsqlDataTypes;
import org.elasticsearch.xpack.ql.expression.Expression;
import org.elasticsearch.xpack.ql.expression.FieldAttribute;
import org.elasticsearch.xpack.ql.expression.Literal;
import org.elasticsearch.xpack.ql.expression.TypeResolutions;
import org.elasticsearch.xpack.ql.expression.function.FunctionDefinition;
import org.elasticsearch.xpack.ql.tree.Source;
import org.elasticsearch.xpack.ql.type.DataType;
import org.elasticsearch.xpack.ql.type.DataTypes;
import org.elasticsearch.xpack.ql.type.EsField;
<<<<<<< HEAD
import org.elasticsearch.xpack.ql.util.NumericUtils;
import org.elasticsearch.xpack.ql.util.StringUtils;
=======
>>>>>>> b3646595
import org.elasticsearch.xpack.versionfield.Version;
import org.junit.After;
import org.junit.AfterClass;
import org.junit.BeforeClass;

import java.io.IOException;
import java.nio.file.Files;
import java.nio.file.Path;
import java.time.Duration;
import java.time.Instant;
import java.time.Period;
import java.util.ArrayList;
import java.util.Collections;
import java.util.HashMap;
import java.util.HashSet;
import java.util.List;
import java.util.Locale;
import java.util.Map;
import java.util.Set;
import java.util.concurrent.ExecutionException;
import java.util.concurrent.ExecutorService;
import java.util.concurrent.Executors;
import java.util.concurrent.Future;
import java.util.function.Supplier;
import java.util.stream.Collectors;
import java.util.stream.IntStream;
import java.util.stream.Stream;

import static org.elasticsearch.compute.data.BlockUtils.toJavaObject;
import static org.elasticsearch.xpack.esql.SerializationTestUtils.assertSerialization;
import static org.hamcrest.Matchers.equalTo;
import static org.hamcrest.Matchers.nullValue;

/**
 * Base class for function tests.  Tests based on this class will generally build out a single example evaluation,
 * which can be automatically tested against several scenarios (null handling, concurrency, etc).
 */
public abstract class AbstractFunctionTestCase extends ESTestCase {

    /**
<<<<<<< HEAD
     * Holds a data value and the intended parse type of that value
     * @param data - value to test against
     * @param type - type of the value, for building expressions
     */
    public record TypedData(Object data, DataType type, String name) {
        public TypedData(Object data, String name) {
            this(data, EsqlDataTypes.fromJava(data), name);
        }
    }

    public static class TestCase {
        /**
         * The {@link Source} this test case should be run with
         */
        private Source source;
        /**
         * The parameter values and types to pass into the function for this test run
         */
        private List<TypedData> data;

        /**
         * The expected toString output for the evaluator this function invocation should generate
         */
        String evaluatorToString;
        /**
         * The expected output type for the case being tested
         */
        DataType expectedType;
        /**
         * A matcher to validate the output of the function run on the given input data
         */
        private Matcher<Object> matcher;

        /**
         * Warnings this test is expected to produce
         */
        private String[] expectedWarnings;

        private final String expectedTypeError;

        private final boolean allTypesAreRepresentable;

        public TestCase(List<TypedData> data, String evaluatorToString, DataType expectedType, Matcher<Object> matcher) {
            this(data, evaluatorToString, expectedType, matcher, null, null);
        }

        public static TestCase typeError(List<TypedData> data, String expectedTypeError) {
            return new TestCase(data, null, null, null, null, expectedTypeError);
        }

        private TestCase(
            List<TypedData> data,
            String evaluatorToString,
            DataType expectedType,
            Matcher<Object> matcher,
            String[] expectedWarnings,
            String expectedTypeError
        ) {
            this.source = Source.EMPTY;
            this.data = data;
            this.evaluatorToString = evaluatorToString;
            this.expectedType = expectedType;
            this.matcher = matcher;
            this.expectedWarnings = expectedWarnings;
            this.expectedTypeError = expectedTypeError;
            this.allTypesAreRepresentable = data.stream().allMatch(d -> EsqlDataTypes.isRepresentable(d.type));
        }

        public Source getSource() {
            return source;
        }

        public List<TypedData> getData() {
            return data;
        }

        public List<Expression> getDataAsFields() {
            return data.stream().map(t -> field(t.name(), t.type())).collect(Collectors.toList());
        }

        public List<Expression> getDataAsLiterals() {
            return data.stream().map(t -> new Literal(Source.synthetic(t.name()), t.data(), t.type())).collect(Collectors.toList());
        }

        public List<Object> getDataValues() {
            return data.stream().map(t -> t.data()).collect(Collectors.toList());
        }

        public boolean allTypesAreRepresentable() {
            return allTypesAreRepresentable;
        }

        public Matcher<Object> getMatcher() {
            return matcher;
        }

        public TestCase withWarning(String warning) {
            String[] newWarnings;
            if (expectedWarnings != null) {
                newWarnings = Arrays.copyOf(expectedWarnings, expectedWarnings.length + 1);
                newWarnings[expectedWarnings.length] = warning;
            } else {
                newWarnings = new String[] { warning };
            }
            return new TestCase(data, evaluatorToString, expectedType, matcher, newWarnings, expectedTypeError);
        }
    }

    /**
     * This class exists to give a human-readable string representation of the test case.
     */
    public record TestCaseSupplier(String name, List<DataType> types, Supplier<TestCase> supplier) implements Supplier<TestCase> {
        /**
         * Build a test case without types.
         * @deprecated Supply types
         */
        @Deprecated
        public TestCaseSupplier(String name, Supplier<TestCase> supplier) {
            this(name, null, supplier);
        }

        /**
         * Build a test case named after the types it takes.
         */
        public TestCaseSupplier(List<DataType> types, Supplier<TestCase> supplier) {
            this(nameFromTypes(types), types, supplier);
        }

        static String nameFromTypes(List<DataType> types) {
            return types.stream().map(t -> "<" + t.typeName() + ">").collect(Collectors.joining(", "));
        }

        @Override
        public TestCase get() {
            TestCase supplied = supplier.get();
            if (types != null) {
                for (int i = 0; i < types.size(); i++) {
                    if (supplied.data.get(i).type != types.get(i)) {
                        throw new IllegalStateException("supplier/data type mismatch " + supplied.data.get(i).type + "/" + types.get(i));
                    }
                }
            }
            return supplied;
        }

        @Override
        public String toString() {
            return name;
        }

        /**
         * Generate positive test cases for unary functions that operate on an {@code numeric}
         * fields by casting them to {@link DataTypes#DOUBLE}s.
         */
        public static List<TestCaseSupplier> forUnaryCastingToDouble(String name, String argName, DoubleUnaryOperator expected) {
            String read = "Attribute[channel=0]";
            String eval = name + "[" + argName + "=";
            List<TestCaseSupplier> suppliers = new ArrayList<>();
            forUnaryInt(
                suppliers,
                eval + castToDoubleEvaluator(read, DataTypes.INTEGER) + "]",
                DataTypes.DOUBLE,
                i -> expected.applyAsDouble(i)
            );
            forUnaryLong(
                suppliers,
                eval + castToDoubleEvaluator(read, DataTypes.LONG) + "]",
                DataTypes.DOUBLE,
                l -> expected.applyAsDouble(l)
            );
            forUnaryUnsignedLong(
                suppliers,
                eval + castToDoubleEvaluator(read, DataTypes.UNSIGNED_LONG) + "]",
                DataTypes.DOUBLE,
                ul -> expected.applyAsDouble(ul.doubleValue())
            );
            forUnaryDouble(suppliers, eval + read + "]", DataTypes.DOUBLE, i -> expected.applyAsDouble(i));
            return suppliers;
        }

        /**
         * Generate positive test cases for binary functions that operate on an {@code numeric}
         * fields by casting them to {@link DataTypes#DOUBLE}s.
         */
        public static List<TestCaseSupplier> forBinaryCastingToDouble(
            String name,
            String lhsName,
            String rhsName,
            DoubleBinaryOperator expected
        ) {
            List<TestCaseSupplier> suppliers = new ArrayList<>();
            for (DataType lhsType : EsqlDataTypes.types()) {
                if (lhsType.isNumeric() == false || EsqlDataTypes.isRepresentable(lhsType) == false) {
                    continue;
                }
                for (Map.Entry<String, Supplier<Object>> lhsSupplier : RANDOM_VALUE_SUPPLIERS.get(lhsType)) {
                    for (DataType rhsType : EsqlDataTypes.types()) {
                        if (rhsType.isNumeric() == false || EsqlDataTypes.isRepresentable(rhsType) == false) {
                            continue;
                        }
                        for (Map.Entry<String, Supplier<Object>> rhsSupplier : RANDOM_VALUE_SUPPLIERS.get(rhsType)) {
                            String caseName = lhsSupplier.getKey() + ", " + rhsSupplier.getKey();
                            suppliers.add(new TestCaseSupplier(caseName, List.of(lhsType, rhsType), () -> {
                                Number lhs = (Number) lhsSupplier.getValue().get();
                                Number rhs = (Number) rhsSupplier.getValue().get();
                                TypedData lhsTyped = new TypedData(
                                    // TODO there has to be a better way to handle unsigned long
                                    lhs instanceof BigInteger b ? NumericUtils.asLongUnsigned(b) : lhs,
                                    lhsType,
                                    "lhs"
                                );
                                TypedData rhsTyped = new TypedData(
                                    rhs instanceof BigInteger b ? NumericUtils.asLongUnsigned(b) : rhs,
                                    rhsType,
                                    "rhs"
                                );
                                String lhsEvalName = castToDoubleEvaluator("Attribute[channel=0]", lhsType);
                                String rhsEvalName = castToDoubleEvaluator("Attribute[channel=1]", rhsType);
                                return new TestCase(
                                    List.of(lhsTyped, rhsTyped),
                                    name + "[" + lhsName + "=" + lhsEvalName + ", " + rhsName + "=" + rhsEvalName + "]",
                                    DataTypes.DOUBLE,
                                    equalTo(expected.applyAsDouble(lhs.doubleValue(), rhs.doubleValue()))
                                );
                            }));
                        }
                    }
                }
            }
            return suppliers;
        }

        /**
         * Generate positive test cases for a unary function operating on an {@link DataTypes#INTEGER}.
         */
        public static void forUnaryInt(
            List<TestCaseSupplier> suppliers,
            String expectedEvaluatorToString,
            DataType expectedType,
            IntFunction<Object> expectedValue
        ) {
            unaryNumeric(suppliers, expectedEvaluatorToString, DataTypes.INTEGER, expectedType, n -> expectedValue.apply(n.intValue()));
        }

        /**
         * Generate positive test cases for a unary function operating on an {@link DataTypes#LONG}.
         */
        public static void forUnaryLong(
            List<TestCaseSupplier> suppliers,
            String expectedEvaluatorToString,
            DataType expectedType,
            LongFunction<Object> expectedValue
        ) {
            unaryNumeric(suppliers, expectedEvaluatorToString, DataTypes.LONG, expectedType, n -> expectedValue.apply(n.longValue()));
        }

        /**
         * Generate positive test cases for a unary function operating on an {@link DataTypes#UNSIGNED_LONG}.
         */
        public static void forUnaryUnsignedLong(
            List<TestCaseSupplier> suppliers,
            String expectedEvaluatorToString,
            DataType expectedType,
            Function<BigInteger, Object> expectedValue
        ) {
            unaryNumeric(
                suppliers,
                expectedEvaluatorToString,
                DataTypes.UNSIGNED_LONG,
                expectedType,
                n -> expectedValue.apply((BigInteger) n)
            );
        }

        /**
         * Generate positive test cases for a unary function operating on an {@link DataTypes#DOUBLE}.
         */
        public static void forUnaryDouble(
            List<TestCaseSupplier> suppliers,
            String expectedEvaluatorToString,
            DataType expectedType,
            DoubleFunction<Object> expectedValue
        ) {
            unaryNumeric(suppliers, expectedEvaluatorToString, DataTypes.DOUBLE, expectedType, n -> expectedValue.apply(n.doubleValue()));
        }

        /**
         * Generate positive test cases for a unary function operating on an {@link DataTypes#BOOLEAN}.
         */
        public static void forUnaryBoolean(
            List<TestCaseSupplier> suppliers,
            String expectedEvaluatorToString,
            DataType expectedType,
            Function<Boolean, Object> expectedValue
        ) {
            unary(suppliers, expectedEvaluatorToString, DataTypes.BOOLEAN, expectedType, v -> expectedValue.apply((Boolean) v));
        }

        /**
         * Generate positive test cases for a unary function operating on an {@link DataTypes#DATETIME}.
         */
        public static void forUnaryDatetime(
            List<TestCaseSupplier> suppliers,
            String expectedEvaluatorToString,
            DataType expectedType,
            Function<Instant, Object> expectedValue
        ) {
            unaryNumeric(
                suppliers,
                expectedEvaluatorToString,
                DataTypes.DATETIME,
                expectedType,
                n -> expectedValue.apply(Instant.ofEpochMilli(n.longValue()))
            );
        }

        /**
         * Generate positive test cases for a unary function operating on an {@link DataTypes#IP}.
         */
        public static void forUnaryIp(
            List<TestCaseSupplier> suppliers,
            String expectedEvaluatorToString,
            DataType expectedType,
            Function<BytesRef, Object> expectedValue
        ) {
            unary(suppliers, expectedEvaluatorToString, DataTypes.IP, expectedType, v -> expectedValue.apply((BytesRef) v));
        }

        /**
         * Generate positive test cases for a unary function operating on an {@link DataTypes#KEYWORD} and {@link DataTypes#TEXT}.
         */
        public static void forUnaryStrings(
            List<TestCaseSupplier> suppliers,
            String expectedEvaluatorToString,
            DataType expectedType,
            Function<BytesRef, Object> expectedValue
        ) {
            for (DataType type : EsqlDataTypes.types().stream().filter(EsqlDataTypes::isString).toList()) {
                unary(suppliers, expectedEvaluatorToString, type, expectedType, v -> expectedValue.apply((BytesRef) v));
            }
        }

        /**
         * Generate positive test cases for a unary function operating on an {@link DataTypes#VERSION}.
         */
        public static void forUnaryVersion(
            List<TestCaseSupplier> suppliers,
            String expectedEvaluatorToString,
            DataType expectedType,
            Function<Version, Object> expectedValue
        ) {
            unary(
                suppliers,
                expectedEvaluatorToString,
                DataTypes.VERSION,
                expectedType,
                v -> expectedValue.apply(new Version((BytesRef) v))
            );
        }

        private static void unaryNumeric(
            List<TestCaseSupplier> suppliers,
            String expectedEvaluatorToString,
            DataType inputType,
            DataType expectedOutputType,
            Function<Number, Object> expected
        ) {
            unary(suppliers, expectedEvaluatorToString, inputType, expectedOutputType, v -> expected.apply((Number) v));
        }

        private static void unary(
            List<TestCaseSupplier> suppliers,
            String expectedEvaluatorToString,
            DataType inputType,
            DataType expectedOutputType,
            Function<Object, Object> expected
        ) {
            for (Map.Entry<String, Supplier<Object>> supplier : RANDOM_VALUE_SUPPLIERS.get(inputType)) {
                suppliers.add(new TestCaseSupplier(supplier.getKey(), List.of(inputType), () -> {
                    Object value = supplier.getValue().get();
                    TypedData typed = new TypedData(
                        // TODO there has to be a better way to handle unsigned long
                        value instanceof BigInteger b ? NumericUtils.asLongUnsigned(b) : value,
                        inputType,
                        "value"
                    );
                    return new TestCase(List.of(typed), expectedEvaluatorToString, expectedOutputType, equalTo(expected.apply(value)));
                }));
            }
        }

        private static final Map<DataType, List<Map.Entry<String, Supplier<Object>>>> RANDOM_VALUE_SUPPLIERS = Map.ofEntries(
            Map.entry(
                DataTypes.DOUBLE,
                List.of(
                    Map.entry("<0 double>", () -> 0.0d),
                    Map.entry("<small positive double>", () -> randomDouble()),
                    Map.entry("<small negative double>", () -> -randomDouble()),
                    Map.entry("<big positive double>", () -> randomDoubleBetween(0, Double.MAX_VALUE, false)),
                    Map.entry("<negative positive double>", () -> randomDoubleBetween(Double.MIN_VALUE, 0 - Double.MIN_NORMAL, true))
                )
            ),
            Map.entry(
                DataTypes.LONG,
                List.of(
                    Map.entry("<0 long>", () -> 0L),
                    Map.entry("<positive long>", () -> randomLongBetween(1, Long.MAX_VALUE)),
                    Map.entry("<negative long>", () -> randomLongBetween(Long.MIN_VALUE, -1))
                )
            ),
            Map.entry(
                DataTypes.INTEGER,
                List.of(
                    Map.entry("<0 int>", () -> 0),
                    Map.entry("<positive long>", () -> between(1, Integer.MAX_VALUE)),
                    Map.entry("<negative long>", () -> between(Integer.MIN_VALUE, -1))
                )
            ),
            Map.entry(
                DataTypes.UNSIGNED_LONG,
                List.of(
                    Map.entry("<0 unsigned long>", () -> BigInteger.ZERO),
                    Map.entry("<small unsigned long>", () -> BigInteger.valueOf(randomLongBetween(1, Integer.MAX_VALUE))),
                    Map.entry(
                        "<big unsigned long>",
                        () -> BigInteger.valueOf(Long.MAX_VALUE).add(BigInteger.valueOf(randomLongBetween(1, Integer.MAX_VALUE)))
                    )
                )
            ),
            Map.entry(DataTypes.BOOLEAN, List.of(Map.entry("<true>", () -> true), Map.entry("<false>", () -> false))),
            Map.entry(
                DataTypes.DATETIME,
                List.of(
                    Map.entry("<1970-01-01T00:00:00Z>", () -> 0L),
                    Map.entry(
                        "<date>",
                        () -> randomLongBetween(0, 10 * (long) 10e11) // 1970-01-01T00:00:00Z - 2286-11-20T17:46:40Z
                    ),
                    Map.entry(
                        "<far future date>",
                        () -> randomLongBetween(10 * (long) 10e11, Long.MAX_VALUE) // 2286-11-20T17:46:40Z - +292278994-08-17T07:12:55.807Z
                    )
                )
            ),
            Map.entry(
                DataTypes.IP,
                List.of(
                    Map.entry("<ipv4>", () -> new BytesRef(InetAddressPoint.encode(randomIp(true)))),
                    Map.entry("<ipv6>", () -> new BytesRef(InetAddressPoint.encode(randomIp(false))))
                )
            ),
            Map.entry(DataTypes.KEYWORD, stringRandomValues("keyword")),
            Map.entry(DataTypes.TEXT, stringRandomValues("text")),
            Map.entry(DataTypes.VERSION, versionRandomValues(""))
        );

        private static List<Map.Entry<String, Supplier<Object>>> stringRandomValues(String type) {
            List<Map.Entry<String, Supplier<Object>>> result = new ArrayList<>();
            result.add(Map.entry("<empty " + type + ">", () -> new BytesRef("")));
            result.add(Map.entry("<short alpha " + type + ">", () -> new BytesRef(randomAlphaOfLengthBetween(1, 30))));
            result.add(Map.entry("<long alpha " + type + ">", () -> new BytesRef(randomAlphaOfLengthBetween(300, 3000))));
            result.add(Map.entry("<short unicode " + type + ">", () -> new BytesRef(randomRealisticUnicodeOfLengthBetween(1, 30))));
            result.add(Map.entry("<long unicode " + type + ">", () -> new BytesRef(randomRealisticUnicodeOfLengthBetween(300, 3000))));
            return result;
        }

        public static List<Map.Entry<String, Supplier<Object>>> versionRandomValues(String prefix) {
            return List.of(
                Map.entry("<" + prefix + "version major>", () -> new Version(Integer.toString(between(0, 100))).toBytesRef()),
                Map.entry("<" + prefix + "version major.minor>", () -> new Version(between(0, 100) + "." + between(0, 100)).toBytesRef()),
                Map.entry(
                    "<" + prefix + "version major.minor.patch>",
                    () -> new Version(between(0, 100) + "." + between(0, 100) + "." + between(0, 100)).toBytesRef()
                )
            );
        }

        private static String castToDoubleEvaluator(String original, DataType current) {
            if (current == DataTypes.DOUBLE) {
                return original;
            }
            if (current == DataTypes.INTEGER) {
                return "CastIntToDoubleEvaluator[v=" + original + "]";
            }
            if (current == DataTypes.LONG) {
                return "CastLongToDoubleEvaluator[v=" + original + "]";
            }
            if (current == DataTypes.UNSIGNED_LONG) {
                return "CastUnsignedLongToDoubleEvaluator[v=" + original + "]";
            }
            throw new UnsupportedOperationException();
        }
    }

    /**
=======
>>>>>>> b3646595
     * Generate a random value of the appropriate type to fit into blocks of {@code e}.
     */
    public static Literal randomLiteral(DataType type) {
        return new Literal(Source.EMPTY, switch (type.typeName()) {
            case "boolean" -> randomBoolean();
            case "byte" -> randomByte();
            case "short" -> randomShort();
            case "integer" -> randomInt();
            case "unsigned_long", "long" -> randomLong();
            case "date_period" -> Period.ofDays(randomInt(10));
            case "datetime" -> randomMillisUpToYear9999();
            case "double", "scaled_float" -> randomDouble();
            case "float" -> randomFloat();
            case "half_float" -> HalfFloatPoint.sortableShortToHalfFloat(HalfFloatPoint.halfFloatToSortableShort(randomFloat()));
            case "keyword" -> new BytesRef(randomAlphaOfLength(5));
            case "ip" -> new BytesRef(InetAddressPoint.encode(randomIp(randomBoolean())));
            case "time_duration" -> Duration.ofMillis(randomNonNegativeLong());
            case "text" -> new BytesRef(randomAlphaOfLength(50));
            case "version" -> new Version(randomIdentifier()).toBytesRef();
            case "null" -> null;
            default -> throw new IllegalArgumentException("can't make random values for [" + type.typeName() + "]");
        }, type);
    }

    protected TestCaseSupplier.TestCase testCase;

    protected static Iterable<Object[]> parameterSuppliersFromTypedData(List<TestCaseSupplier> cases) {
        // TODO rename this method to something more descriptive. Javadoc. And make sure all parameters are "representable" types.
        List<Object[]> parameters = new ArrayList<>(cases.size());
        for (TestCaseSupplier element : cases) {
            parameters.add(new Object[] { element });
        }
        return parameters;
    }

    protected static FieldAttribute field(String name, DataType type) {
        return new FieldAttribute(Source.EMPTY, name, new EsField(name, type, Map.of(), true));
    }

    /**
     * Build the expression being tested, for the given source and list of arguments.  Test classes need to implement this
     * to have something to test.
     * @param source the source
     * @param args arg list from the test case, should match the length expected
     * @return an expression for evaluating the function being tested on the given arguments
     */
    protected abstract Expression build(Source source, List<Expression> args);

    protected final Expression buildFieldExpression(TestCaseSupplier.TestCase testCase) {
        return build(testCase.getSource(), testCase.getDataAsFields());
    }

    protected final Expression buildLiteralExpression(TestCaseSupplier.TestCase testCase) {
        return build(testCase.getSource(), testCase.getDataAsLiterals());
    }

    protected final Supplier<EvalOperator.ExpressionEvaluator> evaluator(Expression e) {
        e = new FoldNull().rule(e);
        if (e.foldable()) {
            e = new Literal(e.source(), e.fold(), e.dataType());
        }
        Layout.Builder builder = new Layout.Builder();
        buildLayout(builder, e);
        assertTrue(e.resolved());
        return EvalMapper.toEvaluator(e, builder.build());
    }

    protected final Page row(List<Object> values) {
        return new Page(BlockUtils.fromListRow(values));
    }

    /**
     * Hack together a layout by scanning for Fields.
     * Those will show up in the layout in whatever order a depth first traversal finds them.
     */
    protected void buildLayout(Layout.Builder builder, Expression e) {
        if (e instanceof FieldAttribute f) {
            builder.append(f);
            return;
        }
        for (Expression c : e.children()) {
            buildLayout(builder, c);
        }
    }

    protected final void assertResolveTypeValid(Expression expression, DataType expectedType) {
        assertTrue(expression.typeResolved().resolved());
        assertThat(expression.dataType(), equalTo(expectedType));
    }

    public final void testEvaluate() {
        assumeTrue("All test data types must be representable in order to build fields", testCase.allTypesAreRepresentable());
        Expression expression = buildFieldExpression(testCase);
        if (testCase.getExpectedTypeError() != null) {
            assertTrue("expected unresolved", expression.typeResolved().unresolved());
            assertThat(expression.typeResolved().message(), equalTo(testCase.getExpectedTypeError()));
            return;
        }
        assertFalse("expected resolved", expression.typeResolved().unresolved());
        expression = new FoldNull().rule(expression);
        assertThat(expression.dataType(), equalTo(testCase.expectedType));
        // TODO should we convert unsigned_long into BigDecimal so it's easier to assert?
        Object result = toJavaObject(evaluator(expression).get().eval(row(testCase.getDataValues())), 0);
        assertThat(result, testCase.getMatcher());
        if (testCase.getExpectedWarnings() != null) {
            assertWarnings(testCase.getExpectedWarnings());
        }
    }

    public final void testSimpleWithNulls() { // TODO replace this with nulls inserted into the test case like anyNullIsNull
        assumeTrue("nothing to do if a type error", testCase.getExpectedTypeError() == null);
        assumeTrue("All test data types must be representable in order to build fields", testCase.allTypesAreRepresentable());
        List<Object> simpleData = testCase.getDataValues();
        EvalOperator.ExpressionEvaluator eval = evaluator(buildFieldExpression(testCase)).get();
        Block[] orig = BlockUtils.fromListRow(simpleData);
        for (int i = 0; i < orig.length; i++) {
            List<Object> data = new ArrayList<>();
            Block[] blocks = new Block[orig.length];
            for (int b = 0; b < blocks.length; b++) {
                if (b == i) {
                    blocks[b] = orig[b].elementType().newBlockBuilder(1).appendNull().build();
                    data.add(null);
                } else {
                    blocks[b] = orig[b];
                    data.add(simpleData.get(b));
                }
            }
            assertSimpleWithNulls(data, eval.eval(new Page(blocks)), i);
        }
    }

    protected void assertSimpleWithNulls(List<Object> data, Block value, int nullBlock) {
        // TODO remove me in favor of cases containing null
        assertTrue("argument " + nullBlock + " is null", value.isNull(0));
    }

    public final void testEvaluateInManyThreads() throws ExecutionException, InterruptedException {
        assumeTrue("nothing to do if a type error", testCase.getExpectedTypeError() == null);
        assumeTrue("All test data types must be representable in order to build fields", testCase.allTypesAreRepresentable());
        int count = 10_000;
        int threads = 5;
        Supplier<EvalOperator.ExpressionEvaluator> evalSupplier = evaluator(buildFieldExpression(testCase));
        ExecutorService exec = Executors.newFixedThreadPool(threads);
        try {
            List<Future<?>> futures = new ArrayList<>();
            for (int i = 0; i < threads; i++) {
                List<Object> simpleData = testCase.getDataValues();
                Page page = row(simpleData);

                futures.add(exec.submit(() -> {
                    EvalOperator.ExpressionEvaluator eval = evalSupplier.get();
                    for (int c = 0; c < count; c++) {
                        assertThat(toJavaObject(eval.eval(page), 0), testCase.getMatcher());
                    }
                }));
            }
            for (Future<?> f : futures) {
                f.get();
            }
        } finally {
            exec.shutdown();
        }
    }

    public final void testEvaluatorToString() {
        assumeTrue("nothing to do if a type error", testCase.getExpectedTypeError() == null);
        assumeTrue("All test data types must be representable in order to build fields", testCase.allTypesAreRepresentable());
        var supplier = evaluator(buildFieldExpression(testCase));
        var ev = supplier.get();
        assertThat(ev.toString(), equalTo(testCase.evaluatorToString));
    }

    public final void testFold() {
        Expression expression = buildLiteralExpression(testCase);
        if (testCase.getExpectedTypeError() != null) {
            assertTrue(expression.typeResolved().unresolved());
            assertThat(expression.typeResolved().message(), equalTo(testCase.getExpectedTypeError()));
            return;
        }
        assertFalse(expression.typeResolved().unresolved());
        expression = new FoldNull().rule(expression);
        assertThat(expression.dataType(), equalTo(testCase.expectedType));
        assertTrue(expression.foldable());
        assertThat(expression.fold(), testCase.getMatcher());
        if (testCase.getExpectedWarnings() != null) {
            assertWarnings(testCase.getExpectedWarnings());
        }
    }

    public void testSerializationOfSimple() {
        assumeTrue("All test data types must be representable in order to build fields", testCase.allTypesAreRepresentable());
        assertSerialization(buildFieldExpression(testCase));
    }

    /**
     * Adds cases with {@code null} and asserts that the result is {@code null}.
     * <p>
     *     Note: This won't add more than a single null to any existing test case,
     *     just to keep the number of test cases from exploding totally.
     * </p>
     * @param  entirelyNullPreservesType should a test case that only contains parameters
     *                                   with the {@code null} type keep it's expected type?
     *                                   This is <strong>mostly</strong> going to be {@code true}
     *                                   except for functions that base their type entirely
     *                                   on input types like {@link Greatest} or {@link Coalesce}.
     */
    protected static List<TestCaseSupplier> anyNullIsNull(boolean entirelyNullPreservesType, List<TestCaseSupplier> testCaseSuppliers) {
        for (TestCaseSupplier s : testCaseSuppliers) {
            if (s.types() == null) {
                throw new IllegalArgumentException("types required");
            }
        }
        List<TestCaseSupplier> suppliers = new ArrayList<>(testCaseSuppliers.size());
        suppliers.addAll(testCaseSuppliers);

        /*
         * For each original test case, add as many copies as there were
         * arguments, replacing one of the arguments with null and keeping
         * the others.
         *
         * Also, if this was the first time we saw the signature we copy it
         * *again*, replacing the argument with null, but annotating the
         * argument's type as `null` explicitly.
         */
        Set<List<DataType>> uniqueSignatures = new HashSet<>();
        for (TestCaseSupplier original : testCaseSuppliers) {
            boolean firstTimeSeenSignature = uniqueSignatures.add(original.types());
            for (int nullPosition = 0; nullPosition < original.types().size(); nullPosition++) {
                int finalNullPosition = nullPosition;
                suppliers.add(new TestCaseSupplier(original.name() + " null in " + nullPosition, original.types(), () -> {
                    TestCaseSupplier.TestCase oc = original.get();
                    List<TestCaseSupplier.TypedData> data = IntStream.range(0, oc.getData().size()).mapToObj(i -> {
                        TestCaseSupplier.TypedData od = oc.getData().get(i);
                        if (i == finalNullPosition) {
                            return new TestCaseSupplier.TypedData(null, od.type(), od.name());
                        }
                        return od;
                    }).toList();
                    return new TestCaseSupplier.TestCase(
                        data,
                        oc.evaluatorToString,
                        oc.expectedType,
                        nullValue(),
                        oc.getExpectedWarnings(),
                        oc.getExpectedTypeError()
                    );
                }));

                if (firstTimeSeenSignature) {
                    List<DataType> typesWithNull = IntStream.range(0, original.types().size())
                        .mapToObj(i -> i == finalNullPosition ? DataTypes.NULL : original.types().get(i))
                        .toList();
                    boolean newSignature = uniqueSignatures.add(typesWithNull);
                    if (newSignature) {
                        suppliers.add(new TestCaseSupplier(typesWithNull, () -> {
                            TestCaseSupplier.TestCase oc = original.get();
                            List<TestCaseSupplier.TypedData> data = IntStream.range(0, oc.getData().size()).mapToObj(i -> {
                                TestCaseSupplier.TypedData od = oc.getData().get(i);
                                if (i == finalNullPosition) {
                                    return new TestCaseSupplier.TypedData(null, DataTypes.NULL, od.name());
                                }
                                return od;
                            }).toList();
                            return new TestCaseSupplier.TestCase(
                                data,
                                "LiteralsEvaluator[block=null]",
                                entirelyNullPreservesType == false && oc.getData().size() == 1 ? DataTypes.NULL : oc.expectedType,
                                nullValue(),
                                oc.getExpectedWarnings(),
                                oc.getExpectedTypeError()
                            );
                        }));
                    }
                }
            }
        }

        return suppliers;

    }

    /**
     * Adds test cases containing unsupported parameter types that assert
     * that they throw type errors.
     */
    protected static List<TestCaseSupplier> errorsForCasesWithoutExamples(List<TestCaseSupplier> testCaseSuppliers) {
        for (TestCaseSupplier s : testCaseSuppliers) {
            if (s.types() == null) {
                throw new IllegalArgumentException("types required");
            }
        }
        List<TestCaseSupplier> suppliers = new ArrayList<>(testCaseSuppliers.size());
        suppliers.addAll(testCaseSuppliers);

        Set<List<DataType>> valid = testCaseSuppliers.stream().map(TestCaseSupplier::types).collect(Collectors.toSet());
        List<Set<DataType>> validPerPosition = validPerPosition(valid);

        testCaseSuppliers.stream()
            .map(s -> s.types().size())
            .collect(Collectors.toSet())
            .stream()
            .flatMap(count -> allPermutations(count))
            .filter(types -> valid.contains(types) == false)
            /*
             * Skip any cases with more than one null. Our tests don't generate
             * the full combinatorial explosions of all nulls - just a single null.
             * Hopefully <null>, <null> cases will function the same as <null>, <valid>
             * cases.
             */
            .filter(types -> types.stream().filter(t -> t == DataTypes.NULL).count() <= 1)
            .map(types -> typeErrorSupplier(validPerPosition, types))
            .forEach(suppliers::add);
        return suppliers;
    }

    private static List<Set<DataType>> validPerPosition(Set<List<DataType>> valid) {
        int max = valid.stream().mapToInt(List::size).max().getAsInt();
        List<Set<DataType>> result = new ArrayList<>(max);
        for (int i = 0; i < max; i++) {
            result.add(new HashSet<>());
        }
        for (List<DataType> signature : valid) {
            for (int i = 0; i < signature.size(); i++) {
                result.get(i).add(signature.get(i));
            }
        }
        return result;
    }

    private static Stream<List<DataType>> allPermutations(int argumentCount) {
        if (argumentCount == 0) {
            return Stream.of(List.of());
        }
        if (argumentCount > 4) {
            // TODO check for a limit 4. is arbitrary.
            throw new IllegalArgumentException("would generate too many types");
        }
        Stream<List<DataType>> stream = representable().map(t -> List.of(t));
        for (int i = 1; i < argumentCount; i++) {
            stream = stream.flatMap(types -> representable().map(t -> append(types, t)));
        }
        return stream;
    }

    private static List<DataType> append(List<DataType> orig, DataType extra) {
        List<DataType> longer = new ArrayList<>(orig.size() + 1);
        longer.addAll(orig);
        longer.add(extra);
        return longer;
    }

    /**
     * Build a test case that asserts that the combination of parameter types is an error.
     */
    private static TestCaseSupplier typeErrorSupplier(List<Set<DataType>> validPerPosition, List<DataType> types) {
        return new TestCaseSupplier(
            "type error for " + TestCaseSupplier.nameFromTypes(types),
            types,
            () -> TestCaseSupplier.TestCase.typeError(
                types.stream().map(type -> new TestCaseSupplier.TypedData(randomLiteral(type).value(), type, type.typeName())).toList(),
                typeErrorMessage(validPerPosition, types)
            )
        );
    }

    /**
     * Build the expected error message for an invalid type signature.
     */
    private static String typeErrorMessage(List<Set<DataType>> validPerPosition, List<DataType> types) {
        int badArgPosition = -1;
        for (int i = 0; i < types.size(); i++) {
            if (validPerPosition.get(i).contains(types.get(i)) == false) {
                badArgPosition = i;
                break;
            }
        }
        if (badArgPosition == -1) {
            throw new IllegalStateException("can't find badArgPosition");
        }
        String ordinal = validPerPosition.size() == 1
            ? ""
            : TypeResolutions.ParamOrdinal.fromIndex(badArgPosition).name().toLowerCase(Locale.ROOT) + " ";
        String expectedType = expectedType(validPerPosition.get(badArgPosition));
        String name = types.get(badArgPosition).typeName();
        return ordinal + "argument of [] must be [" + expectedType + "], found value [" + name + "] type [" + name + "]";
    }

    private static final Map<Set<DataType>, String> NAMED_EXPECTED_TYPES = Map.ofEntries(
        Map.entry(Set.of(DataTypes.DOUBLE, DataTypes.NULL), "double"),
        Map.entry(Set.of(DataTypes.INTEGER, DataTypes.NULL), "integer"),
        Map.entry(Set.of(DataTypes.LONG, DataTypes.INTEGER, DataTypes.UNSIGNED_LONG, DataTypes.DOUBLE, DataTypes.NULL), "numeric"),
        Map.entry(Set.of(DataTypes.KEYWORD, DataTypes.TEXT, DataTypes.VERSION, DataTypes.NULL), "keyword, text or version")
    );

    private static String expectedType(Set<DataType> validTypes) {
        String named = NAMED_EXPECTED_TYPES.get(validTypes);
        if (named == null) {
            /*
             * Note for anyone who's test lands here - it's likely that you
             * don't have a test case covering explicit `null` arguments in
             * this position. Generally you can get that with anyNullIsNull.
             */
            throw new UnsupportedOperationException("can't guess expected types for " + validTypes);
        }
        return named;
    }

    private static Stream<DataType> representable() {
        return EsqlDataTypes.types().stream().filter(EsqlDataTypes::isRepresentable);
    }

    @AfterClass
    public static void renderSignature() throws IOException {
        if (System.getProperty("generateDocs") == null) {
            return;
        }
        FunctionDefinition definition = definition();
        if (definition == null) {
            LogManager.getLogger(getTestClass()).info("Skipping rendering signature because the function isn't registered");
            return;
        }

        String rendered = RailRoadDiagram.functionSignature(definition);
        LogManager.getLogger(getTestClass()).info("Writing function signature");
        writeToTempDir("signature", rendered, "svg");
    }

    /**
     * Unique signatures encountered by this test.
     * <p>
     *     We clear this at the beginning of the test class with
     *     {@link #clearSignatures} out of paranoia. It <strong>is</strong>
     *     shared by many tests, after all.
     * </p>
     * <p>
     *     After each test method we add the signature it operated on via
     *     {@link #trackSignature}. Once the test class is done we render
     *     all the unique signatures to a temp file with {@link #renderTypesTable}.
     *     We use a temp file because that's all we're allowed to write to.
     *     Gradle will move the files into the docs after this is done.
     * </p>
     */
    private static final Map<List<DataType>, DataType> signatures = new HashMap<>();

    @BeforeClass
    public static void clearSignatures() {
        signatures.clear();
    }

    @After
    public void trackSignature() {
        if (testCase.getExpectedTypeError() != null) {
            return;
        }
        if (testCase.getData().stream().anyMatch(t -> t.type() == DataTypes.NULL)) {
            return;
        }
        signatures.putIfAbsent(testCase.getData().stream().map(TestCaseSupplier.TypedData::type).toList(), testCase.expectedType);
    }

    @AfterClass
    public static void renderTypesTable() throws IOException {
        if (System.getProperty("generateDocs") == null) {
            return;
        }
        FunctionDefinition definition = definition();
        if (definition == null) {
            LogManager.getLogger(getTestClass()).info("Skipping rendering types because the function isn't registered");
            return;
        }

        List<String> definedSignature = ShowFunctions.signature(definition);
        StringBuilder header = new StringBuilder();
        for (String arg : definedSignature) {
            header.append(arg).append(" | ");
        }
        header.append("result");

        List<String> table = new ArrayList<>();
        for (Map.Entry<List<DataType>, DataType> sig : signatures.entrySet()) {
            if (sig.getKey().size() != definedSignature.size()) {
                continue;
            }
            StringBuilder b = new StringBuilder();
            for (DataType arg : sig.getKey()) {
                b.append(arg.typeName()).append(" | ");
            }
            b.append(sig.getValue().typeName());
            table.add(b.toString());
        }
        Collections.sort(table);

        String rendered = """
            [%header.monospaced.styled,format=dsv,separator=|]
            |===
            """ + header + "\n" + table.stream().collect(Collectors.joining("\n")) + "\n|===\n";
        LogManager.getLogger(getTestClass()).info("Writing function types:\n{}", rendered);
        writeToTempDir("types", rendered, "asciidoc");
    }

    private static FunctionDefinition definition() {
        String name = functionName();
        EsqlFunctionRegistry registry = new EsqlFunctionRegistry();
        if (registry.functionExists(name)) {
            return registry.resolveFunction(name);
        }
        return null;
    }

    private static String functionName() {
        return StringUtils.camelCaseToUnderscore(getTestClass().getSimpleName().replace("Tests", "")).toLowerCase(Locale.ROOT);
    }

    /**
     * Write some text to a tempdir so we can copy it to the docs later.
     * <p>
     *     We need to write to a tempdir instead of the docs because the tests
     *     don't have write permission to the docs.
     * </p>
     */
    private static void writeToTempDir(String subdir, String str, String extension) throws IOException {
        // We have to write to a tempdir because it's all test are allowed to write to. Gradle can move them.
        Path dir = PathUtils.get(System.getProperty("java.io.tmpdir")).resolve("esql").resolve("functions").resolve(subdir);
        Files.createDirectories(dir);
        Path file = dir.resolve(functionName() + "." + extension);
        Files.writeString(file, str);
    }
}<|MERGE_RESOLUTION|>--- conflicted
+++ resolved
@@ -33,11 +33,7 @@
 import org.elasticsearch.xpack.ql.type.DataType;
 import org.elasticsearch.xpack.ql.type.DataTypes;
 import org.elasticsearch.xpack.ql.type.EsField;
-<<<<<<< HEAD
-import org.elasticsearch.xpack.ql.util.NumericUtils;
 import org.elasticsearch.xpack.ql.util.StringUtils;
-=======
->>>>>>> b3646595
 import org.elasticsearch.xpack.versionfield.Version;
 import org.junit.After;
 import org.junit.AfterClass;
@@ -47,7 +43,6 @@
 import java.nio.file.Files;
 import java.nio.file.Path;
 import java.time.Duration;
-import java.time.Instant;
 import java.time.Period;
 import java.util.ArrayList;
 import java.util.Collections;
@@ -78,504 +73,6 @@
 public abstract class AbstractFunctionTestCase extends ESTestCase {
 
     /**
-<<<<<<< HEAD
-     * Holds a data value and the intended parse type of that value
-     * @param data - value to test against
-     * @param type - type of the value, for building expressions
-     */
-    public record TypedData(Object data, DataType type, String name) {
-        public TypedData(Object data, String name) {
-            this(data, EsqlDataTypes.fromJava(data), name);
-        }
-    }
-
-    public static class TestCase {
-        /**
-         * The {@link Source} this test case should be run with
-         */
-        private Source source;
-        /**
-         * The parameter values and types to pass into the function for this test run
-         */
-        private List<TypedData> data;
-
-        /**
-         * The expected toString output for the evaluator this function invocation should generate
-         */
-        String evaluatorToString;
-        /**
-         * The expected output type for the case being tested
-         */
-        DataType expectedType;
-        /**
-         * A matcher to validate the output of the function run on the given input data
-         */
-        private Matcher<Object> matcher;
-
-        /**
-         * Warnings this test is expected to produce
-         */
-        private String[] expectedWarnings;
-
-        private final String expectedTypeError;
-
-        private final boolean allTypesAreRepresentable;
-
-        public TestCase(List<TypedData> data, String evaluatorToString, DataType expectedType, Matcher<Object> matcher) {
-            this(data, evaluatorToString, expectedType, matcher, null, null);
-        }
-
-        public static TestCase typeError(List<TypedData> data, String expectedTypeError) {
-            return new TestCase(data, null, null, null, null, expectedTypeError);
-        }
-
-        private TestCase(
-            List<TypedData> data,
-            String evaluatorToString,
-            DataType expectedType,
-            Matcher<Object> matcher,
-            String[] expectedWarnings,
-            String expectedTypeError
-        ) {
-            this.source = Source.EMPTY;
-            this.data = data;
-            this.evaluatorToString = evaluatorToString;
-            this.expectedType = expectedType;
-            this.matcher = matcher;
-            this.expectedWarnings = expectedWarnings;
-            this.expectedTypeError = expectedTypeError;
-            this.allTypesAreRepresentable = data.stream().allMatch(d -> EsqlDataTypes.isRepresentable(d.type));
-        }
-
-        public Source getSource() {
-            return source;
-        }
-
-        public List<TypedData> getData() {
-            return data;
-        }
-
-        public List<Expression> getDataAsFields() {
-            return data.stream().map(t -> field(t.name(), t.type())).collect(Collectors.toList());
-        }
-
-        public List<Expression> getDataAsLiterals() {
-            return data.stream().map(t -> new Literal(Source.synthetic(t.name()), t.data(), t.type())).collect(Collectors.toList());
-        }
-
-        public List<Object> getDataValues() {
-            return data.stream().map(t -> t.data()).collect(Collectors.toList());
-        }
-
-        public boolean allTypesAreRepresentable() {
-            return allTypesAreRepresentable;
-        }
-
-        public Matcher<Object> getMatcher() {
-            return matcher;
-        }
-
-        public TestCase withWarning(String warning) {
-            String[] newWarnings;
-            if (expectedWarnings != null) {
-                newWarnings = Arrays.copyOf(expectedWarnings, expectedWarnings.length + 1);
-                newWarnings[expectedWarnings.length] = warning;
-            } else {
-                newWarnings = new String[] { warning };
-            }
-            return new TestCase(data, evaluatorToString, expectedType, matcher, newWarnings, expectedTypeError);
-        }
-    }
-
-    /**
-     * This class exists to give a human-readable string representation of the test case.
-     */
-    public record TestCaseSupplier(String name, List<DataType> types, Supplier<TestCase> supplier) implements Supplier<TestCase> {
-        /**
-         * Build a test case without types.
-         * @deprecated Supply types
-         */
-        @Deprecated
-        public TestCaseSupplier(String name, Supplier<TestCase> supplier) {
-            this(name, null, supplier);
-        }
-
-        /**
-         * Build a test case named after the types it takes.
-         */
-        public TestCaseSupplier(List<DataType> types, Supplier<TestCase> supplier) {
-            this(nameFromTypes(types), types, supplier);
-        }
-
-        static String nameFromTypes(List<DataType> types) {
-            return types.stream().map(t -> "<" + t.typeName() + ">").collect(Collectors.joining(", "));
-        }
-
-        @Override
-        public TestCase get() {
-            TestCase supplied = supplier.get();
-            if (types != null) {
-                for (int i = 0; i < types.size(); i++) {
-                    if (supplied.data.get(i).type != types.get(i)) {
-                        throw new IllegalStateException("supplier/data type mismatch " + supplied.data.get(i).type + "/" + types.get(i));
-                    }
-                }
-            }
-            return supplied;
-        }
-
-        @Override
-        public String toString() {
-            return name;
-        }
-
-        /**
-         * Generate positive test cases for unary functions that operate on an {@code numeric}
-         * fields by casting them to {@link DataTypes#DOUBLE}s.
-         */
-        public static List<TestCaseSupplier> forUnaryCastingToDouble(String name, String argName, DoubleUnaryOperator expected) {
-            String read = "Attribute[channel=0]";
-            String eval = name + "[" + argName + "=";
-            List<TestCaseSupplier> suppliers = new ArrayList<>();
-            forUnaryInt(
-                suppliers,
-                eval + castToDoubleEvaluator(read, DataTypes.INTEGER) + "]",
-                DataTypes.DOUBLE,
-                i -> expected.applyAsDouble(i)
-            );
-            forUnaryLong(
-                suppliers,
-                eval + castToDoubleEvaluator(read, DataTypes.LONG) + "]",
-                DataTypes.DOUBLE,
-                l -> expected.applyAsDouble(l)
-            );
-            forUnaryUnsignedLong(
-                suppliers,
-                eval + castToDoubleEvaluator(read, DataTypes.UNSIGNED_LONG) + "]",
-                DataTypes.DOUBLE,
-                ul -> expected.applyAsDouble(ul.doubleValue())
-            );
-            forUnaryDouble(suppliers, eval + read + "]", DataTypes.DOUBLE, i -> expected.applyAsDouble(i));
-            return suppliers;
-        }
-
-        /**
-         * Generate positive test cases for binary functions that operate on an {@code numeric}
-         * fields by casting them to {@link DataTypes#DOUBLE}s.
-         */
-        public static List<TestCaseSupplier> forBinaryCastingToDouble(
-            String name,
-            String lhsName,
-            String rhsName,
-            DoubleBinaryOperator expected
-        ) {
-            List<TestCaseSupplier> suppliers = new ArrayList<>();
-            for (DataType lhsType : EsqlDataTypes.types()) {
-                if (lhsType.isNumeric() == false || EsqlDataTypes.isRepresentable(lhsType) == false) {
-                    continue;
-                }
-                for (Map.Entry<String, Supplier<Object>> lhsSupplier : RANDOM_VALUE_SUPPLIERS.get(lhsType)) {
-                    for (DataType rhsType : EsqlDataTypes.types()) {
-                        if (rhsType.isNumeric() == false || EsqlDataTypes.isRepresentable(rhsType) == false) {
-                            continue;
-                        }
-                        for (Map.Entry<String, Supplier<Object>> rhsSupplier : RANDOM_VALUE_SUPPLIERS.get(rhsType)) {
-                            String caseName = lhsSupplier.getKey() + ", " + rhsSupplier.getKey();
-                            suppliers.add(new TestCaseSupplier(caseName, List.of(lhsType, rhsType), () -> {
-                                Number lhs = (Number) lhsSupplier.getValue().get();
-                                Number rhs = (Number) rhsSupplier.getValue().get();
-                                TypedData lhsTyped = new TypedData(
-                                    // TODO there has to be a better way to handle unsigned long
-                                    lhs instanceof BigInteger b ? NumericUtils.asLongUnsigned(b) : lhs,
-                                    lhsType,
-                                    "lhs"
-                                );
-                                TypedData rhsTyped = new TypedData(
-                                    rhs instanceof BigInteger b ? NumericUtils.asLongUnsigned(b) : rhs,
-                                    rhsType,
-                                    "rhs"
-                                );
-                                String lhsEvalName = castToDoubleEvaluator("Attribute[channel=0]", lhsType);
-                                String rhsEvalName = castToDoubleEvaluator("Attribute[channel=1]", rhsType);
-                                return new TestCase(
-                                    List.of(lhsTyped, rhsTyped),
-                                    name + "[" + lhsName + "=" + lhsEvalName + ", " + rhsName + "=" + rhsEvalName + "]",
-                                    DataTypes.DOUBLE,
-                                    equalTo(expected.applyAsDouble(lhs.doubleValue(), rhs.doubleValue()))
-                                );
-                            }));
-                        }
-                    }
-                }
-            }
-            return suppliers;
-        }
-
-        /**
-         * Generate positive test cases for a unary function operating on an {@link DataTypes#INTEGER}.
-         */
-        public static void forUnaryInt(
-            List<TestCaseSupplier> suppliers,
-            String expectedEvaluatorToString,
-            DataType expectedType,
-            IntFunction<Object> expectedValue
-        ) {
-            unaryNumeric(suppliers, expectedEvaluatorToString, DataTypes.INTEGER, expectedType, n -> expectedValue.apply(n.intValue()));
-        }
-
-        /**
-         * Generate positive test cases for a unary function operating on an {@link DataTypes#LONG}.
-         */
-        public static void forUnaryLong(
-            List<TestCaseSupplier> suppliers,
-            String expectedEvaluatorToString,
-            DataType expectedType,
-            LongFunction<Object> expectedValue
-        ) {
-            unaryNumeric(suppliers, expectedEvaluatorToString, DataTypes.LONG, expectedType, n -> expectedValue.apply(n.longValue()));
-        }
-
-        /**
-         * Generate positive test cases for a unary function operating on an {@link DataTypes#UNSIGNED_LONG}.
-         */
-        public static void forUnaryUnsignedLong(
-            List<TestCaseSupplier> suppliers,
-            String expectedEvaluatorToString,
-            DataType expectedType,
-            Function<BigInteger, Object> expectedValue
-        ) {
-            unaryNumeric(
-                suppliers,
-                expectedEvaluatorToString,
-                DataTypes.UNSIGNED_LONG,
-                expectedType,
-                n -> expectedValue.apply((BigInteger) n)
-            );
-        }
-
-        /**
-         * Generate positive test cases for a unary function operating on an {@link DataTypes#DOUBLE}.
-         */
-        public static void forUnaryDouble(
-            List<TestCaseSupplier> suppliers,
-            String expectedEvaluatorToString,
-            DataType expectedType,
-            DoubleFunction<Object> expectedValue
-        ) {
-            unaryNumeric(suppliers, expectedEvaluatorToString, DataTypes.DOUBLE, expectedType, n -> expectedValue.apply(n.doubleValue()));
-        }
-
-        /**
-         * Generate positive test cases for a unary function operating on an {@link DataTypes#BOOLEAN}.
-         */
-        public static void forUnaryBoolean(
-            List<TestCaseSupplier> suppliers,
-            String expectedEvaluatorToString,
-            DataType expectedType,
-            Function<Boolean, Object> expectedValue
-        ) {
-            unary(suppliers, expectedEvaluatorToString, DataTypes.BOOLEAN, expectedType, v -> expectedValue.apply((Boolean) v));
-        }
-
-        /**
-         * Generate positive test cases for a unary function operating on an {@link DataTypes#DATETIME}.
-         */
-        public static void forUnaryDatetime(
-            List<TestCaseSupplier> suppliers,
-            String expectedEvaluatorToString,
-            DataType expectedType,
-            Function<Instant, Object> expectedValue
-        ) {
-            unaryNumeric(
-                suppliers,
-                expectedEvaluatorToString,
-                DataTypes.DATETIME,
-                expectedType,
-                n -> expectedValue.apply(Instant.ofEpochMilli(n.longValue()))
-            );
-        }
-
-        /**
-         * Generate positive test cases for a unary function operating on an {@link DataTypes#IP}.
-         */
-        public static void forUnaryIp(
-            List<TestCaseSupplier> suppliers,
-            String expectedEvaluatorToString,
-            DataType expectedType,
-            Function<BytesRef, Object> expectedValue
-        ) {
-            unary(suppliers, expectedEvaluatorToString, DataTypes.IP, expectedType, v -> expectedValue.apply((BytesRef) v));
-        }
-
-        /**
-         * Generate positive test cases for a unary function operating on an {@link DataTypes#KEYWORD} and {@link DataTypes#TEXT}.
-         */
-        public static void forUnaryStrings(
-            List<TestCaseSupplier> suppliers,
-            String expectedEvaluatorToString,
-            DataType expectedType,
-            Function<BytesRef, Object> expectedValue
-        ) {
-            for (DataType type : EsqlDataTypes.types().stream().filter(EsqlDataTypes::isString).toList()) {
-                unary(suppliers, expectedEvaluatorToString, type, expectedType, v -> expectedValue.apply((BytesRef) v));
-            }
-        }
-
-        /**
-         * Generate positive test cases for a unary function operating on an {@link DataTypes#VERSION}.
-         */
-        public static void forUnaryVersion(
-            List<TestCaseSupplier> suppliers,
-            String expectedEvaluatorToString,
-            DataType expectedType,
-            Function<Version, Object> expectedValue
-        ) {
-            unary(
-                suppliers,
-                expectedEvaluatorToString,
-                DataTypes.VERSION,
-                expectedType,
-                v -> expectedValue.apply(new Version((BytesRef) v))
-            );
-        }
-
-        private static void unaryNumeric(
-            List<TestCaseSupplier> suppliers,
-            String expectedEvaluatorToString,
-            DataType inputType,
-            DataType expectedOutputType,
-            Function<Number, Object> expected
-        ) {
-            unary(suppliers, expectedEvaluatorToString, inputType, expectedOutputType, v -> expected.apply((Number) v));
-        }
-
-        private static void unary(
-            List<TestCaseSupplier> suppliers,
-            String expectedEvaluatorToString,
-            DataType inputType,
-            DataType expectedOutputType,
-            Function<Object, Object> expected
-        ) {
-            for (Map.Entry<String, Supplier<Object>> supplier : RANDOM_VALUE_SUPPLIERS.get(inputType)) {
-                suppliers.add(new TestCaseSupplier(supplier.getKey(), List.of(inputType), () -> {
-                    Object value = supplier.getValue().get();
-                    TypedData typed = new TypedData(
-                        // TODO there has to be a better way to handle unsigned long
-                        value instanceof BigInteger b ? NumericUtils.asLongUnsigned(b) : value,
-                        inputType,
-                        "value"
-                    );
-                    return new TestCase(List.of(typed), expectedEvaluatorToString, expectedOutputType, equalTo(expected.apply(value)));
-                }));
-            }
-        }
-
-        private static final Map<DataType, List<Map.Entry<String, Supplier<Object>>>> RANDOM_VALUE_SUPPLIERS = Map.ofEntries(
-            Map.entry(
-                DataTypes.DOUBLE,
-                List.of(
-                    Map.entry("<0 double>", () -> 0.0d),
-                    Map.entry("<small positive double>", () -> randomDouble()),
-                    Map.entry("<small negative double>", () -> -randomDouble()),
-                    Map.entry("<big positive double>", () -> randomDoubleBetween(0, Double.MAX_VALUE, false)),
-                    Map.entry("<negative positive double>", () -> randomDoubleBetween(Double.MIN_VALUE, 0 - Double.MIN_NORMAL, true))
-                )
-            ),
-            Map.entry(
-                DataTypes.LONG,
-                List.of(
-                    Map.entry("<0 long>", () -> 0L),
-                    Map.entry("<positive long>", () -> randomLongBetween(1, Long.MAX_VALUE)),
-                    Map.entry("<negative long>", () -> randomLongBetween(Long.MIN_VALUE, -1))
-                )
-            ),
-            Map.entry(
-                DataTypes.INTEGER,
-                List.of(
-                    Map.entry("<0 int>", () -> 0),
-                    Map.entry("<positive long>", () -> between(1, Integer.MAX_VALUE)),
-                    Map.entry("<negative long>", () -> between(Integer.MIN_VALUE, -1))
-                )
-            ),
-            Map.entry(
-                DataTypes.UNSIGNED_LONG,
-                List.of(
-                    Map.entry("<0 unsigned long>", () -> BigInteger.ZERO),
-                    Map.entry("<small unsigned long>", () -> BigInteger.valueOf(randomLongBetween(1, Integer.MAX_VALUE))),
-                    Map.entry(
-                        "<big unsigned long>",
-                        () -> BigInteger.valueOf(Long.MAX_VALUE).add(BigInteger.valueOf(randomLongBetween(1, Integer.MAX_VALUE)))
-                    )
-                )
-            ),
-            Map.entry(DataTypes.BOOLEAN, List.of(Map.entry("<true>", () -> true), Map.entry("<false>", () -> false))),
-            Map.entry(
-                DataTypes.DATETIME,
-                List.of(
-                    Map.entry("<1970-01-01T00:00:00Z>", () -> 0L),
-                    Map.entry(
-                        "<date>",
-                        () -> randomLongBetween(0, 10 * (long) 10e11) // 1970-01-01T00:00:00Z - 2286-11-20T17:46:40Z
-                    ),
-                    Map.entry(
-                        "<far future date>",
-                        () -> randomLongBetween(10 * (long) 10e11, Long.MAX_VALUE) // 2286-11-20T17:46:40Z - +292278994-08-17T07:12:55.807Z
-                    )
-                )
-            ),
-            Map.entry(
-                DataTypes.IP,
-                List.of(
-                    Map.entry("<ipv4>", () -> new BytesRef(InetAddressPoint.encode(randomIp(true)))),
-                    Map.entry("<ipv6>", () -> new BytesRef(InetAddressPoint.encode(randomIp(false))))
-                )
-            ),
-            Map.entry(DataTypes.KEYWORD, stringRandomValues("keyword")),
-            Map.entry(DataTypes.TEXT, stringRandomValues("text")),
-            Map.entry(DataTypes.VERSION, versionRandomValues(""))
-        );
-
-        private static List<Map.Entry<String, Supplier<Object>>> stringRandomValues(String type) {
-            List<Map.Entry<String, Supplier<Object>>> result = new ArrayList<>();
-            result.add(Map.entry("<empty " + type + ">", () -> new BytesRef("")));
-            result.add(Map.entry("<short alpha " + type + ">", () -> new BytesRef(randomAlphaOfLengthBetween(1, 30))));
-            result.add(Map.entry("<long alpha " + type + ">", () -> new BytesRef(randomAlphaOfLengthBetween(300, 3000))));
-            result.add(Map.entry("<short unicode " + type + ">", () -> new BytesRef(randomRealisticUnicodeOfLengthBetween(1, 30))));
-            result.add(Map.entry("<long unicode " + type + ">", () -> new BytesRef(randomRealisticUnicodeOfLengthBetween(300, 3000))));
-            return result;
-        }
-
-        public static List<Map.Entry<String, Supplier<Object>>> versionRandomValues(String prefix) {
-            return List.of(
-                Map.entry("<" + prefix + "version major>", () -> new Version(Integer.toString(between(0, 100))).toBytesRef()),
-                Map.entry("<" + prefix + "version major.minor>", () -> new Version(between(0, 100) + "." + between(0, 100)).toBytesRef()),
-                Map.entry(
-                    "<" + prefix + "version major.minor.patch>",
-                    () -> new Version(between(0, 100) + "." + between(0, 100) + "." + between(0, 100)).toBytesRef()
-                )
-            );
-        }
-
-        private static String castToDoubleEvaluator(String original, DataType current) {
-            if (current == DataTypes.DOUBLE) {
-                return original;
-            }
-            if (current == DataTypes.INTEGER) {
-                return "CastIntToDoubleEvaluator[v=" + original + "]";
-            }
-            if (current == DataTypes.LONG) {
-                return "CastLongToDoubleEvaluator[v=" + original + "]";
-            }
-            if (current == DataTypes.UNSIGNED_LONG) {
-                return "CastUnsignedLongToDoubleEvaluator[v=" + original + "]";
-            }
-            throw new UnsupportedOperationException();
-        }
-    }
-
-    /**
-=======
->>>>>>> b3646595
      * Generate a random value of the appropriate type to fit into blocks of {@code e}.
      */
     public static Literal randomLiteral(DataType type) {

--- conflicted
+++ resolved
@@ -930,25 +930,18 @@
             renderTypes(name, description.args());
             renderParametersList(name, description.argNames(), description.argDescriptions());
             FunctionInfo info = EsqlFunctionRegistry.functionInfo(definition);
-<<<<<<< HEAD
-            renderDescription(description.description(), info.detailedDescription(), info.note());
+            renderDescription(name, description.description(), info.detailedDescription(), info.note());
             Optional<EsqlFunctionRegistry.ArgSignature> mapArgSignature = description.args()
                 .stream()
                 .filter(EsqlFunctionRegistry.ArgSignature::mapArg)
                 .findFirst();
             boolean hasFunctionOptions = mapArgSignature.isPresent();
             if (hasFunctionOptions) {
-                renderFunctionNamedParams((EsqlFunctionRegistry.MapArgSignature) mapArgSignature.get());
-            }
-            boolean hasExamples = renderExamples(info);
-            boolean hasAppendix = renderAppendix(info.appendix());
-            renderFullLayout(name, info.preview(), hasExamples, hasAppendix, hasFunctionOptions);
-=======
-            renderDescription(name, description.description(), info.detailedDescription(), info.note());
+                renderFunctionNamedParams(name, (EsqlFunctionRegistry.MapArgSignature) mapArgSignature.get());
+            }
             boolean hasExamples = renderExamples(name, info);
             boolean hasAppendix = renderAppendix(name, info.appendix());
-            renderFullLayout(name, info.preview(), hasExamples, hasAppendix);
->>>>>>> f61f1396
+            renderFullLayout(name, info.preview(), hasExamples, hasAppendix, hasFunctionOptions);
             renderKibanaInlineDocs(name, info);
             renderKibanaFunctionDefinition(name, info, description.args(), description.variadic());
             return;
@@ -1014,32 +1007,7 @@
         writeToTempDir("types", name, "asciidoc", rendered);
     }
 
-<<<<<<< HEAD
-    private static void renderFunctionNamedParams(EsqlFunctionRegistry.MapArgSignature mapArgSignature) throws IOException {
-        String header = "name | types | description";
-
-        List<String> table = new ArrayList<>();
-        for (Map.Entry<String, EsqlFunctionRegistry.MapEntryArgSignature> argSignatureEntry : mapArgSignature.mapParams().entrySet()) {
-            StringBuilder builder = new StringBuilder();
-            EsqlFunctionRegistry.MapEntryArgSignature arg = argSignatureEntry.getValue();
-            builder.append(arg.name()).append(" | ").append(arg.type()).append(" | ").append(arg.description());
-            table.add(builder.toString());
-        }
-
-        String rendered = DOCS_WARNING + """
-            *Supported function named parameters*
-
-            [%header.monospaced.styled,format=dsv,separator=|]
-            |===
-            """ + header + "\n" + table.stream().collect(Collectors.joining("\n")) + "\n|===\n";
-        LogManager.getLogger(getTestClass()).info("Writing function named parameters for [{}]:\n{}", functionName(), rendered);
-        writeToTempDir("functionNamedParams", rendered, "asciidoc");
-    }
-
-    private static void renderParametersList(List<String> argNames, List<String> argDescriptions) throws IOException {
-=======
     private static void renderParametersList(String name, List<String> argNames, List<String> argDescriptions) throws IOException {
->>>>>>> f61f1396
         StringBuilder builder = new StringBuilder();
         builder.append(DOCS_WARNING);
         builder.append("*Parameters*\n");
@@ -1117,6 +1085,27 @@
         LogManager.getLogger(getTestClass()).info("Writing appendix for [{}]:\n{}", name, rendered);
         writeToTempDir("appendix", name, "asciidoc", rendered);
         return true;
+    }
+
+    private static void renderFunctionNamedParams(String name, EsqlFunctionRegistry.MapArgSignature mapArgSignature) throws IOException {
+        String header = "name | types | description";
+
+        List<String> table = new ArrayList<>();
+        for (Map.Entry<String, EsqlFunctionRegistry.MapEntryArgSignature> argSignatureEntry : mapArgSignature.mapParams().entrySet()) {
+            StringBuilder builder = new StringBuilder();
+            EsqlFunctionRegistry.MapEntryArgSignature arg = argSignatureEntry.getValue();
+            builder.append(arg.name()).append(" | ").append(arg.type()).append(" | ").append(arg.description());
+            table.add(builder.toString());
+        }
+
+        String rendered = DOCS_WARNING + """
+            *Supported function named parameters*
+
+            [%header.monospaced.styled,format=dsv,separator=|]
+            |===
+            """ + header + "\n" + table.stream().collect(Collectors.joining("\n")) + "\n|===\n";
+        LogManager.getLogger(getTestClass()).info("Writing function named parameters for [{}]:\n{}", functionName(), rendered);
+        writeToTempDir("functionNamedParams", name, "asciidoc", rendered);
     }
 
     private static void renderFullLayout(String name, boolean preview, boolean hasExamples, boolean hasAppendix, boolean hasFunctionOptions)

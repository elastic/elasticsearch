/*
 * Copyright Elasticsearch B.V. and/or licensed to Elasticsearch B.V. under one
 * or more contributor license agreements. Licensed under the Elastic License
 * 2.0; you may not use this file except in compliance with the Elastic License
 * 2.0.
 */

package org.elasticsearch.xpack.esql.expression.function;

import com.carrotsearch.randomizedtesting.ClassModel;
import com.carrotsearch.randomizedtesting.annotations.ParametersFactory;

import org.apache.lucene.util.BytesRef;
import org.elasticsearch.common.Strings;
import org.elasticsearch.common.breaker.CircuitBreaker;
import org.elasticsearch.common.unit.ByteSizeValue;
import org.elasticsearch.common.util.BigArrays;
import org.elasticsearch.common.util.MockBigArrays;
import org.elasticsearch.common.util.PageCacheRecycler;
import org.elasticsearch.compute.data.Block;
import org.elasticsearch.compute.data.BlockFactory;
import org.elasticsearch.compute.data.BlockUtils;
import org.elasticsearch.compute.data.Page;
import org.elasticsearch.compute.operator.DriverContext;
import org.elasticsearch.compute.operator.EvalOperator.ExpressionEvaluator;
import org.elasticsearch.core.PathUtils;
import org.elasticsearch.indices.CrankyCircuitBreakerService;
import org.elasticsearch.logging.LogManager;
import org.elasticsearch.logging.Logger;
import org.elasticsearch.test.ESTestCase;
import org.elasticsearch.xcontent.XContentBuilder;
import org.elasticsearch.xcontent.json.JsonXContent;
import org.elasticsearch.xpack.esql.TestBlockFactory;
import org.elasticsearch.xpack.esql.core.expression.Attribute;
import org.elasticsearch.xpack.esql.core.expression.Expression;
import org.elasticsearch.xpack.esql.core.expression.FieldAttribute;
import org.elasticsearch.xpack.esql.core.expression.Literal;
import org.elasticsearch.xpack.esql.core.expression.TypeResolutions;
import org.elasticsearch.xpack.esql.core.expression.predicate.nulls.IsNotNull;
import org.elasticsearch.xpack.esql.core.expression.predicate.nulls.IsNull;
import org.elasticsearch.xpack.esql.core.tree.Source;
import org.elasticsearch.xpack.esql.core.type.DataType;
import org.elasticsearch.xpack.esql.core.type.EsField;
import org.elasticsearch.xpack.esql.core.util.NumericUtils;
import org.elasticsearch.xpack.esql.core.util.StringUtils;
import org.elasticsearch.xpack.esql.evaluator.EvalMapper;
import org.elasticsearch.xpack.esql.expression.function.scalar.conditional.Greatest;
import org.elasticsearch.xpack.esql.expression.function.scalar.nulls.Coalesce;
import org.elasticsearch.xpack.esql.expression.function.scalar.string.RLike;
import org.elasticsearch.xpack.esql.expression.function.scalar.string.WildcardLike;
import org.elasticsearch.xpack.esql.expression.predicate.operator.arithmetic.Add;
import org.elasticsearch.xpack.esql.expression.predicate.operator.arithmetic.Div;
import org.elasticsearch.xpack.esql.expression.predicate.operator.arithmetic.Mod;
import org.elasticsearch.xpack.esql.expression.predicate.operator.arithmetic.Mul;
import org.elasticsearch.xpack.esql.expression.predicate.operator.arithmetic.Neg;
import org.elasticsearch.xpack.esql.expression.predicate.operator.arithmetic.Sub;
import org.elasticsearch.xpack.esql.expression.predicate.operator.comparison.Equals;
import org.elasticsearch.xpack.esql.expression.predicate.operator.comparison.GreaterThan;
import org.elasticsearch.xpack.esql.expression.predicate.operator.comparison.GreaterThanOrEqual;
import org.elasticsearch.xpack.esql.expression.predicate.operator.comparison.In;
import org.elasticsearch.xpack.esql.expression.predicate.operator.comparison.LessThan;
import org.elasticsearch.xpack.esql.expression.predicate.operator.comparison.LessThanOrEqual;
import org.elasticsearch.xpack.esql.expression.predicate.operator.comparison.NotEquals;
import org.elasticsearch.xpack.esql.optimizer.rules.logical.FoldNull;
import org.elasticsearch.xpack.esql.parser.ExpressionBuilder;
import org.elasticsearch.xpack.esql.planner.Layout;
import org.elasticsearch.xpack.esql.planner.PlannerUtils;
import org.elasticsearch.xpack.esql.session.Configuration;
import org.hamcrest.Matcher;
import org.junit.After;
import org.junit.AfterClass;

import java.io.IOException;
import java.lang.reflect.Constructor;
import java.lang.reflect.InvocationTargetException;
import java.lang.reflect.Method;
import java.math.BigInteger;
import java.nio.file.Files;
import java.nio.file.Path;
import java.util.ArrayList;
import java.util.Arrays;
import java.util.Collections;
import java.util.Comparator;
import java.util.HashMap;
import java.util.HashSet;
import java.util.List;
import java.util.Locale;
import java.util.Map;
import java.util.Set;
import java.util.TreeSet;
import java.util.stream.Collectors;
import java.util.stream.IntStream;
import java.util.stream.Stream;

import static java.util.Map.entry;
import static org.elasticsearch.compute.data.BlockUtils.toJavaObject;
import static org.elasticsearch.xpack.esql.EsqlTestUtils.randomLiteral;
import static org.elasticsearch.xpack.esql.SerializationTestUtils.assertSerialization;
import static org.hamcrest.Matchers.either;
import static org.hamcrest.Matchers.endsWith;
import static org.hamcrest.Matchers.equalTo;
import static org.hamcrest.Matchers.hasItem;
import static org.hamcrest.Matchers.hasSize;
import static org.hamcrest.Matchers.instanceOf;
import static org.hamcrest.Matchers.not;
import static org.hamcrest.Matchers.nullValue;

/**
 * Base class for function tests.
 */
public abstract class AbstractFunctionTestCase extends ESTestCase {
    /**
     * Operators are unregistered functions.
     */
    private static final Map<String, Class<?>> OPERATORS = Map.ofEntries(
        entry("in", In.class),
        entry("like", WildcardLike.class),
        entry("rlike", RLike.class),
        entry("equals", Equals.class),
        entry("not_equals", NotEquals.class),
        entry("greater_than", GreaterThan.class),
        entry("greater_than_or_equal", GreaterThanOrEqual.class),
        entry("less_than", LessThan.class),
        entry("less_than_or_equal", LessThanOrEqual.class),
        entry("add", Add.class),
        entry("sub", Sub.class),
        entry("mul", Mul.class),
        entry("div", Div.class),
        entry("mod", Mod.class),
        entry("neg", Neg.class),
        entry("is_null", IsNull.class),
        entry("is_not_null", IsNotNull.class)
    );

    private static EsqlFunctionRegistry functionRegistry = new EsqlFunctionRegistry().snapshotRegistry();

    protected TestCaseSupplier.TestCase testCase;

    /**
     * Converts typed test suppliers to parameterized test parameters.
     * <p>
     *     Use {@code parameterSuppliersFromTypedDataWithDefaultChecks()} instead if possible, as it automatically add default checks.
     * </p>
     */
    protected static Iterable<Object[]> parameterSuppliersFromTypedData(List<TestCaseSupplier> suppliers) {
        // TODO rename this method to something more descriptive. Javadoc. And make sure all parameters are "representable" types.
        List<Object[]> parameters = new ArrayList<>(suppliers.size());
        for (TestCaseSupplier supplier : suppliers) {
            parameters.add(new Object[] { supplier });
        }
        return parameters;
    }

    /**
     * Adds cases with {@code null} and asserts that the result is {@code null}.
     * <p>
     * Note: This won't add more than a single null to any existing test case,
     * just to keep the number of test cases from exploding totally.
     * </p>
     *
     * @param entirelyNullPreservesType should a test case that only contains parameters
     *                                  with the {@code null} type keep it's expected type?
     *                                  This is <strong>mostly</strong> going to be {@code true}
     *                                  except for functions that base their type entirely
     *                                  on input types like {@link Greatest} or {@link Coalesce}.
     */
    protected static List<TestCaseSupplier> anyNullIsNull(boolean entirelyNullPreservesType, List<TestCaseSupplier> testCaseSuppliers) {
        return anyNullIsNull(
            testCaseSuppliers,
            (nullPosition, nullValueDataType, original) -> entirelyNullPreservesType == false
                && nullValueDataType == DataType.NULL
                && original.getData().size() == 1 ? DataType.NULL : original.expectedType(),
            (nullPosition, nullData, original) -> original
        );
    }

    public interface ExpectedType {
        DataType expectedType(int nullPosition, DataType nullValueDataType, TestCaseSupplier.TestCase original);
    }

    public interface ExpectedEvaluatorToString {
        Matcher<String> evaluatorToString(int nullPosition, TestCaseSupplier.TypedData nullData, Matcher<String> original);
    }

    protected static List<TestCaseSupplier> anyNullIsNull(
        List<TestCaseSupplier> testCaseSuppliers,
        ExpectedType expectedType,
        ExpectedEvaluatorToString evaluatorToString
    ) {
        typesRequired(testCaseSuppliers);
        List<TestCaseSupplier> suppliers = new ArrayList<>(testCaseSuppliers.size());
        suppliers.addAll(testCaseSuppliers);

        /*
         * For each original test case, add as many copies as there were
         * arguments, replacing one of the arguments with null and keeping
         * the others.
         *
         * Also, if this was the first time we saw the signature we copy it
         * *again*, replacing the argument with null, but annotating the
         * argument's type as `null` explicitly.
         */
        Set<List<DataType>> uniqueSignatures = new HashSet<>();
        for (TestCaseSupplier original : testCaseSuppliers) {
            boolean firstTimeSeenSignature = uniqueSignatures.add(original.types());
            for (int nullPosition = 0; nullPosition < original.types().size(); nullPosition++) {
                int finalNullPosition = nullPosition;
                suppliers.add(new TestCaseSupplier(original.name() + " null in " + nullPosition, original.types(), () -> {
                    TestCaseSupplier.TestCase oc = original.get();
                    List<TestCaseSupplier.TypedData> data = IntStream.range(0, oc.getData().size()).mapToObj(i -> {
                        TestCaseSupplier.TypedData od = oc.getData().get(i);
                        if (i != finalNullPosition) {
                            return od;
                        }
                        return od.withData(od.isMultiRow() ? Collections.singletonList(null) : null);
                    }).toList();
                    TestCaseSupplier.TypedData nulledData = oc.getData().get(finalNullPosition);
                    return new TestCaseSupplier.TestCase(
                        data,
                        evaluatorToString.evaluatorToString(finalNullPosition, nulledData, oc.evaluatorToString()),
                        expectedType.expectedType(finalNullPosition, nulledData.type(), oc),
                        nullValue(),
                        null,
                        null,
                        oc.getExpectedTypeError(),
                        null,
                        null,
                        null
                    );
                }));

                if (firstTimeSeenSignature) {
                    List<DataType> typesWithNull = IntStream.range(0, original.types().size())
                        .mapToObj(i -> i == finalNullPosition ? DataType.NULL : original.types().get(i))
                        .toList();
                    boolean newSignature = uniqueSignatures.add(typesWithNull);
                    if (newSignature) {
                        suppliers.add(new TestCaseSupplier(typesWithNull, () -> {
                            TestCaseSupplier.TestCase oc = original.get();
                            List<TestCaseSupplier.TypedData> data = IntStream.range(0, oc.getData().size())
                                .mapToObj(
                                    i -> i == finalNullPosition
                                        ? (oc.getData().get(i).isMultiRow()
                                            ? TestCaseSupplier.TypedData.MULTI_ROW_NULL
                                            : TestCaseSupplier.TypedData.NULL)
                                        : oc.getData().get(i)
                                )
                                .toList();
                            return new TestCaseSupplier.TestCase(
                                data,
                                equalTo("LiteralsEvaluator[lit=null]"),
                                expectedType.expectedType(finalNullPosition, DataType.NULL, oc),
                                nullValue(),
                                null,
                                null,
                                oc.getExpectedTypeError(),
                                null,
                                null,
                                null
                            );
                        }));
                    }
                }
            }
        }

        return suppliers;
    }

    @FunctionalInterface
    protected interface PositionalErrorMessageSupplier {
        /**
         * This interface defines functions to supply error messages for incorrect types in specific positions. Functions which have
         * the same type requirements for all positions can simplify this with a lambda returning a string constant.
         *
         * @param validForPosition - the set of {@link DataType}s that the test infrastructure believes to be allowable in the
         *                         given position.
         * @param position - the zero-index position in the list of parameters the function has detected the bad argument to be.
         * @return The string describing the acceptable parameters for that position.  Note that this function should not return
         *         the full error string; that will be constructed by the test.  Just return the type string for that position.
         */
        String apply(Set<DataType> validForPosition, int position);
    }

    /**
     * Adds test cases containing unsupported parameter types that assert
     * that they throw type errors.
     */
    protected static List<TestCaseSupplier> errorsForCasesWithoutExamples(
        List<TestCaseSupplier> testCaseSuppliers,
        PositionalErrorMessageSupplier positionalErrorMessageSupplier
    ) {
        return errorsForCasesWithoutExamples(testCaseSuppliers, (i, v, t) -> typeErrorMessage(i, v, t, positionalErrorMessageSupplier));
    }

    /**
     * Build the expected error message for an invalid type signature.
     */
    protected static String typeErrorMessage(
        boolean includeOrdinal,
        List<Set<DataType>> validPerPosition,
        List<DataType> types,
        PositionalErrorMessageSupplier expectedTypeSupplier
    ) {
        int badArgPosition = -1;
        for (int i = 0; i < types.size(); i++) {
            if (validPerPosition.get(i).contains(types.get(i)) == false) {
                badArgPosition = i;
                break;
            }
        }
        if (badArgPosition == -1) {
            throw new IllegalStateException(
                "Can't generate error message for these types, you probably need a custom error message function"
            );
        }
        String ordinal = includeOrdinal ? TypeResolutions.ParamOrdinal.fromIndex(badArgPosition).name().toLowerCase(Locale.ROOT) + " " : "";
        String expectedTypeString = expectedTypeSupplier.apply(validPerPosition.get(badArgPosition), badArgPosition);
        String name = types.get(badArgPosition).typeName();
        return ordinal + "argument of [] must be [" + expectedTypeString + "], found value [" + name + "] type [" + name + "]";
    }

    @FunctionalInterface
    protected interface TypeErrorMessageSupplier {
        String apply(boolean includeOrdinal, List<Set<DataType>> validPerPosition, List<DataType> types);
    }

    protected static List<TestCaseSupplier> errorsForCasesWithoutExamples(
        List<TestCaseSupplier> testCaseSuppliers,
        TypeErrorMessageSupplier typeErrorMessageSupplier
    ) {
        typesRequired(testCaseSuppliers);
        List<TestCaseSupplier> suppliers = new ArrayList<>(testCaseSuppliers.size());
        suppliers.addAll(testCaseSuppliers);

        Set<List<DataType>> valid = testCaseSuppliers.stream().map(TestCaseSupplier::types).collect(Collectors.toSet());
        List<Set<DataType>> validPerPosition = validPerPosition(valid);

        testCaseSuppliers.stream()
            .map(s -> s.types().size())
            .collect(Collectors.toSet())
            .stream()
            .flatMap(count -> allPermutations(count))
            .filter(types -> valid.contains(types) == false)
            /*
             * Skip any cases with more than one null. Our tests don't generate
             * the full combinatorial explosions of all nulls - just a single null.
             * Hopefully <null>, <null> cases will function the same as <null>, <valid>
             * cases.
             */.filter(types -> types.stream().filter(t -> t == DataType.NULL).count() <= 1)
            .map(types -> typeErrorSupplier(validPerPosition.size() != 1, validPerPosition, types, typeErrorMessageSupplier))
            .forEach(suppliers::add);
        return suppliers;
    }

    private static List<DataType> append(List<DataType> orig, DataType extra) {
        List<DataType> longer = new ArrayList<>(orig.size() + 1);
        longer.addAll(orig);
        longer.add(extra);
        return longer;
    }

    protected static Stream<DataType> representable() {
        return DataType.types().stream().filter(DataType::isRepresentable);
    }

    protected static TestCaseSupplier typeErrorSupplier(
        boolean includeOrdinal,
        List<Set<DataType>> validPerPosition,
        List<DataType> types,
        PositionalErrorMessageSupplier errorMessageSupplier
    ) {
        return typeErrorSupplier(includeOrdinal, validPerPosition, types, (o, v, t) -> typeErrorMessage(o, v, t, errorMessageSupplier));
    }

    /**
     * Build a test case that asserts that the combination of parameter types is an error.
     */
    protected static TestCaseSupplier typeErrorSupplier(
        boolean includeOrdinal,
        List<Set<DataType>> validPerPosition,
        List<DataType> types,
        TypeErrorMessageSupplier errorMessageSupplier
    ) {
        return new TestCaseSupplier(
            "type error for " + TestCaseSupplier.nameFromTypes(types),
            types,
            () -> TestCaseSupplier.TestCase.typeError(
                types.stream().map(type -> new TestCaseSupplier.TypedData(randomLiteral(type).value(), type, type.typeName())).toList(),
                errorMessageSupplier.apply(includeOrdinal, validPerPosition, types)
            )
        );
    }

    private static List<Set<DataType>> validPerPosition(Set<List<DataType>> valid) {
        int max = valid.stream().mapToInt(List::size).max().getAsInt();
        List<Set<DataType>> result = new ArrayList<>(max);
        for (int i = 0; i < max; i++) {
            result.add(new HashSet<>());
        }
        for (List<DataType> signature : valid) {
            for (int i = 0; i < signature.size(); i++) {
                result.get(i).add(signature.get(i));
            }
        }
        return result;
    }

    protected static Stream<List<DataType>> allPermutations(int argumentCount) {
        if (argumentCount == 0) {
            return Stream.of(List.of());
        }
        if (argumentCount > 3) {
            throw new IllegalArgumentException("would generate too many combinations");
        }
        Stream<List<DataType>> stream = validFunctionParameters().map(List::of);
        for (int i = 1; i < argumentCount; i++) {
            stream = stream.flatMap(types -> validFunctionParameters().map(t -> append(types, t)));
        }
        return stream;
    }

    /**
     * The types that are valid in function parameters. This is used by the
     * function tests to enumerate all possible parameters to test error messages
     * for invalid combinations.
     */
    public static Stream<DataType> validFunctionParameters() {
        return Arrays.stream(DataType.values()).filter(t -> {
            if (t == DataType.UNSUPPORTED) {
                // By definition, functions never support UNSUPPORTED
                return false;
            }
            if (t == DataType.DOC_DATA_TYPE || t == DataType.PARTIAL_AGG) {
                /*
                 * Doc and partial_agg are special and functions aren't
                 * defined to take these. They'll use them implicitly if needed.
                 */
                return false;
            }
            if (t == DataType.OBJECT) {
                // Object and nested fields aren't supported by any functions yet
                return false;
            }
            if (t == DataType.SOURCE || t == DataType.TSID_DATA_TYPE) {
                // No functions take source or tsid fields yet. We'll make some eventually and remove this.
                return false;
            }
            if (t == DataType.DATE_PERIOD || t == DataType.TIME_DURATION) {
                // We don't test that functions don't take date_period or time_duration. We should.
                return false;
            }
            if (DataType.UNDER_CONSTRUCTION.containsKey(t)) {
                /*
                 * Types under construction aren't checked because we're actively
                 * adding support for them to functions. That's *why* they are
                 * under construction.
                 */
                return false;
            }
            if (t.isCounter()) {
                /*
                 * For now, we're assuming no functions take counters
                 * as parameters. That's not true - some do. But we'll
                 * need to update the tests to handle that.
                 */
                return false;
            }
            if (t.widenSmallNumeric() != t) {
                // Small numeric types are widened long before they arrive at functions.
                return false;
            }

            return true;
        }).sorted();
    }

    /**
     * Build an {@link Attribute} that loads a field.
     */
    public static FieldAttribute field(String name, DataType type) {
        return new FieldAttribute(Source.synthetic(name), name, new EsField(name, type, Map.of(), true));
    }

    /**
     * Build an {@link Attribute} that loads a field and then creates a deep copy of its data.
     */
    public static Expression deepCopyOfField(String name, DataType type) {
        return new DeepCopy(
            Source.synthetic(name),
            new FieldAttribute(Source.synthetic(name), name, new EsField(name, type, Map.of(), true))
        );
    }

    /**
     * Build the expression being tested, for the given source and list of arguments.  Test classes need to implement this
     * to have something to test.
     *
     * @param source the source
     * @param args   arg list from the test case, should match the length expected
     * @return an expression for evaluating the function being tested on the given arguments
     */
    protected abstract Expression build(Source source, List<Expression> args);

    /**
     * Build an {@link Expression} where all inputs are field references,
     * <strong>except</strong> those that have been marked with {@link TestCaseSupplier.TypedData#forceLiteral()}.
     */
    protected final Expression buildFieldExpression(TestCaseSupplier.TestCase testCase) {
        return build(testCase.getSource(), testCase.getDataAsFields());
    }

    /**
     * Build an {@link Expression} where all inputs are anonymous functions
     * that make a copy of the values from a field <strong>except</strong>
     * those that have been marked with {@link TestCaseSupplier.TypedData#forceLiteral()}.
     */
    protected final Expression buildDeepCopyOfFieldExpression(TestCaseSupplier.TestCase testCase) {
        return build(testCase.getSource(), testCase.getDataAsDeepCopiedFields());
    }

    protected final Expression buildLiteralExpression(TestCaseSupplier.TestCase testCase) {
        assumeTrue("Data can't be converted to literals", testCase.canGetDataAsLiterals());
        return build(testCase.getSource(), testCase.getDataAsLiterals());
    }

    /**
     * Convert an {@link Expression} tree into a {@link ExpressionEvaluator.Factory}
     * for {@link ExpressionEvaluator}s in the same way as our planner.
     */
    public static ExpressionEvaluator.Factory evaluator(Expression e) {
        e = new FoldNull().rule(e);
        if (e.foldable()) {
            e = new Literal(e.source(), e.fold(), e.dataType());
        }
        Layout.Builder builder = new Layout.Builder();
        buildLayout(builder, e);
        Expression.TypeResolution resolution = e.typeResolved();
        if (resolution.unresolved()) {
            throw new AssertionError("expected resolved " + resolution.message());
        }
        return EvalMapper.toEvaluator(e, builder.build());
    }

    protected final Page row(List<Object> values) {
        return new Page(1, BlockUtils.fromListRow(TestBlockFactory.getNonBreakingInstance(), values));
    }

    /**
     * Creates a list of pages based on a list of multi-row fields.
     */
    protected final List<Page> rows(List<TestCaseSupplier.TypedData> multirowFields) {
        if (multirowFields.isEmpty()) {
            return List.of();
        }

        var rowsCount = multirowFields.get(0).multiRowData().size();

        multirowFields.stream()
            .skip(1)
            .forEach(
                field -> assertThat("All multi-row fields must have the same number of rows", field.multiRowData(), hasSize(rowsCount))
            );

        List<Page> pages = new ArrayList<>();

        int pageSize = randomIntBetween(1, 100);
        for (int initialRow = 0; initialRow < rowsCount;) {
            if (pageSize > rowsCount - initialRow) {
                pageSize = rowsCount - initialRow;
            }

            var blocks = new Block[multirowFields.size()];

            for (int i = 0; i < multirowFields.size(); i++) {
                var field = multirowFields.get(i);
                try (
                    var wrapper = BlockUtils.wrapperFor(
                        TestBlockFactory.getNonBreakingInstance(),
                        PlannerUtils.toElementType(field.type()),
                        pageSize
                    )
                ) {
                    var multiRowData = field.multiRowData();
                    for (int row = initialRow; row < initialRow + pageSize; row++) {
                        var data = multiRowData.get(row);
                        if (data instanceof BigInteger bigIntegerData) {
                            wrapper.accept(NumericUtils.asLongUnsigned(bigIntegerData));
                        } else {
                            wrapper.accept(data);
                        }
                    }

                    blocks[i] = wrapper.builder().build();
                }
            }

            pages.add(new Page(pageSize, blocks));
            initialRow += pageSize;
            pageSize = randomIntBetween(1, 100);
        }

        return pages;
    }

    /**
     * Hack together a layout by scanning for Fields.
     * Those will show up in the layout in whatever order a depth first traversal finds them.
     */
    protected static void buildLayout(Layout.Builder builder, Expression e) {
        if (e instanceof FieldAttribute f) {
            builder.append(f);
            return;
        }
        for (Expression c : e.children()) {
            buildLayout(builder, c);
        }
    }

    protected Object toJavaObjectUnsignedLongAware(Block block, int position) {
        Object result;
        result = toJavaObject(block, position);
        if (result != null && testCase.expectedType() == DataType.UNSIGNED_LONG) {
            assertThat(result, instanceOf(Long.class));
            result = NumericUtils.unsignedLongAsBigInteger((Long) result);
        }
        return result;
    }

    /**
     * Modifies suppliers to generate BytesRefs with random offsets.
     */
    protected static List<TestCaseSupplier> randomizeBytesRefsOffset(List<TestCaseSupplier> testCaseSuppliers) {
        return testCaseSuppliers.stream().map(supplier -> new TestCaseSupplier(supplier.name(), supplier.types(), () -> {
            var testCase = supplier.supplier().get();

            var newData = testCase.getData().stream().map(typedData -> {
                if (typedData.isMultiRow()) {
                    return typedData.withData(
                        typedData.multiRowData().stream().map(AbstractFunctionTestCase::tryRandomizeBytesRefOffset).toList()
                    );
                }

                return typedData.withData(tryRandomizeBytesRefOffset(typedData.data()));
            }).toList();

            return new TestCaseSupplier.TestCase(
                newData,
                testCase.evaluatorToString(),
                testCase.expectedType(),
                testCase.getMatcher(),
                testCase.getExpectedWarnings(),
                testCase.getExpectedBuildEvaluatorWarnings(),
                testCase.getExpectedTypeError(),
                testCase.foldingExceptionClass(),
                testCase.foldingExceptionMessage(),
                testCase.extra()
            );
        })).toList();
    }

    private static Object tryRandomizeBytesRefOffset(Object value) {
        if (value instanceof BytesRef bytesRef) {
            return randomizeBytesRefOffset(bytesRef);
        }

        if (value instanceof List<?> list) {
            return list.stream().map(element -> {
                if (element instanceof BytesRef bytesRef) {
                    return randomizeBytesRefOffset(bytesRef);
                }
                return element;
            }).toList();
        }

        return value;
    }

    private static BytesRef randomizeBytesRefOffset(BytesRef bytesRef) {
        var offset = randomIntBetween(0, 10);
        var extraLength = randomIntBetween(0, 10);
        var newBytesArray = randomByteArrayOfLength(bytesRef.length + offset + extraLength);

        System.arraycopy(bytesRef.bytes, bytesRef.offset, newBytesArray, offset, bytesRef.length);

        return new BytesRef(newBytesArray, offset, bytesRef.length);
    }

    public void testSerializationOfSimple() {
        assertSerialization(buildFieldExpression(testCase));
    }

    /**
     * This test is meant to validate that the params annotations for the function being tested align with the supported types the
     * test framework has detected.
     */
    @AfterClass
    public static void testFunctionInfo() {
        Logger log = LogManager.getLogger(getTestClass());
        FunctionDefinition definition = definition(functionName());
        if (definition == null) {
            log.info("Skipping function info checks because the function isn't registered");
            return;
        }
        log.info("Running function info checks");
        EsqlFunctionRegistry.FunctionDescription description = EsqlFunctionRegistry.description(definition);
        List<EsqlFunctionRegistry.ArgSignature> args = description.args();

        assertTrue("expect description to be defined", description.description() != null && false == description.description().isEmpty());
        assertThat(
            "descriptions should be complete sentences",
            description.description(),
            either(endsWith(".")) // A full sentence
                .or(endsWith("∅")) // Math
        );

        List<Set<String>> typesFromSignature = new ArrayList<>();
        Set<String> returnFromSignature = new TreeSet<>();
        for (int i = 0; i < args.size(); i++) {
            typesFromSignature.add(new HashSet<>());
        }
        for (Map.Entry<List<DataType>, DataType> entry : signatures().entrySet()) {
            List<DataType> types = entry.getKey();
            DataType returnType = entry.getValue();
            for (int i = 0; i < args.size() && i < types.size(); i++) {
                typesFromSignature.get(i).add(types.get(i).esNameIfPossible());
            }
<<<<<<< HEAD
            if (DataType.UNDER_CONSTRUCTION.containsKey(returnType) == false) {
                returnFromSignature.add(returnType.esNameIfPossible());
=======
            if (DataType.UNDER_CONSTRUCTION.containsKey(entry.getValue()) == false) {
                returnFromSignature.add(entry.getValue().esNameIfPossible());
>>>>>>> d0f71fc4
            }
        }

        for (int i = 0; i < args.size(); i++) {
            EsqlFunctionRegistry.ArgSignature arg = args.get(i);
            Set<String> annotationTypes = Arrays.stream(arg.type())
                .filter(t -> DataType.UNDER_CONSTRUCTION.containsKey(DataType.fromNameOrAlias(t)) == false)
                .collect(Collectors.toCollection(TreeSet::new));
            Set<String> signatureTypes = typesFromSignature.get(i)
                .stream()
                .filter(t -> DataType.UNDER_CONSTRUCTION.containsKey(DataType.fromNameOrAlias(t)) == false)
                .collect(Collectors.toCollection(TreeSet::new));
            if (signatureTypes.isEmpty()) {
                log.info("{}: skipping", arg.name());
                continue;
            }
            log.info("{}: tested {} vs annotated {}", arg.name(), signatureTypes, annotationTypes);
            assertEquals(
                "Missmatch between actual and declared parameter types. You probably need to update your @params annotations.",
                signatureTypes,
                annotationTypes
            );
        }

<<<<<<< HEAD
        Set<String> underConstructionTypes = DataType.UNDER_CONSTRUCTION.keySet()
            .stream()
            .map(dataType -> dataType.esNameIfPossible())
            .collect(Collectors.toCollection(TreeSet::new));

        Set<String> returnTypes = Arrays.stream(description.returnType())
            .filter(typeName -> underConstructionTypes.contains(typeName) == false)
=======
        Set<String> returnTypes = Arrays.stream(description.returnType())
            .filter(t -> DataType.UNDER_CONSTRUCTION.containsKey(DataType.fromNameOrAlias(t)) == false)
>>>>>>> d0f71fc4
            .collect(Collectors.toCollection(TreeSet::new));
        assertEquals(returnFromSignature, returnTypes);
    }

    /**
     * Asserts the result of a test case matches the expected result and warnings.
     * <p>
     * The {@code result} parameter should be an object as returned by {@link #toJavaObjectUnsignedLongAware}.
     * </p>
     */
    @SuppressWarnings("unchecked")
    protected final void assertTestCaseResultAndWarnings(Object result) {
        if (result instanceof Iterable<?>) {
            var collectionResult = (Iterable<Object>) result;
            assertThat(collectionResult, not(hasItem(Double.NaN)));
            assertThat(collectionResult, not(hasItem(Double.POSITIVE_INFINITY)));
            assertThat(collectionResult, not(hasItem(Double.NEGATIVE_INFINITY)));
        }

        assert testCase.getMatcher().matches(Double.NaN) == false;
        assertThat(result, not(equalTo(Double.NaN)));
        assert testCase.getMatcher().matches(Double.POSITIVE_INFINITY) == false;
        assertThat(result, not(equalTo(Double.POSITIVE_INFINITY)));
        assert testCase.getMatcher().matches(Double.NEGATIVE_INFINITY) == false;
        assertThat(result, not(equalTo(Double.NEGATIVE_INFINITY)));
        assertThat(result, testCase.getMatcher());

        if (testCase.getExpectedWarnings() != null) {
            assertWarnings(testCase.getExpectedWarnings());
        }
    }

    protected final void assertTypeResolutionFailure(Expression expression) {
        assertTrue("expected unresolved", expression.typeResolved().unresolved());
        assertThat(expression.typeResolved().message(), equalTo(testCase.getExpectedTypeError()));
    }

    @AfterClass
    public static void renderSignature() throws IOException {
        if (System.getProperty("generateDocs") == null) {
            return;
        }
        String rendered = buildSignatureSvg(functionName());
        if (rendered == null) {
            LogManager.getLogger(getTestClass()).info("Skipping rendering signature because the function isn't registered");
        } else {
            LogManager.getLogger(getTestClass()).info("Writing function signature");
            writeToTempDir("signature", rendered, "svg");
        }
    }

    private static String buildSignatureSvg(String name) throws IOException {
        String binaryOperator = binaryOperator(name);
        if (binaryOperator != null) {
            return RailRoadDiagram.binaryOperator(binaryOperator);
        }
        String unaryOperator = unaryOperator(name);
        if (unaryOperator != null) {
            return RailRoadDiagram.unaryOperator(unaryOperator);
        }
        FunctionDefinition definition = definition(name);
        if (definition != null) {
            return RailRoadDiagram.functionSignature(definition);
        }
        return null;
    }

    private static Class<?> classGeneratingSignatures = null;
    /**
     * Unique signatures in this test's parameters.
     */
    private static Map<List<DataType>, DataType> signatures;

    private static Map<List<DataType>, DataType> signatures() {
        Class<?> testClass = getTestClass();
        if (signatures != null && classGeneratingSignatures == testClass) {
            return signatures;
        }
        classGeneratingSignatures = testClass;
        signatures = new HashMap<>();
        Set<Method> paramsFactories = new ClassModel(testClass).getAnnotatedLeafMethods(ParametersFactory.class).keySet();
        assertThat(paramsFactories, hasSize(1));
        Method paramsFactory = paramsFactories.iterator().next();
        List<?> params;
        try {
            params = (List<?>) paramsFactory.invoke(null);
        } catch (InvocationTargetException | IllegalAccessException e) {
            throw new RuntimeException(e);
        }
        for (Object p : params) {
            TestCaseSupplier tcs = (TestCaseSupplier) ((Object[]) p)[0];
            TestCaseSupplier.TestCase tc = tcs.get();
            if (tc.getExpectedTypeError() != null) {
                continue;
            }
            if (tc.getData().stream().anyMatch(t -> t.type() == DataType.NULL)) {
                continue;
            }
            signatures.putIfAbsent(tc.getData().stream().map(TestCaseSupplier.TypedData::type).toList(), tc.expectedType());
        }
        return signatures;
    }

    @AfterClass
    public static void renderDocs() throws IOException {
        if (System.getProperty("generateDocs") == null) {
            return;
        }
        String name = functionName();
        if (binaryOperator(name) != null || unaryOperator(name) != null || likeOrInOperator(name)) {
            renderDocsForOperators(name);
            return;
        }
        FunctionDefinition definition = definition(name);
        if (definition != null) {
            EsqlFunctionRegistry.FunctionDescription description = EsqlFunctionRegistry.description(definition);
            if (name.equals("case")) {
                /*
                 * Hack the description, so we render a proper one for case.
                 */
                // TODO build the description properly *somehow*
                EsqlFunctionRegistry.ArgSignature trueValue = description.args().get(1);
                EsqlFunctionRegistry.ArgSignature falseValue = new EsqlFunctionRegistry.ArgSignature(
                    "elseValue",
                    trueValue.type(),
                    "The value that's returned when no condition evaluates to `true`.",
                    true,
                    EsqlFunctionRegistry.getTargetType(trueValue.type())
                );
                description = new EsqlFunctionRegistry.FunctionDescription(
                    description.name(),
                    List.of(description.args().get(0), trueValue, falseValue),
                    description.returnType(),
                    description.description(),
                    description.variadic(),
                    description.isAggregation()
                );
            }
            renderTypes(description.argNames());
            renderParametersList(description.argNames(), description.argDescriptions());
            FunctionInfo info = EsqlFunctionRegistry.functionInfo(definition);
            renderDescription(description.description(), info.detailedDescription(), info.note());
            boolean hasExamples = renderExamples(info);
            boolean hasAppendix = renderAppendix(info.appendix());
            renderFullLayout(name, info.preview(), hasExamples, hasAppendix);
            renderKibanaInlineDocs(name, info);
            renderKibanaFunctionDefinition(name, info, description.args(), description.variadic());
            return;
        }
        LogManager.getLogger(getTestClass()).info("Skipping rendering types because the function '" + name + "' isn't registered");
    }

    private static final String DOCS_WARNING =
        "// This is generated by ESQL's AbstractFunctionTestCase. Do no edit it. See ../README.md for how to regenerate it.\n\n";

    private static final String PREVIEW_CALLOUT =
        "\npreview::[\"Do not use on production environments. This functionality is in technical preview and "
            + "may be changed or removed in a future release. Elastic will work to fix any issues, but features in technical preview "
            + "are not subject to the support SLA of official GA features.\"]\n";

    private static void renderTypes(List<String> argNames) throws IOException {
        StringBuilder header = new StringBuilder();
        for (String arg : argNames) {
            header.append(arg).append(" | ");
        }
        header.append("result");

        List<String> table = new ArrayList<>();
        for (Map.Entry<List<DataType>, DataType> sig : signatures().entrySet()) { // TODO flip to using sortedSignatures
            if (shouldHideSignature(sig.getKey(), sig.getValue())) {
                continue;
            }
            if (sig.getKey().size() > argNames.size()) { // skip variadic [test] cases (but not those with optional parameters)
                continue;
            }
            StringBuilder b = new StringBuilder();
            for (DataType arg : sig.getKey()) {
                b.append(arg.esNameIfPossible()).append(" | ");
            }
            b.append("| ".repeat(argNames.size() - sig.getKey().size()));
            b.append(sig.getValue().esNameIfPossible());
            table.add(b.toString());
        }
        Collections.sort(table);
        if (table.isEmpty()) {
            table.add(signatures.values().iterator().next().esNameIfPossible());
        }

        String rendered = DOCS_WARNING + """
            *Supported types*

            [%header.monospaced.styled,format=dsv,separator=|]
            |===
            """ + header + "\n" + table.stream().collect(Collectors.joining("\n")) + "\n|===\n";
        LogManager.getLogger(getTestClass()).info("Writing function types for [{}]:\n{}", functionName(), rendered);
        writeToTempDir("types", rendered, "asciidoc");
    }

    private static void renderParametersList(List<String> argNames, List<String> argDescriptions) throws IOException {
        StringBuilder builder = new StringBuilder();
        builder.append(DOCS_WARNING);
        builder.append("*Parameters*\n");
        for (int a = 0; a < argNames.size(); a++) {
            builder.append("\n`").append(argNames.get(a)).append("`::\n").append(argDescriptions.get(a)).append('\n');
        }
        String rendered = builder.toString();
        LogManager.getLogger(getTestClass()).info("Writing parameters for [{}]:\n{}", functionName(), rendered);
        writeToTempDir("parameters", rendered, "asciidoc");
    }

    private static void renderDescription(String description, String detailedDescription, String note) throws IOException {
        String rendered = DOCS_WARNING + """
            *Description*

            """ + description + "\n";

        if (Strings.isNullOrEmpty(detailedDescription) == false) {
            rendered += "\n" + detailedDescription + "\n";
        }

        if (Strings.isNullOrEmpty(note) == false) {
            rendered += "\nNOTE: " + note + "\n";
        }
        LogManager.getLogger(getTestClass()).info("Writing description for [{}]:\n{}", functionName(), rendered);
        writeToTempDir("description", rendered, "asciidoc");
    }

    private static boolean renderExamples(FunctionInfo info) throws IOException {
        if (info == null || info.examples().length == 0) {
            return false;
        }
        StringBuilder builder = new StringBuilder();
        builder.append(DOCS_WARNING);
        if (info.examples().length == 1) {
            builder.append("*Example*\n\n");
        } else {
            builder.append("*Examples*\n\n");
        }
        for (Example example : info.examples()) {
            if (example.description().length() > 0) {
                builder.append(example.description());
                builder.append("\n");
            }
            builder.append("""
                [source.merge.styled,esql]
                ----
                include::{esql-specs}/$FILE$.csv-spec[tag=$TAG$]
                ----
                [%header.monospaced.styled,format=dsv,separator=|]
                |===
                include::{esql-specs}/$FILE$.csv-spec[tag=$TAG$-result]
                |===
                """.replace("$FILE$", example.file()).replace("$TAG$", example.tag()));
            if (example.explanation().length() > 0) {
                builder.append("\n");
                builder.append(example.explanation());
                builder.append("\n\n");
            }
        }
        builder.append('\n');
        String rendered = builder.toString();
        LogManager.getLogger(getTestClass()).info("Writing examples for [{}]:\n{}", functionName(), rendered);
        writeToTempDir("examples", rendered, "asciidoc");
        return true;
    }

    private static boolean renderAppendix(String appendix) throws IOException {
        if (appendix.isEmpty()) {
            return false;
        }

        String rendered = DOCS_WARNING + appendix + "\n";

        LogManager.getLogger(getTestClass()).info("Writing appendix for [{}]:\n{}", functionName(), rendered);
        writeToTempDir("appendix", rendered, "asciidoc");
        return true;
    }

    private static void renderFullLayout(String name, boolean preview, boolean hasExamples, boolean hasAppendix) throws IOException {
        String rendered = DOCS_WARNING + """
            [discrete]
            [[esql-$NAME$]]
            === `$UPPER_NAME$`
            $PREVIEW_CALLOUT$
            *Syntax*

            [.text-center]
            image::esql/functions/signature/$NAME$.svg[Embedded,opts=inline]

            include::../parameters/$NAME$.asciidoc[]
            include::../description/$NAME$.asciidoc[]
            include::../types/$NAME$.asciidoc[]
            """.replace("$NAME$", name)
            .replace("$UPPER_NAME$", name.toUpperCase(Locale.ROOT))
            .replace("$PREVIEW_CALLOUT$", preview ? PREVIEW_CALLOUT : "");
        if (hasExamples) {
            rendered += "include::../examples/" + name + ".asciidoc[]\n";
        }
        if (hasAppendix) {
            rendered += "include::../appendix/" + name + ".asciidoc[]\n";
        }
        LogManager.getLogger(getTestClass()).info("Writing layout for [{}]:\n{}", functionName(), rendered);
        writeToTempDir("layout", rendered, "asciidoc");
    }

    private static Constructor<?> constructorWithFunctionInfo(Class<?> clazz) {
        for (Constructor<?> ctor : clazz.getConstructors()) {
            FunctionInfo functionInfo = ctor.getAnnotation(FunctionInfo.class);
            if (functionInfo != null) {
                return ctor;
            }
        }
        return null;
    }

    private static void renderDocsForOperators(String name) throws IOException {
        Constructor<?> ctor = constructorWithFunctionInfo(OPERATORS.get(name));
        assert ctor != null;
        FunctionInfo functionInfo = ctor.getAnnotation(FunctionInfo.class);
        assert functionInfo != null;
        renderKibanaInlineDocs(name, functionInfo);

        var params = ctor.getParameters();

        List<EsqlFunctionRegistry.ArgSignature> args = new ArrayList<>(params.length);
        for (int i = 1; i < params.length; i++) { // skipping 1st argument, the source
            if (Configuration.class.isAssignableFrom(params[i].getType()) == false) {
                Param paramInfo = params[i].getAnnotation(Param.class);
                String paramName = paramInfo == null ? params[i].getName() : paramInfo.name();
                String[] type = paramInfo == null ? new String[] { "?" } : paramInfo.type();
                String desc = paramInfo == null ? "" : paramInfo.description().replace('\n', ' ');
                boolean optional = paramInfo == null ? false : paramInfo.optional();
                DataType targetDataType = EsqlFunctionRegistry.getTargetType(type);
                args.add(new EsqlFunctionRegistry.ArgSignature(paramName, type, desc, optional, targetDataType));
            }
        }
        renderKibanaFunctionDefinition(name, functionInfo, args, likeOrInOperator(name));
        renderTypes(args.stream().map(EsqlFunctionRegistry.ArgSignature::name).toList());
    }

    private static void renderKibanaInlineDocs(String name, FunctionInfo info) throws IOException {
        StringBuilder builder = new StringBuilder();
        builder.append("""
            <!--
            This is generated by ESQL's AbstractFunctionTestCase. Do no edit it. See ../README.md for how to regenerate it.
            -->

            """);
        builder.append("### ").append(name.toUpperCase(Locale.ROOT)).append("\n");
        builder.append(removeAsciidocLinks(info.description())).append("\n\n");

        if (info.examples().length > 0) {
            Example example = info.examples()[0];
            builder.append("```\n");
            builder.append("read-example::").append(example.file()).append(".csv-spec[tag=").append(example.tag()).append("]\n");
            builder.append("```\n");
        }
        if (Strings.isNullOrEmpty(info.note()) == false) {
            builder.append("Note: ").append(removeAsciidocLinks(info.note())).append("\n");
        }
        String rendered = builder.toString();
        LogManager.getLogger(getTestClass()).info("Writing kibana inline docs for [{}]:\n{}", functionName(), rendered);
        writeToTempDir("kibana/docs", rendered, "md");
    }

    private static void renderKibanaFunctionDefinition(
        String name,
        FunctionInfo info,
        List<EsqlFunctionRegistry.ArgSignature> args,
        boolean variadic
    ) throws IOException {

        XContentBuilder builder = JsonXContent.contentBuilder().prettyPrint().lfAtEnd().startObject();
        builder.field(
            "comment",
            "This is generated by ESQL's AbstractFunctionTestCase. Do no edit it. See ../README.md for how to regenerate it."
        );
        builder.field("type", isAggregation() ? "agg" : OPERATORS.get(name) != null ? "operator" : "eval");
        builder.field("name", name);
        builder.field("description", removeAsciidocLinks(info.description()));
        if (Strings.isNullOrEmpty(info.note()) == false) {
            builder.field("note", removeAsciidocLinks(info.note()));
        }
        // TODO aliases

        builder.startArray("signatures");
        if (args.isEmpty()) {
            builder.startObject();
            builder.startArray("params");
            builder.endArray();
            // There should only be one return type so just use that as the example
            builder.field("returnType", signatures().values().iterator().next().esNameIfPossible());
            builder.endObject();
        } else {
            int minArgCount = (int) args.stream().filter(a -> false == a.optional()).count();
            for (Map.Entry<List<DataType>, DataType> sig : sortedSignatures()) {
                if (variadic && sig.getKey().size() > args.size()) {
                    // For variadic functions we test much longer signatures, let's just stop at the last one
                    continue;
                }
                if (sig.getKey().size() < minArgCount) {
                    throw new IllegalArgumentException("signature " + sig.getKey() + " is missing non-optional arg for " + args);
                }
                if (shouldHideSignature(sig.getKey(), sig.getValue())) {
                    continue;
                }
                builder.startObject();
                builder.startArray("params");
                for (int i = 0; i < sig.getKey().size(); i++) {
                    EsqlFunctionRegistry.ArgSignature arg = args.get(i);
                    builder.startObject();
                    builder.field("name", arg.name());
                    builder.field("type", sig.getKey().get(i).esNameIfPossible());
                    builder.field("optional", arg.optional());
                    builder.field("description", arg.description());
                    builder.endObject();
                }
                builder.endArray();
                builder.field("variadic", variadic);
                builder.field("returnType", sig.getValue().esNameIfPossible());
                builder.endObject();
            }
        }
        builder.endArray();

        if (info.examples().length > 0) {
            builder.startArray("examples");
            for (Example example : info.examples()) {
                builder.value("read-example::" + example.file() + ".csv-spec[tag=" + example.tag() + ", json]");
            }
            builder.endArray();
        }
        builder.field("preview", info.preview());
        builder.field("snapshot_only", EsqlFunctionRegistry.isSnapshotOnly(name));

        String rendered = Strings.toString(builder.endObject());
        LogManager.getLogger(getTestClass()).info("Writing kibana function definition for [{}]:\n{}", functionName(), rendered);
        writeToTempDir("kibana/definition", rendered, "json");
    }

    private static String removeAsciidocLinks(String asciidoc) {
        return asciidoc.replaceAll("[^ ]+\\[([^\\]]+)\\]", "$1");
    }

    private static List<Map.Entry<List<DataType>, DataType>> sortedSignatures() {
        List<Map.Entry<List<DataType>, DataType>> sortedSignatures = new ArrayList<>(signatures().entrySet());
        Collections.sort(sortedSignatures, new Comparator<>() {
            @Override
            public int compare(Map.Entry<List<DataType>, DataType> lhs, Map.Entry<List<DataType>, DataType> rhs) {
                int maxlen = Math.max(lhs.getKey().size(), rhs.getKey().size());
                for (int i = 0; i < maxlen; i++) {
                    if (lhs.getKey().size() <= i) {
                        return -1;
                    }
                    if (rhs.getKey().size() <= i) {
                        return 1;
                    }
                    int c = lhs.getKey().get(i).esNameIfPossible().compareTo(rhs.getKey().get(i).esNameIfPossible());
                    if (c != 0) {
                        return c;
                    }
                }
                return lhs.getValue().esNameIfPossible().compareTo(rhs.getValue().esNameIfPossible());
            }
        });
        return sortedSignatures;
    }

    protected static String functionName() {
        Class<?> testClass = getTestClass();
        if (testClass.isAnnotationPresent(FunctionName.class)) {
            FunctionName functionNameAnnotation = testClass.getAnnotation(FunctionName.class);
            return functionNameAnnotation.value();
        } else {
            return StringUtils.camelCaseToUnderscore(testClass.getSimpleName().replace("Tests", "")).toLowerCase(Locale.ROOT);
        }
    }

    private static FunctionDefinition definition(String name) {
        if (functionRegistry.functionExists(name)) {
            return functionRegistry.resolveFunction(name);
        }
        return null;
    }

    /**
     * If this test is a for a binary operator return its symbol, otherwise return {@code null}.
     * This is functionally the reverse of the combination of
     * {@link ExpressionBuilder#visitArithmeticBinary} and {@link ExpressionBuilder#visitComparison}.
     */
    private static String binaryOperator(String name) {
        return switch (name) {
            case "add" -> "+";
            case "div" -> "/";
            case "equals" -> "==";
            case "greater_than" -> ">";
            case "greater_than_or_equal" -> ">=";
            case "less_than" -> "<";
            case "less_than_or_equal" -> "<=";
            case "mod" -> "%";
            case "mul" -> "*";
            case "not_equals" -> "!=";
            case "sub" -> "-";
            default -> null;
        };
    }

    /**
     * If this tests is for a unary operator return its symbol, otherwise return {@code null}.
     * This is functionally the reverse of {@link ExpressionBuilder#visitArithmeticUnary}.
     */
    private static String unaryOperator(String name) {
        return switch (name) {
            case "neg" -> "-";
            default -> null;
        };
    }

    /**
     * If this tests is for a like or rlike operator return true, otherwise return {@code null}.
     */
    private static boolean likeOrInOperator(String name) {
        return name.equalsIgnoreCase("rlike") || name.equalsIgnoreCase("like") || name.equalsIgnoreCase("in");
    }

    /**
     * Write some text to a tempdir so we can copy it to the docs later.
     * <p>
     * We need to write to a tempdir instead of the docs because the tests
     * don't have write permission to the docs.
     * </p>
     */
    private static void writeToTempDir(String subdir, String str, String extension) throws IOException {
        // We have to write to a tempdir because it's all test are allowed to write to. Gradle can move them.
        Path dir = PathUtils.get(System.getProperty("java.io.tmpdir")).resolve("esql").resolve("functions").resolve(subdir);
        Files.createDirectories(dir);
        Path file = dir.resolve(functionName() + "." + extension);
        Files.writeString(file, str);
        LogManager.getLogger(getTestClass()).info("Wrote to file: {}", file);
    }

    private final List<CircuitBreaker> breakers = Collections.synchronizedList(new ArrayList<>());

    protected final DriverContext driverContext() {
        BigArrays bigArrays = new MockBigArrays(PageCacheRecycler.NON_RECYCLING_INSTANCE, ByteSizeValue.ofMb(256)).withCircuitBreaking();
        CircuitBreaker breaker = bigArrays.breakerService().getBreaker(CircuitBreaker.REQUEST);
        breakers.add(breaker);
        return new DriverContext(bigArrays, new BlockFactory(breaker, bigArrays));
    }

    protected final DriverContext crankyContext() {
        BigArrays bigArrays = new MockBigArrays(PageCacheRecycler.NON_RECYCLING_INSTANCE, new CrankyCircuitBreakerService())
            .withCircuitBreaking();
        CircuitBreaker breaker = bigArrays.breakerService().getBreaker(CircuitBreaker.REQUEST);
        breakers.add(breaker);
        return new DriverContext(bigArrays, new BlockFactory(breaker, bigArrays));
    }

    @After
    public void allMemoryReleased() {
        for (CircuitBreaker breaker : breakers) {
            assertThat(breaker.getUsed(), equalTo(0L));
        }
    }

    /**
     * Validate that we know the types for all the test cases already created
     * @param suppliers - list of suppliers before adding in the illegal type combinations
     */
    protected static void typesRequired(List<TestCaseSupplier> suppliers) {
        String bad = suppliers.stream().filter(s -> s.types() == null).map(s -> s.name()).collect(Collectors.joining("\n"));
        if (bad.equals("") == false) {
            throw new IllegalArgumentException("types required but not found for these tests:\n" + bad);
        }
    }

    /**
     * Returns true if the current test case is for an aggregation function.
     * <p>
     *     This method requires reflection, as it's called from a static context (@AfterClass documentation rendering).
     * </p>
     */
    private static boolean isAggregation() {
        return AbstractAggregationTestCase.class.isAssignableFrom(getTestClass());
    }

    /**
     * Should this particular signature be hidden from the docs even though we test it?
     */
    private static boolean shouldHideSignature(List<DataType> argTypes, DataType returnType) {
        for (DataType dt : DataType.UNDER_CONSTRUCTION.keySet()) {
            if (returnType == dt || argTypes.contains(dt)) {
                return true;
            }
        }
        return false;
    }
}<|MERGE_RESOLUTION|>--- conflicted
+++ resolved
@@ -241,8 +241,8 @@
                                 .mapToObj(
                                     i -> i == finalNullPosition
                                         ? (oc.getData().get(i).isMultiRow()
-                                            ? TestCaseSupplier.TypedData.MULTI_ROW_NULL
-                                            : TestCaseSupplier.TypedData.NULL)
+                                        ? TestCaseSupplier.TypedData.MULTI_ROW_NULL
+                                        : TestCaseSupplier.TypedData.NULL)
                                         : oc.getData().get(i)
                                 )
                                 .toList();
@@ -721,17 +721,11 @@
         }
         for (Map.Entry<List<DataType>, DataType> entry : signatures().entrySet()) {
             List<DataType> types = entry.getKey();
-            DataType returnType = entry.getValue();
             for (int i = 0; i < args.size() && i < types.size(); i++) {
                 typesFromSignature.get(i).add(types.get(i).esNameIfPossible());
             }
-<<<<<<< HEAD
-            if (DataType.UNDER_CONSTRUCTION.containsKey(returnType) == false) {
-                returnFromSignature.add(returnType.esNameIfPossible());
-=======
             if (DataType.UNDER_CONSTRUCTION.containsKey(entry.getValue()) == false) {
                 returnFromSignature.add(entry.getValue().esNameIfPossible());
->>>>>>> d0f71fc4
             }
         }
 
@@ -756,18 +750,8 @@
             );
         }
 
-<<<<<<< HEAD
-        Set<String> underConstructionTypes = DataType.UNDER_CONSTRUCTION.keySet()
-            .stream()
-            .map(dataType -> dataType.esNameIfPossible())
-            .collect(Collectors.toCollection(TreeSet::new));
-
-        Set<String> returnTypes = Arrays.stream(description.returnType())
-            .filter(typeName -> underConstructionTypes.contains(typeName) == false)
-=======
         Set<String> returnTypes = Arrays.stream(description.returnType())
             .filter(t -> DataType.UNDER_CONSTRUCTION.containsKey(DataType.fromNameOrAlias(t)) == false)
->>>>>>> d0f71fc4
             .collect(Collectors.toCollection(TreeSet::new));
         assertEquals(returnFromSignature, returnTypes);
     }

--- conflicted
+++ resolved
@@ -66,6 +66,7 @@
 import java.util.ArrayList;
 import java.util.Arrays;
 import java.util.Collections;
+import java.util.HashMap;
 import java.util.HashSet;
 import java.util.List;
 import java.util.Locale;
@@ -757,18 +758,13 @@
         for (int i = 0; i < args.size(); i++) {
             typesFromSignature.add(new HashSet<>());
         }
-<<<<<<< HEAD
-        for (TestClassSignatureTypes entry : signatures(testClass)) {
-            List<DataType> types = entry.argTypes();
-=======
         for (Map.Entry<List<DocsV3Support.Param>, DataType> entry : signatures(testClass).entrySet()) {
             List<DocsV3Support.Param> types = entry.getKey();
->>>>>>> 84443ee1
             for (int i = 0; i < args.size() && i < types.size(); i++) {
                 typesFromSignature.get(i).add(types.get(i).dataType().esNameIfPossible());
             }
-            if (DataType.UNDER_CONSTRUCTION.containsKey(entry.returnType()) == false) {
-                returnFromSignature.add(entry.returnType().esNameIfPossible());
+            if (DataType.UNDER_CONSTRUCTION.containsKey(entry.getValue()) == false) {
+                returnFromSignature.add(entry.getValue().esNameIfPossible());
             }
         }
 
@@ -842,8 +838,7 @@
         TestCheckLicense checkLicense = new TestCheckLicense();
 
         // Go through all signatures and assert that the license is as expected
-        signatures(testClass).forEach((signatureItem) -> {
-            List<DataType> signature = signatureItem.argTypes();
+        signatures(testClass).forEach((signature, returnType) -> {
             try {
                 License.OperationMode license = licenseChecker.invoke(signature.stream().map(DocsV3Support.Param::dataType).toList());
                 assertNotNull("License should not be null", license);
@@ -938,20 +933,14 @@
     /**
      * Unique signatures in this test’s parameters.
      */
-<<<<<<< HEAD
-    private static Set<TestClassSignatureTypes> signatures;
-
-    public static Set<TestClassSignatureTypes> signatures(Class<?> testClass) {
-=======
     private static Map<List<DocsV3Support.Param>, DataType> signatures;
 
     public static Map<List<DocsV3Support.Param>, DataType> signatures(Class<?> testClass) {
->>>>>>> 84443ee1
         if (signatures != null && classGeneratingSignatures == testClass) {
             return signatures;
         }
         classGeneratingSignatures = testClass;
-        signatures = new HashSet<>();
+        signatures = new HashMap<>();
         Set<Method> paramsFactories = new ClassModel(testClass).getAnnotatedLeafMethods(ParametersFactory.class).keySet();
         assertThat(paramsFactories, hasSize(1));
         Method paramsFactory = paramsFactories.iterator().next();
@@ -970,13 +959,8 @@
             if (tc.getData().stream().anyMatch(t -> t.type() == DataType.NULL)) {
                 continue;
             }
-<<<<<<< HEAD
-            List<DataType> types = tc.getData().stream().map(TestCaseSupplier.TypedData::type).toList();
-            signatures.add(new TestClassSignatureTypes(signatureTypes(testClass, types), tc.expectedType()));
-=======
             List<DocsV3Support.Param> sig = tc.getData().stream().map(d -> new DocsV3Support.Param(d.type(), d.appliesTo())).toList();
             signatures.putIfAbsent(signatureTypes(testClass, sig), tc.expectedType());
->>>>>>> 84443ee1
         }
         return signatures;
     }

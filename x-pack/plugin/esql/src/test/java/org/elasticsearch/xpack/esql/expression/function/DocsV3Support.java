--- conflicted
+++ resolved
@@ -864,10 +864,7 @@
         private final XPackLicenseState licenseState;
         private final ObservabilityTier observabilityTier;
 
-<<<<<<< HEAD
         /** Used in CommandLicenseTests to generate Kibana docs with licensing information for commands */
-        public CommandsDocsSupport(String name, Class<?> testClass, LogicalPlan command, XPackLicenseState licenseState) {
-=======
         public CommandsDocsSupport(
             String name,
             Class<?> testClass,
@@ -875,7 +872,6 @@
             XPackLicenseState licenseState,
             ObservabilityTier observabilityTier
         ) {
->>>>>>> 580831a6
             super("commands", name, testClass, Map::of);
             this.command = command;
             this.licenseState = licenseState;

--- conflicted
+++ resolved
@@ -64,7 +64,6 @@
 import java.util.Map;
 import java.util.Objects;
 import java.util.Optional;
-import java.util.Set;
 import java.util.TreeMap;
 import java.util.function.Function;
 import java.util.function.Supplier;
@@ -375,11 +374,7 @@
     protected final String category;
     protected final String name;
     protected final FunctionDefinition definition;
-<<<<<<< HEAD
-    protected final Supplier<Set<TestClassSignatureTypes>> signatures;
-=======
     protected final Supplier<Map<List<Param>, DataType>> signatures;
->>>>>>> 84443ee1
     protected final Callbacks callbacks;
     private final LicenseRequirementChecker licenseChecker;
 
@@ -387,11 +382,7 @@
         String category,
         String name,
         Class<?> testClass,
-<<<<<<< HEAD
-        Supplier<Set<TestClassSignatureTypes>> signatures,
-=======
         Supplier<Map<List<Param>, DataType>> signatures,
->>>>>>> 84443ee1
         Callbacks callbacks
     ) {
         this(category, name, null, testClass, signatures, callbacks);
@@ -402,11 +393,7 @@
         String name,
         FunctionDefinition definition,
         Class<?> testClass,
-<<<<<<< HEAD
-        Supplier<Set<TestClassSignatureTypes>> signatures,
-=======
         Supplier<Map<List<Param>, DataType>> signatures,
->>>>>>> 84443ee1
         Callbacks callbacks
     ) {
         this.category = category;
@@ -586,11 +573,7 @@
             String name,
             Class<?> testClass,
             FunctionDefinition definition,
-<<<<<<< HEAD
-            Supplier<Set<TestClassSignatureTypes>> signatures,
-=======
             Supplier<Map<List<Param>, DataType>> signatures,
->>>>>>> 84443ee1
             Callbacks callbacks
         ) {
             super("functions", name, definition, testClass, signatures, callbacks);
@@ -797,11 +780,7 @@
             String name,
             Class<?> testClass,
             OperatorConfig op,
-<<<<<<< HEAD
-            Supplier<Set<TestClassSignatureTypes>> signatures,
-=======
             Supplier<Map<List<Param>, DataType>> signatures,
->>>>>>> 84443ee1
             Callbacks callbacks
         ) {
             super("operators", name, testClass, signatures, callbacks);
@@ -992,7 +971,7 @@
             ObservabilityTier observabilityTier,
             Callbacks callbacks
         ) {
-            super("commands", name, testClass, Set::of, callbacks);
+            super("commands", name, testClass, Map::of, callbacks);
             this.command = command;
             this.licenseState = licenseState;
             this.observabilityTier = observabilityTier;
@@ -1004,11 +983,7 @@
             Class<?> testClass,
             LogicalPlan command,
             List<EsqlFunctionRegistry.ArgSignature> args,
-<<<<<<< HEAD
-            Supplier<Set<TestClassSignatureTypes>> signatures,
-=======
             Supplier<Map<List<Param>, DataType>> signatures,
->>>>>>> 84443ee1
             Callbacks callbacks
         ) {
             super("commands", name, testClass, signatures, callbacks);
@@ -1068,21 +1043,12 @@
             }
 
             Map<String, List<String>> compactedTable = new TreeMap<>();
-<<<<<<< HEAD
-            for (TestClassSignatureTypes sig : this.signatures.get()) {
-                if (shouldHideSignature(sig.argTypes(), sig.returnType())) {
-                    continue;
-                }
-                String mainType = sig.argTypes().getFirst().esNameIfPossible();
-                String secondaryType = sig.argTypes().get(1).esNameIfPossible();
-=======
             for (Map.Entry<List<DocsV3Support.Param>, DataType> sig : this.signatures.get().entrySet()) {
                 if (shouldHideSignature(sig.getKey(), sig.getValue())) {
                     continue;
                 }
                 String mainType = sig.getKey().getFirst().dataType().esNameIfPossible();
                 String secondaryType = sig.getKey().get(1).dataType().esNameIfPossible();
->>>>>>> 84443ee1
                 List<String> secondaryTypes = compactedTable.computeIfAbsent(mainType, (k) -> new ArrayList<>());
                 secondaryTypes.add(secondaryType);
             }
@@ -1126,7 +1092,7 @@
     }
 
     void renderTypes(String name, List<EsqlFunctionRegistry.ArgSignature> args) throws IOException {
-        boolean showResultColumn = signatures.get().stream().anyMatch(Objects::nonNull);
+        boolean showResultColumn = signatures.get().values().stream().anyMatch(Objects::nonNull);
         StringBuilder header = new StringBuilder("| ");
         StringBuilder separator = new StringBuilder("| ");
         List<String> argNames = args.stream().map(EsqlFunctionRegistry.ArgSignature::name).toList();
@@ -1140,16 +1106,11 @@
         }
 
         List<String> table = new ArrayList<>();
-<<<<<<< HEAD
-        for (TestClassSignatureTypes sig : sortedSignatures()) {
-            if (shouldHideSignature(sig.argTypes(), sig.returnType())) {
-=======
         for (Map.Entry<List<DocsV3Support.Param>, DataType> sig : this.signatures.get().entrySet()) { // TODO flip to using sortedSignatures
             if (shouldHideSignature(sig.getKey(), sig.getValue())) {
->>>>>>> 84443ee1
                 continue;
             }
-            if (sig.argTypes().size() > argNames.size()) { // skip variadic [test] cases (but not those with optional parameters)
+            if (sig.getKey().size() > argNames.size()) { // skip variadic [test] cases (but not those with optional parameters)
                 continue;
             }
             table.add(getTypeRow(args, sig, argNames, showResultColumn));
@@ -1170,22 +1131,13 @@
 
     private static String getTypeRow(
         List<EsqlFunctionRegistry.ArgSignature> args,
-<<<<<<< HEAD
-        TestClassSignatureTypes sig,
-=======
         Map.Entry<List<Param>, DataType> sig,
->>>>>>> 84443ee1
         List<String> argNames,
         boolean showResultColumn
     ) {
         StringBuilder b = new StringBuilder("| ");
-<<<<<<< HEAD
-        for (int i = 0; i < sig.argTypes().size(); i++) {
-            DataType argType = sig.argTypes().get(i);
-=======
         for (int i = 0; i < sig.getKey().size(); i++) {
             Param param = sig.getKey().get(i);
->>>>>>> 84443ee1
             EsqlFunctionRegistry.ArgSignature argSignature = args.get(i);
             if (argSignature.mapArg()) {
                 b.append("named parameters");
@@ -1197,9 +1149,9 @@
             }
             b.append(" | ");
         }
-        b.append("| ".repeat(argNames.size() - sig.argTypes().size()));
+        b.append("| ".repeat(argNames.size() - sig.getKey().size()));
         if (showResultColumn) {
-            b.append(sig.returnType().esNameIfPossible());
+            b.append(sig.getValue().esNameIfPossible());
             b.append(" |");
         }
         return b.toString();
@@ -1348,29 +1300,24 @@
                 builder.startArray("params");
                 builder.endArray();
                 // There should only be one return type so just use that as the example
-                builder.field("returnType", signatures.get().iterator().next().returnType().esNameIfPossible());
+                builder.field("returnType", signatures.get().values().iterator().next().esNameIfPossible());
                 builder.endObject();
             } else {
                 int minArgCount = (int) args.stream().filter(a -> false == a.optional()).count();
-<<<<<<< HEAD
-                for (TestClassSignatureTypes sig : sortedSignatures()) {
-                    if (variadic && sig.argTypes().size() > args.size()) {
-=======
                 for (Map.Entry<List<DocsV3Support.Param>, DataType> sig : sortedSignatures()) {
                     if (variadic && sig.getKey().size() > args.size()) {
->>>>>>> 84443ee1
                         // For variadic functions we test much longer signatures, let’s just stop at the last one
                         continue;
                     }
-                    if (sig.argTypes().size() < minArgCount) {
-                        throw new IllegalArgumentException("signature " + sig.argTypes() + " is missing non-optional arg for " + args);
+                    if (sig.getKey().size() < minArgCount) {
+                        throw new IllegalArgumentException("signature " + sig.getKey() + " is missing non-optional arg for " + args);
                     }
-                    if (shouldHideSignature(sig.argTypes(), sig.returnType())) {
+                    if (shouldHideSignature(sig.getKey(), sig.getValue())) {
                         continue;
                     }
                     builder.startObject();
                     builder.startArray("params");
-                    for (int i = 0; i < sig.argTypes().size(); i++) {
+                    for (int i = 0; i < sig.getKey().size(); i++) {
                         EsqlFunctionRegistry.ArgSignature arg = args.get(i);
                         builder.startObject();
                         builder.field("name", arg.name());
@@ -1385,11 +1332,7 @@
                                     .collect(Collectors.joining(", "))
                             );
                         } else {
-<<<<<<< HEAD
-                            builder.field("type", sig.argTypes().get(i).esNameIfPossible());
-=======
                             builder.field("type", sig.getKey().get(i).dataType().esNameIfPossible());
->>>>>>> 84443ee1
                         }
                         builder.field("optional", arg.optional());
                         String cleanedParamDesc = removeAppliesToBlocks(arg.description());
@@ -1397,16 +1340,12 @@
                         builder.endObject();
                     }
                     builder.endArray();
-<<<<<<< HEAD
-                    license = licenseChecker.invoke(sig.argTypes());
-=======
                     license = licenseChecker.invoke(sig.getKey().stream().map(Param::dataType).toList());
->>>>>>> 84443ee1
                     if (license != null && license != License.OperationMode.BASIC) {
                         builder.field("license", license.toString());
                     }
                     builder.field("variadic", variadic);
-                    builder.field("returnType", sig.returnType().esNameIfPossible());
+                    builder.field("returnType", sig.getValue().esNameIfPossible());
                     builder.endObject();
                 }
             }
@@ -1449,32 +1388,23 @@
         return content.replaceAll("\\s*\\{applies_to\\}`[^`]*`\\s*", "");
     }
 
-<<<<<<< HEAD
-    private List<TestClassSignatureTypes> sortedSignatures() {
-        List<TestClassSignatureTypes> sortedSignatures = new ArrayList<>(signatures.get());
-=======
     private List<Map.Entry<List<DocsV3Support.Param>, DataType>> sortedSignatures() {
         List<Map.Entry<List<DocsV3Support.Param>, DataType>> sortedSignatures = new ArrayList<>(signatures.get().entrySet());
->>>>>>> 84443ee1
         sortedSignatures.sort((lhs, rhs) -> {
-            int maxlen = Math.max(lhs.argTypes().size(), rhs.argTypes().size());
+            int maxlen = Math.max(lhs.getKey().size(), rhs.getKey().size());
             for (int i = 0; i < maxlen; i++) {
-                if (lhs.argTypes().size() <= i) {
+                if (lhs.getKey().size() <= i) {
                     return -1;
                 }
-                if (rhs.argTypes().size() <= i) {
+                if (rhs.getKey().size() <= i) {
                     return 1;
                 }
-<<<<<<< HEAD
-                int c = lhs.argTypes().get(i).esNameIfPossible().compareTo(rhs.argTypes().get(i).esNameIfPossible());
-=======
                 int c = lhs.getKey().get(i).dataType().esNameIfPossible().compareTo(rhs.getKey().get(i).dataType().esNameIfPossible());
->>>>>>> 84443ee1
                 if (c != 0) {
                     return c;
                 }
             }
-            return lhs.returnType().esNameIfPossible().compareTo(rhs.returnType().esNameIfPossible());
+            return lhs.getValue().esNameIfPossible().compareTo(rhs.getValue().esNameIfPossible());
         });
         return sortedSignatures;
     }

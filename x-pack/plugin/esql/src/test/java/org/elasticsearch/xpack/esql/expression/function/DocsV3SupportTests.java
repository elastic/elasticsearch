--- conflicted
+++ resolved
@@ -415,14 +415,7 @@
                     file = "stats",
                     tag = "count-or-null"
                 ) },
-<<<<<<< HEAD
-            appliesTo = {
-                @FunctionAppliesTo(
-                    lifeCycle = FunctionAppliesToLifecycle.COMING
-                ) }
-=======
             appliesTo = { @FunctionAppliesTo(lifeCycle = FunctionAppliesToLifecycle.COMING, version = "9.1.0") }
->>>>>>> d836aa85
         )
         public TestClass(Source source, @Param(name = "str", type = { "keyword", "text" }, description = """
             String expression. If `null`, the function returns `null`.

/*
 * Copyright Elasticsearch B.V. and/or licensed to Elasticsearch B.V. under one
 * or more contributor license agreements. Licensed under the Elastic License
 * 2.0; you may not use this file except in compliance with the Elastic License
 * 2.0.
 */

package org.elasticsearch.xpack.esql.expression.function;

import org.elasticsearch.xpack.esql.core.expression.FieldAttribute;
import org.elasticsearch.xpack.esql.core.expression.NameId;
import org.elasticsearch.xpack.esql.core.expression.Nullability;
import org.elasticsearch.xpack.esql.core.tree.Source;
import org.elasticsearch.xpack.esql.core.type.AbstractEsFieldTypeTests;
import org.elasticsearch.xpack.esql.core.type.DataType;
import org.elasticsearch.xpack.esql.core.type.EsField;

public class FieldAttributeTests extends AbstractAttributeTestCase<FieldAttribute> {
    public static FieldAttribute createFieldAttribute(int maxDepth, boolean onlyRepresentable) {
        Source source = Source.EMPTY;
        FieldAttribute parent = maxDepth == 0 || randomBoolean() ? null : createFieldAttribute(maxDepth - 1, onlyRepresentable);
        String name = randomAlphaOfLength(5);
        DataType type = onlyRepresentable
            ? randomValueOtherThanMany(t -> false == DataType.isRepresentable(t), () -> randomFrom(DataType.types()))
            : randomFrom(DataType.types());
        EsField field = AbstractEsFieldTypeTests.randomAnyEsField(maxDepth);
        Nullability nullability = randomFrom(Nullability.values());
        boolean synthetic = randomBoolean();
        return new FieldAttribute(source, parent, name, type, field, nullability, new NameId(), synthetic);
    }

    @Override
    protected FieldAttribute create() {
        return createFieldAttribute(3, false);
    }

    @Override
    protected FieldAttribute mutate(FieldAttribute instance) {
        Source source = instance.source();
        FieldAttribute parent = instance.parent();
        String name = instance.name();
        DataType type = instance.dataType();
        EsField field = instance.field();
        Nullability nullability = instance.nullable();
        boolean synthetic = instance.synthetic();
<<<<<<< HEAD
        switch (between(0, 5)) {
            case 0 -> parent = randomValueOtherThan(parent, () -> randomBoolean() ? null : createFieldAttribute(2));
=======
        switch (between(0, 6)) {
            case 0 -> parent = randomValueOtherThan(parent, () -> randomBoolean() ? null : createFieldAttribute(2, false));
>>>>>>> f02be077
            case 1 -> name = randomAlphaOfLength(name.length() + 1);
            case 2 -> type = randomValueOtherThan(type, () -> randomFrom(DataType.types()));
            case 3 -> field = randomValueOtherThan(field, () -> AbstractEsFieldTypeTests.randomAnyEsField(3));
            case 4 -> nullability = randomValueOtherThan(nullability, () -> randomFrom(Nullability.values()));
            case 5 -> synthetic = false == synthetic;
        }
        return new FieldAttribute(source, parent, name, type, field, nullability, new NameId(), synthetic);
    }
}<|MERGE_RESOLUTION|>--- conflicted
+++ resolved
@@ -43,13 +43,8 @@
         EsField field = instance.field();
         Nullability nullability = instance.nullable();
         boolean synthetic = instance.synthetic();
-<<<<<<< HEAD
         switch (between(0, 5)) {
-            case 0 -> parent = randomValueOtherThan(parent, () -> randomBoolean() ? null : createFieldAttribute(2));
-=======
-        switch (between(0, 6)) {
             case 0 -> parent = randomValueOtherThan(parent, () -> randomBoolean() ? null : createFieldAttribute(2, false));
->>>>>>> f02be077
             case 1 -> name = randomAlphaOfLength(name.length() + 1);
             case 2 -> type = randomValueOtherThan(type, () -> randomFrom(DataType.types()));
             case 3 -> field = randomValueOtherThan(field, () -> AbstractEsFieldTypeTests.randomAnyEsField(3));

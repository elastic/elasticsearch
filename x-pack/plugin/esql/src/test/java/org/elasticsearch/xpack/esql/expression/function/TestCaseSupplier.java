--- conflicted
+++ resolved
@@ -1443,7 +1443,7 @@
                 foldingExceptionClass,
                 foldingExceptionMessage,
                 extra,
-                data.stream().allMatch(d -> d.forceLiteral || DataType.isRepresentable(d.type))
+                true
             );
         }
 
@@ -1470,10 +1470,6 @@
             this.expectedWarnings = expectedWarnings;
             this.expectedBuildEvaluatorWarnings = expectedBuildEvaluatorWarnings;
             this.expectedTypeError = expectedTypeError;
-<<<<<<< HEAD
-            this.canBuildEvaluator = true;
-=======
->>>>>>> 64dfed4e
             this.foldingExceptionClass = foldingExceptionClass;
             this.foldingExceptionMessage = foldingExceptionMessage;
             this.extra = extra;

/*
 * Copyright Elasticsearch B.V. and/or licensed to Elasticsearch B.V. under one
 * or more contributor license agreements. Licensed under the Elastic License
 * 2.0; you may not use this file except in compliance with the Elastic License
 * 2.0.
 */

package org.elasticsearch.xpack.esql.expression.function;

import org.apache.lucene.document.InetAddressPoint;
import org.apache.lucene.util.BytesRef;
import org.elasticsearch.common.collect.Iterators;
import org.elasticsearch.common.lucene.BytesRefs;
import org.elasticsearch.common.network.InetAddresses;
import org.elasticsearch.common.time.DateUtils;
import org.elasticsearch.compute.data.AggregateMetricDoubleBlockBuilder;
import org.elasticsearch.exponentialhistogram.ExponentialHistogram;
import org.elasticsearch.geo.GeometryTestUtils;
import org.elasticsearch.geo.ShapeTestUtils;
import org.elasticsearch.geometry.Point;
import org.elasticsearch.geometry.utils.Geohash;
import org.elasticsearch.h3.H3;
import org.elasticsearch.logging.LogManager;
import org.elasticsearch.logging.Logger;
import org.elasticsearch.search.aggregations.bucket.geogrid.GeoTileUtils;
import org.elasticsearch.test.ESTestCase;
import org.elasticsearch.xpack.esql.ConfigurationTestUtils;
import org.elasticsearch.xpack.esql.EsqlTestUtils;
import org.elasticsearch.xpack.esql.core.expression.Expression;
import org.elasticsearch.xpack.esql.core.expression.Literal;
import org.elasticsearch.xpack.esql.core.expression.MapExpression;
import org.elasticsearch.xpack.esql.core.plugin.EsqlCorePlugin;
import org.elasticsearch.xpack.esql.core.tree.Location;
import org.elasticsearch.xpack.esql.core.tree.Source;
import org.elasticsearch.xpack.esql.core.type.DataType;
import org.elasticsearch.xpack.esql.core.util.NumericUtils;
import org.elasticsearch.xpack.esql.session.Configuration;
import org.elasticsearch.xpack.versionfield.Version;
import org.hamcrest.Matcher;

import java.lang.annotation.Annotation;
import java.math.BigInteger;
import java.time.Duration;
import java.time.Instant;
import java.time.Period;
import java.util.ArrayList;
import java.util.Arrays;
import java.util.Collection;
import java.util.Collections;
import java.util.List;
import java.util.Map;
import java.util.function.BiFunction;
import java.util.function.BinaryOperator;
import java.util.function.Consumer;
import java.util.function.DoubleFunction;
import java.util.function.Function;
import java.util.function.IntFunction;
import java.util.function.LongFunction;
import java.util.function.Supplier;
import java.util.function.UnaryOperator;
import java.util.stream.Collectors;

import static org.elasticsearch.test.ESTestCase.randomDouble;
import static org.elasticsearch.test.ESTestCase.randomFloatBetween;
import static org.elasticsearch.test.ESTestCase.randomIntBetween;
import static org.elasticsearch.test.ESTestCase.randomNonNegativeInt;
import static org.elasticsearch.xpack.esql.core.util.NumericUtils.UNSIGNED_LONG_MAX;
import static org.elasticsearch.xpack.esql.core.util.SpatialCoordinateTypes.CARTESIAN;
import static org.elasticsearch.xpack.esql.core.util.SpatialCoordinateTypes.GEO;
import static org.hamcrest.Matchers.equalTo;

/**
 * This class exists to give a human-readable string representation of the test case.
 */
public record TestCaseSupplier(String name, List<DataType> types, Supplier<TestCase> supplier)
    implements
        Supplier<TestCaseSupplier.TestCase> {

    public static final Source TEST_SOURCE = new Source(new Location(1, 0), "source");
    public static final Configuration TEST_CONFIGURATION = EsqlTestUtils.configuration(TEST_SOURCE.text());

    private static final Logger logger = LogManager.getLogger(TestCaseSupplier.class);

    /**
     * Build a test case named after the types it takes.
     */
    public TestCaseSupplier(List<DataType> types, Supplier<TestCase> supplier) {
        this(nameFromTypes(types), types, supplier);
    }

    public static String nameFromTypes(List<DataType> types) {
        return types.stream().map(t -> "<" + t.typeName() + ">").collect(Collectors.joining(", "));
    }

    /**
     * Build a name for the test case based on objects likely to describe it.
     */
    public static String nameFrom(List<Object> paramDescriptors) {
        return paramDescriptors.stream().map(p -> {
            if (p == null) {
                return "null";
            }
            if (p instanceof DataType t) {
                return "<" + t.typeName() + ">";
            }
            return p.toString();
        }).collect(Collectors.joining(", "));
    }

    public static List<TestCaseSupplier> stringCases(
        BinaryOperator<Object> expected,
        BiFunction<DataType, DataType, String> evaluatorToString,
        List<String> warnings,
        DataType expectedType
    ) {
        List<TypedDataSupplier> lhsSuppliers = new ArrayList<>();
        List<TypedDataSupplier> rhsSuppliers = new ArrayList<>();
        List<TestCaseSupplier> suppliers = new ArrayList<>();
        for (DataType type : DataType.stringTypes()) {
            lhsSuppliers.addAll(stringCases(type));
            rhsSuppliers.addAll(stringCases(type));
            casesCrossProduct(
                expected,
                lhsSuppliers,
                rhsSuppliers,
                (lhs, rhs) -> equalTo(evaluatorToString.apply(lhs, rhs)),
                (lhs, rhs) -> warnings,
                suppliers,
                expectedType,
                true
            );
        }
        return suppliers;
    }

    @Override
    public TestCase get() {
        TestCase supplied = supplier.get();
        if (types.size() != supplied.getData().size()) {
            throw new IllegalStateException(name + ": type/data size mismatch " + types.size() + "/" + supplied.getData().size());
        }
        for (int i = 0; i < types.size(); i++) {
            if (supplied.getData().get(i).type() != types.get(i)) {
                throw new IllegalStateException(
                    name + ": supplier/data type mismatch " + supplied.getData().get(i).type() + "/" + types.get(i)
                );
            }
        }
        return supplied;
    }

    @Override
    public String toString() {
        return name;
    }

    /**
     * Generate positive test cases for unary functions that operate on an {@code numeric}
     * fields by casting them to {@link DataType#DOUBLE}s.
     */
    public static List<TestCaseSupplier> forUnaryCastingToDouble(
        String name,
        String argName,
        UnaryOperator<Double> expected,
        Double min,
        Double max,
        List<String> warnings
    ) {
        String read = "Attribute[channel=0]";
        String eval = name + "[" + argName + "=";
        List<TestCaseSupplier> suppliers = new ArrayList<>();
        forUnaryInt(
            suppliers,
            eval + castToDoubleEvaluator(read, DataType.INTEGER) + "]",
            DataType.DOUBLE,
            i -> expected.apply(Double.valueOf(i)),
            min.intValue(),
            max.intValue(),
            warnings
        );
        forUnaryLong(
            suppliers,
            eval + castToDoubleEvaluator(read, DataType.LONG) + "]",
            DataType.DOUBLE,
            i -> expected.apply(Double.valueOf(i)),
            min.longValue(),
            max.longValue(),
            warnings
        );
        forUnaryUnsignedLong(
            suppliers,
            eval + castToDoubleEvaluator(read, DataType.UNSIGNED_LONG) + "]",
            DataType.DOUBLE,
            ul -> expected.apply(ul.doubleValue()),
            BigInteger.valueOf((int) Math.ceil(min)),
            BigInteger.valueOf((int) Math.floor(max)),
            warnings
        );
        forUnaryDouble(suppliers, eval + read + "]", DataType.DOUBLE, expected::apply, min, max, warnings);
        return suppliers;
    }

    /**
     * Generate positive test cases for binary functions that operate on an {@code numeric}
     * fields by casting them to {@link DataType#DOUBLE}s.
     */
    public static List<TestCaseSupplier> forBinaryCastingToDouble(
        String name,
        String lhsName,
        String rhsName,
        BinaryOperator<Double> expected,
        Double lhsMin,
        Double lhsMax,
        Double rhsMin,
        Double rhsMax,
        List<String> warnings
    ) {
        List<TypedDataSupplier> lhsSuppliers = castToDoubleSuppliersFromRange(lhsMin, lhsMax);
        List<TypedDataSupplier> rhsSuppliers = castToDoubleSuppliersFromRange(rhsMin, rhsMax);
        return forBinaryCastingToDouble(name, lhsName, rhsName, expected, lhsSuppliers, rhsSuppliers, warnings);
    }

    public static List<TestCaseSupplier> forBinaryCastingToDouble(
        String name,
        String lhsName,
        String rhsName,
        BinaryOperator<Double> expected,
        List<TypedDataSupplier> lhsSuppliers,
        List<TypedDataSupplier> rhsSuppliers,
        List<String> warnings
    ) {
        List<TestCaseSupplier> suppliers = new ArrayList<>();
        casesCrossProduct(
            (l, r) -> expected.apply(((Number) l).doubleValue(), ((Number) r).doubleValue()),
            lhsSuppliers,
            rhsSuppliers,
            (lhsType, rhsType) -> equalTo(
                name
                    + "["
                    + lhsName
                    + "="
                    + castToDoubleEvaluator("Attribute[channel=0]", lhsType)
                    + ", "
                    + rhsName
                    + "="
                    + castToDoubleEvaluator("Attribute[channel=1]", rhsType)
                    + "]"
            ),
            (lhs, rhs) -> warnings,
            suppliers,
            DataType.DOUBLE,
            false
        );
        return suppliers;
    }

    public static void casesCrossProduct(
        BinaryOperator<Object> expected,
        List<TypedDataSupplier> lhsSuppliers,
        List<TypedDataSupplier> rhsSuppliers,
        BiFunction<DataType, DataType, Matcher<String>> evaluatorToString,
        BiFunction<TypedData, TypedData, List<String>> warnings,
        List<TestCaseSupplier> suppliers,
        DataType expectedType,
        boolean symmetric
    ) {
        for (TypedDataSupplier lhsSupplier : lhsSuppliers) {
            for (TypedDataSupplier rhsSupplier : rhsSuppliers) {
                suppliers.add(testCaseSupplier(lhsSupplier, rhsSupplier, evaluatorToString, expectedType, expected, warnings));
                if (symmetric) {
                    suppliers.add(testCaseSupplier(rhsSupplier, lhsSupplier, evaluatorToString, expectedType, expected, warnings));
                }
            }
        }
    }

    public static TestCaseSupplier testCaseSupplier(
        TypedDataSupplier lhsSupplier,
        TypedDataSupplier rhsSupplier,
        BiFunction<DataType, DataType, Matcher<String>> evaluatorToString,
        DataType expectedType,
        BinaryOperator<Object> expectedValue
    ) {
        return testCaseSupplier(lhsSupplier, rhsSupplier, evaluatorToString, expectedType, expectedValue, (lhs, rhs) -> List.of());
    }

    private static TestCaseSupplier testCaseSupplier(
        TypedDataSupplier lhsSupplier,
        TypedDataSupplier rhsSupplier,
        BiFunction<DataType, DataType, Matcher<String>> evaluatorToString,
        DataType expectedType,
        BinaryOperator<Object> expectedValue,
        BiFunction<TypedData, TypedData, List<String>> warnings
    ) {
        String caseName = lhsSupplier.name() + ", " + rhsSupplier.name();
        return new TestCaseSupplier(caseName, List.of(lhsSupplier.type(), rhsSupplier.type()), () -> {
            TypedData lhsTyped = lhsSupplier.get();
            TypedData rhsTyped = rhsSupplier.get();
            TestCase testCase = new TestCase(
                List.of(lhsTyped, rhsTyped),
                evaluatorToString.apply(lhsSupplier.type(), rhsSupplier.type()),
                expectedType,
                equalTo(expectedValue.apply(lhsTyped.getValue(), rhsTyped.getValue()))
            );
            for (String warning : warnings.apply(lhsTyped, rhsTyped)) {
                testCase = testCase.withWarning(warning);
            }
            if (DataType.isRepresentable(expectedType) == false) {
                testCase = testCase.withoutEvaluator();
            }
            return testCase;
        });
    }

    public static List<TypedDataSupplier> castToDoubleSuppliersFromRange(Double Min, Double Max) {
        List<TypedDataSupplier> suppliers = new ArrayList<>();
        suppliers.addAll(intCases(Min.intValue(), Max.intValue(), true));
        suppliers.addAll(longCases(Min.longValue(), Max.longValue(), true));
        suppliers.addAll(ulongCases(BigInteger.valueOf((long) Math.ceil(Min)), BigInteger.valueOf((long) Math.floor(Max)), true));
        suppliers.addAll(doubleCases(Min, Max, true));
        return suppliers;
    }

    public record NumericTypeTestConfig<T>(Number min, Number max, BiFunction<Number, Number, T> expected, String evaluatorName) {}

    public record NumericTypeTestConfigs<T>(
        NumericTypeTestConfig<T> intStuff,
        NumericTypeTestConfig<T> longStuff,
        NumericTypeTestConfig<T> doubleStuff
    ) {
        public NumericTypeTestConfig<T> get(DataType type) {
            if (type == DataType.INTEGER) {
                return intStuff;
            }
            if (type == DataType.LONG) {
                return longStuff;
            }
            if (type == DataType.DOUBLE) {
                return doubleStuff;
            }
            throw new IllegalArgumentException("bogus numeric type [" + type + "]");
        }
    }

    public static DataType widen(DataType lhs, DataType rhs) {
        if (lhs == rhs) {
            return lhs;
        }
        if (lhs == DataType.DOUBLE || rhs == DataType.DOUBLE) {
            return DataType.DOUBLE;
        }
        if (lhs == DataType.LONG || rhs == DataType.LONG) {
            return DataType.LONG;
        }
        throw new IllegalArgumentException("Invalid numeric widening lhs: [" + lhs + "] rhs: [" + rhs + "]");
    }

    public static List<TypedDataSupplier> getSuppliersForNumericType(DataType type, Number min, Number max, boolean includeZero) {
        if (type == DataType.INTEGER) {
            return intCases(NumericUtils.saturatingIntValue(min), NumericUtils.saturatingIntValue(max), includeZero);
        }
        if (type == DataType.LONG) {
            return longCases(min.longValue(), max.longValue(), includeZero);
        }
        if (type == DataType.UNSIGNED_LONG) {
            return ulongCases(
                min instanceof BigInteger ? (BigInteger) min : BigInteger.valueOf(Math.max(min.longValue(), 0L)),
                max instanceof BigInteger ? (BigInteger) max : BigInteger.valueOf(Math.max(max.longValue(), 0L)),
                includeZero
            );
        }
        if (type == DataType.DOUBLE) {
            return doubleCases(min.doubleValue(), max.doubleValue(), includeZero);
        }
        throw new IllegalArgumentException("bogus numeric type [" + type + "]");
    }

    /**
     * A {@link List} of the cases for the specified type without any limits.
     * See {@link #getSuppliersForNumericType} for cases with limits on numbers.
     */
    public static List<TypedDataSupplier> unlimitedSuppliers(DataType type) {
        if (type == DataType.INTEGER) {
            return intCases(Integer.MIN_VALUE, Integer.MAX_VALUE, true);
        }
        if (type == DataType.LONG) {
            return longCases(Long.MIN_VALUE, Long.MAX_VALUE, true);
        }
        if (type == DataType.UNSIGNED_LONG) {
            return ulongCases(BigInteger.ZERO, UNSIGNED_LONG_MAX, true);
        }
        if (type == DataType.DOUBLE) {
            return doubleCases(-Double.MAX_VALUE, Double.MAX_VALUE, true);
        }
        throw new IllegalArgumentException("bogus numeric type [" + type + "]");
    }

    public static List<TestCaseSupplier> forBinaryComparisonWithWidening(
        NumericTypeTestConfigs<Boolean> typeStuff,
        String lhsName,
        String rhsName,
        BiFunction<TypedData, TypedData, List<String>> warnings,
        boolean allowRhsZero
    ) {
        List<TestCaseSupplier> suppliers = new ArrayList<>();
        List<DataType> numericTypes = List.of(DataType.INTEGER, DataType.LONG, DataType.DOUBLE);

        for (DataType lhsType : numericTypes) {
            for (DataType rhsType : numericTypes) {
                DataType expected = widen(lhsType, rhsType);
                NumericTypeTestConfig<Boolean> expectedTypeStuff = typeStuff.get(expected);
                BiFunction<DataType, DataType, String> evaluatorToString = (lhs, rhs) -> expectedTypeStuff.evaluatorName()
                    + "["
                    + lhsName
                    + "="
                    + getCastEvaluator("Attribute[channel=0]", lhs, expected)
                    + ", "
                    + rhsName
                    + "="
                    + getCastEvaluator("Attribute[channel=1]", rhs, expected)
                    + "]";
                casesCrossProduct(
                    (l, r) -> expectedTypeStuff.expected().apply((Number) l, (Number) r),
                    getSuppliersForNumericType(lhsType, expectedTypeStuff.min(), expectedTypeStuff.max(), allowRhsZero),
                    getSuppliersForNumericType(rhsType, expectedTypeStuff.min(), expectedTypeStuff.max(), allowRhsZero),
                    (lhs, rhs) -> equalTo(evaluatorToString.apply(lhs, rhs)),
                    warnings,
                    suppliers,
                    DataType.BOOLEAN,
                    true
                );
            }
        }
        return suppliers;
    }

    public static List<TestCaseSupplier> forBinaryWithWidening(
        NumericTypeTestConfigs<Number> typeStuff,
        String lhsName,
        String rhsName,
        BiFunction<TypedData, TypedData, List<String>> warnings,
        boolean allowRhsZero
    ) {
        List<TestCaseSupplier> suppliers = new ArrayList<>();
        List<DataType> numericTypes = List.of(DataType.INTEGER, DataType.LONG, DataType.DOUBLE);

        for (DataType lhsType : numericTypes) {
            for (DataType rhsType : numericTypes) {
                DataType expected = widen(lhsType, rhsType);
                NumericTypeTestConfig<Number> expectedTypeStuff = typeStuff.get(expected);
                BiFunction<DataType, DataType, Matcher<String>> evaluatorToString = (lhs, rhs) -> equalTo(
                    expectedTypeStuff.evaluatorName()
                        + "["
                        + lhsName
                        + "="
                        + getCastEvaluator("Attribute[channel=0]", lhs, expected)
                        + ", "
                        + rhsName
                        + "="
                        + getCastEvaluator("Attribute[channel=1]", rhs, expected)
                        + "]"
                );
                casesCrossProduct(
                    (l, r) -> expectedTypeStuff.expected().apply((Number) l, (Number) r),
                    getSuppliersForNumericType(lhsType, expectedTypeStuff.min(), expectedTypeStuff.max(), true),
                    getSuppliersForNumericType(rhsType, expectedTypeStuff.min(), expectedTypeStuff.max(), allowRhsZero),
                    evaluatorToString,
                    warnings,
                    suppliers,
                    expected,
                    false
                );
            }
        }

        return suppliers;
    }

    public static List<TestCaseSupplier> forBinaryNotCasting(
        String name,
        String lhsName,
        String rhsName,
        BinaryOperator<Object> expected,
        DataType expectedType,
        List<TypedDataSupplier> lhsSuppliers,
        List<TypedDataSupplier> rhsSuppliers,
        List<String> warnings,
        boolean symmetric
    ) {
        return forBinaryNotCasting(
            expected,
            expectedType,
            lhsSuppliers,
            rhsSuppliers,
            equalTo(name + "[" + lhsName + "=Attribute[channel=0], " + rhsName + "=Attribute[channel=1]]"),
            (lhs, rhs) -> warnings,
            symmetric
        );
    }

    public static List<TestCaseSupplier> forBinaryNotCasting(
        BinaryOperator<Object> expected,
        DataType expectedType,
        List<TypedDataSupplier> lhsSuppliers,
        List<TypedDataSupplier> rhsSuppliers,
        Matcher<String> evaluatorToString,
        BiFunction<TypedData, TypedData, List<String>> warnings,
        boolean symmetric
    ) {
        List<TestCaseSupplier> suppliers = new ArrayList<>();
        casesCrossProduct(
            expected,
            lhsSuppliers,
            rhsSuppliers,
            (lhsType, rhsType) -> evaluatorToString,
            warnings,
            suppliers,
            expectedType,
            symmetric
        );
        return suppliers;
    }

    /**
     * Generate positive test cases for a unary function operating on an {@link DataType#INTEGER}.
     */
    public static void forUnaryInt(
        List<TestCaseSupplier> suppliers,
        String expectedEvaluatorToString,
        DataType expectedType,
        IntFunction<Object> expectedValue,
        int lowerBound,
        int upperBound,
        Function<Number, List<String>> expectedWarnings
    ) {
        unaryNumeric(
            suppliers,
            expectedEvaluatorToString,
            intCases(lowerBound, upperBound, true),
            expectedType,
            n -> expectedValue.apply(n.intValue()),
            n -> expectedWarnings.apply(n.intValue())
        );
    }

    public static void forUnaryInt(
        List<TestCaseSupplier> suppliers,
        String expectedEvaluatorToString,
        DataType expectedType,
        IntFunction<Object> expectedValue,
        int lowerBound,
        int upperBound,
        List<String> warnings
    ) {
        forUnaryInt(suppliers, expectedEvaluatorToString, expectedType, expectedValue, lowerBound, upperBound, unused -> warnings);
    }

    /**
     * Generate positive test cases for a unary function operating on an {@link DataType#LONG}.
     */
    public static void forUnaryLong(
        List<TestCaseSupplier> suppliers,
        String expectedEvaluatorToString,
        DataType expectedType,
        LongFunction<Object> expectedValue,
        long lowerBound,
        long upperBound,
        Function<Number, List<String>> expectedWarnings
    ) {
        unaryNumeric(
            suppliers,
            expectedEvaluatorToString,
            longCases(lowerBound, upperBound, true),
            expectedType,
            n -> expectedValue.apply(n.longValue()),
            expectedWarnings
        );
    }

    public static void forUnaryLong(
        List<TestCaseSupplier> suppliers,
        String expectedEvaluatorToString,
        DataType expectedType,
        LongFunction<Object> expectedValue,
        long lowerBound,
        long upperBound,
        List<String> warnings
    ) {
        forUnaryLong(suppliers, expectedEvaluatorToString, expectedType, expectedValue, lowerBound, upperBound, unused -> warnings);
    }

    /**
     * Generate positive test cases for a unary function operating on an {@link DataType#UNSIGNED_LONG}.
     */
    public static void forUnaryUnsignedLong(
        List<TestCaseSupplier> suppliers,
        String expectedEvaluatorToString,
        DataType expectedType,
        Function<BigInteger, Object> expectedValue,
        BigInteger lowerBound,
        BigInteger upperBound,
        Function<BigInteger, List<String>> expectedWarnings
    ) {
        unaryNumeric(
            suppliers,
            expectedEvaluatorToString,
            ulongCases(lowerBound, upperBound, true),
            expectedType,
            n -> expectedValue.apply((BigInteger) n),
            n -> expectedWarnings.apply((BigInteger) n)
        );
    }

    public static void forUnaryUnsignedLong(
        List<TestCaseSupplier> suppliers,
        String expectedEvaluatorToString,
        DataType expectedType,
        Function<BigInteger, Object> expectedValue,
        BigInteger lowerBound,
        BigInteger upperBound,
        List<String> warnings
    ) {
        forUnaryUnsignedLong(suppliers, expectedEvaluatorToString, expectedType, expectedValue, lowerBound, upperBound, unused -> warnings);
    }

    /**
     * Generate positive test cases for a unary function operating on an {@link DataType#DOUBLE}.
     */
    public static void forUnaryDouble(
        List<TestCaseSupplier> suppliers,
        String expectedEvaluatorToString,
        DataType expectedType,
        DoubleFunction<Object> expectedValue,
        double lowerBound,
        double upperBound,
        List<String> warnings
    ) {
        forUnaryDouble(suppliers, expectedEvaluatorToString, expectedType, expectedValue, lowerBound, upperBound, unused -> warnings);
    }

    public static void forUnaryDouble(
        List<TestCaseSupplier> suppliers,
        String expectedEvaluatorToString,
        DataType expectedType,
        DoubleFunction<Object> expectedValue,
        double lowerBound,
        double upperBound,
        DoubleFunction<List<String>> expectedWarnings
    ) {
        unaryNumeric(
            suppliers,
            expectedEvaluatorToString,
            doubleCases(lowerBound, upperBound, true),
            expectedType,
            n -> expectedValue.apply(n.doubleValue()),
            n -> expectedWarnings.apply(n.doubleValue())
        );
    }

    /**
     * Generate positive test cases for a unary function operating on a {@link DataType#DENSE_VECTOR}.
     */
    @SuppressWarnings("unchecked")
    public static void forUnaryDenseVector(
        List<TestCaseSupplier> suppliers,
        String expectedEvaluatorToString,
        DataType expectedType,
        Function<List<Float>, Object> expectedValue,
        float lowerBound,
        float upperBound
    ) {
        List<TypedDataSupplier> cases = new ArrayList<>();
        cases.add(new TypedDataSupplier("<dense vector>", () -> randomDenseVector(lowerBound, upperBound), DataType.DENSE_VECTOR));

        unary(suppliers, expectedEvaluatorToString, cases, expectedType, v -> expectedValue.apply((List<Float>) v), List.of());
    }

    private static List<Float> randomDenseVector(float lower, float upper) {
        int dimensions = randomIntBetween(64, 128);
        List<Float> vector = new ArrayList<>();
        for (int i = 0; i < dimensions; i++) {
            vector.add(randomFloatBetween(lower, upper, true));
        }
        return vector;
    }

    /**
     * Generate positive test cases for a unary function operating on an {@link DataType#BOOLEAN}.
     */
    public static void forUnaryBoolean(
        List<TestCaseSupplier> suppliers,
        String expectedEvaluatorToString,
        DataType expectedType,
        Function<Boolean, Object> expectedValue,
        List<String> warnings
    ) {
        unary(suppliers, expectedEvaluatorToString, booleanCases(), expectedType, v -> expectedValue.apply((Boolean) v), warnings);
    }

    /**
     * Generate positive test cases for a unary function operating on an {@link DataType#GEOHASH}.
     */
    public static void forUnaryGeoGrid(
        List<TestCaseSupplier> suppliers,
        String expectedEvaluatorToString,
        DataType sourceType,
        DataType expectedType,
        Function<Object, Object> expectedValue,
        List<String> warnings
    ) {
        if (DataType.isGeoGrid(sourceType)) {
            unary(suppliers, expectedEvaluatorToString, geoGridCases(sourceType), expectedType, expectedValue, warnings);

        } else if (DataType.isGeoGrid(expectedType)) {
            if (sourceType == DataType.LONG) {
                unary(
                    suppliers,
                    expectedEvaluatorToString,
                    geoGridCasesAsLongs(expectedType, ESTestCase::randomBoolean),
                    expectedType,
                    expectedValue,
                    warnings
                );
            } else if (sourceType.noText() == DataType.KEYWORD) {
                unary(
                    suppliers,
                    expectedEvaluatorToString,
                    geoGridCasesAsStrings(expectedType, sourceType, ESTestCase::randomBoolean),
                    expectedType,
                    expectedValue,
                    warnings
                );
            } else {
                throw new IllegalArgumentException(
                    "Expected gro-grid types, got source [" + sourceType + "], expected [" + expectedType + "]"
                );
            }
        } else {
            throw new IllegalArgumentException("Expected gro-grid types, got source [" + sourceType + "], expected [" + expectedType + "]");
        }
    }

    /**
     * Generate positive test cases for a unary function operating on an {@link DataType#GEO_POINT}.
     */
    public static void forUnaryGeoPoint(
        List<TestCaseSupplier> suppliers,
        String expectedEvaluatorToString,
        DataType expectedType,
        Function<BytesRef, Object> expectedValue,
        List<String> warnings
    ) {
        unary(suppliers, expectedEvaluatorToString, geoPointCases(), expectedType, n -> expectedValue.apply((BytesRef) n), warnings);
    }

    /**
     * Generate positive test cases for a unary function operating on an {@link DataType#CARTESIAN_POINT}.
     */
    public static void forUnaryCartesianPoint(
        List<TestCaseSupplier> suppliers,
        String expectedEvaluatorToString,
        DataType expectedType,
        Function<BytesRef, Object> expectedValue,
        List<String> warnings
    ) {
        unary(suppliers, expectedEvaluatorToString, cartesianPointCases(), expectedType, n -> expectedValue.apply((BytesRef) n), warnings);
    }

    /**
     * Generate positive test cases for a unary function operating on an {@link DataType#GEO_SHAPE}.
     */
    public static void forUnaryGeoShape(
        List<TestCaseSupplier> suppliers,
        String expectedEvaluatorToString,
        DataType expectedType,
        Function<BytesRef, Object> expectedValue,
        List<String> warnings
    ) {
        unary(suppliers, expectedEvaluatorToString, geoShapeCases(), expectedType, n -> expectedValue.apply((BytesRef) n), warnings);
    }

    /**
     * Generate positive test cases for a unary function operating on an {@link DataType#CARTESIAN_SHAPE}.
     */
    public static void forUnaryCartesianShape(
        List<TestCaseSupplier> suppliers,
        String expectedEvaluatorToString,
        DataType expectedType,
        Function<BytesRef, Object> expectedValue,
        List<String> warnings
    ) {
        unary(suppliers, expectedEvaluatorToString, cartesianShapeCases(), expectedType, n -> expectedValue.apply((BytesRef) n), warnings);
    }

    /**
     * Generate positive test cases for a unary function operating on an {@link DataType#IP}.
     */
    public static void forUnaryIp(
        List<TestCaseSupplier> suppliers,
        String expectedEvaluatorToString,
        DataType expectedType,
        Function<BytesRef, Object> expectedValue,
        List<String> warnings
    ) {
        unary(suppliers, expectedEvaluatorToString, ipCases(), expectedType, v -> expectedValue.apply((BytesRef) v), warnings);
    }

    /**
     * Generate positive test cases for a unary function operating on an {@link DataType#KEYWORD} and {@link DataType#TEXT}.
     */
    public static void forUnaryStrings(
        List<TestCaseSupplier> suppliers,
        String expectedEvaluatorToString,
        DataType expectedType,
        Function<BytesRef, Object> expectedValue,
        Function<BytesRef, List<String>> expectedWarnings
    ) {
        for (DataType type : DataType.stringTypes()) {
            unary(
                suppliers,
                expectedEvaluatorToString,
                stringCases(type),
                expectedType,
                v -> expectedValue.apply((BytesRef) v),
                v -> expectedWarnings.apply((BytesRef) v)
            );
        }
    }

    public static void forUnaryStrings(
        List<TestCaseSupplier> suppliers,
        String expectedEvaluatorToString,
        DataType expectedType,
        Function<BytesRef, Object> expectedValue,
        List<String> warnings
    ) {
        forUnaryStrings(suppliers, expectedEvaluatorToString, expectedType, expectedValue, unused -> warnings);
    }

    /**
     * Generate positive test cases for a unary function operating on an {@link DataType#VERSION}.
     */
    public static void forUnaryVersion(
        List<TestCaseSupplier> suppliers,
        String expectedEvaluatorToString,
        DataType expectedType,
        Function<Version, Object> expectedValue,
        List<String> warnings
    ) {
        unary(
            suppliers,
            expectedEvaluatorToString,
            versionCases(""),
            expectedType,
            v -> expectedValue.apply(new Version((BytesRef) v)),
            warnings
        );
    }

    public static void forUnaryAggregateMetricDouble(
        List<TestCaseSupplier> suppliers,
        String expectedEvaluatorToString,
        DataType expectedType,
        Function<AggregateMetricDoubleBlockBuilder.AggregateMetricDoubleLiteral, Object> expectedValue,
        List<String> warnings
    ) {
        unary(
            suppliers,
            expectedEvaluatorToString,
            aggregateMetricDoubleCases(),
            expectedType,
            v -> expectedValue.apply((AggregateMetricDoubleBlockBuilder.AggregateMetricDoubleLiteral) v),
            warnings
        );
    }

    public static void forUnaryExponentialHistogram(
        List<TestCaseSupplier> suppliers,
        String expectedEvaluatorToString,
        DataType expectedType,
        Function<ExponentialHistogram, Object> expectedValue,
        List<String> warnings
    ) {
<<<<<<< HEAD
        unary(
            suppliers,
            expectedEvaluatorToString,
            exponentialHistogramCases(),
            expectedType,
            v -> expectedValue.apply((ExponentialHistogram) v),
            warnings
        );
=======
        if (EsqlCorePlugin.EXPONENTIAL_HISTOGRAM_FEATURE_FLAG.isEnabled()) {
            unary(
                suppliers,
                expectedEvaluatorToString,
                exponentialHistogramCases(),
                expectedType,
                v -> expectedValue.apply((ExponentialHistogram) v),
                warnings
            );
        }
>>>>>>> cf6ffeb5
    }

    private static void unaryNumeric(
        List<TestCaseSupplier> suppliers,
        String expectedEvaluatorToString,
        List<TypedDataSupplier> valueSuppliers,
        DataType expectedOutputType,
        Function<Number, Object> expectedValue,
        Function<Number, List<String>> expectedWarnings
    ) {
        unary(
            suppliers,
            expectedEvaluatorToString,
            valueSuppliers,
            expectedOutputType,
            v -> expectedValue.apply((Number) v),
            v -> expectedWarnings.apply((Number) v)
        );
    }

    private static void unaryNumeric(
        List<TestCaseSupplier> suppliers,
        String expectedEvaluatorToString,
        List<TypedDataSupplier> valueSuppliers,
        DataType expectedOutputType,
        Function<Number, Object> expected,
        List<String> warnings
    ) {
        unaryNumeric(suppliers, expectedEvaluatorToString, valueSuppliers, expectedOutputType, expected, unused -> warnings);
    }

    public static void unary(
        List<TestCaseSupplier> suppliers,
        String expectedEvaluatorToString,
        List<TypedDataSupplier> valueSuppliers,
        DataType expectedOutputType,
        Function<Object, Object> expectedValue,
        Function<Object, List<String>> expectedWarnings
    ) {
        for (TypedDataSupplier supplier : valueSuppliers) {
            suppliers.add(new TestCaseSupplier(supplier.name(), List.of(supplier.type()), () -> {
                TypedData typed = supplier.get();
                Object value = typed.getValue();
                logger.info("Value is " + value + " of type " + value.getClass());
                logger.info("expectedValue is " + expectedValue.apply(value));
                TestCase testCase = new TestCase(
                    List.of(typed),
                    expectedEvaluatorToString,
                    expectedOutputType,
                    equalTo(expectedValue.apply(value))
                );
                for (String warning : expectedWarnings.apply(value)) {
                    testCase = testCase.withWarning(warning);
                }
                return testCase;
            }));
        }

    }

    public static void unary(
        List<TestCaseSupplier> suppliers,
        String expectedEvaluatorToString,
        List<TypedDataSupplier> valueSuppliers,
        DataType expectedOutputType,
        Function<Object, Object> expected,
        List<String> warnings
    ) {
        unary(suppliers, expectedEvaluatorToString, valueSuppliers, expectedOutputType, expected, unused -> warnings);
    }

    /**
     * Generate cases for {@link DataType#INTEGER}.
     * <p>
     * For multi-row parameters, see {@link MultiRowTestCaseSupplier#intCases}.
     * </p>
     */
    public static List<TypedDataSupplier> intCases(int min, int max, boolean includeZero) {
        List<TypedDataSupplier> cases = new ArrayList<>();
        if (0 <= max && 0 >= min && includeZero) {
            cases.add(new TypedDataSupplier("<0 int>", () -> 0, DataType.INTEGER));
        }

        int lower = Math.max(min, 1);
        int upper = Math.min(max, Integer.MAX_VALUE);
        if (lower < upper) {
            cases.add(new TypedDataSupplier("<positive int>", () -> randomIntBetween(lower, upper), DataType.INTEGER));
        } else if (lower == upper) {
            cases.add(new TypedDataSupplier("<" + lower + " int>", () -> lower, DataType.INTEGER));
        }

        int lower1 = Math.max(min, Integer.MIN_VALUE);
        int upper1 = Math.min(max, -1);
        if (lower1 < upper1) {
            cases.add(new TypedDataSupplier("<negative int>", () -> randomIntBetween(lower1, upper1), DataType.INTEGER));
        } else if (lower1 == upper1) {
            cases.add(new TypedDataSupplier("<" + lower1 + " int>", () -> lower1, DataType.INTEGER));
        }
        return cases;
    }

    /**
     * Generate cases for {@link DataType#LONG}.
     * <p>
     * For multi-row parameters, see {@link MultiRowTestCaseSupplier#longCases}.
     * </p>
     */
    public static List<TypedDataSupplier> longCases(long min, long max, boolean includeZero) {
        List<TypedDataSupplier> cases = new ArrayList<>();
        if (0L <= max && 0L >= min && includeZero) {
            cases.add(new TypedDataSupplier("<0 long>", () -> 0L, DataType.LONG));
        }

        long lower = Math.max(min, 1);
        long upper = Math.min(max, Long.MAX_VALUE);
        if (lower < upper) {
            cases.add(new TypedDataSupplier("<positive long>", () -> ESTestCase.randomLongBetween(lower, upper), DataType.LONG));
        } else if (lower == upper) {
            cases.add(new TypedDataSupplier("<" + lower + " long>", () -> lower, DataType.LONG));
        }

        long lower1 = Math.max(min, Long.MIN_VALUE);
        long upper1 = Math.min(max, -1);
        if (lower1 < upper1) {
            cases.add(new TypedDataSupplier("<negative long>", () -> ESTestCase.randomLongBetween(lower1, upper1), DataType.LONG));
        } else if (lower1 == upper1) {
            cases.add(new TypedDataSupplier("<" + lower1 + " long>", () -> lower1, DataType.LONG));
        }

        return cases;
    }

    /**
     * Generate cases for {@link DataType#UNSIGNED_LONG}.
     * <p>
     * For multi-row parameters, see {@link MultiRowTestCaseSupplier#ulongCases}.
     * </p>
     */
    public static List<TypedDataSupplier> ulongCases(BigInteger min, BigInteger max, boolean includeZero) {
        List<TypedDataSupplier> cases = new ArrayList<>();

        // Zero
        if (BigInteger.ZERO.compareTo(max) <= 0 && BigInteger.ZERO.compareTo(min) >= 0 && includeZero) {
            cases.add(new TypedDataSupplier("<0 unsigned long>", () -> BigInteger.ZERO, DataType.UNSIGNED_LONG));
        }

        // small values, less than Long.MAX_VALUE
        BigInteger lower1 = min.max(BigInteger.ONE);
        BigInteger upper1 = max.min(BigInteger.valueOf(Long.MAX_VALUE));
        if (lower1.compareTo(upper1) < 0) {
            cases.add(
                new TypedDataSupplier(
                    "<small unsigned long>",
                    () -> ESTestCase.randomUnsignedLongBetween(lower1, upper1),
                    DataType.UNSIGNED_LONG
                )
            );
        } else if (lower1.compareTo(upper1) == 0) {
            cases.add(new TypedDataSupplier("<small unsigned long>", () -> lower1, DataType.UNSIGNED_LONG));
        }

        // Big values, greater than Long.MAX_VALUE
        BigInteger lower2 = min.max(BigInteger.valueOf(Long.MAX_VALUE).add(BigInteger.ONE));
        BigInteger upper2 = max.min(ESTestCase.UNSIGNED_LONG_MAX);
        if (lower2.compareTo(upper2) < 0) {
            cases.add(
                new TypedDataSupplier(
                    "<big unsigned long>",
                    () -> ESTestCase.randomUnsignedLongBetween(lower2, upper2),
                    DataType.UNSIGNED_LONG
                )
            );
        } else if (lower2.compareTo(upper2) == 0) {
            cases.add(new TypedDataSupplier("<big unsigned long>", () -> lower2, DataType.UNSIGNED_LONG));
        }
        return cases;
    }

    /**
     * Generate cases for {@link DataType#DOUBLE}.
     * <p>
     * For multi-row parameters, see {@link MultiRowTestCaseSupplier#doubleCases}.
     * </p>
     */
    public static List<TypedDataSupplier> doubleCases(double min, double max, boolean includeZero) {
        List<TypedDataSupplier> cases = new ArrayList<>();

        // Zeros
        if (0d <= max && 0d >= min && includeZero) {
            cases.add(new TypedDataSupplier("<0 double>", () -> 0.0d, DataType.DOUBLE));
            cases.add(new TypedDataSupplier("<-0 double>", () -> -0.0d, DataType.DOUBLE));
        }

        // Positive small double
        double lower1 = Math.max(0d, min);
        double upper1 = Math.min(1d, max);
        if (lower1 < upper1) {
            cases.add(
                new TypedDataSupplier(
                    "<small positive double>",
                    () -> ESTestCase.randomDoubleBetween(lower1, upper1, true),
                    DataType.DOUBLE
                )
            );
        } else if (lower1 == upper1) {
            cases.add(new TypedDataSupplier("<small positive double>", () -> lower1, DataType.DOUBLE));
        }

        // Negative small double
        double lower2 = Math.max(-1d, min);
        double upper2 = Math.min(0d, max);
        if (lower2 < upper2) {
            cases.add(
                new TypedDataSupplier(
                    "<small negative double>",
                    () -> ESTestCase.randomDoubleBetween(lower2, upper2, true),
                    DataType.DOUBLE
                )
            );
        } else if (lower2 == upper2) {
            cases.add(new TypedDataSupplier("<small negative double>", () -> lower2, DataType.DOUBLE));
        }

        // Positive big double
        double lower3 = Math.max(1d, min); // start at 1 (inclusive) because the density of values between 0 and 1 is very high
        double upper3 = Math.min(Double.MAX_VALUE, max);
        if (lower3 < upper3) {
            cases.add(
                new TypedDataSupplier("<big positive double>", () -> ESTestCase.randomDoubleBetween(lower3, upper3, true), DataType.DOUBLE)
            );
        } else if (lower3 == upper3) {
            cases.add(new TypedDataSupplier("<big positive double>", () -> lower3, DataType.DOUBLE));
        }

        // Negative big double
        // note: Double.MIN_VALUE is the smallest non-zero positive double, not the smallest non-infinite negative double.
        double lower4 = Math.max(-Double.MAX_VALUE, min);
        double upper4 = Math.min(-1, max); // because again, the interval from -1 to 0 is very high density
        if (lower4 < upper4) {
            cases.add(
                new TypedDataSupplier("<big negative double>", () -> ESTestCase.randomDoubleBetween(lower4, upper4, true), DataType.DOUBLE)
            );
        } else if (lower4 == upper4) {
            cases.add(new TypedDataSupplier("<big negative double>", () -> lower4, DataType.DOUBLE));
        }
        return cases;
    }

    /**
     * Generate cases for {@link DataType#BOOLEAN}.
     * <p>
     * For multi-row parameters, see {@link MultiRowTestCaseSupplier#booleanCases}.
     * </p>
     */
    public static List<TypedDataSupplier> booleanCases() {
        return List.of(
            new TypedDataSupplier("<true>", () -> true, DataType.BOOLEAN),
            new TypedDataSupplier("<false>", () -> false, DataType.BOOLEAN)
        );
    }

    /**
     * Generate cases for {@link DataType#DATETIME}.
     * <p>
     * For multi-row parameters, see {@link MultiRowTestCaseSupplier#dateCases}.
     * </p>
     */
    public static List<TypedDataSupplier> dateCases() {
        return dateCases(Long.MIN_VALUE, Long.MAX_VALUE);
    }

    /**
     * Generate cases for {@link DataType#DATETIME}.
     * <p>
     * For multi-row parameters, see {@link MultiRowTestCaseSupplier#dateCases}.
     * </p>
     * Helper function for if you want to specify your min and max range as dates instead of longs.
     */
    public static List<TypedDataSupplier> dateCases(Instant min, Instant max) {
        return dateCases(min.toEpochMilli(), max.toEpochMilli());
    }

    /**
     * Generate cases for {@link DataType#DATETIME}.
     * <p>
     * For multi-row parameters, see {@link MultiRowTestCaseSupplier#dateCases}.
     * </p>
     */
    public static List<TypedDataSupplier> dateCases(long min, long max) {
        List<TypedDataSupplier> cases = new ArrayList<>();
        Consumer<String> addExactCase = (value) -> {
            long date = Instant.parse(value).toEpochMilli();
            if (date >= min && date <= max) {
                cases.add(new TypedDataSupplier("<" + value + ">", () -> date, DataType.DATETIME));
            }
        };

        addExactCase.accept("1970-01-01T00:00:00Z");
        addExactCase.accept("2025-03-30T01:00:00+01:00"); // Before Europe/Paris DST change
        addExactCase.accept("2025-03-30T03:00:00+02:00"); // After Europe/Paris DST change

        // 1970-01-01T00:00:00Z - 2286-11-20T17:46:40Z
        long lower1 = Math.max(min, 0);
        long upper1 = Math.min(max, 10 * (long) 10e11);
        if (lower1 < upper1) {
            cases.add(new TypedDataSupplier("<date>", () -> ESTestCase.randomLongBetween(lower1, upper1), DataType.DATETIME));
        }

        // 2286-11-20T17:46:40Z - +292278994-08-17T07:12:55.807Z
        long lower2 = Math.max(min, 10 * (long) 10e11);
        long upper2 = Math.min(max, Long.MAX_VALUE);
        if (lower2 < upper2) {
            cases.add(new TypedDataSupplier("<far future date>", () -> ESTestCase.randomLongBetween(lower2, upper2), DataType.DATETIME));
        }

        // very close to +292278994-08-17T07:12:55.807Z, the maximum supported millis since epoch
        long lower3 = Math.max(min, Long.MAX_VALUE / 100 * 99);
        long upper3 = Math.min(max, Long.MAX_VALUE);
        if (lower3 < upper3) {
            cases.add(
                new TypedDataSupplier("<near the end of time>", () -> ESTestCase.randomLongBetween(lower3, upper3), DataType.DATETIME)
            );
        }

        return cases;
    }

    /**
     * @return randomized valid date formats
     */
    public static List<TypedDataSupplier> dateFormatCases() {
        return List.of(
            new TypedDataSupplier("<format as KEYWORD>", () -> new BytesRef(ESTestCase.randomDateFormatterPattern()), DataType.KEYWORD),
            new TypedDataSupplier("<format as TEXT>", () -> new BytesRef(ESTestCase.randomDateFormatterPattern()), DataType.TEXT),
            new TypedDataSupplier("<format as KEYWORD>", () -> new BytesRef("yyyy"), DataType.KEYWORD),
            new TypedDataSupplier("<format as TEXT>", () -> new BytesRef("yyyy"), DataType.TEXT)
        );
    }

    /**
     * Generate cases for {@link DataType#DATE_NANOS}.
     */
    public static List<TypedDataSupplier> dateNanosCases() {
        return dateNanosCases(Instant.EPOCH, DateUtils.MAX_NANOSECOND_INSTANT);
    }

    /**
     * Generate cases for {@link DataType#DATE_NANOS}.
     */
    public static List<TypedDataSupplier> dateNanosCases(Instant minValue, Instant maxValue) {
        // maximum nanosecond date in ES is 2262-04-11T23:47:16.854775807Z
        Instant twentyOneHundred = Instant.parse("2100-01-01T00:00:00Z");
        Instant twentyTwoHundred = Instant.parse("2200-01-01T00:00:00Z");
        Instant twentyTwoFifty = Instant.parse("2250-01-01T00:00:00Z");

        List<TypedDataSupplier> cases = new ArrayList<>();
        Consumer<String> addExactCase = (value) -> {
            Instant instant = Instant.parse(value);
            long date = DateUtils.toLong(Instant.parse(value));
            if (minValue.isAfter(instant) == false && maxValue.isBefore(instant) == false) {
                cases.add(new TypedDataSupplier("<" + value + ">", () -> date, DataType.DATE_NANOS));
            }
        };

        addExactCase.accept("1970-01-01T00:00:00.000000000Z");
        addExactCase.accept("2025-03-30T01:00:00.000000001+01:00"); // Before Europe/Paris DST change
        addExactCase.accept("2025-03-30T03:00:00.000000002+02:00"); // After Europe/Paris DST change

        Instant lower = Instant.EPOCH.isBefore(minValue) ? minValue : Instant.EPOCH;
        Instant upper = twentyOneHundred.isAfter(maxValue) ? maxValue : twentyOneHundred;
        if (upper.isAfter(lower)) {
            cases.add(
                new TypedDataSupplier(
                    "<21st century date nanos>",
                    () -> DateUtils.toLong(ESTestCase.randomInstantBetween(lower, upper)),
                    DataType.DATE_NANOS
                )
            );
        }

        Instant lower2 = twentyOneHundred.isBefore(minValue) ? minValue : twentyOneHundred;
        Instant upper2 = twentyTwoHundred.isAfter(maxValue) ? maxValue : twentyTwoHundred;
        if (upper.isAfter(lower)) {
            cases.add(
                new TypedDataSupplier(
                    "<22nd century date nanos>",
                    () -> DateUtils.toLong(ESTestCase.randomInstantBetween(lower2, upper2)),
                    DataType.DATE_NANOS
                )
            );
        }

        Instant lower3 = twentyTwoHundred.isBefore(minValue) ? minValue : twentyTwoHundred;
        Instant upper3 = twentyTwoFifty.isAfter(maxValue) ? maxValue : twentyTwoFifty;
        if (upper.isAfter(lower)) {
            cases.add(
                new TypedDataSupplier(
                    "<23rd century date nanos>",
                    () -> DateUtils.toLong(ESTestCase.randomInstantBetween(lower3, upper3)),
                    DataType.DATE_NANOS
                )
            );
        }
        return cases;
    }

    public static List<TypedDataSupplier> datePeriodCases() {
        return datePeriodCases(-1000, -13, -32, 1000, 13, 32);
    }

    public static List<TypedDataSupplier> datePeriodCases(int yearMin, int monthMin, int dayMin, int yearMax, int monthMax, int dayMax) {
        final int yMin = Math.max(yearMin, -1000);
        final int mMin = Math.max(monthMin, -13);
        final int dMin = Math.max(dayMin, -32);
        final int yMax = Math.min(yearMax, 1000);
        final int mMax = Math.min(monthMax, 13);
        final int dMax = Math.min(dayMax, 32);
        return List.of(
            new TypedDataSupplier("<zero date period>", () -> Period.ZERO, DataType.DATE_PERIOD, true),
            new TypedDataSupplier(
                "<random date period>",
                () -> Period.of(randomIntBetween(yMin, yMax), randomIntBetween(mMin, mMax), randomIntBetween(dMin, dMax)),
                DataType.DATE_PERIOD,
                true
            )
        );
    }

    public static List<TypedDataSupplier> timeDurationCases() {
        return timeDurationCases(-604800000, 604800000);
    }

    public static List<TypedDataSupplier> timeDurationCases(long minValue, long maxValue) {
        // plus/minus 7 days by default, with caller limits
        final long min = Math.max(minValue, -604800000L);
        final long max = Math.max(maxValue, 604800000L);
        return List.of(
            new TypedDataSupplier("<zero time duration>", () -> Duration.ZERO, DataType.TIME_DURATION, true),
            new TypedDataSupplier(
                "<up to 7 days duration>",
                () -> Duration.ofMillis(ESTestCase.randomLongBetween(min, max)),
                DataType.TIME_DURATION,
                true
            )
        );
    }

    public static List<TypedDataSupplier> geoGridCases(DataType gridType) {
        return geoGridCases(gridType, ESTestCase::randomBoolean);
    }

    public static List<TypedDataSupplier> geoPointCases() {
        return geoPointCases(ESTestCase::randomBoolean);
    }

    public static List<TypedDataSupplier> cartesianPointCases() {
        return cartesianPointCases(ESTestCase::randomBoolean);
    }

    public static List<TypedDataSupplier> geoShapeCases() {
        return geoShapeCases(ESTestCase::randomBoolean);
    }

    public static List<TypedDataSupplier> cartesianShapeCases() {
        return cartesianShapeCases(ESTestCase::randomBoolean);
    }

    /**
     * Generate cases for {@link DataType#GEOHASH}.
     */
    public static List<TypedDataSupplier> geoGridCases(DataType gridType, Supplier<Boolean> hasAlt) {
        return geoGridCasesAsType(gridType, gridType, hasAlt);
    }

    public static List<TypedDataSupplier> geoGridCasesAsLongs(DataType gridType, Supplier<Boolean> hasAlt) {
        return geoGridCasesAsType(gridType, DataType.LONG, hasAlt);
    }

    private static List<TypedDataSupplier> geoGridCasesAsType(DataType gridType, DataType sourceType, Supplier<Boolean> hasAlt) {
        Supplier<Object> gridId = () -> {
            Point point = GeometryTestUtils.randomPoint(hasAlt.get());
            return switch (gridType) {
                case GEOHASH -> Geohash.longEncode(point.getX(), point.getY(), randomIntBetween(1, Geohash.PRECISION));
                case GEOTILE -> GeoTileUtils.longEncode(point.getX(), point.getY(), randomIntBetween(0, GeoTileUtils.MAX_ZOOM));
                case GEOHEX -> H3.geoToH3(point.getLat(), point.getLon(), randomIntBetween(0, H3.MAX_H3_RES));
                default -> throw new IllegalArgumentException("Unsupported grid type: " + gridType);
            };
        };
        return List.of(new TypedDataSupplier("<" + gridType.esType() + ">", gridId, sourceType));
    }

    public static List<TypedDataSupplier> geoGridCasesAsStrings(DataType gridType, DataType sourceType, Supplier<Boolean> hasAlt) {
        Supplier<Object> gridId = () -> {
            Point point = GeometryTestUtils.randomPoint(hasAlt.get());
            String gridAddress = switch (gridType) {
                case GEOHASH -> Geohash.stringEncode(point.getX(), point.getY(), randomIntBetween(1, Geohash.PRECISION));
                case GEOTILE -> GeoTileUtils.stringEncode(
                    GeoTileUtils.longEncode(point.getX(), point.getY(), randomIntBetween(0, GeoTileUtils.MAX_ZOOM))
                );
                case GEOHEX -> H3.geoToH3Address(point.getLat(), point.getLon(), randomIntBetween(0, H3.MAX_H3_RES));
                default -> throw new IllegalArgumentException("Unsupported grid type: " + gridType);
            };
            return new BytesRef(gridAddress);
        };
        return List.of(new TypedDataSupplier("<" + gridType.esType() + ">", gridId, sourceType));
    }

    /**
     * Generate cases for {@link DataType#GEO_POINT}.
     * <p>
     * For multi-row parameters, see {@link MultiRowTestCaseSupplier#geoPointCases}.
     * </p>
     */
    public static List<TypedDataSupplier> geoPointCases(Supplier<Boolean> hasAlt) {
        return List.of(
            new TypedDataSupplier("<geo_point>", () -> GEO.asWkb(GeometryTestUtils.randomPoint(hasAlt.get())), DataType.GEO_POINT)
        );
    }

    /**
     * Generate cases for {@link DataType#CARTESIAN_POINT}.
     * <p>
     * For multi-row parameters, see {@link MultiRowTestCaseSupplier#cartesianPointCases}.
     * </p>
     */
    public static List<TypedDataSupplier> cartesianPointCases(Supplier<Boolean> hasAlt) {
        return List.of(
            new TypedDataSupplier(
                "<cartesian_point>",
                () -> CARTESIAN.asWkb(ShapeTestUtils.randomPoint(hasAlt.get())),
                DataType.CARTESIAN_POINT
            )
        );
    }

    public static List<TypedDataSupplier> geoShapeCases(Supplier<Boolean> hasAlt) {
        return List.of(
            new TypedDataSupplier(
                "<geo_shape>",
                () -> GEO.asWkb(GeometryTestUtils.randomGeometryWithoutCircle(0, hasAlt.get())),
                DataType.GEO_SHAPE
            )
        );
    }

    public static List<TypedDataSupplier> cartesianShapeCases(Supplier<Boolean> hasAlt) {
        return List.of(
            new TypedDataSupplier(
                "<cartesian_shape>",
                () -> CARTESIAN.asWkb(ShapeTestUtils.randomGeometry(hasAlt.get())),
                DataType.CARTESIAN_SHAPE
            )
        );
    }

    /**
     * Generate cases for {@link DataType#IP}.
     * <p>
     * For multi-row parameters, see {@link MultiRowTestCaseSupplier#ipCases}.
     * </p>
     */
    public static List<TypedDataSupplier> ipCases() {
        return List.of(
            new TypedDataSupplier(
                "<127.0.0.1 ip>",
                () -> new BytesRef(InetAddressPoint.encode(InetAddresses.forString("127.0.0.1"))),
                DataType.IP
            ),
            new TypedDataSupplier("<ipv4>", () -> new BytesRef(InetAddressPoint.encode(ESTestCase.randomIp(true))), DataType.IP),
            new TypedDataSupplier("<ipv6>", () -> new BytesRef(InetAddressPoint.encode(ESTestCase.randomIp(false))), DataType.IP)
        );
    }

    /**
     * Generate cases for String DataTypes.
     * <p>
     * For multi-row parameters, see {@link MultiRowTestCaseSupplier#stringCases}.
     * </p>
     */
    public static List<TypedDataSupplier> stringCases(DataType type) {
        List<TypedDataSupplier> result = new ArrayList<>();
        result.add(new TypedDataSupplier("<empty " + type + ">", () -> new BytesRef(""), type));
        result.add(
            new TypedDataSupplier("<short alpha " + type + ">", () -> new BytesRef(ESTestCase.randomAlphaOfLengthBetween(1, 30)), type)
        );
        result.add(
            new TypedDataSupplier("<long alpha " + type + ">", () -> new BytesRef(ESTestCase.randomAlphaOfLengthBetween(300, 3000)), type)
        );
        result.add(
            new TypedDataSupplier(
                "<short unicode " + type + ">",
                () -> new BytesRef(ESTestCase.randomRealisticUnicodeOfLengthBetween(1, 30)),
                type
            )
        );
        result.add(
            new TypedDataSupplier(
                "<long unicode " + type + ">",
                () -> new BytesRef(ESTestCase.randomRealisticUnicodeOfLengthBetween(300, 3000)),
                type
            )
        );
        return result;
    }

    /**
     * Supplier test case data for {@link Version} fields.
     * <p>
     * For multi-row parameters, see {@link MultiRowTestCaseSupplier#versionCases}.
     * </p>
     */
    public static List<TypedDataSupplier> versionCases(String prefix) {
        return List.of(
            new TypedDataSupplier(
                "<" + prefix + "version major>",
                () -> new Version(Integer.toString(ESTestCase.between(0, 100))).toBytesRef(),
                DataType.VERSION
            ),
            new TypedDataSupplier(
                "<" + prefix + "version major.minor>",
                () -> new Version(ESTestCase.between(0, 100) + "." + ESTestCase.between(0, 100)).toBytesRef(),
                DataType.VERSION
            ),
            new TypedDataSupplier(
                "<" + prefix + "version major.minor.patch>",
                () -> new Version(ESTestCase.between(0, 100) + "." + ESTestCase.between(0, 100) + "." + ESTestCase.between(0, 100))
                    .toBytesRef(),
                DataType.VERSION
            )
        );
    }

    /**
     * Generate cases for {@link DataType#AGGREGATE_METRIC_DOUBLE}.
     * <p>
     * For multi-row parameters, see {@link MultiRowTestCaseSupplier#aggregateMetricDoubleCases}.
     * </p>
     */
    public static List<TypedDataSupplier> aggregateMetricDoubleCases() {
        return List.of(
            new TypedDataSupplier(
                "<random aggregate metric double>",
                () -> new AggregateMetricDoubleBlockBuilder.AggregateMetricDoubleLiteral(
                    randomDouble(),
                    randomDouble(),
                    randomDouble(),
                    randomNonNegativeInt()
                ),
                DataType.AGGREGATE_METRIC_DOUBLE
            )
        );
    }

    /**
     * Generate cases for {@link DataType#EXPONENTIAL_HISTOGRAM}.
     */
    public static List<TypedDataSupplier> exponentialHistogramCases() {
        return List.of(
            new TypedDataSupplier(
                "<random exponential histogram>",
                EsqlTestUtils::randomExponentialHistogram,
                DataType.EXPONENTIAL_HISTOGRAM
            )
        );
    }

    public static String getCastEvaluator(String original, DataType current, DataType target) {
        if (current == target) {
            return original;
        }
        if (target == DataType.LONG) {
            return castToLongEvaluator(original, current);
        }
        if (target == DataType.UNSIGNED_LONG) {
            return castToUnsignedLongEvaluator(original, current);
        }
        if (target == DataType.DOUBLE) {
            return castToDoubleEvaluator(original, current);
        }
        throw new IllegalArgumentException("Invalid numeric cast to [" + target + "]");
    }

    private static String castToLongEvaluator(String original, DataType current) {
        if (current == DataType.LONG) {
            return original;
        }
        if (current == DataType.INTEGER) {
            return "CastIntToLongEvaluator[v=" + original + "]";
        }
        if (current == DataType.DOUBLE) {
            return "CastDoubleToLongEvaluator[v=" + original + "]";
        }
        if (current == DataType.UNSIGNED_LONG) {
            return "CastUnsignedLongToLong[v=" + original + "]";
        }
        throw new UnsupportedOperationException();
    }

    private static String castToUnsignedLongEvaluator(String original, DataType current) {
        if (current == DataType.UNSIGNED_LONG) {
            return original;
        }
        if (current == DataType.INTEGER) {
            return "CastIntToUnsignedLongEvaluator[v=" + original + "]";
        }
        if (current == DataType.LONG) {
            return "CastLongToUnsignedLongEvaluator[v=" + original + "]";
        }
        if (current == DataType.DOUBLE) {
            return "CastDoubleToUnsignedLongEvaluator[v=" + original + "]";
        }
        throw new UnsupportedOperationException();
    }

    public static String castToDoubleEvaluator(String original, DataType current) {
        if (current == DataType.DOUBLE) {
            return original;
        }
        if (current == DataType.INTEGER) {
            return "CastIntToDoubleEvaluator[v=" + original + "]";
        }
        if (current == DataType.LONG) {
            return "CastLongToDoubleEvaluator[v=" + original + "]";
        }
        if (current == DataType.UNSIGNED_LONG) {
            return "CastUnsignedLongToDoubleEvaluator[v=" + original + "]";
        }
        throw new UnsupportedOperationException();
    }

    public static List<TestCaseSupplier> mapTestCases(
        Collection<TestCaseSupplier> suppliers,
        Function<TestCaseSupplier.TestCase, TestCaseSupplier.TestCase> mapper
    ) {
        return suppliers.stream()
            .map(supplier -> new TestCaseSupplier(supplier.name(), supplier.types(), () -> mapper.apply(supplier.get())))
            .collect(Collectors.toCollection(ArrayList::new));
    }

    public static final class TestCase {
        /**
         * The {@link Source} this test case should be run with
         */
        private final Source source;
        /**
         * The {@link Configuration} this test case should use
         */
        private final Configuration configuration;
        /**
         * The parameter values and types to pass into the function for this test run
         */
        private final List<TypedData> data;

        /**
         * The expected toString output for the evaluator this function invocation should generate
         */
        private final Matcher<String> evaluatorToString;
        /**
         * The expected output type for the case being tested
         */
        private final DataType expectedType;
        /**
         * A matcher to validate the output of the function run on the given input data
         */
        private final Matcher<Object> matcher;

        /**
         * Warnings this test is expected to produce
         */
        private final String[] expectedWarnings;

        /**
         * Warnings that are added by calling {@link AbstractFunctionTestCase#evaluator}
         * or {@link Expression#fold} on the expression built by this.
         */
        private final String[] expectedBuildEvaluatorWarnings;

        /**
         * @deprecated use subclasses of {@link ErrorsForCasesWithoutExamplesTestCase}
         */
        @Deprecated
        private final String expectedTypeError;
        private final boolean canBuildEvaluator;

        private final Class<? extends Throwable> foldingExceptionClass;
        private final String foldingExceptionMessage;

        /**
         * Extra data embedded in the test case. Test subclasses can cast
         * as needed and extra <strong>whatever</strong> helps them.
         */
        private final Object extra;

        public TestCase(List<TypedData> data, String evaluatorToString, DataType expectedType, Matcher<?> matcher) {
            this(data, equalTo(evaluatorToString), expectedType, matcher);
        }

        public TestCase(List<TypedData> data, Matcher<String> evaluatorToString, DataType expectedType, Matcher<?> matcher) {
            this(data, evaluatorToString, expectedType, matcher, null, null, null, null, null, null);
        }

        /**
         * Build a test case for type errors.
         *
         * @deprecated use a subclass of {@link ErrorsForCasesWithoutExamplesTestCase} instead
         */
        @Deprecated
        public static TestCase typeError(List<TypedData> data, String expectedTypeError) {
            return new TestCase(data, null, null, null, null, null, expectedTypeError, null, null, null);
        }

        TestCase(
            List<TypedData> data,
            Matcher<String> evaluatorToString,
            DataType expectedType,
            Matcher<?> matcher,
            String[] expectedWarnings,
            String[] expectedBuildEvaluatorWarnings,
            String expectedTypeError,
            Class<? extends Throwable> foldingExceptionClass,
            String foldingExceptionMessage,
            Object extra
        ) {
            this(
                TEST_SOURCE,
                ConfigurationTestUtils.randomConfiguration(TEST_SOURCE.text(), Map.of()),
                data,
                evaluatorToString,
                expectedType,
                matcher,
                expectedWarnings,
                expectedBuildEvaluatorWarnings,
                expectedTypeError,
                foldingExceptionClass,
                foldingExceptionMessage,
                extra,
                true
            );
        }

        TestCase(
            Source source,
            Configuration configuration,
            List<TypedData> data,
            Matcher<String> evaluatorToString,
            DataType expectedType,
            Matcher<?> matcher,
            String[] expectedWarnings,
            String[] expectedBuildEvaluatorWarnings,
            String expectedTypeError,
            Class<? extends Throwable> foldingExceptionClass,
            String foldingExceptionMessage,
            Object extra,
            boolean canBuildEvaluator
        ) {
            this.source = source;
            this.configuration = configuration;
            this.data = data;
            this.evaluatorToString = evaluatorToString;
            this.expectedType = expectedType == null ? null : expectedType.noText();
            @SuppressWarnings("unchecked")
            Matcher<Object> downcast = (Matcher<Object>) matcher;
            this.matcher = downcast;
            this.expectedWarnings = expectedWarnings;
            this.expectedBuildEvaluatorWarnings = expectedBuildEvaluatorWarnings;
            this.expectedTypeError = expectedTypeError;
            this.foldingExceptionClass = foldingExceptionClass;
            this.foldingExceptionMessage = foldingExceptionMessage;
            this.extra = extra;
            this.canBuildEvaluator = canBuildEvaluator;
        }

        public Source getSource() {
            return source;
        }

        public Configuration getConfiguration() {
            return configuration;
        }

        public List<TypedData> getData() {
            return data;
        }

        public List<Expression> getDataAsFields() {
            return data.stream().map(TypedData::asField).collect(Collectors.toList());
        }

        public List<Expression> getDataAsDeepCopiedFields() {
            return data.stream().map(TypedData::asDeepCopyOfField).collect(Collectors.toList());
        }

        public List<Expression> getDataAsLiterals() {
            return data.stream().map(e -> e.mapExpression ? e.asMapExpression() : e.asLiteral()).collect(Collectors.toList());
        }

        public List<Object> getDataValues() {
            return data.stream().filter(d -> d.forceLiteral == false).map(TypedData::data).collect(Collectors.toList());
        }

        public List<TypedData> getMultiRowFields() {
            return data.stream().filter(TypedData::isMultiRow).collect(Collectors.toList());
        }

        public boolean canGetDataAsLiterals() {
            return data.stream().noneMatch(d -> d.isMultiRow() && d.multiRowData().size() != 1);
        }

        public boolean canBuildEvaluator() {
            return canBuildEvaluator;
        }

        public Matcher<Object> getMatcher() {
            return matcher;
        }

        public String[] getExpectedWarnings() {
            return expectedWarnings;
        }

        /**
         * Warnings that are added by calling {@link AbstractFunctionTestCase#evaluator}
         * or {@link Expression#fold} on the expression built by this.
         */
        public String[] getExpectedBuildEvaluatorWarnings() {
            return expectedBuildEvaluatorWarnings;
        }

        public Class<? extends Throwable> foldingExceptionClass() {
            return foldingExceptionClass;
        }

        public String foldingExceptionMessage() {
            return foldingExceptionMessage;
        }

        /**
         * @deprecated use subclasses of {@link ErrorsForCasesWithoutExamplesTestCase}
         */
        @Deprecated
        public String getExpectedTypeError() {
            return expectedTypeError;
        }

        /**
         * Extra data embedded in the test case. Test subclasses can cast
         * as needed and extra <strong>whatever</strong> helps them.
         */
        public Object extra() {
            return extra;
        }

        /**
         * Build a new {@link TestCase} with new {@link #configuration}.
         * <p>
         *     As the configuration query should match the source, the source is also updated here.
         * </p>
         */
        public TestCase withConfiguration(Source source, Configuration configuration) {
            return new TestCase(
                source,
                configuration,
                data,
                evaluatorToString,
                expectedType,
                matcher,
                expectedWarnings,
                expectedBuildEvaluatorWarnings,
                expectedTypeError,
                foldingExceptionClass,
                foldingExceptionMessage,
                extra,
                canBuildEvaluator
            );
        }

        /**
         * Build a new {@link TestCase} with new {@link #data}.
         */
        public TestCase withData(List<TestCaseSupplier.TypedData> data) {
            return new TestCase(
                source,
                configuration,
                data,
                evaluatorToString,
                expectedType,
                matcher,
                expectedWarnings,
                expectedBuildEvaluatorWarnings,
                expectedTypeError,
                foldingExceptionClass,
                foldingExceptionMessage,
                extra,
                canBuildEvaluator
            );
        }

        /**
         * Build a new {@link TestCase} with new {@link #extra()}.
         */
        public TestCase withExtra(Object extra) {
            return new TestCase(
                source,
                configuration,
                data,
                evaluatorToString,
                expectedType,
                matcher,
                expectedWarnings,
                expectedBuildEvaluatorWarnings,
                expectedTypeError,
                foldingExceptionClass,
                foldingExceptionMessage,
                extra,
                canBuildEvaluator
            );
        }

        public TestCase withWarning(String warning) {
            return new TestCase(
                source,
                configuration,
                data,
                evaluatorToString,
                expectedType,
                matcher,
                addWarning(expectedWarnings, warning),
                expectedBuildEvaluatorWarnings,
                expectedTypeError,
                foldingExceptionClass,
                foldingExceptionMessage,
                extra,
                canBuildEvaluator
            );
        }

        /**
         * Warnings that are added by calling {@link AbstractFunctionTestCase#evaluator}
         * or {@link Expression#fold} on the expression built by this.
         */
        public TestCase withBuildEvaluatorWarning(String warning) {
            return new TestCase(
                source,
                configuration,
                data,
                evaluatorToString,
                expectedType,
                matcher,
                expectedWarnings,
                addWarning(expectedBuildEvaluatorWarnings, warning),
                expectedTypeError,
                foldingExceptionClass,
                foldingExceptionMessage,
                extra,
                canBuildEvaluator
            );
        }

        private String[] addWarning(String[] warnings, String warning) {
            if (warnings == null) {
                return new String[] { warning };
            }
            String[] newWarnings = Arrays.copyOf(warnings, warnings.length + 1);
            newWarnings[warnings.length] = warning;
            return newWarnings;
        }

        public TestCase withFoldingException(Class<? extends Throwable> clazz, String message) {
            return new TestCase(
                source,
                configuration,
                data,
                evaluatorToString,
                expectedType,
                matcher,
                expectedWarnings,
                expectedBuildEvaluatorWarnings,
                expectedTypeError,
                clazz,
                message,
                extra,
                canBuildEvaluator
            );
        }

        /**
         * Build a new {@link TestCase} that can't build an evaluator.
         * <p>
         * Useful for special cases that can't be executed, but should still be considered.
         * </p>
         */
        public TestCase withoutEvaluator() {
            return new TestCase(
                source,
                configuration,
                data,
                evaluatorToString,
                expectedType,
                matcher,
                expectedWarnings,
                expectedBuildEvaluatorWarnings,
                expectedTypeError,
                foldingExceptionClass,
                foldingExceptionMessage,
                extra,
                false
            );
        }

        public DataType expectedType() {
            return expectedType;
        }

        public Matcher<String> evaluatorToString() {
            return evaluatorToString;
        }
    }

    /**
     * Holds a supplier for a data value, along with the type of that value and a name for generating test case names. This mostly
     * exists because we can't generate random values from the test parameter generation functions, and instead need to return
     * suppliers which generate the random values at test execution time.
     */
    public record TypedDataSupplier(
        String name,
        Supplier<Object> supplier,
        DataType type,
        boolean forceLiteral,
        boolean multiRow,
        List<FunctionAppliesTo> appliesTo
    ) {
        public TypedDataSupplier(String name, Supplier<Object> supplier, DataType type, boolean forceLiteral) {
            this(name, supplier, type, forceLiteral, false, List.of());
        }

        public TypedDataSupplier(String name, Supplier<Object> supplier, DataType type) {
            this(name, supplier, type, false, false, List.of());
        }

        /**
         * Marks the version of Elasticsearch in which this signature was first supported.
         */
        public TypedDataSupplier withAppliesTo(FunctionAppliesTo appliesTo) {
            return new TypedDataSupplier(name, supplier, type, forceLiteral, multiRow, appendAppliesTo(this.appliesTo, appliesTo));
        }

        public TypedData get() {
            return new TypedData(supplier.get(), type, name, forceLiteral, multiRow, appliesTo);
        }
    }

    /**
     * Holds a data value and the intended parse type of that value
     */
    public static class TypedData {
        public static final TypedData NULL = new TypedData(null, DataType.NULL, "<null>");
        public static final TypedData MULTI_ROW_NULL = TypedData.multiRow(Collections.singletonList(null), DataType.NULL, "<null>");

        private final Object data;
        private final DataType type;
        private final String name;
        private final boolean forceLiteral;
        private final boolean multiRow;
        private final boolean mapExpression;
        private final List<FunctionAppliesTo> appliesTo;

        /**
         * @param data         value to test against
         * @param type         type of the value, for building expressions
         * @param name         a name for the value, used for generating test case names
         * @param forceLiteral should this data always be converted to a literal and <strong>never</strong> to a field reference?
         * @param multiRow     if true, data is expected to be a List of values, one per row
         */
        private TypedData(
            Object data,
            DataType type,
            String name,
            boolean forceLiteral,
            boolean multiRow,
            List<FunctionAppliesTo> appliesTo
        ) {
            assert multiRow == false || data instanceof List : "multiRow data must be a List";
            assert multiRow == false || forceLiteral == false : "multiRow data can't be converted to a literal";

            if (type == DataType.UNSIGNED_LONG && data instanceof BigInteger b) {
                this.data = NumericUtils.asLongUnsigned(b);
            } else {
                this.data = data;
            }
            this.type = type;
            this.name = name;
            this.forceLiteral = forceLiteral;
            this.multiRow = multiRow;
            this.mapExpression = data instanceof MapExpression;
            this.appliesTo = appliesTo;
        }

        /**
         * @param data value to test against
         * @param type type of the value, for building expressions
         * @param name a name for the value, used for generating test case names
         */
        public TypedData(Object data, DataType type, String name) {
            this(data, type, name, false, false, List.of());
        }

        /**
         * Build a value, guessing the type via reflection.
         *
         * @param data value to test against
         * @param name a name for the value, used for generating test case names
         */
        public TypedData(Object data, String name) {
            this(data, DataType.fromJava(data), name);
        }

        /**
         * Create a TypedData object for field to be aggregated.
         *
         * @param data values to test against, one per row
         * @param type type of the value, for building expressions
         * @param name a name for the value, used for generating test case names
         */
        public static TypedData multiRow(List<?> data, DataType type, String name) {
            return new TypedData(data, type, name, false, true, List.of());
        }

        /**
         * Return a {@link TypedData} that always returns a {@link Literal} from
         * {@link #asField} and {@link #asDeepCopyOfField}. Use this for things that
         * must be constants.
         */
        public TypedData forceLiteral() {
            return new TypedData(data, type, name, true, multiRow, appliesTo);
        }

        /**
         * Has this been forced to a {@link Literal}.
         */
        public boolean isForceLiteral() {
            return forceLiteral;
        }

        /**
         * If true, the data is expected to be a List of values, one per row.
         */
        public boolean isMultiRow() {
            return multiRow;
        }

        public List<FunctionAppliesTo> appliesTo() {
            return appliesTo;
        }

        /**
         * Return a {@link TypedData} with the new data.
         *
         * @param data The new data for the {@link TypedData}.
         */
        public TypedData withData(Object data) {
            return new TypedData(data, type, name, forceLiteral, multiRow, appliesTo);
        }

        /**
         * Marks the version of Elasticsearch in which this signature was first supported.
         */
        public TypedData withAppliesTo(FunctionAppliesTo appliesTo) {
            return new TypedData(data, type, name, forceLiteral, multiRow, appendAppliesTo(this.appliesTo, appliesTo));
        }

        @Override
        public String toString() {
            if (type == DataType.UNSIGNED_LONG && data instanceof Long longData) {
                return type + "(" + NumericUtils.unsignedLongAsBigInteger(longData).toString() + ")";
            }
            return type.toString() + "(" + (data == null ? "null" : getValue().toString()) + ")";
        }

        /**
         * Convert this into reference to a field.
         */
        public Expression asField() {
            if (forceLiteral) {
                return mapExpression ? asMapExpression() : asLiteral();
            }
            return AbstractFunctionTestCase.field(name, type);
        }

        /**
         * Convert this into an anonymous function that performs a copy of the values loaded from a field.
         */
        public Expression asDeepCopyOfField() {
            if (forceLiteral) {
                return mapExpression ? asMapExpression() : asLiteral();
            }
            return AbstractFunctionTestCase.deepCopyOfField(name, type);
        }

        /**
         * Convert this into a {@link Literal}.
         */
        public Literal asLiteral() {
            if (multiRow) {
                var values = multiRowData();

                if (values.size() != 1) {
                    throw new IllegalStateException("Multirow values require exactly 1 element to be a literal, got " + values.size());
                }

                return new Literal(Source.synthetic(name), convertLiterals(values.get(0), type), type);
            }
            return new Literal(Source.synthetic(name), convertLiterals(data, type), type);
        }

        private Object convertLiterals(Object o, DataType type) {
            if ((type == DataType.KEYWORD || type == DataType.TEXT) && o instanceof String s) {
                return BytesRefs.toBytesRef(s);
            }
            if (type == DataType.UNSIGNED_LONG && o instanceof BigInteger bi) {
                return NumericUtils.asLongUnsigned(bi);
            }
            return o;
        }

        /**
         * Value to test against.
         */
        public Object data() {
            return data;
        }

        /**
         * Values to test against.
         */
        @SuppressWarnings("unchecked")
        public List<Object> multiRowData() {
            return (List<Object>) data;
        }

        /**
         * If the data is a MapExpression, return it as it is.
         */
        public MapExpression asMapExpression() {
            return mapExpression ? (MapExpression) data : null;
        }

        /**
         * @return the data value being supplied, casting to java objects when appropriate
         */
        public Object getValue() {
            if (data instanceof Long l) {
                if (type == DataType.UNSIGNED_LONG) {
                    return NumericUtils.unsignedLongAsBigInteger(l);
                }
                if (type == DataType.DATETIME) {
                    return Instant.ofEpochMilli(l);
                }
                if (type == DataType.DATE_NANOS) {
                    return DateUtils.toInstant(l);
                }
            }
            return data;
        }

        /**
         * Type of the value. For building {@link Expression}s.
         */
        public DataType type() {
            return type;
        }

        /**
         * A name for the value. Used to generate test names.
         */
        public String name() {
            return name;
        }
    }

    /**
     * Builds a version of Elasticsearch for use with {@link TypedDataSupplier#withAppliesTo(FunctionAppliesTo)}.
     */
    public static FunctionAppliesTo appliesTo(
        FunctionAppliesToLifecycle lifeCycle,
        String version,
        String description,
        boolean serverless
    ) {
        return new AppliesTo(lifeCycle, version, description, serverless);
    }

    private record AppliesTo(FunctionAppliesToLifecycle lifeCycle, String version, String description, boolean serverless)
        implements
            FunctionAppliesTo {
        @Override
        public Class<? extends Annotation> annotationType() {
            return FunctionAppliesTo.class;
        }
    }

    static List<FunctionAppliesTo> appendAppliesTo(List<FunctionAppliesTo> current, FunctionAppliesTo next) {
        return Iterators.toList(Iterators.concat(current.iterator(), Iterators.single(next)));
    }
}<|MERGE_RESOLUTION|>--- conflicted
+++ resolved
@@ -881,7 +881,6 @@
         Function<ExponentialHistogram, Object> expectedValue,
         List<String> warnings
     ) {
-<<<<<<< HEAD
         unary(
             suppliers,
             expectedEvaluatorToString,
@@ -890,18 +889,6 @@
             v -> expectedValue.apply((ExponentialHistogram) v),
             warnings
         );
-=======
-        if (EsqlCorePlugin.EXPONENTIAL_HISTOGRAM_FEATURE_FLAG.isEnabled()) {
-            unary(
-                suppliers,
-                expectedEvaluatorToString,
-                exponentialHistogramCases(),
-                expectedType,
-                v -> expectedValue.apply((ExponentialHistogram) v),
-                warnings
-            );
-        }
->>>>>>> cf6ffeb5
     }
 
     private static void unaryNumeric(

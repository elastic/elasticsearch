--- conflicted
+++ resolved
@@ -1194,13 +1194,8 @@
 
         @Override
         public String toString() {
-<<<<<<< HEAD
-            if (type == DataTypes.UNSIGNED_LONG && data != null) {
-                return type.toString() + "(" + NumericUtils.unsignedLongAsBigInteger((Long) data).toString() + ")";
-=======
             if (type == DataTypes.UNSIGNED_LONG && data instanceof Long longData) {
                 return type.toString() + "(" + NumericUtils.unsignedLongAsBigInteger(longData).toString() + ")";
->>>>>>> 142937fa
             }
             return type.toString() + "(" + (data == null ? "null" : data.toString()) + ")";
         }
